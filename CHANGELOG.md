# Changelog

## main / unreleased

### Grafana Mimir

* [CHANGE] Query-frontend: Ensure that cache keys generated from cardinality estimate middleware are less than 250 bytes in length by hashing the tenant IDs that are included in them. This change invalidates all cardinality estimates in the cache. #11568
* [CHANGE] Ruler: Remove experimental CLI flag `-ruler-storage.cache.rule-group-enabled` to enable or disable caching the contents of rule groups. Caching rule group contents is now always enabled when a cache is configured for the ruler. #10949
* [CHANGE] Ingester: Out-of-order native histograms are now enabled whenever both native histogram and out-of-order ingestion is enabled. The `-ingester.ooo-native-histograms-ingestion-enabled` CLI flag and corresponding `ooo_native_histograms_ingestion_enabled` runtime configuration option have been removed. #10956
* [CHANGE] Distributor: removed the `cortex_distributor_label_values_with_newlines_total` metric. #10977
* [CHANGE] Ingester/Distributor: renamed the experimental `max_cost_attribution_cardinality_per_user` config to `max_cost_attribution_cardinality`. #11092
* [CHANGE] Frontend: The subquery spin-off feature is now enabled with `-query-frontend.subquery-spin-off-enabled=true` instead of `-query-frontend.instant-queries-with-subquery-spin-off=.*` #11153
* [CHANGE] Overrides-exporter: Don't export per-tenant overrides that are set to their default values. #11173
* [CHANGE] gRPC/HTTP clients: Rename metric `cortex_client_request_invalid_cluster_validation_labels_total` to `cortex_client_invalid_cluster_validation_label_requests_total`. #11237
* [CHANGE] Querier: Use Mimir Query Engine (MQE) by default. Set `-querier.query-engine=prometheus` to continue using Prometheus' engine. #11501
* [CHANGE] Memcached: Ignore initial DNS resolution failure, meaning don't depend on Memcached on startup. #11602
* [CHANGE] Ingester: The `-ingester.stream-chunks-when-using-blocks` CLI flag and `ingester_stream_chunks_when_using_blocks` runtime configuration option have been deprecated and will be removed in a future release. #11711
* [CHANGE] Distributor: track `cortex_ingest_storage_writer_latency_seconds` metric for failed writes too. Added `outcome` label to distinguish between `success` and `failure`. #11770
* [CHANGE] Distributor: renamed few metrics used by experimental ingest storage. #11766
  * Renamed `cortex_ingest_storage_writer_produce_requests_total` to `cortex_ingest_storage_writer_produce_records_enqueued_total`
  * Renamed `cortex_ingest_storage_writer_produce_failures_total` to `cortex_ingest_storage_writer_produce_records_failed_total`
* [CHANGE] Distributor: moved HA tracker timeout config to limits. #11774
  * Moved `distributor.ha_tracker.ha_tracker_update_timeout` to `limits.ha_tracker_update_timeout`.
  * Moved `distributor.ha_tracker.ha_tracker_update_timeout_jitter_max` to `limits.ha_tracker_update_timeout_jitter_max`.
  * Moved `distributor.ha_tracker.ha_tracker_failover_timeout` to `limits.ha_tracker_failover_timeout`.
* [CHANGE] Distributor: `Memberlist` marked as stable as an option for backend storage for the HA tracker. #11861
* [CHANGE] Memberlist: Apply new default configuration values for MemberlistKV. This unlocks using it as backend storage for the HA Tracker. We have observed better performance with these defaults across different production loads. #11874
  * `memberlist.packet-dial-timeout`: `500ms`
  * `memberlist.packet-write-timeout`: `500ms`
  * `memberlist.max-concurrent-writes`: `5`
  * `memberlist.acquire-writer-timeout`: `1s`
    These defaults perform better but may cause long-running packets to be dropped in high-latency networks.
* [CHANGE] Query-frontend: Apply query pruning and check for disabled experimental functions earlier in query processing. #11939
* [FEATURE] Distributor: Experimental support for Prometheus Remote-Write 2.0 protocol. Limitations: Created timestamp is ignored, per series metadata is merged on metric family level automatically, ingestion might fail if client sends ProtoBuf fields out of order. The label `version` is added to the metric `cortex_distributor_requests_in_total` with a value of either `1.0` or `2.0` depending on the detected Remote-Write protocol. #11100 #11101 #11192 #11143
* [FEATURE] Query-frontend: expand `query-frontend.cache-errors` and `query-frontend.results-cache-ttl-for-errors` configuration options to cache non-transient response failures for instant queries. #11120
* [FEATURE] Query-frontend: Allow use of Mimir Query Engine (MQE) via the experimental CLI flags `-query-frontend.query-engine` or `-query-frontend.enable-query-engine-fallback` or corresponding YAML. #11417 #11775
* [FEATURE] Querier, query-frontend, ruler: Enable experimental support for duration expressions in PromQL, which are simple arithmetics on numbers in offset and range specification. #11344
* [FEATURE] You can configure Mimir to export traces in OTLP exposition format through the standard `OTEL_` environment variables. #11618
<<<<<<< HEAD
* [FEATURE] Distributor: Add experimental `-distributor.otel-native-delta-ingestion` option to allow primitive delta metrics ingestion via the OTLP endpoint. #11631
=======
* [FEATURE] distributor: Allow configuring tenant-specific HA tracker failover timeouts. #11774
* [FEATURE] OTLP: Add experimental support for promoting OTel scope metadata (name, version, schema URL, attributes) to metric labels, prefixed with `otel_scope_`. Enable via the `-distributor.otel-promote-scope-metadata` flag. #11795
* [ENHANCEMENT] Dashboards: Add "Influx write requests" row to Writes Dashboard. #11731
* [ENHANCEMENT] Mixin: Add `MimirHighVolumeLevel1BlocksQueried` alert that fires when level 1 blocks are queried for more than 6 hours, indicating potential compactor performance issues. #11803
>>>>>>> 1d185f1e
* [ENHANCEMENT] Querier: Make the maximum series limit for cardinality API requests configurable on a per-tenant basis with the `cardinality_analysis_max_results` option. #11456
* [ENHANCEMENT] Dashboards: Add "Queries / sec by read path" to Queries Dashboard. #11640
* [ENHANCEMENT] Dashboards: Add "Added Latency" row to Writes Dashboard. #11579
* [ENHANCEMENT] Ingester: Add support for exporting native histogram cost attribution metrics (`cortex_ingester_attributed_active_native_histogram_series` and `cortex_ingester_attributed_active_native_histogram_buckets`) with labels specified by customers to a custom Prometheus registry. #10892
* [ENHANCEMENT] Distributor: Add new metrics `cortex_distributor_received_native_histogram_samples_total` and `cortex_distributor_received_native_histogram_buckets_total` to track native histogram samples and bucket counts separately for billing calculations. Updated `cortex_distributor_received_samples_total` description to clarify it includes native histogram samples. #11728
* [ENHANCEMENT] Store-gateway: Download sparse headers uploaded by compactors. Compactors have to be configured with `-compactor.upload-sparse-index-headers=true` option. #10879 #11072.
* [ENHANCEMENT] Compactor: Upload block index file and multiple segment files concurrently. Concurrency scales linearly with block size up to `-compactor.max-per-block-upload-concurrency`. #10947
* [ENHANCEMENT] Ingester: Add per-user `cortex_ingester_tsdb_wal_replay_unknown_refs_total` and `cortex_ingester_tsdb_wbl_replay_unknown_refs_total` metrics to track unknown series references during WAL/WBL replay. #10981
* [ENHANCEMENT] Added `-ingest-storage.kafka.fetch-max-wait` configuration option to configure the maximum amount of time a Kafka broker waits for some records before a Fetch response is returned. #11012
* [ENHANCEMENT] Ingester: Add `cortex_ingester_tsdb_forced_compactions_in_progress` metric reporting a value of 1 when there's a forced TSDB head compaction in progress. #11006
* [ENHANCEMENT] Ingester: Add `cortex_ingest_storage_reader_records_batch_fetch_max_bytes` metric reporting the distribution of `MaxBytes` specified in the Fetch requests sent to Kafka. #11014
* [ENHANCEMENT] All: Add experimental support for cluster validation in HTTP calls. When it is enabled, HTTP server verifies if a request coming from an HTTP client comes from an expected cluster. This validation can be configured by the following experimental configuration options: #11010 #11549
  * `-server.cluster-validation.label`
  * `-server.cluster-validation.http.enabled`
  * `-server.cluster-validation.http.soft-validation`
  * `-server.cluster-validation.http.exclude-paths`
* [ENHANCEMENT] Query-frontend: Add experimental support to include the cluster validation label in HTTP request headers. When cluster validation is enabled on the HTTP server side, cluster validation labels from HTTP request headers are compared with the HTTP server's cluster validation label. #11010 #11145
  * By setting `-query-frontend.client-cluster-validation.label`, you configure the query-frontend's client cluster validation label.
  * The flag `-common.client-cluster-validation.label`, if set, provides the default for `-query-frontend.client-cluster-validation.label`.
* [ENHANCEMENT] Distributor: Add  `ignore_ingest_storage_errors` and `ingest_storage_max_wait_time` flags to control error handling and timeout behavior during ingest storage migration. #11291
  * `-ingest-storage.migration.ignore-ingest-storage-errors`
  * `-ingest-storage.migration.ingest-storage-max-wait-time`
* [ENHANCEMENT] Memberlist: Add `-memberlist.abort-if-fast-join-fails` support and retries on DNS resolution. #11067
* [ENHANCEMENT] Querier: Allow configuring all gRPC options for store-gateway client, similar to other gRPC clients. #11074
* [ENHANCEMENT] Ruler: Log the number of series returned for each query as `result_series_count` as part of `query stats` log lines. #11081
* [ENHANCEMENT] Ruler: Don't log statistics that are not available when using a remote query-frontend as part of `query stats` log lines. #11083
* [ENHANCEMENT] Ingester: Remove cost-attribution experimental `max_cost_attribution_labels_per_user` limit. #11090
* [ENHANCEMENT] Update Go to 1.24.2. #11114
* [ENHANCEMENT] Query-frontend: Add `cortex_query_samples_processed_total` metric. #11110
* [ENHANCEMENT] Query-frontend: Add `cortex_query_samples_processed_cache_adjusted_total` metric. #11164
* [ENHANCEMENT] Ingester/Distributor: Add `cortex_cost_attribution_*` metrics to observe the state of the cost-attribution trackers. #11112
* [ENHANCEMENT] Querier: Process multiple remote read queries concurrently instead of sequentially for improved performance. #11732
* [ENHANCEMENT] gRPC/HTTP servers: Add `cortex_server_invalid_cluster_validation_label_requests_total` metric, that is increased for every request with an invalid cluster validation label. #11241 #11277
* [ENHANCEMENT] OTLP: Add support for converting OTel explicit bucket histograms to Prometheus native histograms with custom buckets using the `distributor.otel-convert-histograms-to-nhcb` flag. #11077
* [ENHANCEMENT] Add configurable per-tenant `limited_queries`, which you can only run at or less than an allowed frequency. #11097
* [ENHANCEMENT] Ingest-Storage: Add `ingest-storage.kafka.producer-record-version` to allow control Kafka record versioning. #11244
* [ENHANCEMENT] Ruler: Update `<prometheus-http-prefix>/api/v1/rules` and `<prometheus-http-prefix>/api/v1/alerts` to reply with HTTP error 422 if rule evaluation is completely disabled for the tenant. If only recording rule or alerting rule evaluation is disabled for the tenant, the response now includes a corresponding warning. #11321 #11495 #11511
* [ENHANCEMENT] Add tenant configuration block `ruler_alertmanager_client_config` which allows the Ruler's Alertmanager client options to be specified on a per-tenant basis. #10816
* [ENHANCEMENT] Distributor: Trace when deduplicating a metric's samples or histograms. #11159 #11715
* [ENHANCEMENT] Store-gateway: Retry querying blocks from store-gateways with dynamic replication until trying all possible store-gateways. #11354 #11398
* [ENHANCEMENT] Query-frontend: Add optional reason to blocked_queries config. #11407 #11434
* [ENHANCEMENT] Distributor: Gracefully handle type assertion of WatchPrefix in HA Tracker to continue checking for updates. #11411 #11461
* [ENHANCEMENT] Querier: Include chunks streamed from store-gateway in Mimir Query Engine memory estimate of query memory usage. #11453 #11465
* [ENHANCEMENT] Querier: Include chunks streamed from ingester in Mimir Query Engine memory estimate of query memory usage. #11457
* [ENHANCEMENT] Query-frontend: Add retry mechanism for remote reads, series, and cardinality prometheus endpoints #11533
* [ENHANCEMENT] Ruler: Ignore rulers in non-operation states when getting and syncing rules #11569
* [ENHANCEMENT] Query-frontend: add optional reason to blocked_queries config. #11407 #11434
* [ENHANCEMENT] Tracing: Add HTTP headers as span attributes when `-server.trace-request-headers` is enabled. You can configure which headers to exclude using the `-server.trace-request-headers-exclude-list` flag. #11655
* [ENHANCEMENT] Ruler: Add new per-tenant limit on minimum rule evaluation interval. #11665
* [ENHANCEMENT] store-gateway: download sparse headers on startup when lazy loading is enabled. #11686
* [ENHANCEMENT] Distributor: added more metrics to troubleshoot Kafka records production latency when experimental ingest storage is enabled: #11766 #11771
  * `cortex_ingest_storage_writer_produce_remaining_deadline_seconds`: measures the remaining deadline (in seconds) when records are requested to be produced.
  * `cortex_ingest_storage_writer_produce_records_enqueue_duration_seconds`: measures how long it takes to enqueue produced Kafka records in the client.
  * `cortex_ingest_storage_writer_kafka_write_wait_seconds`: measures the time spent waiting to write to Kafka backend.
  * `cortex_ingest_storage_writer_kafka_write_time_seconds`: measures the time spent writing to Kafka backend.
  * `cortex_ingest_storage_writer_kafka_read_wait_seconds`: measures the time spent waiting to read from Kafka backend.
  * `cortex_ingest_storage_writer_kafka_read_time_seconds`: measures the time spent reading from Kafka backend.
  * `cortex_ingest_storage_writer_kafka_request_duration_e2e_seconds`: measures the time from the start of when a Kafka request is written to the end of when the response for that request was fully read from the Kafka backend.
  * `cortex_ingest_storage_writer_kafka_request_throttled_seconds`: measures how long Kafka requests have been throttled by the Kafka client.
* [ENHANCEMENT] Distributor: Add per-user `cortex_distributor_sample_delay_seconds` to track delay of ingested samples with regard to wall clock. #11573
* [ENHANCEMENT] Distributor: added circuit breaker to not produce Kafka records at all if the context is already canceled / expired. This applied only when experimental ingest storage is enabled. #11768
* [ENHANCEMENT] Compactor: Optimize the planning phase for tenants with a very large number of blocks, such as tens or hundreds of thousands, at the cost of making it slightly slower for tenants with a very a small number of blocks. #11819
* [ENHANCEMENT] Query-frontend: Accurate tracking of samples processed from cache. #11719
* [ENHANCEMENT] Compactor, distributor, ruler, scheduler and store-gateway: Makes `-<component-ring-config>.auto-forget-unhealthy-periods` configurable for each component. Deprecates the `-store-gateway.sharding-ring.auto-forget-enabled` flag. #11923
* [ENHANCEMENT] otlp: Stick to OTLP vocabulary on invalid label value length error. #11889
* [BUGFIX] OTLP: Fix response body and Content-Type header to align with spec. #10852
* [BUGFIX] Compactor: fix issue where block becomes permanently stuck when the Compactor's block cleanup job partially deletes a block. #10888
* [BUGFIX] Storage: fix intermittent failures in S3 upload retries. #10952
* [BUGFIX] Querier: return NaN from `irate()` if the second-last sample in the range is NaN and Prometheus' query engine is in use. #10956
* [BUGFIX] Ruler: don't count alerts towards `cortex_prometheus_notifications_dropped_total` if they are dropped due to alert relabelling. #10956
* [BUGFIX] Querier: Fix issue where an entire store-gateway zone leaving caused high CPU usage trying to find active members of the leaving zone. #11028
* [BUGFIX] Query-frontend: Fix blocks retention period enforcement when a request has multiple tenants (tenant federation). #11069
* [BUGFIX] Query-frontend: Fix `-query-frontend.query-sharding-max-sharded-queries` enforcement for instant queries with binary operators. #11086
* [BUGFIX] Memberlist: Fix hash ring updates before the full-join has been completed, when `-memberlist.notify-interval` is configured. #11098
* [BUGFIX] Query-frontend: Fix an issue where transient errors could be inadvertently cached. #11198
* [BUGFIX] Ingester: read reactive limiters should activate and deactivate when the ingester changes state. #11234
* [BUGFIX] Query-frontend: Fix an issue where errors from date/time parsing methods did not include the name of the invalid parameter. #11304
* [BUGFIX] Query-frontend: Fix a panic in monolithic mode caused by a clash in labels of the `cortex_client_invalid_cluster_validation_label_requests_total` metric definition. #11455
* [BUGFIX] Compactor: Fix issue where `MimirBucketIndexNotUpdated` can fire even though the index has been updated within the alert threshold. #11303
* [BUGFIX] Distributor: fix old entries in the HA Tracker with zero valued "elected at" timestamp. #11462
* [BUGFIX] Query-scheduler: Fix issue where deregistered querier goroutines can cause a panic if their backlogged dequeue requests are serviced. #11510
* [BUGFIX] Ruler: Failures during initial sync must be fatal for the service's startup. #11545
* [BUGFIX] Querier and query-frontend: Fix issue where aggregation functions like `topk` and `quantile` could return incorrect results if the scalar parameter is not a constant and Prometheus' query engine is in use. #11548
* [BUGFIX] Querier and query-frontend: Fix issue where range vector selectors could incorrectly ignore samples at the beginning of the range. #11548
* [BUGFIX] Querier: Fix rare panic if a query is canceled while a request to ingesters or store-gateways has just begun. #11613
* [BUGFIX] Ruler: Fix QueryOffset and AlignEvaluationTimeOnInterval being ignored when either recording or alerting rule evaluation is disabled. #11647
* [BUGFIX] Ingester: Fix issue where ingesters could leave read-only mode during forced compactions, resulting in write errors. #11664
* [BUGFIX] Ruler: Fix rare panic when the ruler is shutting down. #11781
* [BUGFIX] Block-builder-scheduler: Fix data loss bug in job assignment. #11785
* [BUGFIX] Compactor: start tracking `-compactor.max-compaction-time` after the initial compaction planning phase, to avoid rare cases where planning takes longer than `-compactor.max-compaction-time` and so actual compaction never runs for a tenant. #11834
* [BUGFIX] Ingester: Fix issue where ingesters can exit read-only mode during idle compactions, resulting in write errors. #11890

### Mixin

* [ENHANCEMENT] Dashboards: Include absolute number of notifications attempted to alertmanager in 'Mimir / Ruler'. #10918
* [ENHANCEMENT] Alerts: Make `MimirRolloutStuck` a critical alert if it has been firing for 6h. #10890
* [ENHANCEMENT] Dashboards: Add panels to the `Mimir / Tenants` and `Mimir / Top Tenants` dashboards showing the rate of gateway requests. #10978
* [ENHANCEMENT] Alerts: Improve `MimirIngesterFailsToProcessRecordsFromKafka` to not fire during forced TSDB head compaction. #11006
* [ENHANCEMENT] Alerts: Add alerts for invalid cluster validation labels. #11255 #11282 #11413
* [ENHANCEMENT] Dashboards: Improve "Kafka 100th percentile end-to-end latency when ingesters are running (outliers)" panel, computing the baseline latency on `max(10, 10%)` of ingesters instead of a fixed 10 replicas. #11581
* [ENHANCEMENT] Dashboards: Add "per-query memory consumption" and "fallback to Prometheus' query engine" panels to the Queries dashboard. #11626
* [ENHANCEMENT] Alerts: Add `MimirGoThreadsTooHigh` alert. #11836 #11845
* [ENHANCEMENT] Dashboards: Add autoscaling row for ruler query-frontends to `Mimir / Remote ruler reads` dashboard. #11838
* [CHANGE] Alerts: Update query for `MimirBucketIndexNotUpdated`. Use `max_over_time` to prevent alert firing when pods rotate. #11311, #11426
* [CHANGE] Alerts: Make alerting threshold for `DistributorGcUsesTooMuchCpu` configurable. #11508.
* [BUGFIX] Dashboards: fix "Mimir / Tenants" legends for non-Kubernetes deployments. #10891
* [BUGFIX] Dashboards: fix Query-scheduler RPS panel legend in "Mimir / Reads". #11515
* [BUGFIX] Recording rules: fix `cluster_namespace_deployment:actual_replicas:count` recording rule when there's a mix on single-zone and multi-zone deployments. #11287
* [BUGFIX] Alerts: Enhance the `MimirRolloutStuck` alert, so it checks whether rollout groups as a whole (and not spread across instances) are changing or stuck. #11288

### Jsonnet

* [CHANGE] Increase the allowed number of rule groups for small, medium_small, and extra_small user tiers by 20%. #11152
* [CHANGE] Update rollout-operator to latest release. #11232 #11748
* [CHANGE] Memcached: Set a timeout of `500ms` for the `ruler-storage` cache instead of the default `200ms`. #11231
* [CHANGE] Ruler: If ingest storage is enabled, set the maximum buffered bytes in the Kafka client used by the ruler based on the expected maximum rule evaluation response size, clamping it between 1 GB (default) and 4 GB. #11602
* [CHANGE] All: Environment variable `JAEGER_REPORTER_MAX_QUEUE_SIZE` is no longer set. Components will use OTel's default value of `2048` unless explicitly configured. You can still configure `JAEGER_REPORTER_MAX_QUEUE_SIZE` if you configure tracing using Jaeger env vars, and you can always set `OTEL_BSP_MAX_QUEUE_SIZE` OTel configuration. #11700
* [CHANGE] Removed jaeger-agent-mixin and `_config.jaeger_agent_host` configuration. You can configure tracing using an OTLP endpoint through `_config.otlp_traces_endpoint`, see `tracing.libsonnet` for more configuration options. #11773
* [CHANGE] Removed `ingester_stream_chunks_when_using_blocks` option. #11711
* [CHANGE] Enable `memberlist.abort-if-fast-join-fails` for ingesters using memberlist #11931 #11950
* [CHANGE] Remove average per-pod series scaling trigger for ingest storage ingester HPA and use one based on max owned series instead. #11952
* [CHANGE] Add `store_gateway_grpc_max_query_response_size_bytes` config option to set the max store-gateway gRCP query response send size (and corresponsing querier receive size), and set to 200MB by default. #11968
* [FEATURE] Make ingest storage ingester HPA behavior configurable through `_config.ingest_storage_ingester_hpa_behavior`. #11168
* [FEATURE] Add an alternate ingest storage HPA trigger that targets maximum owned series per pod. #11356
* [FEATURE] Make tracing of HTTP headers as span attributes configurable through `_config.trace_request_headers`. You can exclude certain headers from being traced using `_config.trace_request_exclude_headers_list`. #11655 #11714
* [FEATURE] Allow configuring tracing with OTel environment variables through `$._config.otlp_traces_endpoint`. When configured, the `$.jaeger_mixin` is no longer available for use. #11773 #11981
* [FEATURE] Updated rollout-operator to support `OTEL_` environment variables for tracing. #11787
* [ENHANCEMENT] Add `query_frontend_only_args` option to specify CLI flags that apply only to query-frontends but not ruler-query-frontends. #11799
* [ENHANCEMENT] Make querier scale up (`$_config.autoscaling_querier_scaleup_percent_cap`) and scale down rates (`$_config.autoscaling_querier_scaledown_percent_cap`) configurable. #11862
* [ENHANCEMENT] Set resource requests and limits for the Memcached Prometheus exporter. #11933 #11946
* [BUGFIX] Honor `weight` argument when building memory HPA query for resource scaled objects. #11935

### Mimirtool

* [FEATURE] Add `--enable-experimental-functions` flag to commands that parse PromQL to allow parsing experimental functions such as `sort_by_label()`.
* [BUGFIX] Fix issue where `remote-read` doesn't behave like other mimirtool commands for authentication. #11402

### Mimir Continuous Test

* [FEATURE] Add `-tests.client.cluster-validation.label` flag to send the `X-Cluster` header with queries. #11418

### Query-tee

### Documentation

* [ENHANCEMENT] Update Thanos to Mimir migration guide with a tip to add the `__tenant_id__` label. #11584

### Tools

* [ENHANCEMENT] `kafkatool`: Add `offsets` command for querying various partition offsets. #11115
* [ENHANCEMENT] `listblocks`: Output can now also be JSON or YAML for easier parsing. #11184
* [ENHANCEMENT] `mark-blocks`: Allow specifying blocks from multiple tenants. #11343
* [ENHANCEMENT] `undelete-blocks`: Support removing S3 delete markers to avoid copying data when recovering blocks. #11256

## 2.16.1

### Grafana Mimir

* [BUGFIX] Update to Go v1.23.9 to address [CVE-2025-22871](https://nvd.nist.gov/vuln/detail/CVE-2025-22871). #11543
* [BUGFIX] Update `golang.org/x/net` to v0.38.0 to address [CVE-2025-22872](https://nvd.nist.gov/vuln/detail/CVE-2025-22872). #11281
* [BUGFIX] Query-frontend: Fix a panic in monolithic mode caused by a clash in labels of the `cortex_client_invalid_cluster_validation_label_requests_total` metric definition. #11455

## 2.16.0

### Grafana Mimir

* [CHANGE] Querier: pass context to queryable `IsApplicable` hook. #10451
* [CHANGE] Distributor: OTLP and push handler replace all non-UTF8 characters with the unicode replacement character `\uFFFD` in error messages before propagating them. #10236
* [CHANGE] Querier: pass query matchers to queryable `IsApplicable` hook. #10256
* [CHANGE] Build: removed Mimir Alpine Docker image and related CI tests. #10469
* [CHANGE] Query-frontend: Add `topic` label to `cortex_ingest_storage_strong_consistency_requests_total`, `cortex_ingest_storage_strong_consistency_failures_total`, and `cortex_ingest_storage_strong_consistency_wait_duration_seconds` metrics. #10220
* [CHANGE] Ruler: cap the rate of retries for remote query evaluation to 170/sec. This is configurable via `-ruler.query-frontend.max-retries-rate`. #10375 #10403
* [CHANGE] Query-frontend: Add `topic` label to `cortex_ingest_storage_reader_last_produced_offset_requests_total`, `cortex_ingest_storage_reader_last_produced_offset_failures_total`, `cortex_ingest_storage_reader_last_produced_offset_request_duration_seconds`, `cortex_ingest_storage_reader_partition_start_offset_requests_total`, `cortex_ingest_storage_reader_partition_start_offset_failures_total`, `cortex_ingest_storage_reader_partition_start_offset_request_duration_seconds` metrics. #10462
* [CHANGE] Ingester: Set `-ingester.ooo-native-histograms-ingestion-enabled` to true by default. #10483
* [CHANGE] Ruler: Add `user` and `reason` labels to `cortex_ruler_write_requests_failed_total` and `cortex_ruler_queries_failed_total`; add `user` to
    `cortex_ruler_write_requests_total` and `cortex_ruler_queries_total` metrics. #10536
* [CHANGE] Querier / Query-frontend: Remove experimental `-querier.promql-experimental-functions-enabled` and `-query-frontend.block-promql-experimental-functions` CLI flags and respective YAML configuration options to enable experimental PromQL functions. Instead access to experimental PromQL functions is always blocked. You can enable them using the per-tenant setting `enabled_promql_experimental_functions`. #10660 #10712
* [CHANGE] Store-gateway: Include posting sampling rate in sparse index headers. When the sampling rate isn't set in a sparse index header, store gateway rebuilds the sparse header with the configured `blocks-storage.bucket-store.posting-offsets-in-mem-sampling` value. If the sparse header's sampling rate is set but doesn't match the configured rate, store gateway either rebuilds the sparse header or downsamples to the configured sampling rate. #10684 #10878
* [CHANGE] Distributor: Return specific error message when burst size limit is exceeded. #10835
* [CHANGE] Ingester: enable native histograms ingestion by default, meaning`ingester.native-histograms-ingestion-enabled` defaults to true. #10867
* [FEATURE] Query Frontend: Expose query stats in the `Server-Timing` header when the `X-Mimir-Response-Query-Stats: true` header is present in the request. #10192
* [FEATURE] Distributor: Add experimental `-distributor.otel-keep-identifying-resource-attributes` option to allow keeping `service.instance.id`, `service.name` and `service.namespace` in `target_info` on top of converting them to the `instance` and `job` labels. #10216
* [FEATURE] Ingester/Distributor: Add support for exporting cost attribution metrics (`cortex_ingester_attributed_active_series`, `cortex_distributor_received_attributed_samples_total`, and `cortex_discarded_attributed_samples_total`) with labels specified by customers to a custom Prometheus registry. This feature enables more flexible billing data tracking. #10269 #10702
* [FEATURE] Ruler: Added `/ruler/tenants` endpoints to list the discovered tenants with rule groups. #10738
* [FEATURE] Distributor: Add experimental Influx handler. #10153
* [FEATURE] Query-frontend: Configuration options `query-frontend.cache-errors` and `query-frontend.results-cache-ttl-for-errors` for caching non-transient error responses are no longer experimental. #10927
* [FEATURE] Distributor: Add experimental `memberlist` KV store for ha_tracker. You can enable it using the `-distributor.ha-tracker.kvstore.store` flag. You can configure Memberlist parameters via the `-memberlist-*` flags. #10054
* [ENHANCEMENT] Compactor: Expose `cortex_bucket_index_last_successful_update_timestamp_seconds` for all tenants assigned to the compactor before starting the block cleanup job. #10569
* [ENHANCEMENT] Query Frontend: Return server-side `samples_processed` statistics. #10103
* [ENHANCEMENT] Distributor: OTLP receiver now converts also metric metadata. See also https://github.com/prometheus/prometheus/pull/15416. #10168
* [ENHANCEMENT] Distributor: discard float and histogram samples with duplicated timestamps from each timeseries in a request before the request is forwarded to ingesters. Discarded samples are tracked by `cortex_discarded_samples_total` metrics with the reason `sample_duplicate_timestamp`. #10145 #10430
* [ENHANCEMENT] Ruler: Add `cortex_prometheus_rule_group_last_rule_duration_sum_seconds` metric to track the total evaluation duration of a rule group regardless of concurrency #10189
* [ENHANCEMENT] Distributor: Add native histogram support for `electedReplicaPropagationTime` metric in ha_tracker. #10264
* [ENHANCEMENT] Ingester: More efficient CPU/memory utilization-based read request limiting. #10325
* [ENHANCEMENT] OTLP: In addition to the flag `-distributor.otel-created-timestamp-zero-ingestion-enabled` there is now `-distributor.otel-start-time-quiet-zero` to convert OTel start timestamps to Prometheus QuietZeroNaNs. This flag is to make the change rollout safe between Ingesters and Distributors. #10238
* [ENHANCEMENT] Ruler: When rule concurrency is enabled for a rule group, its rules will now be reordered and run in batches based on their dependencies. This increases the number of rules that can potentially run concurrently. Note that the global and tenant-specific limits still apply #10400
* [ENHANCEMENT] Query-frontend: include more information about read consistency in trace spans produced when using experimental ingest storage. #10412
* [ENHANCEMENT] Ingester: Hide tokens in ingester ring status page when ingest storage is enabled #10399
* [ENHANCEMENT] Ingester: add `active_series_additional_custom_trackers` configuration, in addition to the already existing `active_series_custom_trackers`. The `active_series_additional_custom_trackers` configuration allows you to configure additional custom trackers that get merged with `active_series_custom_trackers` at runtime. #10428
* [ENHANCEMENT] Query-frontend: Allow blocking raw http requests with the `blocked_requests` configuration. Requests can be blocked based on their path, method or query parameters #10484
* [ENHANCEMENT] Ingester: Added the following metrics exported by `PostingsForMatchers` cache: #10500 #10525
  * `cortex_ingester_tsdb_head_postings_for_matchers_cache_hits_total`
  * `cortex_ingester_tsdb_head_postings_for_matchers_cache_misses_total`
  * `cortex_ingester_tsdb_head_postings_for_matchers_cache_requests_total`
  * `cortex_ingester_tsdb_head_postings_for_matchers_cache_skips_total`
  * `cortex_ingester_tsdb_head_postings_for_matchers_cache_evictions_total`
  * `cortex_ingester_tsdb_block_postings_for_matchers_cache_hits_total`
  * `cortex_ingester_tsdb_block_postings_for_matchers_cache_misses_total`
  * `cortex_ingester_tsdb_block_postings_for_matchers_cache_requests_total`
  * `cortex_ingester_tsdb_block_postings_for_matchers_cache_skips_total`
  * `cortex_ingester_tsdb_block_postings_for_matchers_cache_evictions_total`
* [ENHANCEMENT] Add support for the HTTP header `X-Filter-Queryables` which allows callers to decide which queryables should be used by the querier, useful for debugging and testing queryables in isolation. #10552 #10594
* [ENHANCEMENT] Compactor: Shuffle users' order in `BlocksCleaner`. Prevents bucket indexes from going an extended period without cleanup during compactor restarts. #10513
* [ENHANCEMENT] Distributor, querier, ingester and store-gateway: Add support for `limit` parameter for label names and values requests. #10410
* [ENHANCEMENT] Ruler: Adds support for filtering results from rule status endpoint by `file[]`, `rule_group[]` and `rule_name[]`. #10589
* [ENHANCEMENT] Query-frontend: Add option to "spin off" subqueries as actual range queries, so that they benefit from query acceleration techniques such as sharding, splitting, and caching. To enable this feature, set the `-query-frontend.instant-queries-with-subquery-spin-off=<comma separated list>` option on the frontend or the `instant_queries_with_subquery_spin_off` per-tenant override with regular expressions matching the queries to enable. #10460 #10603 #10621 #10742 #10796
* [ENHANCEMENT] Querier, ingester: The series API respects passed `limit` parameter. #10620 #10652
* [ENHANCEMENT] Store-gateway: Add experimental settings under `-store-gateway.dynamic-replication` to allow more than the default of 3 store-gateways to own recent blocks. #10382 #10637
* [ENHANCEMENT] Ingester: Add reactive concurrency limiters to protect push and read operations from overload. #10574
* [ENHANCEMENT] Compactor: Add experimental `-compactor.max-lookback` option to limit blocks considered in each compaction cycle. Blocks uploaded prior to the lookback period aren't processed. This option helps reduce CPU utilization in tenants with large block metadata files that are processed before each compaction. #10585 #10794
* [ENHANCEMENT] Distributor: Optionally expose the current HA replica for each tenant in the `cortex_ha_tracker_elected_replica_status` metric. This is enabled with the `-distributor.ha-tracker.enable-elected-replica-metric=true` flag. #10644
* [ENHANCEMENT] Enable three Go runtime metrics: #10641
  * `go_cpu_classes_gc_total_cpu_seconds_total`
  * `go_cpu_classes_total_cpu_seconds_total`
  * `go_cpu_classes_idle_cpu_seconds_total`
* [ENHANCEMENT] All: Add experimental support for cluster validation in gRPC calls. When it is enabled, gRPC server verifies if a request coming from a gRPC client comes from an expected cluster. This validation can be configured by the following experimental configuration options: #10767
  * `-server.cluster-validation.label`
  * `-server.cluster-validation.grpc.enabled`
  * `-server.cluster-validation.grpc.soft-validation`
* [ENHANCEMENT] gRPC clients: Add experimental support to include the cluster validation label in gRPC metadata. When cluster validation is enabled on gRPC server side, the cluster validation label from gRPC metadata is compared with the gRPC server's cluster validation label. #10869 #10883
  * By setting `-<grpc-client-config-path>.cluster-validation.label`, you configure the cluster validation label of _a single_ gRPC client, whose `grpcclient.Config` object is configurable through `-<grpc-client-config-path>`.
  * By setting `-common.client-cluster-validation.label`, you configure the cluster validation label of _all_ gRPC clients.
* [ENHANCEMENT] gRPC clients: Add `cortex_client_request_invalid_cluster_validation_labels_total` metrics, that are used by Mimir's gRPC clients to track invalid cluster validations. #10767
* [ENHANCEMENT] Add experimental metric `cortex_distributor_dropped_native_histograms_total` to measure native histograms silently dropped when native histograms are disabled for a tenant. #10760
* [ENHANCEMENT] Compactor: Add experimental `-compactor.upload-sparse-index-headers` option. When enabled, the compactor will attempt to upload sparse index headers to object storage. This prevents latency spikes after adding store-gateway replicas. #10684
* [ENHANCEMENT] Ruler: add support for YAML aliases in `alert`, `record` and `expr` fields in rule groups. https://github.com/prometheus/prometheus/pull/14957 #10884
* [ENHANCEMENT] Memcached: Add experimental `-<prefix>.memcached.addresses-provider` flag to use alternate DNS service discovery backends when discovering Memcached hosts. #10895
* [BUGFIX] Distributor: Use a boolean to track changes while merging the ReplicaDesc components, rather than comparing the objects directly. #10185
* [BUGFIX] Querier: fix timeout responding to query-frontend when response size is very close to `-querier.frontend-client.grpc-max-send-msg-size`. #10154
* [BUGFIX] Query-frontend and querier: show warning/info annotations in some cases where they were missing (if a lazy querier was used). #10277
* [BUGFIX] Query-frontend: Fix an issue where transient errors are inadvertently cached. #10537 #10631
* [BUGFIX] Ruler: fix indeterminate rules being always run concurrently (instead of never) when `-ruler.max-independent-rule-evaluation-concurrency` is set. https://github.com/prometheus/prometheus/pull/15560 #10258
* [BUGFIX] PromQL: Fix various UTF-8 bugs related to quoting. https://github.com/prometheus/prometheus/pull/15531 #10258
* [BUGFIX] Ruler: Fixed an issue when using the experimental `-ruler.max-independent-rule-evaluation-concurrency` feature, where if a rule group was eligible for concurrency, it would flap between running concurrently or not based on the time it took after running concurrently. #9726 #10189
* [BUGFIX] Mimirtool: `remote-read` commands will now return data. #10286
* [BUGFIX] PromQL: Fix deriv, predict_linear and double_exponential_smoothing with histograms https://github.com/prometheus/prometheus/pull/15686 #10383
* [BUGFIX] MQE: Fix deriv with histograms #10383
* [BUGFIX] PromQL: Fix <aggr_over_time> functions with histograms https://github.com/prometheus/prometheus/pull/15711 #10400
* [BUGFIX] MQE: Fix <aggr_over_time> functions with histograms #10400
* [BUGFIX] Distributor: return HTTP status 415 Unsupported Media Type instead of 200 Success for Remote Write 2.0 until we support it. #10423 #10916
* [BUGFIX] Query-frontend: Add flag `-query-frontend.prom2-range-compat` and corresponding YAML to rewrite queries with ranges that worked in Prometheus 2 but are invalid in Prometheus 3. #10445 #10461 #10502
* [BUGFIX] Distributor: Fix edge case at the HA-tracker with memberlist as KVStore, where when a replica in the KVStore is marked as deleted but not yet removed, it fails to update the KVStore. #10443
* [BUGFIX] Distributor: Fix panics in `DurationWithJitter` util functions when computed variance is zero. #10507
* [BUGFIX] Ingester: Fixed a race condition in the `PostingsForMatchers` cache that may have infrequently returned expired cached postings. #10500
* [BUGFIX] Distributor: Report partially converted OTLP requests with status 400 Bad Request. #10588
* [BUGFIX] Ruler: fix issue where rule evaluations could be missed while shutting down a ruler instance if that instance owns many rule groups. prometheus/prometheus#15804 #10762
* [BUGFIX] Ingester: Add additional check on reactive limiter queue sizes. #10722
* [BUGFIX] TSDB: fix unknown series errors and possible lost data during WAL replay when series are removed from the head due to inactivity and reappear before the next WAL checkpoint. https://github.com/prometheus/prometheus/pull/16060 https://github.com/prometheus/prometheus/pull/16231 #10824 #10955
* [BUGFIX] Querier: fix issue where `label_join` could incorrectly return multiple series with the same labels rather than failing with `vector cannot contain metrics with the same labelset`. https://github.com/prometheus/prometheus/pull/15975 #10826
* [BUGFIX] Querier: fix issue where counter resets on native histograms could be incorrectly under- or over-counted when using subqueries. https://github.com/prometheus/prometheus/pull/15987 #10871
* [BUGFIX] Querier: fix incorrect annotation emitted when `quantile_over_time` is evaluated over a range with both histograms and floats. https://github.com/prometheus/prometheus/pull/16018 #10884
* [BUGFIX] Querier: fix duplicated double quotes in invalid label name error from `count_values`. https://github.com/prometheus/prometheus/pull/16054 #10884
* [BUGFIX] Ingester: fix goroutines and memory leak when experimental ingest storage enabled and a server-side error occurs during metrics ingestion. #10915
* [BUGFIX] Alertmanager: Avoid fetching Grafana state if Grafana AM compatibility is not enabled. #10857
* [BUGFIX] Alertmanager: Fix decoding of queryFromGeneratorURL in templates. #8914
* [BUGFIX] Alertmanager: DedupStage to stop notification pipeline when the timestamp of notification log entry is after the pipeline was flushed #10989

### Mixin

* [CHANGE] Alerts: Only alert on errors performing cache operations if there are over 10 request/sec to avoid flapping. #10832
* [FEATURE] Add compiled mixin for GEM installations in `operations/mimir-mixin-compiled-gem`. #10690 #10877
* [ENHANCEMENT] Dashboards: clarify that the ingester and store-gateway panels on the 'Reads' dashboard show data from all query requests to that component, not just requests from the main query path (ie. requests from the ruler query path are included as well). #10598
* [ENHANCEMENT] Dashboards: add ingester and store-gateway panels from the 'Reads' dashboard to the 'Remote ruler reads' dashboard as well. #10598
* [ENHANCEMENT] Dashboards: add ingester and store-gateway panels showing only requests from the respective dashboard's query path to the 'Reads' and 'Remote ruler reads' dashboards. For example, the 'Remote ruler reads' dashboard now has panels showing the ingester query request rate from ruler-queriers. #10598
* [ENHANCEMENT] Dashboards: 'Writes' dashboard: show write requests broken down by request type. #10599
* [ENHANCEMENT] Dashboards: clarify when query-frontend and query-scheduler dashboard panels are expected to show no data. #10624
* [ENHANCEMENT] Alerts: Add warning alert `DistributorGcUsesTooMuchCpu`. #10641
* [ENHANCEMENT] Dashboards: Add "Federation-frontend" dashboard for GEM. #10697 #10736
* [ENHANCEMENT] Dashboards: Add Query-Scheduler <-> Querier Inflight Requests row to Query Reads and Remote Ruler reads dashboards. #10290
* [ENHANCEMENT] Alerts: Add "Federation-frontend" alert for remote clusters returning errors. #10698
* [BUGFIX] Dashboards: fix how we switch between classic and native histograms. #10018
* [BUGFIX] Alerts: Ignore cache errors performing `delete` operations since these are expected to fail when keys don't exist. #10287
* [BUGFIX] Dashboards: fix "Mimir / Rollout Progress" latency comparison when gateway is enabled. #10495
* [BUGFIX] Dashboards: fix autoscaling panels when Mimir is deployed using Helm. #10473
* [BUGFIX] Alerts: fix `MimirAutoscalerNotActive` alert. #10564

### Jsonnet

* [CHANGE] Update rollout-operator version to 0.23.0. #10229 #10750
* [CHANGE] Memcached: Update to Memcached 1.6.34. #10318
* [CHANGE] Change multi-AZ deployments default toleration value from 'multi-az' to 'secondary-az', and make it configurable via the following settings: #10596
  * `_config.multi_zone_schedule_toleration` (default)
  * `_config.multi_zone_distributor_schedule_toleration` (distributor's override)
  * `_config.multi_zone_etcd_schedule_toleration` (etcd's override)
* [CHANGE] Ring: relaxed the hash ring heartbeat timeout for store-gateways: #10634
  * `-store-gateway.sharding-ring.heartbeat-timeout` set to `10m`
* [CHANGE] Memcached: Use 3 replicas for all cache types by default. #10739
* [ENHANCEMENT] Enforce `persistentVolumeClaimRetentionPolicy` `Retain` policy on partition ingesters during migration to experimental ingest storage. #10395
* [ENHANCEMENT] Allow to not configure `topologySpreadConstraints` by setting the following configuration options to a negative value: #10540
  * `distributor_topology_spread_max_skew`
  * `query_frontend_topology_spread_max_skew`
  * `querier_topology_spread_max_skew`
  * `ruler_topology_spread_max_skew`
  * `ruler_querier_topology_spread_max_skew`
* [ENHANCEMENT] Validate the `$._config.shuffle_sharding.ingester_partitions_shard_size` value when partition shuffle sharding is enabled in the ingest-storage mode. #10746
* [BUGFIX] Ports in container rollout-operator. #10273
* [BUGFIX] When downscaling is enabled, the components must annotate `prepare-downscale-http-port` with the value set in `$._config.server_http_port`. #10367

### Mimirtool

* [BUGFIX] Fix issue where `MIMIR_HTTP_PREFIX` environment variable was ignored and the value from `MIMIR_MIMIR_HTTP_PREFIX` was used instead. #10207
* [ENHANCEMENT] Unify mimirtool authentication options and add extra-headers support for commands that depend on MimirClient. #10178
* [ENHANCEMENT] `mimirtool grafana analyze` now supports custom panels. #10669
* [ENHANCEMENT] `mimirtool grafana analyze` now supports bar chart, pie chart, state timeline, status history,
  histogram, candlestick, canvas, flame graph, geomap, node graph, trend, and XY chart panels. #10669

### Mimir Continuous Test

### Query-tee

* [ENHANCEMENT] Allow skipping comparisons when preferred backend fails. Disabled by default, enable with `-proxy.compare-skip-preferred-backend-failures=true`. #10612

### Documentation

* [CHANGE] Add production tips related to cache size, heavy multi-tenancy and latency spikes. #9978
* [ENHANCEMENT] Update `MimirAutoscalerNotActive` and `MimirAutoscalerKedaFailing` runbooks, with an instruction to check whether Prometheus has enough CPU allocated. #10257

### Tools

* [CHANGE] `copyblocks`: Remove /pprof endpoint. #10329
* [CHANGE] `mark-blocks`: Replace `markblocks` with added features including removing markers and reading block identifiers from a file. #10597

## 2.15.3

### Grafana Mimir

* [BUGFIX] Update to Go v1.23.9 to address [CVE-2025-22871](https://nvd.nist.gov/vuln/detail/CVE-2025-22871). #11537

### Mimirtool

* [BUGFIX] Upgrade Alpine Linux to 3.20.6, fixes CVE-2025-26519. #11530

### Mimir Continuous Test

* [BUGFIX] Upgrade Alpine Linux to 3.20.6, fixes CVE-2025-26519. #11530

## 2.15.2

### Grafana Mimir

* [BUGFIX] Update module golang.org/x/net to v0.36.0 to address [CVE-2025-22870](https://nvd.nist.gov/vuln/detail/CVE-2025-22870). #10875
* [BUGFIX] Update module github.com/golang-jwt/jwt/v5 to v5.2.2 to address [CVE-2025-30204](https://nvd.nist.gov/vuln/detail/CVE-2025-30204). #11045


## 2.15.1

### Grafana Mimir

* [BUGFIX] Update module github.com/golang/glog to v1.2.4 to address [CVE-2024-45339](https://nvd.nist.gov/vuln/detail/CVE-2024-45339). #10541
* [BUGFIX] Update module github.com/go-jose/go-jose/v4 to v4.0.5 to address [CVE-2025-27144](https://nvd.nist.gov/vuln/detail/CVE-2025-27144). #10783
* [BUGFIX] Update module golang.org/x/oauth2 to v0.27.0 to address [CVE-2025-22868](https://nvd.nist.gov/vuln/detail/CVE-2025-22868). #10803
* [BUGFIX] Update module golang.org/x/crypto to v0.35.0 to address [CVE-2025-22869](https://nvd.nist.gov/vuln/detail/CVE-2025-22869). #10804
* [BUGFIX] Upgrade Go to 1.23.7 to address [CVE-2024-45336](https://nvd.nist.gov/vuln/detail/CVE-2024-45336), [CVE-2024-45341](https://nvd.nist.gov/vuln/detail/CVE-2024-45341), and [CVE-2025-22866](https://nvd.nist.gov/vuln/detail/CVE-2025-22866). #10862


## 2.15.0

### Grafana Mimir

* [CHANGE] Alertmanager: the following metrics are not exported for a given `user` when the metric value is zero: #9359
  * `cortex_alertmanager_alerts_received_total`
  * `cortex_alertmanager_alerts_invalid_total`
  * `cortex_alertmanager_partial_state_merges_total`
  * `cortex_alertmanager_partial_state_merges_failed_total`
  * `cortex_alertmanager_state_replication_total`
  * `cortex_alertmanager_state_replication_failed_total`
  * `cortex_alertmanager_alerts`
  * `cortex_alertmanager_silences`
* [CHANGE] Distributor: Drop experimental `-distributor.direct-otlp-translation-enabled` flag, since direct OTLP translation is well tested at this point. #9647
* [CHANGE] Ingester: Change `-initial-delay` for circuit breakers to begin when the first request is received, rather than at breaker activation. #9842
* [CHANGE] Query-frontend: apply query pruning before query sharding instead of after. #9913
* [CHANGE] Ingester: remove experimental flags `-ingest-storage.kafka.ongoing-records-per-fetch` and `-ingest-storage.kafka.startup-records-per-fetch`. They are removed in favour of `-ingest-storage.kafka.max-buffered-bytes`. #9906
* [CHANGE] Ingester: Replace `cortex_discarded_samples_total` label from `sample-out-of-bounds` to `sample-timestamp-too-old`. #9885
* [CHANGE] Ruler: the `/prometheus/config/v1/rules` does not return an error anymore if a rule group is missing in the object storage after been successfully returned by listing the storage, because it could have been deleted in the meanwhile. #9936
* [CHANGE] Querier: The `.` pattern in regular expressions in PromQL matches newline characters. With this change regular expressions like `.*` match strings that include `\n`. To maintain the old behaviour, you will have to change regular expressions by replacing all `.` patterns with `[^\n]`, e.g. `foo[^\n]*`. This upgrades PromQL compatibility from Prometheus 2.0 to 3.0. #9844
* [CHANGE] Querier: Lookback and range selectors are left open and right closed (previously left closed and right closed). This change affects queries and subqueries when the evaluation time perfectly aligns with the sample timestamps. For example assume querying a timeseries with evenly spaced samples exactly 1 minute apart. Previously, a range query with `5m` would usually return 5 samples, or 6 samples if the query evaluation aligns perfectly with a scrape. Now, queries like this will always return 5 samples. This upgrades PromQL compatibility from Prometheus 2.0 to 3.0. #9844 #10188
* [CHANGE] Querier: promql(native histograms): Introduce exponential interpolation. #9844
* [CHANGE] Remove deprecated `api.get-request-for-ingester-shutdown-enabled` setting, which scheduled for removal in 2.15. #10197
* [FEATURE] Querier: add experimental streaming PromQL engine, enabled with `-querier.query-engine=mimir`. #10067
* [FEATURE] Distributor: Add support for `lz4` OTLP compression. #9763
* [FEATURE] Query-frontend: added experimental configuration options `query-frontend.cache-errors` and `query-frontend.results-cache-ttl-for-errors` to allow non-transient responses to be cached. When set to `true` error responses from hitting limits or bad data are cached for a short TTL. #9028
* [FEATURE] Query-frontend: add middleware to control access to specific PromQL experimental functions on a per-tenant basis. #9798
* [FEATURE] gRPC: Support S2 compression. #9322
  * `-alertmanager.alertmanager-client.grpc-compression=s2`
  * `-ingester.client.grpc-compression=s2`
  * `-querier.frontend-client.grpc-compression=s2`
  * `-querier.scheduler-client.grpc-compression=s2`
  * `-query-frontend.grpc-client-config.grpc-compression=s2`
  * `-query-scheduler.grpc-client-config.grpc-compression=s2`
  * `-ruler.client.grpc-compression=s2`
  * `-ruler.query-frontend.grpc-client-config.grpc-compression=s2`
* [FEATURE] Alertmanager: limit added for maximum size of the Grafana state (`-alertmanager.max-grafana-state-size-bytes`). #9475
* [FEATURE] Alertmanager: limit added for maximum size of the Grafana configuration (`-alertmanager.max-config-size-bytes`). #9402
* [FEATURE] Ingester: Experimental support for ingesting out-of-order native histograms. This is disabled by default and can be enabled by setting `-ingester.ooo-native-histograms-ingestion-enabled` to `true`. #7175
* [FEATURE] Distributor: Added `-api.skip-label-count-validation-header-enabled` option to allow skipping label count validation on the HTTP write path based on `X-Mimir-SkipLabelCountValidation` header being `true` or not. #9576
* [FEATURE] Ruler: Add experimental support for caching the contents of rule groups. This is disabled by default and can be enabled by setting `-ruler-storage.cache.rule-group-enabled`. #9595 #10024
* [FEATURE] PromQL: Add experimental `info` function. Experimental functions are disabled by default, but can be enabled setting `-querier.promql-experimental-functions-enabled=true` in the query-frontend and querier. #9879
* [FEATURE] Distributor: Support promotion of OTel resource attributes to labels. #8271
* [FEATURE] Querier: Add experimental `double_exponential_smoothing` PromQL function. Experimental functions are disabled by default, but can be enabled by setting `-querier.promql-experimental-functions-enabled=true` in the query-frontend and querier. #9844
* [ENHANCEMENT] Query Frontend: Return server-side `bytes_processed` statistics following Server-Timing format. #9645 #9985
* [ENHANCEMENT] mimirtool: Adds bearer token support for mimirtool's analyze ruler/prometheus commands. #9587
* [ENHANCEMENT] Ruler: Support `exclude_alerts` parameter in `<prometheus-http-prefix>/api/v1/rules` endpoint. #9300
* [ENHANCEMENT] Distributor: add a metric to track tenants who are sending newlines in their label values called `cortex_distributor_label_values_with_newlines_total`. #9400
* [ENHANCEMENT] Ingester: improve performance of reading the WAL. #9508
* [ENHANCEMENT] Query-scheduler: improve the errors and traces emitted by query-schedulers when communicating with queriers. #9519
* [ENHANCEMENT] Compactor: uploaded blocks cannot be bigger than max configured compactor time range, and cannot cross the boundary for given time range. #9524
* [ENHANCEMENT] The distributor now validates that received label values only contain allowed characters. #9185
* [ENHANCEMENT] Add SASL plain authentication support to Kafka client used by the experimental ingest storage. Configure SASL credentials via the following settings: #9584
  * `-ingest-storage.kafka.sasl-password`
  * `-ingest-storage.kafka.sasl-username`
* [ENHANCEMENT] memberlist: TCP transport write path is now non-blocking, and is configurable by new flags: #9594
  * `-memberlist.max-concurrent-writes`
  * `-memberlist.acquire-writer-timeout`
* [ENHANCEMENT] memberlist: Notifications can now be processed once per interval specified by `-memberlist.notify-interval` to reduce notify storm CPU activity in large clusters. #9594
* [ENHANCEMENT] Query-scheduler: Remove the experimental `query-scheduler.prioritize-query-components` flag. Request queues always prioritize query component dequeuing above tenant fairness. #9703
* [ENHANCEMENT] Ingester: Emit traces for block syncing, to join up block-upload traces. #9656
* [ENHANCEMENT] Querier: Enable the optional querying of additional storage queryables. #9712
* [ENHANCEMENT] Ingester: Disable the push circuit breaker when ingester is in read-only mode. #9760
* [ENHANCEMENT] Ingester: Reduced lock contention in the `PostingsForMatchers` cache. #9773
* [ENHANCEMENT] Storage: Allow HTTP client settings to be tuned for GCS and Azure backends via an `http` block or corresponding CLI flags. This was already supported by the S3 backend. #9778
* [ENHANCEMENT] Ruler: Support `group_limit` and `group_next_token` parameters in the `<prometheus-http-prefix>/api/v1/rules` endpoint. #9563
* [ENHANCEMENT] Ingester: improved lock contention affecting read and write latencies during TSDB head compaction. #9822
* [ENHANCEMENT] Distributor: when a label value fails validation due to invalid UTF-8 characters, don't include the invalid characters in the returned error. #9828
* [ENHANCEMENT] Ingester: when experimental ingest storage is enabled, do not buffer records in the Kafka client when fetch concurrency is in use. #9838 #9850
* [ENHANCEMENT] Compactor: refresh deletion marks when updating the bucket index concurrently. This speeds up updating the bucket index by up to 16 times when there is a lot of blocks churn (thousands of blocks churning every cleanup cycle). #9881
* [ENHANCEMENT] PromQL: make `sort_by_label` stable. #9879
* [ENHANCEMENT] Distributor: Initialize ha_tracker cache before ha_tracker and distributor reach running state and begin serving writes. #9826 #9976
* [ENHANCEMENT] Ingester: `-ingest-storage.kafka.max-buffered-bytes` to limit the memory for buffered records when using concurrent fetching. #9892
* [ENHANCEMENT] Querier: improve performance and memory consumption of queries that select many series. #9914
* [ENHANCEMENT] Ruler: Support OAuth2 and proxies in Alertmanager client #9945 #10030
* [ENHANCEMENT] Ingester: Add `-blocks-storage.tsdb.bigger-out-of-order-blocks-for-old-samples` to build 24h blocks for out-of-order data belonging to the previous days instead of building smaller 2h blocks. This reduces pressure on compactors and ingesters when the out-of-order samples span multiple days in the past. #9844 #10033 #10035
* [ENHANCEMENT] Distributor: allow a different limit for info series (series ending in `_info`) label count, via `-validation.max-label-names-per-info-series`. #10028
* [ENHANCEMENT] Ingester: do not reuse labels, samples and histograms slices in the write request if there are more entries than 10x the pre-allocated size. This should help to reduce the in-use memory in case of few requests with a very large number of labels, samples or histograms. #10040
* [ENHANCEMENT] Query-Frontend: prune `<subquery> and on() (vector(x)==y)` style queries and stop pruning `<subquery> < -Inf`. Triggered by https://github.com/prometheus/prometheus/pull/15245. #10026
* [ENHANCEMENT] Query-Frontend: perform request format validation before processing the request. #10093
* [BUGFIX] Fix issue where functions such as `rate()` over native histograms could return incorrect values if a float stale marker was present in the selected range. #9508
* [BUGFIX] Fix issue where negation of native histograms (eg. `-some_native_histogram_series`) did nothing. #9508
* [BUGFIX] Fix issue where `metric might not be a counter, name does not end in _total/_sum/_count/_bucket` annotation would be emitted even if `rate` or `increase` did not have enough samples to compute a result. #9508
* [BUGFIX] Fix issue where sharded queries could return annotations with incorrect or confusing position information. #9536
* [BUGFIX] Fix issue where downstream consumers may not generate correct cache keys for experimental error caching. #9644
* [BUGFIX] Fix issue where active series requests error when encountering a stale posting. #9580
* [BUGFIX] Fix pooling buffer reuse logic when `-distributor.max-request-pool-buffer-size` is set. #9666
* [BUGFIX] Fix issue when using the experimental `-ruler.max-independent-rule-evaluation-concurrency` feature, where the ruler could panic as it updates a running ruleset or shutdowns. #9726
* [BUGFIX] Always return unknown hint for first sample in non-gauge native histograms chunk to avoid incorrect counter reset hints when merging chunks from different sources. #10033
* [BUGFIX] Ensure native histograms counter reset hints are corrected when merging results from different sources. #9909
* [BUGFIX] Ingester: Fix race condition in per-tenant TSDB creation. #9708
* [BUGFIX] Ingester: Fix race condition in exemplar adding. #9765
* [BUGFIX] Ingester: Fix race condition in native histogram appending. #9765
* [BUGFIX] Ingester: Fix bug in concurrent fetching where a failure to list topics on startup would cause to use an invalid topic ID (0x00000000000000000000000000000000). #9883
* [BUGFIX] Ingester: Fix data loss bug in the experimental ingest storage when a Kafka Fetch is split into multiple requests and some of them return an error. #9963 #9964
* [BUGFIX] PromQL: `round` now removes the metric name again. #9879
* [BUGFIX] Query-Frontend: fix `QueryFrontendCodec` module initialization to set lookback delta from `-querier.lookback-delta`. #9984
* [BUGFIX] OTLP: Support integer exemplar value type. #9844
* [BUGFIX] Querier: Correct the behaviour of binary operators between native histograms and floats. #9844
* [BUGFIX] Querier: Fix stddev+stdvar aggregations to always ignore native histograms. #9844
* [BUGFIX] Querier: Fix stddev+stdvar aggregations to treat Infinity consistently. #9844
* [BUGFIX] Ingester: Chunks could have one unnecessary zero byte at the end. #9844
* [BUGFIX] OTLP receiver: Preserve colons and combine multiple consecutive underscores into one when generating metric names in suffix adding mode (`-distributor.otel-metric-suffixes-enabled`). #10075
* [BUGFIX] PromQL: Ignore native histograms in `clamp`, `clamp_max` and `clamp_min` functions. #10136
* [BUGFIX] PromQL: Ignore native histograms in `max`, `min`, `stdvar`, `stddev` aggregation operators and instead return an info annotation. #10136
* [BUGFIX] PromQL: Ignore native histograms when compared to float values with `==`, `!=`, `<`, `>`, `<=`, `>=` and instead return an info annotation. #10136
* [BUGFIX] PromQL: Return an info annotation if the `quantile` function is used on a float series that does not have `le` label. #10136
* [BUGFIX] PromQL: Fix `count_values` to take into account native histograms. #10168
* [BUGFIX] PromQL: Ignore native histograms in time functions `day_of_month`, `day_of_week`, `day_of_year`, `days_in_month`, `hour`, `minute`, `month` and `year`, which means they no longer yield any value when encountering a native histograms series. #10188
* [BUGFIX] PromQL: Ignore native histograms in `topk` and `bottomk` functions and return info annotation instead. #10188
* [BUGFIX] PromQL: Let `limitk` and `limit_ratio` include native histograms if applicable. #10188
* [BUGFIX] PromQL: Fix `changes` and `resets` functions to count switch between float and native histograms sample type as change and reset. #10188

### Mixin

* [CHANGE] Remove backwards compatibility for `thanos_memcached_` prefixed metrics in dashboards and alerts removed in 2.12. #9674 #9758
* [CHANGE] Reworked the alert `MimirIngesterStuckProcessingRecordsFromKafka` to also work when concurrent fetching is enabled. #9855
* [ENHANCEMENT] Unify ingester autoscaling panels on 'Mimir / Writes' dashboard to work for both ingest-storage and non-ingest-storage autoscaling. #9617
* [ENHANCEMENT] Alerts: Enable configuring job prefix for alerts to prevent clashes with metrics from Loki/Tempo. #9659
* [ENHANCEMENT] Dashboards: visualize the age of source blocks in the "Mimir / Compactor" dashboard. #9697
* [ENHANCEMENT] Dashboards: Include block compaction level on queried blocks in 'Mimir / Queries' dashboard. #9706
* [ENHANCEMENT] Alerts: add `MimirIngesterMissedRecordsFromKafka` to detect gaps in consumed records in the ingester when using the experimental Kafka-based storage. #9921 #9972
* [ENHANCEMENT] Dashboards: Add more panels to 'Mimir / Writes' for concurrent ingestion and fetching when using ingest storage. #10021
* [ENHANCEMENT] Dashboards: Include CPU and memory resources in 'Mimir / Ruler' dashboard. #10656
* [BUGFIX] Dashboards: Fix autoscaling metrics joins when series churn. #9412 #9450 #9432
* [BUGFIX] Alerts: Fix autoscaling metrics joins in `MimirAutoscalerNotActive` when series churn. #9412
* [BUGFIX] Alerts: Exclude failed cache "add" operations from alerting since failures are expected in normal operation. #9658
* [BUGFIX] Alerts: Exclude read-only replicas from `IngesterInstanceHasNoTenants` alert. #9843
* [BUGFIX] Alerts: Use resident set memory for the `EtcdAllocatingTooMuchMemory` alert so that ephemeral file cache memory doesn't cause the alert to misfire. #9997
* [BUGFIX] Query-frontend: support `X-Read-Consistency-Offsets` on labels queries too.

### Jsonnet

* [CHANGE] Remove support to set Redis as a cache backend from jsonnet. #9677
* [CHANGE] Rollout-operator now defaults to storing scaling operation metadata in a Kubernetes ConfigMap. This avoids recursively invoking the admission webhook in some Kubernetes environments. #9699
* [CHANGE] Update rollout-operator version to 0.20.0. #9995
* [CHANGE] Remove the `track_sizes` feature for Memcached pods since it is unused. #10032
* [CHANGE] The configuration options `autoscaling_distributor_min_replicas` and `autoscaling_distributor_max_replicas` has been renamed to `autoscaling_distributor_min_replicas_per_zone` and `autoscaling_distributor_max_replicas_per_zone` respectively. #10019
* [FEATURE] Add support to deploy distributors in multi availability zones. #9548
* [FEATURE] Add configuration settings to set the number of Memcached replicas for each type of cache (`memcached_frontend_replicas`, `memcached_index_queries_replicas`, `memcached_chunks_replicas`, `memcached_metadata_replicas`). #9679
* [ENHANCEMENT] Add `ingest_storage_ingester_autoscaling_triggers` option to specify multiple triggers in ScaledObject created for ingest-store ingester autoscaling. #9422
* [ENHANCEMENT] Add `ingest_storage_ingester_autoscaling_scale_up_stabilization_window_seconds` and `ingest_storage_ingester_autoscaling_scale_down_stabilization_window_seconds` config options to make stabilization window for ingester autoscaling when using ingest-storage configurable. #9445
* [ENHANCEMENT] Make label-selector in ReplicaTemplate/ingester-zone-a object configurable when using ingest-storage. #9480
* [ENHANCEMENT] Add `querier_only_args` option to specify CLI flags that apply only to queriers but not ruler-queriers. #9503
* [ENHANCEMENT] Validate the Kafka client ID configured when ingest storage is enabled. #9573
* [ENHANCEMENT] Configure pod anti-affinity and tolerations to run etcd pods multi-AZ when `_config.multi_zone_etcd_enabled` is set to `true`. #9725

### Mimirtool

### Mimir Continuous Test

### Query-tee

* [FEATURE] Added `-proxy.compare-skip-samples-before` to skip samples before the given time when comparing responses. The time can be in RFC3339 format (or) RFC3339 without the timezone and seconds (or) date only. #9515
* [FEATURE] Add `-backend.config-file` for a YAML configuration file for per-backend options. Currently, it only supports additional HTTP request headers. #10081
* [ENHANCEMENT] Added human-readable timestamps to comparison failure messages. #9665

### Documentation

* [BUGFIX] Send native histograms: update the migration guide with the corrected dashboard query for switching between classic and native histograms queries. #10052

### Tools

* [FEATURE] `splitblocks`: add new tool to split blocks larger than a specified duration into multiple blocks. #9517, #9779
* [ENHANCEMENT] `copyblocks`: add `--skip-no-compact-block-duration-check`, which defaults to `false`, to simplify targeting blocks that are not awaiting compaction. #9439
* [ENHANCEMENT] `copyblocks`: add `--user-mapping` to support copying blocks between users. #10110
* [ENHANCEMENT] `kafkatool`: add SASL plain authentication support. The following new CLI flags have been added: #9584
  * `--kafka-sasl-username`
  * `--kafka-sasl-password`
* [ENHANCEMENT] `kafkatool`: add `dump print` command to print the content of write requests from a dump. #9942
* [ENHANCEMENT] Updated `KubePersistentVolumeFillingUp` runbook, including a sample command to debug the distroless image. #9802

## 2.14.3

### Grafana Mimir

* [BUGFIX] Update `golang.org/x/crypto` to address [CVE-2024-45337](https://github.com/advisories/GHSA-v778-237x-gjrc). #10251
* [BUGFIX] Update `golang.org/x/net` to address [CVE-2024-45338](https://github.com/advisories/GHSA-w32m-9786-jp63). #10298

## 2.14.2

### Grafana Mimir

* [BUGFIX] Query-frontend: Do not break scheduler connection on malformed queries. #9833

## 2.14.1

### Grafana Mimir

* [BUGFIX] Update objstore library to resolve issues observed for some S3-compatible object stores, which respond to `StatObject` with `Range` incorrectly. #9625

## 2.14.0

### Grafana Mimir

* [CHANGE] Update minimal supported version of Go to 1.22. #9134
* [CHANGE] Store-gateway / querier: enable streaming chunks from store-gateways to queriers by default. #6646
* [CHANGE] Querier: honor the start/end time range specified in the read hints when executing a remote read request. #8431
* [CHANGE] Querier: return only samples within the queried start/end time range when executing a remote read request using "SAMPLES" mode. Previously, samples outside of the range could have been returned. Samples outside of the queried time range may still be returned when executing a remote read request using "STREAMED_XOR_CHUNKS" mode. #8463
* [CHANGE] Querier: Set minimum for `-querier.max-concurrent` to four to prevent queue starvation with querier-worker queue prioritization algorithm; values below the minimum four are ignored and set to the minimum. #9054
* [CHANGE] Store-gateway: enabled `-blocks-storage.bucket-store.max-concurrent-queue-timeout` by default with a timeout of 5 seconds. #8496
* [CHANGE] Store-gateway: enabled `-blocks-storage.bucket-store.index-header.lazy-loading-concurrency-queue-timeout` by default with a timeout of 5 seconds . #8667
* [CHANGE] Distributor: Incoming OTLP requests were previously size-limited by using limit from `-distributor.max-recv-msg-size` option. We have added option `-distributor.max-otlp-request-size` for limiting OTLP requests, with default value of 100 MiB. #8574
* [CHANGE] Distributor: remove metric `cortex_distributor_sample_delay_seconds`. #8698
* [CHANGE] Query-frontend: Remove deprecated `frontend.align_queries_with_step` YAML configuration. The configuration option has been moved to per-tenant and default `limits` since Mimir 2.12. #8733 #8735
* [CHANGE] Store-gateway: Change default of `-blocks-storage.bucket-store.max-concurrent` to 200. #8768
* [CHANGE] Added new metric `cortex_compactor_disk_out_of_space_errors_total` which counts how many times a compaction failed due to the compactor being out of disk, alert if there is a single increase. #8237 #8278
* [CHANGE] Store-gateway: Remove experimental parameter `-blocks-storage.bucket-store.series-selection-strategy`. The default strategy is now `worst-case`. #8702
* [CHANGE] Store-gateway: Rename `-blocks-storage.bucket-store.series-selection-strategies.worst-case-series-preference` to `-blocks-storage.bucket-store.series-fetch-preference` and promote to stable. #8702
* [CHANGE] Querier, store-gateway: remove deprecated `-querier.prefer-streaming-chunks-from-store-gateways=true`. Streaming from store-gateways is now always enabled. #8696
* [CHANGE] Ingester: remove deprecated `-ingester.return-only-grpc-errors`. #8699 #8828
* [CHANGE] Distributor, ruler: remove deprecated `-ingester.client.report-grpc-codes-in-instrumentation-label-enabled`. #8700
* [CHANGE] Ingester client: experimental support for client-side circuit breakers, their configuration options (`-ingester.client.circuit-breaker.*`) and metrics (`cortex_ingester_client_circuit_breaker_results_total`, `cortex_ingester_client_circuit_breaker_transitions_total`) were removed. #8802
* [CHANGE] Ingester: circuit breakers do not open in case of per-instance limit errors anymore. Opening can be triggered only in case of push and pull requests exceeding the configured duration. #8854
* [CHANGE] Query-frontend: Return `413 Request Entity Too Large` if a response shard for an `/active_series` request is too large. #8861
* [CHANGE] Distributor: Promote replying with `Retry-After` header on retryable errors to stable and set `-distributor.retry-after-header.enabled=true` by default. #8694
* [CHANGE] Distributor: Replace `-distributor.retry-after-header.max-backoff-exponent` and `-distributor.retry-after-header.base-seconds` with `-distributor.retry-after-header.min-backoff` and `-distributor.retry-after-header.max-backoff` for easier configuration. #8694
* [CHANGE] Ingester: increase the default inactivity timeout of active series (`-ingester.active-series-metrics-idle-timeout`) from `10m` to `20m`. #8975
* [CHANGE] Distributor: Remove `-distributor.enable-otlp-metadata-storage` flag, which was deprecated in version 2.12. #9069
* [CHANGE] Ruler: Removed `-ruler.drain-notification-queue-on-shutdown` option, which is now enabled by default. #9115
* [CHANGE] Querier: allow wrapping errors with context errors only when the former actually correspond to `context.Canceled` and `context.DeadlineExceeded`. #9175
* [CHANGE] Query-scheduler: Remove the experimental `-query-scheduler.use-multi-algorithm-query-queue` flag. The new multi-algorithm tree queue is always used for the scheduler. #9210
* [CHANGE] Distributor: reject incoming requests until the distributor service has started. #9317
* [CHANGE] Ingester, Distributor: Remove deprecated `-ingester.limit-inflight-requests-using-grpc-method-limiter` and `-distributor.limit-inflight-requests-using-grpc-method-limiter`. The feature was deprecated and enabled by default in Mimir 2.12. #9407
* [CHANGE] Querier: Remove deprecated `-querier.max-query-into-future`. The feature was deprecated in Mimir 2.12. #9407
* [CHANGE] Cache: Deprecate experimental support for Redis as a cache backend. The support is set to be removed in the next major release. #9453
* [FEATURE] Alertmanager: Added `-alertmanager.log-parsing-label-matchers` to control logging when parsing label matchers. This flag is intended to be used with `-alertmanager.utf8-strict-mode-enabled` to validate UTF-8 strict mode is working as intended. The default value is `false`. #9173
* [FEATURE] Alertmanager: Added `-alertmanager.utf8-migration-logging-enabled` to enable logging of tenant configurations that are incompatible with UTF-8 strict mode. The default value is `false`. #9174
* [FEATURE] Querier: add experimental streaming PromQL engine, enabled with `-querier.query-engine=mimir`. #8422 #8430 #8454 #8455 #8360 #8490 #8508 #8577 #8660 #8671 #8677 #8747 #8850 #8872 #8838 #8911 #8909 #8923 #8924 #8925 #8932 #8933 #8934 #8962 #8986 #8993 #8995 #9008 #9017 #9018 #9019 #9120 #9121 #9136 #9139 #9140 #9145 #9191 #9192 #9194 #9196 #9201 #9212 #9225 #9260 #9272 #9277 #9278 #9280 #9281 #9342 #9343 #9371 #9859 #9858
* [FEATURE] Experimental Kafka-based ingest storage. #6888 #6894 #6929 #6940 #6951 #6974 #6982 #7029 #7030 #7091 #7142 #7147 #7148 #7153 #7160 #7193 #7349 #7376 #7388 #7391 #7393 #7394 #7402 #7404 #7423 #7424 #7437 #7486 #7503 #7508 #7540 #7621 #7682 #7685 #7694 #7695 #7696 #7697 #7701 #7733 #7734 #7741 #7752 #7838 #7851 #7871 #7877 #7880 #7882 #7887 #7891 #7925 #7955 #7967 #8031 #8063 #8077 #8088 #8135 #8176 #8184 #8194 #8216 #8217 #8222 #8233 #8503 #8542 #8579 #8657 #8686 #8688 #8703 #8706 #8708 #8738 #8750 #8778 #8808 #8809 #8841 #8842 #8845 #8853 #8886 #8988
  * What it is:
    * When the new ingest storage architecture is enabled, distributors write incoming write requests to a Kafka-compatible backend, and the ingesters asynchronously replay ingested data from Kafka. In this architecture, the write and read path are de-coupled through a Kafka-compatible backend. The write path and Kafka load is a function of the incoming write traffic, the read path load is a function of received queries. Whatever the load on the read path, it doesn't affect the write path.
  * New configuration options:
    * `-ingest-storage.enabled`
    * `-ingest-storage.kafka.*`: configures Kafka-compatible backend and how clients interact with it.
    * `-ingest-storage.ingestion-partition-tenant-shard-size`: configures the per-tenant shuffle-sharding shard size used by partitions ring.
    * `-ingest-storage.read-consistency`: configures the default read consistency.
    * `-ingest-storage.migration.distributor-send-to-ingesters-enabled`: enabled tee-ing writes to classic ingesters and Kafka, used during a live migration to the new ingest storage architecture.
    * `-ingester.partition-ring.*`: configures partitions ring backend.
* [FEATURE] Querier: added support for `limitk()` and `limit_ratio()` experimental PromQL functions. Experimental functions are disabled by default, but can be enabled setting `-querier.promql-experimental-functions-enabled=true` in the query-frontend and querier. #8632
* [FEATURE] Querier: experimental support for `X-Mimir-Chunk-Info-Logger` header that triggers logging information about TSDB chunks loaded from ingesters and store-gateways in the querier. The header should contain the comma separated list of labels for which their value will be included in the logs. #8599
* [FEATURE] Query frontend: added new query pruning middleware to enable pruning dead code (eg. expressions that cannot produce any results) and simplifying expressions (eg. expressions that can be evaluated immediately) in queries. #9086
* [FEATURE] Ruler: added experimental configuration, `-ruler.rule-evaluation-write-enabled`, to disable writing the result of rule evaluation to ingesters. This feature can be used for testing purposes. #9060
* [FEATURE] Ingester: added experimental configuration `ingester.ignore-ooo-exemplars`. When set to `true` out of order exemplars are no longer reported to the remote write client. #9151
* [ENHANCEMENT] Compactor: Add `cortex_compactor_compaction_job_duration_seconds` and `cortex_compactor_compaction_job_blocks` histogram metrics to track duration of individual compaction jobs and number of blocks per job. #8371
* [ENHANCEMENT] Rules: Added per namespace max rules per rule group limit. The maximum number of rules per rule groups for all namespaces continues to be configured by `-ruler.max-rules-per-rule-group`, but now, this can be superseded by the new `-ruler.max-rules-per-rule-group-by-namespace` option on a per namespace basis. This new limit can be overridden using the overrides mechanism to be applied per-tenant. #8378
* [ENHANCEMENT] Rules: Added per namespace max rule groups per tenant limit. The maximum number of rule groups per rule tenant for all namespaces continues to be configured by `-ruler.max-rule-groups-per-tenant`, but now, this can be superseded by the new `-ruler.max-rule-groups-per-tenant-by-namespace` option on a per namespace basis. This new limit can be overridden using the overrides mechanism to be applied per-tenant. #8425
* [ENHANCEMENT] Ruler: Added support to protect rules namespaces from modification. The `-ruler.protected-namespaces` flag can be used to specify namespaces that are protected from rule modifications. The header `X-Mimir-Ruler-Override-Namespace-Protection` can be used to override the protection. #8444
* [ENHANCEMENT] Query-frontend: be able to block remote read queries via the per tenant runtime override `blocked_queries`. #8372 #8415
* [ENHANCEMENT] Query-frontend: added `remote_read` to `op` supported label values for the `cortex_query_frontend_queries_total` metric. #8412
* [ENHANCEMENT] Query-frontend: log the overall length and start, end time offset from current time for remote read requests. The start and end times are calculated as the miminum and maximum times of the individual queries in the remote read request. #8404
* [ENHANCEMENT] Storage Provider: Added option `-<prefix>.s3.dualstack-enabled` that allows disabling S3 client from resolving AWS S3 endpoint into dual-stack IPv4/IPv6 endpoint. Defaults to true. #8405
* [ENHANCEMENT] HA Tracker: Added reporting of most recent elected replica change via `cortex_ha_tracker_last_election_timestamp_seconds` gauge, logging, and a new column in the HA Tracker status page. #8507
* [ENHANCEMENT] Use sd_notify to send events to systemd at start and stop of mimir services. Default systemd mimir.service config now wait for those events with a configurable timeout `TimeoutStartSec` default is 3 min to handle long start time (ex. store-gateway). #8220 #8555 #8658
* [ENHANCEMENT] Alertmanager: Reloading config and templates no longer needs to hit the disk. #4967
* [ENHANCEMENT] Compactor: Added experimental `-compactor.in-memory-tenant-meta-cache-size` option to set size of in-memory cache (in number of items) for parsed meta.json files. This can help when a tenant has many meta.json files and their parsing before each compaction cycle is using a lot of CPU time. #8544
* [ENHANCEMENT] Distributor: Interrupt OTLP write request translation when context is canceled or has timed out. #8524
* [ENHANCEMENT] Ingester, store-gateway: optimised regular expression matching for patterns like `1.*|2.*|3.*|...|1000.*`. #8632
* [ENHANCEMENT] Query-frontend: Add `header_cache_control` to query stats. #8590
* [ENHANCEMENT] Query-scheduler: Introduce `query-scheduler.use-multi-algorithm-query-queue`, which allows use of an experimental queue structure, with no change in external queue behavior. #7873
* [ENHANCEMENT] Query-scheduler: Improve CPU/memory performance of experimental query-scheduler. #8871
* [ENHANCEMENT] Expose a new `s3.trace.enabled` configuration option to enable detailed logging of operations against S3-compatible object stores. #8690
* [ENHANCEMENT] memberlist: locally-generated messages (e.g. ring updates) are sent to gossip network before forwarded messages. Introduced `-memberlist.broadcast-timeout-for-local-updates-on-shutdown` option to modify how long to wait until queue with locally-generated messages is empty when shutting down. Previously this was hard-coded to 10s, and wait included all messages (locally-generated and forwarded). Now it defaults to 10s, 0 means no timeout. Increasing this value may help to avoid problem when ring updates on shutdown are not propagated to other nodes, and ring entry is left in a wrong state. #8761
* [ENHANCEMENT] Querier: allow using both raw numbers of seconds and duration literals in queries where previously only one or the other was permitted. For example, `predict_linear` now accepts a duration literal (eg. `predict_linear(..., 4h)`), and range vector selectors now accept a number of seconds (eg. `rate(metric[2])`). #8780
* [ENHANCEMENT] Ruler: Add `ruler.max-independent-rule-evaluation-concurrency` to allow independent rules of a tenant to be run concurrently. You can control the amount of concurrency per tenant is controlled via the `-ruler.max-independent-rule-evaluation-concurrency-per-tenan` as a limit. Use a `-ruler.max-independent-rule-evaluation-concurrency` value of `0` can be used to disable the feature for all tenants. By default, this feature is disabled. A rule is eligible for concurrency as long as it doesn't depend on any other rules, doesn't have any other rules that depend on it, and has a total rule group runtime that exceeds 50% of its interval by default. The threshold can can be adjusted with `-ruler.independent-rule-evaluation-concurrency-min-duration-percentage`. #8146 #8858 #8880 #8884
  * This work introduces the following metrics:
    * `cortex_ruler_independent_rule_evaluation_concurrency_slots_in_use`
    * `cortex_ruler_independent_rule_evaluation_concurrency_attempts_started_total`
    * `cortex_ruler_independent_rule_evaluation_concurrency_attempts_incomplete_total`
    * `cortex_ruler_independent_rule_evaluation_concurrency_attempts_completed_total`
* [ENHANCEMENT] Expose a new `s3.session-token` configuration option to enable using temporary security credentials. #8952
* [ENHANCEMENT] Add HA deduplication features to the `mimir-microservices-mode` development environment. #9012
* [ENHANCEMENT] Remove experimental `-query-frontend.additional-query-queue-dimensions-enabled` and `-query-scheduler.additional-query-queue-dimensions-enabled`. Mimir now always includes "query components" as a queue dimension. #8984 #9135
* [ENHANCEMENT] Add a new ingester endpoint to prepare instances to downscale. #8956
* [ENHANCEMENT] Query-scheduler: Add `query-scheduler.prioritize-query-components` which, when enabled, will primarily prioritize dequeuing fairly across queue components, and secondarily prioritize dequeuing fairly across tenants. When disabled, tenant fairness is primarily prioritized. `query-scheduler.use-multi-algorithm-query-queue` must be enabled in order to use this flag. #9016 #9071
* [ENHANCEMENT] Update runtime configuration to read gzip-compressed files with `.gz` extension. #9074
* [ENHANCEMENT] Ingester: add `cortex_lifecycler_read_only` metric which is set to 1 when ingester's lifecycler is set to read-only mode. #9095
* [ENHANCEMENT] Add a new field, `encode_time_seconds` to query stats log messages, to record the amount of time it takes the query-frontend to encode a response. This does not include any serialization time for downstream components. #9062
* [ENHANCEMENT] OTLP: If the flag `-distributor.otel-created-timestamp-zero-ingestion-enabled` is true, OTel start timestamps are converted to Prometheus zero samples to mark series start. #9131 #10053
* [ENHANCEMENT] Querier: attach logs emitted during query consistency check to trace span for query. #9213
* [ENHANCEMENT] Query-scheduler: Experimental `-query-scheduler.prioritize-query-components` flag enables the querier-worker queue priority algorithm to take precedence over tenant rotation when dequeuing requests. #9220
* [ENHANCEMENT] Add application credential arguments for Openstack Swift storage backend. #9181
* [ENHANCEMENT] Make MemberlistKV module targetable (can be run through `-target=memberlist-kv`). #9940
* [BUGFIX] Ruler: add support for draining any outstanding alert notifications before shutting down. This can be enabled with the `-ruler.drain-notification-queue-on-shutdown=true` CLI flag. #8346
* [BUGFIX] Query-frontend: fix `-querier.max-query-lookback` enforcement when `-compactor.blocks-retention-period` is not set, and viceversa. #8388
* [BUGFIX] Ingester: fix sporadic `not found` error causing an internal server error if label names are queried with matchers during head compaction. #8391
* [BUGFIX] Ingester, store-gateway: fix case insensitive regular expressions not matching correctly some Unicode characters. #8391
* [BUGFIX] Query-frontend: "query stats" log now includes the actual `status_code` when the request fails due to an error occurring in the query-frontend itself. #8407
* [BUGFIX] Store-gateway: fixed a case where, on a quick subsequent restart, the previous lazy-loaded index header snapshot was overwritten by a partially loaded one. #8281
* [BUGFIX] Ingester: fixed timestamp reported in the "the sample has been rejected because its timestamp is too old" error when the write request contains only histograms. #8462
* [BUGFIX] Store-gateway: store sparse index headers atomically to disk. #8485
* [BUGFIX] Query scheduler: fix a panic in request queueing. #8451
* [BUGFIX] Querier: fix issue where "context canceled" is logged for trace spans for requests to store-gateways that return no series when chunks streaming is enabled. #8510
* [BUGFIX] Alertmanager: Fix per-tenant silence limits not reloaded during runtime. #8456
* [BUGFIX] Alertmanager: Fixes a number of bugs in silences which could cause an existing silence to be deleted/expired when updating the silence failed. This could happen when the replacing silence was invalid or exceeded limits. #8525
* [BUGFIX] Alertmanager: Fix help message for utf-8-strict-mode. #8572
* [BUGFIX] Query-frontend: Ensure that internal errors result in an HTTP 500 response code instead of 422. #8595 #8666
* [BUGFIX] Configuration: Multi line envs variables are flatten during injection to be compatible with YAML syntax
* [BUGFIX] Querier: fix issue where queries can return incorrect results if a single store-gateway returns overlapping chunks for a series. #8827
* [BUGFIX] HA Tracker: store correct timestamp for last received request from elected replica. #8821
* [BUGFIX] Querier: do not return `grpc: the client connection is closing` errors as HTTP `499`. #8865 #8888
* [BUGFIX] Compactor: fix a race condition between different compactor replicas that may cause a deleted block to be still referenced as non-deleted in the bucket index. #8905
* [BUGFIX] Querier: fix issue where some native histogram-related warnings were not emitted when `rate()` was used over native histograms. #8918
* [BUGFIX] Ruler: map invalid org-id errors to 400 status code. #8935
* [BUGFIX] Querier: Fix invalid query results when multiple chunks are being merged. #8992
* [BUGFIX] Query-frontend: return annotations generated during evaluation of sharded queries. #9138
* [BUGFIX] Querier: Support optional start and end times on `/prometheus/api/v1/labels`, `/prometheus/api/v1/label/<label>/values`, and `/prometheus/api/v1/series` when `max_query_into_future: 0`. #9129
* [BUGFIX] Alertmanager: Fix config validation gap around unreferenced templates. #9207
* [BUGFIX] Alertmanager: Fix goroutine leak when stored config fails to apply and there is no existing tenant alertmanager #9211
* [BUGFIX] Querier: fix issue where both recently compacted blocks and their source blocks can be skipped during querying if store-gateways are restarting. #9224
* [BUGFIX] Alertmanager: fix receiver firewall to detect `0.0.0.0` and IPv6 interface-local multicast address as local addresses. #9308

### Mixin

* [CHANGE] Dashboards: set default auto-refresh rate to 5m. #8758
* [ENHANCEMENT] Dashboards: allow switching between using classic or native histograms in dashboards.
  * Overview dashboard: status, read/write latency and queries/ingestion per sec panels, `cortex_request_duration_seconds` metric. #7674 #8502 #8791
  * Writes dashboard: `cortex_request_duration_seconds` metric. #8757 #8791
  * Reads dashboard: `cortex_request_duration_seconds` metric. #8752
  * Rollout progress dashboard: `cortex_request_duration_seconds` metric. #8779
  * Alertmanager dashboard: `cortex_request_duration_seconds` metric. #8792
  * Ruler dashboard: `cortex_request_duration_seconds` metric. #8795
  * Queries dashboard: `cortex_request_duration_seconds` metric. #8800
  * Remote ruler reads dashboard: `cortex_request_duration_seconds` metric. #8801
* [ENHANCEMENT] Alerts: `MimirRunningIngesterReceiveDelayTooHigh` alert has been tuned to be more reactive to high receive delay. #8538
* [ENHANCEMENT] Dashboards: improve end-to-end latency and strong read consistency panels when experimental ingest storage is enabled. #8543 #8830
* [ENHANCEMENT] Dashboards: Add panels for monitoring ingester autoscaling when not using ingest-storage. These panels are disabled by default, but can be enabled using the `autoscaling.ingester.enabled: true` config option. #8484
* [ENHANCEMENT] Dashboards: Add panels for monitoring store-gateway autoscaling. These panels are disabled by default, but can be enabled using the `autoscaling.store_gateway.enabled: true` config option. #8824
* [ENHANCEMENT] Dashboards: add panels to show writes to experimental ingest storage backend in the "Mimir / Ruler" dashboard, when `_config.show_ingest_storage_panels` is enabled. #8732
* [ENHANCEMENT] Dashboards: show all series in tooltips on time series dashboard panels. #8748
* [ENHANCEMENT] Dashboards: add compactor autoscaling panels to "Mimir / Compactor" dashboard. The panels are disabled by default, but can be enabled setting `_config.autoscaling.compactor.enabled` to `true`. #8777
* [ENHANCEMENT] Alerts: added `MimirKafkaClientBufferedProduceBytesTooHigh` alert. #8763
* [ENHANCEMENT] Dashboards: added "Kafka produced records / sec" panel to "Mimir / Writes" dashboard. #8763
* [ENHANCEMENT] Alerts: added `MimirStrongConsistencyOffsetNotPropagatedToIngesters` alert, and rename `MimirIngesterFailsEnforceStrongConsistencyOnReadPath` alert to `MimirStrongConsistencyEnforcementFailed`. #8831
* [ENHANCEMENT] Dashboards: remove "All" option for namespace dropdown in dashboards. #8829
* [ENHANCEMENT] Dashboards: add Kafka end-to-end latency outliers panel in the "Mimir / Writes" dashboard. #8948
* [ENHANCEMENT] Dashboards: add "Out-of-order samples appended" panel to "Mimir / Tenants" dashboard. #8939
* [ENHANCEMENT] Alerts: `RequestErrors` and `RulerRemoteEvaluationFailing` have been enriched with a native histogram version. #9004
* [ENHANCEMENT] Dashboards: add 'Read path' selector to 'Mimir / Queries' dashboard. #8878
* [ENHANCEMENT] Dashboards: add annotation indicating active series are being reloaded to 'Mimir / Tenants' dashboard. #9257
* [ENHANCEMENT] Dashboards: limit results on the 'Failed evaluations rate' panel of the 'Mimir / Tenants' dashboard to 50 to avoid crashing the page when there are many failing groups. #9262
* [FEATURE] Alerts: add `MimirGossipMembersEndpointsOutOfSync` alert. #9347
* [BUGFIX] Dashboards: fix "current replicas" in autoscaling panels when HPA is not active. #8566
* [BUGFIX] Alerts: do not fire `MimirRingMembersMismatch` during the migration to experimental ingest storage. #8727
* [BUGFIX] Dashboards: avoid over-counting of ingesters metrics when migrating to experimental ingest storage. #9170
* [BUGFIX] Dashboards: fix `job_prefix` not utilized in `jobSelector`. #9155

### Jsonnet

* [CHANGE] Changed the following config options when the experimental ingest storage is enabled: #8874
  * `ingest_storage_ingester_autoscaling_min_replicas` changed to `ingest_storage_ingester_autoscaling_min_replicas_per_zone`
  * `ingest_storage_ingester_autoscaling_max_replicas` changed to `ingest_storage_ingester_autoscaling_max_replicas_per_zone`
* [CHANGE] Changed the overrides configmap generation to remove any field with `null` value. #9116
* [CHANGE] `$.replicaTemplate` function now takes replicas and labelSelector parameter. #9248
* [CHANGE] Renamed `ingest_storage_ingester_autoscaling_replica_template_custom_resource_definition_enabled` to `replica_template_custom_resource_definition_enabled`. #9248
* [FEATURE] Add support for automatically deleting compactor, store-gateway, ingester and read-write mode backend PVCs when the corresponding StatefulSet is scaled down. #8382 #8736
* [FEATURE] Automatically set GOMAXPROCS on ingesters. #9273
* [ENHANCEMENT] Added the following config options to set the number of partition ingester replicas when migrating to experimental ingest storage. #8517
  * `ingest_storage_migration_partition_ingester_zone_a_replicas`
  * `ingest_storage_migration_partition_ingester_zone_b_replicas`
  * `ingest_storage_migration_partition_ingester_zone_c_replicas`
* [ENHANCEMENT] Distributor: increase `-distributor.remote-timeout` when the experimental ingest storage is enabled. #8518
* [ENHANCEMENT] Memcached: Update to Memcached 1.6.28 and memcached-exporter 0.14.4. #8557
* [ENHANCEMENT] Rollout-operator: Allow the rollout-operator to be used as Kubernetes statefulset webhook to enable `no-downscale` and `prepare-downscale` annotations to be used on ingesters or store-gateways. #8743
* [ENHANCEMENT] Do not deploy ingester-zone-c when experimental ingest storage is enabled and `ingest_storage_ingester_zones` is configured to `2`. #8776
* [ENHANCEMENT] Added the config option `ingest_storage_migration_classic_ingesters_no_scale_down_delay` to disable the downscale delay on classic ingesters when migrating to experimental ingest storage. #8775 #8873
* [ENHANCEMENT] Configure experimental ingest storage on query-frontend too when enabled. #8843
* [ENHANCEMENT] Allow to override Kafka client ID on a per-component basis. #9026
* [ENHANCEMENT] Rollout-operator's access to ReplicaTemplate is now configured via config option `rollout_operator_replica_template_access_enabled`. #9252
* [ENHANCEMENT] Added support for new way of downscaling ingesters, using rollout-operator's resource-mirroring feature and read-only mode of ingesters. This can be enabled by using `ingester_automated_downscale_v2_enabled` config option. This is mutually exclusive with both `ingester_automated_downscale_enabled` (previous downscale mode) and `ingest_storage_ingester_autoscaling_enabled` (autoscaling for ingest-storage).
* [ENHANCEMENT] Update rollout-operator to `v0.19.1`. #9388
* [BUGFIX] Added missing node affinity matchers to write component. #8910

### Mimirtool

* [CHANGE] Disable colored output on mimirtool when the output is not to a terminal. #9423
* [CHANGE] Add `--force-color` flag to be able to enable colored output when the output is not to a terminal. #9423
* [CHANGE] Analyze Rules: Count recording rules used in rules group as used. #6133
* [CHANGE] Remove deprecated `--rule-files` flag in favor of CLI arguments for the following commands: #8701
  * `mimirtool rules load`
  * `mimirtool rules sync`
  * `mimirtool rules diff`
  * `mimirtool rules check`
  * `mimirtool rules prepare`
* [ENHANCEMENT] Remote read and backfill now supports the experimental native histograms. #9156

### Mimir Continuous Test

* [CHANGE] Use test metrics that do not pass through 0 to make identifying incorrect results easier. #8630
* [CHANGE] Allowed authentication to Mimir using both Tenant ID and basic/bearer auth. #9038
* [FEATURE] Experimental support for the `-tests.send-chunks-debugging-header` boolean flag to send the `X-Mimir-Chunk-Info-Logger: series_id` header with queries. #8599
* [ENHANCEMENT] Include human-friendly timestamps in diffs logged when a test fails. #8630
* [ENHANCEMENT] Add histograms to measure latency of read and write requests. #8583
* [ENHANCEMENT] Log successful test runs in addition to failed test runs. #8817
* [ENHANCEMENT] Series emitted by continuous-test now distribute more uniformly across ingesters. #9218 #9243
* [ENHANCEMENT] Configure `User-Agent` header for the Mimir client via `-tests.client.user-agent`. #9338
* [BUGFIX] Initialize test result metrics to 0 at startup so that alerts can correctly identify the first failure after startup. #8630

### Query-tee

* [CHANGE] If a preferred backend is configured, then query-tee always returns its response, regardless of the response status code. Previously, query-tee would only return the response from the preferred backend if it did not have a 5xx status code. #8634
* [ENHANCEMENT] Emit trace spans from query-tee. #8419
* [ENHANCEMENT] Log trace ID (if present) with all log messages written while processing a request. #8419
* [ENHANCEMENT] Log user agent when processing a request. #8419
* [ENHANCEMENT] Add `time` parameter to proxied instant queries if it is not included in the incoming request. This is optional but enabled by default, and can be disabled with `-proxy.add-missing-time-parameter-to-instant-queries=false`. #8419
* [ENHANCEMENT] Add support for sending only a proportion of requests to all backends, with the remainder only sent to the preferred backend. The default behaviour is to send all requests to all backends. This can be configured with `-proxy.secondary-backends-request-proportion`. #8532
* [ENHANCEMENT] Check annotations emitted by both backends are the same when comparing responses from two backends. #8660
* [ENHANCEMENT] Compare native histograms in query results when comparing results between two backends. #8724
* [ENHANCEMENT] Don't consider responses to be different during response comparison if both backends' responses contain different series, but all samples are within the recent sample window. #8749 #8894
* [ENHANCEMENT] When the expected and actual response for a matrix series is different, the full set of samples for that series from both backends will now be logged. #8947
* [ENHANCEMENT] Wait up to `-server.graceful-shutdown-timeout` for inflight requests to finish when shutting down, rather than immediately terminating inflight requests on shutdown. #8985
* [ENHANCEMENT] Optionally consider equivalent error messages the same when comparing responses. Enabled by default, disable with `-proxy.require-exact-error-match=true`. #9143 #9350 #9366
* [BUGFIX] Ensure any errors encountered while forwarding a request to a backend (eg. DNS resolution failures) are logged. #8419
* [BUGFIX] The comparison of the results should not fail when either side contains extra samples from within SkipRecentSamples duration. #8920
* [BUGFIX] When `-proxy.compare-skip-recent-samples` is enabled, compare sample timestamps with the time the query requests were made, rather than the time at which the comparison is occurring. #9416

### Documentation

* [ENHANCEMENT] Specify in which component the configuration flags `-compactor.blocks-retention-period`, `-querier.max-query-lookback`, `-query-frontend.max-total-query-length`, `-query-frontend.max-query-expression-size-bytes` are applied and that they are applied to remote read as well. #8433
* [ENHANCEMENT] Provide more detailed recommendations on how to migrate from classic to native histograms. #8864
* [ENHANCEMENT] Clarify that `{namespace}` and `{groupName}` path segments in the ruler config API should be URL-escaped. #8969
* [ENHANCEMENT] Include stalled compactor network drive information in runbooks. #9297
* [ENHANCEMENT] Document `/ingester/prepare-partition-downscale` and `/ingester/prepare-instance-ring-downscale` endpoints. #9132
* [ENHANCEMENT] Describe read-only mode of ingesters in component documentation. #9132

### Tools

* [CHANGE] `wal-reader`: Renamed `-series-entries` to `-print-series`. Renamed `-print-series-with-samples` to `-print-samples`. #8568
* [FEATURE] `query-bucket-index`: add new tool to query a bucket index file and print the blocks that would be used for a given query time range. #8818
* [FEATURE] `kafkatool`: add new CLI tool to operate Kafka. Supported commands: #9000
  * `brokers list-leaders-by-partition`
  * `consumer-group commit-offset`
  * `consumer-group copy-offset`
  * `consumer-group list-offsets`
  * `create-partitions`
* [ENHANCEMENT] `wal-reader`: References to unknown series from Samples, Exemplars, histogram or tombstones records are now always logged. #8568
* [ENHANCEMENT] `tsdb-series`: added `-stats` option to print min/max time of chunks, total number of samples and DPM for each series. #8420
* [ENHANCEMENT] `tsdb-print-chunk`: print counter reset information for native histograms. #8812
* [ENHANCEMENT] `grpcurl-query-ingesters`: print counter reset information for native histograms. #8820
* [ENHANCEMENT] `grpcurl-query-ingesters`: concurrently query ingesters. #9102
* [ENHANCEMENT] `grpcurl-query-ingesters`: sort series and chunks in output. #9180
* [ENHANCEMENT] `grpcurl-query-ingesters`: print full chunk timestamps, not just time component. #9180
* [ENHANCEMENT] `tsdb-series`: Added `-json` option to generate JSON output for easier post-processing. #8844
* [ENHANCEMENT] `tsdb-series`: Added `-min-time` and `-max-time` options to filter samples that are used for computing data-points per minute. #8844
* [ENHANCEMENT] `mimir-rules-action`: Added new input to support matching target namespaces by regex. #9244
* [ENHANCEMENT] `mimir-rules-action`: Added new inputs to support ignoring namespaces and ignoring namespaces by regex. #9258 #9324
* [BUGFIX] `copyblocks`, `undelete-blocks`, `copyprefix`: use a multipart upload to server-side copy objects greater than 5GiB in size on S3. #9357

## 2.13.1

### Grafana Mimir

* [BUGFIX] Upgrade Go to 1.22.9 to address [CVE-2024-34156](https://nvd.nist.gov/vuln/detail/CVE-2024-34156). #10097
* [BUGFIX] Update module google.golang.org/grpc to v1.64.1 to address [GHSA-xr7q-jx4m-x55m](https://github.com/advisories/GHSA-xr7q-jx4m-x55m). #8717
* [BUGFIX] Upgrade github.com/rs/cors to v1.11.0 address [GHSA-mh55-gqvf-xfwm](https://github.com/advisories/GHSA-mh55-gqvf-xfwm). #8611

## 2.13.0

### Grafana Mimir

* [CHANGE] Build: `grafana/mimir` docker image is now based on `gcr.io/distroless/static-debian12` image. Alpine-based docker image is still available as `grafana/mimir-alpine`, until Mimir 2.15. #8204 #8235
* [CHANGE] Ingester: `/ingester/flush` endpoint is now only allowed to execute only while the ingester is in `Running` state. The 503 status code is returned if the endpoint is called while the ingester is not in `Running` state. #7486
* [CHANGE] Distributor: Include label name in `err-mimir-label-value-too-long` error message: #7740
* [CHANGE] Ingester: enabled 1 out 10 errors log sampling by default. All the discarded samples will still be tracked by the `cortex_discarded_samples_total` metric. The feature can be configured via `-ingester.error-sample-rate` (0 to log all errors). #7807
* [CHANGE] Query-frontend: Query results caching and experimental query blocking now utilize the PromQL string-formatted query format rather than the unvalidated query as submitted to the frontend. #7742
  * Query results caching should be more stable as all equivalent queries receive the same cache key, but there may be cache churn on first deploy with the updated format
  * Query blocking can no longer be circumvented with an equivalent query in a different format; see [Configure queries to block](https://grafana.com/docs/mimir/latest/configure/configure-blocked-queries/)
* [CHANGE] Query-frontend: stop using `-validation.create-grace-period` to clamp how far into the future a query can span. #8075
* [CHANGE] Clamp [`GOMAXPROCS`](https://pkg.go.dev/runtime#GOMAXPROCS) to [`runtime.NumCPU`](https://pkg.go.dev/runtime#NumCPU). #8201
* [CHANGE] Anonymous usage statistics tracking: add CPU usage percentage tracking. #8282
* [CHANGE] Added new metric `cortex_compactor_disk_out_of_space_errors_total` which counts how many times a compaction failed due to the compactor being out of disk. #8237
* [CHANGE] Anonymous usage statistics tracking: report active series in addition to in-memory series. #8279
* [CHANGE] Ruler: `evaluation_delay` field in the rule group configuration has been deprecated. Please use `query_offset` instead (it has the same exact meaning and behaviour). #8295
* [CHANGE] General: remove `-log.buffered`. The configuration option has been enabled by default and deprecated since Mimir 2.11. #8395
* [CHANGE] Ruler: promote tenant federation from experimental to stable. #8400
* [CHANGE] Ruler: promote `-ruler.recording-rules-evaluation-enabled` and `-ruler.alerting-rules-evaluation-enabled` from experimental to stable. #8400
* [CHANGE] General: promote `-tenant-federation.max-tenants` from experimental to stable. #8400
* [FEATURE] Continuous-test: now runable as a module with `mimir -target=continuous-test`. #7747
* [FEATURE] Store-gateway: Allow specific tenants to be enabled or disabled via `-store-gateway.enabled-tenants` or `-store-gateway.disabled-tenants` CLI flags or their corresponding YAML settings. #7653
* [FEATURE] New `-<prefix>.s3.bucket-lookup-type` flag configures lookup style type, used to access bucket in s3 compatible providers. #7684
* [FEATURE] Querier: add experimental streaming PromQL engine, enabled with `-querier.promql-engine=mimir`. #7693 #7898 #7899 #8023 #8058 #8096 #8121 #8197 #8230 #8247 #8270 #8276 #8277 #8291 #8303 #8340 #8256 #8348
* [FEATURE] New `/ingester/unregister-on-shutdown` HTTP endpoint allows dynamic access to ingesters' `-ingester.ring.unregister-on-shutdown` configuration. #7739
* [FEATURE] Server: added experimental [PROXY protocol support](https://www.haproxy.org/download/2.3/doc/proxy-protocol.txt). The PROXY protocol support can be enabled via `-server.proxy-protocol-enabled=true`. When enabled, the support is added both to HTTP and gRPC listening ports. #7698
* [FEATURE] Query-frontend, querier: new experimental `/cardinality/active_native_histogram_metrics` API to get active native histogram metric names with statistics about active native histogram buckets. #7982 #7986 #8008
* [FEATURE] Alertmanager: Added `-alertmanager.max-silences-count` and `-alertmanager.max-silence-size-bytes` to set limits on per tenant silences. Disabled by default. #8241 #8249
* [FEATURE] Ingester: add experimental support for the server-side circuit breakers when writing to and reading from ingesters. This can be enabled using `-ingester.push-circuit-breaker.enabled` and `-ingester.read-circuit-breaker.enabled` options. Further `-ingester.push-circuit-breaker.*` and `-ingester.read-circuit-breaker.*` options for configuring circuit-breaker are available. Added metrics `cortex_ingester_circuit_breaker_results_total`,  `cortex_ingester_circuit_breaker_transitions_total`, `cortex_ingester_circuit_breaker_current_state` and `cortex_ingester_circuit_breaker_request_timeouts_total`. #8180 #8285 #8315 #8446
* [FEATURE] Distributor, ingester: add new setting `-validation.past-grace-period` to limit how old (based on the wall clock minus OOO window) the ingested samples can be. The default 0 value disables this limit. #8262
* [ENHANCEMENT] Distributor: add metrics `cortex_distributor_samples_per_request` and `cortex_distributor_exemplars_per_request` to track samples/exemplars per request. #8265
* [ENHANCEMENT] Reduced memory allocations in functions used to propagate contextual information between gRPC calls. #7529
* [ENHANCEMENT] Distributor: add experimental limit for exemplars per series per request, enabled with `-distributor.max-exemplars-per-series-per-request`, the number of discarded exemplars are tracked with `cortex_discarded_exemplars_total{reason="too_many_exemplars_per_series_per_request"}` #7989 #8010
* [ENHANCEMENT] Store-gateway: merge series from different blocks concurrently. #7456
* [ENHANCEMENT] Store-gateway: Add `stage="wait_max_concurrent"` to `cortex_bucket_store_series_request_stage_duration_seconds` which records how long the query had to wait for its turn for `-blocks-storage.bucket-store.max-concurrent`. #7609
* [ENHANCEMENT] Querier: add `cortex_querier_federation_upstream_query_wait_duration_seconds` to observe time from when a querier picks up a cross-tenant query to when work begins on its single-tenant counterparts. #7209
* [ENHANCEMENT] Compactor: Add `cortex_compactor_block_compaction_delay_seconds` metric to track how long it takes to compact blocks since the blocks are created. #7635
* [ENHANCEMENT] Store-gateway: add `outcome` label to `cortex_bucket_stores_gate_duration_seconds` histogram metric. Possible values for the `outcome` label are: `rejected_canceled`, `rejected_deadline_exceeded`, `rejected_other`, and `permitted`. #7784
* [ENHANCEMENT] Query-frontend: use zero-allocation experimental decoder for active series queries via `-query-frontend.use-active-series-decoder`. #7665
* [ENHANCEMENT] Go: updated to 1.22.2. #7802
* [ENHANCEMENT] Query-frontend: support `limit` parameter on `/prometheus/api/v1/label/{name}/values` and `/prometheus/api/v1/labels` endpoints. #7722
* [ENHANCEMENT] Expose TLS configuration for the S3 backend client. #7959
* [ENHANCEMENT] Rules: Support expansion of native histogram values when using rule templates #7974
* [ENHANCEMENT] Rules: Add metric `cortex_prometheus_rule_group_last_restore_duration_seconds` which measures how long it takes to restore rule groups using the `ALERTS_FOR_STATE` series #7974
* [ENHANCEMENT] OTLP: Improve remote write format translation performance by using label set hashes for metric identifiers instead of string based ones. #8012
* [ENHANCEMENT] Querying: Remove OpEmptyMatch from regex concatenations. #8012
* [ENHANCEMENT] Store-gateway: add `-blocks-storage.bucket-store.max-concurrent-queue-timeout`. When set, queries at the store-gateway's query gate will not wait longer than that to execute. If a query reaches the wait timeout, then the querier will retry the blocks on a different store-gateway. If all store-gateways are unavailable, then the query will fail with `err-mimir-store-consistency-check-failed`. #7777 #8149
* [ENHANCEMENT] Store-gateway: add `-blocks-storage.bucket-store.index-header.lazy-loading-concurrency-queue-timeout`. When set, loads of index-headers at the store-gateway's index-header lazy load gate will not wait longer than that to execute. If a load reaches the wait timeout, then the querier will retry the blocks on a different store-gateway. If all store-gateways are unavailable, then the query will fail with `err-mimir-store-consistency-check-failed`. #8138
* [ENHANCEMENT] Ingester: Optimize querying with regexp matchers. #8106
* [ENHANCEMENT] Distributor: Introduce `-distributor.max-request-pool-buffer-size` to allow configuring the maximum size of the request pool buffers. #8082
* [ENHANCEMENT] Store-gateway: improve performance when streaming chunks to queriers is enabled (`-querier.prefer-streaming-chunks-from-store-gateways=true`) and the query selects fewer than `-blocks-storage.bucket-store.batch-series-size` series (defaults to 5000 series). #8039
* [ENHANCEMENT] Ingester: active series are now updated along with owned series. They decrease when series change ownership between ingesters. This helps provide a more accurate total of active series when ingesters are added. This is only enabled when `-ingester.track-ingester-owned-series` or `-ingester.use-ingester-owned-series-for-limits` are enabled. #8084
* [ENHANCEMENT] Query-frontend: include route name in query stats log lines. #8191
* [ENHANCEMENT] OTLP: Speed up conversion from OTel to Mimir format by about 8% and reduce memory consumption by about 30%. Can be disabled via `-distributor.direct-otlp-translation-enabled=false` #7957
* [ENHANCEMENT] Ingester/Querier: Optimise regexps with long lists of alternates. #8221, #8234
* [ENHANCEMENT] Ingester: Include more detail in tracing of queries. #8242
* [ENHANCEMENT] Distributor: add `insight=true` to remote-write and OTLP write handlers when the HTTP response status code is 4xx. #8294
* [ENHANCEMENT] Ingester: reduce locked time while matching postings for a label, improving the write latency and compaction speed. #8327
* [ENHANCEMENT] Ingester: reduce the amount of locks taken during the Head compaction's garbage-collection process, improving the write latency and compaction speed. #8327
* [ENHANCEMENT] Query-frontend: log the start, end time and matchers for remote read requests to the query stats logs. #8326 #8370 #8373
* [BUGFIX] Distributor: prometheus retry on 5xx and 429 errors, while otlp collector only retry on 429, 502, 503 and 504, mapping other 5xx errors to the retryable ones in otlp endpoint. #8324 #8339
* [BUGFIX] Distributor: make OTLP endpoint return marshalled proto bytes as response body for 4xx/5xx errors. #8227
* [BUGFIX] Rules: improve error handling when querier is local to the ruler. #7567
* [BUGFIX] Querier, store-gateway: Protect against panics raised during snappy encoding. #7520
* [BUGFIX] Ingester: Prevent timely compaction of empty blocks. #7624
* [BUGFIX] Querier: Don't cache context.Canceled errors for bucket index. #7620
* [BUGFIX] Store-gateway: account for `"other"` time in LabelValues and LabelNames requests. #7622
* [BUGFIX] Query-frontend: Don't panic when using the `-query-frontend.downstream-url` flag. #7651
* [BUGFIX] Ingester: when receiving multiple exemplars for a native histogram via remote write, sort them and only report an error if all are older than the latest exemplar as this could be a partial update. #7640 #7948 #8014
* [BUGFIX] Ingester: don't retain blocks if they finish exactly on the boundary of the retention window. #7656
* [BUGFIX] Bug-fixes and improvements to experimental native histograms. #7744 #7813
* [BUGFIX] Querier: return an error when a query uses `label_join` with an invalid destination label name. #7744
* [BUGFIX] Compactor: correct outstanding job estimation in metrics and `compaction-planner` tool when block labels differ. #7745
* [BUGFIX] Ingester: turn native histogram validation errors in TSDB into soft ingester errors that result in returning 4xx to the end-user instead of 5xx. In the case of TSDB validation errors, the counter `cortex_discarded_samples_total` will be increased with the `reason` label set to `"invalid-native-histogram"`. #7736 #7773
* [BUGFIX] Do not wrap error message with `sampled 1/<frequency>` if it's not actually sampled. #7784
* [BUGFIX] Store-gateway: do not track cortex_querier_blocks_consistency_checks_failed_total metric if query has been canceled or interrued due to any error not related to blocks consistency check failed. #7752
* [BUGFIX] Ingester: ignore instances with no tokens when calculating local limits to prevent discards during ingester scale-up #7881
* [BUGFIX] Ingester: do not reuse exemplars slice in the write request if there are more than 10 exemplars per series. This should help to reduce the in-use memory in case of few requests with a very large number of exemplars. #7936
* [BUGFIX] Distributor: fix down scaling of native histograms in the distributor when timeseries unmarshal cache is in use. #7947
* [BUGFIX] Distributor: fix cardinality API to return more accurate number of in-memory series when number of zones is larger than replication factor. #7984
* [BUGFIX] All: fix config validation for non-ingester modules, when ingester's ring is configured with spread-minimizing token generation strategy. #7990
* [BUGFIX] Ingester: copy LabelValues strings out of mapped memory to avoid a segmentation fault if the region becomes unmapped before the result is marshaled. #8003
* [BUGFIX] OTLP: Don't generate target_info unless at least one identifying label is defined. #8012
* [BUGFIX] OTLP: Don't generate target_info unless there are metrics. #8012
* [BUGFIX] Query-frontend: Experimental query queue splitting: fix issue where offset and range selector duration were not considered when predicting query component. #7742
* [BUGFIX] Querying: Empty matrix results were incorrectly returning `null` instead of `[]`. #8029
* [BUGFIX] All: don't increment `thanos_objstore_bucket_operation_failures_total` metric for cancelled requests. #8072
* [BUGFIX] Query-frontend: fix empty metric name matcher not being applied under certain conditions. #8076
* [BUGFIX] Querying: Fix regex matching of multibyte runes with dot operator. #8089
* [BUGFIX] Querying: matrix results returned from instant queries were not sorted by series. #8113
* [BUGFIX] Query scheduler: Fix a crash in result marshaling. #8140
* [BUGFIX] Store-gateway: Allow long-running index scans to be interrupted. #8154
* [BUGFIX] Query-frontend: fix splitting of queries using `@ start()` and `@end()` modifiers on a subquery. Previously the `start()` and `end()` would be evaluated using the start end end of the split query instead of the original query. #8162
* [BUGFIX] Distributor: Don't discard time series with invalid exemplars, just drop affected exemplars. #8224
* [BUGFIX] Ingester: fixed in-memory series count when replaying a corrupted WAL. #8295
* [BUGFIX] Ingester: fix context cancellation handling when a query is busy looking up series in the TSDB index and `-blocks-storage.tsdb.head-postings-for-matchers-cache*` or `-blocks-storage.tsdb.block-postings-for-matchers-cache*` are in use. #8337
* [BUGFIX] Querier: fix edge case where bucket indexes are sometimes cached forever instead of with the expected TTL. #8343
* [BUGFIX] OTLP handler: fix errors returned by OTLP handler when used via httpgrpc tunneling. #8363
* [BUGFIX] Update `github.com/hashicorp/go-retryablehttp` to address [CVE-2024-6104](https://github.com/advisories/GHSA-v6v8-xj6m-xwqh). #8539
* [BUGFIX] Alertmanager: Fixes a number of bugs in silences which could cause an existing silence to be deleted/expired when updating the silence failed. This could happen when the replacing silence was invalid or exceeded limits. #8525
* [BUGFIX] Alertmanager: Fix per-tenant silence limits not reloaded during runtime. #8456
* [BUGFIX] Alertmanager: Fix help message for utf-8-strict-mode. #8572
* [BUGFIX] Upgrade golang to 1.22.5 to address [CVE-2024-24791](https://nvd.nist.gov/vuln/detail/CVE-2024-24791). #8600

### Mixin

* [CHANGE] Alerts: Removed obsolete `MimirQueriesIncorrect` alert that used test-exporter metrics. Test-exporter support was however removed in Mimir 2.0 release. #7774
* [CHANGE] Alerts: Change threshold for `MimirBucketIndexNotUpdated` alert to fire before queries begin to fail due to bucket index age. #7879
* [FEATURE] Dashboards: added 'Remote ruler reads networking' dashboard. #7751
* [FEATURE] Alerts: Add `MimirIngesterStuckProcessingRecordsFromKafka` alert. #8147
* [ENHANCEMENT] Alerts: allow configuring alerts range interval via `_config.base_alerts_range_interval_minutes`. #7591
* [ENHANCEMENT] Dashboards: Add panels for monitoring distributor and ingester when using ingest-storage. These panels are disabled by default, but can be enabled using `show_ingest_storage_panels: true` config option. Similarly existing panels used when distributors and ingesters use gRPC for forwarding requests can be disabled by setting `show_grpc_ingestion_panels: false`. #7670 #7699
* [ENHANCEMENT] Alerts: add the following alerts when using ingest-storage: #7699 #7702 #7867
  * `MimirIngesterLastConsumedOffsetCommitFailed`
  * `MimirIngesterFailedToReadRecordsFromKafka`
  * `MimirIngesterKafkaFetchErrorsRateTooHigh`
  * `MimirStartingIngesterKafkaReceiveDelayIncreasing`
  * `MimirRunningIngesterReceiveDelayTooHigh`
  * `MimirIngesterFailsToProcessRecordsFromKafka`
  * `MimirIngesterFailsEnforceStrongConsistencyOnReadPath`
* [ENHANCEMENT] Dashboards: add in-flight queries scaling metric panel for ruler-querier. #7749
* [ENHANCEMENT] Dashboards: renamed rows in the "Remote ruler reads" and "Remote ruler reads resources" dashboards to match the actual component names. #7750
* [ENHANCEMENT] Dashboards: allow switching between using classic of native histograms in dashboards. #7627
  * Overview dashboard, Status panel, `cortex_request_duration_seconds` metric.
* [ENHANCEMENT] Alerts: exclude `529` and `598` status codes from failure codes in `MimirRequestsError`. #7889
* [ENHANCEMENT] Dashboards: renamed "TCP Connections" panel to "Ingress TCP Connections" in the networking dashboards. #8092
* [ENHANCEMENT] Dashboards: update the use of deprecated "table (old)" panels to "table". #8181
* [ENHANCEMENT] Dashboards: added a `component` variable to "Slow queries" dashboard to allow checking the slow queries of the remote ruler evaluation query path. #8309
* [BUGFIX] Dashboards: fix regular expression for matching read-path gRPC ingester methods to include querying of exemplars, label-related queries, or active series queries. #7676
* [BUGFIX] Dashboards: fix user id abbreviations and column heads for Top Tenants dashboard. #7724
* [BUGFIX] Dashboards: fix incorrect query used for "queue length" panel on "Ruler" dashboard. #8006
* [BUGFIX] Dashboards: fix disk space utilization panels when running with a recent version of kube-state-metrics. #8212

### Jsonnet

* [CHANGE] Memcached: Change default read timeout for chunks and index caches to `750ms` from `450ms`. #7778
* [CHANGE] Fine-tuned `terminationGracePeriodSeconds` for the following components: #7364
  * Querier: changed from `30` to `180`
  * Query-scheduler: changed from `30` to `180`
* [CHANGE] Change TCP port exposed by `mimir-continuous-test` deployment to match with updated defaults of its container image (see changes below). #7958
* [FEATURE] Add support to deploy Mimir with experimental ingest storage enabled. #8028 #8222
* [ENHANCEMENT] Compactor: add `$._config.cortex_compactor_concurrent_rollout_enabled` option (disabled by default) that makes use of rollout-operator to speed up the rollout of compactors. #7783 #7878
* [ENHANCEMENT] Shuffle-sharding: add `$._config.shuffle_sharding.ingest_storage_partitions_enabled` and `$._config.shuffle_sharding.ingester_partitions_shard_size` options, that allow configuring partitions shard size in ingest-storage mode. #7804
* [ENHANCEMENT] Update rollout-operator to `v0.17.0`. #8399
* [ENHANCEMENT] Add `_config.autoscaling_querier_predictive_scaling_enabled` to scale querier based on inflight queries 7 days ago. #7775
* [ENHANCEMENT] Add support to autoscale ruler-querier replicas based on in-flight queries too (in addition to CPU and memory based scaling). #8060 #8188
* [ENHANCEMENT] Distributor: improved distributor HPA scaling metric to only take in account ready pods. This requires the metric `kube_pod_status_ready` to be available in the data source used by KEDA to query scaling metrics (configured via `_config.autoscaling_prometheus_url`). #8251
* [BUGFIX] Guard against missing samples in KEDA queries. #7691 #10013
* [BUGFIX] Alertmanager: Set -server.http-idle-timeout to avoid EOF errors in ruler. #8192

### Mimirtool

* [CHANGE] Deprecated `--rule-files` flag in favor of CLI arguments. #7756
* [FEATURE] mimirtool: Add `runtime-config verify` sub-command, for verifying Mimir runtime config files. #8123
* [ENHANCEMENT] `mimirtool promql format`: Format PromQL query with Prometheus' string or pretty-print formatter. #7742
* [ENHANCEMENT] Add `mimir-http-prefix` configuration to set the Mimir URL prefix when using legacy routes. #8069
* [ENHANCEMENT] Add option `--output-dir` to `mimirtool rules get` and `mimirtool rules print` to allow persisting rule groups to a file for edit and re-upload. #8142
* [BUGFIX] Fix panic in `loadgen` subcommand. #7629
* [BUGFIX] `mimirtool rules prepare`: do not add aggregation label to `on()` clause if already present in `group_left()` or `group_right()`. #7839
* [BUGFIX] Analyze Grafana: fix parsing queries with variables. #8062
* [BUGFIX] `mimirtool rules sync`: detect a change when the `query_offset` or the deprecated `evaluation_delay` configuration changes. #8297

### Mimir Continuous Test

* [CHANGE] `mimir-continuous-test` has been deprecated and replaced by a Mimir module that can be run as a target from the `mimir` binary using `mimir -target=continuous-test`. #7753
* [CHANGE] `-server.metrics-port` flag is no longer available for use in the module run of mimir-continuous-test, including the grafana/mimir-continuous-test Docker image which uses the new module. Configuring this port is still possible in the binary, which is deprecated. #7747
* [CHANGE] Allowed authenticatication to Mimir using both Tenant ID and basic/bearer auth #7619.
* [BUGFIX] Set `User-Agent` header for all requests sent from the testing client. #7607

### Query-tee

* [ENHANCEMENT] Log queries that take longer than `proxy.log-slow-query-response-threshold` when compared to other backends. #7346
* [ENHANCEMENT] Add two new metrics for measuring the relative duration between backends: #7782 #8013 #8330
  * `cortex_querytee_backend_response_relative_duration_seconds`
  * `cortex_querytee_backend_response_relative_duration_proportional`

### Documentation

* [CHANGE] Note that the _Play with Grafana Mimir_ tutorial directory path changed after the release of the video. #8319
* [ENHANCEMENT] Clarify Compactor and its storage volume when configured under Kubernetes. #7675
* [ENHANCEMENT] Add OTLP route to _Mimir routes by path_ runbooks section. #8074
* [ENHANCEMENT] Document option server.log-source-ips-full. #8268

### Tools

* [ENHANCEMENT] ulidtime: add option to show random part of ULID, timestamp in milliseconds and header. #7615
* [ENHANCEMENT] copyblocks: add a flag to configure part-size for multipart uploads in s3 client-side copying. #8292
* [ENHANCEMENT] copyblocks: enable pprof HTTP endpoints. #8292

## 2.12.0

### Grafana Mimir

* [CHANGE] Alertmanager: Deprecates the `v1` API. All `v1` API endpoints now respond with a JSON deprecation notice and a status code of `410`. All endpoints have a `v2` equivalent. The list of endpoints is: #7103
  * `<alertmanager-web.external-url>/api/v1/alerts`
  * `<alertmanager-web.external-url>/api/v1/receivers`
  * `<alertmanager-web.external-url>/api/v1/silence/{id}`
  * `<alertmanager-web.external-url>/api/v1/silences`
  * `<alertmanager-web.external-url>/api/v1/status`
* [CHANGE] Ingester: Increase default value of `-blocks-storage.tsdb.head-postings-for-matchers-cache-max-bytes` and `-blocks-storage.tsdb.block-postings-for-matchers-cache-max-bytes` to 100 MiB (previous default value was 10 MiB). #6764
* [CHANGE] Validate tenant IDs according to [documented behavior](https://grafana.com/docs/mimir/latest/configure/about-tenant-ids/) even when tenant federation is not enabled. Note that this will cause some previously accepted tenant IDs to be rejected such as those longer than 150 bytes or containing `|` characters. #6959
* [CHANGE] Ruler: don't use backoff retry on remote evaluation in case of `4xx` errors. #7004
* [CHANGE] Server: responses with HTTP 4xx status codes are now treated as errors and used in `status_code` label of request duration metric. #7045
* [CHANGE] Memberlist: change default for `-memberlist.stream-timeout` from `10s` to `2s`. #7076
* [CHANGE] Memcached: remove legacy `thanos_cache_memcached_*` and `thanos_memcached_*` prefixed metrics. Instead, Memcached and Redis cache clients now emit `thanos_cache_*` prefixed metrics with a `backend` label. #7076
* [CHANGE] Ruler: the following metrics, exposed when the ruler is configured to discover Alertmanager instances via service discovery, have been renamed: #7057
  * `prometheus_sd_failed_configs` renamed to `cortex_prometheus_sd_failed_configs`
  * `prometheus_sd_discovered_targets` renamed to `cortex_prometheus_sd_discovered_targets`
  * `prometheus_sd_received_updates_total` renamed to `cortex_prometheus_sd_received_updates_total`
  * `prometheus_sd_updates_delayed_total` renamed to `cortex_prometheus_sd_updates_delayed_total`
  * `prometheus_sd_updates_total` renamed to `cortex_prometheus_sd_updates_total`
  * `prometheus_sd_refresh_failures_total` renamed to `cortex_prometheus_sd_refresh_failures_total`
  * `prometheus_sd_refresh_duration_seconds` renamed to `cortex_prometheus_sd_refresh_duration_seconds`
* [CHANGE] Query-frontend: the default value for `-query-frontend.not-running-timeout` has been changed from 0 (disabled) to 2s. The configuration option has also been moved from "experimental" to "advanced". #7127
* [CHANGE] Store-gateway: to reduce disk contention on HDDs the default value for `blocks-storage.bucket-store.tenant-sync-concurrency` has been changed from `10` to `1` and the default value for `blocks-storage.bucket-store.block-sync-concurrency` has been changed from `20` to `4`. #7136
* [CHANGE] Store-gateway: Remove deprecated CLI flags `-blocks-storage.bucket-store.index-header-lazy-loading-enabled` and `-blocks-storage.bucket-store.index-header-lazy-loading-idle-timeout` and their corresponding YAML settings. Instead, use `-blocks-storage.bucket-store.index-header.lazy-loading-enabled` and `-blocks-storage.bucket-store.index-header.lazy-loading-idle-timeout`. #7521
* [CHANGE] Store-gateway: Mark experimental CLI flag `-blocks-storage.bucket-store.index-header.lazy-loading-concurrency` and its corresponding YAML settings as advanced. #7521
* [CHANGE] Store-gateway: Remove experimental CLI flag `-blocks-storage.bucket-store.index-header.sparse-persistence-enabled` since this is now the default behavior. #7535
* [CHANGE] All: set `-server.report-grpc-codes-in-instrumentation-label-enabled` to `true` by default, which enables reporting gRPC status codes as `status_code` labels in the `cortex_request_duration_seconds` metric. #7144
* [CHANGE] Distributor: report gRPC status codes as `status_code` labels in the `cortex_ingester_client_request_duration_seconds` metric by default. #7144
* [CHANGE] Distributor: CLI flag `-ingester.client.report-grpc-codes-in-instrumentation-label-enabled` has been deprecated, and its default value is set to `true`. #7144
* [CHANGE] Ingester: CLI flag `-ingester.return-only-grpc-errors` has been deprecated, and its default value is set to `true`. To ensure backwards compatibility, during a migration from a version prior to 2.11.0 to 2.12 or later, `-ingester.return-only-grpc-errors` should be set to `false`. Once all the components are migrated, the flag can be removed.   #7151
* [CHANGE] Ingester: the following CLI flags have been moved from "experimental" to "advanced": #7169
  * `-ingester.ring.token-generation-strategy`
  * `-ingester.ring.spread-minimizing-zones`
  * `-ingester.ring.spread-minimizing-join-ring-in-order`
* [CHANGE] Query-frontend: the default value of the CLI flag `-query-frontend.max-cache-freshness` (and its respective YAML configuration parameter) has been changed from `1m` to `10m`. #7161
* [CHANGE] Distributor: default the optimization `-distributor.write-requests-buffer-pooling-enabled` to `true`. #7165
* [CHANGE] Tracing: Move query information to span attributes instead of span logs. #7046
* [CHANGE] Distributor: the default value of circuit breaker's CLI flag `-ingester.client.circuit-breaker.cooldown-period` has been changed from `1m` to `10s`. #7310
* [CHANGE] Store-gateway: remove `cortex_bucket_store_blocks_loaded_by_duration`. `cortex_bucket_store_series_blocks_queried` is better suited for detecting when compactors are not able to keep up with the number of blocks to compact. #7309
* [CHANGE] Ingester, Distributor: the support for rejecting push requests received via gRPC before reading them into memory, enabled via `-ingester.limit-inflight-requests-using-grpc-method-limiter` and `-distributor.limit-inflight-requests-using-grpc-method-limiter`, is now stable and enabled by default. The configuration options have been deprecated and will be removed in Mimir 2.14. #7360
* [CHANGE] Distributor: Change`-distributor.enable-otlp-metadata-storage` flag's default to true, and deprecate it. The flag will be removed in Mimir 2.14. #7366
* [CHANGE] Store-gateway: Use a shorter TTL for cached items related to temporary blocks. #7407 #7534
* [CHANGE] Standardise exemplar label as "trace_id". #7475
* [CHANGE] The configuration option `-querier.max-query-into-future` has been deprecated and will be removed in Mimir 2.14. #7496
* [CHANGE] Distributor: the metric `cortex_distributor_sample_delay_seconds` has been deprecated and will be removed in Mimir 2.14. #7516
* [CHANGE] Query-frontend: The deprecated YAML setting `frontend.cache_unaligned_requests` has been moved to `limits.cache_unaligned_requests`. #7519
* [CHANGE] Querier: the CLI flag `-querier.minimize-ingester-requests` has been moved from "experimental" to "advanced". #7638
* [CHANGE] Ingester: allow only POST method on `/ingester/shutdown`, as previously it was too easy to accidentally trigger through GET requests. At the same time, add an option to keep the existing behavior by introducing an `-api.get-request-for-ingester-shutdown-enabled` flag. This flag will be removed in Mimir 2.15. #7707
* [FEATURE] Introduce `-server.log-source-ips-full` option to log all IPs from `Forwarded`, `X-Real-IP`, `X-Forwarded-For` headers. #7250
* [FEATURE] Introduce `-tenant-federation.max-tenants` option to limit the max number of tenants allowed for requests when federation is enabled. #6959
* [FEATURE] Cardinality API: added a new `count_method` parameter which enables counting active label names. #7085
* [FEATURE] Querier / query-frontend: added `-querier.promql-experimental-functions-enabled` CLI flag (and respective YAML config option) to enable experimental PromQL functions. The experimental functions introduced are: `mad_over_time()`, `sort_by_label()` and `sort_by_label_desc()`. #7057
* [FEATURE] Alertmanager API: added `-alertmanager.grafana-alertmanager-compatibility-enabled` CLI flag (and respective YAML config option) to enable an experimental API endpoints that support the migration of the Grafana Alertmanager. #7057
* [FEATURE] Alertmanager: Added `-alertmanager.utf8-strict-mode-enabled` to control support for any UTF-8 character as part of Alertmanager configuration/API matchers and labels. It's default value is set to `false`. #6898
* [FEATURE] Querier: added `histogram_avg()` function support to PromQL. #7293
* [FEATURE] Ingester: added `-blocks-storage.tsdb.timely-head-compaction` flag, which enables more timely head compaction, and defaults to `false`. #7372
* [FEATURE] Compactor: Added `/compactor/tenants` and `/compactor/tenant/{tenant}/planned_jobs` endpoints that provide functionality that was provided by `tools/compaction-planner` -- listing of planned compaction jobs based on tenants' bucket index. #7381
* [FEATURE] Add experimental support for streaming response bodies from queriers to frontends via `-querier.response-streaming-enabled`. This is currently only supported for the `/api/v1/cardinality/active_series` endpoint. #7173
* [FEATURE] Release: Added mimir distroless docker image. #7371
* [FEATURE] Add support for the new grammar of `{"metric_name", "l1"="val"}` to promql and some of the exposition formats. #7475 #7541
* [ENHANCEMENT] Distributor: Add a new metric `cortex_distributor_otlp_requests_total` to track the total number of OTLP requests. #7385
* [ENHANCEMENT] Vault: add lifecycle manager for token used to authenticate to Vault. This ensures the client token is always valid. Includes a gauge (`cortex_vault_token_lease_renewal_active`) to check whether token renewal is active, and the counters `cortex_vault_token_lease_renewal_success_total` and `cortex_vault_auth_success_total` to see the total number of successful lease renewals / authentications. #7337
* [ENHANCEMENT] Store-gateway: add no-compact details column on store-gateway tenants admin UI. #6848
* [ENHANCEMENT] PromQL: ignore small errors for bucketQuantile #6766
* [ENHANCEMENT] Distributor: improve efficiency of some errors #6785
* [ENHANCEMENT] Ruler: exclude vector queries from being tracked in `cortex_ruler_queries_zero_fetched_series_total`. #6544
* [ENHANCEMENT] Ruler: local storage backend now supports reading a rule group via `/config/api/v1/rules/{namespace}/{groupName}` configuration API endpoint. #6632
* [ENHANCEMENT] Query-Frontend and Query-Scheduler: split tenant query request queues by query component with `query-frontend.additional-query-queue-dimensions-enabled` and `query-scheduler.additional-query-queue-dimensions-enabled`. #6772
* [ENHANCEMENT] Distributor: support disabling metric relabel rules per-tenant via the flag `-distributor.metric-relabeling-enabled` or associated YAML. #6970
* [ENHANCEMENT] Distributor: `-distributor.remote-timeout` is now accounted from the first ingester push request being sent. #6972
* [ENHANCEMENT] Storage Provider: `-<prefix>.s3.sts-endpoint` sets a custom endpoint for AWS Security Token Service (AWS STS) in s3 storage provider. #6172
* [ENHANCEMENT] Querier: add `cortex_querier_queries_storage_type_total ` metric that indicates how many queries have executed for a source, ingesters or store-gateways. Add `cortex_querier_query_storegateway_chunks_total` metric to count the number of chunks fetched from a store gateway. #7099,#7145
* [ENHANCEMENT] Query-frontend: add experimental support for sharding active series queries via `-query-frontend.shard-active-series-queries`. #6784
* [ENHANCEMENT] Distributor: set `-distributor.reusable-ingester-push-workers=2000` by default and mark feature as `advanced`. #7128
* [ENHANCEMENT] All: set `-server.grpc.num-workers=100` by default and mark feature as `advanced`. #7131
* [ENHANCEMENT] Distributor: invalid metric name error message gets cleaned up to not include non-ascii strings. #7146
* [ENHANCEMENT] Store-gateway: add `source`, `level`, and `out_or_order` to `cortex_bucket_store_series_blocks_queried` metric that indicates the number of blocks that were queried from store gateways by block metadata. #7112 #7262 #7267
* [ENHANCEMENT] Compactor: After updating bucket-index, compactor now also computes estimated number of compaction jobs based on current bucket-index, and reports the result in `cortex_bucket_index_estimated_compaction_jobs` metric. If computation of jobs fails, `cortex_bucket_index_estimated_compaction_jobs_errors_total` is updated instead. #7299
* [ENHANCEMENT] Mimir: Integrate profiling into tracing instrumentation. #7363
* [ENHANCEMENT] Alertmanager: Adds metric `cortex_alertmanager_notifications_suppressed_total` that counts the total number of notifications suppressed for being silenced, inhibited, outside of active time intervals or within muted time intervals. #7384
* [ENHANCEMENT] Query-scheduler: added more buckets to `cortex_query_scheduler_queue_duration_seconds` histogram metric, in order to better track queries staying in the queue for longer than 10s. #7470
* [ENHANCEMENT] A `type` label is added to `prometheus_tsdb_head_out_of_order_samples_appended_total` metric. #7475
* [ENHANCEMENT] Distributor: Optimize OTLP endpoint. #7475
* [ENHANCEMENT] API: Use github.com/klauspost/compress for faster gzip and deflate compression of API responses. #7475
* [ENHANCEMENT] Ingester: Limiting on owned series (`-ingester.use-ingester-owned-series-for-limits`) now prevents discards in cases where a tenant is sharded across all ingesters (or shuffle sharding is disabled) and the ingester count increases. #7411
* [ENHANCEMENT] Block upload: include converted timestamps in the error message if block is from the future. #7538
* [ENHANCEMENT] Query-frontend: Introduce `-query-frontend.active-series-write-timeout` to allow configuring the server-side write timeout for active series requests. #7553 #7569
* [BUGFIX] Ingester: don't ignore errors encountered while iterating through chunks or samples in response to a query request. #6451
* [BUGFIX] Fix issue where queries can fail or omit OOO samples if OOO head compaction occurs between creating a querier and reading chunks #6766
* [BUGFIX] Fix issue where concatenatingChunkIterator can obscure errors #6766
* [BUGFIX] Fix panic during tsdb Commit #6766
* [BUGFIX] tsdb/head: wlog exemplars after samples #6766
* [BUGFIX] Ruler: fix issue where "failed to remotely evaluate query expression, will retry" messages are logged without context such as the trace ID and do not appear in trace events. #6789
* [BUGFIX] Ruler: do not retry requests to remote querier when server's response exceeds its configured max payload size. #7216
* [BUGFIX] Querier: fix issue where spans in query request traces were not nested correctly. #6893
* [BUGFIX] Fix issue where all incoming HTTP requests have duplicate trace spans. #6920
* [BUGFIX] Querier: do not retry requests to store-gateway when a query gets canceled. #6934
* [BUGFIX] Querier: return 499 status code instead of 500 when a request to remote read endpoint gets canceled. #6934
* [BUGFIX] Querier: fix issue where `-querier.max-fetched-series-per-query` is not applied to `/series` endpoint if the series are loaded from ingesters. #7055
* [BUGFIX] Distributor: fix issue where `-distributor.metric-relabeling-enabled` may cause distributors to panic #7176
* [BUGFIX] Distributor: fix issue where `-distributor.metric-relabeling-enabled` may cause distributors to write unsorted labels and corrupt blocks #7326
* [BUGFIX] Query-frontend: the `cortex_query_frontend_queries_total` report incorrectly reported `op="query"` for any request which wasn't a range query. Now the `op` label value can be one of the following: #7207
  * `query`: instant query
  * `query_range`: range query
  * `cardinality`: cardinality query
  * `label_names_and_values`: label names / values query
  * `active_series`: active series query
  * `other`: any other request
* [BUGFIX] Fix performance regression introduced in Mimir 2.11.0 when uploading blocks to AWS S3. #7240
* [BUGFIX] Query-frontend: fix race condition when sharding active series is enabled (see above) and response is compressed with snappy. #7290
* [BUGFIX] Query-frontend: "query stats" log unsuccessful replies from downstream as "failed". #7296
* [BUGFIX] Packaging: remove reload from systemd file as mimir does not take into account SIGHUP. #7345
* [BUGFIX] Compactor: do not allow out-of-order blocks to prevent timely compaction. #7342
* [BUGFIX] Update `google.golang.org/grpc` to resolve occasional issues with gRPC server closing its side of connection before it was drained by the client. #7380
* [BUGFIX] Query-frontend: abort response streaming for `active_series` requests when the request context is canceled. #7378
* [BUGFIX] Compactor: improve compaction of sporadic blocks. #7329
* [BUGFIX] Ruler: fix regression that caused client errors to be tracked in `cortex_ruler_write_requests_failed_total` metric. #7472
* [BUGFIX] promql: Fix Range selectors with an @ modifier are wrongly scoped in range queries. #7475
* [BUGFIX] Fix metadata API using wrong JSON field names. #7475
* [BUGFIX] Ruler: fix native histogram recording rule result corruption. #7552
* [BUGFIX] Querier: fix HTTP status code translations for remote read requests. Previously, remote-read had conflicting behaviours: when returning samples all internal errors were translated to HTTP 400; when returning chunks all internal errors were translated to HTTP 500. #7487
* [BUGFIX] Query-frontend: Fix memory leak on every request. #7654

### Mixin

* [CHANGE] The `job` label matcher for distributor and gateway have been extended to include any deployment matching `distributor.*` and `cortex-gw.*` respectively. This change allows to match custom and multi-zone distributor and gateway deployments too. #6817
* [ENHANCEMENT] Dashboards: Add panels for alertmanager activity of a tenant #6826
* [ENHANCEMENT] Dashboards: Add graphs to "Slow Queries" dashboard. #6880
* [ENHANCEMENT] Dashboards: Update all deprecated "graph" panels to "timeseries" panels. #6864 #7413 #7457
* [ENHANCEMENT] Dashboards: Make most columns in "Slow Queries" sortable. #7000
* [ENHANCEMENT] Dashboards: Render graph panels at full resolution as opposed to at half resolution. #7027
* [ENHANCEMENT] Dashboards: show query-scheduler queue length on "Reads" and "Remote Ruler Reads" dashboards. #7088
* [ENHANCEMENT] Dashboards: Add estimated number of compaction jobs to "Compactor", "Tenants" and "Top tenants" dashboards. #7449 #7481
* [ENHANCEMENT] Recording rules: add native histogram recording rules to `cortex_request_duration_seconds`. #7528
* [ENHANCEMENT] Dashboards: Add total owned series, and per-ingester in-memory and owned series to "Tenants" dashboard. #7511
* [BUGFIX] Dashboards: drop `step` parameter from targets as it is not supported. #7157
* [BUGFIX] Recording rules: drop rules for metrics removed in 2.0: `cortex_memcache_request_duration_seconds` and `cortex_cache_request_duration_seconds`. #7514

### Jsonnet

* [CHANGE] Distributor: Increase `JAEGER_REPORTER_MAX_QUEUE_SIZE` from the default (100) to 1000, to avoid dropping tracing spans. #7259
* [CHANGE] Querier: Increase `JAEGER_REPORTER_MAX_QUEUE_SIZE` from 1000 to 5000, to avoid dropping tracing spans. #6764
* [CHANGE] rollout-operator: remove default CPU limit. #7066
* [CHANGE] Store-gateway: Increase `JAEGER_REPORTER_MAX_QUEUE_SIZE` from the default (100) to 1000, to avoid dropping tracing spans. #7068
* [CHANGE] Query-frontend, ingester, ruler, backend and write instances: Increase `JAEGER_REPORTER_MAX_QUEUE_SIZE` from the default (100), to avoid dropping tracing spans. #7086
* [CHANGE] Ring: relaxed the hash ring heartbeat period and timeout for distributor, ingester, store-gateway and compactor: #6860
  * `-distributor.ring.heartbeat-period` set to `1m`
  * `-distributor.ring.heartbeat-timeout` set to `4m`
  * `-ingester.ring.heartbeat-period` set to `2m`
  * `-store-gateway.sharding-ring.heartbeat-period` set to `1m`
  * `-store-gateway.sharding-ring.heartbeat-timeout` set to `4m`
  * `-compactor.ring.heartbeat-period` set to `1m`
  * `-compactor.ring.heartbeat-timeout` set to `4m`
* [CHANGE] Ruler-querier: the topology spread constrain max skew is now configured through the configuration option `ruler_querier_topology_spread_max_skew` instead of `querier_topology_spread_max_skew`. #7204
* [CHANGE] Distributor: `-server.grpc.keepalive.max-connection-age` lowered from `2m` to `60s` and configured `-shutdown-delay=90s` and termination grace period to `100` seconds in order to reduce the chances of failed gRPC write requests when distributors gracefully shutdown. #7361
* [FEATURE] Added support for the following root-level settings to configure the list of matchers to apply to node affinity: #6782 #6829
  * `alertmanager_node_affinity_matchers`
  * `compactor_node_affinity_matchers`
  * `continuous_test_node_affinity_matchers`
  * `distributor_node_affinity_matchers`
  * `ingester_node_affinity_matchers`
  * `ingester_zone_a_node_affinity_matchers`
  * `ingester_zone_b_node_affinity_matchers`
  * `ingester_zone_c_node_affinity_matchers`
  * `mimir_backend_node_affinity_matchers`
  * `mimir_backend_zone_a_node_affinity_matchers`
  * `mimir_backend_zone_b_node_affinity_matchers`
  * `mimir_backend_zone_c_node_affinity_matchers`
  * `mimir_read_node_affinity_matchers`
  * `mimir_write_node_affinity_matchers`
  * `mimir_write_zone_a_node_affinity_matchers`
  * `mimir_write_zone_b_node_affinity_matchers`
  * `mimir_write_zone_c_node_affinity_matchers`
  * `overrides_exporter_node_affinity_matchers`
  * `querier_node_affinity_matchers`
  * `query_frontend_node_affinity_matchers`
  * `query_scheduler_node_affinity_matchers`
  * `rollout_operator_node_affinity_matchers`
  * `ruler_node_affinity_matchers`
  * `ruler_node_affinity_matchers`
  * `ruler_querier_node_affinity_matchers`
  * `ruler_query_frontend_node_affinity_matchers`
  * `ruler_query_scheduler_node_affinity_matchers`
  * `store_gateway_node_affinity_matchers`
  * `store_gateway_node_affinity_matchers`
  * `store_gateway_zone_a_node_affinity_matchers`
  * `store_gateway_zone_b_node_affinity_matchers`
  * `store_gateway_zone_c_node_affinity_matchers`
* [FEATURE] Ingester: Allow automated zone-by-zone downscaling, that can be enabled via the `ingester_automated_downscale_enabled` flag. It is disabled by default. #6850
* [ENHANCEMENT] Alerts: Add `MimirStoreGatewayTooManyFailedOperations` warning alert that triggers when Mimir store-gateway report error when interacting with the object storage. #6831
* [ENHANCEMENT] Querier HPA: improved scaling metric and scaling policies, in order to scale up and down more gradually. #6971
* [ENHANCEMENT] Rollout-operator: upgraded to v0.13.0. #7469
* [ENHANCEMENT] Rollout-operator: add tracing configuration to rollout-operator container (when tracing is enabled and configured). #7469
* [ENHANCEMENT] Query-frontend: configured `-shutdown-delay`, `-server.grpc.keepalive.max-connection-age` and termination grace period to reduce the likelihood of queries hitting terminated query-frontends. #7129
* [ENHANCEMENT] Autoscaling: add support for KEDA's `ignoreNullValues` option for Prometheus scaler. #7471
* [BUGFIX] Update memcached-exporter to 0.14.1 due to CVE-2023-39325. #6861

### Mimirtool

* [FEATURE] Add command `migrate-utf8` to migrate Alertmanager configurations for Alertmanager versions 0.27.0 and later. #7383
* [ENHANCEMENT] Add template render command to render locally a template. #7325
* [ENHANCEMENT] Add `--extra-headers` option to `mimirtool rules` command to add extra headers to requests for auth. #7141
* [ENHANCEMENT] Analyze Prometheus: set tenant header. #6737
* [ENHANCEMENT] Add argument `--output-dir` to `mimirtool alertmanager get` where the config and templates will be written to and can be loaded via `mimirtool alertmanager load` #6760
* [BUGFIX] Analyze rule-file: .metricsUsed field wasn't populated. #6953

### Mimir Continuous Test

* [ENHANCEMENT] Include comparison of all expected and actual values when any float sample does not match. #6756

### Query-tee

* [BUGFIX] Fix issue where `Host` HTTP header was not being correctly changed for the proxy targets. #7386
* [ENHANCEMENT] Allow using the value of X-Scope-OrgID for basic auth username in the forwarded request if URL username is set as `__REQUEST_HEADER_X_SCOPE_ORGID__`. #7452

### Documentation

* [CHANGE] No longer mark OTLP distributor endpoint as experimental. #7348
* [ENHANCEMENT] Added runbook for `KubePersistentVolumeFillingUp` alert. #7297
* [ENHANCEMENT] Add Grafana Cloud recommendations to OTLP documentation. #7375
* [BUGFIX] Fixed typo on single zone->zone aware replication Helm page. #7327

### Tools

* [CHANGE] copyblocks: The flags for copyblocks have been changed to align more closely with other tools. #6607
* [CHANGE] undelete-blocks: undelete-blocks-gcs has been removed and replaced with undelete-blocks, which supports recovering deleted blocks in versioned buckets from ABS, GCS, and S3-compatible object storage. #6607
* [FEATURE] copyprefix: Add tool to copy objects between prefixes. Supports ABS, GCS, and S3-compatible object storage. #6607

## 2.11.0

### Grafana Mimir

* [CHANGE] The following deprecated configurations have been removed: #6673 #6779 #6808 #6814
  * `-querier.iterators`
  * `-querier.batch-iterators`
  * `-blocks-storage.bucket-store.max-chunk-pool-bytes`
  * `-blocks-storage.bucket-store.chunk-pool-min-bucket-size-bytes`
  * `-blocks-storage.bucket-store.chunk-pool-max-bucket-size-bytes`
  * `-blocks-storage.bucket-store.bucket-index.enabled`
* [CHANGE] Querier: Split worker GRPC config into separate client configs for the frontend and scheduler to allow TLS to be configured correctly when specifying the `tls_server_name`. The GRPC config specified under `-querier.frontend-client.*` will no longer apply to the scheduler client, and will need to be set explicitly under `-querier.scheduler-client.*`. #6445 #6573
* [CHANGE] Store-gateway: enable sparse index headers by default. Sparse index headers reduce the time to load an index header up to 90%. #6005
* [CHANGE] Store-gateway: lazy-loading concurrency limit default value is now 4. #6004
* [CHANGE] General: enabled `-log.buffered` by default. The `-log.buffered` has been deprecated and will be removed in Mimir 2.13. #6131
* [CHANGE] Ingester: changed default `-blocks-storage.tsdb.series-hash-cache-max-size-bytes` setting from `1GB` to `350MB`. The new default cache size is enough to store the hashes for all series in a ingester, assuming up to 2M in-memory series per ingester and using the default 13h retention period for local TSDB blocks in the ingesters. #6130
* [CHANGE] Query-frontend: removed `cortex_query_frontend_workers_enqueued_requests_total`. Use `cortex_query_frontend_enqueue_duration_seconds_count` instead. #6121
* [CHANGE] Ingester / querier: enable ingester to querier chunks streaming by default and mark it as stable. #6174
* [CHANGE] Ingester / querier: enable ingester query request minimisation by default and mark it as stable. #6174
* [CHANGE] Ingester: changed the default value for the experimental configuration parameter `-blocks-storage.tsdb.early-head-compaction-min-estimated-series-reduction-percentage` from 10 to 15. #6186
* [CHANGE] Ingester: `/ingester/push` HTTP endpoint has been removed. This endpoint was added for testing and troubleshooting, but was never documented or used for anything. #6299
* [CHANGE] Experimental setting `-log.rate-limit-logs-per-second-burst` renamed to `-log.rate-limit-logs-burst-size`. #6230
* [CHANGE] Ingester: by setting the newly introduced experimental CLI flag `-ingester.return-only-grpc-errors` to true, ingester will return only gRPC errors. #6443 #6680 #6723
* [CHANGE] Upgrade Node.js to v20. #6540
* [CHANGE] Querier: `cortex_querier_blocks_consistency_checks_failed_total` is now incremented when a block couldn't be queried from any attempted store-gateway as opposed to incremented after each attempt. Also `cortex_querier_blocks_consistency_checks_total` is incremented once per query as opposed to once per attempt (with 3 attempts). #6590
* [CHANGE] Ingester: Modify utilization based read path limiter to base memory usage on Go heap size. #6584
* [FEATURE] Distributor: added option `-distributor.retry-after-header.enabled` to include the `Retry-After` header in recoverable error responses. #6608
* [FEATURE] Query-frontend: add experimental support for query blocking. Queries are blocked on a per-tenant basis and is configured via the limit `blocked_queries`. #5609
* [FEATURE] Vault: Added support for new Vault authentication methods: `AppRole`, `Kubernetes`, `UserPass` and `Token`. #6143
* [FEATURE] Add experimental endpoint `/api/v1/cardinality/active_series` to return the set of active series for a given selector. #6536 #6619 #6651 #6667 #6717
* [FEATURE] Added `-<prefix>.s3.part-size` flag to configure the S3 minimum file size in bytes used for multipart uploads. #6592
* [FEATURE] Add the experimental `-<prefix>.s3.send-content-md5` flag (defaults to `false`) to configure S3 Put Object requests to send a `Content-MD5` header. Setting this flag is not recommended unless your object storage does not support checksums. #6622
* [FEATURE] Distributor: add an experimental flag `-distributor.reusable-ingester-push-worker` that can be used to pre-allocate a pool of workers to be used to send push requests to the ingesters. #6660
* [FEATURE] Distributor: Support enabling of automatically generated name suffixes for metrics ingested via OTLP, through the flag `-distributor.otel-metric-suffixes-enabled`. #6542
* [FEATURE] Ingester: ingester can now track which of the user's series the ingester actually owns according to the ring, and only consider owned series when checking for user series limit. This helps to avoid hitting the user's series limit when scaling up ingesters or changing user's ingester shard size. Feature is currently experimental, and disabled by default. It can be enabled by setting `-ingester.use-ingester-owned-series-for-limits` (to use owned series for limiting). This is currently limited to multi-zone ingester setup, with replication factor being equal to number of zones. #6718 #7087
* [ENHANCEMENT] Query-frontend: don't treat cancel as an error. #4648
* [ENHANCEMENT] Ingester: exported summary `cortex_ingester_inflight_push_requests_summary` tracking total number of inflight requests in percentile buckets. #5845
* [ENHANCEMENT] Query-scheduler: add `cortex_query_scheduler_enqueue_duration_seconds` metric that records the time taken to enqueue or reject a query request. #5879
* [ENHANCEMENT] Query-frontend: add `cortex_query_frontend_enqueue_duration_seconds` metric that records the time taken to enqueue or reject a query request. When query-scheduler is in use, the metric has the `scheduler_address` label to differentiate the enqueue duration by query-scheduler backend. #5879 #6087 #6120
* [ENHANCEMENT] Store-gateway: add metric `cortex_bucket_store_blocks_loaded_by_duration` for counting the loaded number of blocks based on their duration. #6074  #6129
* [ENHANCEMENT] Expose `/sync/mutex/wait/total:seconds` Go runtime metric as `go_sync_mutex_wait_total_seconds_total` from all components. #5879
* [ENHANCEMENT] Query-scheduler: improve latency with many concurrent queriers. #5880
* [ENHANCEMENT] Ruler: add new per-tenant `cortex_ruler_queries_zero_fetched_series_total` metric to track rules that fetched no series. #5925
* [ENHANCEMENT] Implement support for `limit`, `limit_per_metric` and `metric` parameters for `<Prometheus HTTP prefix>/api/v1/metadata` endpoint. #5890
* [ENHANCEMENT] Distributor: add experimental support for storing metadata when ingesting metrics via OTLP. This makes metrics description and type available when ingesting metrics via OTLP. Enable with `-distributor.enable-otlp-metadata-storage=true`. #5693 #6035 #6254
* [ENHANCEMENT] Ingester: added support for sampling errors, which can be enabled by setting `-ingester.error-sample-rate`. This way each error will be logged once in the configured number of times. All the discarded samples will still be tracked by the `cortex_discarded_samples_total` metric. #5584 #6014
* [ENHANCEMENT] Ruler: Fetch secrets used to configure TLS on the Alertmanager client from Vault when `-vault.enabled` is true. #5239
* [ENHANCEMENT] Query-frontend: added query-sharding support for `group by` aggregation queries. #6024
* [ENHANCEMENT] Fetch secrets used to configure server-side TLS from Vault when `-vault.enabled` is true. #6052.
* [ENHANCEMENT] Packaging: add logrotate config file. #6142
* [ENHANCEMENT] Ingester: add the experimental configuration options `-blocks-storage.tsdb.head-postings-for-matchers-cache-max-bytes` and `-blocks-storage.tsdb.block-postings-for-matchers-cache-max-bytes` to enforce a limit in bytes on the `PostingsForMatchers()` cache used by ingesters (the cache limit is per TSDB head and block basis, not a global one). The experimental configuration options `-blocks-storage.tsdb.head-postings-for-matchers-cache-size` and `-blocks-storage.tsdb.block-postings-for-matchers-cache-size` have been deprecated. #6151
* [ENHANCEMENT] Ingester: use the `PostingsForMatchers()` in-memory cache for label values queries with matchers too. #6151
* [ENHANCEMENT] Ingester / store-gateway: optimized regex matchers. #6168 #6250
* [ENHANCEMENT] Distributor: Include ingester IDs in circuit breaker related metrics and logs. #6206
* [ENHANCEMENT] Querier: improve errors and logging when streaming chunks from ingesters and store-gateways. #6194 #6309
* [ENHANCEMENT] Querier: Add `cortex_querier_federation_exemplar_tenants_queried` and `cortex_querier_federation_tenants_queried` metrics to track the number of tenants queried by multi-tenant queries. #6374 #6409
* [ENHANCEMENT] All: added an experimental `-server.grpc.num-workers` flag that configures the number of long-living workers used to process gRPC requests. This could decrease the CPU usage by reducing the number of stack allocations. #6311
* [ENHANCEMENT] All: improved IPv6 support by using the proper host:port formatting. #6311
* [ENHANCEMENT] Querier: always return error encountered during chunks streaming, rather than `the stream has already been exhausted`. #6345 #6433
* [ENHANCEMENT] Query-frontend: add `instance_enable_ipv6` to support IPv6. #6111
* [ENHANCEMENT] Store-gateway: return same detailed error messages as queriers when chunks or series limits are reached. #6347
* [ENHANCEMENT] Querier: reduce memory consumed for queries that hit store-gateways. #6348
* [ENHANCEMENT] Ruler: include corresponding trace ID with log messages associated with rule evaluation. #6379 #6520
* [ENHANCEMENT] Querier: clarify log messages and span events emitted while querying ingesters, and include both ingester name and address when relevant. #6381
* [ENHANCEMENT] Memcached: introduce new experimental configuration parameters `-<prefix>.memcached.write-buffer-size-bytes` `-<prefix>.memcached.read-buffer-size-bytes` to customise the memcached client write and read buffer size (the buffer is allocated for each memcached connection). #6468
* [ENHANCEMENT] Ingester, Distributor: added experimental support for rejecting push requests received via gRPC before reading them into memory, if ingester or distributor is unable to accept the request. This is activated by using `-ingester.limit-inflight-requests-using-grpc-method-limiter` for ingester, and `-distributor.limit-inflight-requests-using-grpc-method-limiter` for distributor. #5976 #6300
* [ENHANCEMENT] Add capability in store-gateways to accept number of tokens through config. `-store-gateway.sharding-ring.num-tokens`, `default-value=512` #4863
* [ENHANCEMENT] Query-frontend: return warnings generated during query evaluation. #6391
* [ENHANCEMENT] Server: Add the option `-server.http-read-header-timeout` to enable specifying a timeout for reading HTTP request headers. It defaults to 0, in which case reading of headers can take up to `-server.http-read-timeout`, leaving no time for reading body, if there's any. #6517
* [ENHANCEMENT] Add connection-string option, `-<prefix>.azure.connection-string`, for Azure Blob Storage. #6487
* [ENHANCEMENT] Ingester: Add `-ingester.instance-limits.max-inflight-push-requests-bytes`. This limit protects the ingester against requests that together may cause an OOM. #6492
* [ENHANCEMENT] Ingester: add new per-tenant `cortex_ingester_local_limits` metric to expose the calculated local per-tenant limits seen at each ingester. Exports the local per-tenant series limit with label `{limit="max_global_series_per_user"}` #6403
* [ENHANCEMENT] Query-frontend: added "queue_time_seconds" field to "query stats" log. This is total time that query and subqueries spent in the queue, before queriers picked it up. #6537
* [ENHANCEMENT] Server: Add `-server.report-grpc-codes-in-instrumentation-label-enabled` CLI flag to specify whether gRPC status codes should be used in `status_code` label of `cortex_request_duration_seconds` metric. It defaults to false, meaning that successful and erroneous gRPC status codes are represented with `success` and `error` respectively. #6562
* [ENHANCEMENT] Server: Add `-ingester.client.report-grpc-codes-in-instrumentation-label-enabled` CLI flag to specify whether gRPC status codes should be used in `status_code` label of `cortex_ingester_client_request_duration_seconds` metric. It defaults to false, meaning that successful and erroneous gRPC status codes are represented with `2xx` and `error` respectively. #6562
* [ENHANCEMENT] Server: Add `-server.http-log-closed-connections-without-response-enabled` option to log details about connections to HTTP server that were closed before any data was sent back. This can happen if client doesn't manage to send complete HTTP headers before timeout. #6612
* [ENHANCEMENT] Query-frontend: include length of query, time since the earliest and latest points of a query, time since the earliest and latest points of a query, cached/uncached bytes in "query stats" logs. Time parameters (start/end/time) are always formatted as RFC3339 now. #6473 #6477 #6709 #6710
* [ENHANCEMENT] Query-frontend: `-query-frontend.align-queries-with-step` has been moved from a global flag to a per-tenant override. #6714
* [ENHANCEMENT] Distributor: added support for reducing the resolution of native histogram samples upon ingestion if the sample has too many buckets compared to `-validation.max-native-histogram-buckets`. This is enabled by default and can be turned off by setting `-validation.reduce-native-histogram-over-max-buckets` to `false`. #6535
* [ENHANCEMENT] Query-frontend: optionally wait for the frontend to complete startup if requests are received while the frontend is still starting. Disabled by default, set `-query-frontend.not-running-timeout` to a non-zero value to enable. #6621
* [ENHANCEMENT] Distributor: Include source IPs in OTLP push handler logs. #6652
* [ENHANCEMENT] Query-frontend: return clearer error message when a query request is received while shutting down. #6675
* [ENHANCEMENT] Querier: return clearer error message when a query request is cancelled by the caller. #6697
* [ENHANCEMENT] Compactor: Mark corrupted blocks for no-compaction to avoid blocking compactor future runs. #6588
* [ENHANCEMENT] Distributor: Added an experimental configuration option `distributor.ingestion-burst-factor` that overrides the `distributor.ingestion-burst-size` option if set. The `distributor.ingestion-burst-factor` is used to set the underlying ingestion rate limiter token bucket's burst size to a multiple of the per distributor `distributor.ingestion-rate-limit` and the `distributor.ingestion-burst-factor`. This is disabled by default. #6662
* [ENHANCEMENT] Add debug message to track tenants sending queries that are not able to benefit from caches. #6732
* [BUGFIX] Distributor: return server overload error in the event of exceeding the ingestion rate limit. #6549
* [BUGFIX] Ring: Ensure network addresses used for component hash rings are formatted correctly when using IPv6. #6068
* [BUGFIX] Query-scheduler: don't retain connections from queriers that have shut down, leading to gradually increasing enqueue latency over time. #6100 #6145
* [BUGFIX] Ingester: prevent query logic from continuing to execute after queries are canceled. #6085
* [BUGFIX] Ensure correct nesting of children of the `querier.Select` tracing span. #6085
* [BUGFIX] Packaging: fix preremove script preventing upgrades on RHEL based OS. #6067
* [BUGFIX] Querier: return actual error rather than `attempted to read series at index XXX from stream, but the stream has already been exhausted` (or even no error at all) when streaming chunks from ingesters or store-gateways is enabled and an error occurs while streaming chunks. #6346
* [BUGFIX] Querier: reduce log volume when querying ingesters with zone-awareness enabled and one or more instances in a single zone unavailable. #6381
* [BUGFIX] Querier: don't try to query further ingesters if ingester query request minimization is enabled and a query limit is reached as a result of the responses from the initial set of ingesters. #6402
* [BUGFIX] Ingester: Don't cache context cancellation error when querying. #6446
* [BUGFIX] Ingester: don't ignore errors encountered while iterating through chunks or samples in response to a query request. #6469
* [BUGFIX] All: fix issue where traces for some inter-component gRPC calls would incorrectly show the call as failing due to cancellation. #6470
* [BUGFIX] Querier: correctly mark streaming requests to ingesters or store-gateways as successful, not cancelled, in metrics and traces. #6471 #6505
* [BUGFIX] Querier: fix issue where queries fail with "context canceled" error when an ingester or store-gateway fails healthcheck while the query is in progress. #6550
* [BUGFIX] Tracing: When creating an OpenTelemetry tracing span, add it to the context for later retrieval. #6614
* [BUGFIX] Querier: always report query results to query-frontends, even when cancelled, to ensure query-frontends don't wait for results that will otherwise never arrive. #6703
* [BUGFIX] Querier: attempt to query ingesters in PENDING state, to reduce the likelihood that scaling up the number of ingesters in multiple zones simultaneously causes a read outage. #6726 #6727
* [BUGFIX] Querier: don't cancel inflight queries from a query-scheduler if the stream between the querier and query-scheduler is broken. #6728
* [BUGFIX] Store-gateway: Fix double-counting of some duration metrics. #6616
* [BUGFIX] Fixed possible series matcher corruption leading to wrong series being included in query results. #6884

### Mixin

* [CHANGE] Dashboards: enabled reporting gRPC codes as `status_code` label in Mimir dashboards. In case of gRPC calls, the successful `status_code` label on `cortex_request_duration_seconds` and gRPC client request duration metrics has changed from 'success' and '2xx' to 'OK'. #6561
* [CHANGE] Alerts: remove `MimirGossipMembersMismatch` alert and replace it with `MimirGossipMembersTooHigh` and `MimirGossipMembersTooLow` alerts that should have a higher signal-to-noise ratio. #6508
* [ENHANCEMENT] Dashboards: Optionally show rejected requests on Mimir Writes dashboard. Useful when used together with "early request rejection" in ingester and distributor. #6132 #6556
* [ENHANCEMENT] Alerts: added a critical alert for `CompactorSkippedBlocksWithOutOfOrderChunks` when multiple blocks are affected. #6410
* [ENHANCEMENT] Dashboards: Added the min-replicas for autoscaling dashboards. #6528
* [ENHANCEMENT] Dashboards: Show queries per second for the `/api/v1/cardinality/` endpoints on the "Overview" dashboard. #6720
* [BUGFIX] Alerts: fixed issue where `GossipMembersMismatch` warning message referred to per-instance labels that were not produced by the alert query. #6146
* [BUGFIX] Dashboards: Fix autoscaling dashboard panels for KEDA > 2.9. [Requires scraping the KEDA operator for metrics since they moved](https://github.com/kedacore/keda/issues/3972). #6528
* [BUGFIX] Alerts: Fix autoscaling alerts for KEDA > 2.9. [Requires scraping the KEDA operator for metrics since they moved](https://github.com/kedacore/keda/issues/3972). #6528

### Jsonnet

* [CHANGE] Ingester: reduce `-server.grpc-max-concurrent-streams` to 500. #5666
* [CHANGE] Changed default `_config.cluster_domain` from `cluster.local` to `cluster.local.` to reduce the number of DNS lookups made by Mimir. #6389
* [CHANGE] Query-frontend: changed default `_config.autoscaling_query_frontend_cpu_target_utilization` from `1` to `0.75`. #6395
* [CHANGE] Distributor: Increase HPA scale down period such that distributors are slower to scale down after autoscaling up. #6589
* [CHANGE] Store-gateway: Change the default timeout used for index-queries caches from `200ms` to `450ms`. #6786
* [FEATURE] Store-gateway: Allow automated zone-by-zone downscaling, that can be enabled via the `store_gateway_automated_downscale_enabled` flag. It is disabled by default. #6149
* [FEATURE] Ingester: Allow to configure TSDB Head early compaction using the following `_config` parameters: #6181
  * `ingester_tsdb_head_early_compaction_enabled` (disabled by default)
  * `ingester_tsdb_head_early_compaction_reduction_percentage`
  * `ingester_tsdb_head_early_compaction_min_in_memory_series`
* [ENHANCEMENT] Double the amount of rule groups for each user tier. #5897
* [ENHANCEMENT] Set `maxUnavailable` to 0 for `distributor`, `overrides-exporter`, `querier`, `query-frontend`, `query-scheduler` `ruler-querier`, `ruler-query-frontend`, `ruler-query-scheduler` and `consul` deployments, to ensure they don't become completely unavailable during a rollout. #5924
* [ENHANCEMENT] Update rollout-operator to `v0.9.0`. #6022 #6110 #6558 #6681
* [ENHANCEMENT] Update memcached to `memcached:1.6.22-alpine`. #6585
* [ENHANCEMENT] Store-gateway: replaced the following deprecated CLI flags: #6319
  * `-blocks-storage.bucket-store.index-header-lazy-loading-enabled` replaced with `-blocks-storage.bucket-store.index-header.lazy-loading-enabled`
  * `-blocks-storage.bucket-store.index-header-lazy-loading-idle-timeout` replaced with `-blocks-storage.bucket-store.index-header.lazy-loading-idle-timeout`
* [ENHANCEMENT] Store-gateway: Allow selective enablement of store-gateway automated scaling on a per-zone basis. #6302
* [BUGFIX] Autoscaling: KEDA > 2.9 removed the ability to set metricName in the trigger metadata. To help discern which metric is used by the HPA, we set the trigger name to what was the metricName. This is available as the `scaler` label on `keda_*` metrics. #6528

### Mimirtool

* [ENHANCEMENT] Analyze Grafana: Improve support for variables in range. #6657
* [BUGFIX] Fix out of bounds error on export with large timespans and/or series count. #5700
* [BUGFIX] Fix the issue where `--read-timeout` was applied to the entire `mimirtool analyze grafana` invocation rather than to individual Grafana API calls. #5915
* [BUGFIX] Fix incorrect remote-read path joining for `mimirtool remote-read` commands on Windows. #6011
* [BUGFIX] Fix template files full path being sent in `mimirtool alertmanager load` command. #6138
* [BUGFIX] Analyze rule-file: .metricsUsed field wasn't populated. #6953

### Mimir Continuous Test

### Query-tee

### Documentation

* [ENHANCEMENT] Document the concept of native histograms and how to send them to Mimir, migration path. #5956 #6488 #6539 #6752
* [ENHANCEMENT] Document native histograms query and visualization. #6231

### Tools

* [CHANGE] tsdb-index: Rename tool to tsdb-series. #6317
* [FEATURE] tsdb-labels: Add tool to print label names and values of a TSDB block. #6317
* [ENHANCEMENT] trafficdump: Trafficdump can now parse OTEL requests. Entire request is dumped to output, there's no filtering of fields or matching of series done. #6108

## 2.10.5

### Grafana Mimir

* [ENHANCEMENT] Update Docker base images from `alpine:3.18.3` to `alpine:3.18.5`. #6897
* [BUGFIX] Fixed possible series matcher corruption leading to wrong series being included in query results. #6886

### Documentation

* [ENHANCEMENT] Document the concept of native histograms and how to send them to Mimir, migration path. #6757
* [ENHANCEMENT] Document native histograms query and visualization. #6757

## 2.10.4

### Grafana Mimir

* [BUGFIX] Update otelhttp library to v0.44.0 as a mitigation for CVE-2023-45142. #6634

## 2.10.3

### Grafana Mimir

* [BUGFIX] Update grpc-go library to 1.57.2-dev that includes a fix for a bug introduced in 1.57.1. #6419

## 2.10.2

### Grafana Mimir

* [BUGFIX] Update grpc-go library to 1.57.1 and `golang.org/x/net` to `0.17`, which include fix for CVE-2023-44487. #6349

## 2.10.1

### Grafana Mimir

* [CHANGE] Update Go version to 1.21.3. #6244 #6325
* [BUGFIX] Query-frontend: Don't retry read requests rejected by the ingester due to utilization based read path limiting. #6032
* [BUGFIX] Ingester: fix panic in WAL replay of certain native histograms. #6086

## 2.10.0

### Grafana Mimir

* [CHANGE] Store-gateway: skip verifying index header integrity upon loading. To enable verification set `blocks_storage.bucket_store.index_header.verify_on_load: true`. #5174
* [CHANGE] Querier: change the default value of the experimental `-querier.streaming-chunks-per-ingester-buffer-size` flag to 256. #5203
* [CHANGE] Querier: only initiate query requests to ingesters in the `ACTIVE` state in the ring. #5342
* [CHANGE] Querier: renamed `-querier.prefer-streaming-chunks` to `-querier.prefer-streaming-chunks-from-ingesters` to enable streaming chunks from ingesters to queriers. #5182
* [CHANGE] Querier: `-query-frontend.cache-unaligned-requests` has been moved from a global flag to a per-tenant override. #5312
* [CHANGE] Ingester: removed `cortex_ingester_shipper_dir_syncs_total` and `cortex_ingester_shipper_dir_sync_failures_total` metrics. The former metric was not much useful, and the latter was never incremented. #5396
* [CHANGE] Ingester: removed logging of errors related to hitting per-instance limits to reduce resource usage when ingesters are under pressure. #5585
* [CHANGE] gRPC clients: use default connect timeout of 5s, and therefore enable default connect backoff max delay of 5s. #5562
* [CHANGE] Ingester: the `-validation.create-grace-period` is now enforced in the ingester too, other than distributor and query-frontend. If you've configured `-validation.create-grace-period` then make sure the configuration is applied to ingesters too. #5712
* [CHANGE] Distributor: the `-validation.create-grace-period` is now enforced for examplars too in the distributor. If an examplar has timestamp greater than "now + grace_period", then the exemplar will be dropped and the metric `cortex_discarded_exemplars_total{reason="exemplar_too_far_in_future",user="..."}` increased. #5761
* [CHANGE] Query-frontend: the `-validation.create-grace-period` is now enforced in the query-frontend even when the configured value is 0. When the value is 0, the query end time range is truncated to the current real-world time. #5829
* [CHANGE] Store-gateway: deprecated configuration parameters for index header under `blocks-storage.bucket-store` and use a new configurations in `blocks-storage.bucket-store.index-header`, deprecated configuration will be removed in Mimir 2.12. Configuration changes: #5726
  * `-blocks-storage.bucket-store.index-header-lazy-loading-enabled` is deprecated, use the new configuration `-blocks-storage.bucket-store.index-header.lazy-loading-enabled`
  * `-blocks-storage.bucket-store.index-header-lazy-loading-idle-timeout` is deprecated, use the new configuration `-blocks-storage.bucket-store.index-header.lazy-loading-idle-timeout`
  * `-blocks-storage.bucket-store.index-header-lazy-loading-concurrency` is deprecated, use the new configuration `-blocks-storage.bucket-store.index-header.lazy-loading-concurrency`
* [CHANGE] Store-gateway: remove experimental fine-grained chunks caching. The following experimental configuration parameters have been removed `-blocks-storage.bucket-store.chunks-cache.fine-grained-chunks-caching-enabled`, `-blocks-storage.bucket-store.fine-grained-chunks-caching-ranges-per-series`. #5816 #5875
* [CHANGE] Ingester: remove deprecated `blocks-storage.tsdb.max-tsdb-opening-concurrency-on-startup`. #5850
* [FEATURE] Introduced `-distributor.service-overload-status-code-on-rate-limit-enabled` flag for configuring status code to 529 instead of 429 upon rate limit exhaustion. #5752
* [FEATURE] Cardinality API: added a new `count_method` parameter which enables counting active series. #5136
* [FEATURE] Query-frontend: added experimental support to cache cardinality, label names and label values query responses. The cache will be used when `-query-frontend.cache-results` is enabled, and `-query-frontend.results-cache-ttl-for-cardinality-query` or `-query-frontend.results-cache-ttl-for-labels-query` set to a value greater than 0. The following metrics have been added to track the query results cache hit ratio per `request_type`: #5212 #5235 #5426 #5524
  * `cortex_frontend_query_result_cache_requests_total{request_type="query_range|cardinality|label_names_and_values"}`
  * `cortex_frontend_query_result_cache_hits_total{request_type="query_range|cardinality|label_names_and_values"}`
* [FEATURE] Added `-<prefix>.s3.list-objects-version` flag to configure the S3 list objects version. #5099
* [FEATURE] Ingester: add optional CPU/memory utilization based read request limiting, considered experimental. Disabled by default, enable by configuring limits via both of the following flags: #5012 #5392 #5394 #5526 #5508 #5704
  * `-ingester.read-path-cpu-utilization-limit`
  * `-ingester.read-path-memory-utilization-limit`
  * `-ingester.log-utilization-based-limiter-cpu-samples`
* [FEATURE] Ruler: support filtering results from rule status endpoint by `file`, `rule_group` and `rule_name`. #5291
* [FEATURE] Ingester: add experimental support for creating tokens by using spread minimizing strategy. This can be enabled with `-ingester.ring.token-generation-strategy: spread-minimizing` and `-ingester.ring.spread-minimizing-zones: <all available zones>`. In that case `-ingester.ring.tokens-file-path` must be empty. #5308 #5324
* [FEATURE] Storegateway: Persist sparse index-headers to disk and read from disk on index-header loads instead of reconstructing. #5465 #5651 #5726
* [FEATURE] Ingester: add experimental CLI flag `-ingester.ring.spread-minimizing-join-ring-in-order` that allows an ingester to register tokens in the ring only after all previous ingesters (with ID lower than its own ID) have already been registered. #5541
* [FEATURE] Ingester: add experimental support to compact the TSDB Head when the number of in-memory series is equal or greater than `-blocks-storage.tsdb.early-head-compaction-min-in-memory-series`, and the ingester estimates that the per-tenant TSDB Head compaction will reduce in-memory series by at least `-blocks-storage.tsdb.early-head-compaction-min-estimated-series-reduction-percentage`. #5371
* [FEATURE] Ingester: add new metrics for tracking native histograms in active series: `cortex_ingester_active_native_histogram_series`, `cortex_ingester_active_native_histogram_series_custom_tracker`, `cortex_ingester_active_native_histogram_buckets`, `cortex_ingester_active_native_histogram_buckets_custom_tracker`. The first 2 are the subsets of the existing and unmodified `cortex_ingester_active_series` and `cortex_ingester_active_series_custom_tracker` respectively, only tracking native histogram series, and the last 2 are the equivalents for tracking the number of buckets in native histogram series. #5318
* [FEATURE] Add experimental CLI flag `-<prefix>.s3.native-aws-auth-enabled` that allows to enable the default credentials provider chain of the AWS SDK. #5636
* [FEATURE] Distributor: add experimental support for circuit breaking when writing to ingesters via `-ingester.client.circuit-breaker.enabled`, `-ingester.client.circuit-breaker.failure-threshold`, or `-ingester.client.circuit-breaker.cooldown-period` or their corresponding YAML. #5650
* [FEATURE] The following features are no longer considered experimental. #5701 #5872
  * Ruler storage cache (`-ruler-storage.cache.*`)
  * Exclude ingesters running in specific zones (`-ingester.ring.excluded-zones`)
  * Cardinality-based query sharding (`-query-frontend.query-sharding-target-series-per-shard`)
  * Cardinality query result caching (`-query-frontend.results-cache-ttl-for-cardinality-query`)
  * Label names and values query result caching (`-query-frontend.results-cache-ttl-for-labels-query`)
  * Query expression size limit (`-query-frontend.max-query-expression-size-bytes`)
  * Peer discovery / tenant sharding for overrides exporters (`-overrides-exporter.ring.enabled`)
  * Configuring enabled metrics in overrides exporter (`-overrides-exporter.enabled-metrics`)
  * Per-tenant results cache TTL (`-query-frontend.results-cache-ttl`, `-query-frontend.results-cache-ttl-for-out-of-order-time-window`)
  * Shutdown delay (`-shutdown-delay`)
* [FEATURE] Querier: add experimental CLI flag `-tenant-federation.max-concurrent` to adjust the max number of per-tenant queries that can be run at a time when executing a single multi-tenant query. #5874
* [FEATURE] Alertmanager: add Microsoft Teams as a supported integration. #5840
* [ENHANCEMENT] Overrides-exporter: Add new metrics for write path and alertmanager (`max_global_metadata_per_user`, `max_global_metadata_per_metric`, `request_rate`, `request_burst_size`, `alertmanager_notification_rate_limit`, `alertmanager_max_dispatcher_aggregation_groups`, `alertmanager_max_alerts_count`, `alertmanager_max_alerts_size_bytes`) and added flag `-overrides-exporter.enabled-metrics` to explicitly configure desired metrics, e.g. `-overrides-exporter.enabled-metrics=request_rate,ingestion_rate`. Default value for this flag is: `ingestion_rate,ingestion_burst_size,max_global_series_per_user,max_global_series_per_metric,max_global_exemplars_per_user,max_fetched_chunks_per_query,max_fetched_series_per_query,ruler_max_rules_per_rule_group,ruler_max_rule_groups_per_tenant`. #5376
* [ENHANCEMENT] Cardinality API: when zone aware replication is enabled, the label values cardinality API can now tolerate single zone failure #5178
* [ENHANCEMENT] Distributor: optimize sending requests to ingesters when incoming requests don't need to be modified. For now this feature can be disabled by setting `-timeseries-unmarshal-caching-optimization-enabled=false`. #5137
* [ENHANCEMENT] Add advanced CLI flags to control gRPC client behaviour: #5161
  * `-<prefix>.connect-timeout`
  * `-<prefix>.connect-backoff-base-delay`
  * `-<prefix>.connect-backoff-max-delay`
  * `-<prefix>.initial-stream-window-size`
  * `-<prefix>.initial-connection-window-size`
* [ENHANCEMENT] Query-frontend: added "response_size_bytes" field to "query stats" log. #5196
* [ENHANCEMENT] Querier: refine error messages for per-tenant query limits, informing the user of the preferred strategy for not hitting the limit, in addition to how they may tweak the limit. #5059
* [ENHANCEMENT] Distributor: optimize sending of requests to ingesters by reusing memory buffers for marshalling requests. This optimization can be enabled by setting `-distributor.write-requests-buffer-pooling-enabled` to `true`. #5195 #5805 #5830
* [ENHANCEMENT] Querier: add experimental `-querier.minimize-ingester-requests` option to initially query only the minimum set of ingesters required to reach quorum. #5202 #5259 #5263
* [ENHANCEMENT] Querier: improve error message when streaming chunks from ingesters to queriers and a query limit is reached. #5245
* [ENHANCEMENT] Use new data structure for labels, to reduce memory consumption. #3555 #5731
* [ENHANCEMENT] Update alpine base image to 3.18.2. #5276
* [ENHANCEMENT] Ruler: add `cortex_ruler_sync_rules_duration_seconds` metric, tracking the time spent syncing all rule groups owned by the ruler instance. #5311
* [ENHANCEMENT] Store-gateway: add experimental `blocks-storage.bucket-store.index-header-lazy-loading-concurrency` config option to limit the number of concurrent index-headers loads when lazy loading. #5313 #5605
* [ENHANCEMENT] Ingester and querier: improve level of detail in traces emitted for queries that hit ingesters. #5315
* [ENHANCEMENT] Querier: add `cortex_querier_queries_rejected_total` metric that counts the number of queries rejected due to hitting a limit (eg. max series per query or max chunks per query). #5316 #5440 #5450
* [ENHANCEMENT] Querier: add experimental `-querier.minimize-ingester-requests-hedging-delay` option to initiate requests to further ingesters when request minimisation is enabled and not all initial requests have completed. #5368
* [ENHANCEMENT] Clarify docs for `-ingester.client.*` flags to make it clear that these are used by both queriers and distributors. #5375
* [ENHANCEMENT] Querier and store-gateway: add experimental support for streaming chunks from store-gateways to queriers while evaluating queries. This can be enabled with `-querier.prefer-streaming-chunks-from-store-gateways=true`. #5182
* [ENHANCEMENT] Querier: enforce `max-chunks-per-query` limit earlier in query processing when streaming chunks from ingesters to queriers to avoid unnecessarily consuming resources for queries that will be aborted. #5369 #5447
* [ENHANCEMENT] Ingester: added `cortex_ingester_shipper_last_successful_upload_timestamp_seconds` metric tracking the last successful TSDB block uploaded to the bucket (unix timestamp in seconds). #5396
* [ENHANCEMENT] Ingester: add two metrics tracking resource utilization calculated by utilization based limiter: #5496
  * `cortex_ingester_utilization_limiter_current_cpu_load`: The current exponential weighted moving average of the ingester's CPU load
  * `cortex_ingester_utilization_limiter_current_memory_usage_bytes`: The current ingester memory utilization
* [ENHANCEMENT] Ruler: added `insight=true` field to ruler's prometheus component for rule evaluation logs. #5510
* [ENHANCEMENT] Distributor Ingester: add metrics to count the number of requests rejected for hitting per-instance limits, `cortex_distributor_instance_rejected_requests_total` and `cortex_ingester_instance_rejected_requests_total` respectively. #5551
* [ENHANCEMENT] Distributor: add support for ingesting exponential histograms that are over the native histogram scale limit of 8 in OpenTelemetry format by downscaling them. #5532 #5607
* [ENHANCEMENT] General: buffered logging: #5506
  * `-log.buffered` CLI flag enable buffered logging.
* [ENHANCEMENT] Distributor: add more detailed information to traces generated while processing OTLP write requests. #5539
* [ENHANCEMENT] Distributor: improve performance ingesting OTLP payloads. #5531 #5607 #5616
* [ENHANCEMENT] Ingester: optimize label-values with matchers call when number of matched series is small. #5600
* [ENHANCEMENT] Compactor: delete bucket-index, markers and debug files if there are no blocks left in the bucket index. This cleanup must be enabled by using `-compactor.no-blocks-file-cleanup-enabled` option. #5648
* [ENHANCEMENT] Ingester: reduce memory usage of active series tracker. #5665
* [ENHANCEMENT] Store-gateway: added `-store-gateway.sharding-ring.auto-forget-enabled` configuration parameter to control whether store-gateway auto-forget feature should be enabled or disabled (enabled by default). #5702
* [ENHANCEMENT] Compactor: added per tenant block upload counters `cortex_block_upload_api_blocks_total`, `cortex_block_upload_api_bytes_total`, and `cortex_block_upload_api_files_total`. #5738
* [ENHANCEMENT] Compactor: verify time range of compacted block(s) matches the time range of input blocks. #5760
* [ENHANCEMENT] Querier: improved observability of calls to ingesters during queries. #5724
* [ENHANCEMENT] Compactor: block backfilling logging is now more verbose. #5711
* [ENHANCEMENT] Added support to rate limit application logs: #5764
  * `-log.rate-limit-enabled`
  * `-log.rate-limit-logs-per-second`
  * `-log.rate-limit-logs-per-second-burst`
* [ENHANCEMENT] Ingester: added `cortex_ingester_tsdb_head_min_timestamp_seconds` and `cortex_ingester_tsdb_head_max_timestamp_seconds` metrics which return min and max time of all TSDB Heads open in an ingester. #5786 #5815
* [ENHANCEMENT] Querier: cancel query requests to ingesters in a zone upon first error received from the zone, to reduce wasted effort spent computing results that won't be used #5764
* [ENHANCEMENT] All: improve tracing of internal HTTP requests sent over httpgrpc. #5782
* [ENHANCEMENT] Querier: add experimental per-query chunks limit based on an estimate of the number of chunks that will be sent from ingesters and store-gateways that is enforced earlier during query evaluation. This limit is disabled by default and can be configured with `-querier.max-estimated-fetched-chunks-per-query-multiplier`. #5765
* [ENHANCEMENT] Ingester: add UI for listing tenants with TSDB on given ingester and viewing details of tenants's TSDB on given ingester. #5803 #5824
* [ENHANCEMENT] Querier: improve observability of calls to store-gateways during queries. #5809
* [ENHANCEMENT] Query-frontend: improve tracing of interactions with query-scheduler. #5818
* [ENHANCEMENT] Query-scheduler: improve tracing of requests when request is rejected by query-scheduler. #5848
* [ENHANCEMENT] Ingester: avoid logging some errors that could cause logging contention. #5494 #5581
* [ENHANCEMENT] Store-gateway: wait for query gate after loading blocks. #5507
* [ENHANCEMENT] Store-gateway: always include `__name__` posting group in selection in order to reduce the number of object storage API calls. #5246
* [ENHANCEMENT] Ingester: track active series by ref instead of hash/labels to reduce memory usage. #5134 #5193
* [ENHANCEMENT] Go: updated to 1.21.1. #5955 #5960
* [ENHANCEMENT] Alertmanager: updated to alertmanager 0.26.0. #5840
* [BUGFIX] Ingester: Handle when previous ring state is leaving and the number of tokens has changed. #5204
* [BUGFIX] Querier: fix issue where queries that use the `timestamp()` function fail with `execution: attempted to read series at index 0 from stream, but the stream has already been exhausted` if streaming chunks from ingesters to queriers is enabled. #5370
* [BUGFIX] memberlist: bring back `memberlist_client_kv_store_count` metric that used to exist in Cortex, but got lost during dskit updates before Mimir 2.0. #5377
* [BUGFIX] Querier: pass on HTTP 503 query response code. #5364
* [BUGFIX] Store-gateway: Fix issue where stopping a store-gateway could cause all store-gateways to unload all blocks. #5464
* [BUGFIX] Allocate ballast in smaller blocks to avoid problem when entire ballast was kept in memory working set. #5565
* [BUGFIX] Querier: retry frontend result notification when an error is returned. #5591
* [BUGFIX] Querier: fix issue where `cortex_ingester_client_request_duration_seconds` metric did not include streaming query requests that did not return any series. #5695
* [BUGFIX] Ingester: fix ActiveSeries tracker double-counting series that have been deleted from the Head while still being active and then recreated again. #5678
* [BUGFIX] Ingester: don't set "last update time" of TSDB into the future when opening TSDB. This could prevent detecting of idle TSDB for a long time, if sample in distant future was ingested. #5787
* [BUGFIX] Store-gateway: fix bug when lazy index header could be closed prematurely even when still in use. #5795
* [BUGFIX] Ruler: gracefully shut down rule evaluations. #5778
* [BUGFIX] Querier: fix performance when ingesters stream samples. #5836
* [BUGFIX] Ingester: fix spurious `not found` errors on label values API during head compaction. #5957
* [BUGFIX] All: updated Minio object storage client from 7.0.62 to 7.0.63 to fix auto-detection of AWS GovCloud environments. #5905

### Mixin

* [CHANGE] Dashboards: show all workloads in selected namespace on "rollout progress" dashboard. #5113
* [CHANGE] Dashboards: show the number of updated and ready pods for each workload in the "rollout progress" panel on the "rollout progress" dashboard. #5113
* [CHANGE] Dashboards: removed "Query results cache misses" panel on the "Mimir / Queries" dashboard. #5423
* [CHANGE] Dashboards: default to shared crosshair on all dashboards. #5489
* [CHANGE] Dashboards: sort variable drop-down lists from A to Z, rather than Z to A. #5490
* [CHANGE] Alerts: removed `MimirProvisioningTooManyActiveSeries` alert. You should configure `-ingester.instance-limits.max-series` and rely on `MimirIngesterReachingSeriesLimit` alert instead. #5593
* [CHANGE] Alerts: removed `MimirProvisioningTooManyWrites` alert. The alerting threshold used in this alert was chosen arbitrarily and ingesters receiving an higher number of samples / sec don't necessarily have any issue. You should rely on SLOs metrics and alerts instead. #5706
* [CHANGE] Alerts: don't raise `MimirRequestErrors` or `MimirRequestLatency` alert for the `/debug/pprof` endpoint. #5826
* [ENHANCEMENT] Dashboards: adjust layout of "rollout progress" dashboard panels so that the "rollout progress" panel doesn't require scrolling. #5113
* [ENHANCEMENT] Dashboards: show container name first in "pods count per version" panel on "rollout progress" dashboard. #5113
* [ENHANCEMENT] Dashboards: show time spend waiting for turn when lazy loading index headers in the "index-header lazy load gate latency" panel on the "queries" dashboard. #5313
* [ENHANCEMENT] Dashboards: split query results cache hit ratio by request type in "Query results cache hit ratio" panel on the "Mimir / Queries" dashboard. #5423
* [ENHANCEMENT] Dashboards: add "rejected queries" panel to "queries" dashboard. #5429
* [ENHANCEMENT] Dashboards: add native histogram active series and active buckets to "tenants" dashboard. #5543
* [ENHANCEMENT] Dashboards: add panels to "Mimir / Writes" for requests rejected for per-instance limits. #5638
* [ENHANCEMENT] Dashboards: rename "Blocks currently loaded" to "Blocks currently owned" in the "Mimir / Queries" dashboard. #5705
* [ENHANCEMENT] Alerts: Add `MimirIngestedDataTooFarInTheFuture` warning alert that triggers when Mimir ingests sample with timestamp more than 1h in the future. #5822
* [BUGFIX] Alerts: fix `MimirIngesterRestarts` to fire only when the ingester container is restarted, excluding the cases the pod is rescheduled. #5397
* [BUGFIX] Dashboards: fix "unhealthy pods" panel on "rollout progress" dashboard showing only a number rather than the name of the workload and the number of unhealthy pods if only one workload has unhealthy pods. #5113 #5200
* [BUGFIX] Alerts: fixed `MimirIngesterHasNotShippedBlocks` and `MimirIngesterHasNotShippedBlocksSinceStart` alerts. #5396
* [BUGFIX] Alerts: Fix `MimirGossipMembersMismatch` to include `admin-api` and custom compactor pods. `admin-api` is a GEM component. #5641 #5797
* [BUGFIX] Dashboards: fix autoscaling dashboard panels that could show multiple series for a single component. #5810
* [BUGFIX] Dashboards: fix ruler-querier scaling metric panel query and split into CPU and memory scaling metric panels. #5739

### Jsonnet

* [CHANGE] Removed `_config.querier.concurrency` configuration option and replaced it with `_config.querier_max_concurrency` and `_config.ruler_querier_max_concurrency` to allow to easily fine tune it for different querier deployments. #5322
* [CHANGE] Change `_config.multi_zone_ingester_max_unavailable` to 50. #5327
* [CHANGE] Change distributors rolling update strategy configuration: `maxSurge` and `maxUnavailable` are set to `15%` and `0`. #5714
* [FEATURE] Alertmanager: Add horizontal pod autoscaler config, that can be enabled using `autoscaling_alertmanager_enabled: true`. #5194 #5249
* [ENHANCEMENT] Enable the `track_sizes` feature for Memcached pods to help determine cache efficiency. #5209
* [ENHANCEMENT] Add per-container map for environment variables. #5181
* [ENHANCEMENT] Add `PodDisruptionBudget`s for compactor, continuous-test, distributor, overrides-exporter, querier, query-frontend, query-scheduler, rollout-operator, ruler, ruler-querier, ruler-query-frontend, ruler-query-scheduler, and all memcached workloads. #5098
* [ENHANCEMENT] Ruler: configure the ruler storage cache when the metadata cache is enabled. #5326 #5334
* [ENHANCEMENT] Shuffle-sharding: ingester shards in user-classes can now be configured to target different series and limit percentage utilization through `_config.shuffle_sharding.target_series_per_ingester` and `_config.shuffle_sharding.target_utilization_percentage` values. #5470
* [ENHANCEMENT] Distributor: allow adjustment of the targeted CPU usage as a percentage of requested CPU. This can be adjusted with `_config.autoscaling_distributor_cpu_target_utilization`. #5525
* [ENHANCEMENT] Ruler: add configuration option `_config.ruler_remote_evaluation_max_query_response_size_bytes` to easily set the maximum query response size allowed (in bytes). #5592
* [ENHANCEMENT] Distributor: dynamically set `GOMAXPROCS` based on the CPU request. This should reduce distributor CPU utilization, assuming the CPU request is set to a value close to the actual utilization. #5588
* [ENHANCEMENT] Querier: dynamically set `GOMAXPROCS` based on the CPU request. This should reduce noisy neighbour issues created by the querier, whose CPU utilization could eventually saturate the Kubernetes node if unbounded. #5646 #5658
* [ENHANCEMENT] Allow to remove an entry from the configured environment variable for a given component, setting the environment value to `null` in the `*_env_map` objects (e.g. `store_gateway_env_map+:: { 'field': null}`). #5599
* [ENHANCEMENT] Allow overriding the default number of replicas for `etcd`. #5589
* [ENHANCEMENT] Memcached: reduce memory request for results, chunks and metadata caches. The requested memory is 5% greater than the configured memcached max cache size. #5661
* [ENHANCEMENT] Autoscaling: Add the following configuration options to fine tune autoscaler target utilization: #5679 #5682 #5689
  * `autoscaling_querier_target_utilization` (defaults to `0.75`)
  * `autoscaling_mimir_read_target_utilization` (defaults to `0.75`)
  * `autoscaling_ruler_querier_cpu_target_utilization` (defaults to `1`)
  * `autoscaling_distributor_memory_target_utilization` (defaults to `1`)
  * `autoscaling_ruler_cpu_target_utilization` (defaults to `1`)
  * `autoscaling_query_frontend_cpu_target_utilization` (defaults to `1`)
  * `autoscaling_ruler_query_frontend_cpu_target_utilization` (defaults to `1`)
  * `autoscaling_alertmanager_cpu_target_utilization` (defaults to `1`)
* [ENHANCEMENT] Gossip-ring: add appProtocol for istio compatibility. #5680
* [ENHANCEMENT] Add _config.commonConfig to allow adding common configuration parameters for all Mimir components. #5703
* [ENHANCEMENT] Update rollout-operator to `v0.7.0`. #5718
* [ENHANCEMENT] Increase the default rollout speed for store-gateway when lazy loading is disabled. #5823
* [ENHANCEMENT] Add autoscaling on memory for ruler-queriers. #5739
* [ENHANCEMENT] Deduplicate scaled object creation for most objects that scale on CPU and memory. #6411
* [BUGFIX] Fix compilation when index, chunks or metadata caches are disabled. #5710
* [BUGFIX] Autoscaling: treat OOMing containers as though they are using their full memory request. #5739
* [BUGFIX] Autoscaling: if no containers are up, report 0 memory usage instead of no data. #6411

### Mimirtool

* [ENHANCEMENT] Mimirtool uses paging to fetch all dashboards from Grafana when running `mimirtool analyse grafana`. This allows the tool to work correctly when running against Grafana instances with more than a 1000 dashboards. #5825
* [ENHANCEMENT] Extract metric name from queries that have a `__name__` matcher. #5911
* [BUGFIX] Mimirtool no longer parses label names as metric names when handling templating variables that are populated using `label_values(<label_name>)` when running `mimirtool analyse grafana`. #5832
* [BUGFIX] Fix panic when analyzing a grafana dashboard with multiline queries in templating variables. #5911

### Query-tee

* [CHANGE] Proxy `Content-Type` response header from backend. Previously `Content-Type: text/plain; charset=utf-8` was returned on all requests. #5183
* [CHANGE] Increase default value of `-proxy.compare-skip-recent-samples` to avoid racing with recording rule evaluation. #5561
* [CHANGE] Add `-backend.skip-tls-verify` to optionally skip TLS verification on backends. #5656

### Documentation

* [CHANGE] Fix reference to `get-started` documentation directory. #5476
* [CHANGE] Fix link to external OTLP/HTTP documentation.
* [ENHANCEMENT] Improved `MimirRulerTooManyFailedQueries` runbook. #5586
* [ENHANCEMENT] Improved "Recover accidentally deleted blocks" runbook. #5620
* [ENHANCEMENT] Documented options and trade-offs to query label names and values. #5582
* [ENHANCEMENT] Improved `MimirRequestErrors` runbook for alertmanager. #5694

### Tools

* [CHANGE] copyblocks: add support for S3 and the ability to copy between different object storage services. Due to this, the `-source-service` and `-destination-service` flags are now required and the `-service` flag has been removed. #5486
* [FEATURE] undelete-block-gcs: Added new tool for undeleting blocks on GCS storage. #5610 #5855
* [FEATURE] wal-reader: Added new tool for printing entries in TSDB WAL. #5780
* [ENHANCEMENT] ulidtime: add -seconds flag to print timestamps as Unix timestamps. #5621
* [ENHANCEMENT] ulidtime: exit with status code 1 if some ULIDs can't be parsed. #5621
* [ENHANCEMENT] tsdb-index-toc: added index-header size estimates. #5652
* [BUGFIX] Stop tools from panicking when `-help` flag is passed. #5412
* [BUGFIX] Remove github.com/golang/glog command line flags from tools. #5413

## 2.9.4

### Grafana Mimir

* [ENHANCEMENT] Update Docker base images from `alpine:3.18.3` to `alpine:3.18.5`. #6895

## 2.9.3

### Grafana Mimir

* [BUGFIX] Update `go.opentelemetry.io/contrib/instrumentation/net/http/otelhttp` to `0.44` which includes a fix for CVE-2023-45142. #6637

## 2.9.2

### Grafana Mimir

* [BUGFIX] Update grpc-go library to 1.56.3 and `golang.org/x/net` to `0.17`, which include fix for CVE-2023-44487. #6353 #6364

## 2.9.1

### Grafana Mimir

* [ENHANCEMENT] Update alpine base image to 3.18.3. #6021

## 2.9.0

### Grafana Mimir

* [CHANGE] Store-gateway: change expanded postings, postings, and label values index cache key format. These caches will be invalidated when rolling out the new Mimir version. #4770 #4978 #5037
* [CHANGE] Distributor: remove the "forwarding" feature as it isn't necessary anymore. #4876
* [CHANGE] Query-frontend: Change the default value of `-query-frontend.query-sharding-max-regexp-size-bytes` from `0` to `4096`. #4932
* [CHANGE] Querier: `-querier.query-ingesters-within` has been moved from a global flag to a per-tenant override. #4287
* [CHANGE] Querier: Use `-blocks-storage.tsdb.retention-period` instead of `-querier.query-ingesters-within` for calculating the lookback period for shuffle sharded ingesters. Setting `-querier.query-ingesters-within=0` no longer disables shuffle sharding on the read path. #4287
* [CHANGE] Block upload: `/api/v1/upload/block/{block}/files` endpoint now allows file uploads with no `Content-Length`. #4956
* [CHANGE] Store-gateway: deprecate configuration parameters for chunk pooling, they will be removed in Mimir 2.11. The following options are now also ignored: #4996
  * `-blocks-storage.bucket-store.max-chunk-pool-bytes`
  * `-blocks-storage.bucket-store.chunk-pool-min-bucket-size-bytes`
  * `-blocks-storage.bucket-store.chunk-pool-max-bucket-size-bytes`
* [CHANGE] Store-gateway: remove metrics `cortex_bucket_store_chunk_pool_requested_bytes_total` and `cortex_bucket_store_chunk_pool_returned_bytes_total`. #4996
* [CHANGE] Compactor: change default of `-compactor.partial-block-deletion-delay` to `1d`. This will automatically clean up partial blocks that were a result of failed block upload or deletion. #5026
* [CHANGE] Compactor: the deprecated configuration parameter `-compactor.consistency-delay` has been removed. #5050
* [CHANGE] Store-gateway: the deprecated configuration parameter `-blocks-storage.bucket-store.consistency-delay` has been removed. #5050
* [CHANGE] The configuration parameter `-blocks-storage.bucket-store.bucket-index.enabled` has been deprecated and will be removed in Mimir 2.11. Mimir is running by default with the bucket index enabled since version 2.0, and starting from the version 2.11 it will not be possible to disable it. #5051
* [CHANGE] The configuration parameters `-querier.iterators` and `-query.batch-iterators` have been deprecated and will be removed in Mimir 2.11. Mimir runs by default with `-querier.batch-iterators=true`, and starting from version 2.11 it will not be possible to change this. #5114
* [CHANGE] Compactor: change default of `-compactor.first-level-compaction-wait-period` to 25m. #5128
* [CHANGE] Ruler: changed default of `-ruler.poll-interval` from `1m` to `10m`. Starting from this release, the configured rule groups will also be re-synced each time they're modified calling the ruler configuration API. #5170
* [FEATURE] Query-frontend: add `-query-frontend.log-query-request-headers` to enable logging of request headers in query logs. #5030
* [FEATURE] Store-gateway: add experimental feature to retain lazy-loaded index headers between restarts by eagerly loading them during startup. This is disabled by default and can only be enabled if lazy loading is enabled. To enable this set the following: #5606
  * `-blocks-storage.bucket-store.index-header-lazy-loading-enabled` must be set to true
  * `-blocks-storage.bucket-store.index-header.eager-loading-startup-enabled` must be set to true
* [ENHANCEMENT] Add per-tenant limit `-validation.max-native-histogram-buckets` to be able to ignore native histogram samples that have too many buckets. #4765
* [ENHANCEMENT] Store-gateway: reduce memory usage in some LabelValues calls. #4789
* [ENHANCEMENT] Store-gateway: add a `stage` label to the metric `cortex_bucket_store_series_data_touched`. This label now applies to `data_type="chunks"` and `data_type="series"`. The `stage` label has 2 values: `processed` - the number of series that parsed - and `returned` - the number of series selected from the processed bytes to satisfy the query. #4797 #4830
* [ENHANCEMENT] Distributor: make `__meta_tenant_id` label available in relabeling rules configured via `metric_relabel_configs`. #4725
* [ENHANCEMENT] Compactor: added the configurable limit `compactor.block-upload-max-block-size-bytes` or `compactor_block_upload_max_block_size_bytes` to limit the byte size of uploaded or validated blocks. #4680
* [ENHANCEMENT] Querier: reduce CPU utilisation when shuffle sharding is enabled with large shard sizes. #4851
* [ENHANCEMENT] Packaging: facilitate configuration management by instructing systemd to start mimir with a configuration file. #4810
* [ENHANCEMENT] Store-gateway: reduce memory allocations when looking up postings from cache. #4861 #4869 #4962 #5047
* [ENHANCEMENT] Store-gateway: retain only necessary bytes when reading series from the bucket. #4926
* [ENHANCEMENT] Ingester, store-gateway: clear the shutdown marker after a successful shutdown to enable reusing their persistent volumes in case the ingester or store-gateway is restarted. #4985
* [ENHANCEMENT] Store-gateway, query-frontend: Reduced memory allocations when looking up cached entries from Memcached. #4862
* [ENHANCEMENT] Alertmanager: Add additional template function `queryFromGeneratorURL` returning query URL decoded query from the `GeneratorURL` field of an alert. #4301
* [ENHANCEMENT] Ruler: added experimental ruler storage cache support. The cache should reduce the number of "list objects" API calls issued to the object storage when there are 2+ ruler replicas running in a Mimir cluster. The cache can be configured setting `-ruler-storage.cache.*` CLI flags or their respective YAML config options. #4950 #5054
* [ENHANCEMENT] Store-gateway: added HTTP `/store-gateway/prepare-shutdown` endpoint for gracefully scaling down of store-gateways. A gauge `cortex_store_gateway_prepare_shutdown_requested` has been introduced for tracing this process. #4955
* [ENHANCEMENT] Updated Kuberesolver dependency (github.com/sercand/kuberesolver) from v2.4.0 to v4.0.0 and gRPC dependency (google.golang.org/grpc) from v1.47.0 to v1.53.0. #4922
* [ENHANCEMENT] Introduced new options for logging HTTP request headers: `-server.log-request-headers` enables logging HTTP request headers, `-server.log-request-headers-exclude-list` lists headers which should not be logged. #4922
* [ENHANCEMENT] Block upload: `/api/v1/upload/block/{block}/files` endpoint now disables read and write HTTP timeout, overriding `-server.http-read-timeout` and `-server.http-write-timeout` values. This is done to allow large file uploads to succeed. #4956
* [ENHANCEMENT] Alertmanager: Introduce new metrics from upstream. #4918
  * `cortex_alertmanager_notifications_failed_total` (added `reason` label)
  * `cortex_alertmanager_nflog_maintenance_total`
  * `cortex_alertmanager_nflog_maintenance_errors_total`
  * `cortex_alertmanager_silences_maintenance_total`
  * `cortex_alertmanager_silences_maintenance_errors_total`
* [ENHANCEMENT] Add native histogram support for `cortex_request_duration_seconds` metric family. #4987
* [ENHANCEMENT] Ruler: do not list rule groups in the object storage for disabled tenants. #5004
* [ENHANCEMENT] Query-frontend and querier: add HTTP API endpoint `<prometheus-http-prefix>/api/v1/format_query` to format a PromQL query. #4373
* [ENHANCEMENT] Query-frontend: Add `cortex_query_frontend_regexp_matcher_count` and `cortex_query_frontend_regexp_matcher_optimized_count` metrics to track optimization of regular expression label matchers. #4813
* [ENHANCEMENT] Alertmanager: Add configuration option to enable or disable the deletion of alertmanager state from object storage. This is useful when migrating alertmanager tenants from one cluster to another, because it avoids a condition where the state object is copied but then deleted before the configuration object is copied. #4989
* [ENHANCEMENT] Querier: only use the minimum set of chunks from ingesters when querying, and cancel unnecessary requests to ingesters sooner if we know their results won't be used. #5016
* [ENHANCEMENT] Add `-enable-go-runtime-metrics` flag to expose all go runtime metrics as Prometheus metrics. #5009
* [ENHANCEMENT] Ruler: trigger a synchronization of tenant's rule groups as soon as they change the rules configuration via API. This synchronization is in addition of the periodic syncing done every `-ruler.poll-interval`. The new behavior is enabled by default, but can be disabled with `-ruler.sync-rules-on-changes-enabled=false` (configurable on a per-tenant basis too). If you disable the new behaviour, then you may want to revert `-ruler.poll-interval` to `1m`. #4975 #5053 #5115 #5170
* [ENHANCEMENT] Distributor: Improve invalid tenant shard size error message. #5024
* [ENHANCEMENT] Store-gateway: record index header loading time separately in `cortex_bucket_store_series_request_stage_duration_seconds{stage="load_index_header"}`. Now index header loading will be visible in the "Mimir / Queries" dashboard in the "Series request p99/average latency" panels. #5011 #5062
* [ENHANCEMENT] Querier and ingester: add experimental support for streaming chunks from ingesters to queriers while evaluating queries. This can be enabled with `-querier.prefer-streaming-chunks=true`. #4886 #5078 #5094 #5126
* [ENHANCEMENT] Update Docker base images from `alpine:3.17.3` to `alpine:3.18.0`. #5065
* [ENHANCEMENT] Compactor: reduced the number of "object exists" API calls issued by the compactor to the object storage when syncing block's `meta.json` files. #5063
* [ENHANCEMENT] Distributor: Push request rate limits (`-distributor.request-rate-limit` and `-distributor.request-burst-size`) and their associated YAML configuration are now stable. #5124
* [ENHANCEMENT] Go: updated to 1.20.5. #5185
* [ENHANCEMENT] Update alpine base image to 3.18.2. #5274 #5276
* [BUGFIX] Metadata API: Mimir will now return an empty object when no metadata is available, matching Prometheus. #4782
* [BUGFIX] Store-gateway: add collision detection on expanded postings and individual postings cache keys. #4770
* [BUGFIX] Ruler: Support the `type=alert|record` query parameter for the API endpoint `<prometheus-http-prefix>/api/v1/rules`. #4302
* [BUGFIX] Backend: Check that alertmanager's data-dir doesn't overlap with bucket-sync dir. #4921
* [BUGFIX] Alertmanager: Allow to rate-limit webex, telegram and discord notifications. #4979
* [BUGFIX] Store-gateway: panics when decoding LabelValues responses that contain more than 655360 values. These responses are no longer cached. #5021
* [BUGFIX] Querier: don't leak memory when processing query requests from query-frontends (ie. when the query-scheduler is disabled). #5199

### Documentation

* [ENHANCEMENT] Improve `MimirIngesterReachingTenantsLimit` runbook. #4744 #4752
* [ENHANCEMENT] Add `symbol table size exceeds` case to `MimirCompactorHasNotSuccessfullyRunCompaction` runbook. #4945
* [ENHANCEMENT] Clarify which APIs use query sharding. #4948

### Mixin

* [CHANGE] Alerts: Remove `MimirQuerierHighRefetchRate`. #4980
* [CHANGE] Alerts: Remove `MimirTenantHasPartialBlocks`. This is obsoleted by the changed default of `-compactor.partial-block-deletion-delay` to `1d`, which will auto remediate this alert. #5026
* [ENHANCEMENT] Alertmanager dashboard: display active aggregation groups #4772
* [ENHANCEMENT] Alerts: `MimirIngesterTSDBWALCorrupted` now only fires when there are more than one corrupted WALs in single-zone deployments and when there are more than two zones affected in multi-zone deployments. #4920
* [ENHANCEMENT] Alerts: added labels to duplicated `MimirRolloutStuck` and `MimirCompactorHasNotUploadedBlocks` rules in order to distinguish them. #5023
* [ENHANCEMENT] Dashboards: fix holes in graph for lightly loaded clusters #4915
* [ENHANCEMENT] Dashboards: allow configuring additional services for the Rollout Progress dashboard. #5007
* [ENHANCEMENT] Alerts: do not fire `MimirAllocatingTooMuchMemory` alert for any matching container outside of namespaces where Mimir is running. #5089
* [BUGFIX] Dashboards: show cancelled requests in a different color to successful requests in throughput panels on dashboards. #5039
* [BUGFIX] Dashboards: fix dashboard panels that showed percentages with axes from 0 to 10000%. #5084
* [BUGFIX] Remove dependency on upstream Kubernetes mixin. #4732

### Jsonnet

* [CHANGE] Ruler: changed ruler autoscaling policy, extended scale down period from 60s to 600s. #4786
* [CHANGE] Update to v0.5.0 rollout-operator. #4893
* [CHANGE] Backend: add `alertmanager_args` to `mimir-backend` when running in read-write deployment mode. Remove hardcoded `filesystem` alertmanager storage. This moves alertmanager's data-dir to `/data/alertmanager` by default. #4907 #4921
* [CHANGE] Remove `-pdb` suffix from `PodDisruptionBudget` names. This will create new `PodDisruptionBudget` resources. Make sure to prune the old resources; otherwise, rollouts will be blocked. #5109
* [CHANGE] Query-frontend: enable query sharding for cardinality estimation via `-query-frontend.query-sharding-target-series-per-shard` by default if the results cache is enabled. #5128
* [ENHANCEMENT] Ingester: configure `-blocks-storage.tsdb.head-compaction-interval=15m` to spread TSDB head compaction over a wider time range. #4870
* [ENHANCEMENT] Ingester: configure `-blocks-storage.tsdb.wal-replay-concurrency` to CPU request minus 1. #4864
* [ENHANCEMENT] Compactor: configure `-compactor.first-level-compaction-wait-period` to TSDB head compaction interval plus 10 minutes. #4872
* [ENHANCEMENT] Store-gateway: set `GOMEMLIMIT` to the memory request value. This should reduce the likelihood the store-gateway may go out of memory, at the cost of an higher CPU utilization due to more frequent garbage collections when the memory utilization gets closer or above the configured requested memory. #4971
* [ENHANCEMENT] Store-gateway: dynamically set `GOMAXPROCS` based on the CPU request. This should reduce the likelihood a high load on the store-gateway will slow down the entire Kubernetes node. #5104
* [ENHANCEMENT] Store-gateway: add `store_gateway_lazy_loading_enabled` configuration option which combines disabled lazy-loading and reducing blocks sync concurrency. Reducing blocks sync concurrency improves startup times with disabled lazy loading on HDDs. #5025
* [ENHANCEMENT] Update `rollout-operator` image to `v0.6.0`. #5155
* [BUGFIX] Backend: configure `-ruler.alertmanager-url` to `mimir-backend` when running in read-write deployment mode. #4892
* [ENHANCEMENT] Memcached: don't overwrite upsteam memcached statefulset jsonnet to allow chosing between antiAffinity and topologySpreadConstraints.

### Mimirtool

* [CHANGE] check rules: will fail on duplicate rules when `--strict` is provided. #5035
* [FEATURE] sync/diff can now include/exclude namespaces based on a regular expression using `--namespaces-regex` and `--ignore-namespaces-regex`. #5100
* [ENHANCEMENT] analyze prometheus: allow to specify `-prometheus-http-prefix`. #4966
* [ENHANCEMENT] analyze grafana: allow to specify `--folder-title` to limit dashboards analysis based on their exact folder title. #4973

### Tools

* [CHANGE] copyblocks: copying between Azure Blob Storage buckets is now supported in addition to copying between Google Cloud Storage buckets. As a result, the `--service` flag is now required to be specified (accepted values are `gcs` or `abs`). #4756

## 2.8.0

### Grafana Mimir

* [CHANGE] Ingester: changed experimental CLI flag from `-out-of-order-blocks-external-label-enabled` to `-ingester.out-of-order-blocks-external-label-enabled` #4440
* [CHANGE] Store-gateway: The following metrics have been removed: #4332
  * `cortex_bucket_store_series_get_all_duration_seconds`
  * `cortex_bucket_store_series_merge_duration_seconds`
* [CHANGE] Ingester: changed default value of `-blocks-storage.tsdb.retention-period` from `24h` to `13h`. If you're running Mimir with a custom configuration and you're overriding `-querier.query-store-after` to a value greater than the default `12h` then you should increase `-blocks-storage.tsdb.retention-period` accordingly. #4382
* [CHANGE] Ingester: the configuration parameter `-blocks-storage.tsdb.max-tsdb-opening-concurrency-on-startup` has been deprecated and will be removed in Mimir 2.10. #4445
* [CHANGE] Query-frontend: Cached results now contain timestamp which allows Mimir to check if cached results are still valid based on current TTL configured for tenant. Results cached by previous Mimir version are used until they expire from cache, which can take up to 7 days. If you need to use per-tenant TTL sooner, please flush results cache manually. #4439
* [CHANGE] Ingester: the `cortex_ingester_tsdb_wal_replay_duration_seconds` metrics has been removed. #4465
* [CHANGE] Query-frontend and ruler: use protobuf internal query result payload format by default. This feature is no longer considered experimental. #4557 #4709
* [CHANGE] Ruler: reject creating federated rule groups while tenant federation is disabled. Previously the rule groups would be silently dropped during bucket sync. #4555
* [CHANGE] Compactor: the `/api/v1/upload/block/{block}/finish` endpoint now returns a `429` status code when the compactor has reached the limit specified by `-compactor.max-block-upload-validation-concurrency`. #4598
* [CHANGE] Compactor: when starting a block upload the maximum byte size of the block metadata provided in the request body is now limited to 1 MiB. If this limit is exceeded a `413` status code is returned. #4683
* [CHANGE] Store-gateway: cache key format for expanded postings has changed. This will invalidate the expanded postings in the index cache when deployed. #4667
* [FEATURE] Cache: Introduce experimental support for using Redis for results, chunks, index, and metadata caches. #4371
* [FEATURE] Vault: Introduce experimental integration with Vault to fetch secrets used to configure TLS for clients. Server TLS secrets will still be read from a file. `tls-ca-path`, `tls-cert-path` and `tls-key-path` will denote the path in Vault for the following CLI flags when `-vault.enabled` is true: #4446.
  * `-distributor.ha-tracker.etcd.*`
  * `-distributor.ring.etcd.*`
  * `-distributor.forwarding.grpc-client.*`
  * `-querier.store-gateway-client.*`
  * `-ingester.client.*`
  * `-ingester.ring.etcd.*`
  * `-querier.frontend-client.*`
  * `-query-frontend.grpc-client-config.*`
  * `-query-frontend.results-cache.redis.*`
  * `-blocks-storage.bucket-store.index-cache.redis.*`
  * `-blocks-storage.bucket-store.chunks-cache.redis.*`
  * `-blocks-storage.bucket-store.metadata-cache.redis.*`
  * `-compactor.ring.etcd.*`
  * `-store-gateway.sharding-ring.etcd.*`
  * `-ruler.client.*`
  * `-ruler.alertmanager-client.*`
  * `-ruler.ring.etcd.*`
  * `-ruler.query-frontend.grpc-client-config.*`
  * `-alertmanager.sharding-ring.etcd.*`
  * `-alertmanager.alertmanager-client.*`
  * `-memberlist.*`
  * `-query-scheduler.grpc-client-config.*`
  * `-query-scheduler.ring.etcd.*`
  * `-overrides-exporter.ring.etcd.*`
* [FEATURE] Distributor, ingester, querier, query-frontend, store-gateway: add experimental support for native histograms. Requires that the experimental protobuf query result response format is enabled by `-query-frontend.query-result-response-format=protobuf` on the query frontend. #4286 #4352 #4354 #4376 #4377 #4387 #4396 #4425 #4442 #4494 #4512 #4513 #4526
* [FEATURE] Added `-<prefix>.s3.storage-class` flag to configure the S3 storage class for objects written to S3 buckets. #4300
* [FEATURE] Add `freebsd` to the target OS when generating binaries for a Mimir release. #4654
* [FEATURE] Ingester: Add `prepare-shutdown` endpoint which can be used as part of Kubernetes scale down automations. #4718
* [ENHANCEMENT] Add timezone information to Alpine Docker images. #4583
* [ENHANCEMENT] Ruler: Sync rules when ruler JOINING the ring instead of ACTIVE, In order to reducing missed rule iterations during ruler restarts. #4451
* [ENHANCEMENT] Allow to define service name used for tracing via `JAEGER_SERVICE_NAME` environment variable. #4394
* [ENHANCEMENT] Querier and query-frontend: add experimental, more performant protobuf query result response format enabled with `-query-frontend.query-result-response-format=protobuf`. #4304 #4318 #4375
* [ENHANCEMENT] Compactor: added experimental configuration parameter `-compactor.first-level-compaction-wait-period`, to configure how long the compactor should wait before compacting 1st level blocks (uploaded by ingesters). This configuration option allows to reduce the chances compactor begins compacting blocks before all ingesters have uploaded their blocks to the storage. #4401
* [ENHANCEMENT] Store-gateway: use more efficient chunks fetching and caching. #4255
* [ENHANCEMENT] Query-frontend and ruler: add experimental, more performant protobuf internal query result response format enabled with `-ruler.query-frontend.query-result-response-format=protobuf`. #4331
* [ENHANCEMENT] Ruler: increased tolerance for missed iterations on alerts, reducing the chances of flapping firing alerts during ruler restarts. #4432
* [ENHANCEMENT] Optimized `.*` and `.+` regular expression label matchers. #4432
* [ENHANCEMENT] Optimized regular expression label matchers with alternates (e.g. `a|b|c`). #4647
* [ENHANCEMENT] Added an in-memory cache for regular expression matchers, to avoid parsing and compiling the same expression multiple times when used in recurring queries. #4633
* [ENHANCEMENT] Query-frontend: results cache TTL is now configurable by using `-query-frontend.results-cache-ttl` and `-query-frontend.results-cache-ttl-for-out-of-order-time-window` options. These values can also be specified per tenant. Default values are unchanged (7 days and 10 minutes respectively). #4385
* [ENHANCEMENT] Ingester: added advanced configuration parameter `-blocks-storage.tsdb.wal-replay-concurrency` representing the maximum number of CPUs used during WAL replay. #4445
* [ENHANCEMENT] Ingester: added metrics `cortex_ingester_tsdb_open_duration_seconds_total` to measure the total time it takes to open all existing TSDBs. The time tracked by this metric also includes the TSDBs WAL replay duration. #4465
* [ENHANCEMENT] Store-gateway: use streaming implementation for LabelNames RPC. The batch size for streaming is controlled by `-blocks-storage.bucket-store.batch-series-size`. #4464
* [ENHANCEMENT] Memcached: Add support for TLS or mTLS connections to cache servers. #4535
* [ENHANCEMENT] Compactor: blocks index files are now validated for correctness for blocks uploaded via the TSDB block upload feature. #4503
* [ENHANCEMENT] Compactor: block chunks and segment files are now validated for correctness for blocks uploaded via the TSDB block upload feature. #4549
* [ENHANCEMENT] Ingester: added configuration options to configure the "postings for matchers" cache of each compacted block queried from ingesters: #4561
  * `-blocks-storage.tsdb.block-postings-for-matchers-cache-ttl`
  * `-blocks-storage.tsdb.block-postings-for-matchers-cache-size`
  * `-blocks-storage.tsdb.block-postings-for-matchers-cache-force`
* [ENHANCEMENT] Compactor: validation of blocks uploaded via the TSDB block upload feature is now configurable on a per tenant basis: #4585
  * `-compactor.block-upload-validation-enabled` has been added, `compactor_block_upload_validation_enabled` can be used to override per tenant
  * `-compactor.block-upload.block-validation-enabled` was the previous global flag and has been removed
* [ENHANCEMENT] TSDB Block Upload: block upload validation concurrency can now be limited with `-compactor.max-block-upload-validation-concurrency`. #4598
* [ENHANCEMENT] OTLP: Add support for converting OTel exponential histograms to Prometheus native histograms. The ingestion of native histograms must be enabled, please set `-ingester.native-histograms-ingestion-enabled` to `true`. #4063 #4639
* [ENHANCEMENT] Query-frontend: add metric `cortex_query_fetched_index_bytes_total` to measure TSDB index bytes fetched to execute a query. #4597
* [ENHANCEMENT] Query-frontend: add experimental limit to enforce a max query expression size in bytes via `-query-frontend.max-query-expression-size-bytes` or `max_query_expression_size_bytes`. #4604
* [ENHANCEMENT] Query-tee: improve message logged when comparing responses and one response contains a non-JSON payload. #4588
* [ENHANCEMENT] Distributor: add ability to set per-distributor limits via `distributor_limits` block in runtime configuration in addition to the existing configuration. #4619
* [ENHANCEMENT] Querier: reduce peak memory consumption for queries that touch a large number of chunks. #4625
* [ENHANCEMENT] Query-frontend: added experimental `-query-frontend.query-sharding-max-regexp-size-bytes` limit to query-frontend. When set to a value greater than 0, query-frontend disabled query sharding for any query with a regexp matcher longer than the configured limit. #4632
* [ENHANCEMENT] Store-gateway: include statistics from LabelValues and LabelNames calls in `cortex_bucket_store_series*` metrics. #4673
* [ENHANCEMENT] Query-frontend: improve readability of distributed tracing spans. #4656
* [ENHANCEMENT] Update Docker base images from `alpine:3.17.2` to `alpine:3.17.3`. #4685
* [ENHANCEMENT] Querier: improve performance when shuffle sharding is enabled and the shard size is large. #4711
* [ENHANCEMENT] Ingester: improve performance when Active Series Tracker is in use. #4717
* [ENHANCEMENT] Store-gateway: optionally select `-blocks-storage.bucket-store.series-selection-strategy`, which can limit the impact of large posting lists (when many series share the same label name and value). #4667 #4695 #4698
* [ENHANCEMENT] Querier: Cache the converted float histogram from chunk iterator, hence there is no need to lookup chunk every time to get the converted float histogram. #4684
* [ENHANCEMENT] Ruler: Improve rule upload performance when not enforcing per-tenant rule group limits. #4828
* [ENHANCEMENT] Improved memory limit on the in-memory cache used for regular expression matchers. #4751
* [BUGFIX] Querier: Streaming remote read will now continue to return multiple chunks per frame after the first frame. #4423
* [BUGFIX] Store-gateway: the values for `stage="processed"` for the metrics `cortex_bucket_store_series_data_touched` and  `cortex_bucket_store_series_data_size_touched_bytes` when using fine-grained chunks caching is now reporting the correct values of chunks held in memory. #4449
* [BUGFIX] Compactor: fixed reporting a compaction error when compactor is correctly shut down while populating blocks. #4580
* [BUGFIX] OTLP: Do not drop exemplars of the OTLP Monotonic Sum metric. #4063
* [BUGFIX] Packaging: flag `/etc/default/mimir` and `/etc/sysconfig/mimir` as config to prevent overwrite. #4587
* [BUGFIX] Query-frontend: don't retry queries which error inside PromQL. #4643
* [BUGFIX] Store-gateway & query-frontend: report more consistent statistics for fetched index bytes. #4671
* [BUGFIX] Native histograms: fix how IsFloatHistogram determines if mimirpb.Histogram is a float histogram. #4706
* [BUGFIX] Query-frontend: fix query sharding for native histograms. #4666
* [BUGFIX] Ring status page: fixed the owned tokens percentage value displayed. #4730
* [BUGFIX] Querier: fixed chunk iterator that can return sample with wrong timestamp. #4450
* [BUGFIX] Packaging: fix preremove script preventing upgrades. #4801
* [BUGFIX] Security: updates Go to version 1.20.4 to fix CVE-2023-24539, CVE-2023-24540, CVE-2023-29400. #4903

### Mixin

* [ENHANCEMENT] Queries: Display data touched per sec in bytes instead of number of items. #4492
* [ENHANCEMENT] `_config.job_names.<job>` values can now be arrays of regular expressions in addition to a single string. Strings are still supported and behave as before. #4543
* [ENHANCEMENT] Queries dashboard: remove mention to store-gateway "streaming enabled" in panels because store-gateway only support streaming series since Mimir 2.7. #4569
* [ENHANCEMENT] Ruler: Add panel description for Read QPS panel in Ruler dashboard to explain values when in remote ruler mode. #4675
* [BUGFIX] Ruler dashboard: show data for reads from ingesters. #4543
* [BUGFIX] Pod selector regex for deployments: change `(.*-mimir-)` to `(.*mimir-)`. #4603

### Jsonnet

* [CHANGE] Ruler: changed ruler deployment max surge from `0` to `50%`, and max unavailable from `1` to `0`. #4381
* [CHANGE] Memcached connections parameters `-blocks-storage.bucket-store.index-cache.memcached.max-idle-connections`, `-blocks-storage.bucket-store.chunks-cache.memcached.max-idle-connections` and `-blocks-storage.bucket-store.metadata-cache.memcached.max-idle-connections` settings are now configured based on `max-get-multi-concurrency` and `max-async-concurrency`. #4591
* [CHANGE] Add support to use external Redis as cache. Following are some changes in the jsonnet config: #4386 #4640
  * Renamed `memcached_*_enabled` config options to `cache_*_enabled`
  * Renamed `memcached_*_max_item_size_mb` config options to `cache_*_max_item_size_mb`
  * Added `cache_*_backend` config options
* [CHANGE] Store-gateway StatefulSets with disabled multi-zone deployment are also unregistered from the ring on shutdown. This eliminated resharding during rollouts, at the cost of extra effort during scaling down store-gateways. For more information see [Scaling down store-gateways](https://grafana.com/docs/mimir/v2.7.x/operators-guide/run-production-environment/scaling-out/#scaling-down-store-gateways). #4713
* [CHANGE] Removed `$._config.querier.replicas` and `$._config.queryFrontend.replicas`. If you need to customize the number of querier or query-frontend replicas, and autoscaling is disabled, please set an override as is done for other stateless components (e.g. distributors). #5130
* [ENHANCEMENT] Alertmanager: add `alertmanager_data_disk_size` and  `alertmanager_data_disk_class` configuration options, by default no storage class is set. #4389
* [ENHANCEMENT] Update `rollout-operator` to `v0.4.0`. #4524
* [ENHANCEMENT] Update memcached to `memcached:1.6.19-alpine`. #4581
* [ENHANCEMENT] Add support for mTLS connections to Memcached servers. #4553
* [ENHANCEMENT] Update the `memcached-exporter` to `v0.11.2`. #4570
* [ENHANCEMENT] Autoscaling: Add `autoscaling_query_frontend_memory_target_utilization`, `autoscaling_ruler_query_frontend_memory_target_utilization`, and `autoscaling_ruler_memory_target_utilization` configuration options, for controlling the corresponding autoscaler memory thresholds. Each has a default of 1, i.e. 100%. #4612
* [ENHANCEMENT] Distributor: add ability to set per-distributor limits via `distributor_instance_limits` using runtime configuration. #4627
* [BUGFIX] Add missing query sharding settings for user_24M and user_32M plans. #4374

### Mimirtool

* [ENHANCEMENT] Backfill: mimirtool will now sleep and retry if it receives a 429 response while trying to finish an upload due to validation concurrency limits. #4598
* [ENHANCEMENT] `gauge` panel type is supported now in `mimirtool analyze dashboard`. #4679
* [ENHANCEMENT] Set a `User-Agent` header on requests to Mimir or Prometheus servers. #4700

### Mimir Continuous Test

* [FEATURE] Allow continuous testing of native histograms as well by enabling the flag `-tests.write-read-series-test.histogram-samples-enabled`. The metrics exposed by the tool will now have a new label called `type` with possible values of `float`, `histogram_float_counter`, `histogram_float_gauge`, `histogram_int_counter`, `histogram_int_gauge`, the list of metrics impacted: #4457
  * `mimir_continuous_test_writes_total`
  * `mimir_continuous_test_writes_failed_total`
  * `mimir_continuous_test_queries_total`
  * `mimir_continuous_test_queries_failed_total`
  * `mimir_continuous_test_query_result_checks_total`
  * `mimir_continuous_test_query_result_checks_failed_total`
* [ENHANCEMENT] Added a new metric `mimir_continuous_test_build_info` that reports version information, similar to the existing `cortex_build_info` metric exposed by other Mimir components. #4712
* [ENHANCEMENT] Add coherency for the selected ranges and instants of test queries. #4704

### Query-tee

### Documentation

* [CHANGE] Clarify what deprecation means in the lifecycle of configuration parameters. #4499
* [CHANGE] Update compactor `split-groups` and `split-and-merge-shards` recommendation on component page. #4623
* [FEATURE] Add instructions about how to configure native histograms. #4527
* [ENHANCEMENT] Runbook for MimirCompactorHasNotSuccessfullyRunCompaction extended to include scenario where compaction has fallen behind. #4609
* [ENHANCEMENT] Add explanation for QPS values for reads in remote ruler mode and writes generally, to the Ruler dashboard page. #4629
* [ENHANCEMENT] Expand zone-aware replication page to cover single physical availability zone deployments. #4631
* [FEATURE] Add instructions to use puppet module. #4610
* [FEATURE] Add documentation on how deploy mixin with terraform. #4161

### Tools

* [ENHANCEMENT] tsdb-index: iteration over index is now faster when any equal matcher is supplied. #4515

## 2.7.3

### Grafana Mimir

* [BUGFIX] Security: updates Go to version 1.20.4 to fix CVE-2023-24539, CVE-2023-24540, CVE-2023-29400. #4905

## 2.7.2

### Grafana Mimir

* [BUGFIX] Security: updated Go version to 1.20.3 to fix CVE-2023-24538 #4795

## 2.7.1

**Note**: During the release process, version 2.7.0 was tagged too early, before completing the release checklist and production testing. Release 2.7.1 doesn't include any code changes since 2.7.0, but now has proper release notes, published documentation, and has been fully tested in our production environment.

### Grafana Mimir

* [CHANGE] Ingester: the configuration parameter `-ingester.ring.readiness-check-ring-health` has been deprecated and will be removed in Mimir 2.9. #4422
* [CHANGE] Ruler: changed default value of `-ruler.evaluation-delay-duration` option from 0 to 1m. #4250
* [CHANGE] Querier: Errors with status code `422` coming from the store-gateway are propagated and not converted to the consistency check error anymore. #4100
* [CHANGE] Store-gateway: When a query hits `max_fetched_chunks_per_query` and `max_fetched_series_per_query` limits, an error with the status code `422` is created and returned. #4056
* [CHANGE] Packaging: Migrate FPM packaging solution to NFPM. Rationalize packages dependencies and add package for all binaries. #3911
* [CHANGE] Store-gateway: Deprecate flag `-blocks-storage.bucket-store.chunks-cache.subrange-size` since there's no benefit to changing the default of `16000`. #4135
* [CHANGE] Experimental support for ephemeral storage introduced in Mimir 2.6.0 has been removed. Following options are no longer available: #4252
  * `-blocks-storage.ephemeral-tsdb.*`
  * `-distributor.ephemeral-series-enabled`
  * `-distributor.ephemeral-series-matchers`
  * `-ingester.max-ephemeral-series-per-user`
  * `-ingester.instance-limits.max-ephemeral-series`
Querying with using `{__mimir_storage__="ephemeral"}` selector no longer works. All label values with `ephemeral-` prefix in `reason` label of `cortex_discarded_samples_total` metric are no longer available. Following metrics have been removed:
  * `cortex_ingester_ephemeral_series`
  * `cortex_ingester_ephemeral_series_created_total`
  * `cortex_ingester_ephemeral_series_removed_total`
  * `cortex_ingester_ingested_ephemeral_samples_total`
  * `cortex_ingester_ingested_ephemeral_samples_failures_total`
  * `cortex_ingester_memory_ephemeral_users`
  * `cortex_ingester_queries_ephemeral_total`
  * `cortex_ingester_queried_ephemeral_samples`
  * `cortex_ingester_queried_ephemeral_series`
* [CHANGE] Store-gateway: use mmap-less index-header reader by default and remove mmap-based index header reader. The following flags have changed: #4280
   * `-blocks-storage.bucket-store.index-header.map-populate-enabled` has been removed
   * `-blocks-storage.bucket-store.index-header.stream-reader-enabled` has been removed
   * `-blocks-storage.bucket-store.index-header.stream-reader-max-idle-file-handles` has been renamed to `-blocks-storage.bucket-store.index-header.max-idle-file-handles`, and the corresponding configuration file option has been renamed from `stream_reader_max_idle_file_handles` to `max_idle_file_handles`
* [CHANGE] Store-gateway: the streaming store-gateway is now enabled by default. The new default setting for `-blocks-storage.bucket-store.batch-series-size` is `5000`. #4330
* [CHANGE] Compactor: the configuration parameter `-compactor.consistency-delay` has been deprecated and will be removed in Mimir 2.9. #4409
* [CHANGE] Store-gateway: the configuration parameter `-blocks-storage.bucket-store.consistency-delay` has been deprecated and will be removed in Mimir 2.9. #4409
* [FEATURE] Ruler: added `keep_firing_for` support to alerting rules. #4099
* [FEATURE] Distributor, ingester: ingestion of native histograms. The new per-tenant limit `-ingester.native-histograms-ingestion-enabled` controls whether native histograms are stored or ignored. #4159
* [FEATURE] Query-frontend: Introduce experimental `-query-frontend.query-sharding-target-series-per-shard` to allow query sharding to take into account cardinality of similar requests executed previously. This feature uses the same cache that's used for results caching. #4121 #4177 #4188 #4254
* [ENHANCEMENT] Go: update go to 1.20.1. #4266
* [ENHANCEMENT] Ingester: added `out_of_order_blocks_external_label_enabled` shipper option to label out-of-order blocks before shipping them to cloud storage. #4182 #4297
* [ENHANCEMENT] Ruler: introduced concurrency when loading per-tenant rules configuration. This improvement is expected to speed up the ruler start up time in a Mimir cluster with a large number of tenants. #4258
* [ENHANCEMENT] Compactor: Add `reason` label to `cortex_compactor_runs_failed_total`. The value can be `shutdown` or `error`. #4012
* [ENHANCEMENT] Store-gateway: enforce `max_fetched_series_per_query`. #4056
* [ENHANCEMENT] Query-frontend: Disambiguate logs for failed queries. #4067
* [ENHANCEMENT] Query-frontend: log caller user agent in query stats logs. #4093
* [ENHANCEMENT] Store-gateway: add `data_type` label with values on `cortex_bucket_store_partitioner_extended_ranges_total`, `cortex_bucket_store_partitioner_expanded_ranges_total`, `cortex_bucket_store_partitioner_requested_ranges_total`, `cortex_bucket_store_partitioner_expanded_bytes_total`, `cortex_bucket_store_partitioner_requested_bytes_total` for `postings`, `series`, and `chunks`. #4095
* [ENHANCEMENT] Store-gateway: Reduce memory allocation rate when loading TSDB chunks from Memcached. #4074
* [ENHANCEMENT] Query-frontend: track `cortex_frontend_query_response_codec_duration_seconds` and `cortex_frontend_query_response_codec_payload_bytes` metrics to measure the time taken and bytes read / written while encoding and decoding query result payloads. #4110
* [ENHANCEMENT] Alertmanager: expose additional upstream metrics `cortex_alertmanager_dispatcher_aggregation_groups`, `cortex_alertmanager_dispatcher_alert_processing_duration_seconds`. #4151
* [ENHANCEMENT] Querier and query-frontend: add experimental, more performant protobuf internal query result response format enabled with `-query-frontend.query-result-response-format=protobuf`. #4153
* [ENHANCEMENT] Store-gateway: use more efficient chunks fetching and caching. This should reduce CPU, memory utilization, and receive bandwidth of a store-gateway. Enable with `-blocks-storage.bucket-store.chunks-cache.fine-grained-chunks-caching-enabled=true`. #4163 #4174 #4227
* [ENHANCEMENT] Query-frontend: Wait for in-flight queries to finish before shutting down. #4073 #4170
* [ENHANCEMENT] Store-gateway: added `encode` and `other` stage to `cortex_bucket_store_series_request_stage_duration_seconds` metric. #4179
* [ENHANCEMENT] Ingester: log state of TSDB when shipping or forced compaction can't be done due to unexpected state of TSDB. #4211
* [ENHANCEMENT] Update Docker base images from `alpine:3.17.1` to `alpine:3.17.2`. #4240
* [ENHANCEMENT] Store-gateway: add a `stage` label to the metrics `cortex_bucket_store_series_data_fetched`, `cortex_bucket_store_series_data_size_fetched_bytes`, `cortex_bucket_store_series_data_touched`, `cortex_bucket_store_series_data_size_touched_bytes`. This label only applies to `data_type="chunks"`. For `fetched` metrics with `data_type="chunks"` the `stage` label has 2 values: `fetched` - the chunks or bytes that were fetched from the cache or the object store, `refetched` - the chunks or bytes that had to be refetched from the cache or the object store because their size was underestimated during the first fetch. For `touched` metrics with `data_type="chunks"` the `stage` label has 2 values: `processed` - the chunks or bytes that were read from the fetched chunks or bytes and were processed in memory, `returned` - the chunks or bytes that were selected from the processed bytes to satisfy the query. #4227 #4316
* [ENHANCEMENT] Compactor: improve the partial block check related to `compactor.partial-block-deletion-delay` to potentially issue less requests to object storage. #4246
* [ENHANCEMENT] Memcached: added `-*.memcached.min-idle-connections-headroom-percentage` support to configure the minimum number of idle connections to keep open as a percentage (0-100) of the number of recently used idle connections. This feature is disabled when set to a negative value (default), which means idle connections are kept open indefinitely. #4249
* [ENHANCEMENT] Querier and store-gateway: optimized regular expression label matchers with case insensitive alternate operator. #4340 #4357
* [ENHANCEMENT] Compactor: added the experimental flag `-compactor.block-upload.block-validation-enabled` with the default `true` to configure whether block validation occurs on backfilled blocks. #3411
* [ENHANCEMENT] Ingester: apply a jitter to the first TSDB head compaction interval configured via `-blocks-storage.tsdb.head-compaction-interval`. Subsequent checks will happen at the configured interval. This should help to spread the TSDB head compaction among different ingesters over the configured interval. #4364
* [ENHANCEMENT] Ingester: the maximum accepted value for `-blocks-storage.tsdb.head-compaction-interval` has been increased from 5m to 15m. #4364
* [BUGFIX] Store-gateway: return `Canceled` rather than `Aborted` or `Internal` error when the calling querier cancels a label names or values request, and return `Internal` if processing the request fails for another reason. #4061
* [BUGFIX] Querier: track canceled requests with status code `499` in the metrics instead of `503` or `422`. #4099
* [BUGFIX] Ingester: compact out-of-order data during `/ingester/flush` or when TSDB is idle. #4180
* [BUGFIX] Ingester: conversion of global limits `max-series-per-user`, `max-series-per-metric`, `max-metadata-per-user` and `max-metadata-per-metric` into corresponding local limits now takes into account the number of ingesters in each zone. #4238
* [BUGFIX] Ingester: track `cortex_ingester_memory_series` metric consistently with `cortex_ingester_memory_series_created_total` and `cortex_ingester_memory_series_removed_total`. #4312
* [BUGFIX] Querier: fixed a bug which was incorrectly matching series with regular expression label matchers with begin/end anchors in the middle of the regular expression. #4340

### Mixin

* [CHANGE] Move auto-scaling panel rows down beneath logical network path in Reads and Writes dashboards. #4049
* [CHANGE] Make distributor auto-scaling metric panels show desired number of replicas. #4218
* [CHANGE] Alerts: The alert `MimirMemcachedRequestErrors` has been renamed to `MimirCacheRequestErrors`. #4242
* [ENHANCEMENT] Alerts: Added `MimirAutoscalerKedaFailing` alert firing when a KEDA scaler is failing. #4045
* [ENHANCEMENT] Add auto-scaling panels to ruler dashboard. #4046
* [ENHANCEMENT] Add gateway auto-scaling panels to Reads and Writes dashboards. #4049 #4216
* [ENHANCEMENT] Dashboards: distinguish between label names and label values queries. #4065
* [ENHANCEMENT] Add query-frontend and ruler-query-frontend auto-scaling panels to Reads and Ruler dashboards. #4199
* [BUGFIX] Alerts: Fixed `MimirAutoscalerNotActive` to not fire if scaling metric does not exist, to avoid false positives on scaled objects with 0 min replicas. #4045
* [BUGFIX] Alerts: `MimirCompactorHasNotSuccessfullyRunCompaction` is no longer triggered by frequent compactor restarts. #4012
* [BUGFIX] Tenants dashboard: Correctly show the ruler-query-scheduler queue size. #4152

### Jsonnet

* [CHANGE] Create the `query-frontend-discovery` service only when Mimir is deployed in microservice mode without query-scheduler. #4353
* [CHANGE] Add results cache backend config to `ruler-query-frontend` configuration to allow cache reuse for cardinality-estimation based sharding. #4257
* [ENHANCEMENT] Add support for ruler auto-scaling. #4046
* [ENHANCEMENT] Add optional `weight` param to `newQuerierScaledObject` and `newRulerQuerierScaledObject` to allow running multiple querier deployments on different node types. #4141
* [ENHANCEMENT] Add support for query-frontend and ruler-query-frontend auto-scaling. #4199
* [BUGFIX] Shuffle sharding: when applying user class limits, honor the minimum shard size configured in `$._config.shuffle_sharding.*`. #4363

### Mimirtool

* [FEATURE] Added `keep_firing_for` support to rules configuration. #4099
* [ENHANCEMENT] Add `-tls-insecure-skip-verify` to rules, alertmanager and backfill commands. #4162

### Query-tee

* [CHANGE] Increase default value of `-backend.read-timeout` to 150s, to accommodate default querier and query frontend timeout of 120s. #4262
* [ENHANCEMENT] Log errors that occur while performing requests to compare two endpoints. #4262
* [ENHANCEMENT] When comparing two responses that both contain an error, only consider the comparison failed if the errors differ. Previously, if either response contained an error, the comparison always failed, even if both responses contained the same error. #4262
* [ENHANCEMENT] Include the value of the `X-Scope-OrgID` header when logging a comparison failure. #4262
* [BUGFIX] Parameters (expression, time range etc.) for a query request where the parameters are in the HTTP request body rather than in the URL are now logged correctly when responses differ. #4265

### Documentation

* [ENHANCEMENT] Add guide on alternative migration method for Thanos to Mimir #3554
* [ENHANCEMENT] Restore "Migrate from Cortex" for Jsonnet. #3929
* [ENHANCEMENT] Document migration from microservices to read-write deployment mode. #3951
* [ENHANCEMENT] Do not error when there is nothing to commit as part of a publish #4058
* [ENHANCEMENT] Explain how to run Mimir locally using docker-compose #4079
* [ENHANCEMENT] Docs: use long flag names in runbook commands. #4088
* [ENHANCEMENT] Clarify how ingester replication happens. #4101
* [ENHANCEMENT] Improvements to the Get Started guide. #4315
* [BUGFIX] Added indentation to Azure and SWIFT backend definition. #4263

### Tools

* [ENHANCEMENT] Adapt tsdb-print-chunk for native histograms. #4186
* [ENHANCEMENT] Adapt tsdb-index-health for blocks containing native histograms. #4186
* [ENHANCEMENT] Adapt tsdb-chunks tool to handle native histograms. #4186

## 2.6.2

* [BUGFIX] Security: updates Go to version 1.20.4 to fix CVE-2023-24539, CVE-2023-24540, CVE-2023-29400. #4903

## 2.6.1

### Grafana Mimir

* [BUGFIX] Security: updates Go to version 1.20.3 to fix CVE-2023-24538 #4798

## 2.6.0

### Grafana Mimir

* [CHANGE] Querier: Introduce `-querier.max-partial-query-length` to limit the time range for partial queries at the querier level and deprecate `-store.max-query-length`. #3825 #4017
* [CHANGE] Store-gateway: Remove experimental `-blocks-storage.bucket-store.max-concurrent-reject-over-limit` flag. #3706
* [CHANGE] Ingester: If shipping is enabled block retention will now be relative to the upload time to cloud storage. If shipping is disabled block retention will be relative to the creation time of the block instead of the mintime of the last block created. #3816
* [CHANGE] Query-frontend: Deprecated CLI flag `-query-frontend.align-querier-with-step` has been removed. #3982
* [CHANGE] Alertmanager: added default configuration for `-alertmanager.configs.fallback`. Allows tenants to send alerts without first uploading an Alertmanager configuration. #3541
* [FEATURE] Store-gateway: streaming of series. The store-gateway can now stream results back to the querier instead of buffering them. This is expected to greatly reduce peak memory consumption while keeping latency the same. You can enable this feature by setting `-blocks-storage.bucket-store.batch-series-size` to a value in the high thousands (5000-10000). This is still an experimental feature and is subject to a changing API and instability. #3540 #3546 #3587 #3606 #3611 #3620 #3645 #3355 #3697 #3666 #3687 #3728 #3739 #3751 #3779 #3839
* [FEATURE] Alertmanager: Added support for the Webex receiver. #3758
* [FEATURE] Limits: Added the `-validation.separate-metrics-group-label` flag. This allows further separation of the `cortex_discarded_samples_total` metric by an additional `group` label - which is configured by this flag to be the value of a specific label on an incoming timeseries. Active groups are tracked and inactive groups are cleaned up on a defined interval. The maximum number of groups tracked is controlled by the `-max-separate-metrics-groups-per-user` flag. #3439
* [FEATURE] Overrides-exporter: Added experimental ring support to overrides-exporter via `-overrides-exporter.ring.enabled`. When enabled, the ring is used to establish a leader replica for the export of limit override metrics. #3908 #3953
* [FEATURE] Ephemeral storage (experimental): Mimir can now accept samples into "ephemeral storage". Such samples are available for querying for a short amount of time (`-blocks-storage.ephemeral-tsdb.retention-period`, defaults to 10 minutes), and then removed from memory. To use ephemeral storage, distributor must be configured with `-distributor.ephemeral-series-enabled` option. Series matching `-distributor.ephemeral-series-matchers` will be marked for storing into ephemeral storage in ingesters. Each tenant needs to have ephemeral storage enabled by using `-ingester.max-ephemeral-series-per-user` limit, which defaults to 0 (no ephemeral storage). Ingesters have new `-ingester.instance-limits.max-ephemeral-series` limit for total number of series in ephemeral storage across all tenants. If ingestion of samples into ephemeral storage fails, `cortex_discarded_samples_total` metric will use values prefixed with `ephemeral-` for `reason` label. Querying of ephemeral storage is possible by using `{__mimir_storage__="ephemeral"}` as metric selector. Following new metrics related to ephemeral storage are introduced: #3897 #3922 #3961 #3997 #4004
  * `cortex_ingester_ephemeral_series`
  * `cortex_ingester_ephemeral_series_created_total`
  * `cortex_ingester_ephemeral_series_removed_total`
  * `cortex_ingester_ingested_ephemeral_samples_total`
  * `cortex_ingester_ingested_ephemeral_samples_failures_total`
  * `cortex_ingester_memory_ephemeral_users`
  * `cortex_ingester_queries_ephemeral_total`
  * `cortex_ingester_queried_ephemeral_samples`
  * `cortex_ingester_queried_ephemeral_series`
* [ENHANCEMENT] Added new metric `thanos_shipper_last_successful_upload_time`: Unix timestamp (in seconds) of the last successful TSDB block uploaded to the bucket. #3627
* [ENHANCEMENT] Ruler: Added `-ruler.alertmanager-client.tls-enabled` configuration for alertmanager client. #3432 #3597
* [ENHANCEMENT] Activity tracker logs now have `component=activity-tracker` label. #3556
* [ENHANCEMENT] Distributor: remove labels with empty values #2439
* [ENHANCEMENT] Query-frontend: track query HTTP requests in the Activity Tracker. #3561
* [ENHANCEMENT] Store-gateway: Add experimental alternate implementation of index-header reader that does not use memory mapped files. The index-header reader is expected to improve stability of the store-gateway. You can enable this implementation with the flag `-blocks-storage.bucket-store.index-header.stream-reader-enabled`. #3639 #3691 #3703 #3742 #3785 #3787 #3797
* [ENHANCEMENT] Query-scheduler: add `cortex_query_scheduler_cancelled_requests_total` metric to track the number of requests that are already cancelled when dequeued. #3696
* [ENHANCEMENT] Store-gateway: add `cortex_bucket_store_partitioner_extended_ranges_total` metric to keep track of the ranges that the partitioner decided to overextend and merge in order to save API call to the object storage. #3769
* [ENHANCEMENT] Compactor: Auto-forget unhealthy compactors after ten failed ring heartbeats. #3771
* [ENHANCEMENT] Ruler: change default value of `-ruler.for-grace-period` from `10m` to `2m` and update help text. The new default value reflects how we operate Mimir at Grafana Labs. #3817
* [ENHANCEMENT] Ingester: Added experimental flags to force usage of _postings for matchers cache_. These flags will be removed in the future and it's not recommended to change them. #3823
  * `-blocks-storage.tsdb.head-postings-for-matchers-cache-ttl`
  * `-blocks-storage.tsdb.head-postings-for-matchers-cache-size`
  * `-blocks-storage.tsdb.head-postings-for-matchers-cache-force`
* [ENHANCEMENT] Ingester: Improved series selection performance when some of the matchers do not match any series. #3827
* [ENHANCEMENT] Alertmanager: Add new additional template function `tenantID` returning id of the tenant owning the alert. #3758
* [ENHANCEMENT] Alertmanager: Add additional template function `grafanaExploreURL` returning URL to grafana explore with range query. #3849
* [ENHANCEMENT] Reduce overhead of debug logging when filtered out. #3875
* [ENHANCEMENT] Update Docker base images from `alpine:3.16.2` to `alpine:3.17.1`. #3898
* [ENHANCEMENT] Ingester: Add new `/ingester/tsdb_metrics` endpoint to return tenant-specific TSDB metrics. #3923
* [ENHANCEMENT] Query-frontend: CLI flag `-query-frontend.max-total-query-length` and its associated YAML configuration is now stable. #3882
* [ENHANCEMENT] Ruler: rule groups now support optional and experimental `align_evaluation_time_on_interval` field, which causes all evaluations to happen on interval-aligned timestamp. #4013
* [ENHANCEMENT] Query-scheduler: ring-based service discovery is now stable. #4028
* [ENHANCEMENT] Store-gateway: improved performance of prefix matching on the labels. #4055 #4080
* [BUGFIX] Log the names of services that are not yet running rather than `unsupported value type` when calling `/ready` and some services are not running. #3625
* [BUGFIX] Alertmanager: Fix template spurious deletion with relative data dir. #3604
* [BUGFIX] Security: update prometheus/exporter-toolkit for CVE-2022-46146. #3675
* [BUGFIX] Security: update golang.org/x/net for CVE-2022-41717. #3755
* [BUGFIX] Debian package: Fix post-install, environment file path and user creation. #3720
* [BUGFIX] memberlist: Fix panic during Mimir startup when Mimir receives gossip message before it's ready. #3746
* [BUGFIX] Store-gateway: fix `cortex_bucket_store_partitioner_requested_bytes_total` metric to not double count overlapping ranges. #3769
* [BUGFIX] Update `github.com/thanos-io/objstore` to address issue with Multipart PUT on s3-compatible Object Storage. #3802 #3821
* [BUGFIX] Distributor, Query-scheduler: Make sure ring metrics include a `cortex_` prefix as expected by dashboards. #3809
* [BUGFIX] Querier: canceled requests are no longer reported as "consistency check" failures. #3837 #3927
* [BUGFIX] Distributor: don't panic when `metric_relabel_configs` in overrides contains null element. #3868
* [BUGFIX] Distributor: don't panic when OTLP histograms don't have any buckets. #3853
* [BUGFIX] Ingester, Compactor: fix panic that can occur when compaction fails. #3955
* [BUGFIX] Store-gateway: return `Canceled` rather than `Aborted` error when the calling querier cancels the request. #4007

### Mixin

* [ENHANCEMENT] Alerts: Added `MimirIngesterInstanceHasNoTenants` alert that fires when an ingester replica is not receiving write requests for any tenant. #3681
* [ENHANCEMENT] Alerts: Extended `MimirAllocatingTooMuchMemory` to check read-write deployment containers. #3710
* [ENHANCEMENT] Alerts: Added `MimirAlertmanagerInstanceHasNoTenants` alert that fires when an alertmanager instance ows no tenants. #3826
* [ENHANCEMENT] Alerts: Added `MimirRulerInstanceHasNoRuleGroups` alert that fires when a ruler replica is not assigned any rule group to evaluate. #3723
* [ENHANCEMENT] Support for baremetal deployment for alerts and scaling recording rules. #3719
* [ENHANCEMENT] Dashboards: querier autoscaling now supports multiple scaled objects (configurable via `$._config.autoscale.querier.hpa_name`). #3962
* [BUGFIX] Alerts: Fixed `MimirIngesterRestarts` alert when Mimir is deployed in read-write mode. #3716
* [BUGFIX] Alerts: Fixed `MimirIngesterHasNotShippedBlocks` and `MimirIngesterHasNotShippedBlocksSinceStart` alerts for when Mimir is deployed in read-write or monolithic modes and updated them to use new `thanos_shipper_last_successful_upload_time` metric. #3627
* [BUGFIX] Alerts: Fixed `MimirMemoryMapAreasTooHigh` alert when Mimir is deployed in read-write mode. #3626
* [BUGFIX] Alerts: Fixed `MimirCompactorSkippedBlocksWithOutOfOrderChunks` matching on non-existent label. #3628
* [BUGFIX] Dashboards: Fix `Rollout Progress` dashboard incorrectly using Gateway metrics when Gateway was not enabled. #3709
* [BUGFIX] Tenants dashboard: Make it compatible with all deployment types. #3754
* [BUGFIX] Alerts: Fixed `MimirCompactorHasNotUploadedBlocks` to not fire if compactor has nothing to do. #3793
* [BUGFIX] Alerts: Fixed `MimirAutoscalerNotActive` to not fire if scaling metric is 0, to avoid false positives on scaled objects with 0 min replicas. #3999

### Jsonnet

* [CHANGE] Replaced the deprecated `policy/v1beta1` with `policy/v1` when configuring a PodDisruptionBudget for read-write deployment mode. #3811
* [CHANGE] Removed `-server.http-write-timeout` default option value from querier and query-frontend, as it defaults to a higher value in the code now, and cannot be lower than `-querier.timeout`. #3836
* [CHANGE] Replaced `-store.max-query-length` with `-query-frontend.max-total-query-length` in the query-frontend config. #3879
* [CHANGE] Changed default `mimir_backend_data_disk_size` from `100Gi` to `250Gi`. #3894
* [ENHANCEMENT] Update `rollout-operator` to `v0.2.0`. #3624
* [ENHANCEMENT] Add `user_24M` and `user_32M` classes to operations config. #3367
* [ENHANCEMENT] Update memcached image from `memcached:1.6.16-alpine` to `memcached:1.6.17-alpine`. #3914
* [ENHANCEMENT] Allow configuring the ring for overrides-exporter. #3995
* [BUGFIX] Apply ingesters and store-gateways per-zone CLI flags overrides to read-write deployment mode too. #3766
* [BUGFIX] Apply overrides-exporter CLI flags to mimir-backend when running Mimir in read-write deployment mode. #3790
* [BUGFIX] Fixed `mimir-write` and `mimir-read` Kubernetes service to correctly balance requests among pods. #3855 #3864 #3906
* [BUGFIX] Fixed `ruler-query-frontend` and `mimir-read` gRPC server configuration to force clients to periodically re-resolve the backend addresses. #3862
* [BUGFIX] Fixed `mimir-read` CLI flags to ensure query-frontend configuration takes precedence over querier configuration. #3877

### Mimirtool

* [ENHANCEMENT] Update `mimirtool config convert` to work with Mimir 2.4, 2.5, 2.6 changes. #3952
* [ENHANCEMENT] Mimirtool is now available to install through Homebrew with `brew install mimirtool`. #3776
* [ENHANCEMENT] Added `--concurrency` to `mimirtool rules sync` command. #3996
* [BUGFIX] Fix summary output from `mimirtool rules sync` to display correct number of groups created and updated. #3918

### Documentation

* [BUGFIX] Querier: Remove assertion that the `-querier.max-concurrent` flag must also be set for the query-frontend. #3678
* [ENHANCEMENT] Update migration from cortex documentation. #3662
* [ENHANCEMENT] Query-scheduler: documented how to migrate from DNS-based to ring-based service discovery. #4028

### Tools

## 2.5.0

### Grafana Mimir

* [CHANGE] Flag `-azure.msi-resource` is now ignored, and will be removed in Mimir 2.7. This setting is now made automatically by Azure. #2682
* [CHANGE] Experimental flag `-blocks-storage.tsdb.out-of-order-capacity-min` has been removed. #3261
* [CHANGE] Distributor: Wrap errors from pushing to ingesters with useful context, for example clarifying timeouts. #3307
* [CHANGE] The default value of `-server.http-write-timeout` has changed from 30s to 2m. #3346
* [CHANGE] Reduce period of health checks in connection pools for querier->store-gateway, ruler->ruler, and alertmanager->alertmanager clients to 10s. This reduces the time to fail a gRPC call when the remote stops responding. #3168
* [CHANGE] Hide TSDB block ranges period config from doc and mark it experimental. #3518
* [FEATURE] Alertmanager: added Discord support. #3309
* [ENHANCEMENT] Added `-server.tls-min-version` and `-server.tls-cipher-suites` flags to configure cipher suites and min TLS version supported by HTTP and gRPC servers. #2898
* [ENHANCEMENT] Distributor: Add age filter to forwarding functionality, to not forward samples which are older than defined duration. If such samples are not ingested, `cortex_discarded_samples_total{reason="forwarded-sample-too-old"}` is increased. #3049 #3113
* [ENHANCEMENT] Store-gateway: Reduce memory allocation when generating ids in index cache. #3179
* [ENHANCEMENT] Query-frontend: truncate queries based on the configured creation grace period (`--validation.create-grace-period`) to avoid querying too far into the future. #3172
* [ENHANCEMENT] Ingester: Reduce activity tracker memory allocation. #3203
* [ENHANCEMENT] Query-frontend: Log more detailed information in the case of a failed query. #3190
* [ENHANCEMENT] Added `-usage-stats.installation-mode` configuration to track the installation mode via the anonymous usage statistics. #3244
* [ENHANCEMENT] Compactor: Add new `cortex_compactor_block_max_time_delta_seconds` histogram for detecting if compaction of blocks is lagging behind. #3240 #3429
* [ENHANCEMENT] Ingester: reduced the memory footprint of active series custom trackers. #2568
* [ENHANCEMENT] Distributor: Include `X-Scope-OrgId` header in requests forwarded to configured forwarding endpoint. #3283 #3385
* [ENHANCEMENT] Alertmanager: reduced memory utilization in Mimir clusters with a large number of tenants. #3309
* [ENHANCEMENT] Add experimental flag `-shutdown-delay` to allow components to wait after receiving SIGTERM and before stopping. In this time the component returns 503 from /ready endpoint. #3298
* [ENHANCEMENT] Go: update to go 1.19.3. #3371
* [ENHANCEMENT] Alerts: added `RulerRemoteEvaluationFailing` alert, firing when communication between ruler and frontend fails in remote operational mode. #3177 #3389
* [ENHANCEMENT] Clarify which S3 signature versions are supported in the error "unsupported signature version". #3376
* [ENHANCEMENT] Store-gateway: improved index header reading performance. #3393 #3397 #3436
* [ENHANCEMENT] Store-gateway: improved performance of series matching. #3391
* [ENHANCEMENT] Move the validation of incoming series before the distributor's forwarding functionality, so that we don't forward invalid series. #3386 #3458
* [ENHANCEMENT] S3 bucket configuration now validates that the endpoint does not have the bucket name prefix. #3414
* [ENHANCEMENT] Query-frontend: added "fetched index bytes" to query statistics, so that the statistics contain the total bytes read by store-gateways from TSDB block indexes. #3206
* [ENHANCEMENT] Distributor: push wrapper should only receive unforwarded samples. #2980
* [ENHANCEMENT] Added `/api/v1/status/config` and `/api/v1/status/flags` APIs to maintain compatibility with prometheus. #3596 #3983
* [BUGFIX] Flusher: Add `Overrides` as a dependency to prevent panics when starting with `-target=flusher`. #3151
* [BUGFIX] Updated `golang.org/x/text` dependency to fix CVE-2022-32149. #3285
* [BUGFIX] Query-frontend: properly close gRPC streams to the query-scheduler to stop memory and goroutines leak. #3302
* [BUGFIX] Ruler: persist evaluation delay configured in the rulegroup. #3392
* [BUGFIX] Ring status pages: show 100% ownership as "100%", not "1e+02%". #3435
* [BUGFIX] Fix panics in OTLP ingest path when parse errors exist. #3538

### Mixin

* [CHANGE] Alerts: Change `MimirSchedulerQueriesStuck` `for` time to 7 minutes to account for the time it takes for HPA to scale up. #3223
* [CHANGE] Dashboards: Removed the `Querier > Stages` panel from the `Mimir / Queries` dashboard. #3311
* [CHANGE] Configuration: The format of the `autoscaling` section of the configuration has changed to support more components. #3378
  * Instead of specific config variables for each component, they are listed in a dictionary. For example, `autoscaling.querier_enabled` becomes `autoscaling.querier.enabled`.
* [FEATURE] Dashboards: Added "Mimir / Overview resources" dashboard, providing an high level view over a Mimir cluster resources utilization. #3481
* [FEATURE] Dashboards: Added "Mimir / Overview networking" dashboard, providing an high level view over a Mimir cluster network bandwidth, inflight requests and TCP connections. #3487
* [FEATURE] Compile baremetal mixin along k8s mixin. #3162 #3514
* [ENHANCEMENT] Alerts: Add MimirRingMembersMismatch firing when a component does not have the expected number of running jobs. #2404
* [ENHANCEMENT] Dashboards: Add optional row about the Distributor's metric forwarding feature to the `Mimir / Writes` dashboard. #3182 #3394 #3394 #3461
* [ENHANCEMENT] Dashboards: Remove the "Instance Mapper" row from the "Alertmanager Resources Dashboard". This is a Grafana Cloud specific service and not relevant for external users. #3152
* [ENHANCEMENT] Dashboards: Add "remote read", "metadata", and "exemplar" queries to "Mimir / Overview" dashboard. #3245
* [ENHANCEMENT] Dashboards: Use non-red colors for non-error series in the "Mimir / Overview" dashboard. #3246
* [ENHANCEMENT] Dashboards: Add support to multi-zone deployments for the experimental read-write deployment mode. #3256
* [ENHANCEMENT] Dashboards: If enabled, add new row to the `Mimir / Writes` for distributor autoscaling metrics. #3378
* [ENHANCEMENT] Dashboards: Add read path insights row to the "Mimir / Tenants" dashboard. #3326
* [ENHANCEMENT] Alerts: Add runbook urls for alerts. #3452
* [ENHANCEMENT] Configuration: Make it possible to configure namespace label, job label, and job prefix. #3482
* [ENHANCEMENT] Dashboards: improved resources and networking dashboards to work with read-write deployment mode too. #3497 #3504 #3519 #3531
* [ENHANCEMENT] Alerts: Added "MimirDistributorForwardingErrorRate" alert, which fires on high error rates in the distributor’s forwarding feature. #3200
* [ENHANCEMENT] Improve phrasing in Overview dashboard. #3488
* [BUGFIX] Dashboards: Fix legend showing `persistentvolumeclaim` when using `deployment_type=baremetal` for `Disk space utilization` panels. #3173 #3184
* [BUGFIX] Alerts: Fixed `MimirGossipMembersMismatch` alert when Mimir is deployed in read-write mode. #3489
* [BUGFIX] Dashboards: Remove "Inflight requests" from object store panels because the panel is not tracking the inflight requests to object storage. #3521

### Jsonnet

* [CHANGE] Replaced the deprecated `policy/v1beta1` with `policy/v1` when configuring a PodDisruptionBudget. #3284
* [CHANGE] [Common storage configuration](https://grafana.com/docs/mimir/v2.3.x/operators-guide/configure/configure-object-storage-backend/#common-configuration) is now used to configure object storage in all components. This is a breaking change in terms of Jsonnet manifests and also a CLI flag update for components that use object storage, so it will require a rollout of those components. The changes include: #3257
  * `blocks_storage_backend` was renamed to `storage_backend` and is now used as the common storage backend for all components.
    * So were the related `blocks_storage_azure_account_(name|key)` and `blocks_storage_s3_endpoint` configurations.
  * `storage_s3_endpoint` is now rendered by default using the `aws_region` configuration instead of a hardcoded `us-east-1`.
  * `ruler_client_type` and `alertmanager_client_type` were renamed to `ruler_storage_backend` and `alertmanager_storage_backend` respectively, and their corresponding CLI flags won't be rendered unless explicitly set to a value different from the one in `storage_backend` (like `local`).
  * `alertmanager_s3_bucket_name`, `alertmanager_gcs_bucket_name` and `alertmanager_azure_container_name` have been removed, and replaced by a single `alertmanager_storage_bucket_name` configuration used for all object storages.
  * `genericBlocksStorageConfig` configuration object was removed, and so any extensions to it will be now ignored. Use `blockStorageConfig` instead.
  * `rulerClientConfig` and `alertmanagerStorageClientConfig` configuration objects were renamed to `rulerStorageConfig` and `alertmanagerStorageConfig` respectively, and so any extensions to their previous names will be now ignored. Use the new names instead.
  * The CLI flags `*.s3.region` are no longer rendered as they are optional and the region can be inferred by Mimir by performing an initial API call to the endpoint.
  * The migration to this change should usually consist of:
    * Renaming `blocks_storage_backend` key to `storage_backend`.
    * For Azure/S3:
      * Renaming `blocks_storage_(azure|s3)_*` configurations to `storage_(azure|s3)_*`.
      * If `ruler_storage_(azure|s3)_*` and `alertmanager_storage_(azure|s3)_*` keys were different from the `block_storage_*` ones, they should be now provided using CLI flags, see [configuration reference](https://grafana.com/docs/mimir/v2.3.x/operators-guide/configure/reference-configuration-parameters/) for more details.
    * Removing `ruler_client_type` and `alertmanager_client_type` if their value match the `storage_backend`, or renaming them to their new names otherwise.
    * Reviewing any possible extensions to `genericBlocksStorageConfig`, `rulerClientConfig` and `alertmanagerStorageClientConfig` and moving them to the corresponding new options.
    * Renaming the alertmanager's bucket name configuration from provider-specific to the new `alertmanager_storage_bucket_name` key.
* [CHANGE] The `overrides-exporter.libsonnet` file is now always imported. The overrides-exporter can be enabled in jsonnet setting the following: #3379
  ```jsonnet
  {
    _config+:: {
      overrides_exporter_enabled: true,
    }
  }
  ```
* [FEATURE] Added support for experimental read-write deployment mode. Enabling the read-write deployment mode on a existing Mimir cluster is a destructive operation, because the cluster will be re-created. If you're creating a new Mimir cluster, you can deploy it in read-write mode adding the following configuration: #3379 #3475 #3405
  ```jsonnet
  {
    _config+:: {
      deployment_mode: 'read-write',

      // See operations/mimir/read-write-deployment.libsonnet for more configuration options.
      mimir_write_replicas: 3,
      mimir_read_replicas: 2,
      mimir_backend_replicas: 3,
    }
  }
  ```
* [ENHANCEMENT] Add autoscaling support to the `mimir-read` component when running the read-write-deployment model. #3419
* [ENHANCEMENT] Added `$._config.usageStatsConfig` to track the installation mode via the anonymous usage statistics. #3294
* [ENHANCEMENT] The query-tee node port (`$._config.query_tee_node_port`) is now optional. #3272
* [ENHANCEMENT] Add support for autoscaling distributors. #3378
* [ENHANCEMENT] Make auto-scaling logic ensure integer KEDA thresholds. #3512
* [BUGFIX] Fixed query-scheduler ring configuration for dedicated ruler's queries and query-frontends. #3237 #3239
* [BUGFIX] Jsonnet: Fix auto-scaling so that ruler-querier CPU threshold is a string-encoded integer millicores value. #3520

### Mimirtool

* [FEATURE] Added `mimirtool alertmanager verify` command to validate configuration without uploading. #3440
* [ENHANCEMENT] Added `mimirtool rules delete-namespace` command to delete all of the rule groups in a namespace including the namespace itself. #3136
* [ENHANCEMENT] Refactor `mimirtool analyze prometheus`: add concurrency and resiliency #3349
  * Add `--concurrency` flag. Default: number of logical CPUs
* [BUGFIX] `--log.level=debug` now correctly prints the response from the remote endpoint when a request fails. #3180

### Documentation

* [ENHANCEMENT] Documented how to configure HA deduplication using Consul in a Mimir Helm deployment. #2972
* [ENHANCEMENT] Improve `MimirQuerierAutoscalerNotActive` runbook. #3186
* [ENHANCEMENT] Improve `MimirSchedulerQueriesStuck` runbook to reflect debug steps with querier auto-scaling enabled. #3223
* [ENHANCEMENT] Use imperative for docs titles. #3178 #3332 #3343
* [ENHANCEMENT] Docs: mention gRPC compression in "Production tips". #3201
* [ENHANCEMENT] Update ADOPTERS.md. #3224 #3225
* [ENHANCEMENT] Add a note for jsonnet deploying. #3213
* [ENHANCEMENT] out-of-order runbook update with use case. #3253
* [ENHANCEMENT] Fixed TSDB retention mentioned in the "Recover source blocks from ingesters" runbook. #3280
* [ENHANCEMENT] Run Grafana Mimir in production using the Helm chart. #3072
* [ENHANCEMENT] Use common configuration in the tutorial. #3282
* [ENHANCEMENT] Updated detailed steps for migrating blocks from Thanos to Mimir. #3290
* [ENHANCEMENT] Add scheme to DNS service discovery docs. #3450
* [BUGFIX] Remove reference to file that no longer exists in contributing guide. #3404
* [BUGFIX] Fix some minor typos in the contributing guide and on the runbooks page. #3418
* [BUGFIX] Fix small typos in API reference. #3526
* [BUGFIX] Fixed TSDB retention mentioned in the "Recover source blocks from ingesters" runbook. #3278
* [BUGFIX] Fixed configuration example in the "Configuring the Grafana Mimir query-frontend to work with Prometheus" guide. #3374

### Tools

* [FEATURE] Add `copyblocks` tool, to copy Mimir blocks between two GCS buckets. #3264
* [ENHANCEMENT] copyblocks: copy no-compact global markers and optimize min time filter check. #3268
* [ENHANCEMENT] Mimir rules GitHub action: Added the ability to change default value of `label` when running `prepare` command. #3236
* [BUGFIX] Mimir rules Github action: Fix single line output. #3421

## 2.4.0

### Grafana Mimir

* [CHANGE] Distributor: change the default value of `-distributor.remote-timeout` to `2s` from `20s` and `-distributor.forwarding.request-timeout` to `2s` from `10s` to improve distributor resource usage when ingesters crash. #2728 #2912
* [CHANGE] Anonymous usage statistics tracking: added the `-ingester.ring.store` value. #2981
* [CHANGE] Series metadata `HELP` that is longer than `-validation.max-metadata-length` is now truncated silently, instead of being dropped with a 400 status code. #2993
* [CHANGE] Ingester: changed default setting for `-ingester.ring.readiness-check-ring-health` from `true` to `false`. #2953
* [CHANGE] Anonymous usage statistics tracking has been enabled by default, to help Mimir maintainers make better decisions to support the open source community. #2939 #3034
* [CHANGE] Anonymous usage statistics tracking: added the minimum and maximum value of `-ingester.out-of-order-time-window`. #2940
* [CHANGE] The default hash ring heartbeat period for distributors, ingesters, rulers and compactors has been increased from `5s` to `15s`. Now the default heartbeat period for all Mimir hash rings is `15s`. #3033
* [CHANGE] Reduce the default TSDB head compaction concurrency (`-blocks-storage.tsdb.head-compaction-concurrency`) from 5 to 1, in order to reduce CPU spikes. #3093
* [CHANGE] Ruler: the ruler's [remote evaluation mode](https://grafana.com/docs/mimir/latest/operators-guide/architecture/components/ruler/#remote) (`-ruler.query-frontend.address`) is now stable. #3109
* [CHANGE] Limits: removed the deprecated YAML configuration option `active_series_custom_trackers_config`. Please use `active_series_custom_trackers` instead. #3110
* [CHANGE] Ingester: removed the deprecated configuration option `-ingester.ring.join-after`. #3111
* [CHANGE] Querier: removed the deprecated configuration option `-querier.shuffle-sharding-ingesters-lookback-period`. The value of `-querier.query-ingesters-within` is now used internally for shuffle sharding lookback, while you can use `-querier.shuffle-sharding-ingesters-enabled` to enable or disable shuffle sharding on the read path. #3111
* [CHANGE] Memberlist: cluster label verification feature (`-memberlist.cluster-label` and `-memberlist.cluster-label-verification-disabled`) is now marked as stable. #3108
* [CHANGE] Distributor: only single per-tenant forwarding endpoint can be configured now. Support for per-rule endpoint has been removed. #3095
* [FEATURE] Query-scheduler: added an experimental ring-based service discovery support for the query-scheduler. Refer to [query-scheduler configuration](https://grafana.com/docs/mimir/next/operators-guide/architecture/components/query-scheduler/#configuration) for more information. #2957
* [FEATURE] Introduced the experimental endpoint `/api/v1/user_limits` exposed by all components that load runtime configuration. This endpoint exposes realtime limits for the authenticated tenant, in JSON format. #2864 #3017
* [FEATURE] Query-scheduler: added the experimental configuration option `-query-scheduler.max-used-instances` to restrict the number of query-schedulers effectively used regardless how many replicas are running. This feature can be useful when using the experimental read-write deployment mode. #3005
* [ENHANCEMENT] Go: updated to go 1.19.2. #2637 #3127 #3129
* [ENHANCEMENT] Runtime config: don't unmarshal runtime configuration files if they haven't changed. This can save a bit of CPU and memory on every component using runtime config. #2954
* [ENHANCEMENT] Query-frontend: Add `cortex_frontend_query_result_cache_skipped_total` and `cortex_frontend_query_result_cache_attempted_total` metrics to track the reason why query results are not cached. #2855
* [ENHANCEMENT] Distributor: pool more connections per host when forwarding request. Mark requests as idempotent so they can be retried under some conditions. #2968
* [ENHANCEMENT] Distributor: failure to send request to forwarding target now also increments `cortex_distributor_forward_errors_total`, with `status_code="failed"`. #2968
* [ENHANCEMENT] Distributor: added support forwarding push requests via gRPC, using `httpgrpc` messages from weaveworks/common library. #2996
* [ENHANCEMENT] Query-frontend / Querier: increase internal backoff period used to retry connections to query-frontend / query-scheduler. #3011
* [ENHANCEMENT] Querier: do not log "error processing requests from scheduler" when the query-scheduler is shutting down. #3012
* [ENHANCEMENT] Query-frontend: query sharding process is now time-bounded and it is cancelled if the request is aborted. #3028
* [ENHANCEMENT] Query-frontend: improved Prometheus response JSON encoding performance. #2450
* [ENHANCEMENT] TLS: added configuration parameters to configure the client's TLS cipher suites and minimum version. The following new CLI flags have been added: #3070
  * `-alertmanager.alertmanager-client.tls-cipher-suites`
  * `-alertmanager.alertmanager-client.tls-min-version`
  * `-alertmanager.sharding-ring.etcd.tls-cipher-suites`
  * `-alertmanager.sharding-ring.etcd.tls-min-version`
  * `-compactor.ring.etcd.tls-cipher-suites`
  * `-compactor.ring.etcd.tls-min-version`
  * `-distributor.forwarding.grpc-client.tls-cipher-suites`
  * `-distributor.forwarding.grpc-client.tls-min-version`
  * `-distributor.ha-tracker.etcd.tls-cipher-suites`
  * `-distributor.ha-tracker.etcd.tls-min-version`
  * `-distributor.ring.etcd.tls-cipher-suites`
  * `-distributor.ring.etcd.tls-min-version`
  * `-ingester.client.tls-cipher-suites`
  * `-ingester.client.tls-min-version`
  * `-ingester.ring.etcd.tls-cipher-suites`
  * `-ingester.ring.etcd.tls-min-version`
  * `-memberlist.tls-cipher-suites`
  * `-memberlist.tls-min-version`
  * `-querier.frontend-client.tls-cipher-suites`
  * `-querier.frontend-client.tls-min-version`
  * `-querier.store-gateway-client.tls-cipher-suites`
  * `-querier.store-gateway-client.tls-min-version`
  * `-query-frontend.grpc-client-config.tls-cipher-suites`
  * `-query-frontend.grpc-client-config.tls-min-version`
  * `-query-scheduler.grpc-client-config.tls-cipher-suites`
  * `-query-scheduler.grpc-client-config.tls-min-version`
  * `-query-scheduler.ring.etcd.tls-cipher-suites`
  * `-query-scheduler.ring.etcd.tls-min-version`
  * `-ruler.alertmanager-client.tls-cipher-suites`
  * `-ruler.alertmanager-client.tls-min-version`
  * `-ruler.client.tls-cipher-suites`
  * `-ruler.client.tls-min-version`
  * `-ruler.query-frontend.grpc-client-config.tls-cipher-suites`
  * `-ruler.query-frontend.grpc-client-config.tls-min-version`
  * `-ruler.ring.etcd.tls-cipher-suites`
  * `-ruler.ring.etcd.tls-min-version`
  * `-store-gateway.sharding-ring.etcd.tls-cipher-suites`
  * `-store-gateway.sharding-ring.etcd.tls-min-version`
* [ENHANCEMENT] Store-gateway: Add `-blocks-storage.bucket-store.max-concurrent-reject-over-limit` option to allow requests that exceed the max number of inflight object storage requests to be rejected. #2999
* [ENHANCEMENT] Query-frontend: allow setting a separate limit on the total (before splitting/sharding) query length of range queries with the new experimental `-query-frontend.max-total-query-length` flag, which defaults to `-store.max-query-length` if unset or set to 0. #3058
* [ENHANCEMENT] Query-frontend: Lower TTL for cache entries overlapping the out-of-order samples ingestion window (re-using `-ingester.out-of-order-allowance` from ingesters). #2935
* [ENHANCEMENT] Ruler: added support to forcefully disable recording and/or alerting rules evaluation. The following new configuration options have been introduced, which can be overridden on a per-tenant basis in the runtime configuration: #3088
  * `-ruler.recording-rules-evaluation-enabled`
  * `-ruler.alerting-rules-evaluation-enabled`
* [ENHANCEMENT] Distributor: Improved error messages reported when the distributor fails to remote write to ingesters. #3055
* [ENHANCEMENT] Improved tracing spans tracked by distributors, ingesters and store-gateways. #2879 #3099 #3089
* [ENHANCEMENT] Ingester: improved the performance of label value cardinality endpoint. #3044
* [ENHANCEMENT] Ruler: use backoff retry on remote evaluation #3098
* [ENHANCEMENT] Query-frontend: Include multiple tenant IDs in query logs when present instead of dropping them. #3125
* [ENHANCEMENT] Query-frontend: truncate queries based on the configured blocks retention period (`-compactor.blocks-retention-period`) to avoid querying past this period. #3134
* [ENHANCEMENT] Alertmanager: reduced memory utilization in Mimir clusters with a large number of tenants. #3143
* [ENHANCEMENT] Store-gateway: added extra span logging to improve observability. #3131
* [ENHANCEMENT] Compactor: cleaning up different tenants' old blocks and updating bucket indexes is now more independent. This prevents a single tenant from delaying cleanup for other tenants. #2631
* [ENHANCEMENT] Distributor: request rate, ingestion rate, and inflight requests limits are now enforced before reading and parsing the body of the request. This makes the distributor more resilient against a burst of requests over those limit. #2419
* [BUGFIX] Querier: Fix 400 response while handling streaming remote read. #2963
* [BUGFIX] Fix a bug causing query-frontend, query-scheduler, and querier not failing if one of their internal components fail. #2978
* [BUGFIX] Querier: re-balance the querier worker connections when a query-frontend or query-scheduler is terminated. #3005
* [BUGFIX] Distributor: Now returns the quorum error from ingesters. For example, with replication_factor=3, two HTTP 400 errors and one HTTP 500 error, now the distributor will always return HTTP 400. Previously the behaviour was to return the error which the distributor first received. #2979
* [BUGFIX] Ruler: fix panic when ruler.external_url is explicitly set to an empty string ("") in YAML. #2915
* [BUGFIX] Alertmanager: Fix support for the Telegram API URL in the global settings. #3097
* [BUGFIX] Alertmanager: Fix parsing of label matchers without label value in the API used to retrieve alerts. #3097
* [BUGFIX] Ruler: Fix not restoring alert state for rule groups when other ruler replicas shut down. #3156
* [BUGFIX] Updated `golang.org/x/net` dependency to fix CVE-2022-27664. #3124
* [BUGFIX] Fix distributor from returning a `500` status code when a `400` was received from the ingester. #3211
* [BUGFIX] Fix incorrect OS value set in Mimir v2.3.* RPM packages. #3221

### Mixin

* [CHANGE] Alerts: MimirQuerierAutoscalerNotActive is now critical and fires after 1h instead of 15m. #2958
* [FEATURE] Dashboards: Added "Mimir / Overview" dashboards, providing an high level view over a Mimir cluster. #3122 #3147 #3155
* [ENHANCEMENT] Dashboards: Updated the "Writes" and "Rollout progress" dashboards to account for samples ingested via the new OTLP ingestion endpoint. #2919 #2938
* [ENHANCEMENT] Dashboards: Include per-tenant request rate in "Tenants" dashboard. #2874
* [ENHANCEMENT] Dashboards: Include inflight object store requests in "Reads" dashboard. #2914
* [ENHANCEMENT] Dashboards: Make queries used to find job, cluster and namespace for dropdown menus configurable. #2893
* [ENHANCEMENT] Dashboards: Include rate of label and series queries in "Reads" dashboard. #3065 #3074
* [ENHANCEMENT] Dashboards: Fix legend showing on per-pod panels. #2944
* [ENHANCEMENT] Dashboards: Use the "req/s" unit on panels showing the requests rate. #3118
* [ENHANCEMENT] Dashboards: Use a consistent color across dashboards for the error rate. #3154

### Jsonnet

* [FEATURE] Added support for query-scheduler ring-based service discovery. #3128
* [ENHANCEMENT] Querier autoscaling is now slower on scale downs: scale down 10% every 1m instead of 100%. #2962
* [BUGFIX] Memberlist: `gossip_member_label` is now set for ruler-queriers. #3141

### Mimirtool

* [ENHANCEMENT] mimirtool analyze: Store the query errors instead of exit during the analysis. #3052
* [BUGFIX] mimir-tool remote-read: fix returns where some conditions [return nil error even if there is error](https://github.com/grafana/cortex-tools/issues/260). #3053

### Documentation

* [ENHANCEMENT] Added documentation on how to configure storage retention. #2970
* [ENHANCEMENT] Improved gRPC clients config documentation. #3020
* [ENHANCEMENT] Added documentation on how to manage alerting and recording rules. #2983
* [ENHANCEMENT] Improved `MimirSchedulerQueriesStuck` runbook. #3006
* [ENHANCEMENT] Added "Cluster label verification" section to memberlist documentation. #3096
* [ENHANCEMENT] Mention compression in multi-zone replication documentation. #3107
* [BUGFIX] Fixed configuration option names in "Enabling zone-awareness via the Grafana Mimir Jsonnet". #3018
* [BUGFIX] Fixed `mimirtool analyze` parameters documentation. #3094
* [BUGFIX] Fixed YAML configuraton in the "Manage the configuration of Grafana Mimir with Helm" guide. #3042
* [BUGFIX] Fixed Alertmanager capacity planning documentation. #3132

### Tools

- [BUGFIX] trafficdump: Fixed panic occurring when `-success-only=true` and the captured request failed. #2863

## 2.3.1

### Grafana Mimir
* [BUGFIX] Query-frontend: query sharding took exponential time to map binary expressions. #3027
* [BUGFIX] Distributor: Stop panics on OTLP endpoint when a single metric has multiple timeseries. #3040

## 2.3.0

### Grafana Mimir

* [CHANGE] Ingester: Added user label to ingester metric `cortex_ingester_tsdb_out_of_order_samples_appended_total`. On multitenant clusters this helps us find the rate of appended out-of-order samples for a specific tenant. #2493
* [CHANGE] Compactor: delete source and output blocks from local disk on compaction failed, to reduce likelihood that subsequent compactions fail because of no space left on disk. #2261
* [CHANGE] Ruler: Remove unused CLI flags `-ruler.search-pending-for` and `-ruler.flush-period` (and their respective YAML config options). #2288
* [CHANGE] Successful gRPC requests are no longer logged (only affects internal API calls). #2309
* [CHANGE] Add new `-*.consul.cas-retry-delay` flags. They have a default value of `1s`, while previously there was no delay between retries. #2309
* [CHANGE] Store-gateway: Remove the experimental ability to run requests in a dedicated OS thread pool and associated CLI flag `-store-gateway.thread-pool-size`. #2423
* [CHANGE] Memberlist: disabled TCP-based ping fallback, because Mimir already uses a custom transport based on TCP. #2456
* [CHANGE] Change default value for `-distributor.ha-tracker.max-clusters` to `100` to provide a DoS protection. #2465
* [CHANGE] Experimental block upload API exposed by compactor has changed: Previous `/api/v1/upload/block/{block}` endpoint for starting block upload is now `/api/v1/upload/block/{block}/start`, and previous endpoint `/api/v1/upload/block/{block}?uploadComplete=true` for finishing block upload is now `/api/v1/upload/block/{block}/finish`. New API endpoint has been added: `/api/v1/upload/block/{block}/check`. #2486 #2548
* [CHANGE] Compactor: changed `-compactor.max-compaction-time` default from `0s` (disabled) to `1h`. When compacting blocks for a tenant, the compactor will move to compact blocks of another tenant or re-plan blocks to compact at least every 1h. #2514
* [CHANGE] Distributor: removed previously deprecated `extend_writes` (see #1856) YAML key and `-distributor.extend-writes` CLI flag from the distributor config. #2551
* [CHANGE] Ingester: removed previously deprecated `active_series_custom_trackers` (see #1188) YAML key from the ingester config. #2552
* [CHANGE] The tenant ID `__mimir_cluster` is reserved by Mimir and not allowed to store metrics. #2643
* [CHANGE] Purger: removed the purger component and moved its API endpoints `/purger/delete_tenant` and `/purger/delete_tenant_status` to the compactor at `/compactor/delete_tenant` and `/compactor/delete_tenant_status`. The new endpoints on the compactor are stable. #2644
* [CHANGE] Memberlist: Change the leave timeout duration (`-memberlist.leave-timeout duration`) from 5s to 20s and connection timeout (`-memberlist.packet-dial-timeout`) from 5s to 2s. This makes leave timeout 10x the connection timeout, so that we can communicate the leave to at least 1 node, if the first 9 we try to contact times out. #2669
* [CHANGE] Alertmanager: return status code `412 Precondition Failed` and log info message when alertmanager isn't configured for a tenant. #2635
* [CHANGE] Distributor: if forwarding rules are used to forward samples, exemplars are now removed from the request. #2710 #2725
* [CHANGE] Limits: change the default value of `max_global_series_per_metric` limit to `0` (disabled). Setting this limit by default does not provide much benefit because series are sharded by all labels. #2714
* [CHANGE] Ingester: experimental `-blocks-storage.tsdb.new-chunk-disk-mapper` has been removed, new chunk disk mapper is now always used, and is no longer marked experimental. Default value of `-blocks-storage.tsdb.head-chunks-write-queue-size` has changed to 1000000, this enables async chunk queue by default, which leads to improved latency on the write path when new chunks are created in ingesters. #2762
* [CHANGE] Ingester: removed deprecated `-blocks-storage.tsdb.isolation-enabled` option. TSDB-level isolation is now always disabled in Mimir. #2782
* [CHANGE] Compactor: `-compactor.partial-block-deletion-delay` must either be set to 0 (to disable partial blocks deletion) or a value higher than `4h`. #2787
* [CHANGE] Query-frontend: CLI flag `-query-frontend.align-querier-with-step` has been deprecated. Please use `-query-frontend.align-queries-with-step` instead. #2840
* [FEATURE] Compactor: Adds the ability to delete partial blocks after a configurable delay. This option can be configured per tenant. #2285
  - `-compactor.partial-block-deletion-delay`, as a duration string, allows you to set the delay since a partial block has been modified before marking it for deletion. A value of `0`, the default, disables this feature.
  - The metric `cortex_compactor_blocks_marked_for_deletion_total` has a new value for the `reason` label `reason="partial"`, when a block deletion marker is triggered by the partial block deletion delay.
* [FEATURE] Querier: enabled support for queries with negative offsets, which are not cached in the query results cache. #2429
* [FEATURE] EXPERIMENTAL: OpenTelemetry Metrics ingestion path on `/otlp/v1/metrics`. #695 #2436 #2461
* [FEATURE] Querier: Added support for tenant federation to metric metadata endpoint. #2467
* [FEATURE] Query-frontend: introduced experimental support to split instant queries by time. The instant query splitting can be enabled setting `-query-frontend.split-instant-queries-by-interval`. #2469 #2564 #2565 #2570 #2571 #2572 #2573 #2574 #2575 #2576 #2581 #2582 #2601 #2632 #2633 #2634 #2641 #2642 #2766
* [FEATURE] Introduced an experimental anonymous usage statistics tracking (disabled by default), to help Mimir maintainers make better decisions to support the open source community. The tracking system anonymously collects non-sensitive, non-personally identifiable information about the running Mimir cluster, and is disabled by default. #2643 #2662 #2685 #2732 #2733 #2735
* [FEATURE] Introduced an experimental deployment mode called read-write and running a fully featured Mimir cluster with three components: write, read and backend. The read-write deployment mode is a trade-off between the monolithic mode (only one component, no isolation) and the microservices mode (many components, high isolation). #2754 #2838
* [ENHANCEMENT] Distributor: Decreased distributor tests execution time. #2562
* [ENHANCEMENT] Alertmanager: Allow the HTTP `proxy_url` configuration option in the receiver's configuration. #2317
* [ENHANCEMENT] ring: optimize shuffle-shard computation when lookback is used, and all instances have registered timestamp within the lookback window. In that case we can immediately return origial ring, because we would select all instances anyway. #2309
* [ENHANCEMENT] Memberlist: added experimental memberlist cluster label support via `-memberlist.cluster-label` and `-memberlist.cluster-label-verification-disabled` CLI flags (and their respective YAML config options). #2354
* [ENHANCEMENT] Object storage can now be configured for all components using the `common` YAML config option key (or `-common.storage.*` CLI flags). #2330 #2347
* [ENHANCEMENT] Go: updated to go 1.18.4. #2400
* [ENHANCEMENT] Store-gateway, listblocks: list of blocks now includes stats from `meta.json` file: number of series, samples and chunks. #2425
* [ENHANCEMENT] Added more buckets to `cortex_ingester_client_request_duration_seconds` histogram metric, to correctly track requests taking longer than 1s (up until 16s). #2445
* [ENHANCEMENT] Azure client: Improve memory usage for large object storage downloads. #2408
* [ENHANCEMENT] Distributor: Add `-distributor.instance-limits.max-inflight-push-requests-bytes`. This limit protects the distributor against multiple large requests that together may cause an OOM, but are only a few, so do not trigger the `max-inflight-push-requests` limit. #2413
* [ENHANCEMENT] Distributor: Drop exemplars in distributor for tenants where exemplars are disabled. #2504
* [ENHANCEMENT] Runtime Config: Allow operator to specify multiple comma-separated yaml files in `-runtime-config.file` that will be merged in left to right order. #2583
* [ENHANCEMENT] Query sharding: shard binary operations only if it doesn't lead to non-shardable vector selectors in one of the operands. #2696
* [ENHANCEMENT] Add packaging for both debian based deb file and redhat based rpm file using FPM. #1803
* [ENHANCEMENT] Distributor: Add `cortex_distributor_query_ingester_chunks_deduped_total` and `cortex_distributor_query_ingester_chunks_total` metrics for determining how effective ingester chunk deduplication at query time is. #2713
* [ENHANCEMENT] Upgrade Docker base images to `alpine:3.16.2`. #2729
* [ENHANCEMENT] Ruler: Add `<prometheus-http-prefix>/api/v1/status/buildinfo` endpoint. #2724
* [ENHANCEMENT] Querier: Ensure all queries pulled from query-frontend or query-scheduler are immediately executed. The maximum workers concurrency in each querier is configured by `-querier.max-concurrent`. #2598
* [ENHANCEMENT] Distributor: Add `cortex_distributor_received_requests_total` and `cortex_distributor_requests_in_total` metrics to provide visiblity into appropriate per-tenant request limits. #2770
* [ENHANCEMENT] Distributor: Add single forwarding remote-write endpoint for a tenant (`forwarding_endpoint`), instead of using per-rule endpoints. This takes precendence over per-rule endpoints. #2801
* [ENHANCEMENT] Added `err-mimir-distributor-max-write-message-size` to the errors catalog. #2470
* [ENHANCEMENT] Add sanity check at startup to ensure the configured filesystem directories don't overlap for different components. #2828 #2947
* [BUGFIX] TSDB: Fixed a bug on the experimental out-of-order implementation that led to wrong query results. #2701
* [BUGFIX] Compactor: log the actual error on compaction failed. #2261
* [BUGFIX] Alertmanager: restore state from storage even when running a single replica. #2293
* [BUGFIX] Ruler: do not block "List Prometheus rules" API endpoint while syncing rules. #2289
* [BUGFIX] Ruler: return proper `*status.Status` error when running in remote operational mode. #2417
* [BUGFIX] Alertmanager: ensure the configured `-alertmanager.web.external-url` is either a path starting with `/`, or a full URL including the scheme and hostname. #2381 #2542
* [BUGFIX] Memberlist: fix problem with loss of some packets, typically ring updates when instances were removed from the ring during shutdown. #2418
* [BUGFIX] Ingester: fix misfiring `MimirIngesterHasUnshippedBlocks` and stale `cortex_ingester_oldest_unshipped_block_timestamp_seconds` when some block uploads fail. #2435
* [BUGFIX] Query-frontend: fix incorrect mapping of http status codes 429 to 500 when request queue is full. #2447
* [BUGFIX] Memberlist: Fix problem with ring being empty right after startup. Memberlist KV store now tries to "fast-join" the cluster to avoid serving empty KV store. #2505
* [BUGFIX] Compactor: Fix bug when using `-compactor.partial-block-deletion-delay`: compactor didn't correctly check for modification time of all block files. #2559
* [BUGFIX] Query-frontend: fix wrong query sharding results for queries with boolean result like `1 < bool 0`. #2558
* [BUGFIX] Fixed error messages related to per-instance limits incorrectly reporting they can be set on a per-tenant basis. #2610
* [BUGFIX] Perform HA-deduplication before forwarding samples according to forwarding rules in the distributor. #2603 #2709
* [BUGFIX] Fix reporting of tracing spans from PromQL engine. #2707
* [BUGFIX] Apply relabel and drop_label rules before forwarding rules in the distributor. #2703
* [BUGFIX] Distributor: Register `cortex_discarded_requests_total` metric, which previously was not registered and therefore not exported. #2712
* [BUGFIX] Ruler: fix not restoring alerts' state at startup. #2648
* [BUGFIX] Ingester: Fix disk filling up after restarting ingesters with out-of-order support disabled while it was enabled before. #2799
* [BUGFIX] Memberlist: retry joining memberlist cluster on startup when no nodes are resolved. #2837
* [BUGFIX] Query-frontend: fix incorrect mapping of http status codes 413 to 500 when request is too large. #2819
* [BUGFIX] Alertmanager: revert upstream alertmananger to v0.24.0 to fix panic when unmarshalling email headers #2924 #2925

### Mixin

* [CHANGE] Dashboards: "Slow Queries" dashboard no longer works with versions older than Grafana 9.0. #2223
* [CHANGE] Alerts: use RSS memory instead of working set memory in the `MimirAllocatingTooMuchMemory` alert for ingesters. #2480
* [CHANGE] Dashboards: remove the "Cache - Latency (old)" panel from the "Mimir / Queries" dashboard. #2796
* [FEATURE] Dashboards: added support to experimental read-write deployment mode. #2780
* [ENHANCEMENT] Dashboards: added missed rule evaluations to the "Evaluations per second" panel in the "Mimir / Ruler" dashboard. #2314
* [ENHANCEMENT] Dashboards: add k8s resource requests to CPU and memory panels. #2346
* [ENHANCEMENT] Dashboards: add RSS memory utilization panel for ingesters, store-gateways and compactors. #2479
* [ENHANCEMENT] Dashboards: allow to configure graph tooltip. #2647
* [ENHANCEMENT] Alerts: MimirFrontendQueriesStuck and MimirSchedulerQueriesStuck alerts are more reliable now as they consider all the intermediate samples in the minute prior to the evaluation. #2630
* [ENHANCEMENT] Alerts: added `RolloutOperatorNotReconciling` alert, firing if the optional rollout-operator is not successfully reconciling. #2700
* [ENHANCEMENT] Dashboards: added support to query-tee in front of ruler-query-frontend in the "Remote ruler reads" dashboard. #2761
* [ENHANCEMENT] Dashboards: Introduce support for baremetal deployment, setting `deployment_type: 'baremetal'` in the mixin `_config`. #2657
* [ENHANCEMENT] Dashboards: use timeseries panel to show exemplars. #2800
* [BUGFIX] Dashboards: fixed unit of latency panels in the "Mimir / Ruler" dashboard. #2312
* [BUGFIX] Dashboards: fixed "Intervals per query" panel in the "Mimir / Queries" dashboard. #2308
* [BUGFIX] Dashboards: Make "Slow Queries" dashboard works with Grafana 9.0. #2223
* [BUGFIX] Dashboards: add missing API routes to Ruler dashboard. #2412
* [BUGFIX] Dashboards: stop setting 'interval' in dashboards; it should be set on your datasource. #2802

### Jsonnet

* [CHANGE] query-scheduler is enabled by default. We advise to deploy the query-scheduler to improve the scalability of the query-frontend. #2431
* [CHANGE] Replaced anti-affinity rules with pod topology spread constraints for distributor, query-frontend, querier and ruler. #2517
  - The following configuration options have been removed:
    - `distributor_allow_multiple_replicas_on_same_node`
    - `query_frontend_allow_multiple_replicas_on_same_node`
    - `querier_allow_multiple_replicas_on_same_node`
    - `ruler_allow_multiple_replicas_on_same_node`
  - The following configuration options have been added:
    - `distributor_topology_spread_max_skew`
    - `query_frontend_topology_spread_max_skew`
    - `querier_topology_spread_max_skew`
    - `ruler_topology_spread_max_skew`
* [CHANGE] Change `max_global_series_per_metric` to 0 in all plans, and as a default value. #2669
* [FEATURE] Memberlist: added support for experimental memberlist cluster label, through the jsonnet configuration options `memberlist_cluster_label` and `memberlist_cluster_label_verification_disabled`. #2349
* [FEATURE] Added ruler-querier autoscaling support. It requires [KEDA](https://keda.sh) installed in the Kubernetes cluster. Ruler-querier autoscaler can be enabled and configure through the following options in the jsonnet config: #2545
  * `autoscaling_ruler_querier_enabled`: `true` to enable autoscaling.
  * `autoscaling_ruler_querier_min_replicas`: minimum number of ruler-querier replicas.
  * `autoscaling_ruler_querier_max_replicas`: maximum number of ruler-querier replicas.
  * `autoscaling_prometheus_url`: Prometheus base URL from which to scrape Mimir metrics (e.g. `http://prometheus.default:9090/prometheus`).
* [ENHANCEMENT] Memberlist now uses DNS service-discovery by default. #2549
* [ENHANCEMENT] Upgrade memcached image tag to `memcached:1.6.16-alpine`. #2740
* [ENHANCEMENT] Added `$._config.configmaps` and `$._config.runtime_config_files` to make it easy to add new configmaps or runtime config file to all components. #2748

### Mimirtool

* [ENHANCEMENT] Added `mimirtool backfill` command to upload Prometheus blocks using API available in the compactor. #1822
* [ENHANCEMENT] mimirtool bucket-validation: Verify existing objects can be overwritten by subsequent uploads. #2491
* [ENHANCEMENT] mimirtool config convert: Now supports migrating to the current version of Mimir. #2629
* [BUGFIX] mimirtool analyze: Fix dashboard JSON unmarshalling errors by using custom parsing. #2386
* [BUGFIX] Version checking no longer prompts for updating when already on latest version. #2723

### Mimir Continuous Test

* [ENHANCEMENT] Added basic authentication and bearer token support for when Mimir is behind a gateway authenticating the calls. #2717

### Query-tee

* [CHANGE] Renamed CLI flag `-server.service-port` to `-server.http-service-port`. #2683
* [CHANGE] Renamed metric `cortex_querytee_request_duration_seconds` to `cortex_querytee_backend_request_duration_seconds`. Metric `cortex_querytee_request_duration_seconds` is now reported without label `backend`. #2683
* [ENHANCEMENT] Added HTTP over gRPC support to `query-tee` to allow testing gRPC requests to Mimir instances. #2683

### Documentation

* [ENHANCEMENT] Referenced `mimirtool` commands in the HTTP API documentation. #2516
* [ENHANCEMENT] Improved DNS service discovery documentation. #2513

### Tools

* [ENHANCEMENT] `markblocks` now processes multiple blocks concurrently. #2677

## 2.2.0

### Grafana Mimir

* [CHANGE] Increased default configuration for `-server.grpc-max-recv-msg-size-bytes` and `-server.grpc-max-send-msg-size-bytes` from 4MB to 100MB. #1884
* [CHANGE] Default values have changed for the following settings. This improves query performance for recent data (within 12h) by only reading from ingesters: #1909 #1921
    - `-blocks-storage.bucket-store.ignore-blocks-within` now defaults to `10h` (previously `0`)
    - `-querier.query-store-after` now defaults to `12h` (previously `0`)
* [CHANGE] Alertmanager: removed support for migrating local files from Cortex 1.8 or earlier. Related to original Cortex PR https://github.com/cortexproject/cortex/pull/3910. #2253
* [CHANGE] The following settings are now classified as advanced because the defaults should work for most users and tuning them requires in-depth knowledge of how the read path works: #1929
    - `-querier.query-ingesters-within`
    - `-querier.query-store-after`
* [CHANGE] Config flag category overrides can be set dynamically at runtime. #1934
* [CHANGE] Ingester: deprecated `-ingester.ring.join-after`. Mimir now behaves as this setting is always set to 0s. This configuration option will be removed in Mimir 2.4.0. #1965
* [CHANGE] Blocks uploaded by ingester no longer contain `__org_id__` label. Compactor now ignores this label and will compact blocks with and without this label together. `mimirconvert` tool will remove the label from blocks as "unknown" label. #1972
* [CHANGE] Querier: deprecated `-querier.shuffle-sharding-ingesters-lookback-period`, instead adding `-querier.shuffle-sharding-ingesters-enabled` to enable or disable shuffle sharding on the read path. The value of `-querier.query-ingesters-within` is now used internally for shuffle sharding lookback. #2110
* [CHANGE] Memberlist: `-memberlist.abort-if-join-fails` now defaults to false. Previously it defaulted to true. #2168
* [CHANGE] Ruler: `/api/v1/rules*` and `/prometheus/rules*` configuration endpoints are removed. Use `/prometheus/config/v1/rules*`. #2182
* [CHANGE] Ingester: `-ingester.exemplars-update-period` has been renamed to `-ingester.tsdb-config-update-period`. You can use it to update multiple, per-tenant TSDB configurations. #2187
* [FEATURE] Ingester: (Experimental) Add the ability to ingest out-of-order samples up to an allowed limit. If you enable this feature, it requires additional memory and disk space. This feature also enables a write-behind log, which might lead to longer ingester-start replays. When this feature is disabled, there is no overhead on memory, disk space, or startup times. #2187
  * `-ingester.out-of-order-time-window`, as duration string, allows you to set how back in time a sample can be. The default is `0s`, where `s` is seconds.
  * `cortex_ingester_tsdb_out_of_order_samples_appended_total` metric tracks the total number of out-of-order samples ingested by the ingester.
  * `cortex_discarded_samples_total` has a new label `reason="sample-too-old"`, when the `-ingester.out-of-order-time-window` flag is greater than zero. The label tracks the number of samples that were discarded for being too old; they were out of order, but beyond the time window allowed. The labels `reason="sample-out-of-order"` and `reason="sample-out-of-bounds"` are not used when out-of-order ingestion is enabled.
* [ENHANCEMENT] Distributor: Added limit to prevent tenants from sending excessive number of requests: #1843
  * The following CLI flags (and their respective YAML config options) have been added:
    * `-distributor.request-rate-limit`
    * `-distributor.request-burst-limit`
  * The following metric is exposed to tell how many requests have been rejected:
    * `cortex_discarded_requests_total`
* [ENHANCEMENT] Store-gateway: Add the experimental ability to run requests in a dedicated OS thread pool. This feature can be configured using `-store-gateway.thread-pool-size` and is disabled by default. Replaces the ability to run index header operations in a dedicated thread pool. #1660 #1812
* [ENHANCEMENT] Improved error messages to make them easier to understand; each now have a unique, global identifier that you can use to look up in the runbooks for more information. #1907 #1919 #1888 #1939 #1984 #2009 #2056 #2066 #2104 #2150 #2234
* [ENHANCEMENT] Memberlist KV: incoming messages are now processed on per-key goroutine. This may reduce loss of "maintanance" packets in busy memberlist installations, but use more CPU. New `memberlist_client_received_broadcasts_dropped_total` counter tracks number of dropped per-key messages. #1912
* [ENHANCEMENT] Blocks Storage, Alertmanager, Ruler: add support a prefix to the bucket store (`*_storage.storage_prefix`). This enables using the same bucket for the three components. #1686 #1951
* [ENHANCEMENT] Upgrade Docker base images to `alpine:3.16.0`. #2028
* [ENHANCEMENT] Store-gateway: Add experimental configuration option for the store-gateway to attempt to pre-populate the file system cache when memory-mapping index-header files. Enabled with `-blocks-storage.bucket-store.index-header.map-populate-enabled=true`. Note this flag only has an effect when running on Linux. #2019 #2054
* [ENHANCEMENT] Chunk Mapper: reduce memory usage of async chunk mapper. #2043
* [ENHANCEMENT] Ingester: reduce sleep time when reading WAL. #2098
* [ENHANCEMENT] Compactor: Run sanity check on blocks storage configuration at startup. #2144
* [ENHANCEMENT] Compactor: Add HTTP API for uploading TSDB blocks. Enabled with `-compactor.block-upload-enabled`. #1694 #2126
* [ENHANCEMENT] Ingester: Enable querying overlapping blocks by default. #2187
* [ENHANCEMENT] Distributor: Auto-forget unhealthy distributors after ten failed ring heartbeats. #2154
* [ENHANCEMENT] Distributor: Add new metric `cortex_distributor_forward_errors_total` for error codes resulting from forwarding requests. #2077
* [ENHANCEMENT] `/ready` endpoint now returns and logs detailed services information. #2055
* [ENHANCEMENT] Memcached client: Reduce number of connections required to fetch cached keys from memcached. #1920
* [ENHANCEMENT] Improved error message returned when `-querier.query-store-after` validation fails. #1914
* [BUGFIX] Fix regexp parsing panic for regexp label matchers with start/end quantifiers. #1883
* [BUGFIX] Ingester: fixed deceiving error log "failed to update cached shipped blocks after shipper initialisation", occurring for each new tenant in the ingester. #1893
* [BUGFIX] Ring: fix bug where instances may appear unhealthy in the hash ring web UI even though they are not. #1933
* [BUGFIX] API: gzip is now enforced when identity encoding is explicitly rejected. #1864
* [BUGFIX] Fix panic at startup when Mimir is running in monolithic mode and query sharding is enabled. #2036
* [BUGFIX] Ruler: report `cortex_ruler_queries_failed_total` metric for any remote query error except 4xx when remote operational mode is enabled. #2053 #2143
* [BUGFIX] Ingester: fix slow rollout when using `-ingester.ring.unregister-on-shutdown=false` with long `-ingester.ring.heartbeat-period`. #2085
* [BUGFIX] Ruler: add timeout for remote rule evaluation queries to prevent rule group evaluations getting stuck indefinitely. The duration is configurable with `-querier.timeout` (default `2m`). #2090 #2222
* [BUGFIX] Limits: Active series custom tracker configuration has been named back from `active_series_custom_trackers_config` to `active_series_custom_trackers`. For backwards compatibility both version is going to be supported for until Mimir v2.4. When both fields are specified, `active_series_custom_trackers_config` takes precedence over `active_series_custom_trackers`. #2101
* [BUGFIX] Ingester: fixed the order of labels applied when incrementing the `cortex_discarded_metadata_total` metric. #2096
* [BUGFIX] Ingester: fixed bug where retrieving metadata for a metric with multiple metadata entries would return multiple copies of a single metadata entry rather than all available entries. #2096
* [BUGFIX] Distributor: canceled requests are no longer accounted as internal errors. #2157
* [BUGFIX] Memberlist: Fix typo in memberlist admin UI. #2202
* [BUGFIX] Ruler: fixed typo in error message when ruler failed to decode a rule group. #2151
* [BUGFIX] Active series custom tracker configuration is now displayed properly on `/runtime_config` page. #2065
* [BUGFIX] Query-frontend: `vector` and `time` functions were sharded, which made expressions like `vector(1) > 0 and vector(1)` fail. #2355

### Mixin

* [CHANGE] Split `mimir_queries` rules group into `mimir_queries` and `mimir_ingester_queries` to keep number of rules per group within the default per-tenant limit. #1885
* [CHANGE] Dashboards: Expose full image tag in "Mimir / Rollout progress" dashboard's "Pod per version panel." #1932
* [CHANGE] Dashboards: Disabled gateway panels by default, because most users don't have a gateway exposing the metrics expected by Mimir dashboards. You can re-enable it setting `gateway_enabled: true` in the mixin config and recompiling the mixin running `make build-mixin`. #1955
* [CHANGE] Alerts: adapt `MimirFrontendQueriesStuck` and `MimirSchedulerQueriesStuck` to consider ruler query path components. #1949
* [CHANGE] Alerts: Change `MimirRulerTooManyFailedQueries` severity to `critical`. #2165
* [ENHANCEMENT] Dashboards: Add config option `datasource_regex` to customise the regular expression used to select valid datasources for Mimir dashboards. #1802
* [ENHANCEMENT] Dashboards: Added "Mimir / Remote ruler reads" and "Mimir / Remote ruler reads resources" dashboards. #1911 #1937
* [ENHANCEMENT] Dashboards: Make networking panels work for pods created by the mimir-distributed helm chart. #1927
* [ENHANCEMENT] Alerts: Add `MimirStoreGatewayNoSyncedTenants` alert that fires when there is a store-gateway owning no tenants. #1882
* [ENHANCEMENT] Rules: Make `recording_rules_range_interval` configurable for cases where Mimir metrics are scraped less often that every 30 seconds. #2118
* [ENHANCEMENT] Added minimum Grafana version to mixin dashboards. #1943
* [BUGFIX] Fix `container_memory_usage_bytes:sum` recording rule. #1865
* [BUGFIX] Fix `MimirGossipMembersMismatch` alerts if Mimir alertmanager is activated. #1870
* [BUGFIX] Fix `MimirRulerMissedEvaluations` to show % of missed alerts as a value between 0 and 100 instead of 0 and 1. #1895
* [BUGFIX] Fix `MimirCompactorHasNotUploadedBlocks` alert false positive when Mimir is deployed in monolithic mode. #1902
* [BUGFIX] Fix `MimirGossipMembersMismatch` to make it less sensitive during rollouts and fire one alert per installation, not per job. #1926
* [BUGFIX] Do not trigger `MimirAllocatingTooMuchMemory` alerts if no container limits are supplied. #1905
* [BUGFIX] Dashboards: Remove empty "Chunks per query" panel from `Mimir / Queries` dashboard. #1928
* [BUGFIX] Dashboards: Use Grafana's `$__rate_interval` for rate queries in dashboards to support scrape intervals of >15s. #2011
* [BUGFIX] Alerts: Make each version of `MimirCompactorHasNotUploadedBlocks` distinct to avoid rule evaluation failures due to duplicate series being generated. #2197
* [BUGFIX] Fix `MimirGossipMembersMismatch` alert when using remote ruler evaluation. #2159

### Jsonnet

* [CHANGE] Remove use of `-querier.query-store-after`, `-querier.shuffle-sharding-ingesters-lookback-period`, `-blocks-storage.bucket-store.ignore-blocks-within`, and `-blocks-storage.tsdb.close-idle-tsdb-timeout` CLI flags since the values now match defaults. #1915 #1921
* [CHANGE] Change default value for `-blocks-storage.bucket-store.chunks-cache.memcached.timeout` to `450ms` to increase use of cached data. #2035
* [CHANGE] The `memberlist_ring_enabled` configuration now applies to Alertmanager. #2102 #2103 #2107
* [CHANGE] Default value for `memberlist_ring_enabled` is now true. It means that all hash rings use Memberlist as default KV store instead of Consul (previous default). #2161
* [CHANGE] Configure `-ingester.max-global-metadata-per-user` to correspond to 20% of the configured max number of series per tenant. #2250
* [CHANGE] Configure `-ingester.max-global-metadata-per-metric` to be 10. #2250
* [CHANGE] Change `_config.multi_zone_ingester_max_unavailable` to 25. #2251
* [FEATURE] Added querier autoscaling support. It requires [KEDA](https://keda.sh) installed in the Kubernetes cluster and query-scheduler enabled in the Mimir cluster. Querier autoscaler can be enabled and configure through the following options in the jsonnet config: #2013 #2023
  * `autoscaling_querier_enabled`: `true` to enable autoscaling.
  * `autoscaling_querier_min_replicas`: minimum number of querier replicas.
  * `autoscaling_querier_max_replicas`: maximum number of querier replicas.
  * `autoscaling_prometheus_url`: Prometheus base URL from which to scrape Mimir metrics (e.g. `http://prometheus.default:9090/prometheus`).
* [FEATURE] Jsonnet: Add support for ruler remote evaluation mode (`ruler_remote_evaluation_enabled`), which deploys and uses a dedicated query path for rule evaluation. This enables the benefits of the query-frontend for rule evaluation, such as query sharding. #2073
* [ENHANCEMENT] Added `compactor` service, that can be used to route requests directly to compactor (e.g. admin UI). #2063
* [ENHANCEMENT] Added a `consul_enabled` configuration option to provide the ability to disable consul. It is automatically set to false when `memberlist_ring_enabled` is true and `multikv_migration_enabled` (used for migration from Consul to memberlist) is not set. #2093 #2152
* [BUGFIX] Querier: Fix disabling shuffle sharding on the read path whilst keeping it enabled on write path. #2164

### Mimirtool

* [CHANGE] mimirtool rules: `--use-legacy-routes` now toggles between using `/prometheus/config/v1/rules` (default) and `/api/v1/rules` (legacy) endpoints. #2182
* [FEATURE] Added bearer token support for when Mimir is behind a gateway authenticating by bearer token. #2146
* [BUGFIX] mimirtool analyze: Fix dashboard JSON unmarshalling errors (#1840). #1973
* [BUGFIX] Make mimirtool build for Windows work again. #2273

### Mimir Continuous Test

* [ENHANCEMENT] Added the `-tests.smoke-test` flag to run the `mimir-continuous-test` suite once and immediately exit. #2047 #2094
* [ENHANCEMENT] Added the `-tests.write-protocol` flag to write using the `prometheus` remote write protocol or `otlp-http` in the `mimir-continuous-test` suite. #5719

### Documentation

* [ENHANCEMENT] Published Grafana Mimir runbooks as part of documentation. #1970
* [ENHANCEMENT] Improved ruler's "remote operational mode" documentation. #1906
* [ENHANCEMENT] Recommend fast disks for ingesters and store-gateways in production tips. #1903
* [ENHANCEMENT] Explain the runtime override of active series matchers. #1868
* [ENHANCEMENT] Clarify "Set rule group" API specification. #1869
* [ENHANCEMENT] Published Mimir jsonnet documentation. #2024
* [ENHANCEMENT] Documented required scrape interval for using alerting and recording rules from Mimir jsonnet. #2147
* [ENHANCEMENT] Runbooks: Mention memberlist as possible source of problems for various alerts. #2158
* [ENHANCEMENT] Added step-by-step article about migrating from Consul to Memberlist KV store using jsonnet without downtime. #2166
* [ENHANCEMENT] Documented `/memberlist` admin page. #2166
* [ENHANCEMENT] Documented how to configure Grafana Mimir's ruler with Jsonnet. #2127
* [ENHANCEMENT] Documented how to configure queriers’ autoscaling with Jsonnet. #2128
* [ENHANCEMENT] Updated mixin building instructions in "Installing Grafana Mimir dashboards and alerts" article. #2015 #2163
* [ENHANCEMENT] Fix location of "Monitoring Grafana Mimir" article in the documentation hierarchy. #2130
* [ENHANCEMENT] Runbook for `MimirRequestLatency` was expanded with more practical advice. #1967
* [BUGFIX] Fixed ruler configuration used in the getting started guide. #2052
* [BUGFIX] Fixed Mimir Alertmanager datasource in Grafana used by "Play with Grafana Mimir" tutorial. #2115
* [BUGFIX] Fixed typos in "Scaling out Grafana Mimir" article. #2170
* [BUGFIX] Added missing ring endpoint exposed by Ingesters. #1918

## 2.1.0

### Grafana Mimir

* [CHANGE] Compactor: No longer upload debug meta files to object storage. #1257
* [CHANGE] Default values have changed for the following settings: #1547
    - `-alertmanager.alertmanager-client.grpc-max-recv-msg-size` now defaults to 100 MiB (previously was not configurable and set to 16 MiB)
    - `-alertmanager.alertmanager-client.grpc-max-send-msg-size` now defaults to 100 MiB (previously was not configurable and set to 4 MiB)
    - `-alertmanager.max-recv-msg-size` now defaults to 100 MiB (previously was 16 MiB)
* [CHANGE] Ingester: Add `user` label to metrics `cortex_ingester_ingested_samples_total` and `cortex_ingester_ingested_samples_failures_total`. #1533
* [CHANGE] Ingester: Changed `-blocks-storage.tsdb.isolation-enabled` default from `true` to `false`. The config option has also been deprecated and will be removed in 2 minor version. #1655
* [CHANGE] Query-frontend: results cache keys are now versioned, this will cause cache to be re-filled when rolling out this version. #1631
* [CHANGE] Store-gateway: enabled attributes in-memory cache by default. New default configuration is `-blocks-storage.bucket-store.chunks-cache.attributes-in-memory-max-items=50000`. #1727
* [CHANGE] Compactor: Removed the metric `cortex_compactor_garbage_collected_blocks_total` since it duplicates `cortex_compactor_blocks_marked_for_deletion_total`. #1728
* [CHANGE] All: Logs that used the`org_id` label now use `user` label. #1634 #1758
* [CHANGE] Alertmanager: the following metrics are not exported for a given `user` and `integration` when the metric value is zero: #1783
  * `cortex_alertmanager_notifications_total`
  * `cortex_alertmanager_notifications_failed_total`
  * `cortex_alertmanager_notification_requests_total`
  * `cortex_alertmanager_notification_requests_failed_total`
  * `cortex_alertmanager_notification_rate_limited_total`
* [CHANGE] Removed the following metrics exposed by the Mimir hash rings: #1791
  * `cortex_member_ring_tokens_owned`
  * `cortex_member_ring_tokens_to_own`
  * `cortex_ring_tokens_owned`
  * `cortex_ring_member_ownership_percent`
* [CHANGE] Querier / Ruler: removed the following metrics tracking number of query requests send to each ingester. You can use `cortex_request_duration_seconds_count{route=~"/cortex.Ingester/(QueryStream|QueryExemplars)"}` instead. #1797
  * `cortex_distributor_ingester_queries_total`
  * `cortex_distributor_ingester_query_failures_total`
* [CHANGE] Distributor: removed the following metrics tracking the number of requests from a distributor to ingesters: #1799
  * `cortex_distributor_ingester_appends_total`
  * `cortex_distributor_ingester_append_failures_total`
* [CHANGE] Distributor / Ruler: deprecated `-distributor.extend-writes`. Now Mimir always behaves as if this setting was set to `false`, which we expect to be safe for every Mimir cluster setup. #1856
* [FEATURE] Querier: Added support for [streaming remote read](https://prometheus.io/blog/2019/10/10/remote-read-meets-streaming/). Should be noted that benefits of chunking the response are partial here, since in a typical `query-frontend` setup responses will be buffered until they've been completed. #1735
* [FEATURE] Ruler: Allow setting `evaluation_delay` for each rule group via rules group configuration file. #1474
* [FEATURE] Ruler: Added support for expression remote evaluation. #1536 #1818
  * The following CLI flags (and their respective YAML config options) have been added:
    * `-ruler.query-frontend.address`
    * `-ruler.query-frontend.grpc-client-config.grpc-max-recv-msg-size`
    * `-ruler.query-frontend.grpc-client-config.grpc-max-send-msg-size`
    * `-ruler.query-frontend.grpc-client-config.grpc-compression`
    * `-ruler.query-frontend.grpc-client-config.grpc-client-rate-limit`
    * `-ruler.query-frontend.grpc-client-config.grpc-client-rate-limit-burst`
    * `-ruler.query-frontend.grpc-client-config.backoff-on-ratelimits`
    * `-ruler.query-frontend.grpc-client-config.backoff-min-period`
    * `-ruler.query-frontend.grpc-client-config.backoff-max-period`
    * `-ruler.query-frontend.grpc-client-config.backoff-retries`
    * `-ruler.query-frontend.grpc-client-config.tls-enabled`
    * `-ruler.query-frontend.grpc-client-config.tls-ca-path`
    * `-ruler.query-frontend.grpc-client-config.tls-cert-path`
    * `-ruler.query-frontend.grpc-client-config.tls-key-path`
    * `-ruler.query-frontend.grpc-client-config.tls-server-name`
    * `-ruler.query-frontend.grpc-client-config.tls-insecure-skip-verify`
* [FEATURE] Distributor: Added the ability to forward specifics metrics to alternative remote_write API endpoints. #1052
* [FEATURE] Ingester: Active series custom trackers now supports runtime tenant-specific overrides. The configuration has been moved to limit config, the ingester config has been deprecated.  #1188
* [ENHANCEMENT] Alertmanager API: Concurrency limit for GET requests is now configurable using `-alertmanager.max-concurrent-get-requests-per-tenant`. #1547
* [ENHANCEMENT] Alertmanager: Added the ability to configure additional gRPC client settings for the Alertmanager distributor #1547
  - `-alertmanager.alertmanager-client.backoff-max-period`
  - `-alertmanager.alertmanager-client.backoff-min-period`
  - `-alertmanager.alertmanager-client.backoff-on-ratelimits`
  - `-alertmanager.alertmanager-client.backoff-retries`
  - `-alertmanager.alertmanager-client.grpc-client-rate-limit`
  - `-alertmanager.alertmanager-client.grpc-client-rate-limit-burst`
  - `-alertmanager.alertmanager-client.grpc-compression`
  - `-alertmanager.alertmanager-client.grpc-max-recv-msg-size`
  - `-alertmanager.alertmanager-client.grpc-max-send-msg-size`
* [ENHANCEMENT] Ruler: Add more detailed query information to ruler query stats logging. #1411
* [ENHANCEMENT] Admin: Admin API now has some styling. #1482 #1549 #1821 #1824
* [ENHANCEMENT] Alertmanager: added `insight=true` field to alertmanager dispatch logs. #1379
* [ENHANCEMENT] Store-gateway: Add the experimental ability to run index header operations in a dedicated thread pool. This feature can be configured using `-blocks-storage.bucket-store.index-header-thread-pool-size` and is disabled by default. #1660
* [ENHANCEMENT] Store-gateway: don't drop all blocks if instance finds itself as unhealthy or missing in the ring. #1806 #1823
* [ENHANCEMENT] Querier: wait until inflight queries are completed when shutting down queriers. #1756 #1767
* [BUGFIX] Query-frontend: do not shard queries with a subquery unless the subquery is inside a shardable aggregation function call. #1542
* [BUGFIX] Query-frontend: added `component=query-frontend` label to results cache memcached metrics to fix a panic when Mimir is running in single binary mode and results cache is enabled. #1704
* [BUGFIX] Mimir: services' status content-type is now correctly set to `text/html`. #1575
* [BUGFIX] Multikv: Fix panic when using using runtime config to set primary KV store used by `multi` KV. #1587
* [BUGFIX] Multikv: Fix watching for runtime config changes in `multi` KV store in ruler and querier. #1665
* [BUGFIX] Memcached: allow to use CNAME DNS records for the memcached backend addresses. #1654
* [BUGFIX] Querier: fixed temporary partial query results when shuffle sharding is enabled and hash ring backend storage is flushed / reset. #1829
* [BUGFIX] Alertmanager: prevent more file traversal cases related to template names. #1833
* [BUGFUX] Alertmanager: Allow usage with `-alertmanager-storage.backend=local`. Note that when using this storage type, the Alertmanager is not able persist state remotely, so it not recommended for production use. #1836
* [BUGFIX] Alertmanager: Do not validate alertmanager configuration if it's not running. #1835

### Mixin

* [CHANGE] Dashboards: Remove per-user series legends from Tenants dashboard. #1605
* [CHANGE] Dashboards: Show in-memory series and the per-user series limit on Tenants dashboard. #1613
* [CHANGE] Dashboards: Slow-queries dashboard now uses `user` label from logs instead of `org_id`. #1634
* [CHANGE] Dashboards: changed all Grafana dashboards UIDs to not conflict with Cortex ones, to let people install both while migrating from Cortex to Mimir: #1801 #1808
  * Alertmanager from `a76bee5913c97c918d9e56a3cc88cc28` to `b0d38d318bbddd80476246d4930f9e55`
  * Alertmanager Resources from `68b66aed90ccab448009089544a8d6c6` to `a6883fb22799ac74479c7db872451092`
  * Compactor from `9c408e1d55681ecb8a22c9fab46875cc` to `1b3443aea86db629e6efdb7d05c53823`
  * Compactor Resources from `df9added6f1f4332f95848cca48ebd99` to `09a5c49e9cdb2f2b24c6d184574a07fd`
  * Config from `61bb048ced9817b2d3e07677fb1c6290` to `5d9d0b4724c0f80d68467088ec61e003`
  * Object Store from `d5a3a4489d57c733b5677fb55370a723` to `e1324ee2a434f4158c00a9ee279d3292`
  * Overrides from `b5c95fee2e5e7c4b5930826ff6e89a12` to `1e2c358600ac53f09faea133f811b5bb`
  * Queries from `d9931b1054053c8b972d320774bb8f1d` to `b3abe8d5c040395cc36615cb4334c92d`
  * Reads from `8d6ba60eccc4b6eedfa329b24b1bd339` to `e327503188913dc38ad571c647eef643`
  * Reads Networking from `c0464f0d8bd026f776c9006b05910000` to `54b2a0a4748b3bd1aefa92ce5559a1c2`
  * Reads Resources from `2fd2cda9eea8d8af9fbc0a5960425120` to `cc86fd5aa9301c6528986572ad974db9`
  * Rollout Progress from `7544a3a62b1be6ffd919fc990ab8ba8f` to `7f0b5567d543a1698e695b530eb7f5de`
  * Ruler from `44d12bcb1f95661c6ab6bc946dfc3473` to `631e15d5d85afb2ca8e35d62984eeaa0`
  * Scaling from `88c041017b96856c9176e07cf557bdcf` to `64bbad83507b7289b514725658e10352`
  * Slow queries from `e6f3091e29d2636e3b8393447e925668` to `6089e1ce1e678788f46312a0a1e647e6`
  * Tenants from `35fa247ce651ba189debf33d7ae41611` to `35fa247ce651ba189debf33d7ae41611`
  * Top Tenants from `bc6e12d4fe540e4a1785b9d3ca0ffdd9` to `bc6e12d4fe540e4a1785b9d3ca0ffdd9`
  * Writes from `0156f6d15aa234d452a33a4f13c838e3` to `8280707b8f16e7b87b840fc1cc92d4c5`
  * Writes Networking from `681cd62b680b7154811fe73af55dcfd4` to `978c1cb452585c96697a238eaac7fe2d`
  * Writes Resources from `c0464f0d8bd026f776c9006b0591bb0b` to `bc9160e50b52e89e0e49c840fea3d379`
* [FEATURE] Alerts: added the following alerts on `mimir-continuous-test` tool: #1676
  - `MimirContinuousTestNotRunningOnWrites`
  - `MimirContinuousTestNotRunningOnReads`
  - `MimirContinuousTestFailed`
* [ENHANCEMENT] Added `per_cluster_label` support to allow to change the label name used to differentiate between Kubernetes clusters. #1651
* [ENHANCEMENT] Dashboards: Show QPS and latency of the Alertmanager Distributor. #1696
* [ENHANCEMENT] Playbooks: Add Alertmanager suggestions for `MimirRequestErrors` and `MimirRequestLatency` #1702
* [ENHANCEMENT] Dashboards: Allow custom datasources. #1749
* [ENHANCEMENT] Dashboards: Add config option `gateway_enabled` (defaults to `true`) to disable gateway panels from dashboards. #1761
* [ENHANCEMENT] Dashboards: Extend Top tenants dashboard with queries for tenants with highest sample rate, discard rate, and discard rate growth. #1842
* [ENHANCEMENT] Dashboards: Show ingestion rate limit and rule group limit on Tenants dashboard. #1845
* [ENHANCEMENT] Dashboards: Add "last successful run" panel to compactor dashboard. #1628
* [BUGFIX] Dashboards: Fix "Failed evaluation rate" panel on Tenants dashboard. #1629
* [BUGFIX] Honor the configured `per_instance_label` in all dashboards and alerts. #1697

### Jsonnet

* [FEATURE] Added support for `mimir-continuous-test`. To deploy `mimir-continuous-test` you can use the following configuration: #1675 #1850
  ```jsonnet
  _config+: {
    continuous_test_enabled: true,
    continuous_test_tenant_id: 'type-tenant-id',
    continuous_test_write_endpoint: 'http://type-write-path-hostname',
    continuous_test_read_endpoint: 'http://type-read-path-hostname/prometheus',
  },
  ```
* [ENHANCEMENT] Ingester anti-affinity can now be disabled by using `ingester_allow_multiple_replicas_on_same_node` configuration key. #1581
* [ENHANCEMENT] Added `node_selector` configuration option to select Kubernetes nodes where Mimir should run. #1596
* [ENHANCEMENT] Alertmanager: Added a `PodDisruptionBudget` of `withMaxUnavailable = 1`, to ensure we maintain quorum during rollouts. #1683
* [ENHANCEMENT] Store-gateway anti-affinity can now be enabled/disabled using `store_gateway_allow_multiple_replicas_on_same_node` configuration key. #1730
* [ENHANCEMENT] Added `store_gateway_zone_a_args`, `store_gateway_zone_b_args` and `store_gateway_zone_c_args` configuration options. #1807
* [BUGFIX] Pass primary and secondary multikv stores via CLI flags. Introduced new `multikv_switch_primary_secondary` config option to flip primary and secondary in runtime config.

### Mimirtool

* [BUGFIX] `config convert`: Retain Cortex defaults for `blocks_storage.backend`, `ruler_storage.backend`, `alertmanager_storage.backend`, `auth.type`, `activity_tracker.filepath`, `alertmanager.data_dir`, `blocks_storage.filesystem.dir`, `compactor.data_dir`, `ruler.rule_path`, `ruler_storage.filesystem.dir`, and `graphite.querier.schemas.backend`. #1626 #1762

### Tools

* [FEATURE] Added a `markblocks` tool that creates `no-compact` and `delete` marks for the blocks. #1551
* [FEATURE] Added `mimir-continuous-test` tool to continuously run smoke tests on live Mimir clusters. #1535 #1540 #1653 #1603 #1630 #1691 #1675 #1676 #1692 #1706 #1709 #1775 #1777 #1778 #1795
* [FEATURE] Added `mimir-rules-action` GitHub action, located at `operations/mimir-rules-action/`, used to lint, prepare, verify, diff, and sync rules to a Mimir cluster. #1723

## 2.0.0

### Grafana Mimir

_Changes since Cortex 1.10.0._

* [CHANGE] Remove chunks storage engine. #86 #119 #510 #545 #743 #744 #748 #753 #755 #757 #758 #759 #760 #762 #764 #789 #812 #813
  * The following CLI flags (and their respective YAML config options) have been removed:
    * `-store.engine`
    * `-schema-config-file`
    * `-ingester.checkpoint-duration`
    * `-ingester.checkpoint-enabled`
    * `-ingester.chunk-encoding`
    * `-ingester.chunk-age-jitter`
    * `-ingester.concurrent-flushes`
    * `-ingester.flush-on-shutdown-with-wal-enabled`
    * `-ingester.flush-op-timeout`
    * `-ingester.flush-period`
    * `-ingester.max-chunk-age`
    * `-ingester.max-chunk-idle`
    * `-ingester.max-series-per-query` (and `max_series_per_query` from runtime config)
    * `-ingester.max-stale-chunk-idle`
    * `-ingester.max-transfer-retries`
    * `-ingester.min-chunk-length`
    * `-ingester.recover-from-wal`
    * `-ingester.retain-period`
    * `-ingester.spread-flushes`
    * `-ingester.wal-dir`
    * `-ingester.wal-enabled`
    * `-querier.query-parallelism`
    * `-querier.second-store-engine`
    * `-querier.use-second-store-before-time`
    * `-flusher.wal-dir`
    * `-flusher.concurrent-flushes`
    * `-flusher.flush-op-timeout`
    * All `-table-manager.*` flags
    * All `-deletes.*` flags
    * All `-purger.*` flags
    * All `-metrics.*` flags
    * All `-dynamodb.*` flags
    * All `-s3.*` flags
    * All `-azure.*` flags
    * All `-bigtable.*` flags
    * All `-gcs.*` flags
    * All `-cassandra.*` flags
    * All `-boltdb.*` flags
    * All `-local.*` flags
    * All `-swift.*` flags
    * All `-store.*` flags except `-store.engine`, `-store.max-query-length`, `-store.max-labels-query-length`
    * All `-grpc-store.*` flags
  * The following API endpoints have been removed:
    * `/api/v1/chunks` and `/chunks`
  * The following metrics have been removed:
    * `cortex_ingester_flush_queue_length`
    * `cortex_ingester_queried_chunks`
    * `cortex_ingester_chunks_created_total`
    * `cortex_ingester_wal_replay_duration_seconds`
    * `cortex_ingester_wal_corruptions_total`
    * `cortex_ingester_sent_chunks`
    * `cortex_ingester_received_chunks`
    * `cortex_ingester_flush_series_in_progress`
    * `cortex_ingester_chunk_utilization`
    * `cortex_ingester_chunk_length`
    * `cortex_ingester_chunk_size_bytes`
    * `cortex_ingester_chunk_age_seconds`
    * `cortex_ingester_memory_chunks`
    * `cortex_ingester_flushing_enqueued_series_total`
    * `cortex_ingester_flushing_dequeued_series_total`
    * `cortex_ingester_dropped_chunks_total`
    * `cortex_oldest_unflushed_chunk_timestamp_seconds`
    * `prometheus_local_storage_chunk_ops_total`
    * `prometheus_local_storage_chunkdesc_ops_total`
    * `prometheus_local_storage_memory_chunkdescs`
* [CHANGE] Changed default storage backends from `s3` to `filesystem` #833
  This effects the following flags:
  * `-blocks-storage.backend` now defaults to `filesystem`
  * `-blocks-storage.filesystem.dir` now defaults to `blocks`
  * `-alertmanager-storage.backend` now defaults to `filesystem`
  * `-alertmanager-storage.filesystem.dir` now defaults to `alertmanager`
  * `-ruler-storage.backend` now defaults to `filesystem`
  * `-ruler-storage.filesystem.dir` now defaults to `ruler`
* [CHANGE] Renamed metric `cortex_experimental_features_in_use_total` as `cortex_experimental_features_used_total` and added `feature` label. #32 #658
* [CHANGE] Removed `log_messages_total` metric. #32
* [CHANGE] Some files and directories created by Mimir components on local disk now have stricter permissions, and are only readable by owner, but not group or others. #58
* [CHANGE] Memcached client DNS resolution switched from golang built-in to [`miekg/dns`](https://github.com/miekg/dns). #142
* [CHANGE] The metric `cortex_deprecated_flags_inuse_total` has been renamed to `deprecated_flags_inuse_total` as part of using grafana/dskit functionality. #185
* [CHANGE] API: The `-api.response-compression-enabled` flag has been removed, and GZIP response compression is always enabled except on `/api/v1/push` and `/push` endpoints. #880
* [CHANGE] Update Go version to 1.17.3. #480
* [CHANGE] The `status_code` label on gRPC client metrics has changed from '200' and '500' to '2xx', '5xx', '4xx', 'cancel' or 'error'. #537
* [CHANGE] Removed the deprecated `-<prefix>.fifocache.size` flag. #618
* [CHANGE] Enable index header lazy loading by default. #693
  * `-blocks-storage.bucket-store.index-header-lazy-loading-enabled` default from `false` to `true`
  * `-blocks-storage.bucket-store.index-header-lazy-loading-idle-timeout` default from `20m` to `1h`
* [CHANGE] Shuffle-sharding:
  * `-distributor.sharding-strategy` option has been removed, and shuffle sharding is enabled by default. Default shard size is set to 0, which disables shuffle sharding for the tenant (all ingesters will receive tenants's samples). #888
  * `-ruler.sharding-strategy` option has been removed from ruler. Ruler now uses shuffle-sharding by default, but respects `ruler_tenant_shard_size`, which defaults to 0 (ie. use all rulers for tenant). #889
  * `-store-gateway.sharding-strategy` option has been removed store-gateways. Store-gateway now uses shuffle-sharding by default, but respects `store_gateway_tenant_shard_size` for tenant, and this value defaults to 0. #891
* [CHANGE] Server: `-server.http-listen-port` (yaml: `server.http_listen_port`) now defaults to `8080` (previously `80`). #871
* [CHANGE] Changed the default value of `-blocks-storage.bucket-store.ignore-deletion-marks-delay` from 6h to 1h. #892
* [CHANGE] Changed default settings for memcached clients: #959 #1000
  * The default value for the following config options has changed from `10000` to `25000`:
    * `-blocks-storage.bucket-store.chunks-cache.memcached.max-async-buffer-size`
    * `-blocks-storage.bucket-store.index-cache.memcached.max-async-buffer-size`
    * `-blocks-storage.bucket-store.metadata-cache.memcached.max-async-buffer-size`
    * `-query-frontend.results-cache.memcached.max-async-buffer-size`
  * The default value for the following config options has changed from `0` (unlimited) to `100`:
    * `-blocks-storage.bucket-store.chunks-cache.memcached.max-get-multi-batch-size`
    * `-blocks-storage.bucket-store.index-cache.memcached.max-get-multi-batch-size`
    * `-blocks-storage.bucket-store.metadata-cache.memcached.max-get-multi-batch-size`
    * `-query-frontend.results-cache.memcached.max-get-multi-batch-size`
  * The default value for the following config options has changed from `16` to `100`:
    * `-blocks-storage.bucket-store.chunks-cache.memcached.max-idle-connections`
    * `-blocks-storage.bucket-store.index-cache.memcached.max-idle-connections`
    * `-blocks-storage.bucket-store.metadata-cache.memcached.max-idle-connections`
    * `-query-frontend.results-cache.memcached.max-idle-connections`
  * The default value for the following config options has changed from `100ms` to `200ms`:
    * `-blocks-storage.bucket-store.metadata-cache.memcached.timeout`
    * `-blocks-storage.bucket-store.index-cache.memcached.timeout`
    * `-blocks-storage.bucket-store.chunks-cache.memcached.timeout`
    * `-query-frontend.results-cache.memcached.timeout`
* [CHANGE] Changed the default value of `-blocks-storage.bucket-store.bucket-index.enabled` to `true`. The default configuration must now run the compactor in order to write the bucket index or else queries to long term storage will fail. #924
* [CHANGE] Option `-auth.enabled` has been renamed to `-auth.multitenancy-enabled`. #1130
* [CHANGE] Default tenant ID used with disabled auth (`-auth.multitenancy-enabled=false`) has changed from `fake` to `anonymous`. This tenant ID can now be changed with `-auth.no-auth-tenant` option. #1063
* [CHANGE] The default values for the following local directories have changed: #1072
  * `-alertmanager.storage.path` default value changed to `./data-alertmanager/`
  * `-compactor.data-dir` default value changed to `./data-compactor/`
  * `-ruler.rule-path` default value changed to `./data-ruler/`
* [CHANGE] The default value for gRPC max send message size has been changed from 16MB to 100MB. This affects the following parameters: #1152
  * `-query-frontend.grpc-client-config.grpc-max-send-msg-size`
  * `-ingester.client.grpc-max-send-msg-size`
  * `-querier.frontend-client.grpc-max-send-msg-size`
  * `-query-scheduler.grpc-client-config.grpc-max-send-msg-size`
  * `-ruler.client.grpc-max-send-msg-size`
* [CHANGE] Remove `-http.prefix` flag (and `http_prefix` config file option). #763
* [CHANGE] Remove legacy endpoints. Please use their alternatives listed below. As part of the removal process we are
  introducing two new sets of endpoints for the ruler configuration API: `<prometheus-http-prefix>/rules` and
  `<prometheus-http-prefix>/config/v1/rules/**`. We are also deprecating `<prometheus-http-prefix>/rules` and `/api/v1/rules`;
  and will remove them in Mimir 2.2.0. #763 #1222
  * Query endpoints

    | Legacy                                                  | Alternative                                                |
    | ------------------------------------------------------- | ---------------------------------------------------------- |
    | `/<legacy-http-prefix>/api/v1/query`                    | `<prometheus-http-prefix>/api/v1/query`                    |
    | `/<legacy-http-prefix>/api/v1/query_range`              | `<prometheus-http-prefix>/api/v1/query_range`              |
    | `/<legacy-http-prefix>/api/v1/query_exemplars`          | `<prometheus-http-prefix>/api/v1/query_exemplars`          |
    | `/<legacy-http-prefix>/api/v1/series`                   | `<prometheus-http-prefix>/api/v1/series`                   |
    | `/<legacy-http-prefix>/api/v1/labels`                   | `<prometheus-http-prefix>/api/v1/labels`                   |
    | `/<legacy-http-prefix>/api/v1/label/{name}/values`      | `<prometheus-http-prefix>/api/v1/label/{name}/values`      |
    | `/<legacy-http-prefix>/api/v1/metadata`                 | `<prometheus-http-prefix>/api/v1/metadata`                 |
    | `/<legacy-http-prefix>/api/v1/read`                     | `<prometheus-http-prefix>/api/v1/read`                     |
    | `/<legacy-http-prefix>/api/v1/cardinality/label_names`  | `<prometheus-http-prefix>/api/v1/cardinality/label_names`  |
    | `/<legacy-http-prefix>/api/v1/cardinality/label_values` | `<prometheus-http-prefix>/api/v1/cardinality/label_values` |
    | `/api/prom/user_stats`                                  | `/api/v1/user_stats`                                       |

  * Distributor endpoints

    | Legacy endpoint               | Alternative                   |
    | ----------------------------- | ----------------------------- |
    | `/<legacy-http-prefix>/push`  | `/api/v1/push`                |
    | `/all_user_stats`             | `/distributor/all_user_stats` |
    | `/ha-tracker`                 | `/distributor/ha_tracker`     |

  * Ingester endpoints

    | Legacy          | Alternative           |
    | --------------- | --------------------- |
    | `/ring`         | `/ingester/ring`      |
    | `/shutdown`     | `/ingester/shutdown`  |
    | `/flush`        | `/ingester/flush`     |
    | `/push`         | `/ingester/push`      |

  * Ruler endpoints

    | Legacy                                                | Alternative                                         | Alternative #2 (not available before Mimir 2.0.0)                    |
    | ----------------------------------------------------- | --------------------------------------------------- | ------------------------------------------------------------------- |
    | `/<legacy-http-prefix>/api/v1/rules`                  | `<prometheus-http-prefix>/api/v1/rules`             |                                                                     |
    | `/<legacy-http-prefix>/api/v1/alerts`                 | `<prometheus-http-prefix>/api/v1/alerts`            |                                                                     |
    | `/<legacy-http-prefix>/rules`                         | `/api/v1/rules` (see below)                         |  `<prometheus-http-prefix>/config/v1/rules`                         |
    | `/<legacy-http-prefix>/rules/{namespace}`             | `/api/v1/rules/{namespace}` (see below)             |  `<prometheus-http-prefix>/config/v1/rules/{namespace}`             |
    | `/<legacy-http-prefix>/rules/{namespace}/{groupName}` | `/api/v1/rules/{namespace}/{groupName}` (see below) |  `<prometheus-http-prefix>/config/v1/rules/{namespace}/{groupName}` |
    | `/<legacy-http-prefix>/rules/{namespace}`             | `/api/v1/rules/{namespace}` (see below)             |  `<prometheus-http-prefix>/config/v1/rules/{namespace}`             |
    | `/<legacy-http-prefix>/rules/{namespace}/{groupName}` | `/api/v1/rules/{namespace}/{groupName}` (see below) |  `<prometheus-http-prefix>/config/v1/rules/{namespace}/{groupName}` |
    | `/<legacy-http-prefix>/rules/{namespace}`             | `/api/v1/rules/{namespace}` (see below)             |  `<prometheus-http-prefix>/config/v1/rules/{namespace}`             |
    | `/ruler_ring`                                         | `/ruler/ring`                                       |                                                                     |

    > __Note:__ The `/api/v1/rules/**` endpoints are considered deprecated with Mimir 2.0.0 and will be removed
    in Mimir 2.2.0. After upgrading to 2.0.0 we recommend switching uses to the equivalent
    `/<prometheus-http-prefix>/config/v1/**` endpoints that Mimir 2.0.0 introduces.

  * Alertmanager endpoints

    | Legacy                      | Alternative                        |
    | --------------------------- | ---------------------------------- |
    | `/<legacy-http-prefix>`     | `/alertmanager`                    |
    | `/status`                   | `/multitenant_alertmanager/status` |

* [CHANGE] Ingester: changed `-ingester.stream-chunks-when-using-blocks` default value from `false` to `true`. #717
* [CHANGE] Ingester: default `-ingester.ring.min-ready-duration` reduced from 1m to 15s. #126
* [CHANGE] Ingester: `-ingester.ring.min-ready-duration` now start counting the delay after the ring's health checks have passed instead of when the ring client was started. #126
* [CHANGE] Ingester: allow experimental ingester max-exemplars setting to be changed dynamically #144
  * CLI flag `-blocks-storage.tsdb.max-exemplars` is renamed to `-ingester.max-global-exemplars-per-user`.
  * YAML `max_exemplars` is moved from `tsdb` to `overrides` and renamed to `max_global_exemplars_per_user`.
* [CHANGE] Ingester: active series metrics `cortex_ingester_active_series` and `cortex_ingester_active_series_custom_tracker` are now removed when their value is zero. #672 #690
* [CHANGE] Ingester: changed default value of `-blocks-storage.tsdb.retention-period` from `6h` to `24h`. #966
* [CHANGE] Ingester: changed default value of `-blocks-storage.tsdb.close-idle-tsdb-timeout` from `0` to `13h`. #967
* [CHANGE] Ingester: changed default value of `-ingester.ring.final-sleep` from `30s` to `0s`. #981
* [CHANGE] Ingester: the following low level settings have been removed: #1153
  * `-ingester-client.expected-labels`
  * `-ingester-client.expected-samples-per-series`
  * `-ingester-client.expected-timeseries`
* [CHANGE] Ingester: following command line options related to ingester ring were renamed: #1155
  * `-consul.*` changed to `-ingester.ring.consul.*`
  * `-etcd.*` changed to `-ingester.ring.etcd.*`
  * `-multi.*` changed to `-ingester.ring.multi.*`
  * `-distributor.excluded-zones` changed to `-ingester.ring.excluded-zones`
  * `-distributor.replication-factor` changed to `-ingester.ring.replication-factor`
  * `-distributor.zone-awareness-enabled` changed to `-ingester.ring.zone-awareness-enabled`
  * `-ingester.availability-zone` changed to `-ingester.ring.instance-availability-zone`
  * `-ingester.final-sleep` changed to `-ingester.ring.final-sleep`
  * `-ingester.heartbeat-period` changed to `-ingester.ring.heartbeat-period`
  * `-ingester.join-after` changed to `-ingester.ring.join-after`
  * `-ingester.lifecycler.ID` changed to `-ingester.ring.instance-id`
  * `-ingester.lifecycler.addr` changed to `-ingester.ring.instance-addr`
  * `-ingester.lifecycler.interface` changed to `-ingester.ring.instance-interface-names`
  * `-ingester.lifecycler.port` changed to `-ingester.ring.instance-port`
  * `-ingester.min-ready-duration` changed to `-ingester.ring.min-ready-duration`
  * `-ingester.num-tokens` changed to `-ingester.ring.num-tokens`
  * `-ingester.observe-period` changed to `-ingester.ring.observe-period`
  * `-ingester.readiness-check-ring-health` changed to `-ingester.ring.readiness-check-ring-health`
  * `-ingester.tokens-file-path` changed to `-ingester.ring.tokens-file-path`
  * `-ingester.unregister-on-shutdown` changed to `-ingester.ring.unregister-on-shutdown`
  * `-ring.heartbeat-timeout` changed to `-ingester.ring.heartbeat-timeout`
  * `-ring.prefix` changed to `-ingester.ring.prefix`
  * `-ring.store` changed to `-ingester.ring.store`
* [CHANGE] Ingester: fields in YAML configuration for ingester ring have been changed: #1155
  * `ingester.lifecycler` changed to `ingester.ring`
  * Fields from `ingester.lifecycler.ring` moved to `ingester.ring`
  * `ingester.lifecycler.address` changed to `ingester.ring.instance_addr`
  * `ingester.lifecycler.id` changed to `ingester.ring.instance_id`
  * `ingester.lifecycler.port` changed to `ingester.ring.instance_port`
  * `ingester.lifecycler.availability_zone` changed to `ingester.ring.instance_availability_zone`
  * `ingester.lifecycler.interface_names` changed to `ingester.ring.instance_interface_names`
* [CHANGE] Distributor: removed the `-distributor.shard-by-all-labels` configuration option. It is now assumed to be true. #698
* [CHANGE] Distributor: change default value of `-distributor.instance-limits.max-inflight-push-requests` to `2000`. #964
* [CHANGE] Distributor: change default value of `-distributor.remote-timeout` from `2s` to `20s`. #970
* [CHANGE] Distributor: removed the `-distributor.extra-query-delay` flag (and its respective YAML config option). #1048
* [CHANGE] Query-frontend: Enable query stats by default, they can still be disabled with `-query-frontend.query-stats-enabled=false`. #83
* [CHANGE] Query-frontend: the `cortex_frontend_mapped_asts_total` metric has been renamed to `cortex_frontend_query_sharding_rewrites_attempted_total`. #150
* [CHANGE] Query-frontend: added `sharded` label to `cortex_query_seconds_total` metric. #235
* [CHANGE] Query-frontend: changed the flag name for controlling query sharding total shards from `-querier.total-shards` to `-query-frontend.query-sharding-total-shards`. #230
* [CHANGE] Query-frontend: flag `-querier.parallelise-shardable-queries` has been renamed to `-query-frontend.parallelize-shardable-queries` #284
* [CHANGE] Query-frontend: removed the deprecated (and unused) `-frontend.cache-split-interval`. Use `-query-frontend.split-queries-by-interval` instead. #587
* [CHANGE] Query-frontend: range query response now omits the `data` field when it's empty (error case) like Prometheus does, previously it was `"data":{"resultType":"","result":null}`. #629
* [CHANGE] Query-frontend: instant queries now honor the `-query-frontend.max-retries-per-request` flag. #630
* [CHANGE] Query-frontend: removed in-memory and Redis cache support. Reason is that these caching backends were just supported by query-frontend, while all other Mimir services only support memcached. #796
  * The following CLI flags (and their respective YAML config options) have been removed:
    * `-frontend.cache.enable-fifocache`
    * `-frontend.redis.*`
    * `-frontend.fifocache.*`
  * The following metrics have been removed:
    * `querier_cache_added_total`
    * `querier_cache_added_new_total`
    * `querier_cache_evicted_total`
    * `querier_cache_entries`
    * `querier_cache_gets_total`
    * `querier_cache_misses_total`
    * `querier_cache_stale_gets_total`
    * `querier_cache_memory_bytes`
    * `cortex_rediscache_request_duration_seconds`
* [CHANGE] Query-frontend: migrated memcached backend client to the same one used in other components (memcached config and metrics are now consistent across all Mimir services). #821
  * The following CLI flags (and their respective YAML config options) have been added:
    * `-query-frontend.results-cache.backend` (set it to `memcached` if `-query-frontend.cache-results=true`)
  * The following CLI flags (and their respective YAML config options) have been changed:
    * `-frontend.memcached.hostname` and `-frontend.memcached.service` have been removed: use `-query-frontend.results-cache.memcached.addresses` instead
  * The following CLI flags (and their respective YAML config options) have been renamed:
    * `-frontend.background.write-back-concurrency` renamed to `-query-frontend.results-cache.memcached.max-async-concurrency`
    * `-frontend.background.write-back-buffer` renamed to `-query-frontend.results-cache.memcached.max-async-buffer-size`
    * `-frontend.memcached.batchsize` renamed to `-query-frontend.results-cache.memcached.max-get-multi-batch-size`
    * `-frontend.memcached.parallelism` renamed to `-query-frontend.results-cache.memcached.max-get-multi-concurrency`
    * `-frontend.memcached.timeout` renamed to `-query-frontend.results-cache.memcached.timeout`
    * `-frontend.memcached.max-item-size` renamed to `-query-frontend.results-cache.memcached.max-item-size`
    * `-frontend.memcached.max-idle-conns` renamed to `-query-frontend.results-cache.memcached.max-idle-connections`
    * `-frontend.compression` renamed to `-query-frontend.results-cache.compression`
  * The following CLI flags (and their respective YAML config options) have been removed:
    * `-frontend.memcached.circuit-breaker-consecutive-failures`: feature removed
    * `-frontend.memcached.circuit-breaker-timeout`: feature removed
    * `-frontend.memcached.circuit-breaker-interval`: feature removed
    * `-frontend.memcached.update-interval`: new setting is hardcoded to 30s
    * `-frontend.memcached.consistent-hash`: new setting is always enabled
    * `-frontend.default-validity` and `-frontend.memcached.expiration`: new setting is hardcoded to 7 days
  * The following metrics have been changed:
    * `cortex_cache_dropped_background_writes_total{name}` changed to `thanos_memcached_operation_skipped_total{name, operation, reason}`
    * `cortex_cache_value_size_bytes{name, method}` changed to `thanos_memcached_operation_data_size_bytes{name}`
    * `cortex_cache_request_duration_seconds{name, method, status_code}` changed to `thanos_memcached_operation_duration_seconds{name, operation}`
    * `cortex_cache_fetched_keys{name}` changed to `thanos_cache_memcached_requests_total{name}`
    * `cortex_cache_hits{name}` changed to `thanos_cache_memcached_hits_total{name}`
    * `cortex_memcache_request_duration_seconds{name, method, status_code}` changed to `thanos_memcached_operation_duration_seconds{name, operation}`
    * `cortex_memcache_client_servers{name}` changed to `thanos_memcached_dns_provider_results{name, addr}`
    * `cortex_memcache_client_set_skip_total{name}` changed to `thanos_memcached_operation_skipped_total{name, operation, reason}`
    * `cortex_dns_lookups_total` changed to `thanos_memcached_dns_lookups_total`
    * For all metrics the value of the "name" label has changed from `frontend.memcached` to `frontend-cache`
  * The following metrics have been removed:
    * `cortex_cache_background_queue_length{name}`
* [CHANGE] Query-frontend: merged `query_range` into `frontend` in the YAML config (keeping the same keys) and renamed flags: #825
  * `-querier.max-retries-per-request` renamed to `-query-frontend.max-retries-per-request`
  * `-querier.split-queries-by-interval` renamed to `-query-frontend.split-queries-by-interval`
  * `-querier.align-querier-with-step` renamed to `-query-frontend.align-querier-with-step`
  * `-querier.cache-results` renamed to `-query-frontend.cache-results`
  * `-querier.parallelise-shardable-queries` renamed to `-query-frontend.parallelize-shardable-queries`
* [CHANGE] Query-frontend: the default value of `-query-frontend.split-queries-by-interval` has changed from `0` to `24h`. #1131
* [CHANGE] Query-frontend: `-frontend.` flags were renamed to `-query-frontend.`: #1167
* [CHANGE] Query-frontend / Query-scheduler: classified the `-query-frontend.querier-forget-delay` and `-query-scheduler.querier-forget-delay` flags (and their respective YAML config options) as experimental. #1208
* [CHANGE] Querier / ruler: Change `-querier.max-fetched-chunks-per-query` configuration to limit to maximum number of chunks that can be fetched in a single query. The number of chunks fetched by ingesters AND long-term storare combined should not exceed the value configured on `-querier.max-fetched-chunks-per-query`. [#4260](https://github.com/cortexproject/cortex/pull/4260)
* [CHANGE] Querier / ruler: Option `-querier.ingester-streaming` has been removed. Querier/ruler now always use streaming method to query ingesters. #204
* [CHANGE] Querier: always fetch labels from store and respect start/end times in request; the option `-querier.query-store-for-labels-enabled` has been removed and is now always on. #518 #1132
* [CHANGE] Querier / ruler: removed the `-store.query-chunk-limit` flag (and its respective YAML config option `max_chunks_per_query`). `-querier.max-fetched-chunks-per-query` (and its respective YAML config option `max_fetched_chunks_per_query`) should be used instead. #705
* [CHANGE] Querier/Ruler: `-querier.active-query-tracker-dir` option has been removed. Active query tracking is now done via Activity tracker configured by `-activity-tracker.filepath` and enabled by default. Limit for max number of concurrent queries (`-querier.max-concurrent`) is now respected even if activity tracking is not enabled. #661 #822
* [CHANGE] Querier/ruler/query-frontend: the experimental `-querier.at-modifier-enabled` CLI flag has been removed and the PromQL `@` modifier is always enabled. #941
* [CHANGE] Querier: removed `-querier.worker-match-max-concurrent` and `-querier.worker-parallelism` CLI flags (and their respective YAML config options). Mimir now behaves like if `-querier.worker-match-max-concurrent` is always enabled and you should configure the max concurrency per querier process using `-querier.max-concurrent` instead. #958
* [CHANGE] Querier: changed default value of `-querier.query-ingesters-within` from `0` to `13h`. #967
* [CHANGE] Querier: rename metric `cortex_query_fetched_chunks_bytes_total` to `cortex_query_fetched_chunk_bytes_total` to be consistent with the limit name. #476
* [CHANGE] Ruler: add two new metrics `cortex_ruler_list_rules_seconds` and `cortex_ruler_load_rule_groups_seconds` to the ruler. #906
* [CHANGE] Ruler: endpoints for listing configured rules now return HTTP status code 200 and an empty map when there are no rules instead of an HTTP 404 and plain text error message. The following endpoints are affected: #456
  * `<prometheus-http-prefix>/config/v1/rules`
  * `<prometheus-http-prefix>/config/v1/rules/{namespace}`
  * `<prometheus-http-prefix>/rules` (deprecated)
  * `<prometheus-http-prefix>/rules/{namespace}` (deprecated)
  * `/api/v1/rules` (deprecated)
  * `/api/v1/rules/{namespace}` (deprecated)
* [CHANGE] Ruler: removed `configdb` support from Ruler backend storages. #15 #38 #819
* [CHANGE] Ruler: removed the support for the deprecated storage configuration via `-ruler.storage.*` CLI flags (and their respective YAML config options). Use `-ruler-storage.*` instead. #628
* [CHANGE] Ruler: set new default limits for rule groups: `-ruler.max-rules-per-rule-group` to 20 (previously 0, disabled) and `-ruler.max-rule-groups-per-tenant` to 70 (previously 0, disabled). #847
* [CHANGE] Ruler: removed `-ruler.enable-sharding` option, and changed default value of `-ruler.ring.store` to `memberlist`. #943
* [CHANGE] Ruler: `-ruler.alertmanager-use-v2` has been removed. The ruler will always use the `v2` endpoints. #954 #1100
* [CHANGE] Ruler: `-experimental.ruler.enable-api` flag has been renamed to `-ruler.enable-api` and is now stable. The default value has also changed from `false` to `true`, so both ruler and alertmanager API are enabled by default. #913 #1065
* [CHANGE] Ruler: add support for [DNS service discovery format](./docs/sources/configuration/arguments.md#dns-service-discovery) for `-ruler.alertmanager-url`. `-ruler.alertmanager-discovery` flag has been removed. URLs following the prior SRV format, will be treated as a static target. To continue using service discovery for these URLs prepend `dnssrvnoa+` to them. #993
  * The following metrics for Alertmanager DNS service discovery are replaced:
    * `prometheus_sd_dns_lookups_total` replaced by `cortex_dns_lookups_total{component="ruler"}`
    * `prometheus_sd_dns_lookup_failures_total` replaced by `cortex_dns_failures_total{component="ruler"}`
* [CHANGE] Ruler: deprecate `/api/v1/rules/**` and `<prometheus-http-prefix/rules/**` configuration API endpoints in favour of `/<prometheus-http-prefix>/config/v1/rules/**`. Deprecated endpoints will be removed in Mimir 2.2.0. Main configuration API endpoints are now `/<prometheus-http-prefix>/config/api/v1/rules/**` introduced in Mimir 2.0.0. #1222
* [CHANGE] Store-gateway: index cache now includes tenant in cache keys, this invalidates previous cached entries. #607
* [CHANGE] Store-gateway: increased memcached index caching TTL from 1 day to 7 days. #718
* [CHANGE] Store-gateway: options `-store-gateway.sharding-enabled` and `-querier.store-gateway-addresses` were removed. Default value of `-store-gateway.sharding-ring.store` is now `memberlist` and default value for `-store-gateway.sharding-ring.wait-stability-min-duration` changed from `1m` to `0` (disabled). #976
* [CHANGE] Compactor: compactor will no longer try to compact blocks that are already marked for deletion. Previously compactor would consider blocks marked for deletion within `-compactor.deletion-delay / 2` period as eligible for compaction. [#4328](https://github.com/cortexproject/cortex/pull/4328)
* [CHANGE] Compactor: Removed support for block deletion marks migration. If you're upgrading from Cortex < 1.7.0 to Mimir, you should upgrade the compactor to Cortex >= 1.7.0 first, run it at least once and then upgrade to Mimir. #122
* [CHANGE] Compactor: removed the `cortex_compactor_group_vertical_compactions_total` metric. #278
* [CHANGE] Compactor: no longer waits for initial blocks cleanup to finish before starting compactions. #282
* [CHANGE] Compactor: removed overlapping sources detection. Overlapping sources may exist due to edge cases (timing issues) when horizontally sharding compactor, but are correctly handled by compactor. #494
* [CHANGE] Compactor: compactor now uses deletion marks from `<tenant>/markers` location in the bucket. Marker files are no longer fetched, only listed. #550
* [CHANGE] Compactor: Default value of `-compactor.block-sync-concurrency` has changed from 20 to 8. This flag is now only used to control number of goroutines for downloading and uploading blocks during compaction. #552
* [CHANGE] Compactor is now included in `all` target (single-binary). #866
* [CHANGE] Compactor: Removed `-compactor.sharding-enabled` option. Sharding in compactor is now always enabled. Default value of `-compactor.ring.store` has changed from `consul` to `memberlist`. Default value of `-compactor.ring.wait-stability-min-duration` is now 0, which disables the feature. #956
* [CHANGE] Alertmanager: removed `-alertmanager.configs.auto-webhook-root` #977
* [CHANGE] Alertmanager: removed `configdb` support from Alertmanager backend storages. #15 #38 #819
* [CHANGE] Alertmanager: Don't count user-not-found errors from replicas as failures in the `cortex_alertmanager_state_fetch_replica_state_failed_total` metric. #190
* [CHANGE] Alertmanager: Use distributor for non-API routes. #213
* [CHANGE] Alertmanager: removed `-alertmanager.storage.*` configuration options, with the exception of the CLI flags `-alertmanager.storage.path` and `-alertmanager.storage.retention`. Use `-alertmanager-storage.*` instead. #632
* [CHANGE] Alertmanager: set default value for `-alertmanager.web.external-url=http://localhost:8080/alertmanager` to match the default configuration. #808 #1067
* [CHANGE] Alertmanager: `-experimental.alertmanager.enable-api` flag has been renamed to `-alertmanager.enable-api` and is now stable. #913
* [CHANGE] Alertmanager: now always runs with sharding enabled; other modes of operation are removed. #1044 #1126
  * The following configuration options are removed:
    * `-alertmanager.sharding-enabled`
    * `-alertmanager.cluster.advertise-address`
    * `-alertmanager.cluster.gossip-interval`
    * `-alertmanager.cluster.listen-address`
    * `-alertmanager.cluster.peers`
    * `-alertmanager.cluster.push-pull-interval`
  * The following configuration options are renamed:
    * `-alertmanager.cluster.peer-timeout` to `-alertmanager.peer-timeout`
* [CHANGE] Alertmanager: the default value of `-alertmanager.sharding-ring.store` is now `memberlist`. #1171
* [CHANGE] Ring: changed default value of `-distributor.ring.store` (Distributor ring) and `-ring.store` (Ingester ring) to `memberlist`. #1046
* [CHANGE] Memberlist: the `memberlist_kv_store_value_bytes` metric has been removed due to values no longer being stored in-memory as encoded bytes. [#4345](https://github.com/cortexproject/cortex/pull/4345)
* [CHANGE] Memberlist: forward only changes, not entire original message. [#4419](https://github.com/cortexproject/cortex/pull/4419)
* [CHANGE] Memberlist: don't accept old tombstones as incoming change, and don't forward such messages to other gossip members. [#4420](https://github.com/cortexproject/cortex/pull/4420)
* [CHANGE] Memberlist: changed probe interval from `1s` to `5s` and probe timeout from `500ms` to `2s`. #563
* [CHANGE] Memberlist: the `name` label on metrics `cortex_dns_failures_total`, `cortex_dns_lookups_total` and `cortex_dns_provider_results` was renamed to `component`. #993
* [CHANGE] Limits: removed deprecated limits for rejecting old samples #799
  This removes the following flags:
  * `-validation.reject-old-samples`
  * `-validation.reject-old-samples.max-age`
* [CHANGE] Limits: removed local limit-related flags in favor of global limits. #725
  The distributor ring is now required, and can be configured via the `distributor.ring.*` flags.
  This removes the following flags:
  * `-distributor.ingestion-rate-strategy` -> will now always use the "global" strategy
  * `-ingester.max-series-per-user` -> set `-ingester.max-global-series-per-user` to `N` times the existing value of `-ingester.max-series-per-user` instead
  * `-ingester.max-series-per-metric` -> set `-ingester.max-global-series-per-metric`  to `N` times the existing value of `-ingester.max-series-per-metric` instead
  * `-ingester.max-metadata-per-user` -> set `-ingester.max-global-metadata-per-user` to `N` times the existing value of `-ingester.max-metadata-per-user` instead
  * `-ingester.max-metadata-per-metric` -> set `-ingester.max-global-metadata-per-metric` to `N` times the existing value of `-ingester.max-metadata-per-metric` instead
  * In the above notes, `N` refers to the number of ingester replicas
  Additionally, default values for the following flags have changed:
  * `-ingester.max-global-series-per-user` from `0` to `150000`
  * `-ingester.max-global-series-per-metric` from `0` to `20000`
  * `-distributor.ingestion-rate-limit` from `25000` to `10000`
  * `-distributor.ingestion-burst-size` from `50000` to `200000`
* [CHANGE] Limits: removed limit `enforce_metric_name`, now behave as if set to `true` always. #686
* [CHANGE] Limits: Option `-ingester.max-samples-per-query` and its YAML field `max_samples_per_query` have been removed. It required `-querier.ingester-streaming` option to be set to false, but since `-querier.ingester-streaming` is removed (always defaulting to true), the limit using it was removed as well. #204 #1132
* [CHANGE] Limits: Set the default max number of inflight ingester push requests (`-ingester.instance-limits.max-inflight-push-requests`) to 30000 in order to prevent clusters from being overwhelmed by request volume or temporary slow-downs. #259
* [CHANGE] Overrides exporter: renamed metric `cortex_overrides` to `cortex_limits_overrides`. #173 #407
* [FEATURE] The following features have been moved from experimental to stable: #913 #1002
  * Alertmanager config API
  * Alertmanager receiver firewall
  * Alertmanager sharding
  * Azure blob storage support
  * Blocks storage bucket index
  * Disable the ring health check in the readiness endpoint (`-ingester.readiness-check-ring-health=false`)
  * Distributor: do not extend writes on unhealthy ingesters
  * Do not unregister ingesters from ring on shutdown (`-ingester.unregister-on-shutdown=false`)
  * HA Tracker: cleanup of old replicas from KV Store
  * Instance limits in ingester and distributor
  * OpenStack Swift storage support
  * Query-frontend: query stats tracking
  * Query-scheduler
  * Querier: tenant federation
  * Ruler config API
  * S3 Server Side Encryption (SSE) using KMS
  * TLS configuration for gRPC, HTTP and etcd clients
  * Zone-aware replication
  * `/labels` API using matchers
  * The following querier limits:
    * `-querier.max-fetched-chunks-per-query`
    * `-querier.max-fetched-chunk-bytes-per-query`
    * `-querier.max-fetched-series-per-query`
  * The following alertmanager limits:
    * Notification rate (`-alertmanager.notification-rate-limit` and `-alertmanager.notification-rate-limit-per-integration`)
    * Dispatcher groups (`-alertmanager.max-dispatcher-aggregation-groups`)
    * User config size (`-alertmanager.max-config-size-bytes`)
    * Templates count in user config (`-alertmanager.max-templates-count`)
    * Max template size (`-alertmanager.max-template-size-bytes`)
* [FEATURE] The endpoints `/api/v1/status/buildinfo`, `<prometheus-http-prefix>/api/v1/status/buildinfo`, and `<alertmanager-http-prefix>/api/v1/status/buildinfo` have been added to display build information and enabled features. #1219 #1240
* [FEATURE] PromQL: added `present_over_time` support. #139
* [FEATURE] Added "Activity tracker" feature which can log ongoing activities from previous Mimir run in case of a crash. It is enabled by default and controlled by the `-activity-tracker.filepath` flag. It can be disabled by setting this path to an empty string. Currently, the Store-gateway, Ruler, Querier, Query-frontend and Ingester components use this feature to track queries. #631 #782 #822 #1121
* [FEATURE] Divide configuration parameters into categories "basic", "advanced", and "experimental". Only flags in the basic category are shown when invoking `-help`, whereas `-help-all` will include flags in all categories (basic, advanced, experimental). #840
* [FEATURE] Querier: Added support for tenant federation to exemplar endpoints. #927
* [FEATURE] Ingester: can expose metrics on active series matching custom trackers configured via `-ingester.active-series-custom-trackers` (or its respective YAML config option). When configured, active series for custom trackers are exposed by the `cortex_ingester_active_series_custom_tracker` metric. #42 #672
* [FEATURE] Ingester: Enable snapshotting of in-memory TSDB on disk during shutdown via `-blocks-storage.tsdb.memory-snapshot-on-shutdown` (experimental). #249
* [FEATURE] Ingester: Added `-blocks-storage.tsdb.isolation-enabled` flag, which allows disabling TSDB isolation feature. This is enabled by default (per TSDB default), but disabling can improve performance of write requests. #512
* [FEATURE] Ingester: Added `-blocks-storage.tsdb.head-chunks-write-queue-size` flag, which allows setting the size of the queue used by the TSDB before m-mapping chunks (experimental). #591
  * Added `cortex_ingester_tsdb_mmap_chunk_write_queue_operations_total` metric to track different operations of this queue.
* [FEATURE] Distributor: Added `-api.skip-label-name-validation-header-enabled` option to allow skipping label name validation on the HTTP write path based on `X-Mimir-SkipLabelNameValidation` header being `true` or not. #390
* [FEATURE] Query-frontend: Add `cortex_query_fetched_series_total` and `cortex_query_fetched_chunks_bytes_total` per-user counters to expose the number of series and bytes fetched as part of queries. These metrics can be enabled with the `-frontend.query-stats-enabled` flag (or its respective YAML config option `query_stats_enabled`). [#4343](https://github.com/cortexproject/cortex/pull/4343)
* [FEATURE] Query-frontend: Add `cortex_query_fetched_chunks_total` per-user counter to expose the number of chunks fetched as part of queries. This metric can be enabled with the `-query-frontend.query-stats-enabled` flag (or its respective YAML config option `query_stats_enabled`). #31
* [FEATURE] Query-frontend: Add query sharding for instant and range queries. You can enable querysharding by setting `-query-frontend.parallelize-shardable-queries` to `true`. The following additional config and exported metrics have been added. #79 #80 #100 #124 #140 #148 #150 #151 #153 #154 #155 #156 #157 #158 #159 #160 #163 #169 #172 #196 #205 #225 #226 #227 #228 #230 #235 #240 #239 #246 #244 #319 #330 #371 #385 #400 #458 #586 #630 #660 #707 #1542
  * New config options:
    * `-query-frontend.query-sharding-total-shards`: The amount of shards to use when doing parallelisation via query sharding.
    * `-query-frontend.query-sharding-max-sharded-queries`: The max number of sharded queries that can be run for a given received query. 0 to disable limit.
    * `-blocks-storage.bucket-store.series-hash-cache-max-size-bytes`: Max size - in bytes - of the in-memory series hash cache in the store-gateway.
    * `-blocks-storage.tsdb.series-hash-cache-max-size-bytes`: Max size - in bytes - of the in-memory series hash cache in the ingester.
  * New exported metrics:
    * `cortex_bucket_store_series_hash_cache_requests_total`
    * `cortex_bucket_store_series_hash_cache_hits_total`
    * `cortex_frontend_query_sharding_rewrites_succeeded_total`
    * `cortex_frontend_sharded_queries_per_query`
  * Renamed metrics:
    * `cortex_frontend_mapped_asts_total` to `cortex_frontend_query_sharding_rewrites_attempted_total`
  * Modified metrics:
    * added `sharded` label to `cortex_query_seconds_total`
  * When query sharding is enabled, the following querier config must be set on query-frontend too:
    * `-querier.max-concurrent`
    * `-querier.timeout`
    * `-querier.max-samples`
    * `-querier.at-modifier-enabled`
    * `-querier.default-evaluation-interval`
    * `-querier.active-query-tracker-dir`
    * `-querier.lookback-delta`
  * Sharding can be dynamically controlled per request using the `Sharding-Control: 64` header. (0 to disable)
  * Sharding can be dynamically controlled per tenant using the limit `query_sharding_total_shards`. (0 to disable)
  * Added `sharded_queries` count to the "query stats" log.
  * The number of shards is adjusted to be compatible with number of compactor shards that are used by a split-and-merge compactor. The querier can use this to avoid querying blocks that cannot have series in a given query shard.
* [FEATURE] Query-Frontend: Added `-query-frontend.cache-unaligned-requests` option to cache responses for requests that do not have step-aligned start and end times. This can improve speed of repeated queries, but can also pollute cache with results that are never reused. #432
* [FEATURE] Querier: Added label names cardinality endpoint `<prefix>/api/v1/cardinality/label_names` that is disabled by default. Can be enabled/disabled via the CLI flag `-querier.cardinality-analysis-enabled` or its respective YAML config option. Configurable on a per-tenant basis. #301 #377 #474
* [FEATURE] Querier: Added label values cardinality endpoint `<prefix>/api/v1/cardinality/label_values` that is disabled by default. Can be enabled/disabled via the CLI flag `-querier.cardinality-analysis-enabled` or its respective YAML config option, and configurable on a per-tenant basis. The maximum number of label names allowed to be queried in a single API call can be controlled via `-querier.label-values-max-cardinality-label-names-per-request`. #332 #395 #474
* [FEATURE] Querier: Added `-store.max-labels-query-length` to restrict the range of `/series`, label-names and label-values requests. #507
* [FEATURE] Ruler: Add new `-ruler.query-stats-enabled` which when enabled will report the `cortex_ruler_query_seconds_total` as a per-user metric that tracks the sum of the wall time of executing queries in the ruler in seconds. [#4317](https://github.com/cortexproject/cortex/pull/4317)
* [FEATURE] Ruler: Added federated rule groups. #533
  * Added `-ruler.tenant-federation.enabled` config flag.
  * Added support for `source_tenants` field on rule groups.
* [FEATURE] Store-gateway: Added `/store-gateway/tenants` and `/store-gateway/tenant/{tenant}/blocks` endpoints that provide functionality that was provided by `tools/listblocks`. #911 #973
* [FEATURE] Compactor: compactor now uses new algorithm that we call "split-and-merge". Previous compaction strategy was removed. With the `split-and-merge` compactor source blocks for a given tenant are grouped into `-compactor.split-groups` number of groups. Each group of blocks is then compacted separately, and is split into `-compactor.split-and-merge-shards` shards (configurable on a per-tenant basis). Compaction of each tenant shards can be horizontally scaled. Number of compactors that work on jobs for single tenant can be limited by using `-compactor.compactor-tenant-shard-size` parameter, or per-tenant `compactor_tenant_shard_size` override.  #275 #281 #282 #283 #288 #290 #303 #307 #317 #323 #324 #328 #353 #368 #479 #820
* [FEATURE] Compactor: Added `-compactor.max-compaction-time` to control how long can compaction for a single tenant take. If compactions for a tenant take longer, no new compactions are started in the same compaction cycle. Running compactions are not stopped however, and may take much longer. #523
* [FEATURE] Compactor: When compactor finds blocks with out-of-order chunks, it will mark them for no-compaction. Blocks marked for no-compaction are ignored in future compactions too. Added metric `cortex_compactor_blocks_marked_for_no_compaction_total` to track number of blocks marked for no-compaction. Added `CortexCompactorSkippedBlocksWithOutOfOrderChunks` alert based on new metric. Markers are only checked from `<tenant>/markers` location, but uploaded to the block directory too. #520 #535 #550
* [FEATURE] Compactor: multiple blocks are now downloaded and uploaded at once, which can shorten compaction process. #552
* [ENHANCEMENT] Exemplars are now emitted for all gRPC calls and many operations tracked by histograms. #180
* [ENHANCEMENT] New options `-server.http-listen-network` and `-server.grpc-listen-network` allow binding as 'tcp4' or 'tcp6'. #180
* [ENHANCEMENT] Query federation: improve performance in MergeQueryable by memoizing labels. #312
* [ENHANCEMENT] Add histogram metrics `cortex_distributor_sample_delay_seconds` and `cortex_ingester_tsdb_sample_out_of_order_delta_seconds` #488
* [ENHANCEMENT] Check internal directory access before starting up. #1217
* [ENHANCEMENT] Azure client: expose option to configure MSI URL and user-assigned identity. #584
* [ENHANCEMENT] Added a new metric `mimir_build_info` to coincide with `cortex_build_info`. The metric `cortex_build_info` has not been removed. #1022
* [ENHANCEMENT] Mimir runs a sanity check of storage config at startup and will fail to start if the sanity check doesn't pass. This is done to find potential config issues before starting up. #1180
* [ENHANCEMENT] Validate alertmanager and ruler storage configurations to ensure they don't use same bucket name and region values as those configured for the blocks storage. #1214
* [ENHANCEMENT] Ingester: added option `-ingester.readiness-check-ring-health` to disable the ring health check in the readiness endpoint. When disabled, the health checks are run against only the ingester itself instead of all ingesters in the ring. #48 #126
* [ENHANCEMENT] Ingester: reduce CPU and memory utilization if remote write requests contains a large amount of "out of bounds" samples. #413
* [ENHANCEMENT] Ingester: reduce CPU and memory utilization when querying chunks from ingesters. #430
* [ENHANCEMENT] Ingester: Expose ingester ring page on ingesters. #654
* [ENHANCEMENT] Distributor: added option `-distributor.excluded-zones` to exclude ingesters running in specific zones both on write and read path. #51
* [ENHANCEMENT] Distributor: add tags to tracing span for distributor push with user, cluster and replica. #210
* [ENHANCEMENT] Distributor: performance optimisations. #212 #217 #242
* [ENHANCEMENT] Distributor: reduce latency when HA-Tracking by doing KVStore updates in the background. #271
* [ENHANCEMENT] Distributor: make distributor inflight push requests count include background calls to ingester. #398
* [ENHANCEMENT] Distributor: silently drop exemplars more than 5 minutes older than samples in the same batch. #544
* [ENHANCEMENT] Distributor: reject exemplars with blank label names or values. The `cortex_discarded_exemplars_total` metric will use the `exemplar_labels_blank` reason in this case. #873
* [ENHANCEMENT] Query-frontend: added `cortex_query_frontend_workers_enqueued_requests_total` metric to track the number of requests enqueued in each query-scheduler. #384
* [ENHANCEMENT] Query-frontend: added `cortex_query_frontend_non_step_aligned_queries_total` to track the total number of range queries with start/end not aligned to step. #347 #357 #582
* [ENHANCEMENT] Query-scheduler: exported summary `cortex_query_scheduler_inflight_requests` tracking total number of inflight requests (both enqueued and processing) in percentile buckets. #675
* [ENHANCEMENT] Querier: can use the `LabelNames` call with matchers, if matchers are provided in the `/labels` API call, instead of using the more expensive `MetricsForLabelMatchers` call as before. #3 #1186
* [ENHANCEMENT] Querier / store-gateway: optimized regex matchers. #319 #334 #355
* [ENHANCEMENT] Querier: when fetching data for specific query-shard, we can ignore some blocks based on compactor-shard ID, since sharding of series by query sharding and compactor is the same. Added metrics: #438 #450
  * `cortex_querier_blocks_found_total`
  * `cortex_querier_blocks_queried_total`
  * `cortex_querier_blocks_with_compactor_shard_but_incompatible_query_shard_total`
* [ENHANCEMENT] Querier / ruler: reduce cpu usage, latency and peak memory consumption. #459 #463 #589
* [ENHANCEMENT] Querier: labels requests now obey `-querier.query-ingesters-within`, making them a little more efficient. #518
* [ENHANCEMENT] Querier: retry store-gateway in case of unexpected failure, instead of failing the query. #1003
* [ENHANCEMENT] Querier / ruler: reduce memory used by streaming queries, particularly in ruler. [#4341](https://github.com/cortexproject/cortex/pull/4341)
* [ENHANCEMENT] Ruler: Using shuffle sharding subring on GetRules API. [#4466](https://github.com/cortexproject/cortex/pull/4466)
* [ENHANCEMENT] Ruler: wait for ruler ring client to self-detect during startup. #990
* [ENHANCEMENT] Store-gateway: added `cortex_bucket_store_sent_chunk_size_bytes` metric, tracking the size of chunks sent from store-gateway to querier. #123
* [ENHANCEMENT] Store-gateway: reduced CPU and memory utilization due to exported metrics aggregation for instances with a large number of tenants. #123 #142
* [ENHANCEMENT] Store-gateway: added an in-memory LRU cache for chunks attributes. Can be enabled setting `-blocks-storage.bucket-store.chunks-cache.attributes-in-memory-max-items=X` where `X` is the max number of items to keep in the in-memory cache. The following new metrics are exposed: #279 #415 #437
  * `cortex_cache_memory_requests_total`
  * `cortex_cache_memory_hits_total`
  * `cortex_cache_memory_items_count`
* [ENHANCEMENT] Store-gateway: log index cache requests to tracing spans. #419
* [ENHANCEMENT] Store-gateway: store-gateway can now ignore blocks with minimum time within `-blocks-storage.bucket-store.ignore-blocks-within` duration. Useful when used together with `-querier.query-store-after`. #502
* [ENHANCEMENT] Store-gateway: label values with matchers now doesn't preload or list series, reducing latency and memory consumption. #534
* [ENHANCEMENT] Store-gateway: the results of `LabelNames()`, `LabelValues()` and `Series(skipChunks=true)` calls are now cached in the index cache. #590
* [ENHANCEMENT] Store-gateway: Added `-store-gateway.sharding-ring.unregister-on-shutdown` option that allows store-gateway to stay in the ring even after shutdown. Defaults to `true`, which is the same as current behaviour. #610 #614
* [ENHANCEMENT] Store-gateway: wait for ring tokens stability instead of ring stability to speed up startup and tests. #620
* [ENHANCEMENT] Compactor: add timeout for waiting on compactor to become ACTIVE in the ring. [#4262](https://github.com/cortexproject/cortex/pull/4262)
* [ENHANCEMENT] Compactor: skip already planned compaction jobs if the tenant doesn't belong to the compactor instance anymore. #303
* [ENHANCEMENT] Compactor: Blocks cleaner will ignore users that it no longer "owns" when sharding is enabled, and user ownership has changed since last scan. #325
* [ENHANCEMENT] Compactor: added `-compactor.compaction-jobs-order` support to configure which compaction jobs should run first for a given tenant (in case there are multiple ones). Supported values are: `smallest-range-oldest-blocks-first` (default), `newest-blocks-first`. #364
* [ENHANCEMENT] Compactor: delete blocks marked for deletion faster. #490
* [ENHANCEMENT] Compactor: expose low-level concurrency options for compactor: `-compactor.max-opening-blocks-concurrency`, `-compactor.max-closing-blocks-concurrency`, `-compactor.symbols-flushers-concurrency`. #569 #701
* [ENHANCEMENT] Compactor: expand compactor logs to include total compaction job time, total time for uploads and block counts. #549
* [ENHANCEMENT] Ring: allow experimental configuration of disabling of heartbeat timeouts by setting the relevant configuration value to zero. Applies to the following: [#4342](https://github.com/cortexproject/cortex/pull/4342)
  * `-distributor.ring.heartbeat-timeout`
  * `-ingester.ring.heartbeat-timeout`
  * `-ruler.ring.heartbeat-timeout`
  * `-alertmanager.sharding-ring.heartbeat-timeout`
  * `-compactor.ring.heartbeat-timeout`
  * `-store-gateway.sharding-ring.heartbeat-timeout`
* [ENHANCEMENT] Ring: allow heartbeats to be explicitly disabled by setting the interval to zero. This is considered experimental. This applies to the following configuration options: [#4344](https://github.com/cortexproject/cortex/pull/4344)
  * `-distributor.ring.heartbeat-period`
  * `-ingester.ring.heartbeat-period`
  * `-ruler.ring.heartbeat-period`
  * `-alertmanager.sharding-ring.heartbeat-period`
  * `-compactor.ring.heartbeat-period`
  * `-store-gateway.sharding-ring.heartbeat-period`
* [ENHANCEMENT] Memberlist: optimized receive path for processing ring state updates, to help reduce CPU utilization in large clusters. [#4345](https://github.com/cortexproject/cortex/pull/4345)
* [ENHANCEMENT] Memberlist: expose configuration of memberlist packet compression via `-memberlist.compression-enabled`. [#4346](https://github.com/cortexproject/cortex/pull/4346)
* [ENHANCEMENT] Memberlist: Add `-memberlist.advertise-addr` and `-memberlist.advertise-port` options for setting the address to advertise to other members of the cluster to enable NAT traversal. #260
* [ENHANCEMENT] Memberlist: reduce CPU utilization for rings with a large number of members. #537 #563 #634
* [ENHANCEMENT] Overrides exporter: include additional limits in the per-tenant override exporter. The following limits have been added to the `cortex_limit_overrides` metric: #21
  * `max_fetched_series_per_query`
  * `max_fetched_chunk_bytes_per_query`
  * `ruler_max_rules_per_rule_group`
  * `ruler_max_rule_groups_per_tenant`
* [ENHANCEMENT] Overrides exporter: add a metrics `cortex_limits_defaults` to expose the default values of limits. #173
* [ENHANCEMENT] Overrides exporter: Add `max_fetched_chunks_per_query` and `max_global_exemplars_per_user` limits to the default and per-tenant limits exported as metrics. #471 #515
* [ENHANCEMENT] Upgrade Go to 1.17.8. #1347 #1381
* [ENHANCEMENT] Upgrade Docker base images to `alpine:3.15.0`. #1348
* [BUGFIX] Azure storage: only create HTTP client once, to reduce memory utilization. #605
* [BUGFIX] Ingester: fixed ingester stuck on start up (LEAVING ring state) when `-ingester.ring.heartbeat-period=0` and `-ingester.unregister-on-shutdown=false`. [#4366](https://github.com/cortexproject/cortex/pull/4366)
* [BUGFIX] Ingester: prevent any reads or writes while the ingester is stopping. This will prevent accessing TSDB blocks once they have been already closed. [#4304](https://github.com/cortexproject/cortex/pull/4304)
* [BUGFIX] Ingester: TSDB now waits for pending readers before truncating Head block, fixing the `chunk not found` error and preventing wrong query results. #16
* [BUGFIX] Ingester: don't create TSDB or appender if no samples are sent by a tenant. #162
* [BUGFIX] Ingester: fix out-of-order chunks in TSDB head in-memory series after WAL replay in case some samples were appended to TSDB WAL before series. #530
* [BUGFIX] Distributor: when cleaning up obsolete elected replicas from KV store, HA tracker didn't update number of cluster per user correctly. [#4336](https://github.com/cortexproject/cortex/pull/4336)
* [BUGFIX] Distributor: fix bug in query-exemplar where some results would get dropped. #583
* [BUGFIX] Query-frontend: Fixes @ modifier functions (start/end) when splitting queries by time. #206
* [BUGFIX] Query-frontend: Ensure query_range requests handled by the query-frontend return JSON formatted errors. #360 #499
* [BUGFIX] Query-frontend: don't reuse cached results for queries that are not step-aligned. #424
* [BUGFIX] Query-frontend: fix API error messages that were mentioning Prometheus `--enable-feature=promql-negative-offset` and `--enable-feature=promql-at-modifier` flags. #688
* [BUGFIX] Query-frontend: worker's cancellation channels are now buffered to ensure that all request cancellations are properly handled. #741
* [BUGFIX] Querier: fixed `/api/v1/user_stats` endpoint. When zone-aware replication is enabled, `MaxUnavailableZones` param is used instead of `MaxErrors`, so setting `MaxErrors = 0` doesn't make the Querier wait for all Ingesters responses. #474
* [BUGFIX] Querier: Disable query scheduler SRV DNS lookup. #689
* [BUGFIX] Ruler: fixed counting of PromQL evaluation errors as user-errors when updating `cortex_ruler_queries_failed_total`. [#4335](https://github.com/cortexproject/cortex/pull/4335)
* [BUGFIX] Ruler: fix formatting of rule groups in `/ruler/rule_groups` endpoint. #655
* [BUGFIX] Ruler: do not log `unable to read rules directory` at startup if the directory hasn't been created yet. #1058
* [BUGFIX] Ruler: enable Prometheus-compatible endpoints regardless of `-ruler.enable-api`. The flag now only controls the configuration API. This is what the config flag description stated, but not what was happening. #1216
* [BUGFIX] Compactor: fixed panic while collecting Prometheus metrics. #28
* [BUGFIX] Compactor: compactor should now be able to correctly mark blocks for deletion and no-compaction, if such marking was previously interrupted. #1015
* [BUGFIX] Alertmanager: remove stale template files. #4495
* [BUGFIX] Alertmanager: don't replace user configurations with blank fallback configurations (when enabled), particularly during scaling up/down instances when sharding is enabled. #224
* [BUGFIX] Ring: multi KV runtime config changes are now propagated to all rings, not just ingester ring. #1047
* [BUGFIX] Memberlist: fixed corrupted packets when sending compound messages with more than 255 messages or messages bigger than 64KB. #551
* [BUGFIX] Overrides exporter: successfully startup even if runtime config is not set. #1056
* [BUGFIX] Fix internal modules to wait for other modules depending on them before stopping. #1472

### Mixin

_Changes since `grafana/cortex-jsonnet` `1.9.0`._

* [CHANGE] Removed chunks storage support from mixin. #641 #643 #645 #811 #812 #813
  * Removed `tsdb.libsonnet`: no need to import it anymore (its content is already automatically included when using Jsonnet)
  * Removed the following fields from `_config`:
    * `storage_engine` (defaults to `blocks`)
    * `chunk_index_backend`
    * `chunk_store_backend`
  * Removed schema config map
  * Removed the following dashboards:
    * "Cortex / Chunks"
    * "Cortex / WAL"
    * "Cortex / Blocks vs Chunks"
  * Removed the following alerts:
    * `CortexOldChunkInMemory`
    * `CortexCheckpointCreationFailed`
    * `CortexCheckpointDeletionFailed`
    * `CortexProvisioningMemcachedTooSmall`
    * `CortexWALCorruption`
    * `CortexTableSyncFailure`
    * `CortexTransferFailed`
  * Removed the following recording rules:
    * `cortex_chunk_store_index_lookups_per_query`
    * `cortex_chunk_store_series_pre_intersection_per_query`
    * `cortex_chunk_store_series_post_intersection_per_query`
    * `cortex_chunk_store_chunks_per_query`
    * `cortex_bigtable_request_duration_seconds`
    * `cortex_cassandra_request_duration_seconds`
    * `cortex_dynamo_request_duration_seconds`
    * `cortex_database_request_duration_seconds`
    * `cortex_gcs_request_duration_seconds`
* [CHANGE] Update grafana-builder dependency: use $__rate_interval in qpsPanel and latencyPanel. [#372](https://github.com/grafana/cortex-jsonnet/pull/372)
* [CHANGE] `namespace` template variable in dashboards now only selects namespaces for selected clusters. [#311](https://github.com/grafana/cortex-jsonnet/pull/311)
* [CHANGE] `CortexIngesterRestarts` alert severity changed from `critical` to `warning`. [#321](https://github.com/grafana/cortex-jsonnet/pull/321)
* [CHANGE] Dashboards: added overridable `job_labels` and `cluster_labels` to the configuration object as label lists to uniquely identify jobs and clusters in the metric names and group-by lists in dashboards. [#319](https://github.com/grafana/cortex-jsonnet/pull/319)
* [CHANGE] Dashboards: `alert_aggregation_labels` has been removed from the configuration and overriding this value has been deprecated. Instead the labels are now defined by the `cluster_labels` list, and should be overridden accordingly through that list. [#319](https://github.com/grafana/cortex-jsonnet/pull/319)
* [CHANGE] Renamed `CortexCompactorHasNotUploadedBlocksSinceStart` to `CortexCompactorHasNotUploadedBlocks`. [#334](https://github.com/grafana/cortex-jsonnet/pull/334)
* [CHANGE] Renamed `CortexCompactorRunFailed` to `CortexCompactorHasNotSuccessfullyRunCompaction`. [#334](https://github.com/grafana/cortex-jsonnet/pull/334)
* [CHANGE] Renamed `CortexInconsistentConfig` alert to `CortexInconsistentRuntimeConfig` and increased severity to `critical`. [#335](https://github.com/grafana/cortex-jsonnet/pull/335)
* [CHANGE] Increased `CortexBadRuntimeConfig` alert severity to `critical` and removed support for `cortex_overrides_last_reload_successful` metric (was removed in Cortex 1.3.0). [#335](https://github.com/grafana/cortex-jsonnet/pull/335)
* [CHANGE] Grafana 'min step' changed to 15s so dashboard show better detail. [#340](https://github.com/grafana/cortex-jsonnet/pull/340)
* [CHANGE] Replace `CortexRulerFailedEvaluations` with two new alerts: `CortexRulerTooManyFailedPushes` and `CortexRulerTooManyFailedQueries`. [#347](https://github.com/grafana/cortex-jsonnet/pull/347)
* [CHANGE] Removed `CortexCacheRequestErrors` alert. This alert was not working because the legacy Cortex cache client instrumentation doesn't track errors. [#346](https://github.com/grafana/cortex-jsonnet/pull/346)
* [CHANGE] Removed `CortexQuerierCapacityFull` alert. [#342](https://github.com/grafana/cortex-jsonnet/pull/342)
* [CHANGE] Changes blocks storage alerts to group metrics by the configured `cluster_labels` (supporting the deprecated `alert_aggregation_labels`). [#351](https://github.com/grafana/cortex-jsonnet/pull/351)
* [CHANGE] Increased `CortexIngesterReachingSeriesLimit` critical alert threshold from 80% to 85%. [#363](https://github.com/grafana/cortex-jsonnet/pull/363)
* [CHANGE] Changed default `job_names` for query-frontend, query-scheduler and querier to match custom deployments too. [#376](https://github.com/grafana/cortex-jsonnet/pull/376)
* [CHANGE] Split `cortex_api` recording rule group into three groups. This is a workaround for large clusters where this group can become slow to evaluate. [#401](https://github.com/grafana/cortex-jsonnet/pull/401)
* [CHANGE] Increased `CortexIngesterReachingSeriesLimit` warning threshold from 70% to 80% and critical threshold from 85% to 90%. [#404](https://github.com/grafana/cortex-jsonnet/pull/404)
* [CHANGE] Raised `CortexKVStoreFailure` alert severity from warning to critical. #493
* [CHANGE] Increase `CortexRolloutStuck` alert "for" duration from 15m to 30m. #493 #573
* [CHANGE] The Alertmanager and Ruler compiled dashboards (`alertmanager.json` and `ruler.json`) have been respectively renamed to `mimir-alertmanager.json` and `mimir-ruler.json`. #869
* [CHANGE] Removed `cortex_overrides_metric` from `_config`. #871
* [CHANGE] Renamed recording rule groups (`cortex_` prefix changed to `mimir_`). #871
* [CHANGE] Alerts name prefix has been changed from `Cortex` to `Mimir` (eg. alert `CortexIngesterUnhealthy` has been renamed to `MimirIngesterUnhealthy`). #879
* [CHANGE] Enabled resources dashboards by default. Can be disabled setting `resources_dashboards_enabled` config field to `false`. #920
* [FEATURE] Added `Cortex / Overrides` dashboard, displaying default limits and per-tenant overrides applied to Mimir. #673
* [FEATURE] Added `Mimir / Tenants` and `Mimir / Top tenants` dashboards, displaying user-based metrics. #776
* [FEATURE] Added querier autoscaling panels and alerts. #1006 #1016
* [FEATURE] Mimir / Top tenants dashboard now has tenants ranked by rule group size and evaluation time. #1338
* [ENHANCEMENT] cortex-mixin: Make `cluster_namespace_deployment:kube_pod_container_resource_requests_{cpu_cores,memory_bytes}:sum` backwards compatible with `kube-state-metrics` v2.0.0. [#317](https://github.com/grafana/cortex-jsonnet/pull/317)
* [ENHANCEMENT] Cortex-mixin: Include `cortex-gw-internal` naming variation in default `gateway` job names. [#328](https://github.com/grafana/cortex-jsonnet/pull/328)
* [ENHANCEMENT] Ruler dashboard: added object storage metrics. [#354](https://github.com/grafana/cortex-jsonnet/pull/354)
* [ENHANCEMENT] Alertmanager dashboard: added object storage metrics. [#354](https://github.com/grafana/cortex-jsonnet/pull/354)
* [ENHANCEMENT] Added documentation text panels and descriptions to reads and writes dashboards. [#324](https://github.com/grafana/cortex-jsonnet/pull/324)
* [ENHANCEMENT] Dashboards: defined container functions for common resources panels: containerDiskWritesPanel, containerDiskReadsPanel, containerDiskSpaceUtilization. [#331](https://github.com/grafana/cortex-jsonnet/pull/331)
* [ENHANCEMENT] cortex-mixin: Added `alert_excluded_routes` config to exclude specific routes from alerts. [#338](https://github.com/grafana/cortex-jsonnet/pull/338)
* [ENHANCEMENT] Added `CortexMemcachedRequestErrors` alert. [#346](https://github.com/grafana/cortex-jsonnet/pull/346)
* [ENHANCEMENT] Ruler dashboard: added "Per route p99 latency" panel in the "Configuration API" row. [#353](https://github.com/grafana/cortex-jsonnet/pull/353)
* [ENHANCEMENT] Increased the `for` duration of the `CortexIngesterReachingSeriesLimit` warning alert to 3h. [#362](https://github.com/grafana/cortex-jsonnet/pull/362)
* [ENHANCEMENT] Added a new tier (`medium_small_user`) so we have another tier between 100K and 1Mil active series. [#364](https://github.com/grafana/cortex-jsonnet/pull/364)
* [ENHANCEMENT] Extend Alertmanager dashboard: [#313](https://github.com/grafana/cortex-jsonnet/pull/313)
  * "Tenants" stat panel - shows number of discovered tenant configurations.
  * "Replication" row - information about the replication of tenants/alerts/silences over instances.
  * "Tenant Configuration Sync" row - information about the configuration sync procedure.
  * "Sharding Initial State Sync" row - information about the initial state sync procedure when sharding is enabled.
  * "Sharding Runtime State Sync" row - information about various state operations which occur when sharding is enabled (replication, fetch, marge, persist).
* [ENHANCEMENT] Update gsutil command for `not healthy index found` playbook [#370](https://github.com/grafana/cortex-jsonnet/pull/370)
* [ENHANCEMENT] Added Alertmanager alerts and playbooks covering configuration syncs and sharding operation: [#377 [#378](https://github.com/grafana/cortex-jsonnet/pull/378)
  * `CortexAlertmanagerSyncConfigsFailing`
  * `CortexAlertmanagerRingCheckFailing`
  * `CortexAlertmanagerPartialStateMergeFailing`
  * `CortexAlertmanagerReplicationFailing`
  * `CortexAlertmanagerPersistStateFailing`
  * `CortexAlertmanagerInitialSyncFailed`
* [ENHANCEMENT] Add recording rules to improve responsiveness of Alertmanager dashboard. [#387](https://github.com/grafana/cortex-jsonnet/pull/387)
* [ENHANCEMENT] Add `CortexRolloutStuck` alert. [#405](https://github.com/grafana/cortex-jsonnet/pull/405)
* [ENHANCEMENT] Added `CortexKVStoreFailure` alert. [#406](https://github.com/grafana/cortex-jsonnet/pull/406)
* [ENHANCEMENT] Use configured `ruler` jobname for ruler dashboard panels. [#409](https://github.com/grafana/cortex-jsonnet/pull/409)
* [ENHANCEMENT] Add ability to override `datasource` for generated dashboards. [#407](https://github.com/grafana/cortex-jsonnet/pull/407)
* [ENHANCEMENT] Use alertmanager jobname for alertmanager dashboard panels [#411](https://github.com/grafana/cortex-jsonnet/pull/411)
* [ENHANCEMENT] Added `CortexDistributorReachingInflightPushRequestLimit` alert. [#408](https://github.com/grafana/cortex-jsonnet/pull/408)
* [ENHANCEMENT] Added `CortexReachingTCPConnectionsLimit` alert. #403
* [ENHANCEMENT] Added "Cortex / Writes Networking" and "Cortex / Reads Networking" dashboards. #405
* [ENHANCEMENT] Improved "Queue length" panel in "Cortex / Queries" dashboard. #408
* [ENHANCEMENT] Add `CortexDistributorReachingInflightPushRequestLimit` alert and playbook. #401
* [ENHANCEMENT] Added "Recover accidentally deleted blocks (Google Cloud specific)" playbook. #475
* [ENHANCEMENT] Added support to multi-zone store-gateway deployments. #608 #615
* [ENHANCEMENT] Show supplementary alertmanager services in the Rollout Progress dashboard. #738 #855
* [ENHANCEMENT] Added `mimir` to default job names. This makes dashboards and alerts working when Mimir is installed in single-binary mode and the deployment is named `mimir`. #921
* [ENHANCEMENT] Introduced a new alert for the Alertmanager: `MimirAlertmanagerAllocatingTooMuchMemory`. It has two severities based on the memory usage against limits, a `warning` level at 80% and a `critical` level at 90%. #1206
* [ENHANCEMENT] Faster memcached cache requests. #2720
* [BUGFIX] Fixed `CortexIngesterHasNotShippedBlocks` alert false positive in case an ingester instance had ingested samples in the past, then no traffic was received for a long period and then it started receiving samples again. [#308](https://github.com/grafana/cortex-jsonnet/pull/308)
* [BUGFIX] Fixed `CortexInconsistentRuntimeConfig` metric. [#335](https://github.com/grafana/cortex-jsonnet/pull/335)
* [BUGFIX] Fixed scaling dashboard to correctly work when a Cortex service deployment spans across multiple zones (a zone is expected to have the `zone-[a-z]` suffix). [#365](https://github.com/grafana/cortex-jsonnet/pull/365)
* [BUGFIX] Fixed rollout progress dashboard to correctly work when a Cortex service deployment spans across multiple zones (a zone is expected to have the `zone-[a-z]` suffix). [#366](https://github.com/grafana/cortex-jsonnet/pull/366)
* [BUGFIX] Fixed rollout progress dashboard to include query-scheduler too. [#376](https://github.com/grafana/cortex-jsonnet/pull/376)
* [BUGFIX] Upstream recording rule `node_namespace_pod_container:container_cpu_usage_seconds_total:sum_irate` renamed. [#379](https://github.com/grafana/cortex-jsonnet/pull/379)
* [BUGFIX] Fixed writes/reads/alertmanager resources dashboards to use `$._config.job_names.gateway`. [#403](https://github.com/grafana/cortex-jsonnet/pull/403)
* [BUGFIX] Span the annotation.message in alerts as YAML multiline strings. [#412](https://github.com/grafana/cortex-jsonnet/pull/412)
* [BUGFIX] Fixed "Instant queries / sec" in "Cortex / Reads" dashboard. #445
* [BUGFIX] Fixed and added missing KV store panels in Writes, Reads, Ruler and Compactor dashboards. #448
* [BUGFIX] Fixed Alertmanager dashboard when alertmanager is running as part of single binary. #1064
* [BUGFIX] Fixed Ruler dashboard when ruler is running as part of single binary. #1260
* [BUGFIX] Query-frontend: fixed bad querier status code mapping with query-sharding enabled. #1227

### Jsonnet

_Changes since `grafana/cortex-jsonnet` `1.9.0`._

* [CHANGE] Removed chunks storage support. #639
  * Removed the following fields from `_config`:
    * `storage_engine` (defaults to `blocks`)
    * `querier_second_storage_engine` (not supported anymore)
    * `table_manager_enabled`, `table_prefix`
    * `memcached_index_writes_enabled` and `memcached_index_writes_max_item_size_mb`
    * `storeMemcachedChunksConfig`
    * `storeConfig`
    * `max_chunk_idle`
    * `schema` (the schema configmap is still added for backward compatibility reasons)
    * `bigtable_instance` and `bigtable_project`
    * `client_configs`
    * `enabledBackends`
    * `storage_backend`
    * `cassandra_addresses`
    * `s3_bucket_name`
    * `ingester_deployment_without_wal` (was only used by chunks storage)
    * `ingester` (was only used to configure chunks storage WAL)
  * Removed the following CLI flags from `ingester_args`:
    * `ingester.max-chunk-age`
    * `ingester.max-stale-chunk-idle`
    * `ingester.max-transfer-retries`
    * `ingester.retain-period`
* [CHANGE] Changed `overrides-exporter.libsonnet` from being based on cortex-tools to Mimir `overrides-exporter` target. #646
* [CHANGE] Store gateway: set `-blocks-storage.bucket-store.index-cache.memcached.max-get-multi-concurrency`,
  `-blocks-storage.bucket-store.chunks-cache.memcached.max-get-multi-concurrency`,
  `-blocks-storage.bucket-store.metadata-cache.memcached.max-get-multi-concurrency`,
  `-blocks-storage.bucket-store.index-cache.memcached.max-idle-connections`,
  `-blocks-storage.bucket-store.chunks-cache.memcached.max-idle-connections`,
  `-blocks-storage.bucket-store.metadata-cache.memcached.max-idle-connections` to 100 [#414](https://github.com/grafana/cortex-jsonnet/pull/414)
* [CHANGE] Alertmanager: mounted overrides configmap to alertmanager too. [#315](https://github.com/grafana/cortex-jsonnet/pull/315)
* [CHANGE] Memcached: upgraded memcached from `1.5.17` to `1.6.9`. [#316](https://github.com/grafana/cortex-jsonnet/pull/316)
* [CHANGE] Store-gateway: increased memory request and limit respectively from 6GB / 6GB to 12GB / 18GB. [#322](https://github.com/grafana/cortex-jsonnet/pull/322)
* [CHANGE] Store-gateway: increased `-blocks-storage.bucket-store.max-chunk-pool-bytes` from 2GB (default) to 12GB. [#322](https://github.com/grafana/cortex-jsonnet/pull/322)
* [CHANGE] Ingester/Ruler: set `-server.grpc-max-send-msg-size-bytes` and `-server.grpc-max-send-msg-size-bytes` to sensible default values (10MB). [#326](https://github.com/grafana/cortex-jsonnet/pull/326)
* [CHANGE] Decreased `-server.grpc-max-concurrent-streams` from 100k to 10k. [#369](https://github.com/grafana/cortex-jsonnet/pull/369)
* [CHANGE] Decreased blocks storage ingesters graceful termination period from 80m to 20m. [#369](https://github.com/grafana/cortex-jsonnet/pull/369)
* [CHANGE] Increase the rules per group and rule groups limits on different tiers. [#396](https://github.com/grafana/cortex-jsonnet/pull/396)
* [CHANGE] Removed `max_samples_per_query` limit, since it only works with chunks and only when using `-distributor.shard-by-all-labels=false`. [#397](https://github.com/grafana/cortex-jsonnet/pull/397)
* [CHANGE] Removed chunks storage query sharding config support. The following config options have been removed: [#398](https://github.com/grafana/cortex-jsonnet/pull/398)
  * `_config` > `queryFrontend` > `shard_factor`
  * `_config` > `queryFrontend` > `sharded_queries_enabled`
  * `_config` > `queryFrontend` > `query_split_factor`
* [CHANGE] Rename ruler_s3_bucket_name and ruler_gcs_bucket_name to ruler_storage_bucket_name: [#415](https://github.com/grafana/cortex-jsonnet/pull/415)
* [CHANGE] Fine-tuned rolling update policy for distributor, querier, query-frontend, query-scheduler. [#420](https://github.com/grafana/cortex-jsonnet/pull/420)
* [CHANGE] Increased memcached metadata/chunks/index-queries max connections from 4k to 16k. [#420](https://github.com/grafana/cortex-jsonnet/pull/420)
* [CHANGE] Disabled step alignment in query-frontend to be compliant with PromQL. [#420](https://github.com/grafana/cortex-jsonnet/pull/420)
* [CHANGE] Do not limit compactor CPU and request a number of cores equal to the configured concurrency. [#420](https://github.com/grafana/cortex-jsonnet/pull/420)
* [CHANGE] Configured split-and-merge compactor. #853
  * The following CLI flags are set on compactor:
    * `-compactor.split-and-merge-shards=0`
    * `-compactor.compactor-tenant-shard-size=1`
    * `-compactor.split-groups=1`
    * `-compactor.max-opening-blocks-concurrency=4`
    * `-compactor.max-closing-blocks-concurrency=2`
    * `-compactor.symbols-flushers-concurrency=4`
  * The following per-tenant overrides have been set on `super_user` and `mega_user` classes:
    ```
    compactor_split_and_merge_shards: 2,
    compactor_tenant_shard_size: 2,
    compactor_split_groups: 2,
    ```
* [CHANGE] The entrypoint file to include has been renamed from `cortex.libsonnet` to `mimir.libsonnet`. #897
* [CHANGE] The default image config field has been renamed from `cortex` to `mimir`. #896
   ```
   {
     _images+:: {
       mimir: '...',
     },
   }
   ```
* [CHANGE] Removed `cortex_` prefix from config fields. #898
  * The following config fields have been renamed:
    * `cortex_bucket_index_enabled` renamed to `bucket_index_enabled`
    * `cortex_compactor_cleanup_interval` renamed to `compactor_cleanup_interval`
    * `cortex_compactor_data_disk_class` renamed to `compactor_data_disk_class`
    * `cortex_compactor_data_disk_size` renamed to `compactor_data_disk_size`
    * `cortex_compactor_max_concurrency` renamed to `compactor_max_concurrency`
    * `cortex_distributor_allow_multiple_replicas_on_same_node` renamed to `distributor_allow_multiple_replicas_on_same_node`
    * `cortex_ingester_data_disk_class` renamed to `ingester_data_disk_class`
    * `cortex_ingester_data_disk_size` renamed to `ingester_data_disk_size`
    * `cortex_querier_allow_multiple_replicas_on_same_node` renamed to `querier_allow_multiple_replicas_on_same_node`
    * `cortex_query_frontend_allow_multiple_replicas_on_same_node` renamed to `query_frontend_allow_multiple_replicas_on_same_node`
    * `cortex_query_sharding_enabled` renamed to `query_sharding_enabled`
    * `cortex_query_sharding_msg_size_factor` renamed to `query_sharding_msg_size_factor`
    * `cortex_ruler_allow_multiple_replicas_on_same_node` renamed to `ruler_allow_multiple_replicas_on_same_node`
    * `cortex_store_gateway_data_disk_class` renamed to `store_gateway_data_disk_class`
    * `cortex_store_gateway_data_disk_size` renamed to `store_gateway_data_disk_size`
* [CHANGE] The overrides configmap default mountpoint has changed from `/etc/cortex` to `/etc/mimir`. It can be customized via the `overrides_configmap_mountpoint` config field. #899
* [CHANGE] Enabled in the querier the features to query label names with matchers, PromQL at modifier and query long-term storage for labels. #905
* [CHANGE] Reduced TSDB blocks retention on ingesters disk from 96h to 24h. #905
* [CHANGE] Enabled closing of idle TSDB in ingesters. #905
* [CHANGE] Disabled TSDB isolation in ingesters for better performances. #905
* [CHANGE] Changed log level of querier, query-frontend, query-scheduler and alertmanager from `debug` to `info`. #905
* [CHANGE] Enabled attributes in-memory cache in store-gateway. #905
* [CHANGE] Configured store-gateway to not load blocks containing samples more recent than 10h (because such samples are queried from ingesters). #905
* [CHANGE] Dynamically compute `-compactor.deletion-delay` based on other settings, in order to reduce the deletion delay as much as possible and lower the number of live blocks in the storage. #907
* [CHANGE] The config field `distributorConfig` has been renamed to `ingesterRingClientConfig`. Config field `ringClient` has been removed in favor of `ingesterRingClientConfig`. #997 #1057
* [CHANGE] Gossip.libsonnet has been fixed to modify all ring configurations, not only the ingester ring config. Furthermore it now supports migration via multi KV store. #1057 #1099
* [CHANGE] Changed the default of `bucket_index_enabled` to `true`. #924
* [CHANGE] Remove the support for the test-exporter. #1133
* [CHANGE] Removed `$.distributor_deployment_labels`, `$.ingester_deployment_labels` and `$.querier_deployment_labels` fields, that were used by gossip.libsonnet to inject additional label. Now the label is injected directly into pods of statefulsets and deployments. #1297
* [CHANGE] Disabled `-ingester.readiness-check-ring-health`. #1352
* [CHANGE] Changed Alertmanager CPU request from `100m` to `2` cores, and memory request from `1Gi` to `10Gi`. Set Alertmanager memory limit to `15Gi`. #1206
* [CHANGE] gossip.libsonnet has been renamed to memberlist.libsonnet, and is now imported by default. Use of memberlist for ring is enabled by setting `_config.memberlist_ring_enabled` to true. #1526
* [FEATURE] Added query sharding support. It can be enabled setting `cortex_query_sharding_enabled: true` in the `_config` object. #653
* [FEATURE] Added shuffle-sharding support. It can be enabled and configured using the following config: #902
   ```
   _config+:: {
     shuffle_sharding:: {
       ingester_write_path_enabled: true,
       ingester_read_path_enabled: true,
       querier_enabled: true,
       ruler_enabled: true,
       store_gateway_enabled: true,
     },
   }
   ```
* [FEATURE] Added multi-zone ingesters and store-gateways support. #1352 #1552
* [ENHANCEMENT] Add overrides config to compactor. This allows setting retention configs per user. [#386](https://github.com/grafana/cortex-jsonnet/pull/386)
* [ENHANCEMENT] Added 256MB memory ballast to querier. [#369](https://github.com/grafana/cortex-jsonnet/pull/369)
* [ENHANCEMENT] Update `etcd-operator` to latest version (see https://github.com/grafana/jsonnet-libs/pull/480). [#263](https://github.com/grafana/cortex-jsonnet/pull/263)
* [ENHANCEMENT] Add support for Azure storage in Alertmanager configuration. [#381](https://github.com/grafana/cortex-jsonnet/pull/381)
* [ENHANCEMENT] Add support for running Alertmanager in sharding mode. [#394](https://github.com/grafana/cortex-jsonnet/pull/394)
* [ENHANCEMENT] Allow to customize PromQL engine settings via `queryEngineConfig`. [#399](https://github.com/grafana/cortex-jsonnet/pull/399)
* [ENHANCEMENT] Define Azure object storage ruler args. [#416](https://github.com/grafana/cortex-jsonnet/pull/416)
* [ENHANCEMENT] Added the following config options to allow to schedule multiple replicas of the same service on the same node: [#418](https://github.com/grafana/cortex-jsonnet/pull/418)
  * `cortex_distributor_allow_multiple_replicas_on_same_node`
  * `cortex_ruler_allow_multiple_replicas_on_same_node`
  * `cortex_querier_allow_multiple_replicas_on_same_node`
  * `cortex_query_frontend_allow_multiple_replicas_on_same_node`
* [BUGFIX] Alertmanager: fixed `--alertmanager.cluster.peers` CLI flag passed to alertmanager when HA is enabled. [#329](https://github.com/grafana/cortex-jsonnet/pull/329)
* [BUGFIX] Fixed `-distributor.extend-writes` setting on ruler when `unregister_ingesters_on_shutdown` is disabled. [#369](https://github.com/grafana/cortex-jsonnet/pull/369)
* [BUGFIX] Treat `compactor_blocks_retention_period` type as string rather than int.[#395](https://github.com/grafana/cortex-jsonnet/pull/395)
* [BUGFIX] Pass `-ruler-storage.s3.endpoint` to ruler when using S3. [#421](https://github.com/grafana/cortex-jsonnet/pull/421)
* [BUGFIX] Remove service selector on label `gossip_ring_member` from other services than `gossip-ring`. [#1008](https://github.com/grafana/mimir/pull/1008)
* [BUGFIX] Rename `-ingester.readiness-check-ring-health` to `-ingester.ring.readiness-check-ring-health`, to reflect current name of flag. #1460

### Mimirtool

_Changes since cortextool `0.10.7`._

* [CHANGE] The following environment variables have been renamed: #883
  * `CORTEX_ADDRESS` to `MIMIR_ADDRESS`
  * `CORTEX_API_USER` to `MIMIR_API_USER`
  * `CORTEX_API_KEY` to `MIMIR_API_KEY`
  * `CORTEX_TENANT_ID` to `MIMIR_TENANT_ID`
  * `CORTEX_TLS_CA_PATH` to `MIMIR_TLS_CA_PATH`
  * `CORTEX_TLS_CERT_PATH` to `MIMIR_TLS_CERT_PATH`
  * `CORTEX_TLS_KEY_PATH` to `MIMIR_TLS_KEY_PATH`
* [CHANGE] Change `cortex` backend to `mimir`. #883
* [CHANGE] Do not publish `mimirtool` binary for 386 windows architecture. #1263
* [CHANGE] `analyse` command has been renamed to `analyze`. #1318
* [FEATURE] Support Arm64 on Darwin for all binaries (benchtool etc). https://github.com/grafana/cortex-tools/pull/215
* [ENHANCEMENT] Correctly support federated rules. #823
* [BUGFIX] Fix `cortextool rules` legends displaying wrong symbols for updates and deletions. https://github.com/grafana/cortex-tools/pull/226

### Query-tee

_Changes since Cortex `1.10.0`._

* [ENHANCEMENT] Added `/api/v1/query_exemplars` API endpoint support (no results comparison). #168
* [ENHANCEMENT] Add a flag (`--proxy.compare-use-relative-error`) in the query-tee to compare floating point values using relative error. #208
* [ENHANCEMENT] Add a flag (`--proxy.compare-skip-recent-samples`) in the query-tee to skip comparing recent samples. By default samples not older than 1 minute are skipped. #234
* [BUGFIX] Fixes a panic in the query-tee when comparing result. #207
* [BUGFIX] Ensure POST requests are handled correctly #286

### Blocksconvert

_Changes since Cortex `1.10.0`._

* [CHANGE] Blocksconvert tool was removed from Mimir. #637

### Metaconvert

_Changes since Cortex `1.10.0`._

* [CHANGE] `thanosconvert` tool has been renamed to `metaconvert`. `-config.file` option has been removed, while it now requires `-tenant` option to work on single tenant only. It now also preserves labels recognized by Mimir. #1120

### Test-exporter

_Changes since Cortex `1.10.0`._

* [CHANGE] Removed the test-exporter tool. #1133

### Tools

_Changes since Cortex `1.10.0`._

* [CHANGE] Removed `query-audit`. You can use `query-tee` to compare query results and performances of two Grafana Mimir backends. #1380

## [Cortex 1.10.0 CHANGELOG](https://github.com/grafana/mimir/blob/a13959db5d38ff65c2b7ef52c56331d2f4dbc00c/CHANGELOG.md#cortex-1100--2021-08-03)<|MERGE_RESOLUTION|>--- conflicted
+++ resolved
@@ -36,14 +36,11 @@
 * [FEATURE] Query-frontend: Allow use of Mimir Query Engine (MQE) via the experimental CLI flags `-query-frontend.query-engine` or `-query-frontend.enable-query-engine-fallback` or corresponding YAML. #11417 #11775
 * [FEATURE] Querier, query-frontend, ruler: Enable experimental support for duration expressions in PromQL, which are simple arithmetics on numbers in offset and range specification. #11344
 * [FEATURE] You can configure Mimir to export traces in OTLP exposition format through the standard `OTEL_` environment variables. #11618
-<<<<<<< HEAD
 * [FEATURE] Distributor: Add experimental `-distributor.otel-native-delta-ingestion` option to allow primitive delta metrics ingestion via the OTLP endpoint. #11631
-=======
 * [FEATURE] distributor: Allow configuring tenant-specific HA tracker failover timeouts. #11774
 * [FEATURE] OTLP: Add experimental support for promoting OTel scope metadata (name, version, schema URL, attributes) to metric labels, prefixed with `otel_scope_`. Enable via the `-distributor.otel-promote-scope-metadata` flag. #11795
 * [ENHANCEMENT] Dashboards: Add "Influx write requests" row to Writes Dashboard. #11731
 * [ENHANCEMENT] Mixin: Add `MimirHighVolumeLevel1BlocksQueried` alert that fires when level 1 blocks are queried for more than 6 hours, indicating potential compactor performance issues. #11803
->>>>>>> 1d185f1e
 * [ENHANCEMENT] Querier: Make the maximum series limit for cardinality API requests configurable on a per-tenant basis with the `cardinality_analysis_max_results` option. #11456
 * [ENHANCEMENT] Dashboards: Add "Queries / sec by read path" to Queries Dashboard. #11640
 * [ENHANCEMENT] Dashboards: Add "Added Latency" row to Writes Dashboard. #11579
