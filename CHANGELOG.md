# Changelog

## main / unreleased

### Grafana Mimir

* [FEATURE] Distributor: Add experimental `-distributor.otel-native-delta-ingestion` option to allow primitive delta metrics ingestion via the OTLP endpoint. #11631
* [FEATURE] MQE: Add support for experimental `sort_by_label` and `sort_by_label_desc` PromQL functions. #11930
* [FEATURE] Ingester/Block-builder: Handle the created timestamp field for remote-write requests. #11977
* [ENHANCEMENT] Ingester: Display user grace interval in the tenant list obtained through the `/ingester/tenants` endpoint. #11961
* [ENHANCEMENT] `kafkatool`: add `consumer-group delete-offset` command as a way to delete the committed offset for a consumer group. #11988
* [ENHANCEMENT] Block-builder-scheduler: Detect gaps in scheduled and completed jobs. #11867
* [ENHANCEMENT] Distributor: Experimental support for Prometheus Remote-Write 2.0 protocol has been updated. Created timestamps are now supported. This feature includes some limitations. If samples in a write request aren't ordered by time, the created timestamp might be dropped. Additionally, per-series metadata is automatically merged on the metric family level. Ingestion might fail if the client sends ProtoBuf fields out-of-order. The label `version` is added to the metric `cortex_distributor_requests_in_total` with a value of either `1.0` or `2.0`, depending on the detected remote-write protocol. #11977
* [ENHANCEMENT] Query-frontend: Added labels query optimizer that automatically removes redundant `__name__!=""` matchers from label names and label values queries, improving query performance. The optimizer can be enabled per-tenant with the `labels_query_optimizer_enabled` runtime configuration flag. #12054 #12066 #12076
* [BUGFIX] Distributor: Validate the RW2 symbols field and reject invalid requests that don't have an empty string as the first symbol. #11953
* [BUGFIX] Distributor: Check `max_inflight_push_requests_bytes` before decompressing incoming requests. #11967
<<<<<<< HEAD
* [BUGFIX] Query-frontend: evaluate experimental duration expressions before sharding, splitting, caching otherwise the result is not correct. #12038
=======
* [BUGFIX] Query-frontend: Allow limit parameter to be 0 in label queries to explicitly request unlimited results. #12054
* [BUGFIX] Distributor: Fix a possible panic in the OTLP push path while handling a gRPC status error. #12072
* [BUGFIX] Tracing: Skip tracing configuration when no tracing environment variables were provided. #12074
>>>>>>> 63db2238

### Mixin

* [CHANGE] Remove support for the experimental read-write deployment mode. #11975
* [CHANGE] Alerts: Replace namespace with job label in golang_alerts. #11957

### Jsonnet

* [CHANGE] Removed support for the experimental read-write deployment mode. #11974
* [ENHANCEMENT] Add assertion to ensure ingester ScaledObject has minimum and maximum replicas set to a value greater than 0. #11979

### Mimirtool

* [ENHANCEMENT] Add `--block-size` CLI flag to `remote-read export` that allows setting the output block size. #12025
* [BUGFIX] Fix issue where `remote-read export` could omit some samples if the query time range spans multiple blocks. #12025
* [BUGFIX] Fix issue where `remote-read export` could omit some output blocks in the list printed to the console or fail with `read/write on closed pipe`. #12025

### Documentation

* [ENHANCEMENT] Update the `MimirIngestedDataTooFarInTheFuture` runbook with a note about false positives and the endpoint to flush TSDB blocks by user. #11961

### Tools

* [BUGFIX] `screenshots`: Update to tar-fs v3.1.0 to address [CVE-2025-48387](https://nvd.nist.gov/vuln/detail/CVE-2025-48387). #12030

## 2.17.0-rc.0

### Grafana Mimir

* [CHANGE] Query-frontend: Ensure that cache keys generated from cardinality estimate middleware are less than 250 bytes in length by hashing the tenant IDs that are included in them. This change invalidates all cardinality estimates in the cache. #11568
* [CHANGE] Ruler: Remove experimental CLI flag `-ruler-storage.cache.rule-group-enabled` to enable or disable caching the contents of rule groups. Caching rule group contents is now always enabled when a cache is configured for the ruler. #10949
* [CHANGE] Ingester: Out-of-order native histograms are now enabled whenever both native histogram and out-of-order ingestion is enabled. The `-ingester.ooo-native-histograms-ingestion-enabled` CLI flag and corresponding `ooo_native_histograms_ingestion_enabled` runtime configuration option have been removed. #10956
* [CHANGE] Distributor: removed the `cortex_distributor_label_values_with_newlines_total` metric. #10977
* [CHANGE] Ingester/Distributor: renamed the experimental `max_cost_attribution_cardinality_per_user` config to `max_cost_attribution_cardinality`. #11092
* [CHANGE] Frontend: The subquery spin-off feature is now enabled with `-query-frontend.subquery-spin-off-enabled=true` instead of `-query-frontend.instant-queries-with-subquery-spin-off=.*` #11153
* [CHANGE] Overrides-exporter: Don't export per-tenant overrides that are set to their default values. #11173
* [CHANGE] gRPC/HTTP clients: Rename metric `cortex_client_request_invalid_cluster_validation_labels_total` to `cortex_client_invalid_cluster_validation_label_requests_total`. #11237
* [CHANGE] Querier: Use Mimir Query Engine (MQE) by default. Set `-querier.query-engine=prometheus` to continue using Prometheus' engine. #11501
* [CHANGE] Memcached: Ignore initial DNS resolution failure, meaning don't depend on Memcached on startup. #11602
* [CHANGE] Ingester: The `-ingester.stream-chunks-when-using-blocks` CLI flag and `ingester_stream_chunks_when_using_blocks` runtime configuration option have been deprecated and will be removed in a future release. #11711
* [CHANGE] Distributor: track `cortex_ingest_storage_writer_latency_seconds` metric for failed writes too. Added `outcome` label to distinguish between `success` and `failure`. #11770
* [CHANGE] Distributor: renamed few metrics used by experimental ingest storage. #11766
  * Renamed `cortex_ingest_storage_writer_produce_requests_total` to `cortex_ingest_storage_writer_produce_records_enqueued_total`
  * Renamed `cortex_ingest_storage_writer_produce_failures_total` to `cortex_ingest_storage_writer_produce_records_failed_total`
* [CHANGE] Distributor: moved HA tracker timeout config to limits. #11774
  * Moved `distributor.ha_tracker.ha_tracker_update_timeout` to `limits.ha_tracker_update_timeout`.
  * Moved `distributor.ha_tracker.ha_tracker_update_timeout_jitter_max` to `limits.ha_tracker_update_timeout_jitter_max`.
  * Moved `distributor.ha_tracker.ha_tracker_failover_timeout` to `limits.ha_tracker_failover_timeout`.
* [CHANGE] Distributor: `Memberlist` marked as stable as an option for backend storage for the HA tracker. #11861
* [CHANGE] Distributor: `etcd` deprecated as an option for backend storage for the HA tracker. #12047
* [CHANGE] Memberlist: Apply new default configuration values for MemberlistKV. This unlocks using it as backend storage for the HA Tracker. We have observed better performance with these defaults across different production loads. #11874
  * `memberlist.packet-dial-timeout`: `500ms`
  * `memberlist.packet-write-timeout`: `500ms`
  * `memberlist.max-concurrent-writes`: `5`
  * `memberlist.acquire-writer-timeout`: `1s`
    These defaults perform better but may cause long-running packets to be dropped in high-latency networks.
* [CHANGE] Query-frontend: Apply query pruning and check for disabled experimental functions earlier in query processing. #11939
* [FEATURE] Distributor: Experimental support for Prometheus Remote-Write 2.0 protocol. Limitations: Created timestamp is ignored, per series metadata is merged on metric family level automatically, ingestion might fail if client sends ProtoBuf fields out of order. The label `version` is added to the metric `cortex_distributor_requests_in_total` with a value of either `1.0` or `2.0` depending on the detected Remote-Write protocol. #11100 #11101 #11192 #11143
* [FEATURE] Query-frontend: expand `query-frontend.cache-errors` and `query-frontend.results-cache-ttl-for-errors` configuration options to cache non-transient response failures for instant queries. #11120
* [FEATURE] Query-frontend: Allow use of Mimir Query Engine (MQE) via the experimental CLI flags `-query-frontend.query-engine` or `-query-frontend.enable-query-engine-fallback` or corresponding YAML. #11417 #11775
* [FEATURE] Querier, query-frontend, ruler: Enable experimental support for duration expressions in PromQL, which are simple arithmetics on numbers in offset and range specification. #11344
* [FEATURE] You can configure Mimir to export traces in OTLP exposition format through the standard `OTEL_` environment variables. #11618
* [FEATURE] distributor: Allow configuring tenant-specific HA tracker failover timeouts. #11774
* [FEATURE] OTLP: Add experimental support for promoting OTel scope metadata (name, version, schema URL, attributes) to metric labels, prefixed with `otel_scope_`. Enable via the `-distributor.otel-promote-scope-metadata` flag. #11795
* [ENHANCEMENT] Dashboards: Add "Influx write requests" row to Writes Dashboard. #11731
* [ENHANCEMENT] Mixin: Add `MimirHighVolumeLevel1BlocksQueried` alert that fires when level 1 blocks are queried for more than 6 hours, indicating potential compactor performance issues. #11803
* [ENHANCEMENT] Querier: Make the maximum series limit for cardinality API requests configurable on a per-tenant basis with the `cardinality_analysis_max_results` option. #11456
* [ENHANCEMENT] Querier: Add configurable concurrency limit for remote read queries with the `--querier.max-concurrent-remote-read-queries` flag. Defaults to 2. Set to 0 for unlimited concurrency. #11892
* [ENHANCEMENT] Dashboards: Add "Queries / sec by read path" to Queries Dashboard. #11640
* [ENHANCEMENT] Dashboards: Add "Added Latency" row to Writes Dashboard. #11579
* [ENHANCEMENT] Ingester: Add support for exporting native histogram cost attribution metrics (`cortex_ingester_attributed_active_native_histogram_series` and `cortex_ingester_attributed_active_native_histogram_buckets`) with labels specified by customers to a custom Prometheus registry. #10892
* [ENHANCEMENT] Distributor: Add new metrics `cortex_distributor_received_native_histogram_samples_total` and `cortex_distributor_received_native_histogram_buckets_total` to track native histogram samples and bucket counts separately for billing calculations. Updated `cortex_distributor_received_samples_total` description to clarify it includes native histogram samples. #11728
* [ENHANCEMENT] Store-gateway: Download sparse headers uploaded by compactors. Compactors have to be configured with `-compactor.upload-sparse-index-headers=true` option. #10879 #11072.
* [ENHANCEMENT] Compactor: Upload block index file and multiple segment files concurrently. Concurrency scales linearly with block size up to `-compactor.max-per-block-upload-concurrency`. #10947
* [ENHANCEMENT] Ingester: Add per-user `cortex_ingester_tsdb_wal_replay_unknown_refs_total` and `cortex_ingester_tsdb_wbl_replay_unknown_refs_total` metrics to track unknown series references during WAL/WBL replay. #10981
* [ENHANCEMENT] Added `-ingest-storage.kafka.fetch-max-wait` configuration option to configure the maximum amount of time a Kafka broker waits for some records before a Fetch response is returned. #11012
* [ENHANCEMENT] Ingester: Add `cortex_ingester_tsdb_forced_compactions_in_progress` metric reporting a value of 1 when there's a forced TSDB head compaction in progress. #11006
* [ENHANCEMENT] Ingester: Add `cortex_ingest_storage_reader_records_batch_fetch_max_bytes` metric reporting the distribution of `MaxBytes` specified in the Fetch requests sent to Kafka. #11014
* [ENHANCEMENT] All: Add experimental support for cluster validation in HTTP calls. When it is enabled, HTTP server verifies if a request coming from an HTTP client comes from an expected cluster. This validation can be configured by the following experimental configuration options: #11010 #11549
  * `-server.cluster-validation.label`
  * `-server.cluster-validation.http.enabled`
  * `-server.cluster-validation.http.soft-validation`
  * `-server.cluster-validation.http.exclude-paths`
* [ENHANCEMENT] Query-frontend: Add experimental support to include the cluster validation label in HTTP request headers. When cluster validation is enabled on the HTTP server side, cluster validation labels from HTTP request headers are compared with the HTTP server's cluster validation label. #11010 #11145
  * By setting `-query-frontend.client-cluster-validation.label`, you configure the query-frontend's client cluster validation label.
  * The flag `-common.client-cluster-validation.label`, if set, provides the default for `-query-frontend.client-cluster-validation.label`.
* [ENHANCEMENT] Distributor: Add  `ignore_ingest_storage_errors` and `ingest_storage_max_wait_time` flags to control error handling and timeout behavior during ingest storage migration. #11291
  * `-ingest-storage.migration.ignore-ingest-storage-errors`
  * `-ingest-storage.migration.ingest-storage-max-wait-time`
* [ENHANCEMENT] Memberlist: Add `-memberlist.abort-if-fast-join-fails` support and retries on DNS resolution. #11067
* [ENHANCEMENT] Querier: Allow configuring all gRPC options for store-gateway client, similar to other gRPC clients. #11074
* [ENHANCEMENT] Ruler: Log the number of series returned for each query as `result_series_count` as part of `query stats` log lines. #11081
* [ENHANCEMENT] Ruler: Don't log statistics that are not available when using a remote query-frontend as part of `query stats` log lines. #11083
* [ENHANCEMENT] Ingester: Remove cost-attribution experimental `max_cost_attribution_labels_per_user` limit. #11090
* [ENHANCEMENT] Update Go to 1.24.2. #11114
* [ENHANCEMENT] Query-frontend: Add `cortex_query_samples_processed_total` metric. #11110
* [ENHANCEMENT] Query-frontend: Add `cortex_query_samples_processed_cache_adjusted_total` metric. #11164
* [ENHANCEMENT] Ingester/Distributor: Add `cortex_cost_attribution_*` metrics to observe the state of the cost-attribution trackers. #11112
* [ENHANCEMENT] Querier: Process multiple remote read queries concurrently instead of sequentially for improved performance. #11732
* [ENHANCEMENT] gRPC/HTTP servers: Add `cortex_server_invalid_cluster_validation_label_requests_total` metric, that is increased for every request with an invalid cluster validation label. #11241 #11277
* [ENHANCEMENT] OTLP: Add support for converting OTel explicit bucket histograms to Prometheus native histograms with custom buckets using the `distributor.otel-convert-histograms-to-nhcb` flag. #11077
* [ENHANCEMENT] Add configurable per-tenant `limited_queries`, which you can only run at or less than an allowed frequency. #11097
* [ENHANCEMENT] Ingest-Storage: Add `ingest-storage.kafka.producer-record-version` to allow control Kafka record versioning. #11244
* [ENHANCEMENT] Ruler: Update `<prometheus-http-prefix>/api/v1/rules` and `<prometheus-http-prefix>/api/v1/alerts` to reply with HTTP error 422 if rule evaluation is completely disabled for the tenant. If only recording rule or alerting rule evaluation is disabled for the tenant, the response now includes a corresponding warning. #11321 #11495 #11511
* [ENHANCEMENT] Add tenant configuration block `ruler_alertmanager_client_config` which allows the Ruler's Alertmanager client options to be specified on a per-tenant basis. #10816
* [ENHANCEMENT] Distributor: Trace when deduplicating a metric's samples or histograms. #11159 #11715
* [ENHANCEMENT] Store-gateway: Retry querying blocks from store-gateways with dynamic replication until trying all possible store-gateways. #11354 #11398
* [ENHANCEMENT] Query-frontend: Add optional reason to blocked_queries config. #11407 #11434
* [ENHANCEMENT] Distributor: Gracefully handle type assertion of WatchPrefix in HA Tracker to continue checking for updates. #11411 #11461
* [ENHANCEMENT] Querier: Include chunks streamed from store-gateway in Mimir Query Engine memory estimate of query memory usage. #11453 #11465
* [ENHANCEMENT] Querier: Include chunks streamed from ingester in Mimir Query Engine memory estimate of query memory usage. #11457
* [ENHANCEMENT] Query-frontend: Add retry mechanism for remote reads, series, and cardinality prometheus endpoints #11533
* [ENHANCEMENT] Ruler: Ignore rulers in non-operation states when getting and syncing rules #11569
* [ENHANCEMENT] Query-frontend: add optional reason to blocked_queries config. #11407 #11434
* [ENHANCEMENT] Tracing: Add HTTP headers as span attributes when `-server.trace-request-headers` is enabled. You can configure which headers to exclude using the `-server.trace-request-headers-exclude-list` flag. #11655
* [ENHANCEMENT] Ruler: Add new per-tenant limit on minimum rule evaluation interval. #11665
* [ENHANCEMENT] store-gateway: download sparse headers on startup when lazy loading is enabled. #11686
* [ENHANCEMENT] Distributor: added more metrics to troubleshoot Kafka records production latency when experimental ingest storage is enabled: #11766 #11771
  * `cortex_ingest_storage_writer_produce_remaining_deadline_seconds`: measures the remaining deadline (in seconds) when records are requested to be produced.
  * `cortex_ingest_storage_writer_produce_records_enqueue_duration_seconds`: measures how long it takes to enqueue produced Kafka records in the client.
  * `cortex_ingest_storage_writer_kafka_write_wait_seconds`: measures the time spent waiting to write to Kafka backend.
  * `cortex_ingest_storage_writer_kafka_write_time_seconds`: measures the time spent writing to Kafka backend.
  * `cortex_ingest_storage_writer_kafka_read_wait_seconds`: measures the time spent waiting to read from Kafka backend.
  * `cortex_ingest_storage_writer_kafka_read_time_seconds`: measures the time spent reading from Kafka backend.
  * `cortex_ingest_storage_writer_kafka_request_duration_e2e_seconds`: measures the time from the start of when a Kafka request is written to the end of when the response for that request was fully read from the Kafka backend.
  * `cortex_ingest_storage_writer_kafka_request_throttled_seconds`: measures how long Kafka requests have been throttled by the Kafka client.
* [ENHANCEMENT] Distributor: Add per-user `cortex_distributor_sample_delay_seconds` to track delay of ingested samples with regard to wall clock. #11573
* [ENHANCEMENT] Distributor: added circuit breaker to not produce Kafka records at all if the context is already canceled / expired. This applied only when experimental ingest storage is enabled. #11768
* [ENHANCEMENT] Compactor: Optimize the planning phase for tenants with a very large number of blocks, such as tens or hundreds of thousands, at the cost of making it slightly slower for tenants with a very a small number of blocks. #11819
* [ENHANCEMENT] Query-frontend: Accurate tracking of samples processed from cache. #11719
* [ENHANCEMENT] Store-gateway: Change level 0 blocks to be reported as 'unknown/old_block' in metrics instead of '0' to improve clarity. Level 0 indicates blocks with metadata from before compaction level tracking was added to the bucket index. #11891
* [ENHANCEMENT] Compactor, distributor, ruler, scheduler and store-gateway: Makes `-<component-ring-config>.auto-forget-unhealthy-periods` configurable for each component. Deprecates the `-store-gateway.sharding-ring.auto-forget-enabled` flag. #11923
* [ENHANCEMENT] otlp: Stick to OTLP vocabulary on invalid label value length error. #11889
* [BUGFIX] OTLP: Fix response body and Content-Type header to align with spec. #10852
* [BUGFIX] Compactor: fix issue where block becomes permanently stuck when the Compactor's block cleanup job partially deletes a block. #10888
* [BUGFIX] Storage: fix intermittent failures in S3 upload retries. #10952
* [BUGFIX] Querier: return NaN from `irate()` if the second-last sample in the range is NaN and Prometheus' query engine is in use. #10956
* [BUGFIX] Ruler: don't count alerts towards `cortex_prometheus_notifications_dropped_total` if they are dropped due to alert relabelling. #10956
* [BUGFIX] Querier: Fix issue where an entire store-gateway zone leaving caused high CPU usage trying to find active members of the leaving zone. #11028
* [BUGFIX] Query-frontend: Fix blocks retention period enforcement when a request has multiple tenants (tenant federation). #11069
* [BUGFIX] Query-frontend: Fix `-query-frontend.query-sharding-max-sharded-queries` enforcement for instant queries with binary operators. #11086
* [BUGFIX] Memberlist: Fix hash ring updates before the full-join has been completed, when `-memberlist.notify-interval` is configured. #11098
* [BUGFIX] Query-frontend: Fix an issue where transient errors could be inadvertently cached. #11198
* [BUGFIX] Ingester: read reactive limiters should activate and deactivate when the ingester changes state. #11234
* [BUGFIX] Query-frontend: Fix an issue where errors from date/time parsing methods did not include the name of the invalid parameter. #11304
* [BUGFIX] Query-frontend: Fix a panic in monolithic mode caused by a clash in labels of the `cortex_client_invalid_cluster_validation_label_requests_total` metric definition. #11455
* [BUGFIX] Compactor: Fix issue where `MimirBucketIndexNotUpdated` can fire even though the index has been updated within the alert threshold. #11303
* [BUGFIX] Distributor: fix old entries in the HA Tracker with zero valued "elected at" timestamp. #11462
* [BUGFIX] Query-scheduler: Fix issue where deregistered querier goroutines can cause a panic if their backlogged dequeue requests are serviced. #11510
* [BUGFIX] Ruler: Failures during initial sync must be fatal for the service's startup. #11545
* [BUGFIX] Querier and query-frontend: Fix issue where aggregation functions like `topk` and `quantile` could return incorrect results if the scalar parameter is not a constant and Prometheus' query engine is in use. #11548
* [BUGFIX] Querier and query-frontend: Fix issue where range vector selectors could incorrectly ignore samples at the beginning of the range. #11548
* [BUGFIX] Querier: Fix rare panic if a query is canceled while a request to ingesters or store-gateways has just begun. #11613
* [BUGFIX] Ruler: Fix QueryOffset and AlignEvaluationTimeOnInterval being ignored when either recording or alerting rule evaluation is disabled. #11647
* [BUGFIX] Ingester: Fix issue where ingesters could leave read-only mode during forced compactions, resulting in write errors. #11664
* [BUGFIX] Ruler: Fix rare panic when the ruler is shutting down. #11781
* [BUGFIX] Block-builder-scheduler: Fix data loss bug in job assignment. #11785
* [BUGFIX] Compactor: start tracking `-compactor.max-compaction-time` after the initial compaction planning phase, to avoid rare cases where planning takes longer than `-compactor.max-compaction-time` and so actual compaction never runs for a tenant. #11834

### Mixin

* [CHANGE] Alerts: Update the query for `MimirBucketIndexNotUpdated` to use `max_over_time` to prevent alert firing when pods rotate. #11311, #11426
* [CHANGE] Alerts: Make alerting threshold for `DistributorGcUsesTooMuchCpu` configurable. #11508.
* [ENHANCEMENT] Dashboards: Include absolute number of notifications attempted to alertmanager in 'Mimir / Ruler'. #10918
* [ENHANCEMENT] Alerts: Make `MimirRolloutStuck` a critical alert if it has been firing for 6h. #10890
* [ENHANCEMENT] Dashboards: Add panels to the `Mimir / Tenants` and `Mimir / Top Tenants` dashboards showing the rate of gateway requests. #10978
* [ENHANCEMENT] Alerts: Improve `MimirIngesterFailsToProcessRecordsFromKafka` to not fire during forced TSDB head compaction. #11006
* [ENHANCEMENT] Alerts: Add alerts for invalid cluster validation labels. #11255 #11282 #11413
* [ENHANCEMENT] Dashboards: Improve "Kafka 100th percentile end-to-end latency when ingesters are running (outliers)" panel, computing the baseline latency on `max(10, 10%)` of ingesters instead of a fixed 10 replicas. #11581
* [ENHANCEMENT] Dashboards: Add "per-query memory consumption" and "fallback to Prometheus' query engine" panels to the Queries dashboard. #11626
* [ENHANCEMENT] Alerts: Add `MimirGoThreadsTooHigh` alert. #11836 #11845
* [ENHANCEMENT] Dashboards: Add autoscaling row for ruler query-frontends to `Mimir / Remote ruler reads` dashboard. #11838
* [BUGFIX] Dashboards: fix "Mimir / Tenants" legends for non-Kubernetes deployments. #10891
* [BUGFIX] Dashboards: fix Query-scheduler RPS panel legend in "Mimir / Reads". #11515
* [BUGFIX] Recording rules: fix `cluster_namespace_deployment:actual_replicas:count` recording rule when there's a mix on single-zone and multi-zone deployments. #11287
* [BUGFIX] Alerts: Enhance the `MimirRolloutStuck` alert, so it checks whether rollout groups as a whole (and not spread across instances) are changing or stuck. #11288

### Jsonnet

* [CHANGE] Increase the allowed number of rule groups for small, medium_small, and extra_small user tiers by 20%. #11152
* [CHANGE] Update rollout-operator to latest release. #11232 #11748
* [CHANGE] Memcached: Set a timeout of `500ms` for the `ruler-storage` cache instead of the default `200ms`. #11231
* [CHANGE] Ruler: If ingest storage is enabled, set the maximum buffered bytes in the Kafka client used by the ruler based on the expected maximum rule evaluation response size, clamping it between 1 GB (default) and 4 GB. #11602
* [CHANGE] All: Environment variable `JAEGER_REPORTER_MAX_QUEUE_SIZE` is no longer set. Components will use OTel's default value of `2048` unless explicitly configured. You can still configure `JAEGER_REPORTER_MAX_QUEUE_SIZE` if you configure tracing using Jaeger env vars, and you can always set `OTEL_BSP_MAX_QUEUE_SIZE` OTel configuration. #11700
* [CHANGE] Removed jaeger-agent-mixin and `_config.jaeger_agent_host` configuration. You can configure tracing using an OTLP endpoint through `_config.otlp_traces_endpoint`, see `tracing.libsonnet` for more configuration options. #11773
* [CHANGE] Removed `ingester_stream_chunks_when_using_blocks` option. #11711
* [CHANGE] Enable `memberlist.abort-if-fast-join-fails` for ingesters using memberlist #11931 #11950
* [CHANGE] Remove average per-pod series scaling trigger for ingest storage ingester HPA and use one based on max owned series instead. #11952
* [CHANGE] Add `store_gateway_grpc_max_query_response_size_bytes` config option to set the max store-gateway gRCP query response send size (and corresponsing querier receive size), and set to 200MB by default. #11968
* [FEATURE] Make ingest storage ingester HPA behavior configurable through `_config.ingest_storage_ingester_hpa_behavior`. #11168
* [FEATURE] Add an alternate ingest storage HPA trigger that targets maximum owned series per pod. #11356
* [FEATURE] Make tracing of HTTP headers as span attributes configurable through `_config.trace_request_headers`. You can exclude certain headers from being traced using `_config.trace_request_exclude_headers_list`. #11655 #11714
* [FEATURE] Allow configuring tracing with OTel environment variables through `$._config.otlp_traces_endpoint`. When configured, the `$.jaeger_mixin` is no longer available for use. #11773 #11981
* [FEATURE] Updated rollout-operator to support `OTEL_` environment variables for tracing. #11787
* [ENHANCEMENT] Add `query_frontend_only_args` option to specify CLI flags that apply only to query-frontends but not ruler-query-frontends. #11799
* [ENHANCEMENT] Make querier scale up (`$_config.autoscaling_querier_scaleup_percent_cap`) and scale down rates (`$_config.autoscaling_querier_scaledown_percent_cap`) configurable. #11862
* [ENHANCEMENT] Set resource requests and limits for the Memcached Prometheus exporter. #11933 #11946
* [BUGFIX] Honor `weight` argument when building memory HPA query for resource scaled objects. #11935

### Mimirtool

* [FEATURE] Add `--enable-experimental-functions` flag to commands that parse PromQL to allow parsing experimental functions such as `sort_by_label()`.
* [BUGFIX] Fix issue where `remote-read` doesn't behave like other mimirtool commands for authentication. #11402

### Mimir Continuous Test

* [FEATURE] Add `-tests.client.cluster-validation.label` flag to send the `X-Cluster` header with queries. #11418

### Query-tee

### Documentation

* [ENHANCEMENT] Update Thanos to Mimir migration guide with a tip to add the `__tenant_id__` label. #11584

### Tools

* [ENHANCEMENT] `kafkatool`: Add `offsets` command for querying various partition offsets. #11115
* [ENHANCEMENT] `listblocks`: Output can now also be JSON or YAML for easier parsing. #11184
* [ENHANCEMENT] `mark-blocks`: Allow specifying blocks from multiple tenants. #11343
* [ENHANCEMENT] `undelete-blocks`: Support removing S3 delete markers to avoid copying data when recovering blocks. #11256

## 2.16.1

### Grafana Mimir

* [BUGFIX] Update to Go v1.23.9 to address [CVE-2025-22871](https://nvd.nist.gov/vuln/detail/CVE-2025-22871). #11543
* [BUGFIX] Update `golang.org/x/net` to v0.38.0 to address [CVE-2025-22872](https://nvd.nist.gov/vuln/detail/CVE-2025-22872). #11281
* [BUGFIX] Query-frontend: Fix a panic in monolithic mode caused by a clash in labels of the `cortex_client_invalid_cluster_validation_label_requests_total` metric definition. #11455

## 2.16.0

### Grafana Mimir

* [CHANGE] Querier: pass context to queryable `IsApplicable` hook. #10451
* [CHANGE] Distributor: OTLP and push handler replace all non-UTF8 characters with the unicode replacement character `\uFFFD` in error messages before propagating them. #10236
* [CHANGE] Querier: pass query matchers to queryable `IsApplicable` hook. #10256
* [CHANGE] Build: removed Mimir Alpine Docker image and related CI tests. #10469
* [CHANGE] Query-frontend: Add `topic` label to `cortex_ingest_storage_strong_consistency_requests_total`, `cortex_ingest_storage_strong_consistency_failures_total`, and `cortex_ingest_storage_strong_consistency_wait_duration_seconds` metrics. #10220
* [CHANGE] Ruler: cap the rate of retries for remote query evaluation to 170/sec. This is configurable via `-ruler.query-frontend.max-retries-rate`. #10375 #10403
* [CHANGE] Query-frontend: Add `topic` label to `cortex_ingest_storage_reader_last_produced_offset_requests_total`, `cortex_ingest_storage_reader_last_produced_offset_failures_total`, `cortex_ingest_storage_reader_last_produced_offset_request_duration_seconds`, `cortex_ingest_storage_reader_partition_start_offset_requests_total`, `cortex_ingest_storage_reader_partition_start_offset_failures_total`, `cortex_ingest_storage_reader_partition_start_offset_request_duration_seconds` metrics. #10462
* [CHANGE] Ingester: Set `-ingester.ooo-native-histograms-ingestion-enabled` to true by default. #10483
* [CHANGE] Ruler: Add `user` and `reason` labels to `cortex_ruler_write_requests_failed_total` and `cortex_ruler_queries_failed_total`; add `user` to
    `cortex_ruler_write_requests_total` and `cortex_ruler_queries_total` metrics. #10536
* [CHANGE] Querier / Query-frontend: Remove experimental `-querier.promql-experimental-functions-enabled` and `-query-frontend.block-promql-experimental-functions` CLI flags and respective YAML configuration options to enable experimental PromQL functions. Instead access to experimental PromQL functions is always blocked. You can enable them using the per-tenant setting `enabled_promql_experimental_functions`. #10660 #10712
* [CHANGE] Store-gateway: Include posting sampling rate in sparse index headers. When the sampling rate isn't set in a sparse index header, store gateway rebuilds the sparse header with the configured `blocks-storage.bucket-store.posting-offsets-in-mem-sampling` value. If the sparse header's sampling rate is set but doesn't match the configured rate, store gateway either rebuilds the sparse header or downsamples to the configured sampling rate. #10684 #10878
* [CHANGE] Distributor: Return specific error message when burst size limit is exceeded. #10835
* [CHANGE] Ingester: enable native histograms ingestion by default, meaning`ingester.native-histograms-ingestion-enabled` defaults to true. #10867
* [FEATURE] Query Frontend: Expose query stats in the `Server-Timing` header when the `X-Mimir-Response-Query-Stats: true` header is present in the request. #10192
* [FEATURE] Distributor: Add experimental `-distributor.otel-keep-identifying-resource-attributes` option to allow keeping `service.instance.id`, `service.name` and `service.namespace` in `target_info` on top of converting them to the `instance` and `job` labels. #10216
* [FEATURE] Ingester/Distributor: Add support for exporting cost attribution metrics (`cortex_ingester_attributed_active_series`, `cortex_distributor_received_attributed_samples_total`, and `cortex_discarded_attributed_samples_total`) with labels specified by customers to a custom Prometheus registry. This feature enables more flexible billing data tracking. #10269 #10702
* [FEATURE] Ruler: Added `/ruler/tenants` endpoints to list the discovered tenants with rule groups. #10738
* [FEATURE] Distributor: Add experimental Influx handler. #10153
* [FEATURE] Query-frontend: Configuration options `query-frontend.cache-errors` and `query-frontend.results-cache-ttl-for-errors` for caching non-transient error responses are no longer experimental. #10927
* [FEATURE] Distributor: Add experimental `memberlist` KV store for ha_tracker. You can enable it using the `-distributor.ha-tracker.kvstore.store` flag. You can configure Memberlist parameters via the `-memberlist-*` flags. #10054
* [ENHANCEMENT] Compactor: Expose `cortex_bucket_index_last_successful_update_timestamp_seconds` for all tenants assigned to the compactor before starting the block cleanup job. #10569
* [ENHANCEMENT] Query Frontend: Return server-side `samples_processed` statistics. #10103
* [ENHANCEMENT] Distributor: OTLP receiver now converts also metric metadata. See also https://github.com/prometheus/prometheus/pull/15416. #10168
* [ENHANCEMENT] Distributor: discard float and histogram samples with duplicated timestamps from each timeseries in a request before the request is forwarded to ingesters. Discarded samples are tracked by `cortex_discarded_samples_total` metrics with the reason `sample_duplicate_timestamp`. #10145 #10430
* [ENHANCEMENT] Ruler: Add `cortex_prometheus_rule_group_last_rule_duration_sum_seconds` metric to track the total evaluation duration of a rule group regardless of concurrency #10189
* [ENHANCEMENT] Distributor: Add native histogram support for `electedReplicaPropagationTime` metric in ha_tracker. #10264
* [ENHANCEMENT] Ingester: More efficient CPU/memory utilization-based read request limiting. #10325
* [ENHANCEMENT] OTLP: In addition to the flag `-distributor.otel-created-timestamp-zero-ingestion-enabled` there is now `-distributor.otel-start-time-quiet-zero` to convert OTel start timestamps to Prometheus QuietZeroNaNs. This flag is to make the change rollout safe between Ingesters and Distributors. #10238
* [ENHANCEMENT] Ruler: When rule concurrency is enabled for a rule group, its rules will now be reordered and run in batches based on their dependencies. This increases the number of rules that can potentially run concurrently. Note that the global and tenant-specific limits still apply #10400
* [ENHANCEMENT] Query-frontend: include more information about read consistency in trace spans produced when using experimental ingest storage. #10412
* [ENHANCEMENT] Ingester: Hide tokens in ingester ring status page when ingest storage is enabled #10399
* [ENHANCEMENT] Ingester: add `active_series_additional_custom_trackers` configuration, in addition to the already existing `active_series_custom_trackers`. The `active_series_additional_custom_trackers` configuration allows you to configure additional custom trackers that get merged with `active_series_custom_trackers` at runtime. #10428
* [ENHANCEMENT] Query-frontend: Allow blocking raw http requests with the `blocked_requests` configuration. Requests can be blocked based on their path, method or query parameters #10484
* [ENHANCEMENT] Ingester: Added the following metrics exported by `PostingsForMatchers` cache: #10500 #10525
  * `cortex_ingester_tsdb_head_postings_for_matchers_cache_hits_total`
  * `cortex_ingester_tsdb_head_postings_for_matchers_cache_misses_total`
  * `cortex_ingester_tsdb_head_postings_for_matchers_cache_requests_total`
  * `cortex_ingester_tsdb_head_postings_for_matchers_cache_skips_total`
  * `cortex_ingester_tsdb_head_postings_for_matchers_cache_evictions_total`
  * `cortex_ingester_tsdb_block_postings_for_matchers_cache_hits_total`
  * `cortex_ingester_tsdb_block_postings_for_matchers_cache_misses_total`
  * `cortex_ingester_tsdb_block_postings_for_matchers_cache_requests_total`
  * `cortex_ingester_tsdb_block_postings_for_matchers_cache_skips_total`
  * `cortex_ingester_tsdb_block_postings_for_matchers_cache_evictions_total`
* [ENHANCEMENT] Add support for the HTTP header `X-Filter-Queryables` which allows callers to decide which queryables should be used by the querier, useful for debugging and testing queryables in isolation. #10552 #10594
* [ENHANCEMENT] Compactor: Shuffle users' order in `BlocksCleaner`. Prevents bucket indexes from going an extended period without cleanup during compactor restarts. #10513
* [ENHANCEMENT] Distributor, querier, ingester and store-gateway: Add support for `limit` parameter for label names and values requests. #10410
* [ENHANCEMENT] Ruler: Adds support for filtering results from rule status endpoint by `file[]`, `rule_group[]` and `rule_name[]`. #10589
* [ENHANCEMENT] Query-frontend: Add option to "spin off" subqueries as actual range queries, so that they benefit from query acceleration techniques such as sharding, splitting, and caching. To enable this feature, set the `-query-frontend.instant-queries-with-subquery-spin-off=<comma separated list>` option on the frontend or the `instant_queries_with_subquery_spin_off` per-tenant override with regular expressions matching the queries to enable. #10460 #10603 #10621 #10742 #10796
* [ENHANCEMENT] Querier, ingester: The series API respects passed `limit` parameter. #10620 #10652
* [ENHANCEMENT] Store-gateway: Add experimental settings under `-store-gateway.dynamic-replication` to allow more than the default of 3 store-gateways to own recent blocks. #10382 #10637
* [ENHANCEMENT] Ingester: Add reactive concurrency limiters to protect push and read operations from overload. #10574
* [ENHANCEMENT] Compactor: Add experimental `-compactor.max-lookback` option to limit blocks considered in each compaction cycle. Blocks uploaded prior to the lookback period aren't processed. This option helps reduce CPU utilization in tenants with large block metadata files that are processed before each compaction. #10585 #10794
* [ENHANCEMENT] Distributor: Optionally expose the current HA replica for each tenant in the `cortex_ha_tracker_elected_replica_status` metric. This is enabled with the `-distributor.ha-tracker.enable-elected-replica-metric=true` flag. #10644
* [ENHANCEMENT] Enable three Go runtime metrics: #10641
  * `go_cpu_classes_gc_total_cpu_seconds_total`
  * `go_cpu_classes_total_cpu_seconds_total`
  * `go_cpu_classes_idle_cpu_seconds_total`
* [ENHANCEMENT] All: Add experimental support for cluster validation in gRPC calls. When it is enabled, gRPC server verifies if a request coming from a gRPC client comes from an expected cluster. This validation can be configured by the following experimental configuration options: #10767
  * `-server.cluster-validation.label`
  * `-server.cluster-validation.grpc.enabled`
  * `-server.cluster-validation.grpc.soft-validation`
* [ENHANCEMENT] gRPC clients: Add experimental support to include the cluster validation label in gRPC metadata. When cluster validation is enabled on gRPC server side, the cluster validation label from gRPC metadata is compared with the gRPC server's cluster validation label. #10869 #10883
  * By setting `-<grpc-client-config-path>.cluster-validation.label`, you configure the cluster validation label of _a single_ gRPC client, whose `grpcclient.Config` object is configurable through `-<grpc-client-config-path>`.
  * By setting `-common.client-cluster-validation.label`, you configure the cluster validation label of _all_ gRPC clients.
* [ENHANCEMENT] gRPC clients: Add `cortex_client_request_invalid_cluster_validation_labels_total` metrics, that are used by Mimir's gRPC clients to track invalid cluster validations. #10767
* [ENHANCEMENT] Add experimental metric `cortex_distributor_dropped_native_histograms_total` to measure native histograms silently dropped when native histograms are disabled for a tenant. #10760
* [ENHANCEMENT] Compactor: Add experimental `-compactor.upload-sparse-index-headers` option. When enabled, the compactor will attempt to upload sparse index headers to object storage. This prevents latency spikes after adding store-gateway replicas. #10684
* [ENHANCEMENT] Ruler: add support for YAML aliases in `alert`, `record` and `expr` fields in rule groups. https://github.com/prometheus/prometheus/pull/14957 #10884
* [ENHANCEMENT] Memcached: Add experimental `-<prefix>.memcached.addresses-provider` flag to use alternate DNS service discovery backends when discovering Memcached hosts. #10895
* [BUGFIX] Distributor: Use a boolean to track changes while merging the ReplicaDesc components, rather than comparing the objects directly. #10185
* [BUGFIX] Querier: fix timeout responding to query-frontend when response size is very close to `-querier.frontend-client.grpc-max-send-msg-size`. #10154
* [BUGFIX] Query-frontend and querier: show warning/info annotations in some cases where they were missing (if a lazy querier was used). #10277
* [BUGFIX] Query-frontend: Fix an issue where transient errors are inadvertently cached. #10537 #10631
* [BUGFIX] Ruler: fix indeterminate rules being always run concurrently (instead of never) when `-ruler.max-independent-rule-evaluation-concurrency` is set. https://github.com/prometheus/prometheus/pull/15560 #10258
* [BUGFIX] PromQL: Fix various UTF-8 bugs related to quoting. https://github.com/prometheus/prometheus/pull/15531 #10258
* [BUGFIX] Ruler: Fixed an issue when using the experimental `-ruler.max-independent-rule-evaluation-concurrency` feature, where if a rule group was eligible for concurrency, it would flap between running concurrently or not based on the time it took after running concurrently. #9726 #10189
* [BUGFIX] Mimirtool: `remote-read` commands will now return data. #10286
* [BUGFIX] PromQL: Fix deriv, predict_linear and double_exponential_smoothing with histograms https://github.com/prometheus/prometheus/pull/15686 #10383
* [BUGFIX] MQE: Fix deriv with histograms #10383
* [BUGFIX] PromQL: Fix <aggr_over_time> functions with histograms https://github.com/prometheus/prometheus/pull/15711 #10400
* [BUGFIX] MQE: Fix <aggr_over_time> functions with histograms #10400
* [BUGFIX] Distributor: return HTTP status 415 Unsupported Media Type instead of 200 Success for Remote Write 2.0 until we support it. #10423 #10916
* [BUGFIX] Query-frontend: Add flag `-query-frontend.prom2-range-compat` and corresponding YAML to rewrite queries with ranges that worked in Prometheus 2 but are invalid in Prometheus 3. #10445 #10461 #10502
* [BUGFIX] Distributor: Fix edge case at the HA-tracker with memberlist as KVStore, where when a replica in the KVStore is marked as deleted but not yet removed, it fails to update the KVStore. #10443
* [BUGFIX] Distributor: Fix panics in `DurationWithJitter` util functions when computed variance is zero. #10507
* [BUGFIX] Ingester: Fixed a race condition in the `PostingsForMatchers` cache that may have infrequently returned expired cached postings. #10500
* [BUGFIX] Distributor: Report partially converted OTLP requests with status 400 Bad Request. #10588
* [BUGFIX] Ruler: fix issue where rule evaluations could be missed while shutting down a ruler instance if that instance owns many rule groups. prometheus/prometheus#15804 #10762
* [BUGFIX] Ingester: Add additional check on reactive limiter queue sizes. #10722
* [BUGFIX] TSDB: fix unknown series errors and possible lost data during WAL replay when series are removed from the head due to inactivity and reappear before the next WAL checkpoint. https://github.com/prometheus/prometheus/pull/16060 https://github.com/prometheus/prometheus/pull/16231 #10824 #10955
* [BUGFIX] Querier: fix issue where `label_join` could incorrectly return multiple series with the same labels rather than failing with `vector cannot contain metrics with the same labelset`. https://github.com/prometheus/prometheus/pull/15975 #10826
* [BUGFIX] Querier: fix issue where counter resets on native histograms could be incorrectly under- or over-counted when using subqueries. https://github.com/prometheus/prometheus/pull/15987 #10871
* [BUGFIX] Querier: fix incorrect annotation emitted when `quantile_over_time` is evaluated over a range with both histograms and floats. https://github.com/prometheus/prometheus/pull/16018 #10884
* [BUGFIX] Querier: fix duplicated double quotes in invalid label name error from `count_values`. https://github.com/prometheus/prometheus/pull/16054 #10884
* [BUGFIX] Ingester: fix goroutines and memory leak when experimental ingest storage enabled and a server-side error occurs during metrics ingestion. #10915
* [BUGFIX] Alertmanager: Avoid fetching Grafana state if Grafana AM compatibility is not enabled. #10857
* [BUGFIX] Alertmanager: Fix decoding of queryFromGeneratorURL in templates. #8914
* [BUGFIX] Alertmanager: DedupStage to stop notification pipeline when the timestamp of notification log entry is after the pipeline was flushed #10989

### Mixin

* [CHANGE] Alerts: Only alert on errors performing cache operations if there are over 10 request/sec to avoid flapping. #10832
* [FEATURE] Add compiled mixin for GEM installations in `operations/mimir-mixin-compiled-gem`. #10690 #10877
* [ENHANCEMENT] Dashboards: clarify that the ingester and store-gateway panels on the 'Reads' dashboard show data from all query requests to that component, not just requests from the main query path (ie. requests from the ruler query path are included as well). #10598
* [ENHANCEMENT] Dashboards: add ingester and store-gateway panels from the 'Reads' dashboard to the 'Remote ruler reads' dashboard as well. #10598
* [ENHANCEMENT] Dashboards: add ingester and store-gateway panels showing only requests from the respective dashboard's query path to the 'Reads' and 'Remote ruler reads' dashboards. For example, the 'Remote ruler reads' dashboard now has panels showing the ingester query request rate from ruler-queriers. #10598
* [ENHANCEMENT] Dashboards: 'Writes' dashboard: show write requests broken down by request type. #10599
* [ENHANCEMENT] Dashboards: clarify when query-frontend and query-scheduler dashboard panels are expected to show no data. #10624
* [ENHANCEMENT] Alerts: Add warning alert `DistributorGcUsesTooMuchCpu`. #10641
* [ENHANCEMENT] Dashboards: Add "Federation-frontend" dashboard for GEM. #10697 #10736
* [ENHANCEMENT] Dashboards: Add Query-Scheduler <-> Querier Inflight Requests row to Query Reads and Remote Ruler reads dashboards. #10290
* [ENHANCEMENT] Alerts: Add "Federation-frontend" alert for remote clusters returning errors. #10698
* [BUGFIX] Dashboards: fix how we switch between classic and native histograms. #10018
* [BUGFIX] Alerts: Ignore cache errors performing `delete` operations since these are expected to fail when keys don't exist. #10287
* [BUGFIX] Dashboards: fix "Mimir / Rollout Progress" latency comparison when gateway is enabled. #10495
* [BUGFIX] Dashboards: fix autoscaling panels when Mimir is deployed using Helm. #10473
* [BUGFIX] Alerts: fix `MimirAutoscalerNotActive` alert. #10564

### Jsonnet

* [CHANGE] Update rollout-operator version to 0.23.0. #10229 #10750
* [CHANGE] Memcached: Update to Memcached 1.6.34. #10318
* [CHANGE] Change multi-AZ deployments default toleration value from 'multi-az' to 'secondary-az', and make it configurable via the following settings: #10596
  * `_config.multi_zone_schedule_toleration` (default)
  * `_config.multi_zone_distributor_schedule_toleration` (distributor's override)
  * `_config.multi_zone_etcd_schedule_toleration` (etcd's override)
* [CHANGE] Ring: relaxed the hash ring heartbeat timeout for store-gateways: #10634
  * `-store-gateway.sharding-ring.heartbeat-timeout` set to `10m`
* [CHANGE] Memcached: Use 3 replicas for all cache types by default. #10739
* [ENHANCEMENT] Enforce `persistentVolumeClaimRetentionPolicy` `Retain` policy on partition ingesters during migration to experimental ingest storage. #10395
* [ENHANCEMENT] Allow to not configure `topologySpreadConstraints` by setting the following configuration options to a negative value: #10540
  * `distributor_topology_spread_max_skew`
  * `query_frontend_topology_spread_max_skew`
  * `querier_topology_spread_max_skew`
  * `ruler_topology_spread_max_skew`
  * `ruler_querier_topology_spread_max_skew`
* [ENHANCEMENT] Validate the `$._config.shuffle_sharding.ingester_partitions_shard_size` value when partition shuffle sharding is enabled in the ingest-storage mode. #10746
* [BUGFIX] Ports in container rollout-operator. #10273
* [BUGFIX] When downscaling is enabled, the components must annotate `prepare-downscale-http-port` with the value set in `$._config.server_http_port`. #10367

### Mimirtool

* [BUGFIX] Fix issue where `MIMIR_HTTP_PREFIX` environment variable was ignored and the value from `MIMIR_MIMIR_HTTP_PREFIX` was used instead. #10207
* [ENHANCEMENT] Unify mimirtool authentication options and add extra-headers support for commands that depend on MimirClient. #10178
* [ENHANCEMENT] `mimirtool grafana analyze` now supports custom panels. #10669
* [ENHANCEMENT] `mimirtool grafana analyze` now supports bar chart, pie chart, state timeline, status history,
  histogram, candlestick, canvas, flame graph, geomap, node graph, trend, and XY chart panels. #10669

### Mimir Continuous Test

### Query-tee

* [ENHANCEMENT] Allow skipping comparisons when preferred backend fails. Disabled by default, enable with `-proxy.compare-skip-preferred-backend-failures=true`. #10612

### Documentation

* [CHANGE] Add production tips related to cache size, heavy multi-tenancy and latency spikes. #9978
* [ENHANCEMENT] Update `MimirAutoscalerNotActive` and `MimirAutoscalerKedaFailing` runbooks, with an instruction to check whether Prometheus has enough CPU allocated. #10257

### Tools

* [CHANGE] `copyblocks`: Remove /pprof endpoint. #10329
* [CHANGE] `mark-blocks`: Replace `markblocks` with added features including removing markers and reading block identifiers from a file. #10597

## 2.15.3

### Grafana Mimir

* [BUGFIX] Update to Go v1.23.9 to address [CVE-2025-22871](https://nvd.nist.gov/vuln/detail/CVE-2025-22871). #11537

### Mimirtool

* [BUGFIX] Upgrade Alpine Linux to 3.20.6, fixes CVE-2025-26519. #11530

### Mimir Continuous Test

* [BUGFIX] Upgrade Alpine Linux to 3.20.6, fixes CVE-2025-26519. #11530

## 2.15.2

### Grafana Mimir

* [BUGFIX] Update module golang.org/x/net to v0.36.0 to address [CVE-2025-22870](https://nvd.nist.gov/vuln/detail/CVE-2025-22870). #10875
* [BUGFIX] Update module github.com/golang-jwt/jwt/v5 to v5.2.2 to address [CVE-2025-30204](https://nvd.nist.gov/vuln/detail/CVE-2025-30204). #11045


## 2.15.1

### Grafana Mimir

* [BUGFIX] Update module github.com/golang/glog to v1.2.4 to address [CVE-2024-45339](https://nvd.nist.gov/vuln/detail/CVE-2024-45339). #10541
* [BUGFIX] Update module github.com/go-jose/go-jose/v4 to v4.0.5 to address [CVE-2025-27144](https://nvd.nist.gov/vuln/detail/CVE-2025-27144). #10783
* [BUGFIX] Update module golang.org/x/oauth2 to v0.27.0 to address [CVE-2025-22868](https://nvd.nist.gov/vuln/detail/CVE-2025-22868). #10803
* [BUGFIX] Update module golang.org/x/crypto to v0.35.0 to address [CVE-2025-22869](https://nvd.nist.gov/vuln/detail/CVE-2025-22869). #10804
* [BUGFIX] Upgrade Go to 1.23.7 to address [CVE-2024-45336](https://nvd.nist.gov/vuln/detail/CVE-2024-45336), [CVE-2024-45341](https://nvd.nist.gov/vuln/detail/CVE-2024-45341), and [CVE-2025-22866](https://nvd.nist.gov/vuln/detail/CVE-2025-22866). #10862


## 2.15.0

### Grafana Mimir

* [CHANGE] Alertmanager: the following metrics are not exported for a given `user` when the metric value is zero: #9359
  * `cortex_alertmanager_alerts_received_total`
  * `cortex_alertmanager_alerts_invalid_total`
  * `cortex_alertmanager_partial_state_merges_total`
  * `cortex_alertmanager_partial_state_merges_failed_total`
  * `cortex_alertmanager_state_replication_total`
  * `cortex_alertmanager_state_replication_failed_total`
  * `cortex_alertmanager_alerts`
  * `cortex_alertmanager_silences`
* [CHANGE] Distributor: Drop experimental `-distributor.direct-otlp-translation-enabled` flag, since direct OTLP translation is well tested at this point. #9647
* [CHANGE] Ingester: Change `-initial-delay` for circuit breakers to begin when the first request is received, rather than at breaker activation. #9842
* [CHANGE] Query-frontend: apply query pruning before query sharding instead of after. #9913
* [CHANGE] Ingester: remove experimental flags `-ingest-storage.kafka.ongoing-records-per-fetch` and `-ingest-storage.kafka.startup-records-per-fetch`. They are removed in favour of `-ingest-storage.kafka.max-buffered-bytes`. #9906
* [CHANGE] Ingester: Replace `cortex_discarded_samples_total` label from `sample-out-of-bounds` to `sample-timestamp-too-old`. #9885
* [CHANGE] Ruler: the `/prometheus/config/v1/rules` does not return an error anymore if a rule group is missing in the object storage after been successfully returned by listing the storage, because it could have been deleted in the meanwhile. #9936
* [CHANGE] Querier: The `.` pattern in regular expressions in PromQL matches newline characters. With this change regular expressions like `.*` match strings that include `\n`. To maintain the old behaviour, you will have to change regular expressions by replacing all `.` patterns with `[^\n]`, e.g. `foo[^\n]*`. This upgrades PromQL compatibility from Prometheus 2.0 to 3.0. #9844
* [CHANGE] Querier: Lookback and range selectors are left open and right closed (previously left closed and right closed). This change affects queries and subqueries when the evaluation time perfectly aligns with the sample timestamps. For example assume querying a timeseries with evenly spaced samples exactly 1 minute apart. Previously, a range query with `5m` would usually return 5 samples, or 6 samples if the query evaluation aligns perfectly with a scrape. Now, queries like this will always return 5 samples. This upgrades PromQL compatibility from Prometheus 2.0 to 3.0. #9844 #10188
* [CHANGE] Querier: promql(native histograms): Introduce exponential interpolation. #9844
* [CHANGE] Remove deprecated `api.get-request-for-ingester-shutdown-enabled` setting, which scheduled for removal in 2.15. #10197
* [FEATURE] Querier: add experimental streaming PromQL engine, enabled with `-querier.query-engine=mimir`. #10067
* [FEATURE] Distributor: Add support for `lz4` OTLP compression. #9763
* [FEATURE] Query-frontend: added experimental configuration options `query-frontend.cache-errors` and `query-frontend.results-cache-ttl-for-errors` to allow non-transient responses to be cached. When set to `true` error responses from hitting limits or bad data are cached for a short TTL. #9028
* [FEATURE] Query-frontend: add middleware to control access to specific PromQL experimental functions on a per-tenant basis. #9798
* [FEATURE] gRPC: Support S2 compression. #9322
  * `-alertmanager.alertmanager-client.grpc-compression=s2`
  * `-ingester.client.grpc-compression=s2`
  * `-querier.frontend-client.grpc-compression=s2`
  * `-querier.scheduler-client.grpc-compression=s2`
  * `-query-frontend.grpc-client-config.grpc-compression=s2`
  * `-query-scheduler.grpc-client-config.grpc-compression=s2`
  * `-ruler.client.grpc-compression=s2`
  * `-ruler.query-frontend.grpc-client-config.grpc-compression=s2`
* [FEATURE] Alertmanager: limit added for maximum size of the Grafana state (`-alertmanager.max-grafana-state-size-bytes`). #9475
* [FEATURE] Alertmanager: limit added for maximum size of the Grafana configuration (`-alertmanager.max-config-size-bytes`). #9402
* [FEATURE] Ingester: Experimental support for ingesting out-of-order native histograms. This is disabled by default and can be enabled by setting `-ingester.ooo-native-histograms-ingestion-enabled` to `true`. #7175
* [FEATURE] Distributor: Added `-api.skip-label-count-validation-header-enabled` option to allow skipping label count validation on the HTTP write path based on `X-Mimir-SkipLabelCountValidation` header being `true` or not. #9576
* [FEATURE] Ruler: Add experimental support for caching the contents of rule groups. This is disabled by default and can be enabled by setting `-ruler-storage.cache.rule-group-enabled`. #9595 #10024
* [FEATURE] PromQL: Add experimental `info` function. Experimental functions are disabled by default, but can be enabled setting `-querier.promql-experimental-functions-enabled=true` in the query-frontend and querier. #9879
* [FEATURE] Distributor: Support promotion of OTel resource attributes to labels. #8271
* [FEATURE] Querier: Add experimental `double_exponential_smoothing` PromQL function. Experimental functions are disabled by default, but can be enabled by setting `-querier.promql-experimental-functions-enabled=true` in the query-frontend and querier. #9844
* [ENHANCEMENT] Query Frontend: Return server-side `bytes_processed` statistics following Server-Timing format. #9645 #9985
* [ENHANCEMENT] mimirtool: Adds bearer token support for mimirtool's analyze ruler/prometheus commands. #9587
* [ENHANCEMENT] Ruler: Support `exclude_alerts` parameter in `<prometheus-http-prefix>/api/v1/rules` endpoint. #9300
* [ENHANCEMENT] Distributor: add a metric to track tenants who are sending newlines in their label values called `cortex_distributor_label_values_with_newlines_total`. #9400
* [ENHANCEMENT] Ingester: improve performance of reading the WAL. #9508
* [ENHANCEMENT] Query-scheduler: improve the errors and traces emitted by query-schedulers when communicating with queriers. #9519
* [ENHANCEMENT] Compactor: uploaded blocks cannot be bigger than max configured compactor time range, and cannot cross the boundary for given time range. #9524
* [ENHANCEMENT] The distributor now validates that received label values only contain allowed characters. #9185
* [ENHANCEMENT] Add SASL plain authentication support to Kafka client used by the experimental ingest storage. Configure SASL credentials via the following settings: #9584
  * `-ingest-storage.kafka.sasl-password`
  * `-ingest-storage.kafka.sasl-username`
* [ENHANCEMENT] memberlist: TCP transport write path is now non-blocking, and is configurable by new flags: #9594
  * `-memberlist.max-concurrent-writes`
  * `-memberlist.acquire-writer-timeout`
* [ENHANCEMENT] memberlist: Notifications can now be processed once per interval specified by `-memberlist.notify-interval` to reduce notify storm CPU activity in large clusters. #9594
* [ENHANCEMENT] Query-scheduler: Remove the experimental `query-scheduler.prioritize-query-components` flag. Request queues always prioritize query component dequeuing above tenant fairness. #9703
* [ENHANCEMENT] Ingester: Emit traces for block syncing, to join up block-upload traces. #9656
* [ENHANCEMENT] Querier: Enable the optional querying of additional storage queryables. #9712
* [ENHANCEMENT] Ingester: Disable the push circuit breaker when ingester is in read-only mode. #9760
* [ENHANCEMENT] Ingester: Reduced lock contention in the `PostingsForMatchers` cache. #9773
* [ENHANCEMENT] Storage: Allow HTTP client settings to be tuned for GCS and Azure backends via an `http` block or corresponding CLI flags. This was already supported by the S3 backend. #9778
* [ENHANCEMENT] Ruler: Support `group_limit` and `group_next_token` parameters in the `<prometheus-http-prefix>/api/v1/rules` endpoint. #9563
* [ENHANCEMENT] Ingester: improved lock contention affecting read and write latencies during TSDB head compaction. #9822
* [ENHANCEMENT] Distributor: when a label value fails validation due to invalid UTF-8 characters, don't include the invalid characters in the returned error. #9828
* [ENHANCEMENT] Ingester: when experimental ingest storage is enabled, do not buffer records in the Kafka client when fetch concurrency is in use. #9838 #9850
* [ENHANCEMENT] Compactor: refresh deletion marks when updating the bucket index concurrently. This speeds up updating the bucket index by up to 16 times when there is a lot of blocks churn (thousands of blocks churning every cleanup cycle). #9881
* [ENHANCEMENT] PromQL: make `sort_by_label` stable. #9879
* [ENHANCEMENT] Distributor: Initialize ha_tracker cache before ha_tracker and distributor reach running state and begin serving writes. #9826 #9976
* [ENHANCEMENT] Ingester: `-ingest-storage.kafka.max-buffered-bytes` to limit the memory for buffered records when using concurrent fetching. #9892
* [ENHANCEMENT] Querier: improve performance and memory consumption of queries that select many series. #9914
* [ENHANCEMENT] Ruler: Support OAuth2 and proxies in Alertmanager client #9945 #10030
* [ENHANCEMENT] Ingester: Add `-blocks-storage.tsdb.bigger-out-of-order-blocks-for-old-samples` to build 24h blocks for out-of-order data belonging to the previous days instead of building smaller 2h blocks. This reduces pressure on compactors and ingesters when the out-of-order samples span multiple days in the past. #9844 #10033 #10035
* [ENHANCEMENT] Distributor: allow a different limit for info series (series ending in `_info`) label count, via `-validation.max-label-names-per-info-series`. #10028
* [ENHANCEMENT] Ingester: do not reuse labels, samples and histograms slices in the write request if there are more entries than 10x the pre-allocated size. This should help to reduce the in-use memory in case of few requests with a very large number of labels, samples or histograms. #10040
* [ENHANCEMENT] Query-Frontend: prune `<subquery> and on() (vector(x)==y)` style queries and stop pruning `<subquery> < -Inf`. Triggered by https://github.com/prometheus/prometheus/pull/15245. #10026
* [ENHANCEMENT] Query-Frontend: perform request format validation before processing the request. #10093
* [BUGFIX] Fix issue where functions such as `rate()` over native histograms could return incorrect values if a float stale marker was present in the selected range. #9508
* [BUGFIX] Fix issue where negation of native histograms (eg. `-some_native_histogram_series`) did nothing. #9508
* [BUGFIX] Fix issue where `metric might not be a counter, name does not end in _total/_sum/_count/_bucket` annotation would be emitted even if `rate` or `increase` did not have enough samples to compute a result. #9508
* [BUGFIX] Fix issue where sharded queries could return annotations with incorrect or confusing position information. #9536
* [BUGFIX] Fix issue where downstream consumers may not generate correct cache keys for experimental error caching. #9644
* [BUGFIX] Fix issue where active series requests error when encountering a stale posting. #9580
* [BUGFIX] Fix pooling buffer reuse logic when `-distributor.max-request-pool-buffer-size` is set. #9666
* [BUGFIX] Fix issue when using the experimental `-ruler.max-independent-rule-evaluation-concurrency` feature, where the ruler could panic as it updates a running ruleset or shutdowns. #9726
* [BUGFIX] Always return unknown hint for first sample in non-gauge native histograms chunk to avoid incorrect counter reset hints when merging chunks from different sources. #10033
* [BUGFIX] Ensure native histograms counter reset hints are corrected when merging results from different sources. #9909
* [BUGFIX] Ingester: Fix race condition in per-tenant TSDB creation. #9708
* [BUGFIX] Ingester: Fix race condition in exemplar adding. #9765
* [BUGFIX] Ingester: Fix race condition in native histogram appending. #9765
* [BUGFIX] Ingester: Fix bug in concurrent fetching where a failure to list topics on startup would cause to use an invalid topic ID (0x00000000000000000000000000000000). #9883
* [BUGFIX] Ingester: Fix data loss bug in the experimental ingest storage when a Kafka Fetch is split into multiple requests and some of them return an error. #9963 #9964
* [BUGFIX] PromQL: `round` now removes the metric name again. #9879
* [BUGFIX] Query-Frontend: fix `QueryFrontendCodec` module initialization to set lookback delta from `-querier.lookback-delta`. #9984
* [BUGFIX] OTLP: Support integer exemplar value type. #9844
* [BUGFIX] Querier: Correct the behaviour of binary operators between native histograms and floats. #9844
* [BUGFIX] Querier: Fix stddev+stdvar aggregations to always ignore native histograms. #9844
* [BUGFIX] Querier: Fix stddev+stdvar aggregations to treat Infinity consistently. #9844
* [BUGFIX] Ingester: Chunks could have one unnecessary zero byte at the end. #9844
* [BUGFIX] OTLP receiver: Preserve colons and combine multiple consecutive underscores into one when generating metric names in suffix adding mode (`-distributor.otel-metric-suffixes-enabled`). #10075
* [BUGFIX] PromQL: Ignore native histograms in `clamp`, `clamp_max` and `clamp_min` functions. #10136
* [BUGFIX] PromQL: Ignore native histograms in `max`, `min`, `stdvar`, `stddev` aggregation operators and instead return an info annotation. #10136
* [BUGFIX] PromQL: Ignore native histograms when compared to float values with `==`, `!=`, `<`, `>`, `<=`, `>=` and instead return an info annotation. #10136
* [BUGFIX] PromQL: Return an info annotation if the `quantile` function is used on a float series that does not have `le` label. #10136
* [BUGFIX] PromQL: Fix `count_values` to take into account native histograms. #10168
* [BUGFIX] PromQL: Ignore native histograms in time functions `day_of_month`, `day_of_week`, `day_of_year`, `days_in_month`, `hour`, `minute`, `month` and `year`, which means they no longer yield any value when encountering a native histograms series. #10188
* [BUGFIX] PromQL: Ignore native histograms in `topk` and `bottomk` functions and return info annotation instead. #10188
* [BUGFIX] PromQL: Let `limitk` and `limit_ratio` include native histograms if applicable. #10188
* [BUGFIX] PromQL: Fix `changes` and `resets` functions to count switch between float and native histograms sample type as change and reset. #10188

### Mixin

* [CHANGE] Remove backwards compatibility for `thanos_memcached_` prefixed metrics in dashboards and alerts removed in 2.12. #9674 #9758
* [CHANGE] Reworked the alert `MimirIngesterStuckProcessingRecordsFromKafka` to also work when concurrent fetching is enabled. #9855
* [ENHANCEMENT] Unify ingester autoscaling panels on 'Mimir / Writes' dashboard to work for both ingest-storage and non-ingest-storage autoscaling. #9617
* [ENHANCEMENT] Alerts: Enable configuring job prefix for alerts to prevent clashes with metrics from Loki/Tempo. #9659
* [ENHANCEMENT] Dashboards: visualize the age of source blocks in the "Mimir / Compactor" dashboard. #9697
* [ENHANCEMENT] Dashboards: Include block compaction level on queried blocks in 'Mimir / Queries' dashboard. #9706
* [ENHANCEMENT] Alerts: add `MimirIngesterMissedRecordsFromKafka` to detect gaps in consumed records in the ingester when using the experimental Kafka-based storage. #9921 #9972
* [ENHANCEMENT] Dashboards: Add more panels to 'Mimir / Writes' for concurrent ingestion and fetching when using ingest storage. #10021
* [ENHANCEMENT] Dashboards: Include CPU and memory resources in 'Mimir / Ruler' dashboard. #10656
* [BUGFIX] Dashboards: Fix autoscaling metrics joins when series churn. #9412 #9450 #9432
* [BUGFIX] Alerts: Fix autoscaling metrics joins in `MimirAutoscalerNotActive` when series churn. #9412
* [BUGFIX] Alerts: Exclude failed cache "add" operations from alerting since failures are expected in normal operation. #9658
* [BUGFIX] Alerts: Exclude read-only replicas from `IngesterInstanceHasNoTenants` alert. #9843
* [BUGFIX] Alerts: Use resident set memory for the `EtcdAllocatingTooMuchMemory` alert so that ephemeral file cache memory doesn't cause the alert to misfire. #9997
* [BUGFIX] Query-frontend: support `X-Read-Consistency-Offsets` on labels queries too.

### Jsonnet

* [CHANGE] Remove support to set Redis as a cache backend from jsonnet. #9677
* [CHANGE] Rollout-operator now defaults to storing scaling operation metadata in a Kubernetes ConfigMap. This avoids recursively invoking the admission webhook in some Kubernetes environments. #9699
* [CHANGE] Update rollout-operator version to 0.20.0. #9995
* [CHANGE] Remove the `track_sizes` feature for Memcached pods since it is unused. #10032
* [CHANGE] The configuration options `autoscaling_distributor_min_replicas` and `autoscaling_distributor_max_replicas` has been renamed to `autoscaling_distributor_min_replicas_per_zone` and `autoscaling_distributor_max_replicas_per_zone` respectively. #10019
* [FEATURE] Add support to deploy distributors in multi availability zones. #9548
* [FEATURE] Add configuration settings to set the number of Memcached replicas for each type of cache (`memcached_frontend_replicas`, `memcached_index_queries_replicas`, `memcached_chunks_replicas`, `memcached_metadata_replicas`). #9679
* [ENHANCEMENT] Add `ingest_storage_ingester_autoscaling_triggers` option to specify multiple triggers in ScaledObject created for ingest-store ingester autoscaling. #9422
* [ENHANCEMENT] Add `ingest_storage_ingester_autoscaling_scale_up_stabilization_window_seconds` and `ingest_storage_ingester_autoscaling_scale_down_stabilization_window_seconds` config options to make stabilization window for ingester autoscaling when using ingest-storage configurable. #9445
* [ENHANCEMENT] Make label-selector in ReplicaTemplate/ingester-zone-a object configurable when using ingest-storage. #9480
* [ENHANCEMENT] Add `querier_only_args` option to specify CLI flags that apply only to queriers but not ruler-queriers. #9503
* [ENHANCEMENT] Validate the Kafka client ID configured when ingest storage is enabled. #9573
* [ENHANCEMENT] Configure pod anti-affinity and tolerations to run etcd pods multi-AZ when `_config.multi_zone_etcd_enabled` is set to `true`. #9725

### Mimirtool

### Mimir Continuous Test

### Query-tee

* [FEATURE] Added `-proxy.compare-skip-samples-before` to skip samples before the given time when comparing responses. The time can be in RFC3339 format (or) RFC3339 without the timezone and seconds (or) date only. #9515
* [FEATURE] Add `-backend.config-file` for a YAML configuration file for per-backend options. Currently, it only supports additional HTTP request headers. #10081
* [ENHANCEMENT] Added human-readable timestamps to comparison failure messages. #9665

### Documentation

* [BUGFIX] Send native histograms: update the migration guide with the corrected dashboard query for switching between classic and native histograms queries. #10052

### Tools

* [FEATURE] `splitblocks`: add new tool to split blocks larger than a specified duration into multiple blocks. #9517, #9779
* [ENHANCEMENT] `copyblocks`: add `--skip-no-compact-block-duration-check`, which defaults to `false`, to simplify targeting blocks that are not awaiting compaction. #9439
* [ENHANCEMENT] `copyblocks`: add `--user-mapping` to support copying blocks between users. #10110
* [ENHANCEMENT] `kafkatool`: add SASL plain authentication support. The following new CLI flags have been added: #9584
  * `--kafka-sasl-username`
  * `--kafka-sasl-password`
* [ENHANCEMENT] `kafkatool`: add `dump print` command to print the content of write requests from a dump. #9942
* [ENHANCEMENT] Updated `KubePersistentVolumeFillingUp` runbook, including a sample command to debug the distroless image. #9802

## 2.14.3

### Grafana Mimir

* [BUGFIX] Update `golang.org/x/crypto` to address [CVE-2024-45337](https://github.com/advisories/GHSA-v778-237x-gjrc). #10251
* [BUGFIX] Update `golang.org/x/net` to address [CVE-2024-45338](https://github.com/advisories/GHSA-w32m-9786-jp63). #10298

## 2.14.2

### Grafana Mimir

* [BUGFIX] Query-frontend: Do not break scheduler connection on malformed queries. #9833

## 2.14.1

### Grafana Mimir

* [BUGFIX] Update objstore library to resolve issues observed for some S3-compatible object stores, which respond to `StatObject` with `Range` incorrectly. #9625

## 2.14.0

### Grafana Mimir

* [CHANGE] Update minimal supported version of Go to 1.22. #9134
* [CHANGE] Store-gateway / querier: enable streaming chunks from store-gateways to queriers by default. #6646
* [CHANGE] Querier: honor the start/end time range specified in the read hints when executing a remote read request. #8431
* [CHANGE] Querier: return only samples within the queried start/end time range when executing a remote read request using "SAMPLES" mode. Previously, samples outside of the range could have been returned. Samples outside of the queried time range may still be returned when executing a remote read request using "STREAMED_XOR_CHUNKS" mode. #8463
* [CHANGE] Querier: Set minimum for `-querier.max-concurrent` to four to prevent queue starvation with querier-worker queue prioritization algorithm; values below the minimum four are ignored and set to the minimum. #9054
* [CHANGE] Store-gateway: enabled `-blocks-storage.bucket-store.max-concurrent-queue-timeout` by default with a timeout of 5 seconds. #8496
* [CHANGE] Store-gateway: enabled `-blocks-storage.bucket-store.index-header.lazy-loading-concurrency-queue-timeout` by default with a timeout of 5 seconds . #8667
* [CHANGE] Distributor: Incoming OTLP requests were previously size-limited by using limit from `-distributor.max-recv-msg-size` option. We have added option `-distributor.max-otlp-request-size` for limiting OTLP requests, with default value of 100 MiB. #8574
* [CHANGE] Distributor: remove metric `cortex_distributor_sample_delay_seconds`. #8698
* [CHANGE] Query-frontend: Remove deprecated `frontend.align_queries_with_step` YAML configuration. The configuration option has been moved to per-tenant and default `limits` since Mimir 2.12. #8733 #8735
* [CHANGE] Store-gateway: Change default of `-blocks-storage.bucket-store.max-concurrent` to 200. #8768
* [CHANGE] Added new metric `cortex_compactor_disk_out_of_space_errors_total` which counts how many times a compaction failed due to the compactor being out of disk, alert if there is a single increase. #8237 #8278
* [CHANGE] Store-gateway: Remove experimental parameter `-blocks-storage.bucket-store.series-selection-strategy`. The default strategy is now `worst-case`. #8702
* [CHANGE] Store-gateway: Rename `-blocks-storage.bucket-store.series-selection-strategies.worst-case-series-preference` to `-blocks-storage.bucket-store.series-fetch-preference` and promote to stable. #8702
* [CHANGE] Querier, store-gateway: remove deprecated `-querier.prefer-streaming-chunks-from-store-gateways=true`. Streaming from store-gateways is now always enabled. #8696
* [CHANGE] Ingester: remove deprecated `-ingester.return-only-grpc-errors`. #8699 #8828
* [CHANGE] Distributor, ruler: remove deprecated `-ingester.client.report-grpc-codes-in-instrumentation-label-enabled`. #8700
* [CHANGE] Ingester client: experimental support for client-side circuit breakers, their configuration options (`-ingester.client.circuit-breaker.*`) and metrics (`cortex_ingester_client_circuit_breaker_results_total`, `cortex_ingester_client_circuit_breaker_transitions_total`) were removed. #8802
* [CHANGE] Ingester: circuit breakers do not open in case of per-instance limit errors anymore. Opening can be triggered only in case of push and pull requests exceeding the configured duration. #8854
* [CHANGE] Query-frontend: Return `413 Request Entity Too Large` if a response shard for an `/active_series` request is too large. #8861
* [CHANGE] Distributor: Promote replying with `Retry-After` header on retryable errors to stable and set `-distributor.retry-after-header.enabled=true` by default. #8694
* [CHANGE] Distributor: Replace `-distributor.retry-after-header.max-backoff-exponent` and `-distributor.retry-after-header.base-seconds` with `-distributor.retry-after-header.min-backoff` and `-distributor.retry-after-header.max-backoff` for easier configuration. #8694
* [CHANGE] Ingester: increase the default inactivity timeout of active series (`-ingester.active-series-metrics-idle-timeout`) from `10m` to `20m`. #8975
* [CHANGE] Distributor: Remove `-distributor.enable-otlp-metadata-storage` flag, which was deprecated in version 2.12. #9069
* [CHANGE] Ruler: Removed `-ruler.drain-notification-queue-on-shutdown` option, which is now enabled by default. #9115
* [CHANGE] Querier: allow wrapping errors with context errors only when the former actually correspond to `context.Canceled` and `context.DeadlineExceeded`. #9175
* [CHANGE] Query-scheduler: Remove the experimental `-query-scheduler.use-multi-algorithm-query-queue` flag. The new multi-algorithm tree queue is always used for the scheduler. #9210
* [CHANGE] Distributor: reject incoming requests until the distributor service has started. #9317
* [CHANGE] Ingester, Distributor: Remove deprecated `-ingester.limit-inflight-requests-using-grpc-method-limiter` and `-distributor.limit-inflight-requests-using-grpc-method-limiter`. The feature was deprecated and enabled by default in Mimir 2.12. #9407
* [CHANGE] Querier: Remove deprecated `-querier.max-query-into-future`. The feature was deprecated in Mimir 2.12. #9407
* [CHANGE] Cache: Deprecate experimental support for Redis as a cache backend. The support is set to be removed in the next major release. #9453
* [FEATURE] Alertmanager: Added `-alertmanager.log-parsing-label-matchers` to control logging when parsing label matchers. This flag is intended to be used with `-alertmanager.utf8-strict-mode-enabled` to validate UTF-8 strict mode is working as intended. The default value is `false`. #9173
* [FEATURE] Alertmanager: Added `-alertmanager.utf8-migration-logging-enabled` to enable logging of tenant configurations that are incompatible with UTF-8 strict mode. The default value is `false`. #9174
* [FEATURE] Querier: add experimental streaming PromQL engine, enabled with `-querier.query-engine=mimir`. #8422 #8430 #8454 #8455 #8360 #8490 #8508 #8577 #8660 #8671 #8677 #8747 #8850 #8872 #8838 #8911 #8909 #8923 #8924 #8925 #8932 #8933 #8934 #8962 #8986 #8993 #8995 #9008 #9017 #9018 #9019 #9120 #9121 #9136 #9139 #9140 #9145 #9191 #9192 #9194 #9196 #9201 #9212 #9225 #9260 #9272 #9277 #9278 #9280 #9281 #9342 #9343 #9371 #9859 #9858
* [FEATURE] Experimental Kafka-based ingest storage. #6888 #6894 #6929 #6940 #6951 #6974 #6982 #7029 #7030 #7091 #7142 #7147 #7148 #7153 #7160 #7193 #7349 #7376 #7388 #7391 #7393 #7394 #7402 #7404 #7423 #7424 #7437 #7486 #7503 #7508 #7540 #7621 #7682 #7685 #7694 #7695 #7696 #7697 #7701 #7733 #7734 #7741 #7752 #7838 #7851 #7871 #7877 #7880 #7882 #7887 #7891 #7925 #7955 #7967 #8031 #8063 #8077 #8088 #8135 #8176 #8184 #8194 #8216 #8217 #8222 #8233 #8503 #8542 #8579 #8657 #8686 #8688 #8703 #8706 #8708 #8738 #8750 #8778 #8808 #8809 #8841 #8842 #8845 #8853 #8886 #8988
  * What it is:
    * When the new ingest storage architecture is enabled, distributors write incoming write requests to a Kafka-compatible backend, and the ingesters asynchronously replay ingested data from Kafka. In this architecture, the write and read path are de-coupled through a Kafka-compatible backend. The write path and Kafka load is a function of the incoming write traffic, the read path load is a function of received queries. Whatever the load on the read path, it doesn't affect the write path.
  * New configuration options:
    * `-ingest-storage.enabled`
    * `-ingest-storage.kafka.*`: configures Kafka-compatible backend and how clients interact with it.
    * `-ingest-storage.ingestion-partition-tenant-shard-size`: configures the per-tenant shuffle-sharding shard size used by partitions ring.
    * `-ingest-storage.read-consistency`: configures the default read consistency.
    * `-ingest-storage.migration.distributor-send-to-ingesters-enabled`: enabled tee-ing writes to classic ingesters and Kafka, used during a live migration to the new ingest storage architecture.
    * `-ingester.partition-ring.*`: configures partitions ring backend.
* [FEATURE] Querier: added support for `limitk()` and `limit_ratio()` experimental PromQL functions. Experimental functions are disabled by default, but can be enabled setting `-querier.promql-experimental-functions-enabled=true` in the query-frontend and querier. #8632
* [FEATURE] Querier: experimental support for `X-Mimir-Chunk-Info-Logger` header that triggers logging information about TSDB chunks loaded from ingesters and store-gateways in the querier. The header should contain the comma separated list of labels for which their value will be included in the logs. #8599
* [FEATURE] Query frontend: added new query pruning middleware to enable pruning dead code (eg. expressions that cannot produce any results) and simplifying expressions (eg. expressions that can be evaluated immediately) in queries. #9086
* [FEATURE] Ruler: added experimental configuration, `-ruler.rule-evaluation-write-enabled`, to disable writing the result of rule evaluation to ingesters. This feature can be used for testing purposes. #9060
* [FEATURE] Ingester: added experimental configuration `ingester.ignore-ooo-exemplars`. When set to `true` out of order exemplars are no longer reported to the remote write client. #9151
* [ENHANCEMENT] Compactor: Add `cortex_compactor_compaction_job_duration_seconds` and `cortex_compactor_compaction_job_blocks` histogram metrics to track duration of individual compaction jobs and number of blocks per job. #8371
* [ENHANCEMENT] Rules: Added per namespace max rules per rule group limit. The maximum number of rules per rule groups for all namespaces continues to be configured by `-ruler.max-rules-per-rule-group`, but now, this can be superseded by the new `-ruler.max-rules-per-rule-group-by-namespace` option on a per namespace basis. This new limit can be overridden using the overrides mechanism to be applied per-tenant. #8378
* [ENHANCEMENT] Rules: Added per namespace max rule groups per tenant limit. The maximum number of rule groups per rule tenant for all namespaces continues to be configured by `-ruler.max-rule-groups-per-tenant`, but now, this can be superseded by the new `-ruler.max-rule-groups-per-tenant-by-namespace` option on a per namespace basis. This new limit can be overridden using the overrides mechanism to be applied per-tenant. #8425
* [ENHANCEMENT] Ruler: Added support to protect rules namespaces from modification. The `-ruler.protected-namespaces` flag can be used to specify namespaces that are protected from rule modifications. The header `X-Mimir-Ruler-Override-Namespace-Protection` can be used to override the protection. #8444
* [ENHANCEMENT] Query-frontend: be able to block remote read queries via the per tenant runtime override `blocked_queries`. #8372 #8415
* [ENHANCEMENT] Query-frontend: added `remote_read` to `op` supported label values for the `cortex_query_frontend_queries_total` metric. #8412
* [ENHANCEMENT] Query-frontend: log the overall length and start, end time offset from current time for remote read requests. The start and end times are calculated as the miminum and maximum times of the individual queries in the remote read request. #8404
* [ENHANCEMENT] Storage Provider: Added option `-<prefix>.s3.dualstack-enabled` that allows disabling S3 client from resolving AWS S3 endpoint into dual-stack IPv4/IPv6 endpoint. Defaults to true. #8405
* [ENHANCEMENT] HA Tracker: Added reporting of most recent elected replica change via `cortex_ha_tracker_last_election_timestamp_seconds` gauge, logging, and a new column in the HA Tracker status page. #8507
* [ENHANCEMENT] Use sd_notify to send events to systemd at start and stop of mimir services. Default systemd mimir.service config now wait for those events with a configurable timeout `TimeoutStartSec` default is 3 min to handle long start time (ex. store-gateway). #8220 #8555 #8658
* [ENHANCEMENT] Alertmanager: Reloading config and templates no longer needs to hit the disk. #4967
* [ENHANCEMENT] Compactor: Added experimental `-compactor.in-memory-tenant-meta-cache-size` option to set size of in-memory cache (in number of items) for parsed meta.json files. This can help when a tenant has many meta.json files and their parsing before each compaction cycle is using a lot of CPU time. #8544
* [ENHANCEMENT] Distributor: Interrupt OTLP write request translation when context is canceled or has timed out. #8524
* [ENHANCEMENT] Ingester, store-gateway: optimised regular expression matching for patterns like `1.*|2.*|3.*|...|1000.*`. #8632
* [ENHANCEMENT] Query-frontend: Add `header_cache_control` to query stats. #8590
* [ENHANCEMENT] Query-scheduler: Introduce `query-scheduler.use-multi-algorithm-query-queue`, which allows use of an experimental queue structure, with no change in external queue behavior. #7873
* [ENHANCEMENT] Query-scheduler: Improve CPU/memory performance of experimental query-scheduler. #8871
* [ENHANCEMENT] Expose a new `s3.trace.enabled` configuration option to enable detailed logging of operations against S3-compatible object stores. #8690
* [ENHANCEMENT] memberlist: locally-generated messages (e.g. ring updates) are sent to gossip network before forwarded messages. Introduced `-memberlist.broadcast-timeout-for-local-updates-on-shutdown` option to modify how long to wait until queue with locally-generated messages is empty when shutting down. Previously this was hard-coded to 10s, and wait included all messages (locally-generated and forwarded). Now it defaults to 10s, 0 means no timeout. Increasing this value may help to avoid problem when ring updates on shutdown are not propagated to other nodes, and ring entry is left in a wrong state. #8761
* [ENHANCEMENT] Querier: allow using both raw numbers of seconds and duration literals in queries where previously only one or the other was permitted. For example, `predict_linear` now accepts a duration literal (eg. `predict_linear(..., 4h)`), and range vector selectors now accept a number of seconds (eg. `rate(metric[2])`). #8780
* [ENHANCEMENT] Ruler: Add `ruler.max-independent-rule-evaluation-concurrency` to allow independent rules of a tenant to be run concurrently. You can control the amount of concurrency per tenant is controlled via the `-ruler.max-independent-rule-evaluation-concurrency-per-tenan` as a limit. Use a `-ruler.max-independent-rule-evaluation-concurrency` value of `0` can be used to disable the feature for all tenants. By default, this feature is disabled. A rule is eligible for concurrency as long as it doesn't depend on any other rules, doesn't have any other rules that depend on it, and has a total rule group runtime that exceeds 50% of its interval by default. The threshold can can be adjusted with `-ruler.independent-rule-evaluation-concurrency-min-duration-percentage`. #8146 #8858 #8880 #8884
  * This work introduces the following metrics:
    * `cortex_ruler_independent_rule_evaluation_concurrency_slots_in_use`
    * `cortex_ruler_independent_rule_evaluation_concurrency_attempts_started_total`
    * `cortex_ruler_independent_rule_evaluation_concurrency_attempts_incomplete_total`
    * `cortex_ruler_independent_rule_evaluation_concurrency_attempts_completed_total`
* [ENHANCEMENT] Expose a new `s3.session-token` configuration option to enable using temporary security credentials. #8952
* [ENHANCEMENT] Add HA deduplication features to the `mimir-microservices-mode` development environment. #9012
* [ENHANCEMENT] Remove experimental `-query-frontend.additional-query-queue-dimensions-enabled` and `-query-scheduler.additional-query-queue-dimensions-enabled`. Mimir now always includes "query components" as a queue dimension. #8984 #9135
* [ENHANCEMENT] Add a new ingester endpoint to prepare instances to downscale. #8956
* [ENHANCEMENT] Query-scheduler: Add `query-scheduler.prioritize-query-components` which, when enabled, will primarily prioritize dequeuing fairly across queue components, and secondarily prioritize dequeuing fairly across tenants. When disabled, tenant fairness is primarily prioritized. `query-scheduler.use-multi-algorithm-query-queue` must be enabled in order to use this flag. #9016 #9071
* [ENHANCEMENT] Update runtime configuration to read gzip-compressed files with `.gz` extension. #9074
* [ENHANCEMENT] Ingester: add `cortex_lifecycler_read_only` metric which is set to 1 when ingester's lifecycler is set to read-only mode. #9095
* [ENHANCEMENT] Add a new field, `encode_time_seconds` to query stats log messages, to record the amount of time it takes the query-frontend to encode a response. This does not include any serialization time for downstream components. #9062
* [ENHANCEMENT] OTLP: If the flag `-distributor.otel-created-timestamp-zero-ingestion-enabled` is true, OTel start timestamps are converted to Prometheus zero samples to mark series start. #9131 #10053
* [ENHANCEMENT] Querier: attach logs emitted during query consistency check to trace span for query. #9213
* [ENHANCEMENT] Query-scheduler: Experimental `-query-scheduler.prioritize-query-components` flag enables the querier-worker queue priority algorithm to take precedence over tenant rotation when dequeuing requests. #9220
* [ENHANCEMENT] Add application credential arguments for Openstack Swift storage backend. #9181
* [ENHANCEMENT] Make MemberlistKV module targetable (can be run through `-target=memberlist-kv`). #9940
* [BUGFIX] Ruler: add support for draining any outstanding alert notifications before shutting down. This can be enabled with the `-ruler.drain-notification-queue-on-shutdown=true` CLI flag. #8346
* [BUGFIX] Query-frontend: fix `-querier.max-query-lookback` enforcement when `-compactor.blocks-retention-period` is not set, and viceversa. #8388
* [BUGFIX] Ingester: fix sporadic `not found` error causing an internal server error if label names are queried with matchers during head compaction. #8391
* [BUGFIX] Ingester, store-gateway: fix case insensitive regular expressions not matching correctly some Unicode characters. #8391
* [BUGFIX] Query-frontend: "query stats" log now includes the actual `status_code` when the request fails due to an error occurring in the query-frontend itself. #8407
* [BUGFIX] Store-gateway: fixed a case where, on a quick subsequent restart, the previous lazy-loaded index header snapshot was overwritten by a partially loaded one. #8281
* [BUGFIX] Ingester: fixed timestamp reported in the "the sample has been rejected because its timestamp is too old" error when the write request contains only histograms. #8462
* [BUGFIX] Store-gateway: store sparse index headers atomically to disk. #8485
* [BUGFIX] Query scheduler: fix a panic in request queueing. #8451
* [BUGFIX] Querier: fix issue where "context canceled" is logged for trace spans for requests to store-gateways that return no series when chunks streaming is enabled. #8510
* [BUGFIX] Alertmanager: Fix per-tenant silence limits not reloaded during runtime. #8456
* [BUGFIX] Alertmanager: Fixes a number of bugs in silences which could cause an existing silence to be deleted/expired when updating the silence failed. This could happen when the replacing silence was invalid or exceeded limits. #8525
* [BUGFIX] Alertmanager: Fix help message for utf-8-strict-mode. #8572
* [BUGFIX] Query-frontend: Ensure that internal errors result in an HTTP 500 response code instead of 422. #8595 #8666
* [BUGFIX] Configuration: Multi line envs variables are flatten during injection to be compatible with YAML syntax
* [BUGFIX] Querier: fix issue where queries can return incorrect results if a single store-gateway returns overlapping chunks for a series. #8827
* [BUGFIX] HA Tracker: store correct timestamp for last received request from elected replica. #8821
* [BUGFIX] Querier: do not return `grpc: the client connection is closing` errors as HTTP `499`. #8865 #8888
* [BUGFIX] Compactor: fix a race condition between different compactor replicas that may cause a deleted block to be still referenced as non-deleted in the bucket index. #8905
* [BUGFIX] Querier: fix issue where some native histogram-related warnings were not emitted when `rate()` was used over native histograms. #8918
* [BUGFIX] Ruler: map invalid org-id errors to 400 status code. #8935
* [BUGFIX] Querier: Fix invalid query results when multiple chunks are being merged. #8992
* [BUGFIX] Query-frontend: return annotations generated during evaluation of sharded queries. #9138
* [BUGFIX] Querier: Support optional start and end times on `/prometheus/api/v1/labels`, `/prometheus/api/v1/label/<label>/values`, and `/prometheus/api/v1/series` when `max_query_into_future: 0`. #9129
* [BUGFIX] Alertmanager: Fix config validation gap around unreferenced templates. #9207
* [BUGFIX] Alertmanager: Fix goroutine leak when stored config fails to apply and there is no existing tenant alertmanager #9211
* [BUGFIX] Querier: fix issue where both recently compacted blocks and their source blocks can be skipped during querying if store-gateways are restarting. #9224
* [BUGFIX] Alertmanager: fix receiver firewall to detect `0.0.0.0` and IPv6 interface-local multicast address as local addresses. #9308

### Mixin

* [CHANGE] Dashboards: set default auto-refresh rate to 5m. #8758
* [ENHANCEMENT] Dashboards: allow switching between using classic or native histograms in dashboards.
  * Overview dashboard: status, read/write latency and queries/ingestion per sec panels, `cortex_request_duration_seconds` metric. #7674 #8502 #8791
  * Writes dashboard: `cortex_request_duration_seconds` metric. #8757 #8791
  * Reads dashboard: `cortex_request_duration_seconds` metric. #8752
  * Rollout progress dashboard: `cortex_request_duration_seconds` metric. #8779
  * Alertmanager dashboard: `cortex_request_duration_seconds` metric. #8792
  * Ruler dashboard: `cortex_request_duration_seconds` metric. #8795
  * Queries dashboard: `cortex_request_duration_seconds` metric. #8800
  * Remote ruler reads dashboard: `cortex_request_duration_seconds` metric. #8801
* [ENHANCEMENT] Alerts: `MimirRunningIngesterReceiveDelayTooHigh` alert has been tuned to be more reactive to high receive delay. #8538
* [ENHANCEMENT] Dashboards: improve end-to-end latency and strong read consistency panels when experimental ingest storage is enabled. #8543 #8830
* [ENHANCEMENT] Dashboards: Add panels for monitoring ingester autoscaling when not using ingest-storage. These panels are disabled by default, but can be enabled using the `autoscaling.ingester.enabled: true` config option. #8484
* [ENHANCEMENT] Dashboards: Add panels for monitoring store-gateway autoscaling. These panels are disabled by default, but can be enabled using the `autoscaling.store_gateway.enabled: true` config option. #8824
* [ENHANCEMENT] Dashboards: add panels to show writes to experimental ingest storage backend in the "Mimir / Ruler" dashboard, when `_config.show_ingest_storage_panels` is enabled. #8732
* [ENHANCEMENT] Dashboards: show all series in tooltips on time series dashboard panels. #8748
* [ENHANCEMENT] Dashboards: add compactor autoscaling panels to "Mimir / Compactor" dashboard. The panels are disabled by default, but can be enabled setting `_config.autoscaling.compactor.enabled` to `true`. #8777
* [ENHANCEMENT] Alerts: added `MimirKafkaClientBufferedProduceBytesTooHigh` alert. #8763
* [ENHANCEMENT] Dashboards: added "Kafka produced records / sec" panel to "Mimir / Writes" dashboard. #8763
* [ENHANCEMENT] Alerts: added `MimirStrongConsistencyOffsetNotPropagatedToIngesters` alert, and rename `MimirIngesterFailsEnforceStrongConsistencyOnReadPath` alert to `MimirStrongConsistencyEnforcementFailed`. #8831
* [ENHANCEMENT] Dashboards: remove "All" option for namespace dropdown in dashboards. #8829
* [ENHANCEMENT] Dashboards: add Kafka end-to-end latency outliers panel in the "Mimir / Writes" dashboard. #8948
* [ENHANCEMENT] Dashboards: add "Out-of-order samples appended" panel to "Mimir / Tenants" dashboard. #8939
* [ENHANCEMENT] Alerts: `RequestErrors` and `RulerRemoteEvaluationFailing` have been enriched with a native histogram version. #9004
* [ENHANCEMENT] Dashboards: add 'Read path' selector to 'Mimir / Queries' dashboard. #8878
* [ENHANCEMENT] Dashboards: add annotation indicating active series are being reloaded to 'Mimir / Tenants' dashboard. #9257
* [ENHANCEMENT] Dashboards: limit results on the 'Failed evaluations rate' panel of the 'Mimir / Tenants' dashboard to 50 to avoid crashing the page when there are many failing groups. #9262
* [FEATURE] Alerts: add `MimirGossipMembersEndpointsOutOfSync` alert. #9347
* [BUGFIX] Dashboards: fix "current replicas" in autoscaling panels when HPA is not active. #8566
* [BUGFIX] Alerts: do not fire `MimirRingMembersMismatch` during the migration to experimental ingest storage. #8727
* [BUGFIX] Dashboards: avoid over-counting of ingesters metrics when migrating to experimental ingest storage. #9170
* [BUGFIX] Dashboards: fix `job_prefix` not utilized in `jobSelector`. #9155

### Jsonnet

* [CHANGE] Changed the following config options when the experimental ingest storage is enabled: #8874
  * `ingest_storage_ingester_autoscaling_min_replicas` changed to `ingest_storage_ingester_autoscaling_min_replicas_per_zone`
  * `ingest_storage_ingester_autoscaling_max_replicas` changed to `ingest_storage_ingester_autoscaling_max_replicas_per_zone`
* [CHANGE] Changed the overrides configmap generation to remove any field with `null` value. #9116
* [CHANGE] `$.replicaTemplate` function now takes replicas and labelSelector parameter. #9248
* [CHANGE] Renamed `ingest_storage_ingester_autoscaling_replica_template_custom_resource_definition_enabled` to `replica_template_custom_resource_definition_enabled`. #9248
* [FEATURE] Add support for automatically deleting compactor, store-gateway, ingester and read-write mode backend PVCs when the corresponding StatefulSet is scaled down. #8382 #8736
* [FEATURE] Automatically set GOMAXPROCS on ingesters. #9273
* [ENHANCEMENT] Added the following config options to set the number of partition ingester replicas when migrating to experimental ingest storage. #8517
  * `ingest_storage_migration_partition_ingester_zone_a_replicas`
  * `ingest_storage_migration_partition_ingester_zone_b_replicas`
  * `ingest_storage_migration_partition_ingester_zone_c_replicas`
* [ENHANCEMENT] Distributor: increase `-distributor.remote-timeout` when the experimental ingest storage is enabled. #8518
* [ENHANCEMENT] Memcached: Update to Memcached 1.6.28 and memcached-exporter 0.14.4. #8557
* [ENHANCEMENT] Rollout-operator: Allow the rollout-operator to be used as Kubernetes statefulset webhook to enable `no-downscale` and `prepare-downscale` annotations to be used on ingesters or store-gateways. #8743
* [ENHANCEMENT] Do not deploy ingester-zone-c when experimental ingest storage is enabled and `ingest_storage_ingester_zones` is configured to `2`. #8776
* [ENHANCEMENT] Added the config option `ingest_storage_migration_classic_ingesters_no_scale_down_delay` to disable the downscale delay on classic ingesters when migrating to experimental ingest storage. #8775 #8873
* [ENHANCEMENT] Configure experimental ingest storage on query-frontend too when enabled. #8843
* [ENHANCEMENT] Allow to override Kafka client ID on a per-component basis. #9026
* [ENHANCEMENT] Rollout-operator's access to ReplicaTemplate is now configured via config option `rollout_operator_replica_template_access_enabled`. #9252
* [ENHANCEMENT] Added support for new way of downscaling ingesters, using rollout-operator's resource-mirroring feature and read-only mode of ingesters. This can be enabled by using `ingester_automated_downscale_v2_enabled` config option. This is mutually exclusive with both `ingester_automated_downscale_enabled` (previous downscale mode) and `ingest_storage_ingester_autoscaling_enabled` (autoscaling for ingest-storage).
* [ENHANCEMENT] Update rollout-operator to `v0.19.1`. #9388
* [BUGFIX] Added missing node affinity matchers to write component. #8910

### Mimirtool

* [CHANGE] Disable colored output on mimirtool when the output is not to a terminal. #9423
* [CHANGE] Add `--force-color` flag to be able to enable colored output when the output is not to a terminal. #9423
* [CHANGE] Analyze Rules: Count recording rules used in rules group as used. #6133
* [CHANGE] Remove deprecated `--rule-files` flag in favor of CLI arguments for the following commands: #8701
  * `mimirtool rules load`
  * `mimirtool rules sync`
  * `mimirtool rules diff`
  * `mimirtool rules check`
  * `mimirtool rules prepare`
* [ENHANCEMENT] Remote read and backfill now supports the experimental native histograms. #9156

### Mimir Continuous Test

* [CHANGE] Use test metrics that do not pass through 0 to make identifying incorrect results easier. #8630
* [CHANGE] Allowed authentication to Mimir using both Tenant ID and basic/bearer auth. #9038
* [FEATURE] Experimental support for the `-tests.send-chunks-debugging-header` boolean flag to send the `X-Mimir-Chunk-Info-Logger: series_id` header with queries. #8599
* [ENHANCEMENT] Include human-friendly timestamps in diffs logged when a test fails. #8630
* [ENHANCEMENT] Add histograms to measure latency of read and write requests. #8583
* [ENHANCEMENT] Log successful test runs in addition to failed test runs. #8817
* [ENHANCEMENT] Series emitted by continuous-test now distribute more uniformly across ingesters. #9218 #9243
* [ENHANCEMENT] Configure `User-Agent` header for the Mimir client via `-tests.client.user-agent`. #9338
* [BUGFIX] Initialize test result metrics to 0 at startup so that alerts can correctly identify the first failure after startup. #8630

### Query-tee

* [CHANGE] If a preferred backend is configured, then query-tee always returns its response, regardless of the response status code. Previously, query-tee would only return the response from the preferred backend if it did not have a 5xx status code. #8634
* [ENHANCEMENT] Emit trace spans from query-tee. #8419
* [ENHANCEMENT] Log trace ID (if present) with all log messages written while processing a request. #8419
* [ENHANCEMENT] Log user agent when processing a request. #8419
* [ENHANCEMENT] Add `time` parameter to proxied instant queries if it is not included in the incoming request. This is optional but enabled by default, and can be disabled with `-proxy.add-missing-time-parameter-to-instant-queries=false`. #8419
* [ENHANCEMENT] Add support for sending only a proportion of requests to all backends, with the remainder only sent to the preferred backend. The default behaviour is to send all requests to all backends. This can be configured with `-proxy.secondary-backends-request-proportion`. #8532
* [ENHANCEMENT] Check annotations emitted by both backends are the same when comparing responses from two backends. #8660
* [ENHANCEMENT] Compare native histograms in query results when comparing results between two backends. #8724
* [ENHANCEMENT] Don't consider responses to be different during response comparison if both backends' responses contain different series, but all samples are within the recent sample window. #8749 #8894
* [ENHANCEMENT] When the expected and actual response for a matrix series is different, the full set of samples for that series from both backends will now be logged. #8947
* [ENHANCEMENT] Wait up to `-server.graceful-shutdown-timeout` for inflight requests to finish when shutting down, rather than immediately terminating inflight requests on shutdown. #8985
* [ENHANCEMENT] Optionally consider equivalent error messages the same when comparing responses. Enabled by default, disable with `-proxy.require-exact-error-match=true`. #9143 #9350 #9366
* [BUGFIX] Ensure any errors encountered while forwarding a request to a backend (eg. DNS resolution failures) are logged. #8419
* [BUGFIX] The comparison of the results should not fail when either side contains extra samples from within SkipRecentSamples duration. #8920
* [BUGFIX] When `-proxy.compare-skip-recent-samples` is enabled, compare sample timestamps with the time the query requests were made, rather than the time at which the comparison is occurring. #9416

### Documentation

* [ENHANCEMENT] Specify in which component the configuration flags `-compactor.blocks-retention-period`, `-querier.max-query-lookback`, `-query-frontend.max-total-query-length`, `-query-frontend.max-query-expression-size-bytes` are applied and that they are applied to remote read as well. #8433
* [ENHANCEMENT] Provide more detailed recommendations on how to migrate from classic to native histograms. #8864
* [ENHANCEMENT] Clarify that `{namespace}` and `{groupName}` path segments in the ruler config API should be URL-escaped. #8969
* [ENHANCEMENT] Include stalled compactor network drive information in runbooks. #9297
* [ENHANCEMENT] Document `/ingester/prepare-partition-downscale` and `/ingester/prepare-instance-ring-downscale` endpoints. #9132
* [ENHANCEMENT] Describe read-only mode of ingesters in component documentation. #9132

### Tools

* [CHANGE] `wal-reader`: Renamed `-series-entries` to `-print-series`. Renamed `-print-series-with-samples` to `-print-samples`. #8568
* [FEATURE] `query-bucket-index`: add new tool to query a bucket index file and print the blocks that would be used for a given query time range. #8818
* [FEATURE] `kafkatool`: add new CLI tool to operate Kafka. Supported commands: #9000
  * `brokers list-leaders-by-partition`
  * `consumer-group commit-offset`
  * `consumer-group copy-offset`
  * `consumer-group list-offsets`
  * `create-partitions`
* [ENHANCEMENT] `wal-reader`: References to unknown series from Samples, Exemplars, histogram or tombstones records are now always logged. #8568
* [ENHANCEMENT] `tsdb-series`: added `-stats` option to print min/max time of chunks, total number of samples and DPM for each series. #8420
* [ENHANCEMENT] `tsdb-print-chunk`: print counter reset information for native histograms. #8812
* [ENHANCEMENT] `grpcurl-query-ingesters`: print counter reset information for native histograms. #8820
* [ENHANCEMENT] `grpcurl-query-ingesters`: concurrently query ingesters. #9102
* [ENHANCEMENT] `grpcurl-query-ingesters`: sort series and chunks in output. #9180
* [ENHANCEMENT] `grpcurl-query-ingesters`: print full chunk timestamps, not just time component. #9180
* [ENHANCEMENT] `tsdb-series`: Added `-json` option to generate JSON output for easier post-processing. #8844
* [ENHANCEMENT] `tsdb-series`: Added `-min-time` and `-max-time` options to filter samples that are used for computing data-points per minute. #8844
* [ENHANCEMENT] `mimir-rules-action`: Added new input to support matching target namespaces by regex. #9244
* [ENHANCEMENT] `mimir-rules-action`: Added new inputs to support ignoring namespaces and ignoring namespaces by regex. #9258 #9324
* [BUGFIX] `copyblocks`, `undelete-blocks`, `copyprefix`: use a multipart upload to server-side copy objects greater than 5GiB in size on S3. #9357

## 2.13.1

### Grafana Mimir

* [BUGFIX] Upgrade Go to 1.22.9 to address [CVE-2024-34156](https://nvd.nist.gov/vuln/detail/CVE-2024-34156). #10097
* [BUGFIX] Update module google.golang.org/grpc to v1.64.1 to address [GHSA-xr7q-jx4m-x55m](https://github.com/advisories/GHSA-xr7q-jx4m-x55m). #8717
* [BUGFIX] Upgrade github.com/rs/cors to v1.11.0 address [GHSA-mh55-gqvf-xfwm](https://github.com/advisories/GHSA-mh55-gqvf-xfwm). #8611

## 2.13.0

### Grafana Mimir

* [CHANGE] Build: `grafana/mimir` docker image is now based on `gcr.io/distroless/static-debian12` image. Alpine-based docker image is still available as `grafana/mimir-alpine`, until Mimir 2.15. #8204 #8235
* [CHANGE] Ingester: `/ingester/flush` endpoint is now only allowed to execute only while the ingester is in `Running` state. The 503 status code is returned if the endpoint is called while the ingester is not in `Running` state. #7486
* [CHANGE] Distributor: Include label name in `err-mimir-label-value-too-long` error message: #7740
* [CHANGE] Ingester: enabled 1 out 10 errors log sampling by default. All the discarded samples will still be tracked by the `cortex_discarded_samples_total` metric. The feature can be configured via `-ingester.error-sample-rate` (0 to log all errors). #7807
* [CHANGE] Query-frontend: Query results caching and experimental query blocking now utilize the PromQL string-formatted query format rather than the unvalidated query as submitted to the frontend. #7742
  * Query results caching should be more stable as all equivalent queries receive the same cache key, but there may be cache churn on first deploy with the updated format
  * Query blocking can no longer be circumvented with an equivalent query in a different format; see [Configure queries to block](https://grafana.com/docs/mimir/latest/configure/configure-blocked-queries/)
* [CHANGE] Query-frontend: stop using `-validation.create-grace-period` to clamp how far into the future a query can span. #8075
* [CHANGE] Clamp [`GOMAXPROCS`](https://pkg.go.dev/runtime#GOMAXPROCS) to [`runtime.NumCPU`](https://pkg.go.dev/runtime#NumCPU). #8201
* [CHANGE] Anonymous usage statistics tracking: add CPU usage percentage tracking. #8282
* [CHANGE] Added new metric `cortex_compactor_disk_out_of_space_errors_total` which counts how many times a compaction failed due to the compactor being out of disk. #8237
* [CHANGE] Anonymous usage statistics tracking: report active series in addition to in-memory series. #8279
* [CHANGE] Ruler: `evaluation_delay` field in the rule group configuration has been deprecated. Please use `query_offset` instead (it has the same exact meaning and behaviour). #8295
* [CHANGE] General: remove `-log.buffered`. The configuration option has been enabled by default and deprecated since Mimir 2.11. #8395
* [CHANGE] Ruler: promote tenant federation from experimental to stable. #8400
* [CHANGE] Ruler: promote `-ruler.recording-rules-evaluation-enabled` and `-ruler.alerting-rules-evaluation-enabled` from experimental to stable. #8400
* [CHANGE] General: promote `-tenant-federation.max-tenants` from experimental to stable. #8400
* [FEATURE] Continuous-test: now runable as a module with `mimir -target=continuous-test`. #7747
* [FEATURE] Store-gateway: Allow specific tenants to be enabled or disabled via `-store-gateway.enabled-tenants` or `-store-gateway.disabled-tenants` CLI flags or their corresponding YAML settings. #7653
* [FEATURE] New `-<prefix>.s3.bucket-lookup-type` flag configures lookup style type, used to access bucket in s3 compatible providers. #7684
* [FEATURE] Querier: add experimental streaming PromQL engine, enabled with `-querier.promql-engine=mimir`. #7693 #7898 #7899 #8023 #8058 #8096 #8121 #8197 #8230 #8247 #8270 #8276 #8277 #8291 #8303 #8340 #8256 #8348
* [FEATURE] New `/ingester/unregister-on-shutdown` HTTP endpoint allows dynamic access to ingesters' `-ingester.ring.unregister-on-shutdown` configuration. #7739
* [FEATURE] Server: added experimental [PROXY protocol support](https://www.haproxy.org/download/2.3/doc/proxy-protocol.txt). The PROXY protocol support can be enabled via `-server.proxy-protocol-enabled=true`. When enabled, the support is added both to HTTP and gRPC listening ports. #7698
* [FEATURE] Query-frontend, querier: new experimental `/cardinality/active_native_histogram_metrics` API to get active native histogram metric names with statistics about active native histogram buckets. #7982 #7986 #8008
* [FEATURE] Alertmanager: Added `-alertmanager.max-silences-count` and `-alertmanager.max-silence-size-bytes` to set limits on per tenant silences. Disabled by default. #8241 #8249
* [FEATURE] Ingester: add experimental support for the server-side circuit breakers when writing to and reading from ingesters. This can be enabled using `-ingester.push-circuit-breaker.enabled` and `-ingester.read-circuit-breaker.enabled` options. Further `-ingester.push-circuit-breaker.*` and `-ingester.read-circuit-breaker.*` options for configuring circuit-breaker are available. Added metrics `cortex_ingester_circuit_breaker_results_total`,  `cortex_ingester_circuit_breaker_transitions_total`, `cortex_ingester_circuit_breaker_current_state` and `cortex_ingester_circuit_breaker_request_timeouts_total`. #8180 #8285 #8315 #8446
* [FEATURE] Distributor, ingester: add new setting `-validation.past-grace-period` to limit how old (based on the wall clock minus OOO window) the ingested samples can be. The default 0 value disables this limit. #8262
* [ENHANCEMENT] Distributor: add metrics `cortex_distributor_samples_per_request` and `cortex_distributor_exemplars_per_request` to track samples/exemplars per request. #8265
* [ENHANCEMENT] Reduced memory allocations in functions used to propagate contextual information between gRPC calls. #7529
* [ENHANCEMENT] Distributor: add experimental limit for exemplars per series per request, enabled with `-distributor.max-exemplars-per-series-per-request`, the number of discarded exemplars are tracked with `cortex_discarded_exemplars_total{reason="too_many_exemplars_per_series_per_request"}` #7989 #8010
* [ENHANCEMENT] Store-gateway: merge series from different blocks concurrently. #7456
* [ENHANCEMENT] Store-gateway: Add `stage="wait_max_concurrent"` to `cortex_bucket_store_series_request_stage_duration_seconds` which records how long the query had to wait for its turn for `-blocks-storage.bucket-store.max-concurrent`. #7609
* [ENHANCEMENT] Querier: add `cortex_querier_federation_upstream_query_wait_duration_seconds` to observe time from when a querier picks up a cross-tenant query to when work begins on its single-tenant counterparts. #7209
* [ENHANCEMENT] Compactor: Add `cortex_compactor_block_compaction_delay_seconds` metric to track how long it takes to compact blocks since the blocks are created. #7635
* [ENHANCEMENT] Store-gateway: add `outcome` label to `cortex_bucket_stores_gate_duration_seconds` histogram metric. Possible values for the `outcome` label are: `rejected_canceled`, `rejected_deadline_exceeded`, `rejected_other`, and `permitted`. #7784
* [ENHANCEMENT] Query-frontend: use zero-allocation experimental decoder for active series queries via `-query-frontend.use-active-series-decoder`. #7665
* [ENHANCEMENT] Go: updated to 1.22.2. #7802
* [ENHANCEMENT] Query-frontend: support `limit` parameter on `/prometheus/api/v1/label/{name}/values` and `/prometheus/api/v1/labels` endpoints. #7722
* [ENHANCEMENT] Expose TLS configuration for the S3 backend client. #7959
* [ENHANCEMENT] Rules: Support expansion of native histogram values when using rule templates #7974
* [ENHANCEMENT] Rules: Add metric `cortex_prometheus_rule_group_last_restore_duration_seconds` which measures how long it takes to restore rule groups using the `ALERTS_FOR_STATE` series #7974
* [ENHANCEMENT] OTLP: Improve remote write format translation performance by using label set hashes for metric identifiers instead of string based ones. #8012
* [ENHANCEMENT] Querying: Remove OpEmptyMatch from regex concatenations. #8012
* [ENHANCEMENT] Store-gateway: add `-blocks-storage.bucket-store.max-concurrent-queue-timeout`. When set, queries at the store-gateway's query gate will not wait longer than that to execute. If a query reaches the wait timeout, then the querier will retry the blocks on a different store-gateway. If all store-gateways are unavailable, then the query will fail with `err-mimir-store-consistency-check-failed`. #7777 #8149
* [ENHANCEMENT] Store-gateway: add `-blocks-storage.bucket-store.index-header.lazy-loading-concurrency-queue-timeout`. When set, loads of index-headers at the store-gateway's index-header lazy load gate will not wait longer than that to execute. If a load reaches the wait timeout, then the querier will retry the blocks on a different store-gateway. If all store-gateways are unavailable, then the query will fail with `err-mimir-store-consistency-check-failed`. #8138
* [ENHANCEMENT] Ingester: Optimize querying with regexp matchers. #8106
* [ENHANCEMENT] Distributor: Introduce `-distributor.max-request-pool-buffer-size` to allow configuring the maximum size of the request pool buffers. #8082
* [ENHANCEMENT] Store-gateway: improve performance when streaming chunks to queriers is enabled (`-querier.prefer-streaming-chunks-from-store-gateways=true`) and the query selects fewer than `-blocks-storage.bucket-store.batch-series-size` series (defaults to 5000 series). #8039
* [ENHANCEMENT] Ingester: active series are now updated along with owned series. They decrease when series change ownership between ingesters. This helps provide a more accurate total of active series when ingesters are added. This is only enabled when `-ingester.track-ingester-owned-series` or `-ingester.use-ingester-owned-series-for-limits` are enabled. #8084
* [ENHANCEMENT] Query-frontend: include route name in query stats log lines. #8191
* [ENHANCEMENT] OTLP: Speed up conversion from OTel to Mimir format by about 8% and reduce memory consumption by about 30%. Can be disabled via `-distributor.direct-otlp-translation-enabled=false` #7957
* [ENHANCEMENT] Ingester/Querier: Optimise regexps with long lists of alternates. #8221, #8234
* [ENHANCEMENT] Ingester: Include more detail in tracing of queries. #8242
* [ENHANCEMENT] Distributor: add `insight=true` to remote-write and OTLP write handlers when the HTTP response status code is 4xx. #8294
* [ENHANCEMENT] Ingester: reduce locked time while matching postings for a label, improving the write latency and compaction speed. #8327
* [ENHANCEMENT] Ingester: reduce the amount of locks taken during the Head compaction's garbage-collection process, improving the write latency and compaction speed. #8327
* [ENHANCEMENT] Query-frontend: log the start, end time and matchers for remote read requests to the query stats logs. #8326 #8370 #8373
* [BUGFIX] Distributor: prometheus retry on 5xx and 429 errors, while otlp collector only retry on 429, 502, 503 and 504, mapping other 5xx errors to the retryable ones in otlp endpoint. #8324 #8339
* [BUGFIX] Distributor: make OTLP endpoint return marshalled proto bytes as response body for 4xx/5xx errors. #8227
* [BUGFIX] Rules: improve error handling when querier is local to the ruler. #7567
* [BUGFIX] Querier, store-gateway: Protect against panics raised during snappy encoding. #7520
* [BUGFIX] Ingester: Prevent timely compaction of empty blocks. #7624
* [BUGFIX] Querier: Don't cache context.Canceled errors for bucket index. #7620
* [BUGFIX] Store-gateway: account for `"other"` time in LabelValues and LabelNames requests. #7622
* [BUGFIX] Query-frontend: Don't panic when using the `-query-frontend.downstream-url` flag. #7651
* [BUGFIX] Ingester: when receiving multiple exemplars for a native histogram via remote write, sort them and only report an error if all are older than the latest exemplar as this could be a partial update. #7640 #7948 #8014
* [BUGFIX] Ingester: don't retain blocks if they finish exactly on the boundary of the retention window. #7656
* [BUGFIX] Bug-fixes and improvements to experimental native histograms. #7744 #7813
* [BUGFIX] Querier: return an error when a query uses `label_join` with an invalid destination label name. #7744
* [BUGFIX] Compactor: correct outstanding job estimation in metrics and `compaction-planner` tool when block labels differ. #7745
* [BUGFIX] Ingester: turn native histogram validation errors in TSDB into soft ingester errors that result in returning 4xx to the end-user instead of 5xx. In the case of TSDB validation errors, the counter `cortex_discarded_samples_total` will be increased with the `reason` label set to `"invalid-native-histogram"`. #7736 #7773
* [BUGFIX] Do not wrap error message with `sampled 1/<frequency>` if it's not actually sampled. #7784
* [BUGFIX] Store-gateway: do not track cortex_querier_blocks_consistency_checks_failed_total metric if query has been canceled or interrued due to any error not related to blocks consistency check failed. #7752
* [BUGFIX] Ingester: ignore instances with no tokens when calculating local limits to prevent discards during ingester scale-up #7881
* [BUGFIX] Ingester: do not reuse exemplars slice in the write request if there are more than 10 exemplars per series. This should help to reduce the in-use memory in case of few requests with a very large number of exemplars. #7936
* [BUGFIX] Distributor: fix down scaling of native histograms in the distributor when timeseries unmarshal cache is in use. #7947
* [BUGFIX] Distributor: fix cardinality API to return more accurate number of in-memory series when number of zones is larger than replication factor. #7984
* [BUGFIX] All: fix config validation for non-ingester modules, when ingester's ring is configured with spread-minimizing token generation strategy. #7990
* [BUGFIX] Ingester: copy LabelValues strings out of mapped memory to avoid a segmentation fault if the region becomes unmapped before the result is marshaled. #8003
* [BUGFIX] OTLP: Don't generate target_info unless at least one identifying label is defined. #8012
* [BUGFIX] OTLP: Don't generate target_info unless there are metrics. #8012
* [BUGFIX] Query-frontend: Experimental query queue splitting: fix issue where offset and range selector duration were not considered when predicting query component. #7742
* [BUGFIX] Querying: Empty matrix results were incorrectly returning `null` instead of `[]`. #8029
* [BUGFIX] All: don't increment `thanos_objstore_bucket_operation_failures_total` metric for cancelled requests. #8072
* [BUGFIX] Query-frontend: fix empty metric name matcher not being applied under certain conditions. #8076
* [BUGFIX] Querying: Fix regex matching of multibyte runes with dot operator. #8089
* [BUGFIX] Querying: matrix results returned from instant queries were not sorted by series. #8113
* [BUGFIX] Query scheduler: Fix a crash in result marshaling. #8140
* [BUGFIX] Store-gateway: Allow long-running index scans to be interrupted. #8154
* [BUGFIX] Query-frontend: fix splitting of queries using `@ start()` and `@end()` modifiers on a subquery. Previously the `start()` and `end()` would be evaluated using the start end end of the split query instead of the original query. #8162
* [BUGFIX] Distributor: Don't discard time series with invalid exemplars, just drop affected exemplars. #8224
* [BUGFIX] Ingester: fixed in-memory series count when replaying a corrupted WAL. #8295
* [BUGFIX] Ingester: fix context cancellation handling when a query is busy looking up series in the TSDB index and `-blocks-storage.tsdb.head-postings-for-matchers-cache*` or `-blocks-storage.tsdb.block-postings-for-matchers-cache*` are in use. #8337
* [BUGFIX] Querier: fix edge case where bucket indexes are sometimes cached forever instead of with the expected TTL. #8343
* [BUGFIX] OTLP handler: fix errors returned by OTLP handler when used via httpgrpc tunneling. #8363
* [BUGFIX] Update `github.com/hashicorp/go-retryablehttp` to address [CVE-2024-6104](https://github.com/advisories/GHSA-v6v8-xj6m-xwqh). #8539
* [BUGFIX] Alertmanager: Fixes a number of bugs in silences which could cause an existing silence to be deleted/expired when updating the silence failed. This could happen when the replacing silence was invalid or exceeded limits. #8525
* [BUGFIX] Alertmanager: Fix per-tenant silence limits not reloaded during runtime. #8456
* [BUGFIX] Alertmanager: Fix help message for utf-8-strict-mode. #8572
* [BUGFIX] Upgrade golang to 1.22.5 to address [CVE-2024-24791](https://nvd.nist.gov/vuln/detail/CVE-2024-24791). #8600

### Mixin

* [CHANGE] Alerts: Removed obsolete `MimirQueriesIncorrect` alert that used test-exporter metrics. Test-exporter support was however removed in Mimir 2.0 release. #7774
* [CHANGE] Alerts: Change threshold for `MimirBucketIndexNotUpdated` alert to fire before queries begin to fail due to bucket index age. #7879
* [FEATURE] Dashboards: added 'Remote ruler reads networking' dashboard. #7751
* [FEATURE] Alerts: Add `MimirIngesterStuckProcessingRecordsFromKafka` alert. #8147
* [ENHANCEMENT] Alerts: allow configuring alerts range interval via `_config.base_alerts_range_interval_minutes`. #7591
* [ENHANCEMENT] Dashboards: Add panels for monitoring distributor and ingester when using ingest-storage. These panels are disabled by default, but can be enabled using `show_ingest_storage_panels: true` config option. Similarly existing panels used when distributors and ingesters use gRPC for forwarding requests can be disabled by setting `show_grpc_ingestion_panels: false`. #7670 #7699
* [ENHANCEMENT] Alerts: add the following alerts when using ingest-storage: #7699 #7702 #7867
  * `MimirIngesterLastConsumedOffsetCommitFailed`
  * `MimirIngesterFailedToReadRecordsFromKafka`
  * `MimirIngesterKafkaFetchErrorsRateTooHigh`
  * `MimirStartingIngesterKafkaReceiveDelayIncreasing`
  * `MimirRunningIngesterReceiveDelayTooHigh`
  * `MimirIngesterFailsToProcessRecordsFromKafka`
  * `MimirIngesterFailsEnforceStrongConsistencyOnReadPath`
* [ENHANCEMENT] Dashboards: add in-flight queries scaling metric panel for ruler-querier. #7749
* [ENHANCEMENT] Dashboards: renamed rows in the "Remote ruler reads" and "Remote ruler reads resources" dashboards to match the actual component names. #7750
* [ENHANCEMENT] Dashboards: allow switching between using classic of native histograms in dashboards. #7627
  * Overview dashboard, Status panel, `cortex_request_duration_seconds` metric.
* [ENHANCEMENT] Alerts: exclude `529` and `598` status codes from failure codes in `MimirRequestsError`. #7889
* [ENHANCEMENT] Dashboards: renamed "TCP Connections" panel to "Ingress TCP Connections" in the networking dashboards. #8092
* [ENHANCEMENT] Dashboards: update the use of deprecated "table (old)" panels to "table". #8181
* [ENHANCEMENT] Dashboards: added a `component` variable to "Slow queries" dashboard to allow checking the slow queries of the remote ruler evaluation query path. #8309
* [BUGFIX] Dashboards: fix regular expression for matching read-path gRPC ingester methods to include querying of exemplars, label-related queries, or active series queries. #7676
* [BUGFIX] Dashboards: fix user id abbreviations and column heads for Top Tenants dashboard. #7724
* [BUGFIX] Dashboards: fix incorrect query used for "queue length" panel on "Ruler" dashboard. #8006
* [BUGFIX] Dashboards: fix disk space utilization panels when running with a recent version of kube-state-metrics. #8212

### Jsonnet

* [CHANGE] Memcached: Change default read timeout for chunks and index caches to `750ms` from `450ms`. #7778
* [CHANGE] Fine-tuned `terminationGracePeriodSeconds` for the following components: #7364
  * Querier: changed from `30` to `180`
  * Query-scheduler: changed from `30` to `180`
* [CHANGE] Change TCP port exposed by `mimir-continuous-test` deployment to match with updated defaults of its container image (see changes below). #7958
* [FEATURE] Add support to deploy Mimir with experimental ingest storage enabled. #8028 #8222
* [ENHANCEMENT] Compactor: add `$._config.cortex_compactor_concurrent_rollout_enabled` option (disabled by default) that makes use of rollout-operator to speed up the rollout of compactors. #7783 #7878
* [ENHANCEMENT] Shuffle-sharding: add `$._config.shuffle_sharding.ingest_storage_partitions_enabled` and `$._config.shuffle_sharding.ingester_partitions_shard_size` options, that allow configuring partitions shard size in ingest-storage mode. #7804
* [ENHANCEMENT] Update rollout-operator to `v0.17.0`. #8399
* [ENHANCEMENT] Add `_config.autoscaling_querier_predictive_scaling_enabled` to scale querier based on inflight queries 7 days ago. #7775
* [ENHANCEMENT] Add support to autoscale ruler-querier replicas based on in-flight queries too (in addition to CPU and memory based scaling). #8060 #8188
* [ENHANCEMENT] Distributor: improved distributor HPA scaling metric to only take in account ready pods. This requires the metric `kube_pod_status_ready` to be available in the data source used by KEDA to query scaling metrics (configured via `_config.autoscaling_prometheus_url`). #8251
* [BUGFIX] Guard against missing samples in KEDA queries. #7691 #10013
* [BUGFIX] Alertmanager: Set -server.http-idle-timeout to avoid EOF errors in ruler. #8192

### Mimirtool

* [CHANGE] Deprecated `--rule-files` flag in favor of CLI arguments. #7756
* [FEATURE] mimirtool: Add `runtime-config verify` sub-command, for verifying Mimir runtime config files. #8123
* [ENHANCEMENT] `mimirtool promql format`: Format PromQL query with Prometheus' string or pretty-print formatter. #7742
* [ENHANCEMENT] Add `mimir-http-prefix` configuration to set the Mimir URL prefix when using legacy routes. #8069
* [ENHANCEMENT] Add option `--output-dir` to `mimirtool rules get` and `mimirtool rules print` to allow persisting rule groups to a file for edit and re-upload. #8142
* [BUGFIX] Fix panic in `loadgen` subcommand. #7629
* [BUGFIX] `mimirtool rules prepare`: do not add aggregation label to `on()` clause if already present in `group_left()` or `group_right()`. #7839
* [BUGFIX] Analyze Grafana: fix parsing queries with variables. #8062
* [BUGFIX] `mimirtool rules sync`: detect a change when the `query_offset` or the deprecated `evaluation_delay` configuration changes. #8297

### Mimir Continuous Test

* [CHANGE] `mimir-continuous-test` has been deprecated and replaced by a Mimir module that can be run as a target from the `mimir` binary using `mimir -target=continuous-test`. #7753
* [CHANGE] `-server.metrics-port` flag is no longer available for use in the module run of mimir-continuous-test, including the grafana/mimir-continuous-test Docker image which uses the new module. Configuring this port is still possible in the binary, which is deprecated. #7747
* [CHANGE] Allowed authenticatication to Mimir using both Tenant ID and basic/bearer auth #7619.
* [BUGFIX] Set `User-Agent` header for all requests sent from the testing client. #7607

### Query-tee

* [ENHANCEMENT] Log queries that take longer than `proxy.log-slow-query-response-threshold` when compared to other backends. #7346
* [ENHANCEMENT] Add two new metrics for measuring the relative duration between backends: #7782 #8013 #8330
  * `cortex_querytee_backend_response_relative_duration_seconds`
  * `cortex_querytee_backend_response_relative_duration_proportional`

### Documentation

* [CHANGE] Note that the _Play with Grafana Mimir_ tutorial directory path changed after the release of the video. #8319
* [ENHANCEMENT] Clarify Compactor and its storage volume when configured under Kubernetes. #7675
* [ENHANCEMENT] Add OTLP route to _Mimir routes by path_ runbooks section. #8074
* [ENHANCEMENT] Document option server.log-source-ips-full. #8268

### Tools

* [ENHANCEMENT] ulidtime: add option to show random part of ULID, timestamp in milliseconds and header. #7615
* [ENHANCEMENT] copyblocks: add a flag to configure part-size for multipart uploads in s3 client-side copying. #8292
* [ENHANCEMENT] copyblocks: enable pprof HTTP endpoints. #8292

## 2.12.0

### Grafana Mimir

* [CHANGE] Alertmanager: Deprecates the `v1` API. All `v1` API endpoints now respond with a JSON deprecation notice and a status code of `410`. All endpoints have a `v2` equivalent. The list of endpoints is: #7103
  * `<alertmanager-web.external-url>/api/v1/alerts`
  * `<alertmanager-web.external-url>/api/v1/receivers`
  * `<alertmanager-web.external-url>/api/v1/silence/{id}`
  * `<alertmanager-web.external-url>/api/v1/silences`
  * `<alertmanager-web.external-url>/api/v1/status`
* [CHANGE] Ingester: Increase default value of `-blocks-storage.tsdb.head-postings-for-matchers-cache-max-bytes` and `-blocks-storage.tsdb.block-postings-for-matchers-cache-max-bytes` to 100 MiB (previous default value was 10 MiB). #6764
* [CHANGE] Validate tenant IDs according to [documented behavior](https://grafana.com/docs/mimir/latest/configure/about-tenant-ids/) even when tenant federation is not enabled. Note that this will cause some previously accepted tenant IDs to be rejected such as those longer than 150 bytes or containing `|` characters. #6959
* [CHANGE] Ruler: don't use backoff retry on remote evaluation in case of `4xx` errors. #7004
* [CHANGE] Server: responses with HTTP 4xx status codes are now treated as errors and used in `status_code` label of request duration metric. #7045
* [CHANGE] Memberlist: change default for `-memberlist.stream-timeout` from `10s` to `2s`. #7076
* [CHANGE] Memcached: remove legacy `thanos_cache_memcached_*` and `thanos_memcached_*` prefixed metrics. Instead, Memcached and Redis cache clients now emit `thanos_cache_*` prefixed metrics with a `backend` label. #7076
* [CHANGE] Ruler: the following metrics, exposed when the ruler is configured to discover Alertmanager instances via service discovery, have been renamed: #7057
  * `prometheus_sd_failed_configs` renamed to `cortex_prometheus_sd_failed_configs`
  * `prometheus_sd_discovered_targets` renamed to `cortex_prometheus_sd_discovered_targets`
  * `prometheus_sd_received_updates_total` renamed to `cortex_prometheus_sd_received_updates_total`
  * `prometheus_sd_updates_delayed_total` renamed to `cortex_prometheus_sd_updates_delayed_total`
  * `prometheus_sd_updates_total` renamed to `cortex_prometheus_sd_updates_total`
  * `prometheus_sd_refresh_failures_total` renamed to `cortex_prometheus_sd_refresh_failures_total`
  * `prometheus_sd_refresh_duration_seconds` renamed to `cortex_prometheus_sd_refresh_duration_seconds`
* [CHANGE] Query-frontend: the default value for `-query-frontend.not-running-timeout` has been changed from 0 (disabled) to 2s. The configuration option has also been moved from "experimental" to "advanced". #7127
* [CHANGE] Store-gateway: to reduce disk contention on HDDs the default value for `blocks-storage.bucket-store.tenant-sync-concurrency` has been changed from `10` to `1` and the default value for `blocks-storage.bucket-store.block-sync-concurrency` has been changed from `20` to `4`. #7136
* [CHANGE] Store-gateway: Remove deprecated CLI flags `-blocks-storage.bucket-store.index-header-lazy-loading-enabled` and `-blocks-storage.bucket-store.index-header-lazy-loading-idle-timeout` and their corresponding YAML settings. Instead, use `-blocks-storage.bucket-store.index-header.lazy-loading-enabled` and `-blocks-storage.bucket-store.index-header.lazy-loading-idle-timeout`. #7521
* [CHANGE] Store-gateway: Mark experimental CLI flag `-blocks-storage.bucket-store.index-header.lazy-loading-concurrency` and its corresponding YAML settings as advanced. #7521
* [CHANGE] Store-gateway: Remove experimental CLI flag `-blocks-storage.bucket-store.index-header.sparse-persistence-enabled` since this is now the default behavior. #7535
* [CHANGE] All: set `-server.report-grpc-codes-in-instrumentation-label-enabled` to `true` by default, which enables reporting gRPC status codes as `status_code` labels in the `cortex_request_duration_seconds` metric. #7144
* [CHANGE] Distributor: report gRPC status codes as `status_code` labels in the `cortex_ingester_client_request_duration_seconds` metric by default. #7144
* [CHANGE] Distributor: CLI flag `-ingester.client.report-grpc-codes-in-instrumentation-label-enabled` has been deprecated, and its default value is set to `true`. #7144
* [CHANGE] Ingester: CLI flag `-ingester.return-only-grpc-errors` has been deprecated, and its default value is set to `true`. To ensure backwards compatibility, during a migration from a version prior to 2.11.0 to 2.12 or later, `-ingester.return-only-grpc-errors` should be set to `false`. Once all the components are migrated, the flag can be removed.   #7151
* [CHANGE] Ingester: the following CLI flags have been moved from "experimental" to "advanced": #7169
  * `-ingester.ring.token-generation-strategy`
  * `-ingester.ring.spread-minimizing-zones`
  * `-ingester.ring.spread-minimizing-join-ring-in-order`
* [CHANGE] Query-frontend: the default value of the CLI flag `-query-frontend.max-cache-freshness` (and its respective YAML configuration parameter) has been changed from `1m` to `10m`. #7161
* [CHANGE] Distributor: default the optimization `-distributor.write-requests-buffer-pooling-enabled` to `true`. #7165
* [CHANGE] Tracing: Move query information to span attributes instead of span logs. #7046
* [CHANGE] Distributor: the default value of circuit breaker's CLI flag `-ingester.client.circuit-breaker.cooldown-period` has been changed from `1m` to `10s`. #7310
* [CHANGE] Store-gateway: remove `cortex_bucket_store_blocks_loaded_by_duration`. `cortex_bucket_store_series_blocks_queried` is better suited for detecting when compactors are not able to keep up with the number of blocks to compact. #7309
* [CHANGE] Ingester, Distributor: the support for rejecting push requests received via gRPC before reading them into memory, enabled via `-ingester.limit-inflight-requests-using-grpc-method-limiter` and `-distributor.limit-inflight-requests-using-grpc-method-limiter`, is now stable and enabled by default. The configuration options have been deprecated and will be removed in Mimir 2.14. #7360
* [CHANGE] Distributor: Change`-distributor.enable-otlp-metadata-storage` flag's default to true, and deprecate it. The flag will be removed in Mimir 2.14. #7366
* [CHANGE] Store-gateway: Use a shorter TTL for cached items related to temporary blocks. #7407 #7534
* [CHANGE] Standardise exemplar label as "trace_id". #7475
* [CHANGE] The configuration option `-querier.max-query-into-future` has been deprecated and will be removed in Mimir 2.14. #7496
* [CHANGE] Distributor: the metric `cortex_distributor_sample_delay_seconds` has been deprecated and will be removed in Mimir 2.14. #7516
* [CHANGE] Query-frontend: The deprecated YAML setting `frontend.cache_unaligned_requests` has been moved to `limits.cache_unaligned_requests`. #7519
* [CHANGE] Querier: the CLI flag `-querier.minimize-ingester-requests` has been moved from "experimental" to "advanced". #7638
* [CHANGE] Ingester: allow only POST method on `/ingester/shutdown`, as previously it was too easy to accidentally trigger through GET requests. At the same time, add an option to keep the existing behavior by introducing an `-api.get-request-for-ingester-shutdown-enabled` flag. This flag will be removed in Mimir 2.15. #7707
* [FEATURE] Introduce `-server.log-source-ips-full` option to log all IPs from `Forwarded`, `X-Real-IP`, `X-Forwarded-For` headers. #7250
* [FEATURE] Introduce `-tenant-federation.max-tenants` option to limit the max number of tenants allowed for requests when federation is enabled. #6959
* [FEATURE] Cardinality API: added a new `count_method` parameter which enables counting active label names. #7085
* [FEATURE] Querier / query-frontend: added `-querier.promql-experimental-functions-enabled` CLI flag (and respective YAML config option) to enable experimental PromQL functions. The experimental functions introduced are: `mad_over_time()`, `sort_by_label()` and `sort_by_label_desc()`. #7057
* [FEATURE] Alertmanager API: added `-alertmanager.grafana-alertmanager-compatibility-enabled` CLI flag (and respective YAML config option) to enable an experimental API endpoints that support the migration of the Grafana Alertmanager. #7057
* [FEATURE] Alertmanager: Added `-alertmanager.utf8-strict-mode-enabled` to control support for any UTF-8 character as part of Alertmanager configuration/API matchers and labels. It's default value is set to `false`. #6898
* [FEATURE] Querier: added `histogram_avg()` function support to PromQL. #7293
* [FEATURE] Ingester: added `-blocks-storage.tsdb.timely-head-compaction` flag, which enables more timely head compaction, and defaults to `false`. #7372
* [FEATURE] Compactor: Added `/compactor/tenants` and `/compactor/tenant/{tenant}/planned_jobs` endpoints that provide functionality that was provided by `tools/compaction-planner` -- listing of planned compaction jobs based on tenants' bucket index. #7381
* [FEATURE] Add experimental support for streaming response bodies from queriers to frontends via `-querier.response-streaming-enabled`. This is currently only supported for the `/api/v1/cardinality/active_series` endpoint. #7173
* [FEATURE] Release: Added mimir distroless docker image. #7371
* [FEATURE] Add support for the new grammar of `{"metric_name", "l1"="val"}` to promql and some of the exposition formats. #7475 #7541
* [ENHANCEMENT] Distributor: Add a new metric `cortex_distributor_otlp_requests_total` to track the total number of OTLP requests. #7385
* [ENHANCEMENT] Vault: add lifecycle manager for token used to authenticate to Vault. This ensures the client token is always valid. Includes a gauge (`cortex_vault_token_lease_renewal_active`) to check whether token renewal is active, and the counters `cortex_vault_token_lease_renewal_success_total` and `cortex_vault_auth_success_total` to see the total number of successful lease renewals / authentications. #7337
* [ENHANCEMENT] Store-gateway: add no-compact details column on store-gateway tenants admin UI. #6848
* [ENHANCEMENT] PromQL: ignore small errors for bucketQuantile #6766
* [ENHANCEMENT] Distributor: improve efficiency of some errors #6785
* [ENHANCEMENT] Ruler: exclude vector queries from being tracked in `cortex_ruler_queries_zero_fetched_series_total`. #6544
* [ENHANCEMENT] Ruler: local storage backend now supports reading a rule group via `/config/api/v1/rules/{namespace}/{groupName}` configuration API endpoint. #6632
* [ENHANCEMENT] Query-Frontend and Query-Scheduler: split tenant query request queues by query component with `query-frontend.additional-query-queue-dimensions-enabled` and `query-scheduler.additional-query-queue-dimensions-enabled`. #6772
* [ENHANCEMENT] Distributor: support disabling metric relabel rules per-tenant via the flag `-distributor.metric-relabeling-enabled` or associated YAML. #6970
* [ENHANCEMENT] Distributor: `-distributor.remote-timeout` is now accounted from the first ingester push request being sent. #6972
* [ENHANCEMENT] Storage Provider: `-<prefix>.s3.sts-endpoint` sets a custom endpoint for AWS Security Token Service (AWS STS) in s3 storage provider. #6172
* [ENHANCEMENT] Querier: add `cortex_querier_queries_storage_type_total ` metric that indicates how many queries have executed for a source, ingesters or store-gateways. Add `cortex_querier_query_storegateway_chunks_total` metric to count the number of chunks fetched from a store gateway. #7099,#7145
* [ENHANCEMENT] Query-frontend: add experimental support for sharding active series queries via `-query-frontend.shard-active-series-queries`. #6784
* [ENHANCEMENT] Distributor: set `-distributor.reusable-ingester-push-workers=2000` by default and mark feature as `advanced`. #7128
* [ENHANCEMENT] All: set `-server.grpc.num-workers=100` by default and mark feature as `advanced`. #7131
* [ENHANCEMENT] Distributor: invalid metric name error message gets cleaned up to not include non-ascii strings. #7146
* [ENHANCEMENT] Store-gateway: add `source`, `level`, and `out_or_order` to `cortex_bucket_store_series_blocks_queried` metric that indicates the number of blocks that were queried from store gateways by block metadata. #7112 #7262 #7267
* [ENHANCEMENT] Compactor: After updating bucket-index, compactor now also computes estimated number of compaction jobs based on current bucket-index, and reports the result in `cortex_bucket_index_estimated_compaction_jobs` metric. If computation of jobs fails, `cortex_bucket_index_estimated_compaction_jobs_errors_total` is updated instead. #7299
* [ENHANCEMENT] Mimir: Integrate profiling into tracing instrumentation. #7363
* [ENHANCEMENT] Alertmanager: Adds metric `cortex_alertmanager_notifications_suppressed_total` that counts the total number of notifications suppressed for being silenced, inhibited, outside of active time intervals or within muted time intervals. #7384
* [ENHANCEMENT] Query-scheduler: added more buckets to `cortex_query_scheduler_queue_duration_seconds` histogram metric, in order to better track queries staying in the queue for longer than 10s. #7470
* [ENHANCEMENT] A `type` label is added to `prometheus_tsdb_head_out_of_order_samples_appended_total` metric. #7475
* [ENHANCEMENT] Distributor: Optimize OTLP endpoint. #7475
* [ENHANCEMENT] API: Use github.com/klauspost/compress for faster gzip and deflate compression of API responses. #7475
* [ENHANCEMENT] Ingester: Limiting on owned series (`-ingester.use-ingester-owned-series-for-limits`) now prevents discards in cases where a tenant is sharded across all ingesters (or shuffle sharding is disabled) and the ingester count increases. #7411
* [ENHANCEMENT] Block upload: include converted timestamps in the error message if block is from the future. #7538
* [ENHANCEMENT] Query-frontend: Introduce `-query-frontend.active-series-write-timeout` to allow configuring the server-side write timeout for active series requests. #7553 #7569
* [BUGFIX] Ingester: don't ignore errors encountered while iterating through chunks or samples in response to a query request. #6451
* [BUGFIX] Fix issue where queries can fail or omit OOO samples if OOO head compaction occurs between creating a querier and reading chunks #6766
* [BUGFIX] Fix issue where concatenatingChunkIterator can obscure errors #6766
* [BUGFIX] Fix panic during tsdb Commit #6766
* [BUGFIX] tsdb/head: wlog exemplars after samples #6766
* [BUGFIX] Ruler: fix issue where "failed to remotely evaluate query expression, will retry" messages are logged without context such as the trace ID and do not appear in trace events. #6789
* [BUGFIX] Ruler: do not retry requests to remote querier when server's response exceeds its configured max payload size. #7216
* [BUGFIX] Querier: fix issue where spans in query request traces were not nested correctly. #6893
* [BUGFIX] Fix issue where all incoming HTTP requests have duplicate trace spans. #6920
* [BUGFIX] Querier: do not retry requests to store-gateway when a query gets canceled. #6934
* [BUGFIX] Querier: return 499 status code instead of 500 when a request to remote read endpoint gets canceled. #6934
* [BUGFIX] Querier: fix issue where `-querier.max-fetched-series-per-query` is not applied to `/series` endpoint if the series are loaded from ingesters. #7055
* [BUGFIX] Distributor: fix issue where `-distributor.metric-relabeling-enabled` may cause distributors to panic #7176
* [BUGFIX] Distributor: fix issue where `-distributor.metric-relabeling-enabled` may cause distributors to write unsorted labels and corrupt blocks #7326
* [BUGFIX] Query-frontend: the `cortex_query_frontend_queries_total` report incorrectly reported `op="query"` for any request which wasn't a range query. Now the `op` label value can be one of the following: #7207
  * `query`: instant query
  * `query_range`: range query
  * `cardinality`: cardinality query
  * `label_names_and_values`: label names / values query
  * `active_series`: active series query
  * `other`: any other request
* [BUGFIX] Fix performance regression introduced in Mimir 2.11.0 when uploading blocks to AWS S3. #7240
* [BUGFIX] Query-frontend: fix race condition when sharding active series is enabled (see above) and response is compressed with snappy. #7290
* [BUGFIX] Query-frontend: "query stats" log unsuccessful replies from downstream as "failed". #7296
* [BUGFIX] Packaging: remove reload from systemd file as mimir does not take into account SIGHUP. #7345
* [BUGFIX] Compactor: do not allow out-of-order blocks to prevent timely compaction. #7342
* [BUGFIX] Update `google.golang.org/grpc` to resolve occasional issues with gRPC server closing its side of connection before it was drained by the client. #7380
* [BUGFIX] Query-frontend: abort response streaming for `active_series` requests when the request context is canceled. #7378
* [BUGFIX] Compactor: improve compaction of sporadic blocks. #7329
* [BUGFIX] Ruler: fix regression that caused client errors to be tracked in `cortex_ruler_write_requests_failed_total` metric. #7472
* [BUGFIX] promql: Fix Range selectors with an @ modifier are wrongly scoped in range queries. #7475
* [BUGFIX] Fix metadata API using wrong JSON field names. #7475
* [BUGFIX] Ruler: fix native histogram recording rule result corruption. #7552
* [BUGFIX] Querier: fix HTTP status code translations for remote read requests. Previously, remote-read had conflicting behaviours: when returning samples all internal errors were translated to HTTP 400; when returning chunks all internal errors were translated to HTTP 500. #7487
* [BUGFIX] Query-frontend: Fix memory leak on every request. #7654

### Mixin

* [CHANGE] The `job` label matcher for distributor and gateway have been extended to include any deployment matching `distributor.*` and `cortex-gw.*` respectively. This change allows to match custom and multi-zone distributor and gateway deployments too. #6817
* [ENHANCEMENT] Dashboards: Add panels for alertmanager activity of a tenant #6826
* [ENHANCEMENT] Dashboards: Add graphs to "Slow Queries" dashboard. #6880
* [ENHANCEMENT] Dashboards: Update all deprecated "graph" panels to "timeseries" panels. #6864 #7413 #7457
* [ENHANCEMENT] Dashboards: Make most columns in "Slow Queries" sortable. #7000
* [ENHANCEMENT] Dashboards: Render graph panels at full resolution as opposed to at half resolution. #7027
* [ENHANCEMENT] Dashboards: show query-scheduler queue length on "Reads" and "Remote Ruler Reads" dashboards. #7088
* [ENHANCEMENT] Dashboards: Add estimated number of compaction jobs to "Compactor", "Tenants" and "Top tenants" dashboards. #7449 #7481
* [ENHANCEMENT] Recording rules: add native histogram recording rules to `cortex_request_duration_seconds`. #7528
* [ENHANCEMENT] Dashboards: Add total owned series, and per-ingester in-memory and owned series to "Tenants" dashboard. #7511
* [BUGFIX] Dashboards: drop `step` parameter from targets as it is not supported. #7157
* [BUGFIX] Recording rules: drop rules for metrics removed in 2.0: `cortex_memcache_request_duration_seconds` and `cortex_cache_request_duration_seconds`. #7514

### Jsonnet

* [CHANGE] Distributor: Increase `JAEGER_REPORTER_MAX_QUEUE_SIZE` from the default (100) to 1000, to avoid dropping tracing spans. #7259
* [CHANGE] Querier: Increase `JAEGER_REPORTER_MAX_QUEUE_SIZE` from 1000 to 5000, to avoid dropping tracing spans. #6764
* [CHANGE] rollout-operator: remove default CPU limit. #7066
* [CHANGE] Store-gateway: Increase `JAEGER_REPORTER_MAX_QUEUE_SIZE` from the default (100) to 1000, to avoid dropping tracing spans. #7068
* [CHANGE] Query-frontend, ingester, ruler, backend and write instances: Increase `JAEGER_REPORTER_MAX_QUEUE_SIZE` from the default (100), to avoid dropping tracing spans. #7086
* [CHANGE] Ring: relaxed the hash ring heartbeat period and timeout for distributor, ingester, store-gateway and compactor: #6860
  * `-distributor.ring.heartbeat-period` set to `1m`
  * `-distributor.ring.heartbeat-timeout` set to `4m`
  * `-ingester.ring.heartbeat-period` set to `2m`
  * `-store-gateway.sharding-ring.heartbeat-period` set to `1m`
  * `-store-gateway.sharding-ring.heartbeat-timeout` set to `4m`
  * `-compactor.ring.heartbeat-period` set to `1m`
  * `-compactor.ring.heartbeat-timeout` set to `4m`
* [CHANGE] Ruler-querier: the topology spread constrain max skew is now configured through the configuration option `ruler_querier_topology_spread_max_skew` instead of `querier_topology_spread_max_skew`. #7204
* [CHANGE] Distributor: `-server.grpc.keepalive.max-connection-age` lowered from `2m` to `60s` and configured `-shutdown-delay=90s` and termination grace period to `100` seconds in order to reduce the chances of failed gRPC write requests when distributors gracefully shutdown. #7361
* [FEATURE] Added support for the following root-level settings to configure the list of matchers to apply to node affinity: #6782 #6829
  * `alertmanager_node_affinity_matchers`
  * `compactor_node_affinity_matchers`
  * `continuous_test_node_affinity_matchers`
  * `distributor_node_affinity_matchers`
  * `ingester_node_affinity_matchers`
  * `ingester_zone_a_node_affinity_matchers`
  * `ingester_zone_b_node_affinity_matchers`
  * `ingester_zone_c_node_affinity_matchers`
  * `mimir_backend_node_affinity_matchers`
  * `mimir_backend_zone_a_node_affinity_matchers`
  * `mimir_backend_zone_b_node_affinity_matchers`
  * `mimir_backend_zone_c_node_affinity_matchers`
  * `mimir_read_node_affinity_matchers`
  * `mimir_write_node_affinity_matchers`
  * `mimir_write_zone_a_node_affinity_matchers`
  * `mimir_write_zone_b_node_affinity_matchers`
  * `mimir_write_zone_c_node_affinity_matchers`
  * `overrides_exporter_node_affinity_matchers`
  * `querier_node_affinity_matchers`
  * `query_frontend_node_affinity_matchers`
  * `query_scheduler_node_affinity_matchers`
  * `rollout_operator_node_affinity_matchers`
  * `ruler_node_affinity_matchers`
  * `ruler_node_affinity_matchers`
  * `ruler_querier_node_affinity_matchers`
  * `ruler_query_frontend_node_affinity_matchers`
  * `ruler_query_scheduler_node_affinity_matchers`
  * `store_gateway_node_affinity_matchers`
  * `store_gateway_node_affinity_matchers`
  * `store_gateway_zone_a_node_affinity_matchers`
  * `store_gateway_zone_b_node_affinity_matchers`
  * `store_gateway_zone_c_node_affinity_matchers`
* [FEATURE] Ingester: Allow automated zone-by-zone downscaling, that can be enabled via the `ingester_automated_downscale_enabled` flag. It is disabled by default. #6850
* [ENHANCEMENT] Alerts: Add `MimirStoreGatewayTooManyFailedOperations` warning alert that triggers when Mimir store-gateway report error when interacting with the object storage. #6831
* [ENHANCEMENT] Querier HPA: improved scaling metric and scaling policies, in order to scale up and down more gradually. #6971
* [ENHANCEMENT] Rollout-operator: upgraded to v0.13.0. #7469
* [ENHANCEMENT] Rollout-operator: add tracing configuration to rollout-operator container (when tracing is enabled and configured). #7469
* [ENHANCEMENT] Query-frontend: configured `-shutdown-delay`, `-server.grpc.keepalive.max-connection-age` and termination grace period to reduce the likelihood of queries hitting terminated query-frontends. #7129
* [ENHANCEMENT] Autoscaling: add support for KEDA's `ignoreNullValues` option for Prometheus scaler. #7471
* [BUGFIX] Update memcached-exporter to 0.14.1 due to CVE-2023-39325. #6861

### Mimirtool

* [FEATURE] Add command `migrate-utf8` to migrate Alertmanager configurations for Alertmanager versions 0.27.0 and later. #7383
* [ENHANCEMENT] Add template render command to render locally a template. #7325
* [ENHANCEMENT] Add `--extra-headers` option to `mimirtool rules` command to add extra headers to requests for auth. #7141
* [ENHANCEMENT] Analyze Prometheus: set tenant header. #6737
* [ENHANCEMENT] Add argument `--output-dir` to `mimirtool alertmanager get` where the config and templates will be written to and can be loaded via `mimirtool alertmanager load` #6760
* [BUGFIX] Analyze rule-file: .metricsUsed field wasn't populated. #6953

### Mimir Continuous Test

* [ENHANCEMENT] Include comparison of all expected and actual values when any float sample does not match. #6756

### Query-tee

* [BUGFIX] Fix issue where `Host` HTTP header was not being correctly changed for the proxy targets. #7386
* [ENHANCEMENT] Allow using the value of X-Scope-OrgID for basic auth username in the forwarded request if URL username is set as `__REQUEST_HEADER_X_SCOPE_ORGID__`. #7452

### Documentation

* [CHANGE] No longer mark OTLP distributor endpoint as experimental. #7348
* [ENHANCEMENT] Added runbook for `KubePersistentVolumeFillingUp` alert. #7297
* [ENHANCEMENT] Add Grafana Cloud recommendations to OTLP documentation. #7375
* [BUGFIX] Fixed typo on single zone->zone aware replication Helm page. #7327

### Tools

* [CHANGE] copyblocks: The flags for copyblocks have been changed to align more closely with other tools. #6607
* [CHANGE] undelete-blocks: undelete-blocks-gcs has been removed and replaced with undelete-blocks, which supports recovering deleted blocks in versioned buckets from ABS, GCS, and S3-compatible object storage. #6607
* [FEATURE] copyprefix: Add tool to copy objects between prefixes. Supports ABS, GCS, and S3-compatible object storage. #6607

## 2.11.0

### Grafana Mimir

* [CHANGE] The following deprecated configurations have been removed: #6673 #6779 #6808 #6814
  * `-querier.iterators`
  * `-querier.batch-iterators`
  * `-blocks-storage.bucket-store.max-chunk-pool-bytes`
  * `-blocks-storage.bucket-store.chunk-pool-min-bucket-size-bytes`
  * `-blocks-storage.bucket-store.chunk-pool-max-bucket-size-bytes`
  * `-blocks-storage.bucket-store.bucket-index.enabled`
* [CHANGE] Querier: Split worker GRPC config into separate client configs for the frontend and scheduler to allow TLS to be configured correctly when specifying the `tls_server_name`. The GRPC config specified under `-querier.frontend-client.*` will no longer apply to the scheduler client, and will need to be set explicitly under `-querier.scheduler-client.*`. #6445 #6573
* [CHANGE] Store-gateway: enable sparse index headers by default. Sparse index headers reduce the time to load an index header up to 90%. #6005
* [CHANGE] Store-gateway: lazy-loading concurrency limit default value is now 4. #6004
* [CHANGE] General: enabled `-log.buffered` by default. The `-log.buffered` has been deprecated and will be removed in Mimir 2.13. #6131
* [CHANGE] Ingester: changed default `-blocks-storage.tsdb.series-hash-cache-max-size-bytes` setting from `1GB` to `350MB`. The new default cache size is enough to store the hashes for all series in a ingester, assuming up to 2M in-memory series per ingester and using the default 13h retention period for local TSDB blocks in the ingesters. #6130
* [CHANGE] Query-frontend: removed `cortex_query_frontend_workers_enqueued_requests_total`. Use `cortex_query_frontend_enqueue_duration_seconds_count` instead. #6121
* [CHANGE] Ingester / querier: enable ingester to querier chunks streaming by default and mark it as stable. #6174
* [CHANGE] Ingester / querier: enable ingester query request minimisation by default and mark it as stable. #6174
* [CHANGE] Ingester: changed the default value for the experimental configuration parameter `-blocks-storage.tsdb.early-head-compaction-min-estimated-series-reduction-percentage` from 10 to 15. #6186
* [CHANGE] Ingester: `/ingester/push` HTTP endpoint has been removed. This endpoint was added for testing and troubleshooting, but was never documented or used for anything. #6299
* [CHANGE] Experimental setting `-log.rate-limit-logs-per-second-burst` renamed to `-log.rate-limit-logs-burst-size`. #6230
* [CHANGE] Ingester: by setting the newly introduced experimental CLI flag `-ingester.return-only-grpc-errors` to true, ingester will return only gRPC errors. #6443 #6680 #6723
* [CHANGE] Upgrade Node.js to v20. #6540
* [CHANGE] Querier: `cortex_querier_blocks_consistency_checks_failed_total` is now incremented when a block couldn't be queried from any attempted store-gateway as opposed to incremented after each attempt. Also `cortex_querier_blocks_consistency_checks_total` is incremented once per query as opposed to once per attempt (with 3 attempts). #6590
* [CHANGE] Ingester: Modify utilization based read path limiter to base memory usage on Go heap size. #6584
* [FEATURE] Distributor: added option `-distributor.retry-after-header.enabled` to include the `Retry-After` header in recoverable error responses. #6608
* [FEATURE] Query-frontend: add experimental support for query blocking. Queries are blocked on a per-tenant basis and is configured via the limit `blocked_queries`. #5609
* [FEATURE] Vault: Added support for new Vault authentication methods: `AppRole`, `Kubernetes`, `UserPass` and `Token`. #6143
* [FEATURE] Add experimental endpoint `/api/v1/cardinality/active_series` to return the set of active series for a given selector. #6536 #6619 #6651 #6667 #6717
* [FEATURE] Added `-<prefix>.s3.part-size` flag to configure the S3 minimum file size in bytes used for multipart uploads. #6592
* [FEATURE] Add the experimental `-<prefix>.s3.send-content-md5` flag (defaults to `false`) to configure S3 Put Object requests to send a `Content-MD5` header. Setting this flag is not recommended unless your object storage does not support checksums. #6622
* [FEATURE] Distributor: add an experimental flag `-distributor.reusable-ingester-push-worker` that can be used to pre-allocate a pool of workers to be used to send push requests to the ingesters. #6660
* [FEATURE] Distributor: Support enabling of automatically generated name suffixes for metrics ingested via OTLP, through the flag `-distributor.otel-metric-suffixes-enabled`. #6542
* [FEATURE] Ingester: ingester can now track which of the user's series the ingester actually owns according to the ring, and only consider owned series when checking for user series limit. This helps to avoid hitting the user's series limit when scaling up ingesters or changing user's ingester shard size. Feature is currently experimental, and disabled by default. It can be enabled by setting `-ingester.use-ingester-owned-series-for-limits` (to use owned series for limiting). This is currently limited to multi-zone ingester setup, with replication factor being equal to number of zones. #6718 #7087
* [ENHANCEMENT] Query-frontend: don't treat cancel as an error. #4648
* [ENHANCEMENT] Ingester: exported summary `cortex_ingester_inflight_push_requests_summary` tracking total number of inflight requests in percentile buckets. #5845
* [ENHANCEMENT] Query-scheduler: add `cortex_query_scheduler_enqueue_duration_seconds` metric that records the time taken to enqueue or reject a query request. #5879
* [ENHANCEMENT] Query-frontend: add `cortex_query_frontend_enqueue_duration_seconds` metric that records the time taken to enqueue or reject a query request. When query-scheduler is in use, the metric has the `scheduler_address` label to differentiate the enqueue duration by query-scheduler backend. #5879 #6087 #6120
* [ENHANCEMENT] Store-gateway: add metric `cortex_bucket_store_blocks_loaded_by_duration` for counting the loaded number of blocks based on their duration. #6074  #6129
* [ENHANCEMENT] Expose `/sync/mutex/wait/total:seconds` Go runtime metric as `go_sync_mutex_wait_total_seconds_total` from all components. #5879
* [ENHANCEMENT] Query-scheduler: improve latency with many concurrent queriers. #5880
* [ENHANCEMENT] Ruler: add new per-tenant `cortex_ruler_queries_zero_fetched_series_total` metric to track rules that fetched no series. #5925
* [ENHANCEMENT] Implement support for `limit`, `limit_per_metric` and `metric` parameters for `<Prometheus HTTP prefix>/api/v1/metadata` endpoint. #5890
* [ENHANCEMENT] Distributor: add experimental support for storing metadata when ingesting metrics via OTLP. This makes metrics description and type available when ingesting metrics via OTLP. Enable with `-distributor.enable-otlp-metadata-storage=true`. #5693 #6035 #6254
* [ENHANCEMENT] Ingester: added support for sampling errors, which can be enabled by setting `-ingester.error-sample-rate`. This way each error will be logged once in the configured number of times. All the discarded samples will still be tracked by the `cortex_discarded_samples_total` metric. #5584 #6014
* [ENHANCEMENT] Ruler: Fetch secrets used to configure TLS on the Alertmanager client from Vault when `-vault.enabled` is true. #5239
* [ENHANCEMENT] Query-frontend: added query-sharding support for `group by` aggregation queries. #6024
* [ENHANCEMENT] Fetch secrets used to configure server-side TLS from Vault when `-vault.enabled` is true. #6052.
* [ENHANCEMENT] Packaging: add logrotate config file. #6142
* [ENHANCEMENT] Ingester: add the experimental configuration options `-blocks-storage.tsdb.head-postings-for-matchers-cache-max-bytes` and `-blocks-storage.tsdb.block-postings-for-matchers-cache-max-bytes` to enforce a limit in bytes on the `PostingsForMatchers()` cache used by ingesters (the cache limit is per TSDB head and block basis, not a global one). The experimental configuration options `-blocks-storage.tsdb.head-postings-for-matchers-cache-size` and `-blocks-storage.tsdb.block-postings-for-matchers-cache-size` have been deprecated. #6151
* [ENHANCEMENT] Ingester: use the `PostingsForMatchers()` in-memory cache for label values queries with matchers too. #6151
* [ENHANCEMENT] Ingester / store-gateway: optimized regex matchers. #6168 #6250
* [ENHANCEMENT] Distributor: Include ingester IDs in circuit breaker related metrics and logs. #6206
* [ENHANCEMENT] Querier: improve errors and logging when streaming chunks from ingesters and store-gateways. #6194 #6309
* [ENHANCEMENT] Querier: Add `cortex_querier_federation_exemplar_tenants_queried` and `cortex_querier_federation_tenants_queried` metrics to track the number of tenants queried by multi-tenant queries. #6374 #6409
* [ENHANCEMENT] All: added an experimental `-server.grpc.num-workers` flag that configures the number of long-living workers used to process gRPC requests. This could decrease the CPU usage by reducing the number of stack allocations. #6311
* [ENHANCEMENT] All: improved IPv6 support by using the proper host:port formatting. #6311
* [ENHANCEMENT] Querier: always return error encountered during chunks streaming, rather than `the stream has already been exhausted`. #6345 #6433
* [ENHANCEMENT] Query-frontend: add `instance_enable_ipv6` to support IPv6. #6111
* [ENHANCEMENT] Store-gateway: return same detailed error messages as queriers when chunks or series limits are reached. #6347
* [ENHANCEMENT] Querier: reduce memory consumed for queries that hit store-gateways. #6348
* [ENHANCEMENT] Ruler: include corresponding trace ID with log messages associated with rule evaluation. #6379 #6520
* [ENHANCEMENT] Querier: clarify log messages and span events emitted while querying ingesters, and include both ingester name and address when relevant. #6381
* [ENHANCEMENT] Memcached: introduce new experimental configuration parameters `-<prefix>.memcached.write-buffer-size-bytes` `-<prefix>.memcached.read-buffer-size-bytes` to customise the memcached client write and read buffer size (the buffer is allocated for each memcached connection). #6468
* [ENHANCEMENT] Ingester, Distributor: added experimental support for rejecting push requests received via gRPC before reading them into memory, if ingester or distributor is unable to accept the request. This is activated by using `-ingester.limit-inflight-requests-using-grpc-method-limiter` for ingester, and `-distributor.limit-inflight-requests-using-grpc-method-limiter` for distributor. #5976 #6300
* [ENHANCEMENT] Add capability in store-gateways to accept number of tokens through config. `-store-gateway.sharding-ring.num-tokens`, `default-value=512` #4863
* [ENHANCEMENT] Query-frontend: return warnings generated during query evaluation. #6391
* [ENHANCEMENT] Server: Add the option `-server.http-read-header-timeout` to enable specifying a timeout for reading HTTP request headers. It defaults to 0, in which case reading of headers can take up to `-server.http-read-timeout`, leaving no time for reading body, if there's any. #6517
* [ENHANCEMENT] Add connection-string option, `-<prefix>.azure.connection-string`, for Azure Blob Storage. #6487
* [ENHANCEMENT] Ingester: Add `-ingester.instance-limits.max-inflight-push-requests-bytes`. This limit protects the ingester against requests that together may cause an OOM. #6492
* [ENHANCEMENT] Ingester: add new per-tenant `cortex_ingester_local_limits` metric to expose the calculated local per-tenant limits seen at each ingester. Exports the local per-tenant series limit with label `{limit="max_global_series_per_user"}` #6403
* [ENHANCEMENT] Query-frontend: added "queue_time_seconds" field to "query stats" log. This is total time that query and subqueries spent in the queue, before queriers picked it up. #6537
* [ENHANCEMENT] Server: Add `-server.report-grpc-codes-in-instrumentation-label-enabled` CLI flag to specify whether gRPC status codes should be used in `status_code` label of `cortex_request_duration_seconds` metric. It defaults to false, meaning that successful and erroneous gRPC status codes are represented with `success` and `error` respectively. #6562
* [ENHANCEMENT] Server: Add `-ingester.client.report-grpc-codes-in-instrumentation-label-enabled` CLI flag to specify whether gRPC status codes should be used in `status_code` label of `cortex_ingester_client_request_duration_seconds` metric. It defaults to false, meaning that successful and erroneous gRPC status codes are represented with `2xx` and `error` respectively. #6562
* [ENHANCEMENT] Server: Add `-server.http-log-closed-connections-without-response-enabled` option to log details about connections to HTTP server that were closed before any data was sent back. This can happen if client doesn't manage to send complete HTTP headers before timeout. #6612
* [ENHANCEMENT] Query-frontend: include length of query, time since the earliest and latest points of a query, time since the earliest and latest points of a query, cached/uncached bytes in "query stats" logs. Time parameters (start/end/time) are always formatted as RFC3339 now. #6473 #6477 #6709 #6710
* [ENHANCEMENT] Query-frontend: `-query-frontend.align-queries-with-step` has been moved from a global flag to a per-tenant override. #6714
* [ENHANCEMENT] Distributor: added support for reducing the resolution of native histogram samples upon ingestion if the sample has too many buckets compared to `-validation.max-native-histogram-buckets`. This is enabled by default and can be turned off by setting `-validation.reduce-native-histogram-over-max-buckets` to `false`. #6535
* [ENHANCEMENT] Query-frontend: optionally wait for the frontend to complete startup if requests are received while the frontend is still starting. Disabled by default, set `-query-frontend.not-running-timeout` to a non-zero value to enable. #6621
* [ENHANCEMENT] Distributor: Include source IPs in OTLP push handler logs. #6652
* [ENHANCEMENT] Query-frontend: return clearer error message when a query request is received while shutting down. #6675
* [ENHANCEMENT] Querier: return clearer error message when a query request is cancelled by the caller. #6697
* [ENHANCEMENT] Compactor: Mark corrupted blocks for no-compaction to avoid blocking compactor future runs. #6588
* [ENHANCEMENT] Distributor: Added an experimental configuration option `distributor.ingestion-burst-factor` that overrides the `distributor.ingestion-burst-size` option if set. The `distributor.ingestion-burst-factor` is used to set the underlying ingestion rate limiter token bucket's burst size to a multiple of the per distributor `distributor.ingestion-rate-limit` and the `distributor.ingestion-burst-factor`. This is disabled by default. #6662
* [ENHANCEMENT] Add debug message to track tenants sending queries that are not able to benefit from caches. #6732
* [BUGFIX] Distributor: return server overload error in the event of exceeding the ingestion rate limit. #6549
* [BUGFIX] Ring: Ensure network addresses used for component hash rings are formatted correctly when using IPv6. #6068
* [BUGFIX] Query-scheduler: don't retain connections from queriers that have shut down, leading to gradually increasing enqueue latency over time. #6100 #6145
* [BUGFIX] Ingester: prevent query logic from continuing to execute after queries are canceled. #6085
* [BUGFIX] Ensure correct nesting of children of the `querier.Select` tracing span. #6085
* [BUGFIX] Packaging: fix preremove script preventing upgrades on RHEL based OS. #6067
* [BUGFIX] Querier: return actual error rather than `attempted to read series at index XXX from stream, but the stream has already been exhausted` (or even no error at all) when streaming chunks from ingesters or store-gateways is enabled and an error occurs while streaming chunks. #6346
* [BUGFIX] Querier: reduce log volume when querying ingesters with zone-awareness enabled and one or more instances in a single zone unavailable. #6381
* [BUGFIX] Querier: don't try to query further ingesters if ingester query request minimization is enabled and a query limit is reached as a result of the responses from the initial set of ingesters. #6402
* [BUGFIX] Ingester: Don't cache context cancellation error when querying. #6446
* [BUGFIX] Ingester: don't ignore errors encountered while iterating through chunks or samples in response to a query request. #6469
* [BUGFIX] All: fix issue where traces for some inter-component gRPC calls would incorrectly show the call as failing due to cancellation. #6470
* [BUGFIX] Querier: correctly mark streaming requests to ingesters or store-gateways as successful, not cancelled, in metrics and traces. #6471 #6505
* [BUGFIX] Querier: fix issue where queries fail with "context canceled" error when an ingester or store-gateway fails healthcheck while the query is in progress. #6550
* [BUGFIX] Tracing: When creating an OpenTelemetry tracing span, add it to the context for later retrieval. #6614
* [BUGFIX] Querier: always report query results to query-frontends, even when cancelled, to ensure query-frontends don't wait for results that will otherwise never arrive. #6703
* [BUGFIX] Querier: attempt to query ingesters in PENDING state, to reduce the likelihood that scaling up the number of ingesters in multiple zones simultaneously causes a read outage. #6726 #6727
* [BUGFIX] Querier: don't cancel inflight queries from a query-scheduler if the stream between the querier and query-scheduler is broken. #6728
* [BUGFIX] Store-gateway: Fix double-counting of some duration metrics. #6616
* [BUGFIX] Fixed possible series matcher corruption leading to wrong series being included in query results. #6884

### Mixin

* [CHANGE] Dashboards: enabled reporting gRPC codes as `status_code` label in Mimir dashboards. In case of gRPC calls, the successful `status_code` label on `cortex_request_duration_seconds` and gRPC client request duration metrics has changed from 'success' and '2xx' to 'OK'. #6561
* [CHANGE] Alerts: remove `MimirGossipMembersMismatch` alert and replace it with `MimirGossipMembersTooHigh` and `MimirGossipMembersTooLow` alerts that should have a higher signal-to-noise ratio. #6508
* [ENHANCEMENT] Dashboards: Optionally show rejected requests on Mimir Writes dashboard. Useful when used together with "early request rejection" in ingester and distributor. #6132 #6556
* [ENHANCEMENT] Alerts: added a critical alert for `CompactorSkippedBlocksWithOutOfOrderChunks` when multiple blocks are affected. #6410
* [ENHANCEMENT] Dashboards: Added the min-replicas for autoscaling dashboards. #6528
* [ENHANCEMENT] Dashboards: Show queries per second for the `/api/v1/cardinality/` endpoints on the "Overview" dashboard. #6720
* [BUGFIX] Alerts: fixed issue where `GossipMembersMismatch` warning message referred to per-instance labels that were not produced by the alert query. #6146
* [BUGFIX] Dashboards: Fix autoscaling dashboard panels for KEDA > 2.9. [Requires scraping the KEDA operator for metrics since they moved](https://github.com/kedacore/keda/issues/3972). #6528
* [BUGFIX] Alerts: Fix autoscaling alerts for KEDA > 2.9. [Requires scraping the KEDA operator for metrics since they moved](https://github.com/kedacore/keda/issues/3972). #6528

### Jsonnet

* [CHANGE] Ingester: reduce `-server.grpc-max-concurrent-streams` to 500. #5666
* [CHANGE] Changed default `_config.cluster_domain` from `cluster.local` to `cluster.local.` to reduce the number of DNS lookups made by Mimir. #6389
* [CHANGE] Query-frontend: changed default `_config.autoscaling_query_frontend_cpu_target_utilization` from `1` to `0.75`. #6395
* [CHANGE] Distributor: Increase HPA scale down period such that distributors are slower to scale down after autoscaling up. #6589
* [CHANGE] Store-gateway: Change the default timeout used for index-queries caches from `200ms` to `450ms`. #6786
* [FEATURE] Store-gateway: Allow automated zone-by-zone downscaling, that can be enabled via the `store_gateway_automated_downscale_enabled` flag. It is disabled by default. #6149
* [FEATURE] Ingester: Allow to configure TSDB Head early compaction using the following `_config` parameters: #6181
  * `ingester_tsdb_head_early_compaction_enabled` (disabled by default)
  * `ingester_tsdb_head_early_compaction_reduction_percentage`
  * `ingester_tsdb_head_early_compaction_min_in_memory_series`
* [ENHANCEMENT] Double the amount of rule groups for each user tier. #5897
* [ENHANCEMENT] Set `maxUnavailable` to 0 for `distributor`, `overrides-exporter`, `querier`, `query-frontend`, `query-scheduler` `ruler-querier`, `ruler-query-frontend`, `ruler-query-scheduler` and `consul` deployments, to ensure they don't become completely unavailable during a rollout. #5924
* [ENHANCEMENT] Update rollout-operator to `v0.9.0`. #6022 #6110 #6558 #6681
* [ENHANCEMENT] Update memcached to `memcached:1.6.22-alpine`. #6585
* [ENHANCEMENT] Store-gateway: replaced the following deprecated CLI flags: #6319
  * `-blocks-storage.bucket-store.index-header-lazy-loading-enabled` replaced with `-blocks-storage.bucket-store.index-header.lazy-loading-enabled`
  * `-blocks-storage.bucket-store.index-header-lazy-loading-idle-timeout` replaced with `-blocks-storage.bucket-store.index-header.lazy-loading-idle-timeout`
* [ENHANCEMENT] Store-gateway: Allow selective enablement of store-gateway automated scaling on a per-zone basis. #6302
* [BUGFIX] Autoscaling: KEDA > 2.9 removed the ability to set metricName in the trigger metadata. To help discern which metric is used by the HPA, we set the trigger name to what was the metricName. This is available as the `scaler` label on `keda_*` metrics. #6528

### Mimirtool

* [ENHANCEMENT] Analyze Grafana: Improve support for variables in range. #6657
* [BUGFIX] Fix out of bounds error on export with large timespans and/or series count. #5700
* [BUGFIX] Fix the issue where `--read-timeout` was applied to the entire `mimirtool analyze grafana` invocation rather than to individual Grafana API calls. #5915
* [BUGFIX] Fix incorrect remote-read path joining for `mimirtool remote-read` commands on Windows. #6011
* [BUGFIX] Fix template files full path being sent in `mimirtool alertmanager load` command. #6138
* [BUGFIX] Analyze rule-file: .metricsUsed field wasn't populated. #6953

### Mimir Continuous Test

### Query-tee

### Documentation

* [ENHANCEMENT] Document the concept of native histograms and how to send them to Mimir, migration path. #5956 #6488 #6539 #6752
* [ENHANCEMENT] Document native histograms query and visualization. #6231

### Tools

* [CHANGE] tsdb-index: Rename tool to tsdb-series. #6317
* [FEATURE] tsdb-labels: Add tool to print label names and values of a TSDB block. #6317
* [ENHANCEMENT] trafficdump: Trafficdump can now parse OTEL requests. Entire request is dumped to output, there's no filtering of fields or matching of series done. #6108

## 2.10.5

### Grafana Mimir

* [ENHANCEMENT] Update Docker base images from `alpine:3.18.3` to `alpine:3.18.5`. #6897
* [BUGFIX] Fixed possible series matcher corruption leading to wrong series being included in query results. #6886

### Documentation

* [ENHANCEMENT] Document the concept of native histograms and how to send them to Mimir, migration path. #6757
* [ENHANCEMENT] Document native histograms query and visualization. #6757

## 2.10.4

### Grafana Mimir

* [BUGFIX] Update otelhttp library to v0.44.0 as a mitigation for CVE-2023-45142. #6634

## 2.10.3

### Grafana Mimir

* [BUGFIX] Update grpc-go library to 1.57.2-dev that includes a fix for a bug introduced in 1.57.1. #6419

## 2.10.2

### Grafana Mimir

* [BUGFIX] Update grpc-go library to 1.57.1 and `golang.org/x/net` to `0.17`, which include fix for CVE-2023-44487. #6349

## 2.10.1

### Grafana Mimir

* [CHANGE] Update Go version to 1.21.3. #6244 #6325
* [BUGFIX] Query-frontend: Don't retry read requests rejected by the ingester due to utilization based read path limiting. #6032
* [BUGFIX] Ingester: fix panic in WAL replay of certain native histograms. #6086

## 2.10.0

### Grafana Mimir

* [CHANGE] Store-gateway: skip verifying index header integrity upon loading. To enable verification set `blocks_storage.bucket_store.index_header.verify_on_load: true`. #5174
* [CHANGE] Querier: change the default value of the experimental `-querier.streaming-chunks-per-ingester-buffer-size` flag to 256. #5203
* [CHANGE] Querier: only initiate query requests to ingesters in the `ACTIVE` state in the ring. #5342
* [CHANGE] Querier: renamed `-querier.prefer-streaming-chunks` to `-querier.prefer-streaming-chunks-from-ingesters` to enable streaming chunks from ingesters to queriers. #5182
* [CHANGE] Querier: `-query-frontend.cache-unaligned-requests` has been moved from a global flag to a per-tenant override. #5312
* [CHANGE] Ingester: removed `cortex_ingester_shipper_dir_syncs_total` and `cortex_ingester_shipper_dir_sync_failures_total` metrics. The former metric was not much useful, and the latter was never incremented. #5396
* [CHANGE] Ingester: removed logging of errors related to hitting per-instance limits to reduce resource usage when ingesters are under pressure. #5585
* [CHANGE] gRPC clients: use default connect timeout of 5s, and therefore enable default connect backoff max delay of 5s. #5562
* [CHANGE] Ingester: the `-validation.create-grace-period` is now enforced in the ingester too, other than distributor and query-frontend. If you've configured `-validation.create-grace-period` then make sure the configuration is applied to ingesters too. #5712
* [CHANGE] Distributor: the `-validation.create-grace-period` is now enforced for examplars too in the distributor. If an examplar has timestamp greater than "now + grace_period", then the exemplar will be dropped and the metric `cortex_discarded_exemplars_total{reason="exemplar_too_far_in_future",user="..."}` increased. #5761
* [CHANGE] Query-frontend: the `-validation.create-grace-period` is now enforced in the query-frontend even when the configured value is 0. When the value is 0, the query end time range is truncated to the current real-world time. #5829
* [CHANGE] Store-gateway: deprecated configuration parameters for index header under `blocks-storage.bucket-store` and use a new configurations in `blocks-storage.bucket-store.index-header`, deprecated configuration will be removed in Mimir 2.12. Configuration changes: #5726
  * `-blocks-storage.bucket-store.index-header-lazy-loading-enabled` is deprecated, use the new configuration `-blocks-storage.bucket-store.index-header.lazy-loading-enabled`
  * `-blocks-storage.bucket-store.index-header-lazy-loading-idle-timeout` is deprecated, use the new configuration `-blocks-storage.bucket-store.index-header.lazy-loading-idle-timeout`
  * `-blocks-storage.bucket-store.index-header-lazy-loading-concurrency` is deprecated, use the new configuration `-blocks-storage.bucket-store.index-header.lazy-loading-concurrency`
* [CHANGE] Store-gateway: remove experimental fine-grained chunks caching. The following experimental configuration parameters have been removed `-blocks-storage.bucket-store.chunks-cache.fine-grained-chunks-caching-enabled`, `-blocks-storage.bucket-store.fine-grained-chunks-caching-ranges-per-series`. #5816 #5875
* [CHANGE] Ingester: remove deprecated `blocks-storage.tsdb.max-tsdb-opening-concurrency-on-startup`. #5850
* [FEATURE] Introduced `-distributor.service-overload-status-code-on-rate-limit-enabled` flag for configuring status code to 529 instead of 429 upon rate limit exhaustion. #5752
* [FEATURE] Cardinality API: added a new `count_method` parameter which enables counting active series. #5136
* [FEATURE] Query-frontend: added experimental support to cache cardinality, label names and label values query responses. The cache will be used when `-query-frontend.cache-results` is enabled, and `-query-frontend.results-cache-ttl-for-cardinality-query` or `-query-frontend.results-cache-ttl-for-labels-query` set to a value greater than 0. The following metrics have been added to track the query results cache hit ratio per `request_type`: #5212 #5235 #5426 #5524
  * `cortex_frontend_query_result_cache_requests_total{request_type="query_range|cardinality|label_names_and_values"}`
  * `cortex_frontend_query_result_cache_hits_total{request_type="query_range|cardinality|label_names_and_values"}`
* [FEATURE] Added `-<prefix>.s3.list-objects-version` flag to configure the S3 list objects version. #5099
* [FEATURE] Ingester: add optional CPU/memory utilization based read request limiting, considered experimental. Disabled by default, enable by configuring limits via both of the following flags: #5012 #5392 #5394 #5526 #5508 #5704
  * `-ingester.read-path-cpu-utilization-limit`
  * `-ingester.read-path-memory-utilization-limit`
  * `-ingester.log-utilization-based-limiter-cpu-samples`
* [FEATURE] Ruler: support filtering results from rule status endpoint by `file`, `rule_group` and `rule_name`. #5291
* [FEATURE] Ingester: add experimental support for creating tokens by using spread minimizing strategy. This can be enabled with `-ingester.ring.token-generation-strategy: spread-minimizing` and `-ingester.ring.spread-minimizing-zones: <all available zones>`. In that case `-ingester.ring.tokens-file-path` must be empty. #5308 #5324
* [FEATURE] Storegateway: Persist sparse index-headers to disk and read from disk on index-header loads instead of reconstructing. #5465 #5651 #5726
* [FEATURE] Ingester: add experimental CLI flag `-ingester.ring.spread-minimizing-join-ring-in-order` that allows an ingester to register tokens in the ring only after all previous ingesters (with ID lower than its own ID) have already been registered. #5541
* [FEATURE] Ingester: add experimental support to compact the TSDB Head when the number of in-memory series is equal or greater than `-blocks-storage.tsdb.early-head-compaction-min-in-memory-series`, and the ingester estimates that the per-tenant TSDB Head compaction will reduce in-memory series by at least `-blocks-storage.tsdb.early-head-compaction-min-estimated-series-reduction-percentage`. #5371
* [FEATURE] Ingester: add new metrics for tracking native histograms in active series: `cortex_ingester_active_native_histogram_series`, `cortex_ingester_active_native_histogram_series_custom_tracker`, `cortex_ingester_active_native_histogram_buckets`, `cortex_ingester_active_native_histogram_buckets_custom_tracker`. The first 2 are the subsets of the existing and unmodified `cortex_ingester_active_series` and `cortex_ingester_active_series_custom_tracker` respectively, only tracking native histogram series, and the last 2 are the equivalents for tracking the number of buckets in native histogram series. #5318
* [FEATURE] Add experimental CLI flag `-<prefix>.s3.native-aws-auth-enabled` that allows to enable the default credentials provider chain of the AWS SDK. #5636
* [FEATURE] Distributor: add experimental support for circuit breaking when writing to ingesters via `-ingester.client.circuit-breaker.enabled`, `-ingester.client.circuit-breaker.failure-threshold`, or `-ingester.client.circuit-breaker.cooldown-period` or their corresponding YAML. #5650
* [FEATURE] The following features are no longer considered experimental. #5701 #5872
  * Ruler storage cache (`-ruler-storage.cache.*`)
  * Exclude ingesters running in specific zones (`-ingester.ring.excluded-zones`)
  * Cardinality-based query sharding (`-query-frontend.query-sharding-target-series-per-shard`)
  * Cardinality query result caching (`-query-frontend.results-cache-ttl-for-cardinality-query`)
  * Label names and values query result caching (`-query-frontend.results-cache-ttl-for-labels-query`)
  * Query expression size limit (`-query-frontend.max-query-expression-size-bytes`)
  * Peer discovery / tenant sharding for overrides exporters (`-overrides-exporter.ring.enabled`)
  * Configuring enabled metrics in overrides exporter (`-overrides-exporter.enabled-metrics`)
  * Per-tenant results cache TTL (`-query-frontend.results-cache-ttl`, `-query-frontend.results-cache-ttl-for-out-of-order-time-window`)
  * Shutdown delay (`-shutdown-delay`)
* [FEATURE] Querier: add experimental CLI flag `-tenant-federation.max-concurrent` to adjust the max number of per-tenant queries that can be run at a time when executing a single multi-tenant query. #5874
* [FEATURE] Alertmanager: add Microsoft Teams as a supported integration. #5840
* [ENHANCEMENT] Overrides-exporter: Add new metrics for write path and alertmanager (`max_global_metadata_per_user`, `max_global_metadata_per_metric`, `request_rate`, `request_burst_size`, `alertmanager_notification_rate_limit`, `alertmanager_max_dispatcher_aggregation_groups`, `alertmanager_max_alerts_count`, `alertmanager_max_alerts_size_bytes`) and added flag `-overrides-exporter.enabled-metrics` to explicitly configure desired metrics, e.g. `-overrides-exporter.enabled-metrics=request_rate,ingestion_rate`. Default value for this flag is: `ingestion_rate,ingestion_burst_size,max_global_series_per_user,max_global_series_per_metric,max_global_exemplars_per_user,max_fetched_chunks_per_query,max_fetched_series_per_query,ruler_max_rules_per_rule_group,ruler_max_rule_groups_per_tenant`. #5376
* [ENHANCEMENT] Cardinality API: when zone aware replication is enabled, the label values cardinality API can now tolerate single zone failure #5178
* [ENHANCEMENT] Distributor: optimize sending requests to ingesters when incoming requests don't need to be modified. For now this feature can be disabled by setting `-timeseries-unmarshal-caching-optimization-enabled=false`. #5137
* [ENHANCEMENT] Add advanced CLI flags to control gRPC client behaviour: #5161
  * `-<prefix>.connect-timeout`
  * `-<prefix>.connect-backoff-base-delay`
  * `-<prefix>.connect-backoff-max-delay`
  * `-<prefix>.initial-stream-window-size`
  * `-<prefix>.initial-connection-window-size`
* [ENHANCEMENT] Query-frontend: added "response_size_bytes" field to "query stats" log. #5196
* [ENHANCEMENT] Querier: refine error messages for per-tenant query limits, informing the user of the preferred strategy for not hitting the limit, in addition to how they may tweak the limit. #5059
* [ENHANCEMENT] Distributor: optimize sending of requests to ingesters by reusing memory buffers for marshalling requests. This optimization can be enabled by setting `-distributor.write-requests-buffer-pooling-enabled` to `true`. #5195 #5805 #5830
* [ENHANCEMENT] Querier: add experimental `-querier.minimize-ingester-requests` option to initially query only the minimum set of ingesters required to reach quorum. #5202 #5259 #5263
* [ENHANCEMENT] Querier: improve error message when streaming chunks from ingesters to queriers and a query limit is reached. #5245
* [ENHANCEMENT] Use new data structure for labels, to reduce memory consumption. #3555 #5731
* [ENHANCEMENT] Update alpine base image to 3.18.2. #5276
* [ENHANCEMENT] Ruler: add `cortex_ruler_sync_rules_duration_seconds` metric, tracking the time spent syncing all rule groups owned by the ruler instance. #5311
* [ENHANCEMENT] Store-gateway: add experimental `blocks-storage.bucket-store.index-header-lazy-loading-concurrency` config option to limit the number of concurrent index-headers loads when lazy loading. #5313 #5605
* [ENHANCEMENT] Ingester and querier: improve level of detail in traces emitted for queries that hit ingesters. #5315
* [ENHANCEMENT] Querier: add `cortex_querier_queries_rejected_total` metric that counts the number of queries rejected due to hitting a limit (eg. max series per query or max chunks per query). #5316 #5440 #5450
* [ENHANCEMENT] Querier: add experimental `-querier.minimize-ingester-requests-hedging-delay` option to initiate requests to further ingesters when request minimisation is enabled and not all initial requests have completed. #5368
* [ENHANCEMENT] Clarify docs for `-ingester.client.*` flags to make it clear that these are used by both queriers and distributors. #5375
* [ENHANCEMENT] Querier and store-gateway: add experimental support for streaming chunks from store-gateways to queriers while evaluating queries. This can be enabled with `-querier.prefer-streaming-chunks-from-store-gateways=true`. #5182
* [ENHANCEMENT] Querier: enforce `max-chunks-per-query` limit earlier in query processing when streaming chunks from ingesters to queriers to avoid unnecessarily consuming resources for queries that will be aborted. #5369 #5447
* [ENHANCEMENT] Ingester: added `cortex_ingester_shipper_last_successful_upload_timestamp_seconds` metric tracking the last successful TSDB block uploaded to the bucket (unix timestamp in seconds). #5396
* [ENHANCEMENT] Ingester: add two metrics tracking resource utilization calculated by utilization based limiter: #5496
  * `cortex_ingester_utilization_limiter_current_cpu_load`: The current exponential weighted moving average of the ingester's CPU load
  * `cortex_ingester_utilization_limiter_current_memory_usage_bytes`: The current ingester memory utilization
* [ENHANCEMENT] Ruler: added `insight=true` field to ruler's prometheus component for rule evaluation logs. #5510
* [ENHANCEMENT] Distributor Ingester: add metrics to count the number of requests rejected for hitting per-instance limits, `cortex_distributor_instance_rejected_requests_total` and `cortex_ingester_instance_rejected_requests_total` respectively. #5551
* [ENHANCEMENT] Distributor: add support for ingesting exponential histograms that are over the native histogram scale limit of 8 in OpenTelemetry format by downscaling them. #5532 #5607
* [ENHANCEMENT] General: buffered logging: #5506
  * `-log.buffered` CLI flag enable buffered logging.
* [ENHANCEMENT] Distributor: add more detailed information to traces generated while processing OTLP write requests. #5539
* [ENHANCEMENT] Distributor: improve performance ingesting OTLP payloads. #5531 #5607 #5616
* [ENHANCEMENT] Ingester: optimize label-values with matchers call when number of matched series is small. #5600
* [ENHANCEMENT] Compactor: delete bucket-index, markers and debug files if there are no blocks left in the bucket index. This cleanup must be enabled by using `-compactor.no-blocks-file-cleanup-enabled` option. #5648
* [ENHANCEMENT] Ingester: reduce memory usage of active series tracker. #5665
* [ENHANCEMENT] Store-gateway: added `-store-gateway.sharding-ring.auto-forget-enabled` configuration parameter to control whether store-gateway auto-forget feature should be enabled or disabled (enabled by default). #5702
* [ENHANCEMENT] Compactor: added per tenant block upload counters `cortex_block_upload_api_blocks_total`, `cortex_block_upload_api_bytes_total`, and `cortex_block_upload_api_files_total`. #5738
* [ENHANCEMENT] Compactor: verify time range of compacted block(s) matches the time range of input blocks. #5760
* [ENHANCEMENT] Querier: improved observability of calls to ingesters during queries. #5724
* [ENHANCEMENT] Compactor: block backfilling logging is now more verbose. #5711
* [ENHANCEMENT] Added support to rate limit application logs: #5764
  * `-log.rate-limit-enabled`
  * `-log.rate-limit-logs-per-second`
  * `-log.rate-limit-logs-per-second-burst`
* [ENHANCEMENT] Ingester: added `cortex_ingester_tsdb_head_min_timestamp_seconds` and `cortex_ingester_tsdb_head_max_timestamp_seconds` metrics which return min and max time of all TSDB Heads open in an ingester. #5786 #5815
* [ENHANCEMENT] Querier: cancel query requests to ingesters in a zone upon first error received from the zone, to reduce wasted effort spent computing results that won't be used #5764
* [ENHANCEMENT] All: improve tracing of internal HTTP requests sent over httpgrpc. #5782
* [ENHANCEMENT] Querier: add experimental per-query chunks limit based on an estimate of the number of chunks that will be sent from ingesters and store-gateways that is enforced earlier during query evaluation. This limit is disabled by default and can be configured with `-querier.max-estimated-fetched-chunks-per-query-multiplier`. #5765
* [ENHANCEMENT] Ingester: add UI for listing tenants with TSDB on given ingester and viewing details of tenants's TSDB on given ingester. #5803 #5824
* [ENHANCEMENT] Querier: improve observability of calls to store-gateways during queries. #5809
* [ENHANCEMENT] Query-frontend: improve tracing of interactions with query-scheduler. #5818
* [ENHANCEMENT] Query-scheduler: improve tracing of requests when request is rejected by query-scheduler. #5848
* [ENHANCEMENT] Ingester: avoid logging some errors that could cause logging contention. #5494 #5581
* [ENHANCEMENT] Store-gateway: wait for query gate after loading blocks. #5507
* [ENHANCEMENT] Store-gateway: always include `__name__` posting group in selection in order to reduce the number of object storage API calls. #5246
* [ENHANCEMENT] Ingester: track active series by ref instead of hash/labels to reduce memory usage. #5134 #5193
* [ENHANCEMENT] Go: updated to 1.21.1. #5955 #5960
* [ENHANCEMENT] Alertmanager: updated to alertmanager 0.26.0. #5840
* [BUGFIX] Ingester: Handle when previous ring state is leaving and the number of tokens has changed. #5204
* [BUGFIX] Querier: fix issue where queries that use the `timestamp()` function fail with `execution: attempted to read series at index 0 from stream, but the stream has already been exhausted` if streaming chunks from ingesters to queriers is enabled. #5370
* [BUGFIX] memberlist: bring back `memberlist_client_kv_store_count` metric that used to exist in Cortex, but got lost during dskit updates before Mimir 2.0. #5377
* [BUGFIX] Querier: pass on HTTP 503 query response code. #5364
* [BUGFIX] Store-gateway: Fix issue where stopping a store-gateway could cause all store-gateways to unload all blocks. #5464
* [BUGFIX] Allocate ballast in smaller blocks to avoid problem when entire ballast was kept in memory working set. #5565
* [BUGFIX] Querier: retry frontend result notification when an error is returned. #5591
* [BUGFIX] Querier: fix issue where `cortex_ingester_client_request_duration_seconds` metric did not include streaming query requests that did not return any series. #5695
* [BUGFIX] Ingester: fix ActiveSeries tracker double-counting series that have been deleted from the Head while still being active and then recreated again. #5678
* [BUGFIX] Ingester: don't set "last update time" of TSDB into the future when opening TSDB. This could prevent detecting of idle TSDB for a long time, if sample in distant future was ingested. #5787
* [BUGFIX] Store-gateway: fix bug when lazy index header could be closed prematurely even when still in use. #5795
* [BUGFIX] Ruler: gracefully shut down rule evaluations. #5778
* [BUGFIX] Querier: fix performance when ingesters stream samples. #5836
* [BUGFIX] Ingester: fix spurious `not found` errors on label values API during head compaction. #5957
* [BUGFIX] All: updated Minio object storage client from 7.0.62 to 7.0.63 to fix auto-detection of AWS GovCloud environments. #5905

### Mixin

* [CHANGE] Dashboards: show all workloads in selected namespace on "rollout progress" dashboard. #5113
* [CHANGE] Dashboards: show the number of updated and ready pods for each workload in the "rollout progress" panel on the "rollout progress" dashboard. #5113
* [CHANGE] Dashboards: removed "Query results cache misses" panel on the "Mimir / Queries" dashboard. #5423
* [CHANGE] Dashboards: default to shared crosshair on all dashboards. #5489
* [CHANGE] Dashboards: sort variable drop-down lists from A to Z, rather than Z to A. #5490
* [CHANGE] Alerts: removed `MimirProvisioningTooManyActiveSeries` alert. You should configure `-ingester.instance-limits.max-series` and rely on `MimirIngesterReachingSeriesLimit` alert instead. #5593
* [CHANGE] Alerts: removed `MimirProvisioningTooManyWrites` alert. The alerting threshold used in this alert was chosen arbitrarily and ingesters receiving an higher number of samples / sec don't necessarily have any issue. You should rely on SLOs metrics and alerts instead. #5706
* [CHANGE] Alerts: don't raise `MimirRequestErrors` or `MimirRequestLatency` alert for the `/debug/pprof` endpoint. #5826
* [ENHANCEMENT] Dashboards: adjust layout of "rollout progress" dashboard panels so that the "rollout progress" panel doesn't require scrolling. #5113
* [ENHANCEMENT] Dashboards: show container name first in "pods count per version" panel on "rollout progress" dashboard. #5113
* [ENHANCEMENT] Dashboards: show time spend waiting for turn when lazy loading index headers in the "index-header lazy load gate latency" panel on the "queries" dashboard. #5313
* [ENHANCEMENT] Dashboards: split query results cache hit ratio by request type in "Query results cache hit ratio" panel on the "Mimir / Queries" dashboard. #5423
* [ENHANCEMENT] Dashboards: add "rejected queries" panel to "queries" dashboard. #5429
* [ENHANCEMENT] Dashboards: add native histogram active series and active buckets to "tenants" dashboard. #5543
* [ENHANCEMENT] Dashboards: add panels to "Mimir / Writes" for requests rejected for per-instance limits. #5638
* [ENHANCEMENT] Dashboards: rename "Blocks currently loaded" to "Blocks currently owned" in the "Mimir / Queries" dashboard. #5705
* [ENHANCEMENT] Alerts: Add `MimirIngestedDataTooFarInTheFuture` warning alert that triggers when Mimir ingests sample with timestamp more than 1h in the future. #5822
* [BUGFIX] Alerts: fix `MimirIngesterRestarts` to fire only when the ingester container is restarted, excluding the cases the pod is rescheduled. #5397
* [BUGFIX] Dashboards: fix "unhealthy pods" panel on "rollout progress" dashboard showing only a number rather than the name of the workload and the number of unhealthy pods if only one workload has unhealthy pods. #5113 #5200
* [BUGFIX] Alerts: fixed `MimirIngesterHasNotShippedBlocks` and `MimirIngesterHasNotShippedBlocksSinceStart` alerts. #5396
* [BUGFIX] Alerts: Fix `MimirGossipMembersMismatch` to include `admin-api` and custom compactor pods. `admin-api` is a GEM component. #5641 #5797
* [BUGFIX] Dashboards: fix autoscaling dashboard panels that could show multiple series for a single component. #5810
* [BUGFIX] Dashboards: fix ruler-querier scaling metric panel query and split into CPU and memory scaling metric panels. #5739

### Jsonnet

* [CHANGE] Removed `_config.querier.concurrency` configuration option and replaced it with `_config.querier_max_concurrency` and `_config.ruler_querier_max_concurrency` to allow to easily fine tune it for different querier deployments. #5322
* [CHANGE] Change `_config.multi_zone_ingester_max_unavailable` to 50. #5327
* [CHANGE] Change distributors rolling update strategy configuration: `maxSurge` and `maxUnavailable` are set to `15%` and `0`. #5714
* [FEATURE] Alertmanager: Add horizontal pod autoscaler config, that can be enabled using `autoscaling_alertmanager_enabled: true`. #5194 #5249
* [ENHANCEMENT] Enable the `track_sizes` feature for Memcached pods to help determine cache efficiency. #5209
* [ENHANCEMENT] Add per-container map for environment variables. #5181
* [ENHANCEMENT] Add `PodDisruptionBudget`s for compactor, continuous-test, distributor, overrides-exporter, querier, query-frontend, query-scheduler, rollout-operator, ruler, ruler-querier, ruler-query-frontend, ruler-query-scheduler, and all memcached workloads. #5098
* [ENHANCEMENT] Ruler: configure the ruler storage cache when the metadata cache is enabled. #5326 #5334
* [ENHANCEMENT] Shuffle-sharding: ingester shards in user-classes can now be configured to target different series and limit percentage utilization through `_config.shuffle_sharding.target_series_per_ingester` and `_config.shuffle_sharding.target_utilization_percentage` values. #5470
* [ENHANCEMENT] Distributor: allow adjustment of the targeted CPU usage as a percentage of requested CPU. This can be adjusted with `_config.autoscaling_distributor_cpu_target_utilization`. #5525
* [ENHANCEMENT] Ruler: add configuration option `_config.ruler_remote_evaluation_max_query_response_size_bytes` to easily set the maximum query response size allowed (in bytes). #5592
* [ENHANCEMENT] Distributor: dynamically set `GOMAXPROCS` based on the CPU request. This should reduce distributor CPU utilization, assuming the CPU request is set to a value close to the actual utilization. #5588
* [ENHANCEMENT] Querier: dynamically set `GOMAXPROCS` based on the CPU request. This should reduce noisy neighbour issues created by the querier, whose CPU utilization could eventually saturate the Kubernetes node if unbounded. #5646 #5658
* [ENHANCEMENT] Allow to remove an entry from the configured environment variable for a given component, setting the environment value to `null` in the `*_env_map` objects (e.g. `store_gateway_env_map+:: { 'field': null}`). #5599
* [ENHANCEMENT] Allow overriding the default number of replicas for `etcd`. #5589
* [ENHANCEMENT] Memcached: reduce memory request for results, chunks and metadata caches. The requested memory is 5% greater than the configured memcached max cache size. #5661
* [ENHANCEMENT] Autoscaling: Add the following configuration options to fine tune autoscaler target utilization: #5679 #5682 #5689
  * `autoscaling_querier_target_utilization` (defaults to `0.75`)
  * `autoscaling_mimir_read_target_utilization` (defaults to `0.75`)
  * `autoscaling_ruler_querier_cpu_target_utilization` (defaults to `1`)
  * `autoscaling_distributor_memory_target_utilization` (defaults to `1`)
  * `autoscaling_ruler_cpu_target_utilization` (defaults to `1`)
  * `autoscaling_query_frontend_cpu_target_utilization` (defaults to `1`)
  * `autoscaling_ruler_query_frontend_cpu_target_utilization` (defaults to `1`)
  * `autoscaling_alertmanager_cpu_target_utilization` (defaults to `1`)
* [ENHANCEMENT] Gossip-ring: add appProtocol for istio compatibility. #5680
* [ENHANCEMENT] Add _config.commonConfig to allow adding common configuration parameters for all Mimir components. #5703
* [ENHANCEMENT] Update rollout-operator to `v0.7.0`. #5718
* [ENHANCEMENT] Increase the default rollout speed for store-gateway when lazy loading is disabled. #5823
* [ENHANCEMENT] Add autoscaling on memory for ruler-queriers. #5739
* [ENHANCEMENT] Deduplicate scaled object creation for most objects that scale on CPU and memory. #6411
* [BUGFIX] Fix compilation when index, chunks or metadata caches are disabled. #5710
* [BUGFIX] Autoscaling: treat OOMing containers as though they are using their full memory request. #5739
* [BUGFIX] Autoscaling: if no containers are up, report 0 memory usage instead of no data. #6411

### Mimirtool

* [ENHANCEMENT] Mimirtool uses paging to fetch all dashboards from Grafana when running `mimirtool analyse grafana`. This allows the tool to work correctly when running against Grafana instances with more than a 1000 dashboards. #5825
* [ENHANCEMENT] Extract metric name from queries that have a `__name__` matcher. #5911
* [BUGFIX] Mimirtool no longer parses label names as metric names when handling templating variables that are populated using `label_values(<label_name>)` when running `mimirtool analyse grafana`. #5832
* [BUGFIX] Fix panic when analyzing a grafana dashboard with multiline queries in templating variables. #5911

### Query-tee

* [CHANGE] Proxy `Content-Type` response header from backend. Previously `Content-Type: text/plain; charset=utf-8` was returned on all requests. #5183
* [CHANGE] Increase default value of `-proxy.compare-skip-recent-samples` to avoid racing with recording rule evaluation. #5561
* [CHANGE] Add `-backend.skip-tls-verify` to optionally skip TLS verification on backends. #5656

### Documentation

* [CHANGE] Fix reference to `get-started` documentation directory. #5476
* [CHANGE] Fix link to external OTLP/HTTP documentation.
* [ENHANCEMENT] Improved `MimirRulerTooManyFailedQueries` runbook. #5586
* [ENHANCEMENT] Improved "Recover accidentally deleted blocks" runbook. #5620
* [ENHANCEMENT] Documented options and trade-offs to query label names and values. #5582
* [ENHANCEMENT] Improved `MimirRequestErrors` runbook for alertmanager. #5694

### Tools

* [CHANGE] copyblocks: add support for S3 and the ability to copy between different object storage services. Due to this, the `-source-service` and `-destination-service` flags are now required and the `-service` flag has been removed. #5486
* [FEATURE] undelete-block-gcs: Added new tool for undeleting blocks on GCS storage. #5610 #5855
* [FEATURE] wal-reader: Added new tool for printing entries in TSDB WAL. #5780
* [ENHANCEMENT] ulidtime: add -seconds flag to print timestamps as Unix timestamps. #5621
* [ENHANCEMENT] ulidtime: exit with status code 1 if some ULIDs can't be parsed. #5621
* [ENHANCEMENT] tsdb-index-toc: added index-header size estimates. #5652
* [BUGFIX] Stop tools from panicking when `-help` flag is passed. #5412
* [BUGFIX] Remove github.com/golang/glog command line flags from tools. #5413

## 2.9.4

### Grafana Mimir

* [ENHANCEMENT] Update Docker base images from `alpine:3.18.3` to `alpine:3.18.5`. #6895

## 2.9.3

### Grafana Mimir

* [BUGFIX] Update `go.opentelemetry.io/contrib/instrumentation/net/http/otelhttp` to `0.44` which includes a fix for CVE-2023-45142. #6637

## 2.9.2

### Grafana Mimir

* [BUGFIX] Update grpc-go library to 1.56.3 and `golang.org/x/net` to `0.17`, which include fix for CVE-2023-44487. #6353 #6364

## 2.9.1

### Grafana Mimir

* [ENHANCEMENT] Update alpine base image to 3.18.3. #6021

## 2.9.0

### Grafana Mimir

* [CHANGE] Store-gateway: change expanded postings, postings, and label values index cache key format. These caches will be invalidated when rolling out the new Mimir version. #4770 #4978 #5037
* [CHANGE] Distributor: remove the "forwarding" feature as it isn't necessary anymore. #4876
* [CHANGE] Query-frontend: Change the default value of `-query-frontend.query-sharding-max-regexp-size-bytes` from `0` to `4096`. #4932
* [CHANGE] Querier: `-querier.query-ingesters-within` has been moved from a global flag to a per-tenant override. #4287
* [CHANGE] Querier: Use `-blocks-storage.tsdb.retention-period` instead of `-querier.query-ingesters-within` for calculating the lookback period for shuffle sharded ingesters. Setting `-querier.query-ingesters-within=0` no longer disables shuffle sharding on the read path. #4287
* [CHANGE] Block upload: `/api/v1/upload/block/{block}/files` endpoint now allows file uploads with no `Content-Length`. #4956
* [CHANGE] Store-gateway: deprecate configuration parameters for chunk pooling, they will be removed in Mimir 2.11. The following options are now also ignored: #4996
  * `-blocks-storage.bucket-store.max-chunk-pool-bytes`
  * `-blocks-storage.bucket-store.chunk-pool-min-bucket-size-bytes`
  * `-blocks-storage.bucket-store.chunk-pool-max-bucket-size-bytes`
* [CHANGE] Store-gateway: remove metrics `cortex_bucket_store_chunk_pool_requested_bytes_total` and `cortex_bucket_store_chunk_pool_returned_bytes_total`. #4996
* [CHANGE] Compactor: change default of `-compactor.partial-block-deletion-delay` to `1d`. This will automatically clean up partial blocks that were a result of failed block upload or deletion. #5026
* [CHANGE] Compactor: the deprecated configuration parameter `-compactor.consistency-delay` has been removed. #5050
* [CHANGE] Store-gateway: the deprecated configuration parameter `-blocks-storage.bucket-store.consistency-delay` has been removed. #5050
* [CHANGE] The configuration parameter `-blocks-storage.bucket-store.bucket-index.enabled` has been deprecated and will be removed in Mimir 2.11. Mimir is running by default with the bucket index enabled since version 2.0, and starting from the version 2.11 it will not be possible to disable it. #5051
* [CHANGE] The configuration parameters `-querier.iterators` and `-query.batch-iterators` have been deprecated and will be removed in Mimir 2.11. Mimir runs by default with `-querier.batch-iterators=true`, and starting from version 2.11 it will not be possible to change this. #5114
* [CHANGE] Compactor: change default of `-compactor.first-level-compaction-wait-period` to 25m. #5128
* [CHANGE] Ruler: changed default of `-ruler.poll-interval` from `1m` to `10m`. Starting from this release, the configured rule groups will also be re-synced each time they're modified calling the ruler configuration API. #5170
* [FEATURE] Query-frontend: add `-query-frontend.log-query-request-headers` to enable logging of request headers in query logs. #5030
* [FEATURE] Store-gateway: add experimental feature to retain lazy-loaded index headers between restarts by eagerly loading them during startup. This is disabled by default and can only be enabled if lazy loading is enabled. To enable this set the following: #5606
  * `-blocks-storage.bucket-store.index-header-lazy-loading-enabled` must be set to true
  * `-blocks-storage.bucket-store.index-header.eager-loading-startup-enabled` must be set to true
* [ENHANCEMENT] Add per-tenant limit `-validation.max-native-histogram-buckets` to be able to ignore native histogram samples that have too many buckets. #4765
* [ENHANCEMENT] Store-gateway: reduce memory usage in some LabelValues calls. #4789
* [ENHANCEMENT] Store-gateway: add a `stage` label to the metric `cortex_bucket_store_series_data_touched`. This label now applies to `data_type="chunks"` and `data_type="series"`. The `stage` label has 2 values: `processed` - the number of series that parsed - and `returned` - the number of series selected from the processed bytes to satisfy the query. #4797 #4830
* [ENHANCEMENT] Distributor: make `__meta_tenant_id` label available in relabeling rules configured via `metric_relabel_configs`. #4725
* [ENHANCEMENT] Compactor: added the configurable limit `compactor.block-upload-max-block-size-bytes` or `compactor_block_upload_max_block_size_bytes` to limit the byte size of uploaded or validated blocks. #4680
* [ENHANCEMENT] Querier: reduce CPU utilisation when shuffle sharding is enabled with large shard sizes. #4851
* [ENHANCEMENT] Packaging: facilitate configuration management by instructing systemd to start mimir with a configuration file. #4810
* [ENHANCEMENT] Store-gateway: reduce memory allocations when looking up postings from cache. #4861 #4869 #4962 #5047
* [ENHANCEMENT] Store-gateway: retain only necessary bytes when reading series from the bucket. #4926
* [ENHANCEMENT] Ingester, store-gateway: clear the shutdown marker after a successful shutdown to enable reusing their persistent volumes in case the ingester or store-gateway is restarted. #4985
* [ENHANCEMENT] Store-gateway, query-frontend: Reduced memory allocations when looking up cached entries from Memcached. #4862
* [ENHANCEMENT] Alertmanager: Add additional template function `queryFromGeneratorURL` returning query URL decoded query from the `GeneratorURL` field of an alert. #4301
* [ENHANCEMENT] Ruler: added experimental ruler storage cache support. The cache should reduce the number of "list objects" API calls issued to the object storage when there are 2+ ruler replicas running in a Mimir cluster. The cache can be configured setting `-ruler-storage.cache.*` CLI flags or their respective YAML config options. #4950 #5054
* [ENHANCEMENT] Store-gateway: added HTTP `/store-gateway/prepare-shutdown` endpoint for gracefully scaling down of store-gateways. A gauge `cortex_store_gateway_prepare_shutdown_requested` has been introduced for tracing this process. #4955
* [ENHANCEMENT] Updated Kuberesolver dependency (github.com/sercand/kuberesolver) from v2.4.0 to v4.0.0 and gRPC dependency (google.golang.org/grpc) from v1.47.0 to v1.53.0. #4922
* [ENHANCEMENT] Introduced new options for logging HTTP request headers: `-server.log-request-headers` enables logging HTTP request headers, `-server.log-request-headers-exclude-list` lists headers which should not be logged. #4922
* [ENHANCEMENT] Block upload: `/api/v1/upload/block/{block}/files` endpoint now disables read and write HTTP timeout, overriding `-server.http-read-timeout` and `-server.http-write-timeout` values. This is done to allow large file uploads to succeed. #4956
* [ENHANCEMENT] Alertmanager: Introduce new metrics from upstream. #4918
  * `cortex_alertmanager_notifications_failed_total` (added `reason` label)
  * `cortex_alertmanager_nflog_maintenance_total`
  * `cortex_alertmanager_nflog_maintenance_errors_total`
  * `cortex_alertmanager_silences_maintenance_total`
  * `cortex_alertmanager_silences_maintenance_errors_total`
* [ENHANCEMENT] Add native histogram support for `cortex_request_duration_seconds` metric family. #4987
* [ENHANCEMENT] Ruler: do not list rule groups in the object storage for disabled tenants. #5004
* [ENHANCEMENT] Query-frontend and querier: add HTTP API endpoint `<prometheus-http-prefix>/api/v1/format_query` to format a PromQL query. #4373
* [ENHANCEMENT] Query-frontend: Add `cortex_query_frontend_regexp_matcher_count` and `cortex_query_frontend_regexp_matcher_optimized_count` metrics to track optimization of regular expression label matchers. #4813
* [ENHANCEMENT] Alertmanager: Add configuration option to enable or disable the deletion of alertmanager state from object storage. This is useful when migrating alertmanager tenants from one cluster to another, because it avoids a condition where the state object is copied but then deleted before the configuration object is copied. #4989
* [ENHANCEMENT] Querier: only use the minimum set of chunks from ingesters when querying, and cancel unnecessary requests to ingesters sooner if we know their results won't be used. #5016
* [ENHANCEMENT] Add `-enable-go-runtime-metrics` flag to expose all go runtime metrics as Prometheus metrics. #5009
* [ENHANCEMENT] Ruler: trigger a synchronization of tenant's rule groups as soon as they change the rules configuration via API. This synchronization is in addition of the periodic syncing done every `-ruler.poll-interval`. The new behavior is enabled by default, but can be disabled with `-ruler.sync-rules-on-changes-enabled=false` (configurable on a per-tenant basis too). If you disable the new behaviour, then you may want to revert `-ruler.poll-interval` to `1m`. #4975 #5053 #5115 #5170
* [ENHANCEMENT] Distributor: Improve invalid tenant shard size error message. #5024
* [ENHANCEMENT] Store-gateway: record index header loading time separately in `cortex_bucket_store_series_request_stage_duration_seconds{stage="load_index_header"}`. Now index header loading will be visible in the "Mimir / Queries" dashboard in the "Series request p99/average latency" panels. #5011 #5062
* [ENHANCEMENT] Querier and ingester: add experimental support for streaming chunks from ingesters to queriers while evaluating queries. This can be enabled with `-querier.prefer-streaming-chunks=true`. #4886 #5078 #5094 #5126
* [ENHANCEMENT] Update Docker base images from `alpine:3.17.3` to `alpine:3.18.0`. #5065
* [ENHANCEMENT] Compactor: reduced the number of "object exists" API calls issued by the compactor to the object storage when syncing block's `meta.json` files. #5063
* [ENHANCEMENT] Distributor: Push request rate limits (`-distributor.request-rate-limit` and `-distributor.request-burst-size`) and their associated YAML configuration are now stable. #5124
* [ENHANCEMENT] Go: updated to 1.20.5. #5185
* [ENHANCEMENT] Update alpine base image to 3.18.2. #5274 #5276
* [BUGFIX] Metadata API: Mimir will now return an empty object when no metadata is available, matching Prometheus. #4782
* [BUGFIX] Store-gateway: add collision detection on expanded postings and individual postings cache keys. #4770
* [BUGFIX] Ruler: Support the `type=alert|record` query parameter for the API endpoint `<prometheus-http-prefix>/api/v1/rules`. #4302
* [BUGFIX] Backend: Check that alertmanager's data-dir doesn't overlap with bucket-sync dir. #4921
* [BUGFIX] Alertmanager: Allow to rate-limit webex, telegram and discord notifications. #4979
* [BUGFIX] Store-gateway: panics when decoding LabelValues responses that contain more than 655360 values. These responses are no longer cached. #5021
* [BUGFIX] Querier: don't leak memory when processing query requests from query-frontends (ie. when the query-scheduler is disabled). #5199

### Documentation

* [ENHANCEMENT] Improve `MimirIngesterReachingTenantsLimit` runbook. #4744 #4752
* [ENHANCEMENT] Add `symbol table size exceeds` case to `MimirCompactorHasNotSuccessfullyRunCompaction` runbook. #4945
* [ENHANCEMENT] Clarify which APIs use query sharding. #4948

### Mixin

* [CHANGE] Alerts: Remove `MimirQuerierHighRefetchRate`. #4980
* [CHANGE] Alerts: Remove `MimirTenantHasPartialBlocks`. This is obsoleted by the changed default of `-compactor.partial-block-deletion-delay` to `1d`, which will auto remediate this alert. #5026
* [ENHANCEMENT] Alertmanager dashboard: display active aggregation groups #4772
* [ENHANCEMENT] Alerts: `MimirIngesterTSDBWALCorrupted` now only fires when there are more than one corrupted WALs in single-zone deployments and when there are more than two zones affected in multi-zone deployments. #4920
* [ENHANCEMENT] Alerts: added labels to duplicated `MimirRolloutStuck` and `MimirCompactorHasNotUploadedBlocks` rules in order to distinguish them. #5023
* [ENHANCEMENT] Dashboards: fix holes in graph for lightly loaded clusters #4915
* [ENHANCEMENT] Dashboards: allow configuring additional services for the Rollout Progress dashboard. #5007
* [ENHANCEMENT] Alerts: do not fire `MimirAllocatingTooMuchMemory` alert for any matching container outside of namespaces where Mimir is running. #5089
* [BUGFIX] Dashboards: show cancelled requests in a different color to successful requests in throughput panels on dashboards. #5039
* [BUGFIX] Dashboards: fix dashboard panels that showed percentages with axes from 0 to 10000%. #5084
* [BUGFIX] Remove dependency on upstream Kubernetes mixin. #4732

### Jsonnet

* [CHANGE] Ruler: changed ruler autoscaling policy, extended scale down period from 60s to 600s. #4786
* [CHANGE] Update to v0.5.0 rollout-operator. #4893
* [CHANGE] Backend: add `alertmanager_args` to `mimir-backend` when running in read-write deployment mode. Remove hardcoded `filesystem` alertmanager storage. This moves alertmanager's data-dir to `/data/alertmanager` by default. #4907 #4921
* [CHANGE] Remove `-pdb` suffix from `PodDisruptionBudget` names. This will create new `PodDisruptionBudget` resources. Make sure to prune the old resources; otherwise, rollouts will be blocked. #5109
* [CHANGE] Query-frontend: enable query sharding for cardinality estimation via `-query-frontend.query-sharding-target-series-per-shard` by default if the results cache is enabled. #5128
* [ENHANCEMENT] Ingester: configure `-blocks-storage.tsdb.head-compaction-interval=15m` to spread TSDB head compaction over a wider time range. #4870
* [ENHANCEMENT] Ingester: configure `-blocks-storage.tsdb.wal-replay-concurrency` to CPU request minus 1. #4864
* [ENHANCEMENT] Compactor: configure `-compactor.first-level-compaction-wait-period` to TSDB head compaction interval plus 10 minutes. #4872
* [ENHANCEMENT] Store-gateway: set `GOMEMLIMIT` to the memory request value. This should reduce the likelihood the store-gateway may go out of memory, at the cost of an higher CPU utilization due to more frequent garbage collections when the memory utilization gets closer or above the configured requested memory. #4971
* [ENHANCEMENT] Store-gateway: dynamically set `GOMAXPROCS` based on the CPU request. This should reduce the likelihood a high load on the store-gateway will slow down the entire Kubernetes node. #5104
* [ENHANCEMENT] Store-gateway: add `store_gateway_lazy_loading_enabled` configuration option which combines disabled lazy-loading and reducing blocks sync concurrency. Reducing blocks sync concurrency improves startup times with disabled lazy loading on HDDs. #5025
* [ENHANCEMENT] Update `rollout-operator` image to `v0.6.0`. #5155
* [BUGFIX] Backend: configure `-ruler.alertmanager-url` to `mimir-backend` when running in read-write deployment mode. #4892
* [ENHANCEMENT] Memcached: don't overwrite upsteam memcached statefulset jsonnet to allow chosing between antiAffinity and topologySpreadConstraints.

### Mimirtool

* [CHANGE] check rules: will fail on duplicate rules when `--strict` is provided. #5035
* [FEATURE] sync/diff can now include/exclude namespaces based on a regular expression using `--namespaces-regex` and `--ignore-namespaces-regex`. #5100
* [ENHANCEMENT] analyze prometheus: allow to specify `-prometheus-http-prefix`. #4966
* [ENHANCEMENT] analyze grafana: allow to specify `--folder-title` to limit dashboards analysis based on their exact folder title. #4973

### Tools

* [CHANGE] copyblocks: copying between Azure Blob Storage buckets is now supported in addition to copying between Google Cloud Storage buckets. As a result, the `--service` flag is now required to be specified (accepted values are `gcs` or `abs`). #4756

## 2.8.0

### Grafana Mimir

* [CHANGE] Ingester: changed experimental CLI flag from `-out-of-order-blocks-external-label-enabled` to `-ingester.out-of-order-blocks-external-label-enabled` #4440
* [CHANGE] Store-gateway: The following metrics have been removed: #4332
  * `cortex_bucket_store_series_get_all_duration_seconds`
  * `cortex_bucket_store_series_merge_duration_seconds`
* [CHANGE] Ingester: changed default value of `-blocks-storage.tsdb.retention-period` from `24h` to `13h`. If you're running Mimir with a custom configuration and you're overriding `-querier.query-store-after` to a value greater than the default `12h` then you should increase `-blocks-storage.tsdb.retention-period` accordingly. #4382
* [CHANGE] Ingester: the configuration parameter `-blocks-storage.tsdb.max-tsdb-opening-concurrency-on-startup` has been deprecated and will be removed in Mimir 2.10. #4445
* [CHANGE] Query-frontend: Cached results now contain timestamp which allows Mimir to check if cached results are still valid based on current TTL configured for tenant. Results cached by previous Mimir version are used until they expire from cache, which can take up to 7 days. If you need to use per-tenant TTL sooner, please flush results cache manually. #4439
* [CHANGE] Ingester: the `cortex_ingester_tsdb_wal_replay_duration_seconds` metrics has been removed. #4465
* [CHANGE] Query-frontend and ruler: use protobuf internal query result payload format by default. This feature is no longer considered experimental. #4557 #4709
* [CHANGE] Ruler: reject creating federated rule groups while tenant federation is disabled. Previously the rule groups would be silently dropped during bucket sync. #4555
* [CHANGE] Compactor: the `/api/v1/upload/block/{block}/finish` endpoint now returns a `429` status code when the compactor has reached the limit specified by `-compactor.max-block-upload-validation-concurrency`. #4598
* [CHANGE] Compactor: when starting a block upload the maximum byte size of the block metadata provided in the request body is now limited to 1 MiB. If this limit is exceeded a `413` status code is returned. #4683
* [CHANGE] Store-gateway: cache key format for expanded postings has changed. This will invalidate the expanded postings in the index cache when deployed. #4667
* [FEATURE] Cache: Introduce experimental support for using Redis for results, chunks, index, and metadata caches. #4371
* [FEATURE] Vault: Introduce experimental integration with Vault to fetch secrets used to configure TLS for clients. Server TLS secrets will still be read from a file. `tls-ca-path`, `tls-cert-path` and `tls-key-path` will denote the path in Vault for the following CLI flags when `-vault.enabled` is true: #4446.
  * `-distributor.ha-tracker.etcd.*`
  * `-distributor.ring.etcd.*`
  * `-distributor.forwarding.grpc-client.*`
  * `-querier.store-gateway-client.*`
  * `-ingester.client.*`
  * `-ingester.ring.etcd.*`
  * `-querier.frontend-client.*`
  * `-query-frontend.grpc-client-config.*`
  * `-query-frontend.results-cache.redis.*`
  * `-blocks-storage.bucket-store.index-cache.redis.*`
  * `-blocks-storage.bucket-store.chunks-cache.redis.*`
  * `-blocks-storage.bucket-store.metadata-cache.redis.*`
  * `-compactor.ring.etcd.*`
  * `-store-gateway.sharding-ring.etcd.*`
  * `-ruler.client.*`
  * `-ruler.alertmanager-client.*`
  * `-ruler.ring.etcd.*`
  * `-ruler.query-frontend.grpc-client-config.*`
  * `-alertmanager.sharding-ring.etcd.*`
  * `-alertmanager.alertmanager-client.*`
  * `-memberlist.*`
  * `-query-scheduler.grpc-client-config.*`
  * `-query-scheduler.ring.etcd.*`
  * `-overrides-exporter.ring.etcd.*`
* [FEATURE] Distributor, ingester, querier, query-frontend, store-gateway: add experimental support for native histograms. Requires that the experimental protobuf query result response format is enabled by `-query-frontend.query-result-response-format=protobuf` on the query frontend. #4286 #4352 #4354 #4376 #4377 #4387 #4396 #4425 #4442 #4494 #4512 #4513 #4526
* [FEATURE] Added `-<prefix>.s3.storage-class` flag to configure the S3 storage class for objects written to S3 buckets. #4300
* [FEATURE] Add `freebsd` to the target OS when generating binaries for a Mimir release. #4654
* [FEATURE] Ingester: Add `prepare-shutdown` endpoint which can be used as part of Kubernetes scale down automations. #4718
* [ENHANCEMENT] Add timezone information to Alpine Docker images. #4583
* [ENHANCEMENT] Ruler: Sync rules when ruler JOINING the ring instead of ACTIVE, In order to reducing missed rule iterations during ruler restarts. #4451
* [ENHANCEMENT] Allow to define service name used for tracing via `JAEGER_SERVICE_NAME` environment variable. #4394
* [ENHANCEMENT] Querier and query-frontend: add experimental, more performant protobuf query result response format enabled with `-query-frontend.query-result-response-format=protobuf`. #4304 #4318 #4375
* [ENHANCEMENT] Compactor: added experimental configuration parameter `-compactor.first-level-compaction-wait-period`, to configure how long the compactor should wait before compacting 1st level blocks (uploaded by ingesters). This configuration option allows to reduce the chances compactor begins compacting blocks before all ingesters have uploaded their blocks to the storage. #4401
* [ENHANCEMENT] Store-gateway: use more efficient chunks fetching and caching. #4255
* [ENHANCEMENT] Query-frontend and ruler: add experimental, more performant protobuf internal query result response format enabled with `-ruler.query-frontend.query-result-response-format=protobuf`. #4331
* [ENHANCEMENT] Ruler: increased tolerance for missed iterations on alerts, reducing the chances of flapping firing alerts during ruler restarts. #4432
* [ENHANCEMENT] Optimized `.*` and `.+` regular expression label matchers. #4432
* [ENHANCEMENT] Optimized regular expression label matchers with alternates (e.g. `a|b|c`). #4647
* [ENHANCEMENT] Added an in-memory cache for regular expression matchers, to avoid parsing and compiling the same expression multiple times when used in recurring queries. #4633
* [ENHANCEMENT] Query-frontend: results cache TTL is now configurable by using `-query-frontend.results-cache-ttl` and `-query-frontend.results-cache-ttl-for-out-of-order-time-window` options. These values can also be specified per tenant. Default values are unchanged (7 days and 10 minutes respectively). #4385
* [ENHANCEMENT] Ingester: added advanced configuration parameter `-blocks-storage.tsdb.wal-replay-concurrency` representing the maximum number of CPUs used during WAL replay. #4445
* [ENHANCEMENT] Ingester: added metrics `cortex_ingester_tsdb_open_duration_seconds_total` to measure the total time it takes to open all existing TSDBs. The time tracked by this metric also includes the TSDBs WAL replay duration. #4465
* [ENHANCEMENT] Store-gateway: use streaming implementation for LabelNames RPC. The batch size for streaming is controlled by `-blocks-storage.bucket-store.batch-series-size`. #4464
* [ENHANCEMENT] Memcached: Add support for TLS or mTLS connections to cache servers. #4535
* [ENHANCEMENT] Compactor: blocks index files are now validated for correctness for blocks uploaded via the TSDB block upload feature. #4503
* [ENHANCEMENT] Compactor: block chunks and segment files are now validated for correctness for blocks uploaded via the TSDB block upload feature. #4549
* [ENHANCEMENT] Ingester: added configuration options to configure the "postings for matchers" cache of each compacted block queried from ingesters: #4561
  * `-blocks-storage.tsdb.block-postings-for-matchers-cache-ttl`
  * `-blocks-storage.tsdb.block-postings-for-matchers-cache-size`
  * `-blocks-storage.tsdb.block-postings-for-matchers-cache-force`
* [ENHANCEMENT] Compactor: validation of blocks uploaded via the TSDB block upload feature is now configurable on a per tenant basis: #4585
  * `-compactor.block-upload-validation-enabled` has been added, `compactor_block_upload_validation_enabled` can be used to override per tenant
  * `-compactor.block-upload.block-validation-enabled` was the previous global flag and has been removed
* [ENHANCEMENT] TSDB Block Upload: block upload validation concurrency can now be limited with `-compactor.max-block-upload-validation-concurrency`. #4598
* [ENHANCEMENT] OTLP: Add support for converting OTel exponential histograms to Prometheus native histograms. The ingestion of native histograms must be enabled, please set `-ingester.native-histograms-ingestion-enabled` to `true`. #4063 #4639
* [ENHANCEMENT] Query-frontend: add metric `cortex_query_fetched_index_bytes_total` to measure TSDB index bytes fetched to execute a query. #4597
* [ENHANCEMENT] Query-frontend: add experimental limit to enforce a max query expression size in bytes via `-query-frontend.max-query-expression-size-bytes` or `max_query_expression_size_bytes`. #4604
* [ENHANCEMENT] Query-tee: improve message logged when comparing responses and one response contains a non-JSON payload. #4588
* [ENHANCEMENT] Distributor: add ability to set per-distributor limits via `distributor_limits` block in runtime configuration in addition to the existing configuration. #4619
* [ENHANCEMENT] Querier: reduce peak memory consumption for queries that touch a large number of chunks. #4625
* [ENHANCEMENT] Query-frontend: added experimental `-query-frontend.query-sharding-max-regexp-size-bytes` limit to query-frontend. When set to a value greater than 0, query-frontend disabled query sharding for any query with a regexp matcher longer than the configured limit. #4632
* [ENHANCEMENT] Store-gateway: include statistics from LabelValues and LabelNames calls in `cortex_bucket_store_series*` metrics. #4673
* [ENHANCEMENT] Query-frontend: improve readability of distributed tracing spans. #4656
* [ENHANCEMENT] Update Docker base images from `alpine:3.17.2` to `alpine:3.17.3`. #4685
* [ENHANCEMENT] Querier: improve performance when shuffle sharding is enabled and the shard size is large. #4711
* [ENHANCEMENT] Ingester: improve performance when Active Series Tracker is in use. #4717
* [ENHANCEMENT] Store-gateway: optionally select `-blocks-storage.bucket-store.series-selection-strategy`, which can limit the impact of large posting lists (when many series share the same label name and value). #4667 #4695 #4698
* [ENHANCEMENT] Querier: Cache the converted float histogram from chunk iterator, hence there is no need to lookup chunk every time to get the converted float histogram. #4684
* [ENHANCEMENT] Ruler: Improve rule upload performance when not enforcing per-tenant rule group limits. #4828
* [ENHANCEMENT] Improved memory limit on the in-memory cache used for regular expression matchers. #4751
* [BUGFIX] Querier: Streaming remote read will now continue to return multiple chunks per frame after the first frame. #4423
* [BUGFIX] Store-gateway: the values for `stage="processed"` for the metrics `cortex_bucket_store_series_data_touched` and  `cortex_bucket_store_series_data_size_touched_bytes` when using fine-grained chunks caching is now reporting the correct values of chunks held in memory. #4449
* [BUGFIX] Compactor: fixed reporting a compaction error when compactor is correctly shut down while populating blocks. #4580
* [BUGFIX] OTLP: Do not drop exemplars of the OTLP Monotonic Sum metric. #4063
* [BUGFIX] Packaging: flag `/etc/default/mimir` and `/etc/sysconfig/mimir` as config to prevent overwrite. #4587
* [BUGFIX] Query-frontend: don't retry queries which error inside PromQL. #4643
* [BUGFIX] Store-gateway & query-frontend: report more consistent statistics for fetched index bytes. #4671
* [BUGFIX] Native histograms: fix how IsFloatHistogram determines if mimirpb.Histogram is a float histogram. #4706
* [BUGFIX] Query-frontend: fix query sharding for native histograms. #4666
* [BUGFIX] Ring status page: fixed the owned tokens percentage value displayed. #4730
* [BUGFIX] Querier: fixed chunk iterator that can return sample with wrong timestamp. #4450
* [BUGFIX] Packaging: fix preremove script preventing upgrades. #4801
* [BUGFIX] Security: updates Go to version 1.20.4 to fix CVE-2023-24539, CVE-2023-24540, CVE-2023-29400. #4903

### Mixin

* [ENHANCEMENT] Queries: Display data touched per sec in bytes instead of number of items. #4492
* [ENHANCEMENT] `_config.job_names.<job>` values can now be arrays of regular expressions in addition to a single string. Strings are still supported and behave as before. #4543
* [ENHANCEMENT] Queries dashboard: remove mention to store-gateway "streaming enabled" in panels because store-gateway only support streaming series since Mimir 2.7. #4569
* [ENHANCEMENT] Ruler: Add panel description for Read QPS panel in Ruler dashboard to explain values when in remote ruler mode. #4675
* [BUGFIX] Ruler dashboard: show data for reads from ingesters. #4543
* [BUGFIX] Pod selector regex for deployments: change `(.*-mimir-)` to `(.*mimir-)`. #4603

### Jsonnet

* [CHANGE] Ruler: changed ruler deployment max surge from `0` to `50%`, and max unavailable from `1` to `0`. #4381
* [CHANGE] Memcached connections parameters `-blocks-storage.bucket-store.index-cache.memcached.max-idle-connections`, `-blocks-storage.bucket-store.chunks-cache.memcached.max-idle-connections` and `-blocks-storage.bucket-store.metadata-cache.memcached.max-idle-connections` settings are now configured based on `max-get-multi-concurrency` and `max-async-concurrency`. #4591
* [CHANGE] Add support to use external Redis as cache. Following are some changes in the jsonnet config: #4386 #4640
  * Renamed `memcached_*_enabled` config options to `cache_*_enabled`
  * Renamed `memcached_*_max_item_size_mb` config options to `cache_*_max_item_size_mb`
  * Added `cache_*_backend` config options
* [CHANGE] Store-gateway StatefulSets with disabled multi-zone deployment are also unregistered from the ring on shutdown. This eliminated resharding during rollouts, at the cost of extra effort during scaling down store-gateways. For more information see [Scaling down store-gateways](https://grafana.com/docs/mimir/v2.7.x/operators-guide/run-production-environment/scaling-out/#scaling-down-store-gateways). #4713
* [CHANGE] Removed `$._config.querier.replicas` and `$._config.queryFrontend.replicas`. If you need to customize the number of querier or query-frontend replicas, and autoscaling is disabled, please set an override as is done for other stateless components (e.g. distributors). #5130
* [ENHANCEMENT] Alertmanager: add `alertmanager_data_disk_size` and  `alertmanager_data_disk_class` configuration options, by default no storage class is set. #4389
* [ENHANCEMENT] Update `rollout-operator` to `v0.4.0`. #4524
* [ENHANCEMENT] Update memcached to `memcached:1.6.19-alpine`. #4581
* [ENHANCEMENT] Add support for mTLS connections to Memcached servers. #4553
* [ENHANCEMENT] Update the `memcached-exporter` to `v0.11.2`. #4570
* [ENHANCEMENT] Autoscaling: Add `autoscaling_query_frontend_memory_target_utilization`, `autoscaling_ruler_query_frontend_memory_target_utilization`, and `autoscaling_ruler_memory_target_utilization` configuration options, for controlling the corresponding autoscaler memory thresholds. Each has a default of 1, i.e. 100%. #4612
* [ENHANCEMENT] Distributor: add ability to set per-distributor limits via `distributor_instance_limits` using runtime configuration. #4627
* [BUGFIX] Add missing query sharding settings for user_24M and user_32M plans. #4374

### Mimirtool

* [ENHANCEMENT] Backfill: mimirtool will now sleep and retry if it receives a 429 response while trying to finish an upload due to validation concurrency limits. #4598
* [ENHANCEMENT] `gauge` panel type is supported now in `mimirtool analyze dashboard`. #4679
* [ENHANCEMENT] Set a `User-Agent` header on requests to Mimir or Prometheus servers. #4700

### Mimir Continuous Test

* [FEATURE] Allow continuous testing of native histograms as well by enabling the flag `-tests.write-read-series-test.histogram-samples-enabled`. The metrics exposed by the tool will now have a new label called `type` with possible values of `float`, `histogram_float_counter`, `histogram_float_gauge`, `histogram_int_counter`, `histogram_int_gauge`, the list of metrics impacted: #4457
  * `mimir_continuous_test_writes_total`
  * `mimir_continuous_test_writes_failed_total`
  * `mimir_continuous_test_queries_total`
  * `mimir_continuous_test_queries_failed_total`
  * `mimir_continuous_test_query_result_checks_total`
  * `mimir_continuous_test_query_result_checks_failed_total`
* [ENHANCEMENT] Added a new metric `mimir_continuous_test_build_info` that reports version information, similar to the existing `cortex_build_info` metric exposed by other Mimir components. #4712
* [ENHANCEMENT] Add coherency for the selected ranges and instants of test queries. #4704

### Query-tee

### Documentation

* [CHANGE] Clarify what deprecation means in the lifecycle of configuration parameters. #4499
* [CHANGE] Update compactor `split-groups` and `split-and-merge-shards` recommendation on component page. #4623
* [FEATURE] Add instructions about how to configure native histograms. #4527
* [ENHANCEMENT] Runbook for MimirCompactorHasNotSuccessfullyRunCompaction extended to include scenario where compaction has fallen behind. #4609
* [ENHANCEMENT] Add explanation for QPS values for reads in remote ruler mode and writes generally, to the Ruler dashboard page. #4629
* [ENHANCEMENT] Expand zone-aware replication page to cover single physical availability zone deployments. #4631
* [FEATURE] Add instructions to use puppet module. #4610
* [FEATURE] Add documentation on how deploy mixin with terraform. #4161

### Tools

* [ENHANCEMENT] tsdb-index: iteration over index is now faster when any equal matcher is supplied. #4515

## 2.7.3

### Grafana Mimir

* [BUGFIX] Security: updates Go to version 1.20.4 to fix CVE-2023-24539, CVE-2023-24540, CVE-2023-29400. #4905

## 2.7.2

### Grafana Mimir

* [BUGFIX] Security: updated Go version to 1.20.3 to fix CVE-2023-24538 #4795

## 2.7.1

**Note**: During the release process, version 2.7.0 was tagged too early, before completing the release checklist and production testing. Release 2.7.1 doesn't include any code changes since 2.7.0, but now has proper release notes, published documentation, and has been fully tested in our production environment.

### Grafana Mimir

* [CHANGE] Ingester: the configuration parameter `-ingester.ring.readiness-check-ring-health` has been deprecated and will be removed in Mimir 2.9. #4422
* [CHANGE] Ruler: changed default value of `-ruler.evaluation-delay-duration` option from 0 to 1m. #4250
* [CHANGE] Querier: Errors with status code `422` coming from the store-gateway are propagated and not converted to the consistency check error anymore. #4100
* [CHANGE] Store-gateway: When a query hits `max_fetched_chunks_per_query` and `max_fetched_series_per_query` limits, an error with the status code `422` is created and returned. #4056
* [CHANGE] Packaging: Migrate FPM packaging solution to NFPM. Rationalize packages dependencies and add package for all binaries. #3911
* [CHANGE] Store-gateway: Deprecate flag `-blocks-storage.bucket-store.chunks-cache.subrange-size` since there's no benefit to changing the default of `16000`. #4135
* [CHANGE] Experimental support for ephemeral storage introduced in Mimir 2.6.0 has been removed. Following options are no longer available: #4252
  * `-blocks-storage.ephemeral-tsdb.*`
  * `-distributor.ephemeral-series-enabled`
  * `-distributor.ephemeral-series-matchers`
  * `-ingester.max-ephemeral-series-per-user`
  * `-ingester.instance-limits.max-ephemeral-series`
Querying with using `{__mimir_storage__="ephemeral"}` selector no longer works. All label values with `ephemeral-` prefix in `reason` label of `cortex_discarded_samples_total` metric are no longer available. Following metrics have been removed:
  * `cortex_ingester_ephemeral_series`
  * `cortex_ingester_ephemeral_series_created_total`
  * `cortex_ingester_ephemeral_series_removed_total`
  * `cortex_ingester_ingested_ephemeral_samples_total`
  * `cortex_ingester_ingested_ephemeral_samples_failures_total`
  * `cortex_ingester_memory_ephemeral_users`
  * `cortex_ingester_queries_ephemeral_total`
  * `cortex_ingester_queried_ephemeral_samples`
  * `cortex_ingester_queried_ephemeral_series`
* [CHANGE] Store-gateway: use mmap-less index-header reader by default and remove mmap-based index header reader. The following flags have changed: #4280
   * `-blocks-storage.bucket-store.index-header.map-populate-enabled` has been removed
   * `-blocks-storage.bucket-store.index-header.stream-reader-enabled` has been removed
   * `-blocks-storage.bucket-store.index-header.stream-reader-max-idle-file-handles` has been renamed to `-blocks-storage.bucket-store.index-header.max-idle-file-handles`, and the corresponding configuration file option has been renamed from `stream_reader_max_idle_file_handles` to `max_idle_file_handles`
* [CHANGE] Store-gateway: the streaming store-gateway is now enabled by default. The new default setting for `-blocks-storage.bucket-store.batch-series-size` is `5000`. #4330
* [CHANGE] Compactor: the configuration parameter `-compactor.consistency-delay` has been deprecated and will be removed in Mimir 2.9. #4409
* [CHANGE] Store-gateway: the configuration parameter `-blocks-storage.bucket-store.consistency-delay` has been deprecated and will be removed in Mimir 2.9. #4409
* [FEATURE] Ruler: added `keep_firing_for` support to alerting rules. #4099
* [FEATURE] Distributor, ingester: ingestion of native histograms. The new per-tenant limit `-ingester.native-histograms-ingestion-enabled` controls whether native histograms are stored or ignored. #4159
* [FEATURE] Query-frontend: Introduce experimental `-query-frontend.query-sharding-target-series-per-shard` to allow query sharding to take into account cardinality of similar requests executed previously. This feature uses the same cache that's used for results caching. #4121 #4177 #4188 #4254
* [ENHANCEMENT] Go: update go to 1.20.1. #4266
* [ENHANCEMENT] Ingester: added `out_of_order_blocks_external_label_enabled` shipper option to label out-of-order blocks before shipping them to cloud storage. #4182 #4297
* [ENHANCEMENT] Ruler: introduced concurrency when loading per-tenant rules configuration. This improvement is expected to speed up the ruler start up time in a Mimir cluster with a large number of tenants. #4258
* [ENHANCEMENT] Compactor: Add `reason` label to `cortex_compactor_runs_failed_total`. The value can be `shutdown` or `error`. #4012
* [ENHANCEMENT] Store-gateway: enforce `max_fetched_series_per_query`. #4056
* [ENHANCEMENT] Query-frontend: Disambiguate logs for failed queries. #4067
* [ENHANCEMENT] Query-frontend: log caller user agent in query stats logs. #4093
* [ENHANCEMENT] Store-gateway: add `data_type` label with values on `cortex_bucket_store_partitioner_extended_ranges_total`, `cortex_bucket_store_partitioner_expanded_ranges_total`, `cortex_bucket_store_partitioner_requested_ranges_total`, `cortex_bucket_store_partitioner_expanded_bytes_total`, `cortex_bucket_store_partitioner_requested_bytes_total` for `postings`, `series`, and `chunks`. #4095
* [ENHANCEMENT] Store-gateway: Reduce memory allocation rate when loading TSDB chunks from Memcached. #4074
* [ENHANCEMENT] Query-frontend: track `cortex_frontend_query_response_codec_duration_seconds` and `cortex_frontend_query_response_codec_payload_bytes` metrics to measure the time taken and bytes read / written while encoding and decoding query result payloads. #4110
* [ENHANCEMENT] Alertmanager: expose additional upstream metrics `cortex_alertmanager_dispatcher_aggregation_groups`, `cortex_alertmanager_dispatcher_alert_processing_duration_seconds`. #4151
* [ENHANCEMENT] Querier and query-frontend: add experimental, more performant protobuf internal query result response format enabled with `-query-frontend.query-result-response-format=protobuf`. #4153
* [ENHANCEMENT] Store-gateway: use more efficient chunks fetching and caching. This should reduce CPU, memory utilization, and receive bandwidth of a store-gateway. Enable with `-blocks-storage.bucket-store.chunks-cache.fine-grained-chunks-caching-enabled=true`. #4163 #4174 #4227
* [ENHANCEMENT] Query-frontend: Wait for in-flight queries to finish before shutting down. #4073 #4170
* [ENHANCEMENT] Store-gateway: added `encode` and `other` stage to `cortex_bucket_store_series_request_stage_duration_seconds` metric. #4179
* [ENHANCEMENT] Ingester: log state of TSDB when shipping or forced compaction can't be done due to unexpected state of TSDB. #4211
* [ENHANCEMENT] Update Docker base images from `alpine:3.17.1` to `alpine:3.17.2`. #4240
* [ENHANCEMENT] Store-gateway: add a `stage` label to the metrics `cortex_bucket_store_series_data_fetched`, `cortex_bucket_store_series_data_size_fetched_bytes`, `cortex_bucket_store_series_data_touched`, `cortex_bucket_store_series_data_size_touched_bytes`. This label only applies to `data_type="chunks"`. For `fetched` metrics with `data_type="chunks"` the `stage` label has 2 values: `fetched` - the chunks or bytes that were fetched from the cache or the object store, `refetched` - the chunks or bytes that had to be refetched from the cache or the object store because their size was underestimated during the first fetch. For `touched` metrics with `data_type="chunks"` the `stage` label has 2 values: `processed` - the chunks or bytes that were read from the fetched chunks or bytes and were processed in memory, `returned` - the chunks or bytes that were selected from the processed bytes to satisfy the query. #4227 #4316
* [ENHANCEMENT] Compactor: improve the partial block check related to `compactor.partial-block-deletion-delay` to potentially issue less requests to object storage. #4246
* [ENHANCEMENT] Memcached: added `-*.memcached.min-idle-connections-headroom-percentage` support to configure the minimum number of idle connections to keep open as a percentage (0-100) of the number of recently used idle connections. This feature is disabled when set to a negative value (default), which means idle connections are kept open indefinitely. #4249
* [ENHANCEMENT] Querier and store-gateway: optimized regular expression label matchers with case insensitive alternate operator. #4340 #4357
* [ENHANCEMENT] Compactor: added the experimental flag `-compactor.block-upload.block-validation-enabled` with the default `true` to configure whether block validation occurs on backfilled blocks. #3411
* [ENHANCEMENT] Ingester: apply a jitter to the first TSDB head compaction interval configured via `-blocks-storage.tsdb.head-compaction-interval`. Subsequent checks will happen at the configured interval. This should help to spread the TSDB head compaction among different ingesters over the configured interval. #4364
* [ENHANCEMENT] Ingester: the maximum accepted value for `-blocks-storage.tsdb.head-compaction-interval` has been increased from 5m to 15m. #4364
* [BUGFIX] Store-gateway: return `Canceled` rather than `Aborted` or `Internal` error when the calling querier cancels a label names or values request, and return `Internal` if processing the request fails for another reason. #4061
* [BUGFIX] Querier: track canceled requests with status code `499` in the metrics instead of `503` or `422`. #4099
* [BUGFIX] Ingester: compact out-of-order data during `/ingester/flush` or when TSDB is idle. #4180
* [BUGFIX] Ingester: conversion of global limits `max-series-per-user`, `max-series-per-metric`, `max-metadata-per-user` and `max-metadata-per-metric` into corresponding local limits now takes into account the number of ingesters in each zone. #4238
* [BUGFIX] Ingester: track `cortex_ingester_memory_series` metric consistently with `cortex_ingester_memory_series_created_total` and `cortex_ingester_memory_series_removed_total`. #4312
* [BUGFIX] Querier: fixed a bug which was incorrectly matching series with regular expression label matchers with begin/end anchors in the middle of the regular expression. #4340

### Mixin

* [CHANGE] Move auto-scaling panel rows down beneath logical network path in Reads and Writes dashboards. #4049
* [CHANGE] Make distributor auto-scaling metric panels show desired number of replicas. #4218
* [CHANGE] Alerts: The alert `MimirMemcachedRequestErrors` has been renamed to `MimirCacheRequestErrors`. #4242
* [ENHANCEMENT] Alerts: Added `MimirAutoscalerKedaFailing` alert firing when a KEDA scaler is failing. #4045
* [ENHANCEMENT] Add auto-scaling panels to ruler dashboard. #4046
* [ENHANCEMENT] Add gateway auto-scaling panels to Reads and Writes dashboards. #4049 #4216
* [ENHANCEMENT] Dashboards: distinguish between label names and label values queries. #4065
* [ENHANCEMENT] Add query-frontend and ruler-query-frontend auto-scaling panels to Reads and Ruler dashboards. #4199
* [BUGFIX] Alerts: Fixed `MimirAutoscalerNotActive` to not fire if scaling metric does not exist, to avoid false positives on scaled objects with 0 min replicas. #4045
* [BUGFIX] Alerts: `MimirCompactorHasNotSuccessfullyRunCompaction` is no longer triggered by frequent compactor restarts. #4012
* [BUGFIX] Tenants dashboard: Correctly show the ruler-query-scheduler queue size. #4152

### Jsonnet

* [CHANGE] Create the `query-frontend-discovery` service only when Mimir is deployed in microservice mode without query-scheduler. #4353
* [CHANGE] Add results cache backend config to `ruler-query-frontend` configuration to allow cache reuse for cardinality-estimation based sharding. #4257
* [ENHANCEMENT] Add support for ruler auto-scaling. #4046
* [ENHANCEMENT] Add optional `weight` param to `newQuerierScaledObject` and `newRulerQuerierScaledObject` to allow running multiple querier deployments on different node types. #4141
* [ENHANCEMENT] Add support for query-frontend and ruler-query-frontend auto-scaling. #4199
* [BUGFIX] Shuffle sharding: when applying user class limits, honor the minimum shard size configured in `$._config.shuffle_sharding.*`. #4363

### Mimirtool

* [FEATURE] Added `keep_firing_for` support to rules configuration. #4099
* [ENHANCEMENT] Add `-tls-insecure-skip-verify` to rules, alertmanager and backfill commands. #4162

### Query-tee

* [CHANGE] Increase default value of `-backend.read-timeout` to 150s, to accommodate default querier and query frontend timeout of 120s. #4262
* [ENHANCEMENT] Log errors that occur while performing requests to compare two endpoints. #4262
* [ENHANCEMENT] When comparing two responses that both contain an error, only consider the comparison failed if the errors differ. Previously, if either response contained an error, the comparison always failed, even if both responses contained the same error. #4262
* [ENHANCEMENT] Include the value of the `X-Scope-OrgID` header when logging a comparison failure. #4262
* [BUGFIX] Parameters (expression, time range etc.) for a query request where the parameters are in the HTTP request body rather than in the URL are now logged correctly when responses differ. #4265

### Documentation

* [ENHANCEMENT] Add guide on alternative migration method for Thanos to Mimir #3554
* [ENHANCEMENT] Restore "Migrate from Cortex" for Jsonnet. #3929
* [ENHANCEMENT] Document migration from microservices to read-write deployment mode. #3951
* [ENHANCEMENT] Do not error when there is nothing to commit as part of a publish #4058
* [ENHANCEMENT] Explain how to run Mimir locally using docker-compose #4079
* [ENHANCEMENT] Docs: use long flag names in runbook commands. #4088
* [ENHANCEMENT] Clarify how ingester replication happens. #4101
* [ENHANCEMENT] Improvements to the Get Started guide. #4315
* [BUGFIX] Added indentation to Azure and SWIFT backend definition. #4263

### Tools

* [ENHANCEMENT] Adapt tsdb-print-chunk for native histograms. #4186
* [ENHANCEMENT] Adapt tsdb-index-health for blocks containing native histograms. #4186
* [ENHANCEMENT] Adapt tsdb-chunks tool to handle native histograms. #4186

## 2.6.2

* [BUGFIX] Security: updates Go to version 1.20.4 to fix CVE-2023-24539, CVE-2023-24540, CVE-2023-29400. #4903

## 2.6.1

### Grafana Mimir

* [BUGFIX] Security: updates Go to version 1.20.3 to fix CVE-2023-24538 #4798

## 2.6.0

### Grafana Mimir

* [CHANGE] Querier: Introduce `-querier.max-partial-query-length` to limit the time range for partial queries at the querier level and deprecate `-store.max-query-length`. #3825 #4017
* [CHANGE] Store-gateway: Remove experimental `-blocks-storage.bucket-store.max-concurrent-reject-over-limit` flag. #3706
* [CHANGE] Ingester: If shipping is enabled block retention will now be relative to the upload time to cloud storage. If shipping is disabled block retention will be relative to the creation time of the block instead of the mintime of the last block created. #3816
* [CHANGE] Query-frontend: Deprecated CLI flag `-query-frontend.align-querier-with-step` has been removed. #3982
* [CHANGE] Alertmanager: added default configuration for `-alertmanager.configs.fallback`. Allows tenants to send alerts without first uploading an Alertmanager configuration. #3541
* [FEATURE] Store-gateway: streaming of series. The store-gateway can now stream results back to the querier instead of buffering them. This is expected to greatly reduce peak memory consumption while keeping latency the same. You can enable this feature by setting `-blocks-storage.bucket-store.batch-series-size` to a value in the high thousands (5000-10000). This is still an experimental feature and is subject to a changing API and instability. #3540 #3546 #3587 #3606 #3611 #3620 #3645 #3355 #3697 #3666 #3687 #3728 #3739 #3751 #3779 #3839
* [FEATURE] Alertmanager: Added support for the Webex receiver. #3758
* [FEATURE] Limits: Added the `-validation.separate-metrics-group-label` flag. This allows further separation of the `cortex_discarded_samples_total` metric by an additional `group` label - which is configured by this flag to be the value of a specific label on an incoming timeseries. Active groups are tracked and inactive groups are cleaned up on a defined interval. The maximum number of groups tracked is controlled by the `-max-separate-metrics-groups-per-user` flag. #3439
* [FEATURE] Overrides-exporter: Added experimental ring support to overrides-exporter via `-overrides-exporter.ring.enabled`. When enabled, the ring is used to establish a leader replica for the export of limit override metrics. #3908 #3953
* [FEATURE] Ephemeral storage (experimental): Mimir can now accept samples into "ephemeral storage". Such samples are available for querying for a short amount of time (`-blocks-storage.ephemeral-tsdb.retention-period`, defaults to 10 minutes), and then removed from memory. To use ephemeral storage, distributor must be configured with `-distributor.ephemeral-series-enabled` option. Series matching `-distributor.ephemeral-series-matchers` will be marked for storing into ephemeral storage in ingesters. Each tenant needs to have ephemeral storage enabled by using `-ingester.max-ephemeral-series-per-user` limit, which defaults to 0 (no ephemeral storage). Ingesters have new `-ingester.instance-limits.max-ephemeral-series` limit for total number of series in ephemeral storage across all tenants. If ingestion of samples into ephemeral storage fails, `cortex_discarded_samples_total` metric will use values prefixed with `ephemeral-` for `reason` label. Querying of ephemeral storage is possible by using `{__mimir_storage__="ephemeral"}` as metric selector. Following new metrics related to ephemeral storage are introduced: #3897 #3922 #3961 #3997 #4004
  * `cortex_ingester_ephemeral_series`
  * `cortex_ingester_ephemeral_series_created_total`
  * `cortex_ingester_ephemeral_series_removed_total`
  * `cortex_ingester_ingested_ephemeral_samples_total`
  * `cortex_ingester_ingested_ephemeral_samples_failures_total`
  * `cortex_ingester_memory_ephemeral_users`
  * `cortex_ingester_queries_ephemeral_total`
  * `cortex_ingester_queried_ephemeral_samples`
  * `cortex_ingester_queried_ephemeral_series`
* [ENHANCEMENT] Added new metric `thanos_shipper_last_successful_upload_time`: Unix timestamp (in seconds) of the last successful TSDB block uploaded to the bucket. #3627
* [ENHANCEMENT] Ruler: Added `-ruler.alertmanager-client.tls-enabled` configuration for alertmanager client. #3432 #3597
* [ENHANCEMENT] Activity tracker logs now have `component=activity-tracker` label. #3556
* [ENHANCEMENT] Distributor: remove labels with empty values #2439
* [ENHANCEMENT] Query-frontend: track query HTTP requests in the Activity Tracker. #3561
* [ENHANCEMENT] Store-gateway: Add experimental alternate implementation of index-header reader that does not use memory mapped files. The index-header reader is expected to improve stability of the store-gateway. You can enable this implementation with the flag `-blocks-storage.bucket-store.index-header.stream-reader-enabled`. #3639 #3691 #3703 #3742 #3785 #3787 #3797
* [ENHANCEMENT] Query-scheduler: add `cortex_query_scheduler_cancelled_requests_total` metric to track the number of requests that are already cancelled when dequeued. #3696
* [ENHANCEMENT] Store-gateway: add `cortex_bucket_store_partitioner_extended_ranges_total` metric to keep track of the ranges that the partitioner decided to overextend and merge in order to save API call to the object storage. #3769
* [ENHANCEMENT] Compactor: Auto-forget unhealthy compactors after ten failed ring heartbeats. #3771
* [ENHANCEMENT] Ruler: change default value of `-ruler.for-grace-period` from `10m` to `2m` and update help text. The new default value reflects how we operate Mimir at Grafana Labs. #3817
* [ENHANCEMENT] Ingester: Added experimental flags to force usage of _postings for matchers cache_. These flags will be removed in the future and it's not recommended to change them. #3823
  * `-blocks-storage.tsdb.head-postings-for-matchers-cache-ttl`
  * `-blocks-storage.tsdb.head-postings-for-matchers-cache-size`
  * `-blocks-storage.tsdb.head-postings-for-matchers-cache-force`
* [ENHANCEMENT] Ingester: Improved series selection performance when some of the matchers do not match any series. #3827
* [ENHANCEMENT] Alertmanager: Add new additional template function `tenantID` returning id of the tenant owning the alert. #3758
* [ENHANCEMENT] Alertmanager: Add additional template function `grafanaExploreURL` returning URL to grafana explore with range query. #3849
* [ENHANCEMENT] Reduce overhead of debug logging when filtered out. #3875
* [ENHANCEMENT] Update Docker base images from `alpine:3.16.2` to `alpine:3.17.1`. #3898
* [ENHANCEMENT] Ingester: Add new `/ingester/tsdb_metrics` endpoint to return tenant-specific TSDB metrics. #3923
* [ENHANCEMENT] Query-frontend: CLI flag `-query-frontend.max-total-query-length` and its associated YAML configuration is now stable. #3882
* [ENHANCEMENT] Ruler: rule groups now support optional and experimental `align_evaluation_time_on_interval` field, which causes all evaluations to happen on interval-aligned timestamp. #4013
* [ENHANCEMENT] Query-scheduler: ring-based service discovery is now stable. #4028
* [ENHANCEMENT] Store-gateway: improved performance of prefix matching on the labels. #4055 #4080
* [BUGFIX] Log the names of services that are not yet running rather than `unsupported value type` when calling `/ready` and some services are not running. #3625
* [BUGFIX] Alertmanager: Fix template spurious deletion with relative data dir. #3604
* [BUGFIX] Security: update prometheus/exporter-toolkit for CVE-2022-46146. #3675
* [BUGFIX] Security: update golang.org/x/net for CVE-2022-41717. #3755
* [BUGFIX] Debian package: Fix post-install, environment file path and user creation. #3720
* [BUGFIX] memberlist: Fix panic during Mimir startup when Mimir receives gossip message before it's ready. #3746
* [BUGFIX] Store-gateway: fix `cortex_bucket_store_partitioner_requested_bytes_total` metric to not double count overlapping ranges. #3769
* [BUGFIX] Update `github.com/thanos-io/objstore` to address issue with Multipart PUT on s3-compatible Object Storage. #3802 #3821
* [BUGFIX] Distributor, Query-scheduler: Make sure ring metrics include a `cortex_` prefix as expected by dashboards. #3809
* [BUGFIX] Querier: canceled requests are no longer reported as "consistency check" failures. #3837 #3927
* [BUGFIX] Distributor: don't panic when `metric_relabel_configs` in overrides contains null element. #3868
* [BUGFIX] Distributor: don't panic when OTLP histograms don't have any buckets. #3853
* [BUGFIX] Ingester, Compactor: fix panic that can occur when compaction fails. #3955
* [BUGFIX] Store-gateway: return `Canceled` rather than `Aborted` error when the calling querier cancels the request. #4007

### Mixin

* [ENHANCEMENT] Alerts: Added `MimirIngesterInstanceHasNoTenants` alert that fires when an ingester replica is not receiving write requests for any tenant. #3681
* [ENHANCEMENT] Alerts: Extended `MimirAllocatingTooMuchMemory` to check read-write deployment containers. #3710
* [ENHANCEMENT] Alerts: Added `MimirAlertmanagerInstanceHasNoTenants` alert that fires when an alertmanager instance ows no tenants. #3826
* [ENHANCEMENT] Alerts: Added `MimirRulerInstanceHasNoRuleGroups` alert that fires when a ruler replica is not assigned any rule group to evaluate. #3723
* [ENHANCEMENT] Support for baremetal deployment for alerts and scaling recording rules. #3719
* [ENHANCEMENT] Dashboards: querier autoscaling now supports multiple scaled objects (configurable via `$._config.autoscale.querier.hpa_name`). #3962
* [BUGFIX] Alerts: Fixed `MimirIngesterRestarts` alert when Mimir is deployed in read-write mode. #3716
* [BUGFIX] Alerts: Fixed `MimirIngesterHasNotShippedBlocks` and `MimirIngesterHasNotShippedBlocksSinceStart` alerts for when Mimir is deployed in read-write or monolithic modes and updated them to use new `thanos_shipper_last_successful_upload_time` metric. #3627
* [BUGFIX] Alerts: Fixed `MimirMemoryMapAreasTooHigh` alert when Mimir is deployed in read-write mode. #3626
* [BUGFIX] Alerts: Fixed `MimirCompactorSkippedBlocksWithOutOfOrderChunks` matching on non-existent label. #3628
* [BUGFIX] Dashboards: Fix `Rollout Progress` dashboard incorrectly using Gateway metrics when Gateway was not enabled. #3709
* [BUGFIX] Tenants dashboard: Make it compatible with all deployment types. #3754
* [BUGFIX] Alerts: Fixed `MimirCompactorHasNotUploadedBlocks` to not fire if compactor has nothing to do. #3793
* [BUGFIX] Alerts: Fixed `MimirAutoscalerNotActive` to not fire if scaling metric is 0, to avoid false positives on scaled objects with 0 min replicas. #3999

### Jsonnet

* [CHANGE] Replaced the deprecated `policy/v1beta1` with `policy/v1` when configuring a PodDisruptionBudget for read-write deployment mode. #3811
* [CHANGE] Removed `-server.http-write-timeout` default option value from querier and query-frontend, as it defaults to a higher value in the code now, and cannot be lower than `-querier.timeout`. #3836
* [CHANGE] Replaced `-store.max-query-length` with `-query-frontend.max-total-query-length` in the query-frontend config. #3879
* [CHANGE] Changed default `mimir_backend_data_disk_size` from `100Gi` to `250Gi`. #3894
* [ENHANCEMENT] Update `rollout-operator` to `v0.2.0`. #3624
* [ENHANCEMENT] Add `user_24M` and `user_32M` classes to operations config. #3367
* [ENHANCEMENT] Update memcached image from `memcached:1.6.16-alpine` to `memcached:1.6.17-alpine`. #3914
* [ENHANCEMENT] Allow configuring the ring for overrides-exporter. #3995
* [BUGFIX] Apply ingesters and store-gateways per-zone CLI flags overrides to read-write deployment mode too. #3766
* [BUGFIX] Apply overrides-exporter CLI flags to mimir-backend when running Mimir in read-write deployment mode. #3790
* [BUGFIX] Fixed `mimir-write` and `mimir-read` Kubernetes service to correctly balance requests among pods. #3855 #3864 #3906
* [BUGFIX] Fixed `ruler-query-frontend` and `mimir-read` gRPC server configuration to force clients to periodically re-resolve the backend addresses. #3862
* [BUGFIX] Fixed `mimir-read` CLI flags to ensure query-frontend configuration takes precedence over querier configuration. #3877

### Mimirtool

* [ENHANCEMENT] Update `mimirtool config convert` to work with Mimir 2.4, 2.5, 2.6 changes. #3952
* [ENHANCEMENT] Mimirtool is now available to install through Homebrew with `brew install mimirtool`. #3776
* [ENHANCEMENT] Added `--concurrency` to `mimirtool rules sync` command. #3996
* [BUGFIX] Fix summary output from `mimirtool rules sync` to display correct number of groups created and updated. #3918

### Documentation

* [BUGFIX] Querier: Remove assertion that the `-querier.max-concurrent` flag must also be set for the query-frontend. #3678
* [ENHANCEMENT] Update migration from cortex documentation. #3662
* [ENHANCEMENT] Query-scheduler: documented how to migrate from DNS-based to ring-based service discovery. #4028

### Tools

## 2.5.0

### Grafana Mimir

* [CHANGE] Flag `-azure.msi-resource` is now ignored, and will be removed in Mimir 2.7. This setting is now made automatically by Azure. #2682
* [CHANGE] Experimental flag `-blocks-storage.tsdb.out-of-order-capacity-min` has been removed. #3261
* [CHANGE] Distributor: Wrap errors from pushing to ingesters with useful context, for example clarifying timeouts. #3307
* [CHANGE] The default value of `-server.http-write-timeout` has changed from 30s to 2m. #3346
* [CHANGE] Reduce period of health checks in connection pools for querier->store-gateway, ruler->ruler, and alertmanager->alertmanager clients to 10s. This reduces the time to fail a gRPC call when the remote stops responding. #3168
* [CHANGE] Hide TSDB block ranges period config from doc and mark it experimental. #3518
* [FEATURE] Alertmanager: added Discord support. #3309
* [ENHANCEMENT] Added `-server.tls-min-version` and `-server.tls-cipher-suites` flags to configure cipher suites and min TLS version supported by HTTP and gRPC servers. #2898
* [ENHANCEMENT] Distributor: Add age filter to forwarding functionality, to not forward samples which are older than defined duration. If such samples are not ingested, `cortex_discarded_samples_total{reason="forwarded-sample-too-old"}` is increased. #3049 #3113
* [ENHANCEMENT] Store-gateway: Reduce memory allocation when generating ids in index cache. #3179
* [ENHANCEMENT] Query-frontend: truncate queries based on the configured creation grace period (`--validation.create-grace-period`) to avoid querying too far into the future. #3172
* [ENHANCEMENT] Ingester: Reduce activity tracker memory allocation. #3203
* [ENHANCEMENT] Query-frontend: Log more detailed information in the case of a failed query. #3190
* [ENHANCEMENT] Added `-usage-stats.installation-mode` configuration to track the installation mode via the anonymous usage statistics. #3244
* [ENHANCEMENT] Compactor: Add new `cortex_compactor_block_max_time_delta_seconds` histogram for detecting if compaction of blocks is lagging behind. #3240 #3429
* [ENHANCEMENT] Ingester: reduced the memory footprint of active series custom trackers. #2568
* [ENHANCEMENT] Distributor: Include `X-Scope-OrgId` header in requests forwarded to configured forwarding endpoint. #3283 #3385
* [ENHANCEMENT] Alertmanager: reduced memory utilization in Mimir clusters with a large number of tenants. #3309
* [ENHANCEMENT] Add experimental flag `-shutdown-delay` to allow components to wait after receiving SIGTERM and before stopping. In this time the component returns 503 from /ready endpoint. #3298
* [ENHANCEMENT] Go: update to go 1.19.3. #3371
* [ENHANCEMENT] Alerts: added `RulerRemoteEvaluationFailing` alert, firing when communication between ruler and frontend fails in remote operational mode. #3177 #3389
* [ENHANCEMENT] Clarify which S3 signature versions are supported in the error "unsupported signature version". #3376
* [ENHANCEMENT] Store-gateway: improved index header reading performance. #3393 #3397 #3436
* [ENHANCEMENT] Store-gateway: improved performance of series matching. #3391
* [ENHANCEMENT] Move the validation of incoming series before the distributor's forwarding functionality, so that we don't forward invalid series. #3386 #3458
* [ENHANCEMENT] S3 bucket configuration now validates that the endpoint does not have the bucket name prefix. #3414
* [ENHANCEMENT] Query-frontend: added "fetched index bytes" to query statistics, so that the statistics contain the total bytes read by store-gateways from TSDB block indexes. #3206
* [ENHANCEMENT] Distributor: push wrapper should only receive unforwarded samples. #2980
* [ENHANCEMENT] Added `/api/v1/status/config` and `/api/v1/status/flags` APIs to maintain compatibility with prometheus. #3596 #3983
* [BUGFIX] Flusher: Add `Overrides` as a dependency to prevent panics when starting with `-target=flusher`. #3151
* [BUGFIX] Updated `golang.org/x/text` dependency to fix CVE-2022-32149. #3285
* [BUGFIX] Query-frontend: properly close gRPC streams to the query-scheduler to stop memory and goroutines leak. #3302
* [BUGFIX] Ruler: persist evaluation delay configured in the rulegroup. #3392
* [BUGFIX] Ring status pages: show 100% ownership as "100%", not "1e+02%". #3435
* [BUGFIX] Fix panics in OTLP ingest path when parse errors exist. #3538

### Mixin

* [CHANGE] Alerts: Change `MimirSchedulerQueriesStuck` `for` time to 7 minutes to account for the time it takes for HPA to scale up. #3223
* [CHANGE] Dashboards: Removed the `Querier > Stages` panel from the `Mimir / Queries` dashboard. #3311
* [CHANGE] Configuration: The format of the `autoscaling` section of the configuration has changed to support more components. #3378
  * Instead of specific config variables for each component, they are listed in a dictionary. For example, `autoscaling.querier_enabled` becomes `autoscaling.querier.enabled`.
* [FEATURE] Dashboards: Added "Mimir / Overview resources" dashboard, providing an high level view over a Mimir cluster resources utilization. #3481
* [FEATURE] Dashboards: Added "Mimir / Overview networking" dashboard, providing an high level view over a Mimir cluster network bandwidth, inflight requests and TCP connections. #3487
* [FEATURE] Compile baremetal mixin along k8s mixin. #3162 #3514
* [ENHANCEMENT] Alerts: Add MimirRingMembersMismatch firing when a component does not have the expected number of running jobs. #2404
* [ENHANCEMENT] Dashboards: Add optional row about the Distributor's metric forwarding feature to the `Mimir / Writes` dashboard. #3182 #3394 #3394 #3461
* [ENHANCEMENT] Dashboards: Remove the "Instance Mapper" row from the "Alertmanager Resources Dashboard". This is a Grafana Cloud specific service and not relevant for external users. #3152
* [ENHANCEMENT] Dashboards: Add "remote read", "metadata", and "exemplar" queries to "Mimir / Overview" dashboard. #3245
* [ENHANCEMENT] Dashboards: Use non-red colors for non-error series in the "Mimir / Overview" dashboard. #3246
* [ENHANCEMENT] Dashboards: Add support to multi-zone deployments for the experimental read-write deployment mode. #3256
* [ENHANCEMENT] Dashboards: If enabled, add new row to the `Mimir / Writes` for distributor autoscaling metrics. #3378
* [ENHANCEMENT] Dashboards: Add read path insights row to the "Mimir / Tenants" dashboard. #3326
* [ENHANCEMENT] Alerts: Add runbook urls for alerts. #3452
* [ENHANCEMENT] Configuration: Make it possible to configure namespace label, job label, and job prefix. #3482
* [ENHANCEMENT] Dashboards: improved resources and networking dashboards to work with read-write deployment mode too. #3497 #3504 #3519 #3531
* [ENHANCEMENT] Alerts: Added "MimirDistributorForwardingErrorRate" alert, which fires on high error rates in the distributor’s forwarding feature. #3200
* [ENHANCEMENT] Improve phrasing in Overview dashboard. #3488
* [BUGFIX] Dashboards: Fix legend showing `persistentvolumeclaim` when using `deployment_type=baremetal` for `Disk space utilization` panels. #3173 #3184
* [BUGFIX] Alerts: Fixed `MimirGossipMembersMismatch` alert when Mimir is deployed in read-write mode. #3489
* [BUGFIX] Dashboards: Remove "Inflight requests" from object store panels because the panel is not tracking the inflight requests to object storage. #3521

### Jsonnet

* [CHANGE] Replaced the deprecated `policy/v1beta1` with `policy/v1` when configuring a PodDisruptionBudget. #3284
* [CHANGE] [Common storage configuration](https://grafana.com/docs/mimir/v2.3.x/operators-guide/configure/configure-object-storage-backend/#common-configuration) is now used to configure object storage in all components. This is a breaking change in terms of Jsonnet manifests and also a CLI flag update for components that use object storage, so it will require a rollout of those components. The changes include: #3257
  * `blocks_storage_backend` was renamed to `storage_backend` and is now used as the common storage backend for all components.
    * So were the related `blocks_storage_azure_account_(name|key)` and `blocks_storage_s3_endpoint` configurations.
  * `storage_s3_endpoint` is now rendered by default using the `aws_region` configuration instead of a hardcoded `us-east-1`.
  * `ruler_client_type` and `alertmanager_client_type` were renamed to `ruler_storage_backend` and `alertmanager_storage_backend` respectively, and their corresponding CLI flags won't be rendered unless explicitly set to a value different from the one in `storage_backend` (like `local`).
  * `alertmanager_s3_bucket_name`, `alertmanager_gcs_bucket_name` and `alertmanager_azure_container_name` have been removed, and replaced by a single `alertmanager_storage_bucket_name` configuration used for all object storages.
  * `genericBlocksStorageConfig` configuration object was removed, and so any extensions to it will be now ignored. Use `blockStorageConfig` instead.
  * `rulerClientConfig` and `alertmanagerStorageClientConfig` configuration objects were renamed to `rulerStorageConfig` and `alertmanagerStorageConfig` respectively, and so any extensions to their previous names will be now ignored. Use the new names instead.
  * The CLI flags `*.s3.region` are no longer rendered as they are optional and the region can be inferred by Mimir by performing an initial API call to the endpoint.
  * The migration to this change should usually consist of:
    * Renaming `blocks_storage_backend` key to `storage_backend`.
    * For Azure/S3:
      * Renaming `blocks_storage_(azure|s3)_*` configurations to `storage_(azure|s3)_*`.
      * If `ruler_storage_(azure|s3)_*` and `alertmanager_storage_(azure|s3)_*` keys were different from the `block_storage_*` ones, they should be now provided using CLI flags, see [configuration reference](https://grafana.com/docs/mimir/v2.3.x/operators-guide/configure/reference-configuration-parameters/) for more details.
    * Removing `ruler_client_type` and `alertmanager_client_type` if their value match the `storage_backend`, or renaming them to their new names otherwise.
    * Reviewing any possible extensions to `genericBlocksStorageConfig`, `rulerClientConfig` and `alertmanagerStorageClientConfig` and moving them to the corresponding new options.
    * Renaming the alertmanager's bucket name configuration from provider-specific to the new `alertmanager_storage_bucket_name` key.
* [CHANGE] The `overrides-exporter.libsonnet` file is now always imported. The overrides-exporter can be enabled in jsonnet setting the following: #3379
  ```jsonnet
  {
    _config+:: {
      overrides_exporter_enabled: true,
    }
  }
  ```
* [FEATURE] Added support for experimental read-write deployment mode. Enabling the read-write deployment mode on a existing Mimir cluster is a destructive operation, because the cluster will be re-created. If you're creating a new Mimir cluster, you can deploy it in read-write mode adding the following configuration: #3379 #3475 #3405
  ```jsonnet
  {
    _config+:: {
      deployment_mode: 'read-write',

      // See operations/mimir/read-write-deployment.libsonnet for more configuration options.
      mimir_write_replicas: 3,
      mimir_read_replicas: 2,
      mimir_backend_replicas: 3,
    }
  }
  ```
* [ENHANCEMENT] Add autoscaling support to the `mimir-read` component when running the read-write-deployment model. #3419
* [ENHANCEMENT] Added `$._config.usageStatsConfig` to track the installation mode via the anonymous usage statistics. #3294
* [ENHANCEMENT] The query-tee node port (`$._config.query_tee_node_port`) is now optional. #3272
* [ENHANCEMENT] Add support for autoscaling distributors. #3378
* [ENHANCEMENT] Make auto-scaling logic ensure integer KEDA thresholds. #3512
* [BUGFIX] Fixed query-scheduler ring configuration for dedicated ruler's queries and query-frontends. #3237 #3239
* [BUGFIX] Jsonnet: Fix auto-scaling so that ruler-querier CPU threshold is a string-encoded integer millicores value. #3520

### Mimirtool

* [FEATURE] Added `mimirtool alertmanager verify` command to validate configuration without uploading. #3440
* [ENHANCEMENT] Added `mimirtool rules delete-namespace` command to delete all of the rule groups in a namespace including the namespace itself. #3136
* [ENHANCEMENT] Refactor `mimirtool analyze prometheus`: add concurrency and resiliency #3349
  * Add `--concurrency` flag. Default: number of logical CPUs
* [BUGFIX] `--log.level=debug` now correctly prints the response from the remote endpoint when a request fails. #3180

### Documentation

* [ENHANCEMENT] Documented how to configure HA deduplication using Consul in a Mimir Helm deployment. #2972
* [ENHANCEMENT] Improve `MimirQuerierAutoscalerNotActive` runbook. #3186
* [ENHANCEMENT] Improve `MimirSchedulerQueriesStuck` runbook to reflect debug steps with querier auto-scaling enabled. #3223
* [ENHANCEMENT] Use imperative for docs titles. #3178 #3332 #3343
* [ENHANCEMENT] Docs: mention gRPC compression in "Production tips". #3201
* [ENHANCEMENT] Update ADOPTERS.md. #3224 #3225
* [ENHANCEMENT] Add a note for jsonnet deploying. #3213
* [ENHANCEMENT] out-of-order runbook update with use case. #3253
* [ENHANCEMENT] Fixed TSDB retention mentioned in the "Recover source blocks from ingesters" runbook. #3280
* [ENHANCEMENT] Run Grafana Mimir in production using the Helm chart. #3072
* [ENHANCEMENT] Use common configuration in the tutorial. #3282
* [ENHANCEMENT] Updated detailed steps for migrating blocks from Thanos to Mimir. #3290
* [ENHANCEMENT] Add scheme to DNS service discovery docs. #3450
* [BUGFIX] Remove reference to file that no longer exists in contributing guide. #3404
* [BUGFIX] Fix some minor typos in the contributing guide and on the runbooks page. #3418
* [BUGFIX] Fix small typos in API reference. #3526
* [BUGFIX] Fixed TSDB retention mentioned in the "Recover source blocks from ingesters" runbook. #3278
* [BUGFIX] Fixed configuration example in the "Configuring the Grafana Mimir query-frontend to work with Prometheus" guide. #3374

### Tools

* [FEATURE] Add `copyblocks` tool, to copy Mimir blocks between two GCS buckets. #3264
* [ENHANCEMENT] copyblocks: copy no-compact global markers and optimize min time filter check. #3268
* [ENHANCEMENT] Mimir rules GitHub action: Added the ability to change default value of `label` when running `prepare` command. #3236
* [BUGFIX] Mimir rules Github action: Fix single line output. #3421

## 2.4.0

### Grafana Mimir

* [CHANGE] Distributor: change the default value of `-distributor.remote-timeout` to `2s` from `20s` and `-distributor.forwarding.request-timeout` to `2s` from `10s` to improve distributor resource usage when ingesters crash. #2728 #2912
* [CHANGE] Anonymous usage statistics tracking: added the `-ingester.ring.store` value. #2981
* [CHANGE] Series metadata `HELP` that is longer than `-validation.max-metadata-length` is now truncated silently, instead of being dropped with a 400 status code. #2993
* [CHANGE] Ingester: changed default setting for `-ingester.ring.readiness-check-ring-health` from `true` to `false`. #2953
* [CHANGE] Anonymous usage statistics tracking has been enabled by default, to help Mimir maintainers make better decisions to support the open source community. #2939 #3034
* [CHANGE] Anonymous usage statistics tracking: added the minimum and maximum value of `-ingester.out-of-order-time-window`. #2940
* [CHANGE] The default hash ring heartbeat period for distributors, ingesters, rulers and compactors has been increased from `5s` to `15s`. Now the default heartbeat period for all Mimir hash rings is `15s`. #3033
* [CHANGE] Reduce the default TSDB head compaction concurrency (`-blocks-storage.tsdb.head-compaction-concurrency`) from 5 to 1, in order to reduce CPU spikes. #3093
* [CHANGE] Ruler: the ruler's [remote evaluation mode](https://grafana.com/docs/mimir/latest/operators-guide/architecture/components/ruler/#remote) (`-ruler.query-frontend.address`) is now stable. #3109
* [CHANGE] Limits: removed the deprecated YAML configuration option `active_series_custom_trackers_config`. Please use `active_series_custom_trackers` instead. #3110
* [CHANGE] Ingester: removed the deprecated configuration option `-ingester.ring.join-after`. #3111
* [CHANGE] Querier: removed the deprecated configuration option `-querier.shuffle-sharding-ingesters-lookback-period`. The value of `-querier.query-ingesters-within` is now used internally for shuffle sharding lookback, while you can use `-querier.shuffle-sharding-ingesters-enabled` to enable or disable shuffle sharding on the read path. #3111
* [CHANGE] Memberlist: cluster label verification feature (`-memberlist.cluster-label` and `-memberlist.cluster-label-verification-disabled`) is now marked as stable. #3108
* [CHANGE] Distributor: only single per-tenant forwarding endpoint can be configured now. Support for per-rule endpoint has been removed. #3095
* [FEATURE] Query-scheduler: added an experimental ring-based service discovery support for the query-scheduler. Refer to [query-scheduler configuration](https://grafana.com/docs/mimir/next/operators-guide/architecture/components/query-scheduler/#configuration) for more information. #2957
* [FEATURE] Introduced the experimental endpoint `/api/v1/user_limits` exposed by all components that load runtime configuration. This endpoint exposes realtime limits for the authenticated tenant, in JSON format. #2864 #3017
* [FEATURE] Query-scheduler: added the experimental configuration option `-query-scheduler.max-used-instances` to restrict the number of query-schedulers effectively used regardless how many replicas are running. This feature can be useful when using the experimental read-write deployment mode. #3005
* [ENHANCEMENT] Go: updated to go 1.19.2. #2637 #3127 #3129
* [ENHANCEMENT] Runtime config: don't unmarshal runtime configuration files if they haven't changed. This can save a bit of CPU and memory on every component using runtime config. #2954
* [ENHANCEMENT] Query-frontend: Add `cortex_frontend_query_result_cache_skipped_total` and `cortex_frontend_query_result_cache_attempted_total` metrics to track the reason why query results are not cached. #2855
* [ENHANCEMENT] Distributor: pool more connections per host when forwarding request. Mark requests as idempotent so they can be retried under some conditions. #2968
* [ENHANCEMENT] Distributor: failure to send request to forwarding target now also increments `cortex_distributor_forward_errors_total`, with `status_code="failed"`. #2968
* [ENHANCEMENT] Distributor: added support forwarding push requests via gRPC, using `httpgrpc` messages from weaveworks/common library. #2996
* [ENHANCEMENT] Query-frontend / Querier: increase internal backoff period used to retry connections to query-frontend / query-scheduler. #3011
* [ENHANCEMENT] Querier: do not log "error processing requests from scheduler" when the query-scheduler is shutting down. #3012
* [ENHANCEMENT] Query-frontend: query sharding process is now time-bounded and it is cancelled if the request is aborted. #3028
* [ENHANCEMENT] Query-frontend: improved Prometheus response JSON encoding performance. #2450
* [ENHANCEMENT] TLS: added configuration parameters to configure the client's TLS cipher suites and minimum version. The following new CLI flags have been added: #3070
  * `-alertmanager.alertmanager-client.tls-cipher-suites`
  * `-alertmanager.alertmanager-client.tls-min-version`
  * `-alertmanager.sharding-ring.etcd.tls-cipher-suites`
  * `-alertmanager.sharding-ring.etcd.tls-min-version`
  * `-compactor.ring.etcd.tls-cipher-suites`
  * `-compactor.ring.etcd.tls-min-version`
  * `-distributor.forwarding.grpc-client.tls-cipher-suites`
  * `-distributor.forwarding.grpc-client.tls-min-version`
  * `-distributor.ha-tracker.etcd.tls-cipher-suites`
  * `-distributor.ha-tracker.etcd.tls-min-version`
  * `-distributor.ring.etcd.tls-cipher-suites`
  * `-distributor.ring.etcd.tls-min-version`
  * `-ingester.client.tls-cipher-suites`
  * `-ingester.client.tls-min-version`
  * `-ingester.ring.etcd.tls-cipher-suites`
  * `-ingester.ring.etcd.tls-min-version`
  * `-memberlist.tls-cipher-suites`
  * `-memberlist.tls-min-version`
  * `-querier.frontend-client.tls-cipher-suites`
  * `-querier.frontend-client.tls-min-version`
  * `-querier.store-gateway-client.tls-cipher-suites`
  * `-querier.store-gateway-client.tls-min-version`
  * `-query-frontend.grpc-client-config.tls-cipher-suites`
  * `-query-frontend.grpc-client-config.tls-min-version`
  * `-query-scheduler.grpc-client-config.tls-cipher-suites`
  * `-query-scheduler.grpc-client-config.tls-min-version`
  * `-query-scheduler.ring.etcd.tls-cipher-suites`
  * `-query-scheduler.ring.etcd.tls-min-version`
  * `-ruler.alertmanager-client.tls-cipher-suites`
  * `-ruler.alertmanager-client.tls-min-version`
  * `-ruler.client.tls-cipher-suites`
  * `-ruler.client.tls-min-version`
  * `-ruler.query-frontend.grpc-client-config.tls-cipher-suites`
  * `-ruler.query-frontend.grpc-client-config.tls-min-version`
  * `-ruler.ring.etcd.tls-cipher-suites`
  * `-ruler.ring.etcd.tls-min-version`
  * `-store-gateway.sharding-ring.etcd.tls-cipher-suites`
  * `-store-gateway.sharding-ring.etcd.tls-min-version`
* [ENHANCEMENT] Store-gateway: Add `-blocks-storage.bucket-store.max-concurrent-reject-over-limit` option to allow requests that exceed the max number of inflight object storage requests to be rejected. #2999
* [ENHANCEMENT] Query-frontend: allow setting a separate limit on the total (before splitting/sharding) query length of range queries with the new experimental `-query-frontend.max-total-query-length` flag, which defaults to `-store.max-query-length` if unset or set to 0. #3058
* [ENHANCEMENT] Query-frontend: Lower TTL for cache entries overlapping the out-of-order samples ingestion window (re-using `-ingester.out-of-order-allowance` from ingesters). #2935
* [ENHANCEMENT] Ruler: added support to forcefully disable recording and/or alerting rules evaluation. The following new configuration options have been introduced, which can be overridden on a per-tenant basis in the runtime configuration: #3088
  * `-ruler.recording-rules-evaluation-enabled`
  * `-ruler.alerting-rules-evaluation-enabled`
* [ENHANCEMENT] Distributor: Improved error messages reported when the distributor fails to remote write to ingesters. #3055
* [ENHANCEMENT] Improved tracing spans tracked by distributors, ingesters and store-gateways. #2879 #3099 #3089
* [ENHANCEMENT] Ingester: improved the performance of label value cardinality endpoint. #3044
* [ENHANCEMENT] Ruler: use backoff retry on remote evaluation #3098
* [ENHANCEMENT] Query-frontend: Include multiple tenant IDs in query logs when present instead of dropping them. #3125
* [ENHANCEMENT] Query-frontend: truncate queries based on the configured blocks retention period (`-compactor.blocks-retention-period`) to avoid querying past this period. #3134
* [ENHANCEMENT] Alertmanager: reduced memory utilization in Mimir clusters with a large number of tenants. #3143
* [ENHANCEMENT] Store-gateway: added extra span logging to improve observability. #3131
* [ENHANCEMENT] Compactor: cleaning up different tenants' old blocks and updating bucket indexes is now more independent. This prevents a single tenant from delaying cleanup for other tenants. #2631
* [ENHANCEMENT] Distributor: request rate, ingestion rate, and inflight requests limits are now enforced before reading and parsing the body of the request. This makes the distributor more resilient against a burst of requests over those limit. #2419
* [BUGFIX] Querier: Fix 400 response while handling streaming remote read. #2963
* [BUGFIX] Fix a bug causing query-frontend, query-scheduler, and querier not failing if one of their internal components fail. #2978
* [BUGFIX] Querier: re-balance the querier worker connections when a query-frontend or query-scheduler is terminated. #3005
* [BUGFIX] Distributor: Now returns the quorum error from ingesters. For example, with replication_factor=3, two HTTP 400 errors and one HTTP 500 error, now the distributor will always return HTTP 400. Previously the behaviour was to return the error which the distributor first received. #2979
* [BUGFIX] Ruler: fix panic when ruler.external_url is explicitly set to an empty string ("") in YAML. #2915
* [BUGFIX] Alertmanager: Fix support for the Telegram API URL in the global settings. #3097
* [BUGFIX] Alertmanager: Fix parsing of label matchers without label value in the API used to retrieve alerts. #3097
* [BUGFIX] Ruler: Fix not restoring alert state for rule groups when other ruler replicas shut down. #3156
* [BUGFIX] Updated `golang.org/x/net` dependency to fix CVE-2022-27664. #3124
* [BUGFIX] Fix distributor from returning a `500` status code when a `400` was received from the ingester. #3211
* [BUGFIX] Fix incorrect OS value set in Mimir v2.3.* RPM packages. #3221

### Mixin

* [CHANGE] Alerts: MimirQuerierAutoscalerNotActive is now critical and fires after 1h instead of 15m. #2958
* [FEATURE] Dashboards: Added "Mimir / Overview" dashboards, providing an high level view over a Mimir cluster. #3122 #3147 #3155
* [ENHANCEMENT] Dashboards: Updated the "Writes" and "Rollout progress" dashboards to account for samples ingested via the new OTLP ingestion endpoint. #2919 #2938
* [ENHANCEMENT] Dashboards: Include per-tenant request rate in "Tenants" dashboard. #2874
* [ENHANCEMENT] Dashboards: Include inflight object store requests in "Reads" dashboard. #2914
* [ENHANCEMENT] Dashboards: Make queries used to find job, cluster and namespace for dropdown menus configurable. #2893
* [ENHANCEMENT] Dashboards: Include rate of label and series queries in "Reads" dashboard. #3065 #3074
* [ENHANCEMENT] Dashboards: Fix legend showing on per-pod panels. #2944
* [ENHANCEMENT] Dashboards: Use the "req/s" unit on panels showing the requests rate. #3118
* [ENHANCEMENT] Dashboards: Use a consistent color across dashboards for the error rate. #3154

### Jsonnet

* [FEATURE] Added support for query-scheduler ring-based service discovery. #3128
* [ENHANCEMENT] Querier autoscaling is now slower on scale downs: scale down 10% every 1m instead of 100%. #2962
* [BUGFIX] Memberlist: `gossip_member_label` is now set for ruler-queriers. #3141

### Mimirtool

* [ENHANCEMENT] mimirtool analyze: Store the query errors instead of exit during the analysis. #3052
* [BUGFIX] mimir-tool remote-read: fix returns where some conditions [return nil error even if there is error](https://github.com/grafana/cortex-tools/issues/260). #3053

### Documentation

* [ENHANCEMENT] Added documentation on how to configure storage retention. #2970
* [ENHANCEMENT] Improved gRPC clients config documentation. #3020
* [ENHANCEMENT] Added documentation on how to manage alerting and recording rules. #2983
* [ENHANCEMENT] Improved `MimirSchedulerQueriesStuck` runbook. #3006
* [ENHANCEMENT] Added "Cluster label verification" section to memberlist documentation. #3096
* [ENHANCEMENT] Mention compression in multi-zone replication documentation. #3107
* [BUGFIX] Fixed configuration option names in "Enabling zone-awareness via the Grafana Mimir Jsonnet". #3018
* [BUGFIX] Fixed `mimirtool analyze` parameters documentation. #3094
* [BUGFIX] Fixed YAML configuraton in the "Manage the configuration of Grafana Mimir with Helm" guide. #3042
* [BUGFIX] Fixed Alertmanager capacity planning documentation. #3132

### Tools

- [BUGFIX] trafficdump: Fixed panic occurring when `-success-only=true` and the captured request failed. #2863

## 2.3.1

### Grafana Mimir
* [BUGFIX] Query-frontend: query sharding took exponential time to map binary expressions. #3027
* [BUGFIX] Distributor: Stop panics on OTLP endpoint when a single metric has multiple timeseries. #3040

## 2.3.0

### Grafana Mimir

* [CHANGE] Ingester: Added user label to ingester metric `cortex_ingester_tsdb_out_of_order_samples_appended_total`. On multitenant clusters this helps us find the rate of appended out-of-order samples for a specific tenant. #2493
* [CHANGE] Compactor: delete source and output blocks from local disk on compaction failed, to reduce likelihood that subsequent compactions fail because of no space left on disk. #2261
* [CHANGE] Ruler: Remove unused CLI flags `-ruler.search-pending-for` and `-ruler.flush-period` (and their respective YAML config options). #2288
* [CHANGE] Successful gRPC requests are no longer logged (only affects internal API calls). #2309
* [CHANGE] Add new `-*.consul.cas-retry-delay` flags. They have a default value of `1s`, while previously there was no delay between retries. #2309
* [CHANGE] Store-gateway: Remove the experimental ability to run requests in a dedicated OS thread pool and associated CLI flag `-store-gateway.thread-pool-size`. #2423
* [CHANGE] Memberlist: disabled TCP-based ping fallback, because Mimir already uses a custom transport based on TCP. #2456
* [CHANGE] Change default value for `-distributor.ha-tracker.max-clusters` to `100` to provide a DoS protection. #2465
* [CHANGE] Experimental block upload API exposed by compactor has changed: Previous `/api/v1/upload/block/{block}` endpoint for starting block upload is now `/api/v1/upload/block/{block}/start`, and previous endpoint `/api/v1/upload/block/{block}?uploadComplete=true` for finishing block upload is now `/api/v1/upload/block/{block}/finish`. New API endpoint has been added: `/api/v1/upload/block/{block}/check`. #2486 #2548
* [CHANGE] Compactor: changed `-compactor.max-compaction-time` default from `0s` (disabled) to `1h`. When compacting blocks for a tenant, the compactor will move to compact blocks of another tenant or re-plan blocks to compact at least every 1h. #2514
* [CHANGE] Distributor: removed previously deprecated `extend_writes` (see #1856) YAML key and `-distributor.extend-writes` CLI flag from the distributor config. #2551
* [CHANGE] Ingester: removed previously deprecated `active_series_custom_trackers` (see #1188) YAML key from the ingester config. #2552
* [CHANGE] The tenant ID `__mimir_cluster` is reserved by Mimir and not allowed to store metrics. #2643
* [CHANGE] Purger: removed the purger component and moved its API endpoints `/purger/delete_tenant` and `/purger/delete_tenant_status` to the compactor at `/compactor/delete_tenant` and `/compactor/delete_tenant_status`. The new endpoints on the compactor are stable. #2644
* [CHANGE] Memberlist: Change the leave timeout duration (`-memberlist.leave-timeout duration`) from 5s to 20s and connection timeout (`-memberlist.packet-dial-timeout`) from 5s to 2s. This makes leave timeout 10x the connection timeout, so that we can communicate the leave to at least 1 node, if the first 9 we try to contact times out. #2669
* [CHANGE] Alertmanager: return status code `412 Precondition Failed` and log info message when alertmanager isn't configured for a tenant. #2635
* [CHANGE] Distributor: if forwarding rules are used to forward samples, exemplars are now removed from the request. #2710 #2725
* [CHANGE] Limits: change the default value of `max_global_series_per_metric` limit to `0` (disabled). Setting this limit by default does not provide much benefit because series are sharded by all labels. #2714
* [CHANGE] Ingester: experimental `-blocks-storage.tsdb.new-chunk-disk-mapper` has been removed, new chunk disk mapper is now always used, and is no longer marked experimental. Default value of `-blocks-storage.tsdb.head-chunks-write-queue-size` has changed to 1000000, this enables async chunk queue by default, which leads to improved latency on the write path when new chunks are created in ingesters. #2762
* [CHANGE] Ingester: removed deprecated `-blocks-storage.tsdb.isolation-enabled` option. TSDB-level isolation is now always disabled in Mimir. #2782
* [CHANGE] Compactor: `-compactor.partial-block-deletion-delay` must either be set to 0 (to disable partial blocks deletion) or a value higher than `4h`. #2787
* [CHANGE] Query-frontend: CLI flag `-query-frontend.align-querier-with-step` has been deprecated. Please use `-query-frontend.align-queries-with-step` instead. #2840
* [FEATURE] Compactor: Adds the ability to delete partial blocks after a configurable delay. This option can be configured per tenant. #2285
  - `-compactor.partial-block-deletion-delay`, as a duration string, allows you to set the delay since a partial block has been modified before marking it for deletion. A value of `0`, the default, disables this feature.
  - The metric `cortex_compactor_blocks_marked_for_deletion_total` has a new value for the `reason` label `reason="partial"`, when a block deletion marker is triggered by the partial block deletion delay.
* [FEATURE] Querier: enabled support for queries with negative offsets, which are not cached in the query results cache. #2429
* [FEATURE] EXPERIMENTAL: OpenTelemetry Metrics ingestion path on `/otlp/v1/metrics`. #695 #2436 #2461
* [FEATURE] Querier: Added support for tenant federation to metric metadata endpoint. #2467
* [FEATURE] Query-frontend: introduced experimental support to split instant queries by time. The instant query splitting can be enabled setting `-query-frontend.split-instant-queries-by-interval`. #2469 #2564 #2565 #2570 #2571 #2572 #2573 #2574 #2575 #2576 #2581 #2582 #2601 #2632 #2633 #2634 #2641 #2642 #2766
* [FEATURE] Introduced an experimental anonymous usage statistics tracking (disabled by default), to help Mimir maintainers make better decisions to support the open source community. The tracking system anonymously collects non-sensitive, non-personally identifiable information about the running Mimir cluster, and is disabled by default. #2643 #2662 #2685 #2732 #2733 #2735
* [FEATURE] Introduced an experimental deployment mode called read-write and running a fully featured Mimir cluster with three components: write, read and backend. The read-write deployment mode is a trade-off between the monolithic mode (only one component, no isolation) and the microservices mode (many components, high isolation). #2754 #2838
* [ENHANCEMENT] Distributor: Decreased distributor tests execution time. #2562
* [ENHANCEMENT] Alertmanager: Allow the HTTP `proxy_url` configuration option in the receiver's configuration. #2317
* [ENHANCEMENT] ring: optimize shuffle-shard computation when lookback is used, and all instances have registered timestamp within the lookback window. In that case we can immediately return origial ring, because we would select all instances anyway. #2309
* [ENHANCEMENT] Memberlist: added experimental memberlist cluster label support via `-memberlist.cluster-label` and `-memberlist.cluster-label-verification-disabled` CLI flags (and their respective YAML config options). #2354
* [ENHANCEMENT] Object storage can now be configured for all components using the `common` YAML config option key (or `-common.storage.*` CLI flags). #2330 #2347
* [ENHANCEMENT] Go: updated to go 1.18.4. #2400
* [ENHANCEMENT] Store-gateway, listblocks: list of blocks now includes stats from `meta.json` file: number of series, samples and chunks. #2425
* [ENHANCEMENT] Added more buckets to `cortex_ingester_client_request_duration_seconds` histogram metric, to correctly track requests taking longer than 1s (up until 16s). #2445
* [ENHANCEMENT] Azure client: Improve memory usage for large object storage downloads. #2408
* [ENHANCEMENT] Distributor: Add `-distributor.instance-limits.max-inflight-push-requests-bytes`. This limit protects the distributor against multiple large requests that together may cause an OOM, but are only a few, so do not trigger the `max-inflight-push-requests` limit. #2413
* [ENHANCEMENT] Distributor: Drop exemplars in distributor for tenants where exemplars are disabled. #2504
* [ENHANCEMENT] Runtime Config: Allow operator to specify multiple comma-separated yaml files in `-runtime-config.file` that will be merged in left to right order. #2583
* [ENHANCEMENT] Query sharding: shard binary operations only if it doesn't lead to non-shardable vector selectors in one of the operands. #2696
* [ENHANCEMENT] Add packaging for both debian based deb file and redhat based rpm file using FPM. #1803
* [ENHANCEMENT] Distributor: Add `cortex_distributor_query_ingester_chunks_deduped_total` and `cortex_distributor_query_ingester_chunks_total` metrics for determining how effective ingester chunk deduplication at query time is. #2713
* [ENHANCEMENT] Upgrade Docker base images to `alpine:3.16.2`. #2729
* [ENHANCEMENT] Ruler: Add `<prometheus-http-prefix>/api/v1/status/buildinfo` endpoint. #2724
* [ENHANCEMENT] Querier: Ensure all queries pulled from query-frontend or query-scheduler are immediately executed. The maximum workers concurrency in each querier is configured by `-querier.max-concurrent`. #2598
* [ENHANCEMENT] Distributor: Add `cortex_distributor_received_requests_total` and `cortex_distributor_requests_in_total` metrics to provide visiblity into appropriate per-tenant request limits. #2770
* [ENHANCEMENT] Distributor: Add single forwarding remote-write endpoint for a tenant (`forwarding_endpoint`), instead of using per-rule endpoints. This takes precendence over per-rule endpoints. #2801
* [ENHANCEMENT] Added `err-mimir-distributor-max-write-message-size` to the errors catalog. #2470
* [ENHANCEMENT] Add sanity check at startup to ensure the configured filesystem directories don't overlap for different components. #2828 #2947
* [BUGFIX] TSDB: Fixed a bug on the experimental out-of-order implementation that led to wrong query results. #2701
* [BUGFIX] Compactor: log the actual error on compaction failed. #2261
* [BUGFIX] Alertmanager: restore state from storage even when running a single replica. #2293
* [BUGFIX] Ruler: do not block "List Prometheus rules" API endpoint while syncing rules. #2289
* [BUGFIX] Ruler: return proper `*status.Status` error when running in remote operational mode. #2417
* [BUGFIX] Alertmanager: ensure the configured `-alertmanager.web.external-url` is either a path starting with `/`, or a full URL including the scheme and hostname. #2381 #2542
* [BUGFIX] Memberlist: fix problem with loss of some packets, typically ring updates when instances were removed from the ring during shutdown. #2418
* [BUGFIX] Ingester: fix misfiring `MimirIngesterHasUnshippedBlocks` and stale `cortex_ingester_oldest_unshipped_block_timestamp_seconds` when some block uploads fail. #2435
* [BUGFIX] Query-frontend: fix incorrect mapping of http status codes 429 to 500 when request queue is full. #2447
* [BUGFIX] Memberlist: Fix problem with ring being empty right after startup. Memberlist KV store now tries to "fast-join" the cluster to avoid serving empty KV store. #2505
* [BUGFIX] Compactor: Fix bug when using `-compactor.partial-block-deletion-delay`: compactor didn't correctly check for modification time of all block files. #2559
* [BUGFIX] Query-frontend: fix wrong query sharding results for queries with boolean result like `1 < bool 0`. #2558
* [BUGFIX] Fixed error messages related to per-instance limits incorrectly reporting they can be set on a per-tenant basis. #2610
* [BUGFIX] Perform HA-deduplication before forwarding samples according to forwarding rules in the distributor. #2603 #2709
* [BUGFIX] Fix reporting of tracing spans from PromQL engine. #2707
* [BUGFIX] Apply relabel and drop_label rules before forwarding rules in the distributor. #2703
* [BUGFIX] Distributor: Register `cortex_discarded_requests_total` metric, which previously was not registered and therefore not exported. #2712
* [BUGFIX] Ruler: fix not restoring alerts' state at startup. #2648
* [BUGFIX] Ingester: Fix disk filling up after restarting ingesters with out-of-order support disabled while it was enabled before. #2799
* [BUGFIX] Memberlist: retry joining memberlist cluster on startup when no nodes are resolved. #2837
* [BUGFIX] Query-frontend: fix incorrect mapping of http status codes 413 to 500 when request is too large. #2819
* [BUGFIX] Alertmanager: revert upstream alertmananger to v0.24.0 to fix panic when unmarshalling email headers #2924 #2925

### Mixin

* [CHANGE] Dashboards: "Slow Queries" dashboard no longer works with versions older than Grafana 9.0. #2223
* [CHANGE] Alerts: use RSS memory instead of working set memory in the `MimirAllocatingTooMuchMemory` alert for ingesters. #2480
* [CHANGE] Dashboards: remove the "Cache - Latency (old)" panel from the "Mimir / Queries" dashboard. #2796
* [FEATURE] Dashboards: added support to experimental read-write deployment mode. #2780
* [ENHANCEMENT] Dashboards: added missed rule evaluations to the "Evaluations per second" panel in the "Mimir / Ruler" dashboard. #2314
* [ENHANCEMENT] Dashboards: add k8s resource requests to CPU and memory panels. #2346
* [ENHANCEMENT] Dashboards: add RSS memory utilization panel for ingesters, store-gateways and compactors. #2479
* [ENHANCEMENT] Dashboards: allow to configure graph tooltip. #2647
* [ENHANCEMENT] Alerts: MimirFrontendQueriesStuck and MimirSchedulerQueriesStuck alerts are more reliable now as they consider all the intermediate samples in the minute prior to the evaluation. #2630
* [ENHANCEMENT] Alerts: added `RolloutOperatorNotReconciling` alert, firing if the optional rollout-operator is not successfully reconciling. #2700
* [ENHANCEMENT] Dashboards: added support to query-tee in front of ruler-query-frontend in the "Remote ruler reads" dashboard. #2761
* [ENHANCEMENT] Dashboards: Introduce support for baremetal deployment, setting `deployment_type: 'baremetal'` in the mixin `_config`. #2657
* [ENHANCEMENT] Dashboards: use timeseries panel to show exemplars. #2800
* [BUGFIX] Dashboards: fixed unit of latency panels in the "Mimir / Ruler" dashboard. #2312
* [BUGFIX] Dashboards: fixed "Intervals per query" panel in the "Mimir / Queries" dashboard. #2308
* [BUGFIX] Dashboards: Make "Slow Queries" dashboard works with Grafana 9.0. #2223
* [BUGFIX] Dashboards: add missing API routes to Ruler dashboard. #2412
* [BUGFIX] Dashboards: stop setting 'interval' in dashboards; it should be set on your datasource. #2802

### Jsonnet

* [CHANGE] query-scheduler is enabled by default. We advise to deploy the query-scheduler to improve the scalability of the query-frontend. #2431
* [CHANGE] Replaced anti-affinity rules with pod topology spread constraints for distributor, query-frontend, querier and ruler. #2517
  - The following configuration options have been removed:
    - `distributor_allow_multiple_replicas_on_same_node`
    - `query_frontend_allow_multiple_replicas_on_same_node`
    - `querier_allow_multiple_replicas_on_same_node`
    - `ruler_allow_multiple_replicas_on_same_node`
  - The following configuration options have been added:
    - `distributor_topology_spread_max_skew`
    - `query_frontend_topology_spread_max_skew`
    - `querier_topology_spread_max_skew`
    - `ruler_topology_spread_max_skew`
* [CHANGE] Change `max_global_series_per_metric` to 0 in all plans, and as a default value. #2669
* [FEATURE] Memberlist: added support for experimental memberlist cluster label, through the jsonnet configuration options `memberlist_cluster_label` and `memberlist_cluster_label_verification_disabled`. #2349
* [FEATURE] Added ruler-querier autoscaling support. It requires [KEDA](https://keda.sh) installed in the Kubernetes cluster. Ruler-querier autoscaler can be enabled and configure through the following options in the jsonnet config: #2545
  * `autoscaling_ruler_querier_enabled`: `true` to enable autoscaling.
  * `autoscaling_ruler_querier_min_replicas`: minimum number of ruler-querier replicas.
  * `autoscaling_ruler_querier_max_replicas`: maximum number of ruler-querier replicas.
  * `autoscaling_prometheus_url`: Prometheus base URL from which to scrape Mimir metrics (e.g. `http://prometheus.default:9090/prometheus`).
* [ENHANCEMENT] Memberlist now uses DNS service-discovery by default. #2549
* [ENHANCEMENT] Upgrade memcached image tag to `memcached:1.6.16-alpine`. #2740
* [ENHANCEMENT] Added `$._config.configmaps` and `$._config.runtime_config_files` to make it easy to add new configmaps or runtime config file to all components. #2748

### Mimirtool

* [ENHANCEMENT] Added `mimirtool backfill` command to upload Prometheus blocks using API available in the compactor. #1822
* [ENHANCEMENT] mimirtool bucket-validation: Verify existing objects can be overwritten by subsequent uploads. #2491
* [ENHANCEMENT] mimirtool config convert: Now supports migrating to the current version of Mimir. #2629
* [BUGFIX] mimirtool analyze: Fix dashboard JSON unmarshalling errors by using custom parsing. #2386
* [BUGFIX] Version checking no longer prompts for updating when already on latest version. #2723

### Mimir Continuous Test

* [ENHANCEMENT] Added basic authentication and bearer token support for when Mimir is behind a gateway authenticating the calls. #2717

### Query-tee

* [CHANGE] Renamed CLI flag `-server.service-port` to `-server.http-service-port`. #2683
* [CHANGE] Renamed metric `cortex_querytee_request_duration_seconds` to `cortex_querytee_backend_request_duration_seconds`. Metric `cortex_querytee_request_duration_seconds` is now reported without label `backend`. #2683
* [ENHANCEMENT] Added HTTP over gRPC support to `query-tee` to allow testing gRPC requests to Mimir instances. #2683

### Documentation

* [ENHANCEMENT] Referenced `mimirtool` commands in the HTTP API documentation. #2516
* [ENHANCEMENT] Improved DNS service discovery documentation. #2513

### Tools

* [ENHANCEMENT] `markblocks` now processes multiple blocks concurrently. #2677

## 2.2.0

### Grafana Mimir

* [CHANGE] Increased default configuration for `-server.grpc-max-recv-msg-size-bytes` and `-server.grpc-max-send-msg-size-bytes` from 4MB to 100MB. #1884
* [CHANGE] Default values have changed for the following settings. This improves query performance for recent data (within 12h) by only reading from ingesters: #1909 #1921
    - `-blocks-storage.bucket-store.ignore-blocks-within` now defaults to `10h` (previously `0`)
    - `-querier.query-store-after` now defaults to `12h` (previously `0`)
* [CHANGE] Alertmanager: removed support for migrating local files from Cortex 1.8 or earlier. Related to original Cortex PR https://github.com/cortexproject/cortex/pull/3910. #2253
* [CHANGE] The following settings are now classified as advanced because the defaults should work for most users and tuning them requires in-depth knowledge of how the read path works: #1929
    - `-querier.query-ingesters-within`
    - `-querier.query-store-after`
* [CHANGE] Config flag category overrides can be set dynamically at runtime. #1934
* [CHANGE] Ingester: deprecated `-ingester.ring.join-after`. Mimir now behaves as this setting is always set to 0s. This configuration option will be removed in Mimir 2.4.0. #1965
* [CHANGE] Blocks uploaded by ingester no longer contain `__org_id__` label. Compactor now ignores this label and will compact blocks with and without this label together. `mimirconvert` tool will remove the label from blocks as "unknown" label. #1972
* [CHANGE] Querier: deprecated `-querier.shuffle-sharding-ingesters-lookback-period`, instead adding `-querier.shuffle-sharding-ingesters-enabled` to enable or disable shuffle sharding on the read path. The value of `-querier.query-ingesters-within` is now used internally for shuffle sharding lookback. #2110
* [CHANGE] Memberlist: `-memberlist.abort-if-join-fails` now defaults to false. Previously it defaulted to true. #2168
* [CHANGE] Ruler: `/api/v1/rules*` and `/prometheus/rules*` configuration endpoints are removed. Use `/prometheus/config/v1/rules*`. #2182
* [CHANGE] Ingester: `-ingester.exemplars-update-period` has been renamed to `-ingester.tsdb-config-update-period`. You can use it to update multiple, per-tenant TSDB configurations. #2187
* [FEATURE] Ingester: (Experimental) Add the ability to ingest out-of-order samples up to an allowed limit. If you enable this feature, it requires additional memory and disk space. This feature also enables a write-behind log, which might lead to longer ingester-start replays. When this feature is disabled, there is no overhead on memory, disk space, or startup times. #2187
  * `-ingester.out-of-order-time-window`, as duration string, allows you to set how back in time a sample can be. The default is `0s`, where `s` is seconds.
  * `cortex_ingester_tsdb_out_of_order_samples_appended_total` metric tracks the total number of out-of-order samples ingested by the ingester.
  * `cortex_discarded_samples_total` has a new label `reason="sample-too-old"`, when the `-ingester.out-of-order-time-window` flag is greater than zero. The label tracks the number of samples that were discarded for being too old; they were out of order, but beyond the time window allowed. The labels `reason="sample-out-of-order"` and `reason="sample-out-of-bounds"` are not used when out-of-order ingestion is enabled.
* [ENHANCEMENT] Distributor: Added limit to prevent tenants from sending excessive number of requests: #1843
  * The following CLI flags (and their respective YAML config options) have been added:
    * `-distributor.request-rate-limit`
    * `-distributor.request-burst-limit`
  * The following metric is exposed to tell how many requests have been rejected:
    * `cortex_discarded_requests_total`
* [ENHANCEMENT] Store-gateway: Add the experimental ability to run requests in a dedicated OS thread pool. This feature can be configured using `-store-gateway.thread-pool-size` and is disabled by default. Replaces the ability to run index header operations in a dedicated thread pool. #1660 #1812
* [ENHANCEMENT] Improved error messages to make them easier to understand; each now have a unique, global identifier that you can use to look up in the runbooks for more information. #1907 #1919 #1888 #1939 #1984 #2009 #2056 #2066 #2104 #2150 #2234
* [ENHANCEMENT] Memberlist KV: incoming messages are now processed on per-key goroutine. This may reduce loss of "maintanance" packets in busy memberlist installations, but use more CPU. New `memberlist_client_received_broadcasts_dropped_total` counter tracks number of dropped per-key messages. #1912
* [ENHANCEMENT] Blocks Storage, Alertmanager, Ruler: add support a prefix to the bucket store (`*_storage.storage_prefix`). This enables using the same bucket for the three components. #1686 #1951
* [ENHANCEMENT] Upgrade Docker base images to `alpine:3.16.0`. #2028
* [ENHANCEMENT] Store-gateway: Add experimental configuration option for the store-gateway to attempt to pre-populate the file system cache when memory-mapping index-header files. Enabled with `-blocks-storage.bucket-store.index-header.map-populate-enabled=true`. Note this flag only has an effect when running on Linux. #2019 #2054
* [ENHANCEMENT] Chunk Mapper: reduce memory usage of async chunk mapper. #2043
* [ENHANCEMENT] Ingester: reduce sleep time when reading WAL. #2098
* [ENHANCEMENT] Compactor: Run sanity check on blocks storage configuration at startup. #2144
* [ENHANCEMENT] Compactor: Add HTTP API for uploading TSDB blocks. Enabled with `-compactor.block-upload-enabled`. #1694 #2126
* [ENHANCEMENT] Ingester: Enable querying overlapping blocks by default. #2187
* [ENHANCEMENT] Distributor: Auto-forget unhealthy distributors after ten failed ring heartbeats. #2154
* [ENHANCEMENT] Distributor: Add new metric `cortex_distributor_forward_errors_total` for error codes resulting from forwarding requests. #2077
* [ENHANCEMENT] `/ready` endpoint now returns and logs detailed services information. #2055
* [ENHANCEMENT] Memcached client: Reduce number of connections required to fetch cached keys from memcached. #1920
* [ENHANCEMENT] Improved error message returned when `-querier.query-store-after` validation fails. #1914
* [BUGFIX] Fix regexp parsing panic for regexp label matchers with start/end quantifiers. #1883
* [BUGFIX] Ingester: fixed deceiving error log "failed to update cached shipped blocks after shipper initialisation", occurring for each new tenant in the ingester. #1893
* [BUGFIX] Ring: fix bug where instances may appear unhealthy in the hash ring web UI even though they are not. #1933
* [BUGFIX] API: gzip is now enforced when identity encoding is explicitly rejected. #1864
* [BUGFIX] Fix panic at startup when Mimir is running in monolithic mode and query sharding is enabled. #2036
* [BUGFIX] Ruler: report `cortex_ruler_queries_failed_total` metric for any remote query error except 4xx when remote operational mode is enabled. #2053 #2143
* [BUGFIX] Ingester: fix slow rollout when using `-ingester.ring.unregister-on-shutdown=false` with long `-ingester.ring.heartbeat-period`. #2085
* [BUGFIX] Ruler: add timeout for remote rule evaluation queries to prevent rule group evaluations getting stuck indefinitely. The duration is configurable with `-querier.timeout` (default `2m`). #2090 #2222
* [BUGFIX] Limits: Active series custom tracker configuration has been named back from `active_series_custom_trackers_config` to `active_series_custom_trackers`. For backwards compatibility both version is going to be supported for until Mimir v2.4. When both fields are specified, `active_series_custom_trackers_config` takes precedence over `active_series_custom_trackers`. #2101
* [BUGFIX] Ingester: fixed the order of labels applied when incrementing the `cortex_discarded_metadata_total` metric. #2096
* [BUGFIX] Ingester: fixed bug where retrieving metadata for a metric with multiple metadata entries would return multiple copies of a single metadata entry rather than all available entries. #2096
* [BUGFIX] Distributor: canceled requests are no longer accounted as internal errors. #2157
* [BUGFIX] Memberlist: Fix typo in memberlist admin UI. #2202
* [BUGFIX] Ruler: fixed typo in error message when ruler failed to decode a rule group. #2151
* [BUGFIX] Active series custom tracker configuration is now displayed properly on `/runtime_config` page. #2065
* [BUGFIX] Query-frontend: `vector` and `time` functions were sharded, which made expressions like `vector(1) > 0 and vector(1)` fail. #2355

### Mixin

* [CHANGE] Split `mimir_queries` rules group into `mimir_queries` and `mimir_ingester_queries` to keep number of rules per group within the default per-tenant limit. #1885
* [CHANGE] Dashboards: Expose full image tag in "Mimir / Rollout progress" dashboard's "Pod per version panel." #1932
* [CHANGE] Dashboards: Disabled gateway panels by default, because most users don't have a gateway exposing the metrics expected by Mimir dashboards. You can re-enable it setting `gateway_enabled: true` in the mixin config and recompiling the mixin running `make build-mixin`. #1955
* [CHANGE] Alerts: adapt `MimirFrontendQueriesStuck` and `MimirSchedulerQueriesStuck` to consider ruler query path components. #1949
* [CHANGE] Alerts: Change `MimirRulerTooManyFailedQueries` severity to `critical`. #2165
* [ENHANCEMENT] Dashboards: Add config option `datasource_regex` to customise the regular expression used to select valid datasources for Mimir dashboards. #1802
* [ENHANCEMENT] Dashboards: Added "Mimir / Remote ruler reads" and "Mimir / Remote ruler reads resources" dashboards. #1911 #1937
* [ENHANCEMENT] Dashboards: Make networking panels work for pods created by the mimir-distributed helm chart. #1927
* [ENHANCEMENT] Alerts: Add `MimirStoreGatewayNoSyncedTenants` alert that fires when there is a store-gateway owning no tenants. #1882
* [ENHANCEMENT] Rules: Make `recording_rules_range_interval` configurable for cases where Mimir metrics are scraped less often that every 30 seconds. #2118
* [ENHANCEMENT] Added minimum Grafana version to mixin dashboards. #1943
* [BUGFIX] Fix `container_memory_usage_bytes:sum` recording rule. #1865
* [BUGFIX] Fix `MimirGossipMembersMismatch` alerts if Mimir alertmanager is activated. #1870
* [BUGFIX] Fix `MimirRulerMissedEvaluations` to show % of missed alerts as a value between 0 and 100 instead of 0 and 1. #1895
* [BUGFIX] Fix `MimirCompactorHasNotUploadedBlocks` alert false positive when Mimir is deployed in monolithic mode. #1902
* [BUGFIX] Fix `MimirGossipMembersMismatch` to make it less sensitive during rollouts and fire one alert per installation, not per job. #1926
* [BUGFIX] Do not trigger `MimirAllocatingTooMuchMemory` alerts if no container limits are supplied. #1905
* [BUGFIX] Dashboards: Remove empty "Chunks per query" panel from `Mimir / Queries` dashboard. #1928
* [BUGFIX] Dashboards: Use Grafana's `$__rate_interval` for rate queries in dashboards to support scrape intervals of >15s. #2011
* [BUGFIX] Alerts: Make each version of `MimirCompactorHasNotUploadedBlocks` distinct to avoid rule evaluation failures due to duplicate series being generated. #2197
* [BUGFIX] Fix `MimirGossipMembersMismatch` alert when using remote ruler evaluation. #2159

### Jsonnet

* [CHANGE] Remove use of `-querier.query-store-after`, `-querier.shuffle-sharding-ingesters-lookback-period`, `-blocks-storage.bucket-store.ignore-blocks-within`, and `-blocks-storage.tsdb.close-idle-tsdb-timeout` CLI flags since the values now match defaults. #1915 #1921
* [CHANGE] Change default value for `-blocks-storage.bucket-store.chunks-cache.memcached.timeout` to `450ms` to increase use of cached data. #2035
* [CHANGE] The `memberlist_ring_enabled` configuration now applies to Alertmanager. #2102 #2103 #2107
* [CHANGE] Default value for `memberlist_ring_enabled` is now true. It means that all hash rings use Memberlist as default KV store instead of Consul (previous default). #2161
* [CHANGE] Configure `-ingester.max-global-metadata-per-user` to correspond to 20% of the configured max number of series per tenant. #2250
* [CHANGE] Configure `-ingester.max-global-metadata-per-metric` to be 10. #2250
* [CHANGE] Change `_config.multi_zone_ingester_max_unavailable` to 25. #2251
* [FEATURE] Added querier autoscaling support. It requires [KEDA](https://keda.sh) installed in the Kubernetes cluster and query-scheduler enabled in the Mimir cluster. Querier autoscaler can be enabled and configure through the following options in the jsonnet config: #2013 #2023
  * `autoscaling_querier_enabled`: `true` to enable autoscaling.
  * `autoscaling_querier_min_replicas`: minimum number of querier replicas.
  * `autoscaling_querier_max_replicas`: maximum number of querier replicas.
  * `autoscaling_prometheus_url`: Prometheus base URL from which to scrape Mimir metrics (e.g. `http://prometheus.default:9090/prometheus`).
* [FEATURE] Jsonnet: Add support for ruler remote evaluation mode (`ruler_remote_evaluation_enabled`), which deploys and uses a dedicated query path for rule evaluation. This enables the benefits of the query-frontend for rule evaluation, such as query sharding. #2073
* [ENHANCEMENT] Added `compactor` service, that can be used to route requests directly to compactor (e.g. admin UI). #2063
* [ENHANCEMENT] Added a `consul_enabled` configuration option to provide the ability to disable consul. It is automatically set to false when `memberlist_ring_enabled` is true and `multikv_migration_enabled` (used for migration from Consul to memberlist) is not set. #2093 #2152
* [BUGFIX] Querier: Fix disabling shuffle sharding on the read path whilst keeping it enabled on write path. #2164

### Mimirtool

* [CHANGE] mimirtool rules: `--use-legacy-routes` now toggles between using `/prometheus/config/v1/rules` (default) and `/api/v1/rules` (legacy) endpoints. #2182
* [FEATURE] Added bearer token support for when Mimir is behind a gateway authenticating by bearer token. #2146
* [BUGFIX] mimirtool analyze: Fix dashboard JSON unmarshalling errors (#1840). #1973
* [BUGFIX] Make mimirtool build for Windows work again. #2273

### Mimir Continuous Test

* [ENHANCEMENT] Added the `-tests.smoke-test` flag to run the `mimir-continuous-test` suite once and immediately exit. #2047 #2094
* [ENHANCEMENT] Added the `-tests.write-protocol` flag to write using the `prometheus` remote write protocol or `otlp-http` in the `mimir-continuous-test` suite. #5719

### Documentation

* [ENHANCEMENT] Published Grafana Mimir runbooks as part of documentation. #1970
* [ENHANCEMENT] Improved ruler's "remote operational mode" documentation. #1906
* [ENHANCEMENT] Recommend fast disks for ingesters and store-gateways in production tips. #1903
* [ENHANCEMENT] Explain the runtime override of active series matchers. #1868
* [ENHANCEMENT] Clarify "Set rule group" API specification. #1869
* [ENHANCEMENT] Published Mimir jsonnet documentation. #2024
* [ENHANCEMENT] Documented required scrape interval for using alerting and recording rules from Mimir jsonnet. #2147
* [ENHANCEMENT] Runbooks: Mention memberlist as possible source of problems for various alerts. #2158
* [ENHANCEMENT] Added step-by-step article about migrating from Consul to Memberlist KV store using jsonnet without downtime. #2166
* [ENHANCEMENT] Documented `/memberlist` admin page. #2166
* [ENHANCEMENT] Documented how to configure Grafana Mimir's ruler with Jsonnet. #2127
* [ENHANCEMENT] Documented how to configure queriers’ autoscaling with Jsonnet. #2128
* [ENHANCEMENT] Updated mixin building instructions in "Installing Grafana Mimir dashboards and alerts" article. #2015 #2163
* [ENHANCEMENT] Fix location of "Monitoring Grafana Mimir" article in the documentation hierarchy. #2130
* [ENHANCEMENT] Runbook for `MimirRequestLatency` was expanded with more practical advice. #1967
* [BUGFIX] Fixed ruler configuration used in the getting started guide. #2052
* [BUGFIX] Fixed Mimir Alertmanager datasource in Grafana used by "Play with Grafana Mimir" tutorial. #2115
* [BUGFIX] Fixed typos in "Scaling out Grafana Mimir" article. #2170
* [BUGFIX] Added missing ring endpoint exposed by Ingesters. #1918

## 2.1.0

### Grafana Mimir

* [CHANGE] Compactor: No longer upload debug meta files to object storage. #1257
* [CHANGE] Default values have changed for the following settings: #1547
    - `-alertmanager.alertmanager-client.grpc-max-recv-msg-size` now defaults to 100 MiB (previously was not configurable and set to 16 MiB)
    - `-alertmanager.alertmanager-client.grpc-max-send-msg-size` now defaults to 100 MiB (previously was not configurable and set to 4 MiB)
    - `-alertmanager.max-recv-msg-size` now defaults to 100 MiB (previously was 16 MiB)
* [CHANGE] Ingester: Add `user` label to metrics `cortex_ingester_ingested_samples_total` and `cortex_ingester_ingested_samples_failures_total`. #1533
* [CHANGE] Ingester: Changed `-blocks-storage.tsdb.isolation-enabled` default from `true` to `false`. The config option has also been deprecated and will be removed in 2 minor version. #1655
* [CHANGE] Query-frontend: results cache keys are now versioned, this will cause cache to be re-filled when rolling out this version. #1631
* [CHANGE] Store-gateway: enabled attributes in-memory cache by default. New default configuration is `-blocks-storage.bucket-store.chunks-cache.attributes-in-memory-max-items=50000`. #1727
* [CHANGE] Compactor: Removed the metric `cortex_compactor_garbage_collected_blocks_total` since it duplicates `cortex_compactor_blocks_marked_for_deletion_total`. #1728
* [CHANGE] All: Logs that used the`org_id` label now use `user` label. #1634 #1758
* [CHANGE] Alertmanager: the following metrics are not exported for a given `user` and `integration` when the metric value is zero: #1783
  * `cortex_alertmanager_notifications_total`
  * `cortex_alertmanager_notifications_failed_total`
  * `cortex_alertmanager_notification_requests_total`
  * `cortex_alertmanager_notification_requests_failed_total`
  * `cortex_alertmanager_notification_rate_limited_total`
* [CHANGE] Removed the following metrics exposed by the Mimir hash rings: #1791
  * `cortex_member_ring_tokens_owned`
  * `cortex_member_ring_tokens_to_own`
  * `cortex_ring_tokens_owned`
  * `cortex_ring_member_ownership_percent`
* [CHANGE] Querier / Ruler: removed the following metrics tracking number of query requests send to each ingester. You can use `cortex_request_duration_seconds_count{route=~"/cortex.Ingester/(QueryStream|QueryExemplars)"}` instead. #1797
  * `cortex_distributor_ingester_queries_total`
  * `cortex_distributor_ingester_query_failures_total`
* [CHANGE] Distributor: removed the following metrics tracking the number of requests from a distributor to ingesters: #1799
  * `cortex_distributor_ingester_appends_total`
  * `cortex_distributor_ingester_append_failures_total`
* [CHANGE] Distributor / Ruler: deprecated `-distributor.extend-writes`. Now Mimir always behaves as if this setting was set to `false`, which we expect to be safe for every Mimir cluster setup. #1856
* [FEATURE] Querier: Added support for [streaming remote read](https://prometheus.io/blog/2019/10/10/remote-read-meets-streaming/). Should be noted that benefits of chunking the response are partial here, since in a typical `query-frontend` setup responses will be buffered until they've been completed. #1735
* [FEATURE] Ruler: Allow setting `evaluation_delay` for each rule group via rules group configuration file. #1474
* [FEATURE] Ruler: Added support for expression remote evaluation. #1536 #1818
  * The following CLI flags (and their respective YAML config options) have been added:
    * `-ruler.query-frontend.address`
    * `-ruler.query-frontend.grpc-client-config.grpc-max-recv-msg-size`
    * `-ruler.query-frontend.grpc-client-config.grpc-max-send-msg-size`
    * `-ruler.query-frontend.grpc-client-config.grpc-compression`
    * `-ruler.query-frontend.grpc-client-config.grpc-client-rate-limit`
    * `-ruler.query-frontend.grpc-client-config.grpc-client-rate-limit-burst`
    * `-ruler.query-frontend.grpc-client-config.backoff-on-ratelimits`
    * `-ruler.query-frontend.grpc-client-config.backoff-min-period`
    * `-ruler.query-frontend.grpc-client-config.backoff-max-period`
    * `-ruler.query-frontend.grpc-client-config.backoff-retries`
    * `-ruler.query-frontend.grpc-client-config.tls-enabled`
    * `-ruler.query-frontend.grpc-client-config.tls-ca-path`
    * `-ruler.query-frontend.grpc-client-config.tls-cert-path`
    * `-ruler.query-frontend.grpc-client-config.tls-key-path`
    * `-ruler.query-frontend.grpc-client-config.tls-server-name`
    * `-ruler.query-frontend.grpc-client-config.tls-insecure-skip-verify`
* [FEATURE] Distributor: Added the ability to forward specifics metrics to alternative remote_write API endpoints. #1052
* [FEATURE] Ingester: Active series custom trackers now supports runtime tenant-specific overrides. The configuration has been moved to limit config, the ingester config has been deprecated.  #1188
* [ENHANCEMENT] Alertmanager API: Concurrency limit for GET requests is now configurable using `-alertmanager.max-concurrent-get-requests-per-tenant`. #1547
* [ENHANCEMENT] Alertmanager: Added the ability to configure additional gRPC client settings for the Alertmanager distributor #1547
  - `-alertmanager.alertmanager-client.backoff-max-period`
  - `-alertmanager.alertmanager-client.backoff-min-period`
  - `-alertmanager.alertmanager-client.backoff-on-ratelimits`
  - `-alertmanager.alertmanager-client.backoff-retries`
  - `-alertmanager.alertmanager-client.grpc-client-rate-limit`
  - `-alertmanager.alertmanager-client.grpc-client-rate-limit-burst`
  - `-alertmanager.alertmanager-client.grpc-compression`
  - `-alertmanager.alertmanager-client.grpc-max-recv-msg-size`
  - `-alertmanager.alertmanager-client.grpc-max-send-msg-size`
* [ENHANCEMENT] Ruler: Add more detailed query information to ruler query stats logging. #1411
* [ENHANCEMENT] Admin: Admin API now has some styling. #1482 #1549 #1821 #1824
* [ENHANCEMENT] Alertmanager: added `insight=true` field to alertmanager dispatch logs. #1379
* [ENHANCEMENT] Store-gateway: Add the experimental ability to run index header operations in a dedicated thread pool. This feature can be configured using `-blocks-storage.bucket-store.index-header-thread-pool-size` and is disabled by default. #1660
* [ENHANCEMENT] Store-gateway: don't drop all blocks if instance finds itself as unhealthy or missing in the ring. #1806 #1823
* [ENHANCEMENT] Querier: wait until inflight queries are completed when shutting down queriers. #1756 #1767
* [BUGFIX] Query-frontend: do not shard queries with a subquery unless the subquery is inside a shardable aggregation function call. #1542
* [BUGFIX] Query-frontend: added `component=query-frontend` label to results cache memcached metrics to fix a panic when Mimir is running in single binary mode and results cache is enabled. #1704
* [BUGFIX] Mimir: services' status content-type is now correctly set to `text/html`. #1575
* [BUGFIX] Multikv: Fix panic when using using runtime config to set primary KV store used by `multi` KV. #1587
* [BUGFIX] Multikv: Fix watching for runtime config changes in `multi` KV store in ruler and querier. #1665
* [BUGFIX] Memcached: allow to use CNAME DNS records for the memcached backend addresses. #1654
* [BUGFIX] Querier: fixed temporary partial query results when shuffle sharding is enabled and hash ring backend storage is flushed / reset. #1829
* [BUGFIX] Alertmanager: prevent more file traversal cases related to template names. #1833
* [BUGFUX] Alertmanager: Allow usage with `-alertmanager-storage.backend=local`. Note that when using this storage type, the Alertmanager is not able persist state remotely, so it not recommended for production use. #1836
* [BUGFIX] Alertmanager: Do not validate alertmanager configuration if it's not running. #1835

### Mixin

* [CHANGE] Dashboards: Remove per-user series legends from Tenants dashboard. #1605
* [CHANGE] Dashboards: Show in-memory series and the per-user series limit on Tenants dashboard. #1613
* [CHANGE] Dashboards: Slow-queries dashboard now uses `user` label from logs instead of `org_id`. #1634
* [CHANGE] Dashboards: changed all Grafana dashboards UIDs to not conflict with Cortex ones, to let people install both while migrating from Cortex to Mimir: #1801 #1808
  * Alertmanager from `a76bee5913c97c918d9e56a3cc88cc28` to `b0d38d318bbddd80476246d4930f9e55`
  * Alertmanager Resources from `68b66aed90ccab448009089544a8d6c6` to `a6883fb22799ac74479c7db872451092`
  * Compactor from `9c408e1d55681ecb8a22c9fab46875cc` to `1b3443aea86db629e6efdb7d05c53823`
  * Compactor Resources from `df9added6f1f4332f95848cca48ebd99` to `09a5c49e9cdb2f2b24c6d184574a07fd`
  * Config from `61bb048ced9817b2d3e07677fb1c6290` to `5d9d0b4724c0f80d68467088ec61e003`
  * Object Store from `d5a3a4489d57c733b5677fb55370a723` to `e1324ee2a434f4158c00a9ee279d3292`
  * Overrides from `b5c95fee2e5e7c4b5930826ff6e89a12` to `1e2c358600ac53f09faea133f811b5bb`
  * Queries from `d9931b1054053c8b972d320774bb8f1d` to `b3abe8d5c040395cc36615cb4334c92d`
  * Reads from `8d6ba60eccc4b6eedfa329b24b1bd339` to `e327503188913dc38ad571c647eef643`
  * Reads Networking from `c0464f0d8bd026f776c9006b05910000` to `54b2a0a4748b3bd1aefa92ce5559a1c2`
  * Reads Resources from `2fd2cda9eea8d8af9fbc0a5960425120` to `cc86fd5aa9301c6528986572ad974db9`
  * Rollout Progress from `7544a3a62b1be6ffd919fc990ab8ba8f` to `7f0b5567d543a1698e695b530eb7f5de`
  * Ruler from `44d12bcb1f95661c6ab6bc946dfc3473` to `631e15d5d85afb2ca8e35d62984eeaa0`
  * Scaling from `88c041017b96856c9176e07cf557bdcf` to `64bbad83507b7289b514725658e10352`
  * Slow queries from `e6f3091e29d2636e3b8393447e925668` to `6089e1ce1e678788f46312a0a1e647e6`
  * Tenants from `35fa247ce651ba189debf33d7ae41611` to `35fa247ce651ba189debf33d7ae41611`
  * Top Tenants from `bc6e12d4fe540e4a1785b9d3ca0ffdd9` to `bc6e12d4fe540e4a1785b9d3ca0ffdd9`
  * Writes from `0156f6d15aa234d452a33a4f13c838e3` to `8280707b8f16e7b87b840fc1cc92d4c5`
  * Writes Networking from `681cd62b680b7154811fe73af55dcfd4` to `978c1cb452585c96697a238eaac7fe2d`
  * Writes Resources from `c0464f0d8bd026f776c9006b0591bb0b` to `bc9160e50b52e89e0e49c840fea3d379`
* [FEATURE] Alerts: added the following alerts on `mimir-continuous-test` tool: #1676
  - `MimirContinuousTestNotRunningOnWrites`
  - `MimirContinuousTestNotRunningOnReads`
  - `MimirContinuousTestFailed`
* [ENHANCEMENT] Added `per_cluster_label` support to allow to change the label name used to differentiate between Kubernetes clusters. #1651
* [ENHANCEMENT] Dashboards: Show QPS and latency of the Alertmanager Distributor. #1696
* [ENHANCEMENT] Playbooks: Add Alertmanager suggestions for `MimirRequestErrors` and `MimirRequestLatency` #1702
* [ENHANCEMENT] Dashboards: Allow custom datasources. #1749
* [ENHANCEMENT] Dashboards: Add config option `gateway_enabled` (defaults to `true`) to disable gateway panels from dashboards. #1761
* [ENHANCEMENT] Dashboards: Extend Top tenants dashboard with queries for tenants with highest sample rate, discard rate, and discard rate growth. #1842
* [ENHANCEMENT] Dashboards: Show ingestion rate limit and rule group limit on Tenants dashboard. #1845
* [ENHANCEMENT] Dashboards: Add "last successful run" panel to compactor dashboard. #1628
* [BUGFIX] Dashboards: Fix "Failed evaluation rate" panel on Tenants dashboard. #1629
* [BUGFIX] Honor the configured `per_instance_label` in all dashboards and alerts. #1697

### Jsonnet

* [FEATURE] Added support for `mimir-continuous-test`. To deploy `mimir-continuous-test` you can use the following configuration: #1675 #1850
  ```jsonnet
  _config+: {
    continuous_test_enabled: true,
    continuous_test_tenant_id: 'type-tenant-id',
    continuous_test_write_endpoint: 'http://type-write-path-hostname',
    continuous_test_read_endpoint: 'http://type-read-path-hostname/prometheus',
  },
  ```
* [ENHANCEMENT] Ingester anti-affinity can now be disabled by using `ingester_allow_multiple_replicas_on_same_node` configuration key. #1581
* [ENHANCEMENT] Added `node_selector` configuration option to select Kubernetes nodes where Mimir should run. #1596
* [ENHANCEMENT] Alertmanager: Added a `PodDisruptionBudget` of `withMaxUnavailable = 1`, to ensure we maintain quorum during rollouts. #1683
* [ENHANCEMENT] Store-gateway anti-affinity can now be enabled/disabled using `store_gateway_allow_multiple_replicas_on_same_node` configuration key. #1730
* [ENHANCEMENT] Added `store_gateway_zone_a_args`, `store_gateway_zone_b_args` and `store_gateway_zone_c_args` configuration options. #1807
* [BUGFIX] Pass primary and secondary multikv stores via CLI flags. Introduced new `multikv_switch_primary_secondary` config option to flip primary and secondary in runtime config.

### Mimirtool

* [BUGFIX] `config convert`: Retain Cortex defaults for `blocks_storage.backend`, `ruler_storage.backend`, `alertmanager_storage.backend`, `auth.type`, `activity_tracker.filepath`, `alertmanager.data_dir`, `blocks_storage.filesystem.dir`, `compactor.data_dir`, `ruler.rule_path`, `ruler_storage.filesystem.dir`, and `graphite.querier.schemas.backend`. #1626 #1762

### Tools

* [FEATURE] Added a `markblocks` tool that creates `no-compact` and `delete` marks for the blocks. #1551
* [FEATURE] Added `mimir-continuous-test` tool to continuously run smoke tests on live Mimir clusters. #1535 #1540 #1653 #1603 #1630 #1691 #1675 #1676 #1692 #1706 #1709 #1775 #1777 #1778 #1795
* [FEATURE] Added `mimir-rules-action` GitHub action, located at `operations/mimir-rules-action/`, used to lint, prepare, verify, diff, and sync rules to a Mimir cluster. #1723

## 2.0.0

### Grafana Mimir

_Changes since Cortex 1.10.0._

* [CHANGE] Remove chunks storage engine. #86 #119 #510 #545 #743 #744 #748 #753 #755 #757 #758 #759 #760 #762 #764 #789 #812 #813
  * The following CLI flags (and their respective YAML config options) have been removed:
    * `-store.engine`
    * `-schema-config-file`
    * `-ingester.checkpoint-duration`
    * `-ingester.checkpoint-enabled`
    * `-ingester.chunk-encoding`
    * `-ingester.chunk-age-jitter`
    * `-ingester.concurrent-flushes`
    * `-ingester.flush-on-shutdown-with-wal-enabled`
    * `-ingester.flush-op-timeout`
    * `-ingester.flush-period`
    * `-ingester.max-chunk-age`
    * `-ingester.max-chunk-idle`
    * `-ingester.max-series-per-query` (and `max_series_per_query` from runtime config)
    * `-ingester.max-stale-chunk-idle`
    * `-ingester.max-transfer-retries`
    * `-ingester.min-chunk-length`
    * `-ingester.recover-from-wal`
    * `-ingester.retain-period`
    * `-ingester.spread-flushes`
    * `-ingester.wal-dir`
    * `-ingester.wal-enabled`
    * `-querier.query-parallelism`
    * `-querier.second-store-engine`
    * `-querier.use-second-store-before-time`
    * `-flusher.wal-dir`
    * `-flusher.concurrent-flushes`
    * `-flusher.flush-op-timeout`
    * All `-table-manager.*` flags
    * All `-deletes.*` flags
    * All `-purger.*` flags
    * All `-metrics.*` flags
    * All `-dynamodb.*` flags
    * All `-s3.*` flags
    * All `-azure.*` flags
    * All `-bigtable.*` flags
    * All `-gcs.*` flags
    * All `-cassandra.*` flags
    * All `-boltdb.*` flags
    * All `-local.*` flags
    * All `-swift.*` flags
    * All `-store.*` flags except `-store.engine`, `-store.max-query-length`, `-store.max-labels-query-length`
    * All `-grpc-store.*` flags
  * The following API endpoints have been removed:
    * `/api/v1/chunks` and `/chunks`
  * The following metrics have been removed:
    * `cortex_ingester_flush_queue_length`
    * `cortex_ingester_queried_chunks`
    * `cortex_ingester_chunks_created_total`
    * `cortex_ingester_wal_replay_duration_seconds`
    * `cortex_ingester_wal_corruptions_total`
    * `cortex_ingester_sent_chunks`
    * `cortex_ingester_received_chunks`
    * `cortex_ingester_flush_series_in_progress`
    * `cortex_ingester_chunk_utilization`
    * `cortex_ingester_chunk_length`
    * `cortex_ingester_chunk_size_bytes`
    * `cortex_ingester_chunk_age_seconds`
    * `cortex_ingester_memory_chunks`
    * `cortex_ingester_flushing_enqueued_series_total`
    * `cortex_ingester_flushing_dequeued_series_total`
    * `cortex_ingester_dropped_chunks_total`
    * `cortex_oldest_unflushed_chunk_timestamp_seconds`
    * `prometheus_local_storage_chunk_ops_total`
    * `prometheus_local_storage_chunkdesc_ops_total`
    * `prometheus_local_storage_memory_chunkdescs`
* [CHANGE] Changed default storage backends from `s3` to `filesystem` #833
  This effects the following flags:
  * `-blocks-storage.backend` now defaults to `filesystem`
  * `-blocks-storage.filesystem.dir` now defaults to `blocks`
  * `-alertmanager-storage.backend` now defaults to `filesystem`
  * `-alertmanager-storage.filesystem.dir` now defaults to `alertmanager`
  * `-ruler-storage.backend` now defaults to `filesystem`
  * `-ruler-storage.filesystem.dir` now defaults to `ruler`
* [CHANGE] Renamed metric `cortex_experimental_features_in_use_total` as `cortex_experimental_features_used_total` and added `feature` label. #32 #658
* [CHANGE] Removed `log_messages_total` metric. #32
* [CHANGE] Some files and directories created by Mimir components on local disk now have stricter permissions, and are only readable by owner, but not group or others. #58
* [CHANGE] Memcached client DNS resolution switched from golang built-in to [`miekg/dns`](https://github.com/miekg/dns). #142
* [CHANGE] The metric `cortex_deprecated_flags_inuse_total` has been renamed to `deprecated_flags_inuse_total` as part of using grafana/dskit functionality. #185
* [CHANGE] API: The `-api.response-compression-enabled` flag has been removed, and GZIP response compression is always enabled except on `/api/v1/push` and `/push` endpoints. #880
* [CHANGE] Update Go version to 1.17.3. #480
* [CHANGE] The `status_code` label on gRPC client metrics has changed from '200' and '500' to '2xx', '5xx', '4xx', 'cancel' or 'error'. #537
* [CHANGE] Removed the deprecated `-<prefix>.fifocache.size` flag. #618
* [CHANGE] Enable index header lazy loading by default. #693
  * `-blocks-storage.bucket-store.index-header-lazy-loading-enabled` default from `false` to `true`
  * `-blocks-storage.bucket-store.index-header-lazy-loading-idle-timeout` default from `20m` to `1h`
* [CHANGE] Shuffle-sharding:
  * `-distributor.sharding-strategy` option has been removed, and shuffle sharding is enabled by default. Default shard size is set to 0, which disables shuffle sharding for the tenant (all ingesters will receive tenants's samples). #888
  * `-ruler.sharding-strategy` option has been removed from ruler. Ruler now uses shuffle-sharding by default, but respects `ruler_tenant_shard_size`, which defaults to 0 (ie. use all rulers for tenant). #889
  * `-store-gateway.sharding-strategy` option has been removed store-gateways. Store-gateway now uses shuffle-sharding by default, but respects `store_gateway_tenant_shard_size` for tenant, and this value defaults to 0. #891
* [CHANGE] Server: `-server.http-listen-port` (yaml: `server.http_listen_port`) now defaults to `8080` (previously `80`). #871
* [CHANGE] Changed the default value of `-blocks-storage.bucket-store.ignore-deletion-marks-delay` from 6h to 1h. #892
* [CHANGE] Changed default settings for memcached clients: #959 #1000
  * The default value for the following config options has changed from `10000` to `25000`:
    * `-blocks-storage.bucket-store.chunks-cache.memcached.max-async-buffer-size`
    * `-blocks-storage.bucket-store.index-cache.memcached.max-async-buffer-size`
    * `-blocks-storage.bucket-store.metadata-cache.memcached.max-async-buffer-size`
    * `-query-frontend.results-cache.memcached.max-async-buffer-size`
  * The default value for the following config options has changed from `0` (unlimited) to `100`:
    * `-blocks-storage.bucket-store.chunks-cache.memcached.max-get-multi-batch-size`
    * `-blocks-storage.bucket-store.index-cache.memcached.max-get-multi-batch-size`
    * `-blocks-storage.bucket-store.metadata-cache.memcached.max-get-multi-batch-size`
    * `-query-frontend.results-cache.memcached.max-get-multi-batch-size`
  * The default value for the following config options has changed from `16` to `100`:
    * `-blocks-storage.bucket-store.chunks-cache.memcached.max-idle-connections`
    * `-blocks-storage.bucket-store.index-cache.memcached.max-idle-connections`
    * `-blocks-storage.bucket-store.metadata-cache.memcached.max-idle-connections`
    * `-query-frontend.results-cache.memcached.max-idle-connections`
  * The default value for the following config options has changed from `100ms` to `200ms`:
    * `-blocks-storage.bucket-store.metadata-cache.memcached.timeout`
    * `-blocks-storage.bucket-store.index-cache.memcached.timeout`
    * `-blocks-storage.bucket-store.chunks-cache.memcached.timeout`
    * `-query-frontend.results-cache.memcached.timeout`
* [CHANGE] Changed the default value of `-blocks-storage.bucket-store.bucket-index.enabled` to `true`. The default configuration must now run the compactor in order to write the bucket index or else queries to long term storage will fail. #924
* [CHANGE] Option `-auth.enabled` has been renamed to `-auth.multitenancy-enabled`. #1130
* [CHANGE] Default tenant ID used with disabled auth (`-auth.multitenancy-enabled=false`) has changed from `fake` to `anonymous`. This tenant ID can now be changed with `-auth.no-auth-tenant` option. #1063
* [CHANGE] The default values for the following local directories have changed: #1072
  * `-alertmanager.storage.path` default value changed to `./data-alertmanager/`
  * `-compactor.data-dir` default value changed to `./data-compactor/`
  * `-ruler.rule-path` default value changed to `./data-ruler/`
* [CHANGE] The default value for gRPC max send message size has been changed from 16MB to 100MB. This affects the following parameters: #1152
  * `-query-frontend.grpc-client-config.grpc-max-send-msg-size`
  * `-ingester.client.grpc-max-send-msg-size`
  * `-querier.frontend-client.grpc-max-send-msg-size`
  * `-query-scheduler.grpc-client-config.grpc-max-send-msg-size`
  * `-ruler.client.grpc-max-send-msg-size`
* [CHANGE] Remove `-http.prefix` flag (and `http_prefix` config file option). #763
* [CHANGE] Remove legacy endpoints. Please use their alternatives listed below. As part of the removal process we are
  introducing two new sets of endpoints for the ruler configuration API: `<prometheus-http-prefix>/rules` and
  `<prometheus-http-prefix>/config/v1/rules/**`. We are also deprecating `<prometheus-http-prefix>/rules` and `/api/v1/rules`;
  and will remove them in Mimir 2.2.0. #763 #1222
  * Query endpoints

    | Legacy                                                  | Alternative                                                |
    | ------------------------------------------------------- | ---------------------------------------------------------- |
    | `/<legacy-http-prefix>/api/v1/query`                    | `<prometheus-http-prefix>/api/v1/query`                    |
    | `/<legacy-http-prefix>/api/v1/query_range`              | `<prometheus-http-prefix>/api/v1/query_range`              |
    | `/<legacy-http-prefix>/api/v1/query_exemplars`          | `<prometheus-http-prefix>/api/v1/query_exemplars`          |
    | `/<legacy-http-prefix>/api/v1/series`                   | `<prometheus-http-prefix>/api/v1/series`                   |
    | `/<legacy-http-prefix>/api/v1/labels`                   | `<prometheus-http-prefix>/api/v1/labels`                   |
    | `/<legacy-http-prefix>/api/v1/label/{name}/values`      | `<prometheus-http-prefix>/api/v1/label/{name}/values`      |
    | `/<legacy-http-prefix>/api/v1/metadata`                 | `<prometheus-http-prefix>/api/v1/metadata`                 |
    | `/<legacy-http-prefix>/api/v1/read`                     | `<prometheus-http-prefix>/api/v1/read`                     |
    | `/<legacy-http-prefix>/api/v1/cardinality/label_names`  | `<prometheus-http-prefix>/api/v1/cardinality/label_names`  |
    | `/<legacy-http-prefix>/api/v1/cardinality/label_values` | `<prometheus-http-prefix>/api/v1/cardinality/label_values` |
    | `/api/prom/user_stats`                                  | `/api/v1/user_stats`                                       |

  * Distributor endpoints

    | Legacy endpoint               | Alternative                   |
    | ----------------------------- | ----------------------------- |
    | `/<legacy-http-prefix>/push`  | `/api/v1/push`                |
    | `/all_user_stats`             | `/distributor/all_user_stats` |
    | `/ha-tracker`                 | `/distributor/ha_tracker`     |

  * Ingester endpoints

    | Legacy          | Alternative           |
    | --------------- | --------------------- |
    | `/ring`         | `/ingester/ring`      |
    | `/shutdown`     | `/ingester/shutdown`  |
    | `/flush`        | `/ingester/flush`     |
    | `/push`         | `/ingester/push`      |

  * Ruler endpoints

    | Legacy                                                | Alternative                                         | Alternative #2 (not available before Mimir 2.0.0)                    |
    | ----------------------------------------------------- | --------------------------------------------------- | ------------------------------------------------------------------- |
    | `/<legacy-http-prefix>/api/v1/rules`                  | `<prometheus-http-prefix>/api/v1/rules`             |                                                                     |
    | `/<legacy-http-prefix>/api/v1/alerts`                 | `<prometheus-http-prefix>/api/v1/alerts`            |                                                                     |
    | `/<legacy-http-prefix>/rules`                         | `/api/v1/rules` (see below)                         |  `<prometheus-http-prefix>/config/v1/rules`                         |
    | `/<legacy-http-prefix>/rules/{namespace}`             | `/api/v1/rules/{namespace}` (see below)             |  `<prometheus-http-prefix>/config/v1/rules/{namespace}`             |
    | `/<legacy-http-prefix>/rules/{namespace}/{groupName}` | `/api/v1/rules/{namespace}/{groupName}` (see below) |  `<prometheus-http-prefix>/config/v1/rules/{namespace}/{groupName}` |
    | `/<legacy-http-prefix>/rules/{namespace}`             | `/api/v1/rules/{namespace}` (see below)             |  `<prometheus-http-prefix>/config/v1/rules/{namespace}`             |
    | `/<legacy-http-prefix>/rules/{namespace}/{groupName}` | `/api/v1/rules/{namespace}/{groupName}` (see below) |  `<prometheus-http-prefix>/config/v1/rules/{namespace}/{groupName}` |
    | `/<legacy-http-prefix>/rules/{namespace}`             | `/api/v1/rules/{namespace}` (see below)             |  `<prometheus-http-prefix>/config/v1/rules/{namespace}`             |
    | `/ruler_ring`                                         | `/ruler/ring`                                       |                                                                     |

    > __Note:__ The `/api/v1/rules/**` endpoints are considered deprecated with Mimir 2.0.0 and will be removed
    in Mimir 2.2.0. After upgrading to 2.0.0 we recommend switching uses to the equivalent
    `/<prometheus-http-prefix>/config/v1/**` endpoints that Mimir 2.0.0 introduces.

  * Alertmanager endpoints

    | Legacy                      | Alternative                        |
    | --------------------------- | ---------------------------------- |
    | `/<legacy-http-prefix>`     | `/alertmanager`                    |
    | `/status`                   | `/multitenant_alertmanager/status` |

* [CHANGE] Ingester: changed `-ingester.stream-chunks-when-using-blocks` default value from `false` to `true`. #717
* [CHANGE] Ingester: default `-ingester.ring.min-ready-duration` reduced from 1m to 15s. #126
* [CHANGE] Ingester: `-ingester.ring.min-ready-duration` now start counting the delay after the ring's health checks have passed instead of when the ring client was started. #126
* [CHANGE] Ingester: allow experimental ingester max-exemplars setting to be changed dynamically #144
  * CLI flag `-blocks-storage.tsdb.max-exemplars` is renamed to `-ingester.max-global-exemplars-per-user`.
  * YAML `max_exemplars` is moved from `tsdb` to `overrides` and renamed to `max_global_exemplars_per_user`.
* [CHANGE] Ingester: active series metrics `cortex_ingester_active_series` and `cortex_ingester_active_series_custom_tracker` are now removed when their value is zero. #672 #690
* [CHANGE] Ingester: changed default value of `-blocks-storage.tsdb.retention-period` from `6h` to `24h`. #966
* [CHANGE] Ingester: changed default value of `-blocks-storage.tsdb.close-idle-tsdb-timeout` from `0` to `13h`. #967
* [CHANGE] Ingester: changed default value of `-ingester.ring.final-sleep` from `30s` to `0s`. #981
* [CHANGE] Ingester: the following low level settings have been removed: #1153
  * `-ingester-client.expected-labels`
  * `-ingester-client.expected-samples-per-series`
  * `-ingester-client.expected-timeseries`
* [CHANGE] Ingester: following command line options related to ingester ring were renamed: #1155
  * `-consul.*` changed to `-ingester.ring.consul.*`
  * `-etcd.*` changed to `-ingester.ring.etcd.*`
  * `-multi.*` changed to `-ingester.ring.multi.*`
  * `-distributor.excluded-zones` changed to `-ingester.ring.excluded-zones`
  * `-distributor.replication-factor` changed to `-ingester.ring.replication-factor`
  * `-distributor.zone-awareness-enabled` changed to `-ingester.ring.zone-awareness-enabled`
  * `-ingester.availability-zone` changed to `-ingester.ring.instance-availability-zone`
  * `-ingester.final-sleep` changed to `-ingester.ring.final-sleep`
  * `-ingester.heartbeat-period` changed to `-ingester.ring.heartbeat-period`
  * `-ingester.join-after` changed to `-ingester.ring.join-after`
  * `-ingester.lifecycler.ID` changed to `-ingester.ring.instance-id`
  * `-ingester.lifecycler.addr` changed to `-ingester.ring.instance-addr`
  * `-ingester.lifecycler.interface` changed to `-ingester.ring.instance-interface-names`
  * `-ingester.lifecycler.port` changed to `-ingester.ring.instance-port`
  * `-ingester.min-ready-duration` changed to `-ingester.ring.min-ready-duration`
  * `-ingester.num-tokens` changed to `-ingester.ring.num-tokens`
  * `-ingester.observe-period` changed to `-ingester.ring.observe-period`
  * `-ingester.readiness-check-ring-health` changed to `-ingester.ring.readiness-check-ring-health`
  * `-ingester.tokens-file-path` changed to `-ingester.ring.tokens-file-path`
  * `-ingester.unregister-on-shutdown` changed to `-ingester.ring.unregister-on-shutdown`
  * `-ring.heartbeat-timeout` changed to `-ingester.ring.heartbeat-timeout`
  * `-ring.prefix` changed to `-ingester.ring.prefix`
  * `-ring.store` changed to `-ingester.ring.store`
* [CHANGE] Ingester: fields in YAML configuration for ingester ring have been changed: #1155
  * `ingester.lifecycler` changed to `ingester.ring`
  * Fields from `ingester.lifecycler.ring` moved to `ingester.ring`
  * `ingester.lifecycler.address` changed to `ingester.ring.instance_addr`
  * `ingester.lifecycler.id` changed to `ingester.ring.instance_id`
  * `ingester.lifecycler.port` changed to `ingester.ring.instance_port`
  * `ingester.lifecycler.availability_zone` changed to `ingester.ring.instance_availability_zone`
  * `ingester.lifecycler.interface_names` changed to `ingester.ring.instance_interface_names`
* [CHANGE] Distributor: removed the `-distributor.shard-by-all-labels` configuration option. It is now assumed to be true. #698
* [CHANGE] Distributor: change default value of `-distributor.instance-limits.max-inflight-push-requests` to `2000`. #964
* [CHANGE] Distributor: change default value of `-distributor.remote-timeout` from `2s` to `20s`. #970
* [CHANGE] Distributor: removed the `-distributor.extra-query-delay` flag (and its respective YAML config option). #1048
* [CHANGE] Query-frontend: Enable query stats by default, they can still be disabled with `-query-frontend.query-stats-enabled=false`. #83
* [CHANGE] Query-frontend: the `cortex_frontend_mapped_asts_total` metric has been renamed to `cortex_frontend_query_sharding_rewrites_attempted_total`. #150
* [CHANGE] Query-frontend: added `sharded` label to `cortex_query_seconds_total` metric. #235
* [CHANGE] Query-frontend: changed the flag name for controlling query sharding total shards from `-querier.total-shards` to `-query-frontend.query-sharding-total-shards`. #230
* [CHANGE] Query-frontend: flag `-querier.parallelise-shardable-queries` has been renamed to `-query-frontend.parallelize-shardable-queries` #284
* [CHANGE] Query-frontend: removed the deprecated (and unused) `-frontend.cache-split-interval`. Use `-query-frontend.split-queries-by-interval` instead. #587
* [CHANGE] Query-frontend: range query response now omits the `data` field when it's empty (error case) like Prometheus does, previously it was `"data":{"resultType":"","result":null}`. #629
* [CHANGE] Query-frontend: instant queries now honor the `-query-frontend.max-retries-per-request` flag. #630
* [CHANGE] Query-frontend: removed in-memory and Redis cache support. Reason is that these caching backends were just supported by query-frontend, while all other Mimir services only support memcached. #796
  * The following CLI flags (and their respective YAML config options) have been removed:
    * `-frontend.cache.enable-fifocache`
    * `-frontend.redis.*`
    * `-frontend.fifocache.*`
  * The following metrics have been removed:
    * `querier_cache_added_total`
    * `querier_cache_added_new_total`
    * `querier_cache_evicted_total`
    * `querier_cache_entries`
    * `querier_cache_gets_total`
    * `querier_cache_misses_total`
    * `querier_cache_stale_gets_total`
    * `querier_cache_memory_bytes`
    * `cortex_rediscache_request_duration_seconds`
* [CHANGE] Query-frontend: migrated memcached backend client to the same one used in other components (memcached config and metrics are now consistent across all Mimir services). #821
  * The following CLI flags (and their respective YAML config options) have been added:
    * `-query-frontend.results-cache.backend` (set it to `memcached` if `-query-frontend.cache-results=true`)
  * The following CLI flags (and their respective YAML config options) have been changed:
    * `-frontend.memcached.hostname` and `-frontend.memcached.service` have been removed: use `-query-frontend.results-cache.memcached.addresses` instead
  * The following CLI flags (and their respective YAML config options) have been renamed:
    * `-frontend.background.write-back-concurrency` renamed to `-query-frontend.results-cache.memcached.max-async-concurrency`
    * `-frontend.background.write-back-buffer` renamed to `-query-frontend.results-cache.memcached.max-async-buffer-size`
    * `-frontend.memcached.batchsize` renamed to `-query-frontend.results-cache.memcached.max-get-multi-batch-size`
    * `-frontend.memcached.parallelism` renamed to `-query-frontend.results-cache.memcached.max-get-multi-concurrency`
    * `-frontend.memcached.timeout` renamed to `-query-frontend.results-cache.memcached.timeout`
    * `-frontend.memcached.max-item-size` renamed to `-query-frontend.results-cache.memcached.max-item-size`
    * `-frontend.memcached.max-idle-conns` renamed to `-query-frontend.results-cache.memcached.max-idle-connections`
    * `-frontend.compression` renamed to `-query-frontend.results-cache.compression`
  * The following CLI flags (and their respective YAML config options) have been removed:
    * `-frontend.memcached.circuit-breaker-consecutive-failures`: feature removed
    * `-frontend.memcached.circuit-breaker-timeout`: feature removed
    * `-frontend.memcached.circuit-breaker-interval`: feature removed
    * `-frontend.memcached.update-interval`: new setting is hardcoded to 30s
    * `-frontend.memcached.consistent-hash`: new setting is always enabled
    * `-frontend.default-validity` and `-frontend.memcached.expiration`: new setting is hardcoded to 7 days
  * The following metrics have been changed:
    * `cortex_cache_dropped_background_writes_total{name}` changed to `thanos_memcached_operation_skipped_total{name, operation, reason}`
    * `cortex_cache_value_size_bytes{name, method}` changed to `thanos_memcached_operation_data_size_bytes{name}`
    * `cortex_cache_request_duration_seconds{name, method, status_code}` changed to `thanos_memcached_operation_duration_seconds{name, operation}`
    * `cortex_cache_fetched_keys{name}` changed to `thanos_cache_memcached_requests_total{name}`
    * `cortex_cache_hits{name}` changed to `thanos_cache_memcached_hits_total{name}`
    * `cortex_memcache_request_duration_seconds{name, method, status_code}` changed to `thanos_memcached_operation_duration_seconds{name, operation}`
    * `cortex_memcache_client_servers{name}` changed to `thanos_memcached_dns_provider_results{name, addr}`
    * `cortex_memcache_client_set_skip_total{name}` changed to `thanos_memcached_operation_skipped_total{name, operation, reason}`
    * `cortex_dns_lookups_total` changed to `thanos_memcached_dns_lookups_total`
    * For all metrics the value of the "name" label has changed from `frontend.memcached` to `frontend-cache`
  * The following metrics have been removed:
    * `cortex_cache_background_queue_length{name}`
* [CHANGE] Query-frontend: merged `query_range` into `frontend` in the YAML config (keeping the same keys) and renamed flags: #825
  * `-querier.max-retries-per-request` renamed to `-query-frontend.max-retries-per-request`
  * `-querier.split-queries-by-interval` renamed to `-query-frontend.split-queries-by-interval`
  * `-querier.align-querier-with-step` renamed to `-query-frontend.align-querier-with-step`
  * `-querier.cache-results` renamed to `-query-frontend.cache-results`
  * `-querier.parallelise-shardable-queries` renamed to `-query-frontend.parallelize-shardable-queries`
* [CHANGE] Query-frontend: the default value of `-query-frontend.split-queries-by-interval` has changed from `0` to `24h`. #1131
* [CHANGE] Query-frontend: `-frontend.` flags were renamed to `-query-frontend.`: #1167
* [CHANGE] Query-frontend / Query-scheduler: classified the `-query-frontend.querier-forget-delay` and `-query-scheduler.querier-forget-delay` flags (and their respective YAML config options) as experimental. #1208
* [CHANGE] Querier / ruler: Change `-querier.max-fetched-chunks-per-query` configuration to limit to maximum number of chunks that can be fetched in a single query. The number of chunks fetched by ingesters AND long-term storare combined should not exceed the value configured on `-querier.max-fetched-chunks-per-query`. [#4260](https://github.com/cortexproject/cortex/pull/4260)
* [CHANGE] Querier / ruler: Option `-querier.ingester-streaming` has been removed. Querier/ruler now always use streaming method to query ingesters. #204
* [CHANGE] Querier: always fetch labels from store and respect start/end times in request; the option `-querier.query-store-for-labels-enabled` has been removed and is now always on. #518 #1132
* [CHANGE] Querier / ruler: removed the `-store.query-chunk-limit` flag (and its respective YAML config option `max_chunks_per_query`). `-querier.max-fetched-chunks-per-query` (and its respective YAML config option `max_fetched_chunks_per_query`) should be used instead. #705
* [CHANGE] Querier/Ruler: `-querier.active-query-tracker-dir` option has been removed. Active query tracking is now done via Activity tracker configured by `-activity-tracker.filepath` and enabled by default. Limit for max number of concurrent queries (`-querier.max-concurrent`) is now respected even if activity tracking is not enabled. #661 #822
* [CHANGE] Querier/ruler/query-frontend: the experimental `-querier.at-modifier-enabled` CLI flag has been removed and the PromQL `@` modifier is always enabled. #941
* [CHANGE] Querier: removed `-querier.worker-match-max-concurrent` and `-querier.worker-parallelism` CLI flags (and their respective YAML config options). Mimir now behaves like if `-querier.worker-match-max-concurrent` is always enabled and you should configure the max concurrency per querier process using `-querier.max-concurrent` instead. #958
* [CHANGE] Querier: changed default value of `-querier.query-ingesters-within` from `0` to `13h`. #967
* [CHANGE] Querier: rename metric `cortex_query_fetched_chunks_bytes_total` to `cortex_query_fetched_chunk_bytes_total` to be consistent with the limit name. #476
* [CHANGE] Ruler: add two new metrics `cortex_ruler_list_rules_seconds` and `cortex_ruler_load_rule_groups_seconds` to the ruler. #906
* [CHANGE] Ruler: endpoints for listing configured rules now return HTTP status code 200 and an empty map when there are no rules instead of an HTTP 404 and plain text error message. The following endpoints are affected: #456
  * `<prometheus-http-prefix>/config/v1/rules`
  * `<prometheus-http-prefix>/config/v1/rules/{namespace}`
  * `<prometheus-http-prefix>/rules` (deprecated)
  * `<prometheus-http-prefix>/rules/{namespace}` (deprecated)
  * `/api/v1/rules` (deprecated)
  * `/api/v1/rules/{namespace}` (deprecated)
* [CHANGE] Ruler: removed `configdb` support from Ruler backend storages. #15 #38 #819
* [CHANGE] Ruler: removed the support for the deprecated storage configuration via `-ruler.storage.*` CLI flags (and their respective YAML config options). Use `-ruler-storage.*` instead. #628
* [CHANGE] Ruler: set new default limits for rule groups: `-ruler.max-rules-per-rule-group` to 20 (previously 0, disabled) and `-ruler.max-rule-groups-per-tenant` to 70 (previously 0, disabled). #847
* [CHANGE] Ruler: removed `-ruler.enable-sharding` option, and changed default value of `-ruler.ring.store` to `memberlist`. #943
* [CHANGE] Ruler: `-ruler.alertmanager-use-v2` has been removed. The ruler will always use the `v2` endpoints. #954 #1100
* [CHANGE] Ruler: `-experimental.ruler.enable-api` flag has been renamed to `-ruler.enable-api` and is now stable. The default value has also changed from `false` to `true`, so both ruler and alertmanager API are enabled by default. #913 #1065
* [CHANGE] Ruler: add support for [DNS service discovery format](./docs/sources/configuration/arguments.md#dns-service-discovery) for `-ruler.alertmanager-url`. `-ruler.alertmanager-discovery` flag has been removed. URLs following the prior SRV format, will be treated as a static target. To continue using service discovery for these URLs prepend `dnssrvnoa+` to them. #993
  * The following metrics for Alertmanager DNS service discovery are replaced:
    * `prometheus_sd_dns_lookups_total` replaced by `cortex_dns_lookups_total{component="ruler"}`
    * `prometheus_sd_dns_lookup_failures_total` replaced by `cortex_dns_failures_total{component="ruler"}`
* [CHANGE] Ruler: deprecate `/api/v1/rules/**` and `<prometheus-http-prefix/rules/**` configuration API endpoints in favour of `/<prometheus-http-prefix>/config/v1/rules/**`. Deprecated endpoints will be removed in Mimir 2.2.0. Main configuration API endpoints are now `/<prometheus-http-prefix>/config/api/v1/rules/**` introduced in Mimir 2.0.0. #1222
* [CHANGE] Store-gateway: index cache now includes tenant in cache keys, this invalidates previous cached entries. #607
* [CHANGE] Store-gateway: increased memcached index caching TTL from 1 day to 7 days. #718
* [CHANGE] Store-gateway: options `-store-gateway.sharding-enabled` and `-querier.store-gateway-addresses` were removed. Default value of `-store-gateway.sharding-ring.store` is now `memberlist` and default value for `-store-gateway.sharding-ring.wait-stability-min-duration` changed from `1m` to `0` (disabled). #976
* [CHANGE] Compactor: compactor will no longer try to compact blocks that are already marked for deletion. Previously compactor would consider blocks marked for deletion within `-compactor.deletion-delay / 2` period as eligible for compaction. [#4328](https://github.com/cortexproject/cortex/pull/4328)
* [CHANGE] Compactor: Removed support for block deletion marks migration. If you're upgrading from Cortex < 1.7.0 to Mimir, you should upgrade the compactor to Cortex >= 1.7.0 first, run it at least once and then upgrade to Mimir. #122
* [CHANGE] Compactor: removed the `cortex_compactor_group_vertical_compactions_total` metric. #278
* [CHANGE] Compactor: no longer waits for initial blocks cleanup to finish before starting compactions. #282
* [CHANGE] Compactor: removed overlapping sources detection. Overlapping sources may exist due to edge cases (timing issues) when horizontally sharding compactor, but are correctly handled by compactor. #494
* [CHANGE] Compactor: compactor now uses deletion marks from `<tenant>/markers` location in the bucket. Marker files are no longer fetched, only listed. #550
* [CHANGE] Compactor: Default value of `-compactor.block-sync-concurrency` has changed from 20 to 8. This flag is now only used to control number of goroutines for downloading and uploading blocks during compaction. #552
* [CHANGE] Compactor is now included in `all` target (single-binary). #866
* [CHANGE] Compactor: Removed `-compactor.sharding-enabled` option. Sharding in compactor is now always enabled. Default value of `-compactor.ring.store` has changed from `consul` to `memberlist`. Default value of `-compactor.ring.wait-stability-min-duration` is now 0, which disables the feature. #956
* [CHANGE] Alertmanager: removed `-alertmanager.configs.auto-webhook-root` #977
* [CHANGE] Alertmanager: removed `configdb` support from Alertmanager backend storages. #15 #38 #819
* [CHANGE] Alertmanager: Don't count user-not-found errors from replicas as failures in the `cortex_alertmanager_state_fetch_replica_state_failed_total` metric. #190
* [CHANGE] Alertmanager: Use distributor for non-API routes. #213
* [CHANGE] Alertmanager: removed `-alertmanager.storage.*` configuration options, with the exception of the CLI flags `-alertmanager.storage.path` and `-alertmanager.storage.retention`. Use `-alertmanager-storage.*` instead. #632
* [CHANGE] Alertmanager: set default value for `-alertmanager.web.external-url=http://localhost:8080/alertmanager` to match the default configuration. #808 #1067
* [CHANGE] Alertmanager: `-experimental.alertmanager.enable-api` flag has been renamed to `-alertmanager.enable-api` and is now stable. #913
* [CHANGE] Alertmanager: now always runs with sharding enabled; other modes of operation are removed. #1044 #1126
  * The following configuration options are removed:
    * `-alertmanager.sharding-enabled`
    * `-alertmanager.cluster.advertise-address`
    * `-alertmanager.cluster.gossip-interval`
    * `-alertmanager.cluster.listen-address`
    * `-alertmanager.cluster.peers`
    * `-alertmanager.cluster.push-pull-interval`
  * The following configuration options are renamed:
    * `-alertmanager.cluster.peer-timeout` to `-alertmanager.peer-timeout`
* [CHANGE] Alertmanager: the default value of `-alertmanager.sharding-ring.store` is now `memberlist`. #1171
* [CHANGE] Ring: changed default value of `-distributor.ring.store` (Distributor ring) and `-ring.store` (Ingester ring) to `memberlist`. #1046
* [CHANGE] Memberlist: the `memberlist_kv_store_value_bytes` metric has been removed due to values no longer being stored in-memory as encoded bytes. [#4345](https://github.com/cortexproject/cortex/pull/4345)
* [CHANGE] Memberlist: forward only changes, not entire original message. [#4419](https://github.com/cortexproject/cortex/pull/4419)
* [CHANGE] Memberlist: don't accept old tombstones as incoming change, and don't forward such messages to other gossip members. [#4420](https://github.com/cortexproject/cortex/pull/4420)
* [CHANGE] Memberlist: changed probe interval from `1s` to `5s` and probe timeout from `500ms` to `2s`. #563
* [CHANGE] Memberlist: the `name` label on metrics `cortex_dns_failures_total`, `cortex_dns_lookups_total` and `cortex_dns_provider_results` was renamed to `component`. #993
* [CHANGE] Limits: removed deprecated limits for rejecting old samples #799
  This removes the following flags:
  * `-validation.reject-old-samples`
  * `-validation.reject-old-samples.max-age`
* [CHANGE] Limits: removed local limit-related flags in favor of global limits. #725
  The distributor ring is now required, and can be configured via the `distributor.ring.*` flags.
  This removes the following flags:
  * `-distributor.ingestion-rate-strategy` -> will now always use the "global" strategy
  * `-ingester.max-series-per-user` -> set `-ingester.max-global-series-per-user` to `N` times the existing value of `-ingester.max-series-per-user` instead
  * `-ingester.max-series-per-metric` -> set `-ingester.max-global-series-per-metric`  to `N` times the existing value of `-ingester.max-series-per-metric` instead
  * `-ingester.max-metadata-per-user` -> set `-ingester.max-global-metadata-per-user` to `N` times the existing value of `-ingester.max-metadata-per-user` instead
  * `-ingester.max-metadata-per-metric` -> set `-ingester.max-global-metadata-per-metric` to `N` times the existing value of `-ingester.max-metadata-per-metric` instead
  * In the above notes, `N` refers to the number of ingester replicas
  Additionally, default values for the following flags have changed:
  * `-ingester.max-global-series-per-user` from `0` to `150000`
  * `-ingester.max-global-series-per-metric` from `0` to `20000`
  * `-distributor.ingestion-rate-limit` from `25000` to `10000`
  * `-distributor.ingestion-burst-size` from `50000` to `200000`
* [CHANGE] Limits: removed limit `enforce_metric_name`, now behave as if set to `true` always. #686
* [CHANGE] Limits: Option `-ingester.max-samples-per-query` and its YAML field `max_samples_per_query` have been removed. It required `-querier.ingester-streaming` option to be set to false, but since `-querier.ingester-streaming` is removed (always defaulting to true), the limit using it was removed as well. #204 #1132
* [CHANGE] Limits: Set the default max number of inflight ingester push requests (`-ingester.instance-limits.max-inflight-push-requests`) to 30000 in order to prevent clusters from being overwhelmed by request volume or temporary slow-downs. #259
* [CHANGE] Overrides exporter: renamed metric `cortex_overrides` to `cortex_limits_overrides`. #173 #407
* [FEATURE] The following features have been moved from experimental to stable: #913 #1002
  * Alertmanager config API
  * Alertmanager receiver firewall
  * Alertmanager sharding
  * Azure blob storage support
  * Blocks storage bucket index
  * Disable the ring health check in the readiness endpoint (`-ingester.readiness-check-ring-health=false`)
  * Distributor: do not extend writes on unhealthy ingesters
  * Do not unregister ingesters from ring on shutdown (`-ingester.unregister-on-shutdown=false`)
  * HA Tracker: cleanup of old replicas from KV Store
  * Instance limits in ingester and distributor
  * OpenStack Swift storage support
  * Query-frontend: query stats tracking
  * Query-scheduler
  * Querier: tenant federation
  * Ruler config API
  * S3 Server Side Encryption (SSE) using KMS
  * TLS configuration for gRPC, HTTP and etcd clients
  * Zone-aware replication
  * `/labels` API using matchers
  * The following querier limits:
    * `-querier.max-fetched-chunks-per-query`
    * `-querier.max-fetched-chunk-bytes-per-query`
    * `-querier.max-fetched-series-per-query`
  * The following alertmanager limits:
    * Notification rate (`-alertmanager.notification-rate-limit` and `-alertmanager.notification-rate-limit-per-integration`)
    * Dispatcher groups (`-alertmanager.max-dispatcher-aggregation-groups`)
    * User config size (`-alertmanager.max-config-size-bytes`)
    * Templates count in user config (`-alertmanager.max-templates-count`)
    * Max template size (`-alertmanager.max-template-size-bytes`)
* [FEATURE] The endpoints `/api/v1/status/buildinfo`, `<prometheus-http-prefix>/api/v1/status/buildinfo`, and `<alertmanager-http-prefix>/api/v1/status/buildinfo` have been added to display build information and enabled features. #1219 #1240
* [FEATURE] PromQL: added `present_over_time` support. #139
* [FEATURE] Added "Activity tracker" feature which can log ongoing activities from previous Mimir run in case of a crash. It is enabled by default and controlled by the `-activity-tracker.filepath` flag. It can be disabled by setting this path to an empty string. Currently, the Store-gateway, Ruler, Querier, Query-frontend and Ingester components use this feature to track queries. #631 #782 #822 #1121
* [FEATURE] Divide configuration parameters into categories "basic", "advanced", and "experimental". Only flags in the basic category are shown when invoking `-help`, whereas `-help-all` will include flags in all categories (basic, advanced, experimental). #840
* [FEATURE] Querier: Added support for tenant federation to exemplar endpoints. #927
* [FEATURE] Ingester: can expose metrics on active series matching custom trackers configured via `-ingester.active-series-custom-trackers` (or its respective YAML config option). When configured, active series for custom trackers are exposed by the `cortex_ingester_active_series_custom_tracker` metric. #42 #672
* [FEATURE] Ingester: Enable snapshotting of in-memory TSDB on disk during shutdown via `-blocks-storage.tsdb.memory-snapshot-on-shutdown` (experimental). #249
* [FEATURE] Ingester: Added `-blocks-storage.tsdb.isolation-enabled` flag, which allows disabling TSDB isolation feature. This is enabled by default (per TSDB default), but disabling can improve performance of write requests. #512
* [FEATURE] Ingester: Added `-blocks-storage.tsdb.head-chunks-write-queue-size` flag, which allows setting the size of the queue used by the TSDB before m-mapping chunks (experimental). #591
  * Added `cortex_ingester_tsdb_mmap_chunk_write_queue_operations_total` metric to track different operations of this queue.
* [FEATURE] Distributor: Added `-api.skip-label-name-validation-header-enabled` option to allow skipping label name validation on the HTTP write path based on `X-Mimir-SkipLabelNameValidation` header being `true` or not. #390
* [FEATURE] Query-frontend: Add `cortex_query_fetched_series_total` and `cortex_query_fetched_chunks_bytes_total` per-user counters to expose the number of series and bytes fetched as part of queries. These metrics can be enabled with the `-frontend.query-stats-enabled` flag (or its respective YAML config option `query_stats_enabled`). [#4343](https://github.com/cortexproject/cortex/pull/4343)
* [FEATURE] Query-frontend: Add `cortex_query_fetched_chunks_total` per-user counter to expose the number of chunks fetched as part of queries. This metric can be enabled with the `-query-frontend.query-stats-enabled` flag (or its respective YAML config option `query_stats_enabled`). #31
* [FEATURE] Query-frontend: Add query sharding for instant and range queries. You can enable querysharding by setting `-query-frontend.parallelize-shardable-queries` to `true`. The following additional config and exported metrics have been added. #79 #80 #100 #124 #140 #148 #150 #151 #153 #154 #155 #156 #157 #158 #159 #160 #163 #169 #172 #196 #205 #225 #226 #227 #228 #230 #235 #240 #239 #246 #244 #319 #330 #371 #385 #400 #458 #586 #630 #660 #707 #1542
  * New config options:
    * `-query-frontend.query-sharding-total-shards`: The amount of shards to use when doing parallelisation via query sharding.
    * `-query-frontend.query-sharding-max-sharded-queries`: The max number of sharded queries that can be run for a given received query. 0 to disable limit.
    * `-blocks-storage.bucket-store.series-hash-cache-max-size-bytes`: Max size - in bytes - of the in-memory series hash cache in the store-gateway.
    * `-blocks-storage.tsdb.series-hash-cache-max-size-bytes`: Max size - in bytes - of the in-memory series hash cache in the ingester.
  * New exported metrics:
    * `cortex_bucket_store_series_hash_cache_requests_total`
    * `cortex_bucket_store_series_hash_cache_hits_total`
    * `cortex_frontend_query_sharding_rewrites_succeeded_total`
    * `cortex_frontend_sharded_queries_per_query`
  * Renamed metrics:
    * `cortex_frontend_mapped_asts_total` to `cortex_frontend_query_sharding_rewrites_attempted_total`
  * Modified metrics:
    * added `sharded` label to `cortex_query_seconds_total`
  * When query sharding is enabled, the following querier config must be set on query-frontend too:
    * `-querier.max-concurrent`
    * `-querier.timeout`
    * `-querier.max-samples`
    * `-querier.at-modifier-enabled`
    * `-querier.default-evaluation-interval`
    * `-querier.active-query-tracker-dir`
    * `-querier.lookback-delta`
  * Sharding can be dynamically controlled per request using the `Sharding-Control: 64` header. (0 to disable)
  * Sharding can be dynamically controlled per tenant using the limit `query_sharding_total_shards`. (0 to disable)
  * Added `sharded_queries` count to the "query stats" log.
  * The number of shards is adjusted to be compatible with number of compactor shards that are used by a split-and-merge compactor. The querier can use this to avoid querying blocks that cannot have series in a given query shard.
* [FEATURE] Query-Frontend: Added `-query-frontend.cache-unaligned-requests` option to cache responses for requests that do not have step-aligned start and end times. This can improve speed of repeated queries, but can also pollute cache with results that are never reused. #432
* [FEATURE] Querier: Added label names cardinality endpoint `<prefix>/api/v1/cardinality/label_names` that is disabled by default. Can be enabled/disabled via the CLI flag `-querier.cardinality-analysis-enabled` or its respective YAML config option. Configurable on a per-tenant basis. #301 #377 #474
* [FEATURE] Querier: Added label values cardinality endpoint `<prefix>/api/v1/cardinality/label_values` that is disabled by default. Can be enabled/disabled via the CLI flag `-querier.cardinality-analysis-enabled` or its respective YAML config option, and configurable on a per-tenant basis. The maximum number of label names allowed to be queried in a single API call can be controlled via `-querier.label-values-max-cardinality-label-names-per-request`. #332 #395 #474
* [FEATURE] Querier: Added `-store.max-labels-query-length` to restrict the range of `/series`, label-names and label-values requests. #507
* [FEATURE] Ruler: Add new `-ruler.query-stats-enabled` which when enabled will report the `cortex_ruler_query_seconds_total` as a per-user metric that tracks the sum of the wall time of executing queries in the ruler in seconds. [#4317](https://github.com/cortexproject/cortex/pull/4317)
* [FEATURE] Ruler: Added federated rule groups. #533
  * Added `-ruler.tenant-federation.enabled` config flag.
  * Added support for `source_tenants` field on rule groups.
* [FEATURE] Store-gateway: Added `/store-gateway/tenants` and `/store-gateway/tenant/{tenant}/blocks` endpoints that provide functionality that was provided by `tools/listblocks`. #911 #973
* [FEATURE] Compactor: compactor now uses new algorithm that we call "split-and-merge". Previous compaction strategy was removed. With the `split-and-merge` compactor source blocks for a given tenant are grouped into `-compactor.split-groups` number of groups. Each group of blocks is then compacted separately, and is split into `-compactor.split-and-merge-shards` shards (configurable on a per-tenant basis). Compaction of each tenant shards can be horizontally scaled. Number of compactors that work on jobs for single tenant can be limited by using `-compactor.compactor-tenant-shard-size` parameter, or per-tenant `compactor_tenant_shard_size` override.  #275 #281 #282 #283 #288 #290 #303 #307 #317 #323 #324 #328 #353 #368 #479 #820
* [FEATURE] Compactor: Added `-compactor.max-compaction-time` to control how long can compaction for a single tenant take. If compactions for a tenant take longer, no new compactions are started in the same compaction cycle. Running compactions are not stopped however, and may take much longer. #523
* [FEATURE] Compactor: When compactor finds blocks with out-of-order chunks, it will mark them for no-compaction. Blocks marked for no-compaction are ignored in future compactions too. Added metric `cortex_compactor_blocks_marked_for_no_compaction_total` to track number of blocks marked for no-compaction. Added `CortexCompactorSkippedBlocksWithOutOfOrderChunks` alert based on new metric. Markers are only checked from `<tenant>/markers` location, but uploaded to the block directory too. #520 #535 #550
* [FEATURE] Compactor: multiple blocks are now downloaded and uploaded at once, which can shorten compaction process. #552
* [ENHANCEMENT] Exemplars are now emitted for all gRPC calls and many operations tracked by histograms. #180
* [ENHANCEMENT] New options `-server.http-listen-network` and `-server.grpc-listen-network` allow binding as 'tcp4' or 'tcp6'. #180
* [ENHANCEMENT] Query federation: improve performance in MergeQueryable by memoizing labels. #312
* [ENHANCEMENT] Add histogram metrics `cortex_distributor_sample_delay_seconds` and `cortex_ingester_tsdb_sample_out_of_order_delta_seconds` #488
* [ENHANCEMENT] Check internal directory access before starting up. #1217
* [ENHANCEMENT] Azure client: expose option to configure MSI URL and user-assigned identity. #584
* [ENHANCEMENT] Added a new metric `mimir_build_info` to coincide with `cortex_build_info`. The metric `cortex_build_info` has not been removed. #1022
* [ENHANCEMENT] Mimir runs a sanity check of storage config at startup and will fail to start if the sanity check doesn't pass. This is done to find potential config issues before starting up. #1180
* [ENHANCEMENT] Validate alertmanager and ruler storage configurations to ensure they don't use same bucket name and region values as those configured for the blocks storage. #1214
* [ENHANCEMENT] Ingester: added option `-ingester.readiness-check-ring-health` to disable the ring health check in the readiness endpoint. When disabled, the health checks are run against only the ingester itself instead of all ingesters in the ring. #48 #126
* [ENHANCEMENT] Ingester: reduce CPU and memory utilization if remote write requests contains a large amount of "out of bounds" samples. #413
* [ENHANCEMENT] Ingester: reduce CPU and memory utilization when querying chunks from ingesters. #430
* [ENHANCEMENT] Ingester: Expose ingester ring page on ingesters. #654
* [ENHANCEMENT] Distributor: added option `-distributor.excluded-zones` to exclude ingesters running in specific zones both on write and read path. #51
* [ENHANCEMENT] Distributor: add tags to tracing span for distributor push with user, cluster and replica. #210
* [ENHANCEMENT] Distributor: performance optimisations. #212 #217 #242
* [ENHANCEMENT] Distributor: reduce latency when HA-Tracking by doing KVStore updates in the background. #271
* [ENHANCEMENT] Distributor: make distributor inflight push requests count include background calls to ingester. #398
* [ENHANCEMENT] Distributor: silently drop exemplars more than 5 minutes older than samples in the same batch. #544
* [ENHANCEMENT] Distributor: reject exemplars with blank label names or values. The `cortex_discarded_exemplars_total` metric will use the `exemplar_labels_blank` reason in this case. #873
* [ENHANCEMENT] Query-frontend: added `cortex_query_frontend_workers_enqueued_requests_total` metric to track the number of requests enqueued in each query-scheduler. #384
* [ENHANCEMENT] Query-frontend: added `cortex_query_frontend_non_step_aligned_queries_total` to track the total number of range queries with start/end not aligned to step. #347 #357 #582
* [ENHANCEMENT] Query-scheduler: exported summary `cortex_query_scheduler_inflight_requests` tracking total number of inflight requests (both enqueued and processing) in percentile buckets. #675
* [ENHANCEMENT] Querier: can use the `LabelNames` call with matchers, if matchers are provided in the `/labels` API call, instead of using the more expensive `MetricsForLabelMatchers` call as before. #3 #1186
* [ENHANCEMENT] Querier / store-gateway: optimized regex matchers. #319 #334 #355
* [ENHANCEMENT] Querier: when fetching data for specific query-shard, we can ignore some blocks based on compactor-shard ID, since sharding of series by query sharding and compactor is the same. Added metrics: #438 #450
  * `cortex_querier_blocks_found_total`
  * `cortex_querier_blocks_queried_total`
  * `cortex_querier_blocks_with_compactor_shard_but_incompatible_query_shard_total`
* [ENHANCEMENT] Querier / ruler: reduce cpu usage, latency and peak memory consumption. #459 #463 #589
* [ENHANCEMENT] Querier: labels requests now obey `-querier.query-ingesters-within`, making them a little more efficient. #518
* [ENHANCEMENT] Querier: retry store-gateway in case of unexpected failure, instead of failing the query. #1003
* [ENHANCEMENT] Querier / ruler: reduce memory used by streaming queries, particularly in ruler. [#4341](https://github.com/cortexproject/cortex/pull/4341)
* [ENHANCEMENT] Ruler: Using shuffle sharding subring on GetRules API. [#4466](https://github.com/cortexproject/cortex/pull/4466)
* [ENHANCEMENT] Ruler: wait for ruler ring client to self-detect during startup. #990
* [ENHANCEMENT] Store-gateway: added `cortex_bucket_store_sent_chunk_size_bytes` metric, tracking the size of chunks sent from store-gateway to querier. #123
* [ENHANCEMENT] Store-gateway: reduced CPU and memory utilization due to exported metrics aggregation for instances with a large number of tenants. #123 #142
* [ENHANCEMENT] Store-gateway: added an in-memory LRU cache for chunks attributes. Can be enabled setting `-blocks-storage.bucket-store.chunks-cache.attributes-in-memory-max-items=X` where `X` is the max number of items to keep in the in-memory cache. The following new metrics are exposed: #279 #415 #437
  * `cortex_cache_memory_requests_total`
  * `cortex_cache_memory_hits_total`
  * `cortex_cache_memory_items_count`
* [ENHANCEMENT] Store-gateway: log index cache requests to tracing spans. #419
* [ENHANCEMENT] Store-gateway: store-gateway can now ignore blocks with minimum time within `-blocks-storage.bucket-store.ignore-blocks-within` duration. Useful when used together with `-querier.query-store-after`. #502
* [ENHANCEMENT] Store-gateway: label values with matchers now doesn't preload or list series, reducing latency and memory consumption. #534
* [ENHANCEMENT] Store-gateway: the results of `LabelNames()`, `LabelValues()` and `Series(skipChunks=true)` calls are now cached in the index cache. #590
* [ENHANCEMENT] Store-gateway: Added `-store-gateway.sharding-ring.unregister-on-shutdown` option that allows store-gateway to stay in the ring even after shutdown. Defaults to `true`, which is the same as current behaviour. #610 #614
* [ENHANCEMENT] Store-gateway: wait for ring tokens stability instead of ring stability to speed up startup and tests. #620
* [ENHANCEMENT] Compactor: add timeout for waiting on compactor to become ACTIVE in the ring. [#4262](https://github.com/cortexproject/cortex/pull/4262)
* [ENHANCEMENT] Compactor: skip already planned compaction jobs if the tenant doesn't belong to the compactor instance anymore. #303
* [ENHANCEMENT] Compactor: Blocks cleaner will ignore users that it no longer "owns" when sharding is enabled, and user ownership has changed since last scan. #325
* [ENHANCEMENT] Compactor: added `-compactor.compaction-jobs-order` support to configure which compaction jobs should run first for a given tenant (in case there are multiple ones). Supported values are: `smallest-range-oldest-blocks-first` (default), `newest-blocks-first`. #364
* [ENHANCEMENT] Compactor: delete blocks marked for deletion faster. #490
* [ENHANCEMENT] Compactor: expose low-level concurrency options for compactor: `-compactor.max-opening-blocks-concurrency`, `-compactor.max-closing-blocks-concurrency`, `-compactor.symbols-flushers-concurrency`. #569 #701
* [ENHANCEMENT] Compactor: expand compactor logs to include total compaction job time, total time for uploads and block counts. #549
* [ENHANCEMENT] Ring: allow experimental configuration of disabling of heartbeat timeouts by setting the relevant configuration value to zero. Applies to the following: [#4342](https://github.com/cortexproject/cortex/pull/4342)
  * `-distributor.ring.heartbeat-timeout`
  * `-ingester.ring.heartbeat-timeout`
  * `-ruler.ring.heartbeat-timeout`
  * `-alertmanager.sharding-ring.heartbeat-timeout`
  * `-compactor.ring.heartbeat-timeout`
  * `-store-gateway.sharding-ring.heartbeat-timeout`
* [ENHANCEMENT] Ring: allow heartbeats to be explicitly disabled by setting the interval to zero. This is considered experimental. This applies to the following configuration options: [#4344](https://github.com/cortexproject/cortex/pull/4344)
  * `-distributor.ring.heartbeat-period`
  * `-ingester.ring.heartbeat-period`
  * `-ruler.ring.heartbeat-period`
  * `-alertmanager.sharding-ring.heartbeat-period`
  * `-compactor.ring.heartbeat-period`
  * `-store-gateway.sharding-ring.heartbeat-period`
* [ENHANCEMENT] Memberlist: optimized receive path for processing ring state updates, to help reduce CPU utilization in large clusters. [#4345](https://github.com/cortexproject/cortex/pull/4345)
* [ENHANCEMENT] Memberlist: expose configuration of memberlist packet compression via `-memberlist.compression-enabled`. [#4346](https://github.com/cortexproject/cortex/pull/4346)
* [ENHANCEMENT] Memberlist: Add `-memberlist.advertise-addr` and `-memberlist.advertise-port` options for setting the address to advertise to other members of the cluster to enable NAT traversal. #260
* [ENHANCEMENT] Memberlist: reduce CPU utilization for rings with a large number of members. #537 #563 #634
* [ENHANCEMENT] Overrides exporter: include additional limits in the per-tenant override exporter. The following limits have been added to the `cortex_limit_overrides` metric: #21
  * `max_fetched_series_per_query`
  * `max_fetched_chunk_bytes_per_query`
  * `ruler_max_rules_per_rule_group`
  * `ruler_max_rule_groups_per_tenant`
* [ENHANCEMENT] Overrides exporter: add a metrics `cortex_limits_defaults` to expose the default values of limits. #173
* [ENHANCEMENT] Overrides exporter: Add `max_fetched_chunks_per_query` and `max_global_exemplars_per_user` limits to the default and per-tenant limits exported as metrics. #471 #515
* [ENHANCEMENT] Upgrade Go to 1.17.8. #1347 #1381
* [ENHANCEMENT] Upgrade Docker base images to `alpine:3.15.0`. #1348
* [BUGFIX] Azure storage: only create HTTP client once, to reduce memory utilization. #605
* [BUGFIX] Ingester: fixed ingester stuck on start up (LEAVING ring state) when `-ingester.ring.heartbeat-period=0` and `-ingester.unregister-on-shutdown=false`. [#4366](https://github.com/cortexproject/cortex/pull/4366)
* [BUGFIX] Ingester: prevent any reads or writes while the ingester is stopping. This will prevent accessing TSDB blocks once they have been already closed. [#4304](https://github.com/cortexproject/cortex/pull/4304)
* [BUGFIX] Ingester: TSDB now waits for pending readers before truncating Head block, fixing the `chunk not found` error and preventing wrong query results. #16
* [BUGFIX] Ingester: don't create TSDB or appender if no samples are sent by a tenant. #162
* [BUGFIX] Ingester: fix out-of-order chunks in TSDB head in-memory series after WAL replay in case some samples were appended to TSDB WAL before series. #530
* [BUGFIX] Distributor: when cleaning up obsolete elected replicas from KV store, HA tracker didn't update number of cluster per user correctly. [#4336](https://github.com/cortexproject/cortex/pull/4336)
* [BUGFIX] Distributor: fix bug in query-exemplar where some results would get dropped. #583
* [BUGFIX] Query-frontend: Fixes @ modifier functions (start/end) when splitting queries by time. #206
* [BUGFIX] Query-frontend: Ensure query_range requests handled by the query-frontend return JSON formatted errors. #360 #499
* [BUGFIX] Query-frontend: don't reuse cached results for queries that are not step-aligned. #424
* [BUGFIX] Query-frontend: fix API error messages that were mentioning Prometheus `--enable-feature=promql-negative-offset` and `--enable-feature=promql-at-modifier` flags. #688
* [BUGFIX] Query-frontend: worker's cancellation channels are now buffered to ensure that all request cancellations are properly handled. #741
* [BUGFIX] Querier: fixed `/api/v1/user_stats` endpoint. When zone-aware replication is enabled, `MaxUnavailableZones` param is used instead of `MaxErrors`, so setting `MaxErrors = 0` doesn't make the Querier wait for all Ingesters responses. #474
* [BUGFIX] Querier: Disable query scheduler SRV DNS lookup. #689
* [BUGFIX] Ruler: fixed counting of PromQL evaluation errors as user-errors when updating `cortex_ruler_queries_failed_total`. [#4335](https://github.com/cortexproject/cortex/pull/4335)
* [BUGFIX] Ruler: fix formatting of rule groups in `/ruler/rule_groups` endpoint. #655
* [BUGFIX] Ruler: do not log `unable to read rules directory` at startup if the directory hasn't been created yet. #1058
* [BUGFIX] Ruler: enable Prometheus-compatible endpoints regardless of `-ruler.enable-api`. The flag now only controls the configuration API. This is what the config flag description stated, but not what was happening. #1216
* [BUGFIX] Compactor: fixed panic while collecting Prometheus metrics. #28
* [BUGFIX] Compactor: compactor should now be able to correctly mark blocks for deletion and no-compaction, if such marking was previously interrupted. #1015
* [BUGFIX] Alertmanager: remove stale template files. #4495
* [BUGFIX] Alertmanager: don't replace user configurations with blank fallback configurations (when enabled), particularly during scaling up/down instances when sharding is enabled. #224
* [BUGFIX] Ring: multi KV runtime config changes are now propagated to all rings, not just ingester ring. #1047
* [BUGFIX] Memberlist: fixed corrupted packets when sending compound messages with more than 255 messages or messages bigger than 64KB. #551
* [BUGFIX] Overrides exporter: successfully startup even if runtime config is not set. #1056
* [BUGFIX] Fix internal modules to wait for other modules depending on them before stopping. #1472

### Mixin

_Changes since `grafana/cortex-jsonnet` `1.9.0`._

* [CHANGE] Removed chunks storage support from mixin. #641 #643 #645 #811 #812 #813
  * Removed `tsdb.libsonnet`: no need to import it anymore (its content is already automatically included when using Jsonnet)
  * Removed the following fields from `_config`:
    * `storage_engine` (defaults to `blocks`)
    * `chunk_index_backend`
    * `chunk_store_backend`
  * Removed schema config map
  * Removed the following dashboards:
    * "Cortex / Chunks"
    * "Cortex / WAL"
    * "Cortex / Blocks vs Chunks"
  * Removed the following alerts:
    * `CortexOldChunkInMemory`
    * `CortexCheckpointCreationFailed`
    * `CortexCheckpointDeletionFailed`
    * `CortexProvisioningMemcachedTooSmall`
    * `CortexWALCorruption`
    * `CortexTableSyncFailure`
    * `CortexTransferFailed`
  * Removed the following recording rules:
    * `cortex_chunk_store_index_lookups_per_query`
    * `cortex_chunk_store_series_pre_intersection_per_query`
    * `cortex_chunk_store_series_post_intersection_per_query`
    * `cortex_chunk_store_chunks_per_query`
    * `cortex_bigtable_request_duration_seconds`
    * `cortex_cassandra_request_duration_seconds`
    * `cortex_dynamo_request_duration_seconds`
    * `cortex_database_request_duration_seconds`
    * `cortex_gcs_request_duration_seconds`
* [CHANGE] Update grafana-builder dependency: use $__rate_interval in qpsPanel and latencyPanel. [#372](https://github.com/grafana/cortex-jsonnet/pull/372)
* [CHANGE] `namespace` template variable in dashboards now only selects namespaces for selected clusters. [#311](https://github.com/grafana/cortex-jsonnet/pull/311)
* [CHANGE] `CortexIngesterRestarts` alert severity changed from `critical` to `warning`. [#321](https://github.com/grafana/cortex-jsonnet/pull/321)
* [CHANGE] Dashboards: added overridable `job_labels` and `cluster_labels` to the configuration object as label lists to uniquely identify jobs and clusters in the metric names and group-by lists in dashboards. [#319](https://github.com/grafana/cortex-jsonnet/pull/319)
* [CHANGE] Dashboards: `alert_aggregation_labels` has been removed from the configuration and overriding this value has been deprecated. Instead the labels are now defined by the `cluster_labels` list, and should be overridden accordingly through that list. [#319](https://github.com/grafana/cortex-jsonnet/pull/319)
* [CHANGE] Renamed `CortexCompactorHasNotUploadedBlocksSinceStart` to `CortexCompactorHasNotUploadedBlocks`. [#334](https://github.com/grafana/cortex-jsonnet/pull/334)
* [CHANGE] Renamed `CortexCompactorRunFailed` to `CortexCompactorHasNotSuccessfullyRunCompaction`. [#334](https://github.com/grafana/cortex-jsonnet/pull/334)
* [CHANGE] Renamed `CortexInconsistentConfig` alert to `CortexInconsistentRuntimeConfig` and increased severity to `critical`. [#335](https://github.com/grafana/cortex-jsonnet/pull/335)
* [CHANGE] Increased `CortexBadRuntimeConfig` alert severity to `critical` and removed support for `cortex_overrides_last_reload_successful` metric (was removed in Cortex 1.3.0). [#335](https://github.com/grafana/cortex-jsonnet/pull/335)
* [CHANGE] Grafana 'min step' changed to 15s so dashboard show better detail. [#340](https://github.com/grafana/cortex-jsonnet/pull/340)
* [CHANGE] Replace `CortexRulerFailedEvaluations` with two new alerts: `CortexRulerTooManyFailedPushes` and `CortexRulerTooManyFailedQueries`. [#347](https://github.com/grafana/cortex-jsonnet/pull/347)
* [CHANGE] Removed `CortexCacheRequestErrors` alert. This alert was not working because the legacy Cortex cache client instrumentation doesn't track errors. [#346](https://github.com/grafana/cortex-jsonnet/pull/346)
* [CHANGE] Removed `CortexQuerierCapacityFull` alert. [#342](https://github.com/grafana/cortex-jsonnet/pull/342)
* [CHANGE] Changes blocks storage alerts to group metrics by the configured `cluster_labels` (supporting the deprecated `alert_aggregation_labels`). [#351](https://github.com/grafana/cortex-jsonnet/pull/351)
* [CHANGE] Increased `CortexIngesterReachingSeriesLimit` critical alert threshold from 80% to 85%. [#363](https://github.com/grafana/cortex-jsonnet/pull/363)
* [CHANGE] Changed default `job_names` for query-frontend, query-scheduler and querier to match custom deployments too. [#376](https://github.com/grafana/cortex-jsonnet/pull/376)
* [CHANGE] Split `cortex_api` recording rule group into three groups. This is a workaround for large clusters where this group can become slow to evaluate. [#401](https://github.com/grafana/cortex-jsonnet/pull/401)
* [CHANGE] Increased `CortexIngesterReachingSeriesLimit` warning threshold from 70% to 80% and critical threshold from 85% to 90%. [#404](https://github.com/grafana/cortex-jsonnet/pull/404)
* [CHANGE] Raised `CortexKVStoreFailure` alert severity from warning to critical. #493
* [CHANGE] Increase `CortexRolloutStuck` alert "for" duration from 15m to 30m. #493 #573
* [CHANGE] The Alertmanager and Ruler compiled dashboards (`alertmanager.json` and `ruler.json`) have been respectively renamed to `mimir-alertmanager.json` and `mimir-ruler.json`. #869
* [CHANGE] Removed `cortex_overrides_metric` from `_config`. #871
* [CHANGE] Renamed recording rule groups (`cortex_` prefix changed to `mimir_`). #871
* [CHANGE] Alerts name prefix has been changed from `Cortex` to `Mimir` (eg. alert `CortexIngesterUnhealthy` has been renamed to `MimirIngesterUnhealthy`). #879
* [CHANGE] Enabled resources dashboards by default. Can be disabled setting `resources_dashboards_enabled` config field to `false`. #920
* [FEATURE] Added `Cortex / Overrides` dashboard, displaying default limits and per-tenant overrides applied to Mimir. #673
* [FEATURE] Added `Mimir / Tenants` and `Mimir / Top tenants` dashboards, displaying user-based metrics. #776
* [FEATURE] Added querier autoscaling panels and alerts. #1006 #1016
* [FEATURE] Mimir / Top tenants dashboard now has tenants ranked by rule group size and evaluation time. #1338
* [ENHANCEMENT] cortex-mixin: Make `cluster_namespace_deployment:kube_pod_container_resource_requests_{cpu_cores,memory_bytes}:sum` backwards compatible with `kube-state-metrics` v2.0.0. [#317](https://github.com/grafana/cortex-jsonnet/pull/317)
* [ENHANCEMENT] Cortex-mixin: Include `cortex-gw-internal` naming variation in default `gateway` job names. [#328](https://github.com/grafana/cortex-jsonnet/pull/328)
* [ENHANCEMENT] Ruler dashboard: added object storage metrics. [#354](https://github.com/grafana/cortex-jsonnet/pull/354)
* [ENHANCEMENT] Alertmanager dashboard: added object storage metrics. [#354](https://github.com/grafana/cortex-jsonnet/pull/354)
* [ENHANCEMENT] Added documentation text panels and descriptions to reads and writes dashboards. [#324](https://github.com/grafana/cortex-jsonnet/pull/324)
* [ENHANCEMENT] Dashboards: defined container functions for common resources panels: containerDiskWritesPanel, containerDiskReadsPanel, containerDiskSpaceUtilization. [#331](https://github.com/grafana/cortex-jsonnet/pull/331)
* [ENHANCEMENT] cortex-mixin: Added `alert_excluded_routes` config to exclude specific routes from alerts. [#338](https://github.com/grafana/cortex-jsonnet/pull/338)
* [ENHANCEMENT] Added `CortexMemcachedRequestErrors` alert. [#346](https://github.com/grafana/cortex-jsonnet/pull/346)
* [ENHANCEMENT] Ruler dashboard: added "Per route p99 latency" panel in the "Configuration API" row. [#353](https://github.com/grafana/cortex-jsonnet/pull/353)
* [ENHANCEMENT] Increased the `for` duration of the `CortexIngesterReachingSeriesLimit` warning alert to 3h. [#362](https://github.com/grafana/cortex-jsonnet/pull/362)
* [ENHANCEMENT] Added a new tier (`medium_small_user`) so we have another tier between 100K and 1Mil active series. [#364](https://github.com/grafana/cortex-jsonnet/pull/364)
* [ENHANCEMENT] Extend Alertmanager dashboard: [#313](https://github.com/grafana/cortex-jsonnet/pull/313)
  * "Tenants" stat panel - shows number of discovered tenant configurations.
  * "Replication" row - information about the replication of tenants/alerts/silences over instances.
  * "Tenant Configuration Sync" row - information about the configuration sync procedure.
  * "Sharding Initial State Sync" row - information about the initial state sync procedure when sharding is enabled.
  * "Sharding Runtime State Sync" row - information about various state operations which occur when sharding is enabled (replication, fetch, marge, persist).
* [ENHANCEMENT] Update gsutil command for `not healthy index found` playbook [#370](https://github.com/grafana/cortex-jsonnet/pull/370)
* [ENHANCEMENT] Added Alertmanager alerts and playbooks covering configuration syncs and sharding operation: [#377 [#378](https://github.com/grafana/cortex-jsonnet/pull/378)
  * `CortexAlertmanagerSyncConfigsFailing`
  * `CortexAlertmanagerRingCheckFailing`
  * `CortexAlertmanagerPartialStateMergeFailing`
  * `CortexAlertmanagerReplicationFailing`
  * `CortexAlertmanagerPersistStateFailing`
  * `CortexAlertmanagerInitialSyncFailed`
* [ENHANCEMENT] Add recording rules to improve responsiveness of Alertmanager dashboard. [#387](https://github.com/grafana/cortex-jsonnet/pull/387)
* [ENHANCEMENT] Add `CortexRolloutStuck` alert. [#405](https://github.com/grafana/cortex-jsonnet/pull/405)
* [ENHANCEMENT] Added `CortexKVStoreFailure` alert. [#406](https://github.com/grafana/cortex-jsonnet/pull/406)
* [ENHANCEMENT] Use configured `ruler` jobname for ruler dashboard panels. [#409](https://github.com/grafana/cortex-jsonnet/pull/409)
* [ENHANCEMENT] Add ability to override `datasource` for generated dashboards. [#407](https://github.com/grafana/cortex-jsonnet/pull/407)
* [ENHANCEMENT] Use alertmanager jobname for alertmanager dashboard panels [#411](https://github.com/grafana/cortex-jsonnet/pull/411)
* [ENHANCEMENT] Added `CortexDistributorReachingInflightPushRequestLimit` alert. [#408](https://github.com/grafana/cortex-jsonnet/pull/408)
* [ENHANCEMENT] Added `CortexReachingTCPConnectionsLimit` alert. #403
* [ENHANCEMENT] Added "Cortex / Writes Networking" and "Cortex / Reads Networking" dashboards. #405
* [ENHANCEMENT] Improved "Queue length" panel in "Cortex / Queries" dashboard. #408
* [ENHANCEMENT] Add `CortexDistributorReachingInflightPushRequestLimit` alert and playbook. #401
* [ENHANCEMENT] Added "Recover accidentally deleted blocks (Google Cloud specific)" playbook. #475
* [ENHANCEMENT] Added support to multi-zone store-gateway deployments. #608 #615
* [ENHANCEMENT] Show supplementary alertmanager services in the Rollout Progress dashboard. #738 #855
* [ENHANCEMENT] Added `mimir` to default job names. This makes dashboards and alerts working when Mimir is installed in single-binary mode and the deployment is named `mimir`. #921
* [ENHANCEMENT] Introduced a new alert for the Alertmanager: `MimirAlertmanagerAllocatingTooMuchMemory`. It has two severities based on the memory usage against limits, a `warning` level at 80% and a `critical` level at 90%. #1206
* [ENHANCEMENT] Faster memcached cache requests. #2720
* [BUGFIX] Fixed `CortexIngesterHasNotShippedBlocks` alert false positive in case an ingester instance had ingested samples in the past, then no traffic was received for a long period and then it started receiving samples again. [#308](https://github.com/grafana/cortex-jsonnet/pull/308)
* [BUGFIX] Fixed `CortexInconsistentRuntimeConfig` metric. [#335](https://github.com/grafana/cortex-jsonnet/pull/335)
* [BUGFIX] Fixed scaling dashboard to correctly work when a Cortex service deployment spans across multiple zones (a zone is expected to have the `zone-[a-z]` suffix). [#365](https://github.com/grafana/cortex-jsonnet/pull/365)
* [BUGFIX] Fixed rollout progress dashboard to correctly work when a Cortex service deployment spans across multiple zones (a zone is expected to have the `zone-[a-z]` suffix). [#366](https://github.com/grafana/cortex-jsonnet/pull/366)
* [BUGFIX] Fixed rollout progress dashboard to include query-scheduler too. [#376](https://github.com/grafana/cortex-jsonnet/pull/376)
* [BUGFIX] Upstream recording rule `node_namespace_pod_container:container_cpu_usage_seconds_total:sum_irate` renamed. [#379](https://github.com/grafana/cortex-jsonnet/pull/379)
* [BUGFIX] Fixed writes/reads/alertmanager resources dashboards to use `$._config.job_names.gateway`. [#403](https://github.com/grafana/cortex-jsonnet/pull/403)
* [BUGFIX] Span the annotation.message in alerts as YAML multiline strings. [#412](https://github.com/grafana/cortex-jsonnet/pull/412)
* [BUGFIX] Fixed "Instant queries / sec" in "Cortex / Reads" dashboard. #445
* [BUGFIX] Fixed and added missing KV store panels in Writes, Reads, Ruler and Compactor dashboards. #448
* [BUGFIX] Fixed Alertmanager dashboard when alertmanager is running as part of single binary. #1064
* [BUGFIX] Fixed Ruler dashboard when ruler is running as part of single binary. #1260
* [BUGFIX] Query-frontend: fixed bad querier status code mapping with query-sharding enabled. #1227

### Jsonnet

_Changes since `grafana/cortex-jsonnet` `1.9.0`._

* [CHANGE] Removed chunks storage support. #639
  * Removed the following fields from `_config`:
    * `storage_engine` (defaults to `blocks`)
    * `querier_second_storage_engine` (not supported anymore)
    * `table_manager_enabled`, `table_prefix`
    * `memcached_index_writes_enabled` and `memcached_index_writes_max_item_size_mb`
    * `storeMemcachedChunksConfig`
    * `storeConfig`
    * `max_chunk_idle`
    * `schema` (the schema configmap is still added for backward compatibility reasons)
    * `bigtable_instance` and `bigtable_project`
    * `client_configs`
    * `enabledBackends`
    * `storage_backend`
    * `cassandra_addresses`
    * `s3_bucket_name`
    * `ingester_deployment_without_wal` (was only used by chunks storage)
    * `ingester` (was only used to configure chunks storage WAL)
  * Removed the following CLI flags from `ingester_args`:
    * `ingester.max-chunk-age`
    * `ingester.max-stale-chunk-idle`
    * `ingester.max-transfer-retries`
    * `ingester.retain-period`
* [CHANGE] Changed `overrides-exporter.libsonnet` from being based on cortex-tools to Mimir `overrides-exporter` target. #646
* [CHANGE] Store gateway: set `-blocks-storage.bucket-store.index-cache.memcached.max-get-multi-concurrency`,
  `-blocks-storage.bucket-store.chunks-cache.memcached.max-get-multi-concurrency`,
  `-blocks-storage.bucket-store.metadata-cache.memcached.max-get-multi-concurrency`,
  `-blocks-storage.bucket-store.index-cache.memcached.max-idle-connections`,
  `-blocks-storage.bucket-store.chunks-cache.memcached.max-idle-connections`,
  `-blocks-storage.bucket-store.metadata-cache.memcached.max-idle-connections` to 100 [#414](https://github.com/grafana/cortex-jsonnet/pull/414)
* [CHANGE] Alertmanager: mounted overrides configmap to alertmanager too. [#315](https://github.com/grafana/cortex-jsonnet/pull/315)
* [CHANGE] Memcached: upgraded memcached from `1.5.17` to `1.6.9`. [#316](https://github.com/grafana/cortex-jsonnet/pull/316)
* [CHANGE] Store-gateway: increased memory request and limit respectively from 6GB / 6GB to 12GB / 18GB. [#322](https://github.com/grafana/cortex-jsonnet/pull/322)
* [CHANGE] Store-gateway: increased `-blocks-storage.bucket-store.max-chunk-pool-bytes` from 2GB (default) to 12GB. [#322](https://github.com/grafana/cortex-jsonnet/pull/322)
* [CHANGE] Ingester/Ruler: set `-server.grpc-max-send-msg-size-bytes` and `-server.grpc-max-send-msg-size-bytes` to sensible default values (10MB). [#326](https://github.com/grafana/cortex-jsonnet/pull/326)
* [CHANGE] Decreased `-server.grpc-max-concurrent-streams` from 100k to 10k. [#369](https://github.com/grafana/cortex-jsonnet/pull/369)
* [CHANGE] Decreased blocks storage ingesters graceful termination period from 80m to 20m. [#369](https://github.com/grafana/cortex-jsonnet/pull/369)
* [CHANGE] Increase the rules per group and rule groups limits on different tiers. [#396](https://github.com/grafana/cortex-jsonnet/pull/396)
* [CHANGE] Removed `max_samples_per_query` limit, since it only works with chunks and only when using `-distributor.shard-by-all-labels=false`. [#397](https://github.com/grafana/cortex-jsonnet/pull/397)
* [CHANGE] Removed chunks storage query sharding config support. The following config options have been removed: [#398](https://github.com/grafana/cortex-jsonnet/pull/398)
  * `_config` > `queryFrontend` > `shard_factor`
  * `_config` > `queryFrontend` > `sharded_queries_enabled`
  * `_config` > `queryFrontend` > `query_split_factor`
* [CHANGE] Rename ruler_s3_bucket_name and ruler_gcs_bucket_name to ruler_storage_bucket_name: [#415](https://github.com/grafana/cortex-jsonnet/pull/415)
* [CHANGE] Fine-tuned rolling update policy for distributor, querier, query-frontend, query-scheduler. [#420](https://github.com/grafana/cortex-jsonnet/pull/420)
* [CHANGE] Increased memcached metadata/chunks/index-queries max connections from 4k to 16k. [#420](https://github.com/grafana/cortex-jsonnet/pull/420)
* [CHANGE] Disabled step alignment in query-frontend to be compliant with PromQL. [#420](https://github.com/grafana/cortex-jsonnet/pull/420)
* [CHANGE] Do not limit compactor CPU and request a number of cores equal to the configured concurrency. [#420](https://github.com/grafana/cortex-jsonnet/pull/420)
* [CHANGE] Configured split-and-merge compactor. #853
  * The following CLI flags are set on compactor:
    * `-compactor.split-and-merge-shards=0`
    * `-compactor.compactor-tenant-shard-size=1`
    * `-compactor.split-groups=1`
    * `-compactor.max-opening-blocks-concurrency=4`
    * `-compactor.max-closing-blocks-concurrency=2`
    * `-compactor.symbols-flushers-concurrency=4`
  * The following per-tenant overrides have been set on `super_user` and `mega_user` classes:
    ```
    compactor_split_and_merge_shards: 2,
    compactor_tenant_shard_size: 2,
    compactor_split_groups: 2,
    ```
* [CHANGE] The entrypoint file to include has been renamed from `cortex.libsonnet` to `mimir.libsonnet`. #897
* [CHANGE] The default image config field has been renamed from `cortex` to `mimir`. #896
   ```
   {
     _images+:: {
       mimir: '...',
     },
   }
   ```
* [CHANGE] Removed `cortex_` prefix from config fields. #898
  * The following config fields have been renamed:
    * `cortex_bucket_index_enabled` renamed to `bucket_index_enabled`
    * `cortex_compactor_cleanup_interval` renamed to `compactor_cleanup_interval`
    * `cortex_compactor_data_disk_class` renamed to `compactor_data_disk_class`
    * `cortex_compactor_data_disk_size` renamed to `compactor_data_disk_size`
    * `cortex_compactor_max_concurrency` renamed to `compactor_max_concurrency`
    * `cortex_distributor_allow_multiple_replicas_on_same_node` renamed to `distributor_allow_multiple_replicas_on_same_node`
    * `cortex_ingester_data_disk_class` renamed to `ingester_data_disk_class`
    * `cortex_ingester_data_disk_size` renamed to `ingester_data_disk_size`
    * `cortex_querier_allow_multiple_replicas_on_same_node` renamed to `querier_allow_multiple_replicas_on_same_node`
    * `cortex_query_frontend_allow_multiple_replicas_on_same_node` renamed to `query_frontend_allow_multiple_replicas_on_same_node`
    * `cortex_query_sharding_enabled` renamed to `query_sharding_enabled`
    * `cortex_query_sharding_msg_size_factor` renamed to `query_sharding_msg_size_factor`
    * `cortex_ruler_allow_multiple_replicas_on_same_node` renamed to `ruler_allow_multiple_replicas_on_same_node`
    * `cortex_store_gateway_data_disk_class` renamed to `store_gateway_data_disk_class`
    * `cortex_store_gateway_data_disk_size` renamed to `store_gateway_data_disk_size`
* [CHANGE] The overrides configmap default mountpoint has changed from `/etc/cortex` to `/etc/mimir`. It can be customized via the `overrides_configmap_mountpoint` config field. #899
* [CHANGE] Enabled in the querier the features to query label names with matchers, PromQL at modifier and query long-term storage for labels. #905
* [CHANGE] Reduced TSDB blocks retention on ingesters disk from 96h to 24h. #905
* [CHANGE] Enabled closing of idle TSDB in ingesters. #905
* [CHANGE] Disabled TSDB isolation in ingesters for better performances. #905
* [CHANGE] Changed log level of querier, query-frontend, query-scheduler and alertmanager from `debug` to `info`. #905
* [CHANGE] Enabled attributes in-memory cache in store-gateway. #905
* [CHANGE] Configured store-gateway to not load blocks containing samples more recent than 10h (because such samples are queried from ingesters). #905
* [CHANGE] Dynamically compute `-compactor.deletion-delay` based on other settings, in order to reduce the deletion delay as much as possible and lower the number of live blocks in the storage. #907
* [CHANGE] The config field `distributorConfig` has been renamed to `ingesterRingClientConfig`. Config field `ringClient` has been removed in favor of `ingesterRingClientConfig`. #997 #1057
* [CHANGE] Gossip.libsonnet has been fixed to modify all ring configurations, not only the ingester ring config. Furthermore it now supports migration via multi KV store. #1057 #1099
* [CHANGE] Changed the default of `bucket_index_enabled` to `true`. #924
* [CHANGE] Remove the support for the test-exporter. #1133
* [CHANGE] Removed `$.distributor_deployment_labels`, `$.ingester_deployment_labels` and `$.querier_deployment_labels` fields, that were used by gossip.libsonnet to inject additional label. Now the label is injected directly into pods of statefulsets and deployments. #1297
* [CHANGE] Disabled `-ingester.readiness-check-ring-health`. #1352
* [CHANGE] Changed Alertmanager CPU request from `100m` to `2` cores, and memory request from `1Gi` to `10Gi`. Set Alertmanager memory limit to `15Gi`. #1206
* [CHANGE] gossip.libsonnet has been renamed to memberlist.libsonnet, and is now imported by default. Use of memberlist for ring is enabled by setting `_config.memberlist_ring_enabled` to true. #1526
* [FEATURE] Added query sharding support. It can be enabled setting `cortex_query_sharding_enabled: true` in the `_config` object. #653
* [FEATURE] Added shuffle-sharding support. It can be enabled and configured using the following config: #902
   ```
   _config+:: {
     shuffle_sharding:: {
       ingester_write_path_enabled: true,
       ingester_read_path_enabled: true,
       querier_enabled: true,
       ruler_enabled: true,
       store_gateway_enabled: true,
     },
   }
   ```
* [FEATURE] Added multi-zone ingesters and store-gateways support. #1352 #1552
* [ENHANCEMENT] Add overrides config to compactor. This allows setting retention configs per user. [#386](https://github.com/grafana/cortex-jsonnet/pull/386)
* [ENHANCEMENT] Added 256MB memory ballast to querier. [#369](https://github.com/grafana/cortex-jsonnet/pull/369)
* [ENHANCEMENT] Update `etcd-operator` to latest version (see https://github.com/grafana/jsonnet-libs/pull/480). [#263](https://github.com/grafana/cortex-jsonnet/pull/263)
* [ENHANCEMENT] Add support for Azure storage in Alertmanager configuration. [#381](https://github.com/grafana/cortex-jsonnet/pull/381)
* [ENHANCEMENT] Add support for running Alertmanager in sharding mode. [#394](https://github.com/grafana/cortex-jsonnet/pull/394)
* [ENHANCEMENT] Allow to customize PromQL engine settings via `queryEngineConfig`. [#399](https://github.com/grafana/cortex-jsonnet/pull/399)
* [ENHANCEMENT] Define Azure object storage ruler args. [#416](https://github.com/grafana/cortex-jsonnet/pull/416)
* [ENHANCEMENT] Added the following config options to allow to schedule multiple replicas of the same service on the same node: [#418](https://github.com/grafana/cortex-jsonnet/pull/418)
  * `cortex_distributor_allow_multiple_replicas_on_same_node`
  * `cortex_ruler_allow_multiple_replicas_on_same_node`
  * `cortex_querier_allow_multiple_replicas_on_same_node`
  * `cortex_query_frontend_allow_multiple_replicas_on_same_node`
* [BUGFIX] Alertmanager: fixed `--alertmanager.cluster.peers` CLI flag passed to alertmanager when HA is enabled. [#329](https://github.com/grafana/cortex-jsonnet/pull/329)
* [BUGFIX] Fixed `-distributor.extend-writes` setting on ruler when `unregister_ingesters_on_shutdown` is disabled. [#369](https://github.com/grafana/cortex-jsonnet/pull/369)
* [BUGFIX] Treat `compactor_blocks_retention_period` type as string rather than int.[#395](https://github.com/grafana/cortex-jsonnet/pull/395)
* [BUGFIX] Pass `-ruler-storage.s3.endpoint` to ruler when using S3. [#421](https://github.com/grafana/cortex-jsonnet/pull/421)
* [BUGFIX] Remove service selector on label `gossip_ring_member` from other services than `gossip-ring`. [#1008](https://github.com/grafana/mimir/pull/1008)
* [BUGFIX] Rename `-ingester.readiness-check-ring-health` to `-ingester.ring.readiness-check-ring-health`, to reflect current name of flag. #1460

### Mimirtool

_Changes since cortextool `0.10.7`._

* [CHANGE] The following environment variables have been renamed: #883
  * `CORTEX_ADDRESS` to `MIMIR_ADDRESS`
  * `CORTEX_API_USER` to `MIMIR_API_USER`
  * `CORTEX_API_KEY` to `MIMIR_API_KEY`
  * `CORTEX_TENANT_ID` to `MIMIR_TENANT_ID`
  * `CORTEX_TLS_CA_PATH` to `MIMIR_TLS_CA_PATH`
  * `CORTEX_TLS_CERT_PATH` to `MIMIR_TLS_CERT_PATH`
  * `CORTEX_TLS_KEY_PATH` to `MIMIR_TLS_KEY_PATH`
* [CHANGE] Change `cortex` backend to `mimir`. #883
* [CHANGE] Do not publish `mimirtool` binary for 386 windows architecture. #1263
* [CHANGE] `analyse` command has been renamed to `analyze`. #1318
* [FEATURE] Support Arm64 on Darwin for all binaries (benchtool etc). https://github.com/grafana/cortex-tools/pull/215
* [ENHANCEMENT] Correctly support federated rules. #823
* [BUGFIX] Fix `cortextool rules` legends displaying wrong symbols for updates and deletions. https://github.com/grafana/cortex-tools/pull/226

### Query-tee

_Changes since Cortex `1.10.0`._

* [ENHANCEMENT] Added `/api/v1/query_exemplars` API endpoint support (no results comparison). #168
* [ENHANCEMENT] Add a flag (`--proxy.compare-use-relative-error`) in the query-tee to compare floating point values using relative error. #208
* [ENHANCEMENT] Add a flag (`--proxy.compare-skip-recent-samples`) in the query-tee to skip comparing recent samples. By default samples not older than 1 minute are skipped. #234
* [BUGFIX] Fixes a panic in the query-tee when comparing result. #207
* [BUGFIX] Ensure POST requests are handled correctly #286

### Blocksconvert

_Changes since Cortex `1.10.0`._

* [CHANGE] Blocksconvert tool was removed from Mimir. #637

### Metaconvert

_Changes since Cortex `1.10.0`._

* [CHANGE] `thanosconvert` tool has been renamed to `metaconvert`. `-config.file` option has been removed, while it now requires `-tenant` option to work on single tenant only. It now also preserves labels recognized by Mimir. #1120

### Test-exporter

_Changes since Cortex `1.10.0`._

* [CHANGE] Removed the test-exporter tool. #1133

### Tools

_Changes since Cortex `1.10.0`._

* [CHANGE] Removed `query-audit`. You can use `query-tee` to compare query results and performances of two Grafana Mimir backends. #1380

## [Cortex 1.10.0 CHANGELOG](https://github.com/grafana/mimir/blob/a13959db5d38ff65c2b7ef52c56331d2f4dbc00c/CHANGELOG.md#cortex-1100--2021-08-03)<|MERGE_RESOLUTION|>--- conflicted
+++ resolved
@@ -14,13 +14,10 @@
 * [ENHANCEMENT] Query-frontend: Added labels query optimizer that automatically removes redundant `__name__!=""` matchers from label names and label values queries, improving query performance. The optimizer can be enabled per-tenant with the `labels_query_optimizer_enabled` runtime configuration flag. #12054 #12066 #12076
 * [BUGFIX] Distributor: Validate the RW2 symbols field and reject invalid requests that don't have an empty string as the first symbol. #11953
 * [BUGFIX] Distributor: Check `max_inflight_push_requests_bytes` before decompressing incoming requests. #11967
-<<<<<<< HEAD
-* [BUGFIX] Query-frontend: evaluate experimental duration expressions before sharding, splitting, caching otherwise the result is not correct. #12038
-=======
 * [BUGFIX] Query-frontend: Allow limit parameter to be 0 in label queries to explicitly request unlimited results. #12054
 * [BUGFIX] Distributor: Fix a possible panic in the OTLP push path while handling a gRPC status error. #12072
 * [BUGFIX] Tracing: Skip tracing configuration when no tracing environment variables were provided. #12074
->>>>>>> 63db2238
+* [BUGFIX] Query-frontend: evaluate experimental duration expressions before sharding, splitting, caching otherwise the result is not correct. #12038
 
 ### Mixin
 
