--- conflicted
+++ resolved
@@ -43,11 +43,8 @@
 * [BUGFIX] Query-scheduler: don't retain connections from queriers that have shut down, leading to gradually increasing enqueue latency over time. #6100 #6145
 * [BUGFIX] Ingester: prevent query logic from continuing to execute after queries are canceled. #6085
 * [BUGFIX] Ensure correct nesting of children of the `querier.Select` tracing span. #6085
-<<<<<<< HEAD
 * [BUGFIX] Packaging: fix preremove script preventing upgrades on RHEL based OS. #6067
-=======
 * [BUGFIX] Querier: return actual error rather than `attempted to read series at index XXX from stream, but the stream has already been exhausted` (or even no error at all) when streaming chunks from ingesters or store-gateways is enabled and an error occurs while streaming chunks. #6346
->>>>>>> d973fe8f
 
 ### Mixin
 
