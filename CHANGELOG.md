--- conflicted
+++ resolved
@@ -54,11 +54,8 @@
 * [CHANGE] Distributor: Reduce calculated `GOMAXPROCS` to be closer to the requested number of CPUs. #12150
 * [CHANGE] Query-scheduler: The query-scheduler is now a required component that is always used by queriers and query-frontends. #12187
 * [CHANGE] Rollout-operator: Add `watch` permission to the rollout-operators's cluster role. #12360. See [rollout-operator#262](https://github.com/grafana/rollout-operator/pull/262)
-<<<<<<< HEAD
 * [CHANGE] Rollout-operator: Support for zone and partition aware pod disruption budgets, enabling finer control over pod eviction policies. #12315. See [rollout-operator#253](https://github.com/grafana/rollout-operator/pull/253)
-=======
 * [CHANGE] Updates to CPU and memory scaling metric. Use `irate()` when calculating the CPU metric and remove `or vector(0)` from a leg of the memory query. These changes prevent downscaling deployments when scraping fails. #12406
->>>>>>> 77157450
 * [CHANGE] Memcached: Remove configuration for enabling mTLS connections to Memcached servers. #12434
 
 ### Documentation
