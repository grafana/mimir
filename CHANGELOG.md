--- conflicted
+++ resolved
@@ -10,6 +10,7 @@
 * [ENHANCEMENT] `kafkatool`: add `consumer-group delete-offset` command as a way to delete the committed offset for a consumer group. #11988
 * [ENHANCEMENT] Block-builder-scheduler: Detect gaps in scheduled and completed jobs. #11867
 * [BUGFIX] Distributor: Validate the RW2 symbols field and reject invalid requests that don't have an empty string as the first symbol. #11953
+* [BUGFIX] Distributor: Check `max_inflight_push_requests_bytes` before decompressing incoming requests. #11967
 
 ### Mixin
 
@@ -168,11 +169,6 @@
 * [BUGFIX] Block-builder-scheduler: Fix data loss bug in job assignment. #11785
 * [BUGFIX] Compactor: start tracking `-compactor.max-compaction-time` after the initial compaction planning phase, to avoid rare cases where planning takes longer than `-compactor.max-compaction-time` and so actual compaction never runs for a tenant. #11834
 * [BUGFIX] Ingester: Fix issue where ingesters can exit read-only mode during idle compactions, resulting in write errors. #11890
-<<<<<<< HEAD
-* [BUGFIX] Distributor: Validate the RW2 symbols field and reject invalid requests that don't have an empty string as the first symbol. #11953
-* [BUGFIX] Distributor: Check `max_inflight_push_requests_bytes` before decompressing incoming requests. #11967
-=======
->>>>>>> eb0396d0
 
 ### Mixin
 
