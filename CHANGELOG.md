--- conflicted
+++ resolved
@@ -65,13 +65,10 @@
   * `-store-gateway.sharding-ring.etcd.tls-min-version`
 * [ENHANCEMENT] Store-gateway: Add `-blocks-storage.bucket-store.max-concurrent-reject-over-limit` option to allow requests that exceed the max number of inflight object storage requests to be rejected. #2999
 * [ENHANCEMENT] Query-frontend: allow setting a separate limit on the total (before splitting/sharding) query length of range queries with the new experimental `-query-frontend.max-total-query-length` flag, which defaults to `-store.max-query-length` if unset or set to 0. #3058
-<<<<<<< HEAD
 * [ENHANCEMENT] Ruler: added support to forcefully disable recording and/or alerting rules evaluation. The following new configuration options have been introduced, which can be overridden on a per-tenant basis in the runtime configuration: #3088
   * `-ruler.recording-rules-evaluation-enabled`
   * `-ruler.alerting-rules-evaluation-enabled`
-=======
 * [ENHANCEMENT] Distributor: Add age filter to forwarding functionality, to not forward samples which are older than defined duration. #3049
->>>>>>> e19b31aa
 * [BUGFIX] Querier: Fix 400 response while handling streaming remote read. #2963
 * [BUGFIX] Fix a bug causing query-frontend, query-scheduler, and querier not failing if one of their internal components fail. #2978
 * [BUGFIX] Querier: re-balance the querier worker connections when a query-frontend or query-scheduler is terminated. #3005
