--- conflicted
+++ resolved
@@ -82,11 +82,8 @@
 * [ENHANCEMENT] Ingester: improved the performance of label value cardinality endpoint. #3044
 * [ENHANCEMENT] Ruler: use backoff retry on remote evaluation #3098
 * [ENHANCEMENT] Query-frontend: Include multiple tenant IDs in query logs when present instead of dropping them. #3125
-<<<<<<< HEAD
 * [ENHANCEMENT] Alertmanager: reduced memory utilization in Mimir clusters with a large number of tenants. #3143
-=======
 * [ENHANCEMENT] Store-gateway: added extra span logging to improve observability. #3131
->>>>>>> 17fd8d22
 * [BUGFIX] Querier: Fix 400 response while handling streaming remote read. #2963
 * [BUGFIX] Fix a bug causing query-frontend, query-scheduler, and querier not failing if one of their internal components fail. #2978
 * [BUGFIX] Querier: re-balance the querier worker connections when a query-frontend or query-scheduler is terminated. #3005
