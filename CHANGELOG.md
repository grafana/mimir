--- conflicted
+++ resolved
@@ -9,12 +9,8 @@
 * [FEATURE] Query-frontend: add experimental support for query blocking. Queries are blocked on a per-tenant basis and is configured via the limit `blocked_queries`. #5609
 * [ENHANCEMENT] Ingester: exported summary `cortex_ingester_inflight_push_requests_summary` tracking total number of inflight requests in percentile buckets. #5845
 * [ENHANCEMENT] Query-scheduler: add `cortex_query_scheduler_enqueue_duration_seconds` metric that records the time taken to enqueue or reject a query request. #5879
-<<<<<<< HEAD
 * [ENHANCEMENT] Query-frontend: add `cortex_query_frontend_enqueue_duration_seconds` metric that records the time taken to enqueue or reject a query request. #5879 #6087
-=======
-* [ENHANCEMENT] Query-frontend: add `cortex_query_frontend_enqueue_duration_seconds` metric that records the time taken to enqueue or reject a query request when not using the query-scheduler. #5879
 * [ENHANCEMENT] Store-gateway: add metric `cortex_bucket_store_blocks_loaded_by_duration` for counting the loaded number of blocks based on their duration. #6074
->>>>>>> 9f671b50
 * [ENHANCEMENT] Expose `/sync/mutex/wait/total:seconds` Go runtime metric as `go_sync_mutex_wait_total_seconds_total` from all components. #5879
 * [ENHANCEMENT] Query-scheduler: improve latency with many concurrent queriers. #5880
 * [ENHANCEMENT] Implement support for `limit`, `limit_per_metric` and `metric` parameters for `<Prometheus HTTP prefix>/api/v1/metadata` endpoint. #5890
