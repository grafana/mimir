# Changelog

## main / unreleased

### Grafana Mimir

* [CHANGE] Update minimal supported version of Go to 1.22. #9134
* [CHANGE] Store-gateway / querier: enable streaming chunks from store-gateways to queriers by default. #6646
* [CHANGE] Querier: honor the start/end time range specified in the read hints when executing a remote read request. #8431
* [CHANGE] Querier: return only samples within the queried start/end time range when executing a remote read request using "SAMPLES" mode. Previously, samples outside of the range could have been returned. Samples outside of the queried time range may still be returned when executing a remote read request using "STREAMED_XOR_CHUNKS" mode. #8463
* [CHANGE] Querier: Set minimum for `-querier.max-concurrent` to four to prevent queue starvation with querier-worker queue prioritization algorithm; values below the minimum four are ignored and set to the minimum. #9054
* [CHANGE] Store-gateway: enabled `-blocks-storage.bucket-store.max-concurrent-queue-timeout` by default with a timeout of 5 seconds. #8496
* [CHANGE] Store-gateway: enabled `-blocks-storage.bucket-store.index-header.lazy-loading-concurrency-queue-timeout` by default with a timeout of 5 seconds . #8667
* [CHANGE] Distributor: Incoming OTLP requests were previously size-limited by using limit from `-distributor.max-recv-msg-size` option. We have added option `-distributor.max-otlp-request-size` for limiting OTLP requests, with default value of 100 MiB. #8574
* [CHANGE] Distributor: remove metric `cortex_distributor_sample_delay_seconds`. #8698
* [CHANGE] Query-frontend: Remove deprecated `frontend.align_queries_with_step` YAML configuration. The configuration option has been moved to per-tenant and default `limits` since Mimir 2.12. #8733 #8735
* [CHANGE] Store-gateway: Change default of `-blocks-storage.bucket-store.max-concurrent` to 200. #8768
* [CHANGE] Added new metric `cortex_compactor_disk_out_of_space_errors_total` which counts how many times a compaction failed due to the compactor being out of disk, alert if there is a single increase. #8237 #8278
* [CHANGE] Store-gateway: Remove experimental parameter `-blocks-storage.bucket-store.series-selection-strategy`. The default strategy is now `worst-case`. #8702
* [CHANGE] Store-gateway: Rename `-blocks-storage.bucket-store.series-selection-strategies.worst-case-series-preference` to `-blocks-storage.bucket-store.series-fetch-preference` and promote to stable. #8702
* [CHANGE] Querier, store-gateway: remove deprecated `-querier.prefer-streaming-chunks-from-store-gateways=true`. Streaming from store-gateways is now always enabled. #8696
* [CHANGE] Ingester: remove deprecated `-ingester.return-only-grpc-errors`. #8699 #8828
* [CHANGE] Distributor, ruler: remove deprecated `-ingester.client.report-grpc-codes-in-instrumentation-label-enabled`. #8700
* [CHANGE] Ingester client: experimental support for client-side circuit breakers, their configuration options (`-ingester.client.circuit-breaker.*`) and metrics (`cortex_ingester_client_circuit_breaker_results_total`, `cortex_ingester_client_circuit_breaker_transitions_total`) were removed. #8802
* [CHANGE] Ingester: circuit breakers do not open in case of per-instance limit errors anymore. Opening can be triggered only in case of push and pull requests exceeding the configured duration. #8854
* [CHANGE] Query-frontend: Return `413 Request Entity Too Large` if a response shard for an `/active_series` request is too large. #8861
* [CHANGE] Distributor: Promote replying with `Retry-After` header on retryable errors to stable and set `-distributor.retry-after-header.enabled=true` by default. #8694
* [CHANGE] Distributor: Replace `-distributor.retry-after-header.max-backoff-exponent` and `-distributor.retry-after-header.base-seconds` with `-distributor.retry-after-header.min-backoff` and `-distributor.retry-after-header.max-backoff` for easier configuration. #8694
* [CHANGE] Ingester: increase the default inactivity timeout of active series (`-ingester.active-series-metrics-idle-timeout`) from `10m` to `20m`. #8975
* [CHANGE] Distributor: Remove `-distributor.enable-otlp-metadata-storage` flag, which was deprecated in version 2.12. #9069
* [CHANGE] Ruler: Removed `-ruler.drain-notification-queue-on-shutdown` option, which is now enabled by default. #9115
* [CHANGE] Querier: allow wrapping errors with context errors only when the former actually correspond to `context.Canceled` and `context.DeadlineExceeded`. #9175
* [CHANGE] Query-scheduler: Remove the experimental `-query-scheduler.use-multi-algorithm-query-queue` flag. The new multi-algorithm tree queue is always used for the scheduler. #9210
* [FEATURE] Alertmanager: Added `-alertmanager.log-parsing-label-matchers` to control logging when parsing label matchers. This flag is intended to be used with `-alertmanager.utf8-strict-mode-enabled` to validate UTF-8 strict mode is working as intended. The default value is `false`. #9173
* [FEATURE] Alertmanager: Added `-alertmanager.utf8-migration-logging-enabled` to enable logging of tenant configurations that are incompatible with UTF-8 strict mode. The default value is `false`. #9174
* [FEATURE] Querier: add experimental streaming PromQL engine, enabled with `-querier.query-engine=mimir`. #8422 #8430 #8454 #8455 #8360 #8490 #8508 #8577 #8660 #8671 #8677 #8747 #8850 #8872 #8838 #8911 #8909 #8923 #8924 #8925 #8932 #8933 #8934 #8962 #8986 #8993 #8995 #9008 #9017 #9018 #9019 #9120 #9121 #9136 #9139 #9140 #9145 #9191 #9192 #9194 #9196 #9201 #9212 #9225 #9260
* [FEATURE] Experimental Kafka-based ingest storage. #6888 #6894 #6929 #6940 #6951 #6974 #6982 #7029 #7030 #7091 #7142 #7147 #7148 #7153 #7160 #7193 #7349 #7376 #7388 #7391 #7393 #7394 #7402 #7404 #7423 #7424 #7437 #7486 #7503 #7508 #7540 #7621 #7682 #7685 #7694 #7695 #7696 #7697 #7701 #7733 #7734 #7741 #7752 #7838 #7851 #7871 #7877 #7880 #7882 #7887 #7891 #7925 #7955 #7967 #8031 #8063 #8077 #8088 #8135 #8176 #8184 #8194 #8216 #8217 #8222 #8233 #8503 #8542 #8579 #8657 #8686 #8688 #8703 #8706 #8708 #8738 #8750 #8778 #8808 #8809 #8841 #8842 #8845 #8853 #8886 #8988
  * What it is:
    * When the new ingest storage architecture is enabled, distributors write incoming write requests to a Kafka-compatible backend, and the ingesters asynchronously replay ingested data from Kafka. In this architecture, the write and read path are de-coupled through a Kafka-compatible backend. The write path and Kafka load is a function of the incoming write traffic, the read path load is a function of received queries. Whatever the load on the read path, it doesn't affect the write path.
  * New configuration options:
    * `-ingest-storage.enabled`
    * `-ingest-storage.kafka.*`: configures Kafka-compatible backend and how clients interact with it.
    * `-ingest-storage.ingestion-partition-tenant-shard-size`: configures the per-tenant shuffle-sharding shard size used by partitions ring.
    * `-ingest-storage.read-consistency`: configures the default read consistency.
    * `-ingest-storage.migration.distributor-send-to-ingesters-enabled`: enabled tee-ing writes to classic ingesters and Kafka, used during a live migration to the new ingest storage architecture.
    * `-ingester.partition-ring.*`: configures partitions ring backend.
* [FEATURE] Querier: added support for `limitk()` and `limit_ratio()` experimental PromQL functions. Experimental functions are disabled by default, but can be enabled setting `-querier.promql-experimental-functions-enabled=true` in the query-frontend and querier. #8632
* [FEATURE] Querier: experimental support for `X-Mimir-Chunk-Info-Logger` header that triggers logging information about TSDB chunks loaded from ingesters and store-gateways in the querier. The header should contain the comma separated list of labels for which their value will be included in the logs. #8599
* [FEATURE] Ruler: added experimental configuration, `-ruler.rule-evaluation-write-enabled`, to disable writing the result of rule evaluation to ingesters. This feature can be used for testing purposes. #9060
* [FEATURE] Ingester: added experimental configuration `ingester.ignore-ooo-exemplars`. When set to `true` out of order exemplars are no longer reported to the remote write client. #9151
* [ENHANCEMENT] Compactor: Add `cortex_compactor_compaction_job_duration_seconds` and `cortex_compactor_compaction_job_blocks` histogram metrics to track duration of individual compaction jobs and number of blocks per job. #8371
* [ENHANCEMENT] Rules: Added per namespace max rules per rule group limit. The maximum number of rules per rule groups for all namespaces continues to be configured by `-ruler.max-rules-per-rule-group`, but now, this can be superseded by the new `-ruler.max-rules-per-rule-group-by-namespace` option on a per namespace basis. This new limit can be overridden using the overrides mechanism to be applied per-tenant. #8378
* [ENHANCEMENT] Rules: Added per namespace max rule groups per tenant limit. The maximum number of rule groups per rule tenant for all namespaces continues to be configured by `-ruler.max-rule-groups-per-tenant`, but now, this can be superseded by the new `-ruler.max-rule-groups-per-tenant-by-namespace` option on a per namespace basis. This new limit can be overridden using the overrides mechanism to be applied per-tenant. #8425
* [ENHANCEMENT] Ruler: Added support to protect rules namespaces from modification. The `-ruler.protected-namespaces` flag can be used to specify namespaces that are protected from rule modifications. The header `X-Mimir-Ruler-Override-Namespace-Protection` can be used to override the protection. #8444
* [ENHANCEMENT] Query-frontend: be able to block remote read queries via the per tenant runtime override `blocked_queries`. #8372 #8415
* [ENHANCEMENT] Query-frontend: added `remote_read` to `op` supported label values for the `cortex_query_frontend_queries_total` metric. #8412
* [ENHANCEMENT] Query-frontend: log the overall length and start, end time offset from current time for remote read requests. The start and end times are calculated as the miminum and maximum times of the individual queries in the remote read request. #8404
* [ENHANCEMENT] Storage Provider: Added option `-<prefix>.s3.dualstack-enabled` that allows disabling S3 client from resolving AWS S3 endpoint into dual-stack IPv4/IPv6 endpoint. Defaults to true. #8405
* [ENHANCEMENT] HA Tracker: Added reporting of most recent elected replica change via `cortex_ha_tracker_last_election_timestamp_seconds` gauge, logging, and a new column in the HA Tracker status page. #8507
* [ENHANCEMENT] Use sd_notify to send events to systemd at start and stop of mimir services. Default systemd mimir.service config now wait for those events with a configurable timeout `TimeoutStartSec` default is 3 min to handle long start time (ex. store-gateway). #8220 #8555 #8658
* [ENHANCEMENT] Alertmanager: Reloading config and templates no longer needs to hit the disk. #4967
* [ENHANCEMENT] Compactor: Added experimental `-compactor.in-memory-tenant-meta-cache-size` option to set size of in-memory cache (in number of items) for parsed meta.json files. This can help when a tenant has many meta.json files and their parsing before each compaction cycle is using a lot of CPU time. #8544
* [ENHANCEMENT] Distributor: Interrupt OTLP write request translation when context is canceled or has timed out. #8524
* [ENHANCEMENT] Ingester, store-gateway: optimised regular expression matching for patterns like `1.*|2.*|3.*|...|1000.*`. #8632
* [ENHANCEMENT] Query-frontend: Add `header_cache_control` to query stats. #8590
* [ENHANCEMENT] Query-scheduler: Introduce `query-scheduler.use-multi-algorithm-query-queue`, which allows use of an experimental queue structure, with no change in external queue behavior. #7873
* [ENHANCEMENT] Query-scheduler: Improve CPU/memory performance of experimental query-scheduler. #8871
* [ENHANCEMENT] Expose a new `s3.trace.enabled` configuration option to enable detailed logging of operations against S3-compatible object stores. #8690
* [ENHANCEMENT] memberlist: locally-generated messages (e.g. ring updates) are sent to gossip network before forwarded messages. Introduced `-memberlist.broadcast-timeout-for-local-updates-on-shutdown` option to modify how long to wait until queue with locally-generated messages is empty when shutting down. Previously this was hard-coded to 10s, and wait included all messages (locally-generated and forwarded). Now it defaults to 10s, 0 means no timeout. Increasing this value may help to avoid problem when ring updates on shutdown are not propagated to other nodes, and ring entry is left in a wrong state. #8761
* [ENHANCEMENT] Querier: allow using both raw numbers of seconds and duration literals in queries where previously only one or the other was permitted. For example, `predict_linear` now accepts a duration literal (eg. `predict_linear(..., 4h)`), and range vector selectors now accept a number of seconds (eg. `rate(metric[2])`). #8780
* [ENHANCEMENT] Ruler: Add `ruler.max-independent-rule-evaluation-concurrency` to allow independent rules of a tenant to be run concurrently. You can control the amount of concurrency per tenant is controlled via the `-ruler.max-independent-rule-evaluation-concurrency-per-tenan` as a limit. Use a `-ruler.max-independent-rule-evaluation-concurrency` value of `0` can be used to disable the feature for all tenants. By default, this feature is disabled. A rule is eligible for concurrency as long as it doesn't depend on any other rules, doesn't have any other rules that depend on it, and has a total rule group runtime that exceeds 50% of its interval by default. The threshold can can be adjusted with `-ruler.independent-rule-evaluation-concurrency-min-duration-percentage`. #8146 #8858 #8880 #8884
  * This work introduces the following metrics:
    * `cortex_ruler_independent_rule_evaluation_concurrency_slots_in_use`
    * `cortex_ruler_independent_rule_evaluation_concurrency_attempts_started_total`
    * `cortex_ruler_independent_rule_evaluation_concurrency_attempts_incomplete_total`
    * `cortex_ruler_independent_rule_evaluation_concurrency_attempts_completed_total`
* [ENHANCEMENT] Expose a new `s3.session-token` configuration option to enable using temporary security credentials. #8952
* [ENHANCEMENT] Add HA deduplication features to the `mimir-microservices-mode` development environment. #9012
* [ENHANCEMENT] Remove experimental `-query-frontend.additional-query-queue-dimensions-enabled` and `-query-scheduler.additional-query-queue-dimensions-enabled`. Mimir now always includes "query components" as a queue dimension. #8984 #9135
* [ENHANCEMENT] Add a new ingester endpoint to prepare instances to downscale. #8956
* [ENHANCEMENT] Query-scheduler: Add `query-scheduler.prioritize-query-components` which, when enabled, will primarily prioritize dequeuing fairly across queue components, and secondarily prioritize dequeuing fairly across tenants. When disabled, tenant fairness is primarily prioritized. `query-scheduler.use-multi-algorithm-query-queue` must be enabled in order to use this flag. #9016 #9071
* [ENHANCEMENT] Update runtime configuration to read gzip-compressed files with `.gz` extension. #9074
* [ENHANCEMENT] Ingester: add `cortex_lifecycler_read_only` metric which is set to 1 when ingester's lifecycler is set to read-only mode. #9095
* [ENHANCEMENT] Add a new field, `encode_time_seconds` to query stats log messages, to record the amount of time it takes the query-frontend to encode a response. This does not include any serialization time for downstream components. #9062
* [ENHANCEMENT] OTLP: If the flag `-distributor.otel-created-timestamp-zero-ingestion-enabled` is true, OTel start timestamps are converted to Prometheus zero samples to mark series start. #9131
* [ENHANCEMENT] Querier: attach logs emitted during query consistency check to trace span for query. #9213
* [ENHANCEMENT] Query-scheduler: Experimental `-query-scheduler.prioritize-query-components` flag enables the querier-worker queue priority algorithm to take precedence over tenant rotation when dequeuing requests. #9220
* [BUGFIX] Ruler: add support for draining any outstanding alert notifications before shutting down. This can be enabled with the `-ruler.drain-notification-queue-on-shutdown=true` CLI flag. #8346
* [BUGFIX] Query-frontend: fix `-querier.max-query-lookback` enforcement when `-compactor.blocks-retention-period` is not set, and viceversa. #8388
* [BUGFIX] Ingester: fix sporadic `not found` error causing an internal server error if label names are queried with matchers during head compaction. #8391
* [BUGFIX] Ingester, store-gateway: fix case insensitive regular expressions not matching correctly some Unicode characters. #8391
* [BUGFIX] Query-frontend: "query stats" log now includes the actual `status_code` when the request fails due to an error occurring in the query-frontend itself. #8407
* [BUGFIX] Store-gateway: fixed a case where, on a quick subsequent restart, the previous lazy-loaded index header snapshot was overwritten by a partially loaded one. #8281
* [BUGFIX] Ingester: fixed timestamp reported in the "the sample has been rejected because its timestamp is too old" error when the write request contains only histograms. #8462
* [BUGFIX] Store-gateway: store sparse index headers atomically to disk. #8485
* [BUGFIX] Query scheduler: fix a panic in request queueing. #8451
* [BUGFIX] Querier: fix issue where "context canceled" is logged for trace spans for requests to store-gateways that return no series when chunks streaming is enabled. #8510
* [BUGFIX] Alertmanager: Fix per-tenant silence limits not reloaded during runtime. #8456
* [BUGFIX] Alertmanager: Fixes a number of bugs in silences which could cause an existing silence to be deleted/expired when updating the silence failed. This could happen when the replacing silence was invalid or exceeded limits. #8525
* [BUGFIX] Alertmanager: Fix help message for utf-8-strict-mode. #8572
* [BUGFIX] Query-frontend: Ensure that internal errors result in an HTTP 500 response code instead of 422. #8595 #8666
* [BUGFIX] Configuration: Multi line envs variables are flatten during injection to be compatible with YAML syntax
* [BUGFIX] Querier: fix issue where queries can return incorrect results if a single store-gateway returns overlapping chunks for a series. #8827
* [BUGFIX] HA Tracker: store correct timestamp for last received request from elected replica. #8821
* [BUGFIX] Querier: do not return `grpc: the client connection is closing` errors as HTTP `499`. #8865 #8888
* [BUGFIX] Compactor: fix a race condition between different compactor replicas that may cause a deleted block to be still referenced as non-deleted in the bucket index. #8905
* [BUGFIX] Querier: fix issue where some native histogram-related warnings were not emitted when `rate()` was used over native histograms. #8918
* [BUGFIX] Ruler: map invalid org-id errors to 400 status code. #8935
* [BUGFIX] Querier: Fix invalid query results when multiple chunks are being merged. #8992
* [BUGFIX] Query-frontend: return annotations generated during evaluation of sharded queries. #9138
* [BUGFIX] Querier: Support optional start and end times on `/prometheus/api/v1/labels`, `/prometheus/api/v1/label/<label>/values`, and `/prometheus/api/v1/series` when `max_query_into_future: 0`. #9129
* [BUGFIX] Alertmanager: Fix config validation gap around unreferenced templates. #9207
* [BUGFIX] Alertmanager: Fix goroutine leak when stored config fails to apply and there is no existing tenant alertmanager #9211
* [BUGFIX] Querier: fix issue where both recently compacted blocks and their source blocks can be skipped during querying if store-gateways are restarting. #9224

### Mixin

* [CHANGE] Dashboards: set default auto-refresh rate to 5m. #8758
* [ENHANCEMENT] Dashboards: allow switching between using classic or native histograms in dashboards.
  * Overview dashboard: status, read/write latency and queries/ingestion per sec panels, `cortex_request_duration_seconds` metric. #7674 #8502 #8791
  * Writes dashboard: `cortex_request_duration_seconds` metric. #8757 #8791
  * Reads dashboard: `cortex_request_duration_seconds` metric. #8752
  * Rollout progress dashboard: `cortex_request_duration_seconds` metric. #8779
  * Alertmanager dashboard: `cortex_request_duration_seconds` metric. #8792
  * Ruler dashboard: `cortex_request_duration_seconds` metric. #8795
  * Queries dashboard: `cortex_request_duration_seconds` metric. #8800
  * Remote ruler reads dashboard: `cortex_request_duration_seconds` metric. #8801
* [ENHANCEMENT] Alerts: `MimirRunningIngesterReceiveDelayTooHigh` alert has been tuned to be more reactive to high receive delay. #8538
* [ENHANCEMENT] Dashboards: improve end-to-end latency and strong read consistency panels when experimental ingest storage is enabled. #8543 #8830
* [ENHANCEMENT] Dashboards: Add panels for monitoring ingester autoscaling when not using ingest-storage. These panels are disabled by default, but can be enabled using the `autoscaling.ingester.enabled: true` config option. #8484
* [ENHANCEMENT] Dashboards: Add panels for monitoring store-gateway autoscaling. These panels are disabled by default, but can be enabled using the `autoscaling.store_gateway.enabled: true` config option. #8824
* [ENHANCEMENT] Dashboards: add panels to show writes to experimental ingest storage backend in the "Mimir / Ruler" dashboard, when `_config.show_ingest_storage_panels` is enabled. #8732
* [ENHANCEMENT] Dashboards: show all series in tooltips on time series dashboard panels. #8748
* [ENHANCEMENT] Dashboards: add compactor autoscaling panels to "Mimir / Compactor" dashboard. The panels are disabled by default, but can be enabled setting `_config.autoscaling.compactor.enabled` to `true`. #8777
* [ENHANCEMENT] Alerts: added `MimirKafkaClientBufferedProduceBytesTooHigh` alert. #8763
* [ENHANCEMENT] Dashboards: added "Kafka produced records / sec" panel to "Mimir / Writes" dashboard. #8763
* [ENHANCEMENT] Alerts: added `MimirStrongConsistencyOffsetNotPropagatedToIngesters` alert, and rename `MimirIngesterFailsEnforceStrongConsistencyOnReadPath` alert to `MimirStrongConsistencyEnforcementFailed`. #8831
* [ENHANCEMENT] Dashboards: remove "All" option for namespace dropdown in dashboards. #8829
* [ENHANCEMENT] Dashboards: add Kafka end-to-end latency outliers panel in the "Mimir / Writes" dashboard. #8948
* [ENHANCEMENT] Dashboards: add "Out-of-order samples appended" panel to "Mimir / Tenants" dashboard. #8939
* [ENHANCEMENT] Alerts: `RequestErrors` and `RulerRemoteEvaluationFailing` have been enriched with a native histogram version. #9004
* [ENHANCEMENT] Dashboards: add 'Read path' selector to 'Mimir / Queries' dashboard. #8878
* [ENHANCEMENT] Dashboards: add annotation indicating active series are being reloaded to 'Mimir / Tenants' dashboard. #9257
* [ENHANCEMENT] Dashboards: limit results on the 'Failed evaluations rate' panel of the 'Mimir / Tenants' dashboard to 50 to avoid crashing the page when there are many failing groups. #9262
* [BUGFIX] Dashboards: fix "current replicas" in autoscaling panels when HPA is not active. #8566
* [BUGFIX] Alerts: do not fire `MimirRingMembersMismatch` during the migration to experimental ingest storage. #8727
<<<<<<< HEAD
* [BUGFIX] Dashboards: fix `job_prefix` not utilized in `jobSelector`. #9155
=======
* [BUGFIX] Dashboards: avoid over-counting of ingesters metrics when migrating to experimental ingest storage. #9170
>>>>>>> 9a03b768

### Jsonnet

* [CHANGE] Changed the following config options when the experimental ingest storage is enabled: #8874
  * `ingest_storage_ingester_autoscaling_min_replicas` changed to `ingest_storage_ingester_autoscaling_min_replicas_per_zone`
  * `ingest_storage_ingester_autoscaling_max_replicas` changed to `ingest_storage_ingester_autoscaling_max_replicas_per_zone`
* [CHANGE] Changed the overrides configmap generation to remove any field with `null` value. #9116
* [CHANGE] `$.replicaTemplate` function now takes replicas and labelSelector parameter. #9248
* [CHANGE] Renamed `ingest_storage_ingester_autoscaling_replica_template_custom_resource_definition_enabled` to `replica_template_custom_resource_definition_enabled`. #9248
* [FEATURE] Add support for automatically deleting compactor, store-gateway, ingester and read-write mode backend PVCs when the corresponding StatefulSet is scaled down. #8382 #8736
* [ENHANCEMENT] Added the following config options to set the number of partition ingester replicas when migrating to experimental ingest storage. #8517
  * `ingest_storage_migration_partition_ingester_zone_a_replicas`
  * `ingest_storage_migration_partition_ingester_zone_b_replicas`
  * `ingest_storage_migration_partition_ingester_zone_c_replicas`
* [ENHANCEMENT] Distributor: increase `-distributor.remote-timeout` when the experimental ingest storage is enabled. #8518
* [ENHANCEMENT] Memcached: Update to Memcached 1.6.28 and memcached-exporter 0.14.4. #8557
* [ENHANCEMENT] Rollout-operator: Allow the rollout-operator to be used as Kubernetes statefulset webhook to enable `no-downscale` and `prepare-downscale` annotations to be used on ingesters or store-gateways. #8743
* [ENHANCEMENT] Do not deploy ingester-zone-c when experimental ingest storage is enabled and `ingest_storage_ingester_zones` is configured to `2`. #8776
* [ENHANCEMENT] Added the config option `ingest_storage_migration_classic_ingesters_no_scale_down_delay` to disable the downscale delay on classic ingesters when migrating to experimental ingest storage. #8775 #8873
* [ENHANCEMENT] Configure experimental ingest storage on query-frontend too when enabled. #8843
* [ENHANCEMENT] Allow to override Kafka client ID on a per-component basis. #9026
* [ENHANCEMENT] Rollout-operator's access to ReplicaTemplate is now configured via config option `rollout_operator_replica_template_access_enabled`. #9252
* [BUGFIX] Added missing node affinity matchers to write component. #8910

### Mimirtool

* [CHANGE] Analyze Rules: Count recording rules used in rules group as used. #6133
* [CHANGE] Remove deprecated `--rule-files` flag in favor of CLI arguments for the following commands: #8701
  * `mimirtool rules load`
  * `mimirtool rules sync`
  * `mimirtool rules diff`
  * `mimirtool rules check`
  * `mimirtool rules prepare`
* [ENHANCEMENT] Remote read and backfill now supports the experimental native histograms. #9156

### Mimir Continuous Test

* [CHANGE] Use test metrics that do not pass through 0 to make identifying incorrect results easier. #8630
* [CHANGE] Allowed authentication to Mimir using both Tenant ID and basic/bearer auth. #9038
* [FEATURE] Experimental support for the `-tests.send-chunks-debugging-header` boolean flag to send the `X-Mimir-Chunk-Info-Logger: series_id` header with queries. #8599
* [ENHANCEMENT] Include human-friendly timestamps in diffs logged when a test fails. #8630
* [ENHANCEMENT] Add histograms to measure latency of read and write requests. #8583
* [ENHANCEMENT] Log successful test runs in addition to failed test runs. #8817
* [ENHANCEMENT] Series emitted by continuous-test now distribute more uniformly across ingesters. #9218 #9243
* [BUGFIX] Initialize test result metrics to 0 at startup so that alerts can correctly identify the first failure after startup. #8630

### Query-tee

* [CHANGE] If a preferred backend is configured, then query-tee always returns its response, regardless of the response status code. Previously, query-tee would only return the response from the preferred backend if it did not have a 5xx status code. #8634
* [ENHANCEMENT] Emit trace spans from query-tee. #8419
* [ENHANCEMENT] Log trace ID (if present) with all log messages written while processing a request. #8419
* [ENHANCEMENT] Log user agent when processing a request. #8419
* [ENHANCEMENT] Add `time` parameter to proxied instant queries if it is not included in the incoming request. This is optional but enabled by default, and can be disabled with `-proxy.add-missing-time-parameter-to-instant-queries=false`. #8419
* [ENHANCEMENT] Add support for sending only a proportion of requests to all backends, with the remainder only sent to the preferred backend. The default behaviour is to send all requests to all backends. This can be configured with `-proxy.secondary-backends-request-proportion`. #8532
* [ENHANCEMENT] Check annotations emitted by both backends are the same when comparing responses from two backends. #8660
* [ENHANCEMENT] Compare native histograms in query results when comparing results between two backends. #8724
* [ENHANCEMENT] Don't consider responses to be different during response comparison if both backends' responses contain different series, but all samples are within the recent sample window. #8749 #8894
* [ENHANCEMENT] When the expected and actual response for a matrix series is different, the full set of samples for that series from both backends will now be logged. #8947
* [ENHANCEMENT] Wait up to `-server.graceful-shutdown-timeout` for inflight requests to finish when shutting down, rather than immediately terminating inflight requests on shutdown. #8985
* [ENHANCEMENT] Optionally consider equivalent error messages the same when comparing responses. Enabled by default, disable with `-proxy.require-exact-error-match=true`. #9143
* [BUGFIX] Ensure any errors encountered while forwarding a request to a backend (eg. DNS resolution failures) are logged. #8419
* [BUGFIX] The comparison of the results should not fail when either side contains extra samples from within SkipRecentSamples duration. #8920

### Documentation

* [ENHANCEMENT] Specify in which component the configuration flags `-compactor.blocks-retention-period`, `-querier.max-query-lookback`, `-query-frontend.max-total-query-length`, `-query-frontend.max-query-expression-size-bytes` are applied and that they are applied to remote read as well. #8433
* [ENHANCEMENT] Provide more detailed recommendations on how to migrate from classic to native histograms. #8864
* [ENHANCEMENT] Clarify that `{namespace}` and `{groupName}` path segments in the ruler config API should be URL-escaped. #8969

### Tools

* [CHANGE] `wal-reader`: Renamed `-series-entries` to `-print-series`. Renamed `-print-series-with-samples` to `-print-samples`. #8568
* [FEATURE] `query-bucket-index`: add new tool to query a bucket index file and print the blocks that would be used for a given query time range. #8818
* [FEATURE] `kafkatool`: add new CLI tool to operate Kafka. Supported commands: #9000
  * `brokers list-leaders-by-partition`
  * `consumer-group commit-offset`
  * `consumer-group copy-offset`
  * `consumer-group list-offsets`
  * `create-partitions`
* [ENHANCEMENT] `wal-reader`: References to unknown series from Samples, Exemplars, histogram or tombstones records are now always logged. #8568
* [ENHANCEMENT] `tsdb-series`: added `-stats` option to print min/max time of chunks, total number of samples and DPM for each series. #8420
* [ENHANCEMENT] `tsdb-print-chunk`: print counter reset information for native histograms. #8812
* [ENHANCEMENT] `grpcurl-query-ingesters`: print counter reset information for native histograms. #8820
* [ENHANCEMENT] `grpcurl-query-ingesters`: concurrently query ingesters. #9102
* [ENHANCEMENT] `grpcurl-query-ingesters`: sort series and chunks in output. #9180
* [ENHANCEMENT] `grpcurl-query-ingesters`: print full chunk timestamps, not just time component. #9180
* [ENHANCEMENT] `tsdb-series`: Added `-json` option to generate JSON output for easier post-processing. #8844
* [ENHANCEMENT] `tsdb-series`: Added `-min-time` and `-max-time` options to filter samples that are used for computing data-points per minute. #8844
* [ENHANCEMENT] `mimir-rules-action`: Added new input to support matching target namespaces by regex. #9244

## 2.13.0

### Grafana Mimir

* [CHANGE] Build: `grafana/mimir` docker image is now based on `gcr.io/distroless/static-debian12` image. Alpine-based docker image is still available as `grafana/mimir-alpine`, until Mimir 2.15. #8204 #8235
* [CHANGE] Ingester: `/ingester/flush` endpoint is now only allowed to execute only while the ingester is in `Running` state. The 503 status code is returned if the endpoint is called while the ingester is not in `Running` state. #7486
* [CHANGE] Distributor: Include label name in `err-mimir-label-value-too-long` error message: #7740
* [CHANGE] Ingester: enabled 1 out 10 errors log sampling by default. All the discarded samples will still be tracked by the `cortex_discarded_samples_total` metric. The feature can be configured via `-ingester.error-sample-rate` (0 to log all errors). #7807
* [CHANGE] Query-frontend: Query results caching and experimental query blocking now utilize the PromQL string-formatted query format rather than the unvalidated query as submitted to the frontend. #7742
  * Query results caching should be more stable as all equivalent queries receive the same cache key, but there may be cache churn on first deploy with the updated format
  * Query blocking can no longer be circumvented with an equivalent query in a different format; see [Configure queries to block](https://grafana.com/docs/mimir/latest/configure/configure-blocked-queries/)
* [CHANGE] Query-frontend: stop using `-validation.create-grace-period` to clamp how far into the future a query can span. #8075
* [CHANGE] Clamp [`GOMAXPROCS`](https://pkg.go.dev/runtime#GOMAXPROCS) to [`runtime.NumCPU`](https://pkg.go.dev/runtime#NumCPU). #8201
* [CHANGE] Anonymous usage statistics tracking: add CPU usage percentage tracking. #8282
* [CHANGE] Added new metric `cortex_compactor_disk_out_of_space_errors_total` which counts how many times a compaction failed due to the compactor being out of disk. #8237
* [CHANGE] Anonymous usage statistics tracking: report active series in addition to in-memory series. #8279
* [CHANGE] Ruler: `evaluation_delay` field in the rule group configuration has been deprecated. Please use `query_offset` instead (it has the same exact meaning and behaviour). #8295
* [CHANGE] General: remove `-log.buffered`. The configuration option has been enabled by default and deprecated since Mimir 2.11. #8395
* [CHANGE] Ruler: promote tenant federation from experimental to stable. #8400
* [CHANGE] Ruler: promote `-ruler.recording-rules-evaluation-enabled` and `-ruler.alerting-rules-evaluation-enabled` from experimental to stable. #8400
* [CHANGE] General: promote `-tenant-federation.max-tenants` from experimental to stable. #8400
* [FEATURE] Continuous-test: now runable as a module with `mimir -target=continuous-test`. #7747
* [FEATURE] Store-gateway: Allow specific tenants to be enabled or disabled via `-store-gateway.enabled-tenants` or `-store-gateway.disabled-tenants` CLI flags or their corresponding YAML settings. #7653
* [FEATURE] New `-<prefix>.s3.bucket-lookup-type` flag configures lookup style type, used to access bucket in s3 compatible providers. #7684
* [FEATURE] Querier: add experimental streaming PromQL engine, enabled with `-querier.promql-engine=mimir`. #7693 #7898 #7899 #8023 #8058 #8096 #8121 #8197 #8230 #8247 #8270 #8276 #8277 #8291 #8303 #8340 #8256 #8348
* [FEATURE] New `/ingester/unregister-on-shutdown` HTTP endpoint allows dynamic access to ingesters' `-ingester.ring.unregister-on-shutdown` configuration. #7739
* [FEATURE] Server: added experimental [PROXY protocol support](https://www.haproxy.org/download/2.3/doc/proxy-protocol.txt). The PROXY protocol support can be enabled via `-server.proxy-protocol-enabled=true`. When enabled, the support is added both to HTTP and gRPC listening ports. #7698
* [FEATURE] Query-frontend, querier: new experimental `/cardinality/active_native_histogram_metrics` API to get active native histogram metric names with statistics about active native histogram buckets. #7982 #7986 #8008
* [FEATURE] Alertmanager: Added `-alertmanager.max-silences-count` and `-alertmanager.max-silence-size-bytes` to set limits on per tenant silences. Disabled by default. #8241 #8249
* [FEATURE] Ingester: add experimental support for the server-side circuit breakers when writing to and reading from ingesters. This can be enabled using `-ingester.push-circuit-breaker.enabled` and `-ingester.read-circuit-breaker.enabled` options. Further `-ingester.push-circuit-breaker.*` and `-ingester.read-circuit-breaker.*` options for configuring circuit-breaker are available. Added metrics `cortex_ingester_circuit_breaker_results_total`,  `cortex_ingester_circuit_breaker_transitions_total`, `cortex_ingester_circuit_breaker_current_state` and `cortex_ingester_circuit_breaker_request_timeouts_total`. #8180 #8285 #8315 #8446
* [FEATURE] Distributor, ingester: add new setting `-validation.past-grace-period` to limit how old (based on the wall clock minus OOO window) the ingested samples can be. The default 0 value disables this limit. #8262
* [ENHANCEMENT] Distributor: add metrics `cortex_distributor_samples_per_request` and `cortex_distributor_exemplars_per_request` to track samples/exemplars per request. #8265
* [ENHANCEMENT] Reduced memory allocations in functions used to propagate contextual information between gRPC calls. #7529
* [ENHANCEMENT] Distributor: add experimental limit for exemplars per series per request, enabled with `-distributor.max-exemplars-per-series-per-request`, the number of discarded exemplars are tracked with `cortex_discarded_exemplars_total{reason="too_many_exemplars_per_series_per_request"}` #7989 #8010
* [ENHANCEMENT] Store-gateway: merge series from different blocks concurrently. #7456
* [ENHANCEMENT] Store-gateway: Add `stage="wait_max_concurrent"` to `cortex_bucket_store_series_request_stage_duration_seconds` which records how long the query had to wait for its turn for `-blocks-storage.bucket-store.max-concurrent`. #7609
* [ENHANCEMENT] Querier: add `cortex_querier_federation_upstream_query_wait_duration_seconds` to observe time from when a querier picks up a cross-tenant query to when work begins on its single-tenant counterparts. #7209
* [ENHANCEMENT] Compactor: Add `cortex_compactor_block_compaction_delay_seconds` metric to track how long it takes to compact blocks since the blocks are created. #7635
* [ENHANCEMENT] Store-gateway: add `outcome` label to `cortex_bucket_stores_gate_duration_seconds` histogram metric. Possible values for the `outcome` label are: `rejected_canceled`, `rejected_deadline_exceeded`, `rejected_other`, and `permitted`. #7784
* [ENHANCEMENT] Query-frontend: use zero-allocation experimental decoder for active series queries via `-query-frontend.use-active-series-decoder`. #7665
* [ENHANCEMENT] Go: updated to 1.22.2. #7802
* [ENHANCEMENT] Query-frontend: support `limit` parameter on `/prometheus/api/v1/label/{name}/values` and `/prometheus/api/v1/labels` endpoints. #7722
* [ENHANCEMENT] Expose TLS configuration for the S3 backend client. #7959
* [ENHANCEMENT] Rules: Support expansion of native histogram values when using rule templates #7974
* [ENHANCEMENT] Rules: Add metric `cortex_prometheus_rule_group_last_restore_duration_seconds` which measures how long it takes to restore rule groups using the `ALERTS_FOR_STATE` series #7974
* [ENHANCEMENT] OTLP: Improve remote write format translation performance by using label set hashes for metric identifiers instead of string based ones. #8012
* [ENHANCEMENT] Querying: Remove OpEmptyMatch from regex concatenations. #8012
* [ENHANCEMENT] Store-gateway: add `-blocks-storage.bucket-store.max-concurrent-queue-timeout`. When set, queries at the store-gateway's query gate will not wait longer than that to execute. If a query reaches the wait timeout, then the querier will retry the blocks on a different store-gateway. If all store-gateways are unavailable, then the query will fail with `err-mimir-store-consistency-check-failed`. #7777 #8149
* [ENHANCEMENT] Store-gateway: add `-blocks-storage.bucket-store.index-header.lazy-loading-concurrency-queue-timeout`. When set, loads of index-headers at the store-gateway's index-header lazy load gate will not wait longer than that to execute. If a load reaches the wait timeout, then the querier will retry the blocks on a different store-gateway. If all store-gateways are unavailable, then the query will fail with `err-mimir-store-consistency-check-failed`. #8138
* [ENHANCEMENT] Ingester: Optimize querying with regexp matchers. #8106
* [ENHANCEMENT] Distributor: Introduce `-distributor.max-request-pool-buffer-size` to allow configuring the maximum size of the request pool buffers. #8082
* [ENHANCEMENT] Store-gateway: improve performance when streaming chunks to queriers is enabled (`-querier.prefer-streaming-chunks-from-store-gateways=true`) and the query selects fewer than `-blocks-storage.bucket-store.batch-series-size` series (defaults to 5000 series). #8039
* [ENHANCEMENT] Ingester: active series are now updated along with owned series. They decrease when series change ownership between ingesters. This helps provide a more accurate total of active series when ingesters are added. This is only enabled when `-ingester.track-ingester-owned-series` or `-ingester.use-ingester-owned-series-for-limits` are enabled. #8084
* [ENHANCEMENT] Query-frontend: include route name in query stats log lines. #8191
* [ENHANCEMENT] OTLP: Speed up conversion from OTel to Mimir format by about 8% and reduce memory consumption by about 30%. Can be disabled via `-distributor.direct-otlp-translation-enabled=false` #7957
* [ENHANCEMENT] Ingester/Querier: Optimise regexps with long lists of alternates. #8221, #8234
* [ENHANCEMENT] Ingester: Include more detail in tracing of queries. #8242
* [ENHANCEMENT] Distributor: add `insight=true` to remote-write and OTLP write handlers when the HTTP response status code is 4xx. #8294
* [ENHANCEMENT] Ingester: reduce locked time while matching postings for a label, improving the write latency and compaction speed. #8327
* [ENHANCEMENT] Ingester: reduce the amount of locks taken during the Head compaction's garbage-collection process, improving the write latency and compaction speed. #8327
* [ENHANCEMENT] Query-frontend: log the start, end time and matchers for remote read requests to the query stats logs. #8326 #8370 #8373
* [BUGFIX] Distributor: prometheus retry on 5xx and 429 errors, while otlp collector only retry on 429, 502, 503 and 504, mapping other 5xx errors to the retryable ones in otlp endpoint. #8324 #8339
* [BUGFIX] Distributor: make OTLP endpoint return marshalled proto bytes as response body for 4xx/5xx errors. #8227
* [BUGFIX] Rules: improve error handling when querier is local to the ruler. #7567
* [BUGFIX] Querier, store-gateway: Protect against panics raised during snappy encoding. #7520
* [BUGFIX] Ingester: Prevent timely compaction of empty blocks. #7624
* [BUGFIX] Querier: Don't cache context.Canceled errors for bucket index. #7620
* [BUGFIX] Store-gateway: account for `"other"` time in LabelValues and LabelNames requests. #7622
* [BUGFIX] Query-frontend: Don't panic when using the `-query-frontend.downstream-url` flag. #7651
* [BUGFIX] Ingester: when receiving multiple exemplars for a native histogram via remote write, sort them and only report an error if all are older than the latest exemplar as this could be a partial update. #7640 #7948 #8014
* [BUGFIX] Ingester: don't retain blocks if they finish exactly on the boundary of the retention window. #7656
* [BUGFIX] Bug-fixes and improvements to experimental native histograms. #7744 #7813
* [BUGFIX] Querier: return an error when a query uses `label_join` with an invalid destination label name. #7744
* [BUGFIX] Compactor: correct outstanding job estimation in metrics and `compaction-planner` tool when block labels differ. #7745
* [BUGFIX] Ingester: turn native histogram validation errors in TSDB into soft ingester errors that result in returning 4xx to the end-user instead of 5xx. In the case of TSDB validation errors, the counter `cortex_discarded_samples_total` will be increased with the `reason` label set to `"invalid-native-histogram"`. #7736 #7773
* [BUGFIX] Do not wrap error message with `sampled 1/<frequency>` if it's not actually sampled. #7784
* [BUGFIX] Store-gateway: do not track cortex_querier_blocks_consistency_checks_failed_total metric if query has been canceled or interrued due to any error not related to blocks consistency check failed. #7752
* [BUGFIX] Ingester: ignore instances with no tokens when calculating local limits to prevent discards during ingester scale-up #7881
* [BUGFIX] Ingester: do not reuse exemplars slice in the write request if there are more than 10 exemplars per series. This should help to reduce the in-use memory in case of few requests with a very large number of exemplars. #7936
* [BUGFIX] Distributor: fix down scaling of native histograms in the distributor when timeseries unmarshal cache is in use. #7947
* [BUGFIX] Distributor: fix cardinality API to return more accurate number of in-memory series when number of zones is larger than replication factor. #7984
* [BUGFIX] All: fix config validation for non-ingester modules, when ingester's ring is configured with spread-minimizing token generation strategy. #7990
* [BUGFIX] Ingester: copy LabelValues strings out of mapped memory to avoid a segmentation fault if the region becomes unmapped before the result is marshaled. #8003
* [BUGFIX] OTLP: Don't generate target_info unless at least one identifying label is defined. #8012
* [BUGFIX] OTLP: Don't generate target_info unless there are metrics. #8012
* [BUGFIX] Query-frontend: Experimental query queue splitting: fix issue where offset and range selector duration were not considered when predicting query component. #7742
* [BUGFIX] Querying: Empty matrix results were incorrectly returning `null` instead of `[]`. #8029
* [BUGFIX] All: don't increment `thanos_objstore_bucket_operation_failures_total` metric for cancelled requests. #8072
* [BUGFIX] Query-frontend: fix empty metric name matcher not being applied under certain conditions. #8076
* [BUGFIX] Querying: Fix regex matching of multibyte runes with dot operator. #8089
* [BUGFIX] Querying: matrix results returned from instant queries were not sorted by series. #8113
* [BUGFIX] Query scheduler: Fix a crash in result marshaling. #8140
* [BUGFIX] Store-gateway: Allow long-running index scans to be interrupted. #8154
* [BUGFIX] Query-frontend: fix splitting of queries using `@ start()` and `@end()` modifiers on a subquery. Previously the `start()` and `end()` would be evaluated using the start end end of the split query instead of the original query. #8162
* [BUGFIX] Distributor: Don't discard time series with invalid exemplars, just drop affected exemplars. #8224
* [BUGFIX] Ingester: fixed in-memory series count when replaying a corrupted WAL. #8295
* [BUGFIX] Ingester: fix context cancellation handling when a query is busy looking up series in the TSDB index and `-blocks-storage.tsdb.head-postings-for-matchers-cache*` or `-blocks-storage.tsdb.block-postings-for-matchers-cache*` are in use. #8337
* [BUGFIX] Querier: fix edge case where bucket indexes are sometimes cached forever instead of with the expected TTL. #8343
* [BUGFIX] OTLP handler: fix errors returned by OTLP handler when used via httpgrpc tunneling. #8363
* [BUGFIX] Update `github.com/hashicorp/go-retryablehttp` to address [CVE-2024-6104](https://github.com/advisories/GHSA-v6v8-xj6m-xwqh). #8539
* [BUGFIX] Alertmanager: Fixes a number of bugs in silences which could cause an existing silence to be deleted/expired when updating the silence failed. This could happen when the replacing silence was invalid or exceeded limits. #8525
* [BUGFIX] Alertmanager: Fix per-tenant silence limits not reloaded during runtime. #8456
* [BUGFIX] Alertmanager: Fix help message for utf-8-strict-mode. #8572
* [BUGFIX] Upgrade golang to 1.22.5 to address [CVE-2024-24791](https://nvd.nist.gov/vuln/detail/CVE-2024-24791). #8600

### Mixin

* [CHANGE] Alerts: Removed obsolete `MimirQueriesIncorrect` alert that used test-exporter metrics. Test-exporter support was however removed in Mimir 2.0 release. #7774
* [CHANGE] Alerts: Change threshold for `MimirBucketIndexNotUpdated` alert to fire before queries begin to fail due to bucket index age. #7879
* [FEATURE] Dashboards: added 'Remote ruler reads networking' dashboard. #7751
* [FEATURE] Alerts: Add `MimirIngesterStuckProcessingRecordsFromKafka` alert. #8147
* [ENHANCEMENT] Alerts: allow configuring alerts range interval via `_config.base_alerts_range_interval_minutes`. #7591
* [ENHANCEMENT] Dashboards: Add panels for monitoring distributor and ingester when using ingest-storage. These panels are disabled by default, but can be enabled using `show_ingest_storage_panels: true` config option. Similarly existing panels used when distributors and ingesters use gRPC for forwarding requests can be disabled by setting `show_grpc_ingestion_panels: false`. #7670 #7699
* [ENHANCEMENT] Alerts: add the following alerts when using ingest-storage: #7699 #7702 #7867
  * `MimirIngesterLastConsumedOffsetCommitFailed`
  * `MimirIngesterFailedToReadRecordsFromKafka`
  * `MimirIngesterKafkaFetchErrorsRateTooHigh`
  * `MimirStartingIngesterKafkaReceiveDelayIncreasing`
  * `MimirRunningIngesterReceiveDelayTooHigh`
  * `MimirIngesterFailsToProcessRecordsFromKafka`
  * `MimirIngesterFailsEnforceStrongConsistencyOnReadPath`
* [ENHANCEMENT] Dashboards: add in-flight queries scaling metric panel for ruler-querier. #7749
* [ENHANCEMENT] Dashboards: renamed rows in the "Remote ruler reads" and "Remote ruler reads resources" dashboards to match the actual component names. #7750
* [ENHANCEMENT] Dashboards: allow switching between using classic of native histograms in dashboards. #7627
  * Overview dashboard, Status panel, `cortex_request_duration_seconds` metric.
* [ENHANCEMENT] Alerts: exclude `529` and `598` status codes from failure codes in `MimirRequestsError`. #7889
* [ENHANCEMENT] Dashboards: renamed "TCP Connections" panel to "Ingress TCP Connections" in the networking dashboards. #8092
* [ENHANCEMENT] Dashboards: update the use of deprecated "table (old)" panels to "table". #8181
* [ENHANCEMENT] Dashboards: added a `component` variable to "Slow queries" dashboard to allow checking the slow queries of the remote ruler evaluation query path. #8309
* [BUGFIX] Dashboards: fix regular expression for matching read-path gRPC ingester methods to include querying of exemplars, label-related queries, or active series queries. #7676
* [BUGFIX] Dashboards: fix user id abbreviations and column heads for Top Tenants dashboard. #7724
* [BUGFIX] Dashboards: fix incorrect query used for "queue length" panel on "Ruler" dashboard. #8006
* [BUGFIX] Dashboards: fix disk space utilization panels when running with a recent version of kube-state-metrics. #8212

### Jsonnet

* [CHANGE] Memcached: Change default read timeout for chunks and index caches to `750ms` from `450ms`. #7778
* [CHANGE] Fine-tuned `terminationGracePeriodSeconds` for the following components: #7364
  * Querier: changed from `30` to `180`
  * Query-scheduler: changed from `30` to `180`
* [CHANGE] Change TCP port exposed by `mimir-continuous-test` deployment to match with updated defaults of its container image (see changes below). #7958
* [FEATURE] Add support to deploy Mimir with experimental ingest storage enabled. #8028 #8222
* [ENHANCEMENT] Compactor: add `$._config.cortex_compactor_concurrent_rollout_enabled` option (disabled by default) that makes use of rollout-operator to speed up the rollout of compactors. #7783 #7878
* [ENHANCEMENT] Shuffle-sharding: add `$._config.shuffle_sharding.ingest_storage_partitions_enabled` and `$._config.shuffle_sharding.ingester_partitions_shard_size` options, that allow configuring partitions shard size in ingest-storage mode. #7804
* [ENHANCEMENT] Update rollout-operator to `v0.17.0`. #8399
* [ENHANCEMENT] Add `_config.autoscaling_querier_predictive_scaling_enabled` to scale querier based on inflight queries 7 days ago. #7775
* [ENHANCEMENT] Add support to autoscale ruler-querier replicas based on in-flight queries too (in addition to CPU and memory based scaling). #8060 #8188
* [ENHANCEMENT] Distributor: improved distributor HPA scaling metric to only take in account ready pods. This requires the metric `kube_pod_status_ready` to be available in the data source used by KEDA to query scaling metrics (configured via `_config.autoscaling_prometheus_url`). #8251
* [BUGFIX] Guard against missing samples in KEDA queries. #7691
* [BUGFIX] Alertmanager: Set -server.http-idle-timeout to avoid EOF errors in ruler. #8192

### Mimirtool

* [CHANGE] Deprecated `--rule-files` flag in favor of CLI arguments. #7756
* [FEATURE] mimirtool: Add `runtime-config verify` sub-command, for verifying Mimir runtime config files. #8123
* [ENHANCEMENT] `mimirtool promql format`: Format PromQL query with Prometheus' string or pretty-print formatter. #7742
* [ENHANCEMENT] Add `mimir-http-prefix` configuration to set the Mimir URL prefix when using legacy routes. #8069
* [ENHANCEMENT] Add option `--output-dir` to `mimirtool rules get` and `mimirtool rules print` to allow persisting rule groups to a file for edit and re-upload. #8142
* [BUGFIX] Fix panic in `loadgen` subcommand. #7629
* [BUGFIX] `mimirtool rules prepare`: do not add aggregation label to `on()` clause if already present in `group_left()` or `group_right()`. #7839
* [BUGFIX] Analyze Grafana: fix parsing queries with variables. #8062
* [BUGFIX] `mimirtool rules sync`: detect a change when the `query_offset` or the deprecated `evaluation_delay` configuration changes. #8297

### Mimir Continuous Test

* [CHANGE] `mimir-continuous-test` has been deprecated and replaced by a Mimir module that can be run as a target from the `mimir` binary using `mimir -target=continuous-test`. #7753
* [CHANGE] `-server.metrics-port` flag is no longer available for use in the module run of mimir-continuous-test, including the grafana/mimir-continuous-test Docker image which uses the new module. Configuring this port is still possible in the binary, which is deprecated. #7747
* [CHANGE] Allowed authenticatication to Mimir using both Tenant ID and basic/bearer auth #7619.
* [BUGFIX] Set `User-Agent` header for all requests sent from the testing client. #7607

### Query-tee

* [ENHANCEMENT] Log queries that take longer than `proxy.log-slow-query-response-threshold` when compared to other backends. #7346
* [ENHANCEMENT] Add two new metrics for measuring the relative duration between backends: #7782 #8013 #8330
  * `cortex_querytee_backend_response_relative_duration_seconds`
  * `cortex_querytee_backend_response_relative_duration_proportional`

### Documentation

* [ENHANCEMENT] Clarify Compactor and its storage volume when configured under Kubernetes. #7675
* [ENHANCEMENT] Add OTLP route to _Mimir routes by path_ runbooks section. #8074
* [ENHANCEMENT] Document option server.log-source-ips-full. #8268

### Tools

* [ENHANCEMENT] ulidtime: add option to show random part of ULID, timestamp in milliseconds and header. #7615
* [ENHANCEMENT] copyblocks: add a flag to configure part-size for multipart uploads in s3 client-side copying. #8292
* [ENHANCEMENT] copyblocks: enable pprof HTTP endpoints. #8292

## 2.12.0

### Grafana Mimir

* [CHANGE] Alertmanager: Deprecates the `v1` API. All `v1` API endpoints now respond with a JSON deprecation notice and a status code of `410`. All endpoints have a `v2` equivalent. The list of endpoints is: #7103
  * `<alertmanager-web.external-url>/api/v1/alerts`
  * `<alertmanager-web.external-url>/api/v1/receivers`
  * `<alertmanager-web.external-url>/api/v1/silence/{id}`
  * `<alertmanager-web.external-url>/api/v1/silences`
  * `<alertmanager-web.external-url>/api/v1/status`
* [CHANGE] Ingester: Increase default value of `-blocks-storage.tsdb.head-postings-for-matchers-cache-max-bytes` and `-blocks-storage.tsdb.block-postings-for-matchers-cache-max-bytes` to 100 MiB (previous default value was 10 MiB). #6764
* [CHANGE] Validate tenant IDs according to [documented behavior](https://grafana.com/docs/mimir/latest/configure/about-tenant-ids/) even when tenant federation is not enabled. Note that this will cause some previously accepted tenant IDs to be rejected such as those longer than 150 bytes or containing `|` characters. #6959
* [CHANGE] Ruler: don't use backoff retry on remote evaluation in case of `4xx` errors. #7004
* [CHANGE] Server: responses with HTTP 4xx status codes are now treated as errors and used in `status_code` label of request duration metric. #7045
* [CHANGE] Memberlist: change default for `-memberlist.stream-timeout` from `10s` to `2s`. #7076
* [CHANGE] Memcached: remove legacy `thanos_cache_memcached_*` and `thanos_memcached_*` prefixed metrics. Instead, Memcached and Redis cache clients now emit `thanos_cache_*` prefixed metrics with a `backend` label. #7076
* [CHANGE] Ruler: the following metrics, exposed when the ruler is configured to discover Alertmanager instances via service discovery, have been renamed: #7057
  * `prometheus_sd_failed_configs` renamed to `cortex_prometheus_sd_failed_configs`
  * `prometheus_sd_discovered_targets` renamed to `cortex_prometheus_sd_discovered_targets`
  * `prometheus_sd_received_updates_total` renamed to `cortex_prometheus_sd_received_updates_total`
  * `prometheus_sd_updates_delayed_total` renamed to `cortex_prometheus_sd_updates_delayed_total`
  * `prometheus_sd_updates_total` renamed to `cortex_prometheus_sd_updates_total`
  * `prometheus_sd_refresh_failures_total` renamed to `cortex_prometheus_sd_refresh_failures_total`
  * `prometheus_sd_refresh_duration_seconds` renamed to `cortex_prometheus_sd_refresh_duration_seconds`
* [CHANGE] Query-frontend: the default value for `-query-frontend.not-running-timeout` has been changed from 0 (disabled) to 2s. The configuration option has also been moved from "experimental" to "advanced". #7127
* [CHANGE] Store-gateway: to reduce disk contention on HDDs the default value for `blocks-storage.bucket-store.tenant-sync-concurrency` has been changed from `10` to `1` and the default value for `blocks-storage.bucket-store.block-sync-concurrency` has been changed from `20` to `4`. #7136
* [CHANGE] Store-gateway: Remove deprecated CLI flags `-blocks-storage.bucket-store.index-header-lazy-loading-enabled` and `-blocks-storage.bucket-store.index-header-lazy-loading-idle-timeout` and their corresponding YAML settings. Instead, use `-blocks-storage.bucket-store.index-header.lazy-loading-enabled` and `-blocks-storage.bucket-store.index-header.lazy-loading-idle-timeout`. #7521
* [CHANGE] Store-gateway: Mark experimental CLI flag `-blocks-storage.bucket-store.index-header.lazy-loading-concurrency` and its corresponding YAML settings as advanced. #7521
* [CHANGE] Store-gateway: Remove experimental CLI flag `-blocks-storage.bucket-store.index-header.sparse-persistence-enabled` since this is now the default behavior. #7535
* [CHANGE] All: set `-server.report-grpc-codes-in-instrumentation-label-enabled` to `true` by default, which enables reporting gRPC status codes as `status_code` labels in the `cortex_request_duration_seconds` metric. #7144
* [CHANGE] Distributor: report gRPC status codes as `status_code` labels in the `cortex_ingester_client_request_duration_seconds` metric by default. #7144
* [CHANGE] Distributor: CLI flag `-ingester.client.report-grpc-codes-in-instrumentation-label-enabled` has been deprecated, and its default value is set to `true`. #7144
* [CHANGE] Ingester: CLI flag `-ingester.return-only-grpc-errors` has been deprecated, and its default value is set to `true`. To ensure backwards compatibility, during a migration from a version prior to 2.11.0 to 2.12 or later, `-ingester.return-only-grpc-errors` should be set to `false`. Once all the components are migrated, the flag can be removed.   #7151
* [CHANGE] Ingester: the following CLI flags have been moved from "experimental" to "advanced": #7169
  * `-ingester.ring.token-generation-strategy`
  * `-ingester.ring.spread-minimizing-zones`
  * `-ingester.ring.spread-minimizing-join-ring-in-order`
* [CHANGE] Query-frontend: the default value of the CLI flag `-query-frontend.max-cache-freshness` (and its respective YAML configuration parameter) has been changed from `1m` to `10m`. #7161
* [CHANGE] Distributor: default the optimization `-distributor.write-requests-buffer-pooling-enabled` to `true`. #7165
* [CHANGE] Tracing: Move query information to span attributes instead of span logs. #7046
* [CHANGE] Distributor: the default value of circuit breaker's CLI flag `-ingester.client.circuit-breaker.cooldown-period` has been changed from `1m` to `10s`. #7310
* [CHANGE] Store-gateway: remove `cortex_bucket_store_blocks_loaded_by_duration`. `cortex_bucket_store_series_blocks_queried` is better suited for detecting when compactors are not able to keep up with the number of blocks to compact. #7309
* [CHANGE] Ingester, Distributor: the support for rejecting push requests received via gRPC before reading them into memory, enabled via `-ingester.limit-inflight-requests-using-grpc-method-limiter` and `-distributor.limit-inflight-requests-using-grpc-method-limiter`, is now stable and enabled by default. The configuration options have been deprecated and will be removed in Mimir 2.14. #7360
* [CHANGE] Distributor: Change`-distributor.enable-otlp-metadata-storage` flag's default to true, and deprecate it. The flag will be removed in Mimir 2.14. #7366
* [CHANGE] Store-gateway: Use a shorter TTL for cached items related to temporary blocks. #7407 #7534
* [CHANGE] Standardise exemplar label as "trace_id". #7475
* [CHANGE] The configuration option `-querier.max-query-into-future` has been deprecated and will be removed in Mimir 2.14. #7496
* [CHANGE] Distributor: the metric `cortex_distributor_sample_delay_seconds` has been deprecated and will be removed in Mimir 2.14. #7516
* [CHANGE] Query-frontend: The deprecated YAML setting `frontend.cache_unaligned_requests` has been moved to `limits.cache_unaligned_requests`. #7519
* [CHANGE] Querier: the CLI flag `-querier.minimize-ingester-requests` has been moved from "experimental" to "advanced". #7638
* [CHANGE] Ingester: allow only POST method on `/ingester/shutdown`, as previously it was too easy to accidentally trigger through GET requests. At the same time, add an option to keep the existing behavior by introducing an `-api.get-request-for-ingester-shutdown-enabled` flag. This flag will be removed in Mimir 2.15. #7707
* [FEATURE] Introduce `-server.log-source-ips-full` option to log all IPs from `Forwarded`, `X-Real-IP`, `X-Forwarded-For` headers. #7250
* [FEATURE] Introduce `-tenant-federation.max-tenants` option to limit the max number of tenants allowed for requests when federation is enabled. #6959
* [FEATURE] Cardinality API: added a new `count_method` parameter which enables counting active label names. #7085
* [FEATURE] Querier / query-frontend: added `-querier.promql-experimental-functions-enabled` CLI flag (and respective YAML config option) to enable experimental PromQL functions. The experimental functions introduced are: `mad_over_time()`, `sort_by_label()` and `sort_by_label_desc()`. #7057
* [FEATURE] Alertmanager API: added `-alertmanager.grafana-alertmanager-compatibility-enabled` CLI flag (and respective YAML config option) to enable an experimental API endpoints that support the migration of the Grafana Alertmanager. #7057
* [FEATURE] Alertmanager: Added `-alertmanager.utf8-strict-mode-enabled` to control support for any UTF-8 character as part of Alertmanager configuration/API matchers and labels. It's default value is set to `false`. #6898
* [FEATURE] Querier: added `histogram_avg()` function support to PromQL. #7293
* [FEATURE] Ingester: added `-blocks-storage.tsdb.timely-head-compaction` flag, which enables more timely head compaction, and defaults to `false`. #7372
* [FEATURE] Compactor: Added `/compactor/tenants` and `/compactor/tenant/{tenant}/planned_jobs` endpoints that provide functionality that was provided by `tools/compaction-planner` -- listing of planned compaction jobs based on tenants' bucket index. #7381
* [FEATURE] Add experimental support for streaming response bodies from queriers to frontends via `-querier.response-streaming-enabled`. This is currently only supported for the `/api/v1/cardinality/active_series` endpoint. #7173
* [FEATURE] Release: Added mimir distroless docker image. #7371
* [FEATURE] Add support for the new grammar of `{"metric_name", "l1"="val"}` to promql and some of the exposition formats. #7475 #7541
* [ENHANCEMENT] Distributor: Add a new metric `cortex_distributor_otlp_requests_total` to track the total number of OTLP requests. #7385
* [ENHANCEMENT] Vault: add lifecycle manager for token used to authenticate to Vault. This ensures the client token is always valid. Includes a gauge (`cortex_vault_token_lease_renewal_active`) to check whether token renewal is active, and the counters `cortex_vault_token_lease_renewal_success_total` and `cortex_vault_auth_success_total` to see the total number of successful lease renewals / authentications. #7337
* [ENHANCEMENT] Store-gateway: add no-compact details column on store-gateway tenants admin UI. #6848
* [ENHANCEMENT] PromQL: ignore small errors for bucketQuantile #6766
* [ENHANCEMENT] Distributor: improve efficiency of some errors #6785
* [ENHANCEMENT] Ruler: exclude vector queries from being tracked in `cortex_ruler_queries_zero_fetched_series_total`. #6544
* [ENHANCEMENT] Ruler: local storage backend now supports reading a rule group via `/config/api/v1/rules/{namespace}/{groupName}` configuration API endpoint. #6632
* [ENHANCEMENT] Query-Frontend and Query-Scheduler: split tenant query request queues by query component with `query-frontend.additional-query-queue-dimensions-enabled` and `query-scheduler.additional-query-queue-dimensions-enabled`. #6772
* [ENHANCEMENT] Distributor: support disabling metric relabel rules per-tenant via the flag `-distributor.metric-relabeling-enabled` or associated YAML. #6970
* [ENHANCEMENT] Distributor: `-distributor.remote-timeout` is now accounted from the first ingester push request being sent. #6972
* [ENHANCEMENT] Storage Provider: `-<prefix>.s3.sts-endpoint` sets a custom endpoint for AWS Security Token Service (AWS STS) in s3 storage provider. #6172
* [ENHANCEMENT] Querier: add `cortex_querier_queries_storage_type_total ` metric that indicates how many queries have executed for a source, ingesters or store-gateways. Add `cortex_querier_query_storegateway_chunks_total` metric to count the number of chunks fetched from a store gateway. #7099,#7145
* [ENHANCEMENT] Query-frontend: add experimental support for sharding active series queries via `-query-frontend.shard-active-series-queries`. #6784
* [ENHANCEMENT] Distributor: set `-distributor.reusable-ingester-push-workers=2000` by default and mark feature as `advanced`. #7128
* [ENHANCEMENT] All: set `-server.grpc.num-workers=100` by default and mark feature as `advanced`. #7131
* [ENHANCEMENT] Distributor: invalid metric name error message gets cleaned up to not include non-ascii strings. #7146
* [ENHANCEMENT] Store-gateway: add `source`, `level`, and `out_or_order` to `cortex_bucket_store_series_blocks_queried` metric that indicates the number of blocks that were queried from store gateways by block metadata. #7112 #7262 #7267
* [ENHANCEMENT] Compactor: After updating bucket-index, compactor now also computes estimated number of compaction jobs based on current bucket-index, and reports the result in `cortex_bucket_index_estimated_compaction_jobs` metric. If computation of jobs fails, `cortex_bucket_index_estimated_compaction_jobs_errors_total` is updated instead. #7299
* [ENHANCEMENT] Mimir: Integrate profiling into tracing instrumentation. #7363
* [ENHANCEMENT] Alertmanager: Adds metric `cortex_alertmanager_notifications_suppressed_total` that counts the total number of notifications suppressed for being silenced, inhibited, outside of active time intervals or within muted time intervals. #7384
* [ENHANCEMENT] Query-scheduler: added more buckets to `cortex_query_scheduler_queue_duration_seconds` histogram metric, in order to better track queries staying in the queue for longer than 10s. #7470
* [ENHANCEMENT] A `type` label is added to `prometheus_tsdb_head_out_of_order_samples_appended_total` metric. #7475
* [ENHANCEMENT] Distributor: Optimize OTLP endpoint. #7475
* [ENHANCEMENT] API: Use github.com/klauspost/compress for faster gzip and deflate compression of API responses. #7475
* [ENHANCEMENT] Ingester: Limiting on owned series (`-ingester.use-ingester-owned-series-for-limits`) now prevents discards in cases where a tenant is sharded across all ingesters (or shuffle sharding is disabled) and the ingester count increases. #7411
* [ENHANCEMENT] Block upload: include converted timestamps in the error message if block is from the future. #7538
* [ENHANCEMENT] Query-frontend: Introduce `-query-frontend.active-series-write-timeout` to allow configuring the server-side write timeout for active series requests. #7553 #7569
* [BUGFIX] Ingester: don't ignore errors encountered while iterating through chunks or samples in response to a query request. #6451
* [BUGFIX] Fix issue where queries can fail or omit OOO samples if OOO head compaction occurs between creating a querier and reading chunks #6766
* [BUGFIX] Fix issue where concatenatingChunkIterator can obscure errors #6766
* [BUGFIX] Fix panic during tsdb Commit #6766
* [BUGFIX] tsdb/head: wlog exemplars after samples #6766
* [BUGFIX] Ruler: fix issue where "failed to remotely evaluate query expression, will retry" messages are logged without context such as the trace ID and do not appear in trace events. #6789
* [BUGFIX] Ruler: do not retry requests to remote querier when server's response exceeds its configured max payload size. #7216
* [BUGFIX] Querier: fix issue where spans in query request traces were not nested correctly. #6893
* [BUGFIX] Fix issue where all incoming HTTP requests have duplicate trace spans. #6920
* [BUGFIX] Querier: do not retry requests to store-gateway when a query gets canceled. #6934
* [BUGFIX] Querier: return 499 status code instead of 500 when a request to remote read endpoint gets canceled. #6934
* [BUGFIX] Querier: fix issue where `-querier.max-fetched-series-per-query` is not applied to `/series` endpoint if the series are loaded from ingesters. #7055
* [BUGFIX] Distributor: fix issue where `-distributor.metric-relabeling-enabled` may cause distributors to panic #7176
* [BUGFIX] Distributor: fix issue where `-distributor.metric-relabeling-enabled` may cause distributors to write unsorted labels and corrupt blocks #7326
* [BUGFIX] Query-frontend: the `cortex_query_frontend_queries_total` report incorrectly reported `op="query"` for any request which wasn't a range query. Now the `op` label value can be one of the following: #7207
  * `query`: instant query
  * `query_range`: range query
  * `cardinality`: cardinality query
  * `label_names_and_values`: label names / values query
  * `active_series`: active series query
  * `other`: any other request
* [BUGFIX] Fix performance regression introduced in Mimir 2.11.0 when uploading blocks to AWS S3. #7240
* [BUGFIX] Query-frontend: fix race condition when sharding active series is enabled (see above) and response is compressed with snappy. #7290
* [BUGFIX] Query-frontend: "query stats" log unsuccessful replies from downstream as "failed". #7296
* [BUGFIX] Packaging: remove reload from systemd file as mimir does not take into account SIGHUP. #7345
* [BUGFIX] Compactor: do not allow out-of-order blocks to prevent timely compaction. #7342
* [BUGFIX] Update `google.golang.org/grpc` to resolve occasional issues with gRPC server closing its side of connection before it was drained by the client. #7380
* [BUGFIX] Query-frontend: abort response streaming for `active_series` requests when the request context is canceled. #7378
* [BUGFIX] Compactor: improve compaction of sporadic blocks. #7329
* [BUGFIX] Ruler: fix regression that caused client errors to be tracked in `cortex_ruler_write_requests_failed_total` metric. #7472
* [BUGFIX] promql: Fix Range selectors with an @ modifier are wrongly scoped in range queries. #7475
* [BUGFIX] Fix metadata API using wrong JSON field names. #7475
* [BUGFIX] Ruler: fix native histogram recording rule result corruption. #7552
* [BUGFIX] Querier: fix HTTP status code translations for remote read requests. Previously, remote-read had conflicting behaviours: when returning samples all internal errors were translated to HTTP 400; when returning chunks all internal errors were translated to HTTP 500. #7487
* [BUGFIX] Query-frontend: Fix memory leak on every request. #7654

### Mixin

* [CHANGE] The `job` label matcher for distributor and gateway have been extended to include any deployment matching `distributor.*` and `cortex-gw.*` respectively. This change allows to match custom and multi-zone distributor and gateway deployments too. #6817
* [ENHANCEMENT] Dashboards: Add panels for alertmanager activity of a tenant #6826
* [ENHANCEMENT] Dashboards: Add graphs to "Slow Queries" dashboard. #6880
* [ENHANCEMENT] Dashboards: Update all deprecated "graph" panels to "timeseries" panels. #6864 #7413 #7457
* [ENHANCEMENT] Dashboards: Make most columns in "Slow Queries" sortable. #7000
* [ENHANCEMENT] Dashboards: Render graph panels at full resolution as opposed to at half resolution. #7027
* [ENHANCEMENT] Dashboards: show query-scheduler queue length on "Reads" and "Remote Ruler Reads" dashboards. #7088
* [ENHANCEMENT] Dashboards: Add estimated number of compaction jobs to "Compactor", "Tenants" and "Top tenants" dashboards. #7449 #7481
* [ENHANCEMENT] Recording rules: add native histogram recording rules to `cortex_request_duration_seconds`. #7528
* [ENHANCEMENT] Dashboards: Add total owned series, and per-ingester in-memory and owned series to "Tenants" dashboard. #7511
* [BUGFIX] Dashboards: drop `step` parameter from targets as it is not supported. #7157
* [BUGFIX] Recording rules: drop rules for metrics removed in 2.0: `cortex_memcache_request_duration_seconds` and `cortex_cache_request_duration_seconds`. #7514

### Jsonnet

* [CHANGE] Distributor: Increase `JAEGER_REPORTER_MAX_QUEUE_SIZE` from the default (100) to 1000, to avoid dropping tracing spans. #7259
* [CHANGE] Querier: Increase `JAEGER_REPORTER_MAX_QUEUE_SIZE` from 1000 to 5000, to avoid dropping tracing spans. #6764
* [CHANGE] rollout-operator: remove default CPU limit. #7066
* [CHANGE] Store-gateway: Increase `JAEGER_REPORTER_MAX_QUEUE_SIZE` from the default (100) to 1000, to avoid dropping tracing spans. #7068
* [CHANGE] Query-frontend, ingester, ruler, backend and write instances: Increase `JAEGER_REPORTER_MAX_QUEUE_SIZE` from the default (100), to avoid dropping tracing spans. #7086
* [CHANGE] Ring: relaxed the hash ring heartbeat period and timeout for distributor, ingester, store-gateway and compactor: #6860
  * `-distributor.ring.heartbeat-period` set to `1m`
  * `-distributor.ring.heartbeat-timeout` set to `4m`
  * `-ingester.ring.heartbeat-period` set to `2m`
  * `-store-gateway.sharding-ring.heartbeat-period` set to `1m`
  * `-store-gateway.sharding-ring.heartbeat-timeout` set to `4m`
  * `-compactor.ring.heartbeat-period` set to `1m`
  * `-compactor.ring.heartbeat-timeout` set to `4m`
* [CHANGE] Ruler-querier: the topology spread constrain max skew is now configured through the configuration option `ruler_querier_topology_spread_max_skew` instead of `querier_topology_spread_max_skew`. #7204
* [CHANGE] Distributor: `-server.grpc.keepalive.max-connection-age` lowered from `2m` to `60s` and configured `-shutdown-delay=90s` and termination grace period to `100` seconds in order to reduce the chances of failed gRPC write requests when distributors gracefully shutdown. #7361
* [FEATURE] Added support for the following root-level settings to configure the list of matchers to apply to node affinity: #6782 #6829
  * `alertmanager_node_affinity_matchers`
  * `compactor_node_affinity_matchers`
  * `continuous_test_node_affinity_matchers`
  * `distributor_node_affinity_matchers`
  * `ingester_node_affinity_matchers`
  * `ingester_zone_a_node_affinity_matchers`
  * `ingester_zone_b_node_affinity_matchers`
  * `ingester_zone_c_node_affinity_matchers`
  * `mimir_backend_node_affinity_matchers`
  * `mimir_backend_zone_a_node_affinity_matchers`
  * `mimir_backend_zone_b_node_affinity_matchers`
  * `mimir_backend_zone_c_node_affinity_matchers`
  * `mimir_read_node_affinity_matchers`
  * `mimir_write_node_affinity_matchers`
  * `mimir_write_zone_a_node_affinity_matchers`
  * `mimir_write_zone_b_node_affinity_matchers`
  * `mimir_write_zone_c_node_affinity_matchers`
  * `overrides_exporter_node_affinity_matchers`
  * `querier_node_affinity_matchers`
  * `query_frontend_node_affinity_matchers`
  * `query_scheduler_node_affinity_matchers`
  * `rollout_operator_node_affinity_matchers`
  * `ruler_node_affinity_matchers`
  * `ruler_node_affinity_matchers`
  * `ruler_querier_node_affinity_matchers`
  * `ruler_query_frontend_node_affinity_matchers`
  * `ruler_query_scheduler_node_affinity_matchers`
  * `store_gateway_node_affinity_matchers`
  * `store_gateway_node_affinity_matchers`
  * `store_gateway_zone_a_node_affinity_matchers`
  * `store_gateway_zone_b_node_affinity_matchers`
  * `store_gateway_zone_c_node_affinity_matchers`
* [FEATURE] Ingester: Allow automated zone-by-zone downscaling, that can be enabled via the `ingester_automated_downscale_enabled` flag. It is disabled by default. #6850
* [ENHANCEMENT] Alerts: Add `MimirStoreGatewayTooManyFailedOperations` warning alert that triggers when Mimir store-gateway report error when interacting with the object storage. #6831
* [ENHANCEMENT] Querier HPA: improved scaling metric and scaling policies, in order to scale up and down more gradually. #6971
* [ENHANCEMENT] Rollout-operator: upgraded to v0.13.0. #7469
* [ENHANCEMENT] Rollout-operator: add tracing configuration to rollout-operator container (when tracing is enabled and configured). #7469
* [ENHANCEMENT] Query-frontend: configured `-shutdown-delay`, `-server.grpc.keepalive.max-connection-age` and termination grace period to reduce the likelihood of queries hitting terminated query-frontends. #7129
* [ENHANCEMENT] Autoscaling: add support for KEDA's `ignoreNullValues` option for Prometheus scaler. #7471
* [BUGFIX] Update memcached-exporter to 0.14.1 due to CVE-2023-39325. #6861

### Mimirtool

* [FEATURE] Add command `migrate-utf8` to migrate Alertmanager configurations for Alertmanager versions 0.27.0 and later. #7383
* [ENHANCEMENT] Add template render command to render locally a template. #7325
* [ENHANCEMENT] Add `--extra-headers` option to `mimirtool rules` command to add extra headers to requests for auth. #7141
* [ENHANCEMENT] Analyze Prometheus: set tenant header. #6737
* [ENHANCEMENT] Add argument `--output-dir` to `mimirtool alertmanager get` where the config and templates will be written to and can be loaded via `mimirtool alertmanager load` #6760
* [BUGFIX] Analyze rule-file: .metricsUsed field wasn't populated. #6953

### Mimir Continuous Test

* [ENHANCEMENT] Include comparison of all expected and actual values when any float sample does not match. #6756

### Query-tee

* [BUGFIX] Fix issue where `Host` HTTP header was not being correctly changed for the proxy targets. #7386
* [ENHANCEMENT] Allow using the value of X-Scope-OrgID for basic auth username in the forwarded request if URL username is set as `__REQUEST_HEADER_X_SCOPE_ORGID__`. #7452

### Documentation

* [CHANGE] No longer mark OTLP distributor endpoint as experimental. #7348
* [ENHANCEMENT] Added runbook for `KubePersistentVolumeFillingUp` alert. #7297
* [ENHANCEMENT] Add Grafana Cloud recommendations to OTLP documentation. #7375
* [BUGFIX] Fixed typo on single zone->zone aware replication Helm page. #7327

### Tools

* [CHANGE] copyblocks: The flags for copyblocks have been changed to align more closely with other tools. #6607
* [CHANGE] undelete-blocks: undelete-blocks-gcs has been removed and replaced with undelete-blocks, which supports recovering deleted blocks in versioned buckets from ABS, GCS, and S3-compatible object storage. #6607
* [FEATURE] copyprefix: Add tool to copy objects between prefixes. Supports ABS, GCS, and S3-compatible object storage. #6607

## 2.11.0

### Grafana Mimir

* [CHANGE] The following deprecated configurations have been removed: #6673 #6779 #6808 #6814
  * `-querier.iterators`
  * `-querier.batch-iterators`
  * `-blocks-storage.bucket-store.max-chunk-pool-bytes`
  * `-blocks-storage.bucket-store.chunk-pool-min-bucket-size-bytes`
  * `-blocks-storage.bucket-store.chunk-pool-max-bucket-size-bytes`
  * `-blocks-storage.bucket-store.bucket-index.enabled`
* [CHANGE] Querier: Split worker GRPC config into separate client configs for the frontend and scheduler to allow TLS to be configured correctly when specifying the `tls_server_name`. The GRPC config specified under `-querier.frontend-client.*` will no longer apply to the scheduler client, and will need to be set explicitly under `-querier.scheduler-client.*`. #6445 #6573
* [CHANGE] Store-gateway: enable sparse index headers by default. Sparse index headers reduce the time to load an index header up to 90%. #6005
* [CHANGE] Store-gateway: lazy-loading concurrency limit default value is now 4. #6004
* [CHANGE] General: enabled `-log.buffered` by default. The `-log.buffered` has been deprecated and will be removed in Mimir 2.13. #6131
* [CHANGE] Ingester: changed default `-blocks-storage.tsdb.series-hash-cache-max-size-bytes` setting from `1GB` to `350MB`. The new default cache size is enough to store the hashes for all series in a ingester, assuming up to 2M in-memory series per ingester and using the default 13h retention period for local TSDB blocks in the ingesters. #6130
* [CHANGE] Query-frontend: removed `cortex_query_frontend_workers_enqueued_requests_total`. Use `cortex_query_frontend_enqueue_duration_seconds_count` instead. #6121
* [CHANGE] Ingester / querier: enable ingester to querier chunks streaming by default and mark it as stable. #6174
* [CHANGE] Ingester / querier: enable ingester query request minimisation by default and mark it as stable. #6174
* [CHANGE] Ingester: changed the default value for the experimental configuration parameter `-blocks-storage.tsdb.early-head-compaction-min-estimated-series-reduction-percentage` from 10 to 15. #6186
* [CHANGE] Ingester: `/ingester/push` HTTP endpoint has been removed. This endpoint was added for testing and troubleshooting, but was never documented or used for anything. #6299
* [CHANGE] Experimental setting `-log.rate-limit-logs-per-second-burst` renamed to `-log.rate-limit-logs-burst-size`. #6230
* [CHANGE] Ingester: by setting the newly introduced experimental CLI flag `-ingester.return-only-grpc-errors` to true, ingester will return only gRPC errors. #6443 #6680 #6723
* [CHANGE] Upgrade Node.js to v20. #6540
* [CHANGE] Querier: `cortex_querier_blocks_consistency_checks_failed_total` is now incremented when a block couldn't be queried from any attempted store-gateway as opposed to incremented after each attempt. Also `cortex_querier_blocks_consistency_checks_total` is incremented once per query as opposed to once per attempt (with 3 attempts). #6590
* [CHANGE] Ingester: Modify utilization based read path limiter to base memory usage on Go heap size. #6584
* [FEATURE] Distributor: added option `-distributor.retry-after-header.enabled` to include the `Retry-After` header in recoverable error responses. #6608
* [FEATURE] Query-frontend: add experimental support for query blocking. Queries are blocked on a per-tenant basis and is configured via the limit `blocked_queries`. #5609
* [FEATURE] Vault: Added support for new Vault authentication methods: `AppRole`, `Kubernetes`, `UserPass` and `Token`. #6143
* [FEATURE] Add experimental endpoint `/api/v1/cardinality/active_series` to return the set of active series for a given selector. #6536 #6619 #6651 #6667 #6717
* [FEATURE] Added `-<prefix>.s3.part-size` flag to configure the S3 minimum file size in bytes used for multipart uploads. #6592
* [FEATURE] Add the experimental `-<prefix>.s3.send-content-md5` flag (defaults to `false`) to configure S3 Put Object requests to send a `Content-MD5` header. Setting this flag is not recommended unless your object storage does not support checksums. #6622
* [FEATURE] Distributor: add an experimental flag `-distributor.reusable-ingester-push-worker` that can be used to pre-allocate a pool of workers to be used to send push requests to the ingesters. #6660
* [FEATURE] Distributor: Support enabling of automatically generated name suffixes for metrics ingested via OTLP, through the flag `-distributor.otel-metric-suffixes-enabled`. #6542
* [FEATURE] Ingester: ingester can now track which of the user's series the ingester actually owns according to the ring, and only consider owned series when checking for user series limit. This helps to avoid hitting the user's series limit when scaling up ingesters or changing user's ingester shard size. Feature is currently experimental, and disabled by default. It can be enabled by setting `-ingester.use-ingester-owned-series-for-limits` (to use owned series for limiting). This is currently limited to multi-zone ingester setup, with replication factor being equal to number of zones. #6718 #7087
* [ENHANCEMENT] Query-frontend: don't treat cancel as an error. #4648
* [ENHANCEMENT] Ingester: exported summary `cortex_ingester_inflight_push_requests_summary` tracking total number of inflight requests in percentile buckets. #5845
* [ENHANCEMENT] Query-scheduler: add `cortex_query_scheduler_enqueue_duration_seconds` metric that records the time taken to enqueue or reject a query request. #5879
* [ENHANCEMENT] Query-frontend: add `cortex_query_frontend_enqueue_duration_seconds` metric that records the time taken to enqueue or reject a query request. When query-scheduler is in use, the metric has the `scheduler_address` label to differentiate the enqueue duration by query-scheduler backend. #5879 #6087 #6120
* [ENHANCEMENT] Store-gateway: add metric `cortex_bucket_store_blocks_loaded_by_duration` for counting the loaded number of blocks based on their duration. #6074  #6129
* [ENHANCEMENT] Expose `/sync/mutex/wait/total:seconds` Go runtime metric as `go_sync_mutex_wait_total_seconds_total` from all components. #5879
* [ENHANCEMENT] Query-scheduler: improve latency with many concurrent queriers. #5880
* [ENHANCEMENT] Ruler: add new per-tenant `cortex_ruler_queries_zero_fetched_series_total` metric to track rules that fetched no series. #5925
* [ENHANCEMENT] Implement support for `limit`, `limit_per_metric` and `metric` parameters for `<Prometheus HTTP prefix>/api/v1/metadata` endpoint. #5890
* [ENHANCEMENT] Distributor: add experimental support for storing metadata when ingesting metrics via OTLP. This makes metrics description and type available when ingesting metrics via OTLP. Enable with `-distributor.enable-otlp-metadata-storage=true`. #5693 #6035 #6254
* [ENHANCEMENT] Ingester: added support for sampling errors, which can be enabled by setting `-ingester.error-sample-rate`. This way each error will be logged once in the configured number of times. All the discarded samples will still be tracked by the `cortex_discarded_samples_total` metric. #5584 #6014
* [ENHANCEMENT] Ruler: Fetch secrets used to configure TLS on the Alertmanager client from Vault when `-vault.enabled` is true. #5239
* [ENHANCEMENT] Query-frontend: added query-sharding support for `group by` aggregation queries. #6024
* [ENHANCEMENT] Fetch secrets used to configure server-side TLS from Vault when `-vault.enabled` is true. #6052.
* [ENHANCEMENT] Packaging: add logrotate config file. #6142
* [ENHANCEMENT] Ingester: add the experimental configuration options `-blocks-storage.tsdb.head-postings-for-matchers-cache-max-bytes` and `-blocks-storage.tsdb.block-postings-for-matchers-cache-max-bytes` to enforce a limit in bytes on the `PostingsForMatchers()` cache used by ingesters (the cache limit is per TSDB head and block basis, not a global one). The experimental configuration options `-blocks-storage.tsdb.head-postings-for-matchers-cache-size` and `-blocks-storage.tsdb.block-postings-for-matchers-cache-size` have been deprecated. #6151
* [ENHANCEMENT] Ingester: use the `PostingsForMatchers()` in-memory cache for label values queries with matchers too. #6151
* [ENHANCEMENT] Ingester / store-gateway: optimized regex matchers. #6168 #6250
* [ENHANCEMENT] Distributor: Include ingester IDs in circuit breaker related metrics and logs. #6206
* [ENHANCEMENT] Querier: improve errors and logging when streaming chunks from ingesters and store-gateways. #6194 #6309
* [ENHANCEMENT] Querier: Add `cortex_querier_federation_exemplar_tenants_queried` and `cortex_querier_federation_tenants_queried` metrics to track the number of tenants queried by multi-tenant queries. #6374 #6409
* [ENHANCEMENT] All: added an experimental `-server.grpc.num-workers` flag that configures the number of long-living workers used to process gRPC requests. This could decrease the CPU usage by reducing the number of stack allocations. #6311
* [ENHANCEMENT] All: improved IPv6 support by using the proper host:port formatting. #6311
* [ENHANCEMENT] Querier: always return error encountered during chunks streaming, rather than `the stream has already been exhausted`. #6345 #6433
* [ENHANCEMENT] Query-frontend: add `instance_enable_ipv6` to support IPv6. #6111
* [ENHANCEMENT] Store-gateway: return same detailed error messages as queriers when chunks or series limits are reached. #6347
* [ENHANCEMENT] Querier: reduce memory consumed for queries that hit store-gateways. #6348
* [ENHANCEMENT] Ruler: include corresponding trace ID with log messages associated with rule evaluation. #6379 #6520
* [ENHANCEMENT] Querier: clarify log messages and span events emitted while querying ingesters, and include both ingester name and address when relevant. #6381
* [ENHANCEMENT] Memcached: introduce new experimental configuration parameters `-<prefix>.memcached.write-buffer-size-bytes` `-<prefix>.memcached.read-buffer-size-bytes` to customise the memcached client write and read buffer size (the buffer is allocated for each memcached connection). #6468
* [ENHANCEMENT] Ingester, Distributor: added experimental support for rejecting push requests received via gRPC before reading them into memory, if ingester or distributor is unable to accept the request. This is activated by using `-ingester.limit-inflight-requests-using-grpc-method-limiter` for ingester, and `-distributor.limit-inflight-requests-using-grpc-method-limiter` for distributor. #5976 #6300
* [ENHANCEMENT] Add capability in store-gateways to accept number of tokens through config. `-store-gateway.sharding-ring.num-tokens`, `default-value=512` #4863
* [ENHANCEMENT] Query-frontend: return warnings generated during query evaluation. #6391
* [ENHANCEMENT] Server: Add the option `-server.http-read-header-timeout` to enable specifying a timeout for reading HTTP request headers. It defaults to 0, in which case reading of headers can take up to `-server.http-read-timeout`, leaving no time for reading body, if there's any. #6517
* [ENHANCEMENT] Add connection-string option, `-<prefix>.azure.connection-string`, for Azure Blob Storage. #6487
* [ENHANCEMENT] Ingester: Add `-ingester.instance-limits.max-inflight-push-requests-bytes`. This limit protects the ingester against requests that together may cause an OOM. #6492
* [ENHANCEMENT] Ingester: add new per-tenant `cortex_ingester_local_limits` metric to expose the calculated local per-tenant limits seen at each ingester. Exports the local per-tenant series limit with label `{limit="max_global_series_per_user"}` #6403
* [ENHANCEMENT] Query-frontend: added "queue_time_seconds" field to "query stats" log. This is total time that query and subqueries spent in the queue, before queriers picked it up. #6537
* [ENHANCEMENT] Server: Add `-server.report-grpc-codes-in-instrumentation-label-enabled` CLI flag to specify whether gRPC status codes should be used in `status_code` label of `cortex_request_duration_seconds` metric. It defaults to false, meaning that successful and erroneous gRPC status codes are represented with `success` and `error` respectively. #6562
* [ENHANCEMENT] Server: Add `-ingester.client.report-grpc-codes-in-instrumentation-label-enabled` CLI flag to specify whether gRPC status codes should be used in `status_code` label of `cortex_ingester_client_request_duration_seconds` metric. It defaults to false, meaning that successful and erroneous gRPC status codes are represented with `2xx` and `error` respectively. #6562
* [ENHANCEMENT] Server: Add `-server.http-log-closed-connections-without-response-enabled` option to log details about connections to HTTP server that were closed before any data was sent back. This can happen if client doesn't manage to send complete HTTP headers before timeout. #6612
* [ENHANCEMENT] Query-frontend: include length of query, time since the earliest and latest points of a query, time since the earliest and latest points of a query, cached/uncached bytes in "query stats" logs. Time parameters (start/end/time) are always formatted as RFC3339 now. #6473 #6477 #6709 #6710
* [ENHANCEMENT] Query-frontend: `-query-frontend.align-queries-with-step` has been moved from a global flag to a per-tenant override. #6714
* [ENHANCEMENT] Distributor: added support for reducing the resolution of native histogram samples upon ingestion if the sample has too many buckets compared to `-validation.max-native-histogram-buckets`. This is enabled by default and can be turned off by setting `-validation.reduce-native-histogram-over-max-buckets` to `false`. #6535
* [ENHANCEMENT] Query-frontend: optionally wait for the frontend to complete startup if requests are received while the frontend is still starting. Disabled by default, set `-query-frontend.not-running-timeout` to a non-zero value to enable. #6621
* [ENHANCEMENT] Distributor: Include source IPs in OTLP push handler logs. #6652
* [ENHANCEMENT] Query-frontend: return clearer error message when a query request is received while shutting down. #6675
* [ENHANCEMENT] Querier: return clearer error message when a query request is cancelled by the caller. #6697
* [ENHANCEMENT] Compactor: Mark corrupted blocks for no-compaction to avoid blocking compactor future runs. #6588
* [ENHANCEMENT] Distributor: Added an experimental configuration option `distributor.ingestion-burst-factor` that overrides the `distributor.ingestion-burst-size` option if set. The `distributor.ingestion-burst-factor` is used to set the underlying ingestion rate limiter token bucket's burst size to a multiple of the per distributor `distributor.ingestion-rate-limit` and the `distributor.ingestion-burst-factor`. This is disabled by default. #6662
* [ENHANCEMENT] Add debug message to track tenants sending queries that are not able to benefit from caches. #6732
* [BUGFIX] Distributor: return server overload error in the event of exceeding the ingestion rate limit. #6549
* [BUGFIX] Ring: Ensure network addresses used for component hash rings are formatted correctly when using IPv6. #6068
* [BUGFIX] Query-scheduler: don't retain connections from queriers that have shut down, leading to gradually increasing enqueue latency over time. #6100 #6145
* [BUGFIX] Ingester: prevent query logic from continuing to execute after queries are canceled. #6085
* [BUGFIX] Ensure correct nesting of children of the `querier.Select` tracing span. #6085
* [BUGFIX] Packaging: fix preremove script preventing upgrades on RHEL based OS. #6067
* [BUGFIX] Querier: return actual error rather than `attempted to read series at index XXX from stream, but the stream has already been exhausted` (or even no error at all) when streaming chunks from ingesters or store-gateways is enabled and an error occurs while streaming chunks. #6346
* [BUGFIX] Querier: reduce log volume when querying ingesters with zone-awareness enabled and one or more instances in a single zone unavailable. #6381
* [BUGFIX] Querier: don't try to query further ingesters if ingester query request minimization is enabled and a query limit is reached as a result of the responses from the initial set of ingesters. #6402
* [BUGFIX] Ingester: Don't cache context cancellation error when querying. #6446
* [BUGFIX] Ingester: don't ignore errors encountered while iterating through chunks or samples in response to a query request. #6469
* [BUGFIX] All: fix issue where traces for some inter-component gRPC calls would incorrectly show the call as failing due to cancellation. #6470
* [BUGFIX] Querier: correctly mark streaming requests to ingesters or store-gateways as successful, not cancelled, in metrics and traces. #6471 #6505
* [BUGFIX] Querier: fix issue where queries fail with "context canceled" error when an ingester or store-gateway fails healthcheck while the query is in progress. #6550
* [BUGFIX] Tracing: When creating an OpenTelemetry tracing span, add it to the context for later retrieval. #6614
* [BUGFIX] Querier: always report query results to query-frontends, even when cancelled, to ensure query-frontends don't wait for results that will otherwise never arrive. #6703
* [BUGFIX] Querier: attempt to query ingesters in PENDING state, to reduce the likelihood that scaling up the number of ingesters in multiple zones simultaneously causes a read outage. #6726 #6727
* [BUGFIX] Querier: don't cancel inflight queries from a query-scheduler if the stream between the querier and query-scheduler is broken. #6728
* [BUGFIX] Store-gateway: Fix double-counting of some duration metrics. #6616
* [BUGFIX] Fixed possible series matcher corruption leading to wrong series being included in query results. #6884

### Mixin

* [CHANGE] Dashboards: enabled reporting gRPC codes as `status_code` label in Mimir dashboards. In case of gRPC calls, the successful `status_code` label on `cortex_request_duration_seconds` and gRPC client request duration metrics has changed from 'success' and '2xx' to 'OK'. #6561
* [CHANGE] Alerts: remove `MimirGossipMembersMismatch` alert and replace it with `MimirGossipMembersTooHigh` and `MimirGossipMembersTooLow` alerts that should have a higher signal-to-noise ratio. #6508
* [ENHANCEMENT] Dashboards: Optionally show rejected requests on Mimir Writes dashboard. Useful when used together with "early request rejection" in ingester and distributor. #6132 #6556
* [ENHANCEMENT] Alerts: added a critical alert for `CompactorSkippedBlocksWithOutOfOrderChunks` when multiple blocks are affected. #6410
* [ENHANCEMENT] Dashboards: Added the min-replicas for autoscaling dashboards. #6528
* [ENHANCEMENT] Dashboards: Show queries per second for the `/api/v1/cardinality/` endpoints on the "Overview" dashboard. #6720
* [BUGFIX] Alerts: fixed issue where `GossipMembersMismatch` warning message referred to per-instance labels that were not produced by the alert query. #6146
* [BUGFIX] Dashboards: Fix autoscaling dashboard panels for KEDA > 2.9. [Requires scraping the KEDA operator for metrics since they moved](https://github.com/kedacore/keda/issues/3972). #6528
* [BUGFIX] Alerts: Fix autoscaling alerts for KEDA > 2.9. [Requires scraping the KEDA operator for metrics since they moved](https://github.com/kedacore/keda/issues/3972). #6528

### Jsonnet

* [CHANGE] Ingester: reduce `-server.grpc-max-concurrent-streams` to 500. #5666
* [CHANGE] Changed default `_config.cluster_domain` from `cluster.local` to `cluster.local.` to reduce the number of DNS lookups made by Mimir. #6389
* [CHANGE] Query-frontend: changed default `_config.autoscaling_query_frontend_cpu_target_utilization` from `1` to `0.75`. #6395
* [CHANGE] Distributor: Increase HPA scale down period such that distributors are slower to scale down after autoscaling up. #6589
* [CHANGE] Store-gateway: Change the default timeout used for index-queries caches from `200ms` to `450ms`. #6786
* [FEATURE] Store-gateway: Allow automated zone-by-zone downscaling, that can be enabled via the `store_gateway_automated_downscale_enabled` flag. It is disabled by default. #6149
* [FEATURE] Ingester: Allow to configure TSDB Head early compaction using the following `_config` parameters: #6181
  * `ingester_tsdb_head_early_compaction_enabled` (disabled by default)
  * `ingester_tsdb_head_early_compaction_reduction_percentage`
  * `ingester_tsdb_head_early_compaction_min_in_memory_series`
* [ENHANCEMENT] Double the amount of rule groups for each user tier. #5897
* [ENHANCEMENT] Set `maxUnavailable` to 0 for `distributor`, `overrides-exporter`, `querier`, `query-frontend`, `query-scheduler` `ruler-querier`, `ruler-query-frontend`, `ruler-query-scheduler` and `consul` deployments, to ensure they don't become completely unavailable during a rollout. #5924
* [ENHANCEMENT] Update rollout-operator to `v0.9.0`. #6022 #6110 #6558 #6681
* [ENHANCEMENT] Update memcached to `memcached:1.6.22-alpine`. #6585
* [ENHANCEMENT] Store-gateway: replaced the following deprecated CLI flags: #6319
  * `-blocks-storage.bucket-store.index-header-lazy-loading-enabled` replaced with `-blocks-storage.bucket-store.index-header.lazy-loading-enabled`
  * `-blocks-storage.bucket-store.index-header-lazy-loading-idle-timeout` replaced with `-blocks-storage.bucket-store.index-header.lazy-loading-idle-timeout`
* [ENHANCEMENT] Store-gateway: Allow selective enablement of store-gateway automated scaling on a per-zone basis. #6302
* [BUGFIX] Autoscaling: KEDA > 2.9 removed the ability to set metricName in the trigger metadata. To help discern which metric is used by the HPA, we set the trigger name to what was the metricName. This is available as the `scaler` label on `keda_*` metrics. #6528

### Mimirtool

* [ENHANCEMENT] Analyze Grafana: Improve support for variables in range. #6657
* [BUGFIX] Fix out of bounds error on export with large timespans and/or series count. #5700
* [BUGFIX] Fix the issue where `--read-timeout` was applied to the entire `mimirtool analyze grafana` invocation rather than to individual Grafana API calls. #5915
* [BUGFIX] Fix incorrect remote-read path joining for `mimirtool remote-read` commands on Windows. #6011
* [BUGFIX] Fix template files full path being sent in `mimirtool alertmanager load` command. #6138
* [BUGFIX] Analyze rule-file: .metricsUsed field wasn't populated. #6953

### Mimir Continuous Test

### Query-tee

### Documentation

* [ENHANCEMENT] Document the concept of native histograms and how to send them to Mimir, migration path. #5956 #6488 #6539 #6752
* [ENHANCEMENT] Document native histograms query and visualization. #6231

### Tools

* [CHANGE] tsdb-index: Rename tool to tsdb-series. #6317
* [FEATURE] tsdb-labels: Add tool to print label names and values of a TSDB block. #6317
* [ENHANCEMENT] trafficdump: Trafficdump can now parse OTEL requests. Entire request is dumped to output, there's no filtering of fields or matching of series done. #6108

## 2.10.5

### Grafana Mimir

* [ENHANCEMENT] Update Docker base images from `alpine:3.18.3` to `alpine:3.18.5`. #6897
* [BUGFIX] Fixed possible series matcher corruption leading to wrong series being included in query results. #6886

### Documentation

* [ENHANCEMENT] Document the concept of native histograms and how to send them to Mimir, migration path. #6757
* [ENHANCEMENT] Document native histograms query and visualization. #6757

## 2.10.4

### Grafana Mimir

* [BUGFIX] Update otelhttp library to v0.44.0 as a mitigation for CVE-2023-45142. #6634

## 2.10.3

### Grafana Mimir

* [BUGFIX] Update grpc-go library to 1.57.2-dev that includes a fix for a bug introduced in 1.57.1. #6419

## 2.10.2

### Grafana Mimir

* [BUGFIX] Update grpc-go library to 1.57.1 and `golang.org/x/net` to `0.17`, which include fix for CVE-2023-44487. #6349

## 2.10.1

### Grafana Mimir

* [CHANGE] Update Go version to 1.21.3. #6244 #6325
* [BUGFIX] Query-frontend: Don't retry read requests rejected by the ingester due to utilization based read path limiting. #6032
* [BUGFIX] Ingester: fix panic in WAL replay of certain native histograms. #6086

## 2.10.0

### Grafana Mimir

* [CHANGE] Store-gateway: skip verifying index header integrity upon loading. To enable verification set `blocks_storage.bucket_store.index_header.verify_on_load: true`. #5174
* [CHANGE] Querier: change the default value of the experimental `-querier.streaming-chunks-per-ingester-buffer-size` flag to 256. #5203
* [CHANGE] Querier: only initiate query requests to ingesters in the `ACTIVE` state in the ring. #5342
* [CHANGE] Querier: renamed `-querier.prefer-streaming-chunks` to `-querier.prefer-streaming-chunks-from-ingesters` to enable streaming chunks from ingesters to queriers. #5182
* [CHANGE] Querier: `-query-frontend.cache-unaligned-requests` has been moved from a global flag to a per-tenant override. #5312
* [CHANGE] Ingester: removed `cortex_ingester_shipper_dir_syncs_total` and `cortex_ingester_shipper_dir_sync_failures_total` metrics. The former metric was not much useful, and the latter was never incremented. #5396
* [CHANGE] Ingester: removed logging of errors related to hitting per-instance limits to reduce resource usage when ingesters are under pressure. #5585
* [CHANGE] gRPC clients: use default connect timeout of 5s, and therefore enable default connect backoff max delay of 5s. #5562
* [CHANGE] Ingester: the `-validation.create-grace-period` is now enforced in the ingester too, other than distributor and query-frontend. If you've configured `-validation.create-grace-period` then make sure the configuration is applied to ingesters too. #5712
* [CHANGE] Distributor: the `-validation.create-grace-period` is now enforced for examplars too in the distributor. If an examplar has timestamp greater than "now + grace_period", then the exemplar will be dropped and the metric `cortex_discarded_exemplars_total{reason="exemplar_too_far_in_future",user="..."}` increased. #5761
* [CHANGE] Query-frontend: the `-validation.create-grace-period` is now enforced in the query-frontend even when the configured value is 0. When the value is 0, the query end time range is truncated to the current real-world time. #5829
* [CHANGE] Store-gateway: deprecated configuration parameters for index header under `blocks-storage.bucket-store` and use a new configurations in `blocks-storage.bucket-store.index-header`, deprecated configuration will be removed in Mimir 2.12. Configuration changes: #5726
  * `-blocks-storage.bucket-store.index-header-lazy-loading-enabled` is deprecated, use the new configuration `-blocks-storage.bucket-store.index-header.lazy-loading-enabled`
  * `-blocks-storage.bucket-store.index-header-lazy-loading-idle-timeout` is deprecated, use the new configuration `-blocks-storage.bucket-store.index-header.lazy-loading-idle-timeout`
  * `-blocks-storage.bucket-store.index-header-lazy-loading-concurrency` is deprecated, use the new configuration `-blocks-storage.bucket-store.index-header.lazy-loading-concurrency`
* [CHANGE] Store-gateway: remove experimental fine-grained chunks caching. The following experimental configuration parameters have been removed `-blocks-storage.bucket-store.chunks-cache.fine-grained-chunks-caching-enabled`, `-blocks-storage.bucket-store.fine-grained-chunks-caching-ranges-per-series`. #5816 #5875
* [CHANGE] Ingester: remove deprecated `blocks-storage.tsdb.max-tsdb-opening-concurrency-on-startup`. #5850
* [FEATURE] Introduced `-distributor.service-overload-status-code-on-rate-limit-enabled` flag for configuring status code to 529 instead of 429 upon rate limit exhaustion. #5752
* [FEATURE] Cardinality API: added a new `count_method` parameter which enables counting active series. #5136
* [FEATURE] Query-frontend: added experimental support to cache cardinality, label names and label values query responses. The cache will be used when `-query-frontend.cache-results` is enabled, and `-query-frontend.results-cache-ttl-for-cardinality-query` or `-query-frontend.results-cache-ttl-for-labels-query` set to a value greater than 0. The following metrics have been added to track the query results cache hit ratio per `request_type`: #5212 #5235 #5426 #5524
  * `cortex_frontend_query_result_cache_requests_total{request_type="query_range|cardinality|label_names_and_values"}`
  * `cortex_frontend_query_result_cache_hits_total{request_type="query_range|cardinality|label_names_and_values"}`
* [FEATURE] Added `-<prefix>.s3.list-objects-version` flag to configure the S3 list objects version. #5099
* [FEATURE] Ingester: add optional CPU/memory utilization based read request limiting, considered experimental. Disabled by default, enable by configuring limits via both of the following flags: #5012 #5392 #5394 #5526 #5508 #5704
  * `-ingester.read-path-cpu-utilization-limit`
  * `-ingester.read-path-memory-utilization-limit`
  * `-ingester.log-utilization-based-limiter-cpu-samples`
* [FEATURE] Ruler: support filtering results from rule status endpoint by `file`, `rule_group` and `rule_name`. #5291
* [FEATURE] Ingester: add experimental support for creating tokens by using spread minimizing strategy. This can be enabled with `-ingester.ring.token-generation-strategy: spread-minimizing` and `-ingester.ring.spread-minimizing-zones: <all available zones>`. In that case `-ingester.ring.tokens-file-path` must be empty. #5308 #5324
* [FEATURE] Storegateway: Persist sparse index-headers to disk and read from disk on index-header loads instead of reconstructing. #5465 #5651 #5726
* [FEATURE] Ingester: add experimental CLI flag `-ingester.ring.spread-minimizing-join-ring-in-order` that allows an ingester to register tokens in the ring only after all previous ingesters (with ID lower than its own ID) have already been registered. #5541
* [FEATURE] Ingester: add experimental support to compact the TSDB Head when the number of in-memory series is equal or greater than `-blocks-storage.tsdb.early-head-compaction-min-in-memory-series`, and the ingester estimates that the per-tenant TSDB Head compaction will reduce in-memory series by at least `-blocks-storage.tsdb.early-head-compaction-min-estimated-series-reduction-percentage`. #5371
* [FEATURE] Ingester: add new metrics for tracking native histograms in active series: `cortex_ingester_active_native_histogram_series`, `cortex_ingester_active_native_histogram_series_custom_tracker`, `cortex_ingester_active_native_histogram_buckets`, `cortex_ingester_active_native_histogram_buckets_custom_tracker`. The first 2 are the subsets of the existing and unmodified `cortex_ingester_active_series` and `cortex_ingester_active_series_custom_tracker` respectively, only tracking native histogram series, and the last 2 are the equivalents for tracking the number of buckets in native histogram series. #5318
* [FEATURE] Add experimental CLI flag `-<prefix>.s3.native-aws-auth-enabled` that allows to enable the default credentials provider chain of the AWS SDK. #5636
* [FEATURE] Distributor: add experimental support for circuit breaking when writing to ingesters via `-ingester.client.circuit-breaker.enabled`, `-ingester.client.circuit-breaker.failure-threshold`, or `-ingester.client.circuit-breaker.cooldown-period` or their corresponding YAML. #5650
* [FEATURE] The following features are no longer considered experimental. #5701 #5872
  * Ruler storage cache (`-ruler-storage.cache.*`)
  * Exclude ingesters running in specific zones (`-ingester.ring.excluded-zones`)
  * Cardinality-based query sharding (`-query-frontend.query-sharding-target-series-per-shard`)
  * Cardinality query result caching (`-query-frontend.results-cache-ttl-for-cardinality-query`)
  * Label names and values query result caching (`-query-frontend.results-cache-ttl-for-labels-query`)
  * Query expression size limit (`-query-frontend.max-query-expression-size-bytes`)
  * Peer discovery / tenant sharding for overrides exporters (`-overrides-exporter.ring.enabled`)
  * Configuring enabled metrics in overrides exporter (`-overrides-exporter.enabled-metrics`)
  * Per-tenant results cache TTL (`-query-frontend.results-cache-ttl`, `-query-frontend.results-cache-ttl-for-out-of-order-time-window`)
  * Shutdown delay (`-shutdown-delay`)
* [FEATURE] Querier: add experimental CLI flag `-tenant-federation.max-concurrent` to adjust the max number of per-tenant queries that can be run at a time when executing a single multi-tenant query. #5874
* [FEATURE] Alertmanager: add Microsoft Teams as a supported integration. #5840
* [ENHANCEMENT] Overrides-exporter: Add new metrics for write path and alertmanager (`max_global_metadata_per_user`, `max_global_metadata_per_metric`, `request_rate`, `request_burst_size`, `alertmanager_notification_rate_limit`, `alertmanager_max_dispatcher_aggregation_groups`, `alertmanager_max_alerts_count`, `alertmanager_max_alerts_size_bytes`) and added flag `-overrides-exporter.enabled-metrics` to explicitly configure desired metrics, e.g. `-overrides-exporter.enabled-metrics=request_rate,ingestion_rate`. Default value for this flag is: `ingestion_rate,ingestion_burst_size,max_global_series_per_user,max_global_series_per_metric,max_global_exemplars_per_user,max_fetched_chunks_per_query,max_fetched_series_per_query,ruler_max_rules_per_rule_group,ruler_max_rule_groups_per_tenant`. #5376
* [ENHANCEMENT] Cardinality API: when zone aware replication is enabled, the label values cardinality API can now tolerate single zone failure #5178
* [ENHANCEMENT] Distributor: optimize sending requests to ingesters when incoming requests don't need to be modified. For now this feature can be disabled by setting `-timeseries-unmarshal-caching-optimization-enabled=false`. #5137
* [ENHANCEMENT] Add advanced CLI flags to control gRPC client behaviour: #5161
  * `-<prefix>.connect-timeout`
  * `-<prefix>.connect-backoff-base-delay`
  * `-<prefix>.connect-backoff-max-delay`
  * `-<prefix>.initial-stream-window-size`
  * `-<prefix>.initial-connection-window-size`
* [ENHANCEMENT] Query-frontend: added "response_size_bytes" field to "query stats" log. #5196
* [ENHANCEMENT] Querier: refine error messages for per-tenant query limits, informing the user of the preferred strategy for not hitting the limit, in addition to how they may tweak the limit. #5059
* [ENHANCEMENT] Distributor: optimize sending of requests to ingesters by reusing memory buffers for marshalling requests. This optimization can be enabled by setting `-distributor.write-requests-buffer-pooling-enabled` to `true`. #5195 #5805 #5830
* [ENHANCEMENT] Querier: add experimental `-querier.minimize-ingester-requests` option to initially query only the minimum set of ingesters required to reach quorum. #5202 #5259 #5263
* [ENHANCEMENT] Querier: improve error message when streaming chunks from ingesters to queriers and a query limit is reached. #5245
* [ENHANCEMENT] Use new data structure for labels, to reduce memory consumption. #3555 #5731
* [ENHANCEMENT] Update alpine base image to 3.18.2. #5276
* [ENHANCEMENT] Ruler: add `cortex_ruler_sync_rules_duration_seconds` metric, tracking the time spent syncing all rule groups owned by the ruler instance. #5311
* [ENHANCEMENT] Store-gateway: add experimental `blocks-storage.bucket-store.index-header-lazy-loading-concurrency` config option to limit the number of concurrent index-headers loads when lazy loading. #5313 #5605
* [ENHANCEMENT] Ingester and querier: improve level of detail in traces emitted for queries that hit ingesters. #5315
* [ENHANCEMENT] Querier: add `cortex_querier_queries_rejected_total` metric that counts the number of queries rejected due to hitting a limit (eg. max series per query or max chunks per query). #5316 #5440 #5450
* [ENHANCEMENT] Querier: add experimental `-querier.minimize-ingester-requests-hedging-delay` option to initiate requests to further ingesters when request minimisation is enabled and not all initial requests have completed. #5368
* [ENHANCEMENT] Clarify docs for `-ingester.client.*` flags to make it clear that these are used by both queriers and distributors. #5375
* [ENHANCEMENT] Querier and store-gateway: add experimental support for streaming chunks from store-gateways to queriers while evaluating queries. This can be enabled with `-querier.prefer-streaming-chunks-from-store-gateways=true`. #5182
* [ENHANCEMENT] Querier: enforce `max-chunks-per-query` limit earlier in query processing when streaming chunks from ingesters to queriers to avoid unnecessarily consuming resources for queries that will be aborted. #5369 #5447
* [ENHANCEMENT] Ingester: added `cortex_ingester_shipper_last_successful_upload_timestamp_seconds` metric tracking the last successful TSDB block uploaded to the bucket (unix timestamp in seconds). #5396
* [ENHANCEMENT] Ingester: add two metrics tracking resource utilization calculated by utilization based limiter: #5496
  * `cortex_ingester_utilization_limiter_current_cpu_load`: The current exponential weighted moving average of the ingester's CPU load
  * `cortex_ingester_utilization_limiter_current_memory_usage_bytes`: The current ingester memory utilization
* [ENHANCEMENT] Ruler: added `insight=true` field to ruler's prometheus component for rule evaluation logs. #5510
* [ENHANCEMENT] Distributor Ingester: add metrics to count the number of requests rejected for hitting per-instance limits, `cortex_distributor_instance_rejected_requests_total` and `cortex_ingester_instance_rejected_requests_total` respectively. #5551
* [ENHANCEMENT] Distributor: add support for ingesting exponential histograms that are over the native histogram scale limit of 8 in OpenTelemetry format by downscaling them. #5532 #5607
* [ENHANCEMENT] General: buffered logging: #5506
  * `-log.buffered` CLI flag enable buffered logging.
* [ENHANCEMENT] Distributor: add more detailed information to traces generated while processing OTLP write requests. #5539
* [ENHANCEMENT] Distributor: improve performance ingesting OTLP payloads. #5531 #5607 #5616
* [ENHANCEMENT] Ingester: optimize label-values with matchers call when number of matched series is small. #5600
* [ENHANCEMENT] Compactor: delete bucket-index, markers and debug files if there are no blocks left in the bucket index. This cleanup must be enabled by using `-compactor.no-blocks-file-cleanup-enabled` option. #5648
* [ENHANCEMENT] Ingester: reduce memory usage of active series tracker. #5665
* [ENHANCEMENT] Store-gateway: added `-store-gateway.sharding-ring.auto-forget-enabled` configuration parameter to control whether store-gateway auto-forget feature should be enabled or disabled (enabled by default). #5702
* [ENHANCEMENT] Compactor: added per tenant block upload counters `cortex_block_upload_api_blocks_total`, `cortex_block_upload_api_bytes_total`, and `cortex_block_upload_api_files_total`. #5738
* [ENHANCEMENT] Compactor: verify time range of compacted block(s) matches the time range of input blocks. #5760
* [ENHANCEMENT] Querier: improved observability of calls to ingesters during queries. #5724
* [ENHANCEMENT] Compactor: block backfilling logging is now more verbose. #5711
* [ENHANCEMENT] Added support to rate limit application logs: #5764
  * `-log.rate-limit-enabled`
  * `-log.rate-limit-logs-per-second`
  * `-log.rate-limit-logs-per-second-burst`
* [ENHANCEMENT] Ingester: added `cortex_ingester_tsdb_head_min_timestamp_seconds` and `cortex_ingester_tsdb_head_max_timestamp_seconds` metrics which return min and max time of all TSDB Heads open in an ingester. #5786 #5815
* [ENHANCEMENT] Querier: cancel query requests to ingesters in a zone upon first error received from the zone, to reduce wasted effort spent computing results that won't be used #5764
* [ENHANCEMENT] All: improve tracing of internal HTTP requests sent over httpgrpc. #5782
* [ENHANCEMENT] Querier: add experimental per-query chunks limit based on an estimate of the number of chunks that will be sent from ingesters and store-gateways that is enforced earlier during query evaluation. This limit is disabled by default and can be configured with `-querier.max-estimated-fetched-chunks-per-query-multiplier`. #5765
* [ENHANCEMENT] Ingester: add UI for listing tenants with TSDB on given ingester and viewing details of tenants's TSDB on given ingester. #5803 #5824
* [ENHANCEMENT] Querier: improve observability of calls to store-gateways during queries. #5809
* [ENHANCEMENT] Query-frontend: improve tracing of interactions with query-scheduler. #5818
* [ENHANCEMENT] Query-scheduler: improve tracing of requests when request is rejected by query-scheduler. #5848
* [ENHANCEMENT] Ingester: avoid logging some errors that could cause logging contention. #5494 #5581
* [ENHANCEMENT] Store-gateway: wait for query gate after loading blocks. #5507
* [ENHANCEMENT] Store-gateway: always include `__name__` posting group in selection in order to reduce the number of object storage API calls. #5246
* [ENHANCEMENT] Ingester: track active series by ref instead of hash/labels to reduce memory usage. #5134 #5193
* [ENHANCEMENT] Go: updated to 1.21.1. #5955 #5960
* [ENHANCEMENT] Alertmanager: updated to alertmanager 0.26.0. #5840
* [BUGFIX] Ingester: Handle when previous ring state is leaving and the number of tokens has changed. #5204
* [BUGFIX] Querier: fix issue where queries that use the `timestamp()` function fail with `execution: attempted to read series at index 0 from stream, but the stream has already been exhausted` if streaming chunks from ingesters to queriers is enabled. #5370
* [BUGFIX] memberlist: bring back `memberlist_client_kv_store_count` metric that used to exist in Cortex, but got lost during dskit updates before Mimir 2.0. #5377
* [BUGFIX] Querier: pass on HTTP 503 query response code. #5364
* [BUGFIX] Store-gateway: Fix issue where stopping a store-gateway could cause all store-gateways to unload all blocks. #5464
* [BUGFIX] Allocate ballast in smaller blocks to avoid problem when entire ballast was kept in memory working set. #5565
* [BUGFIX] Querier: retry frontend result notification when an error is returned. #5591
* [BUGFIX] Querier: fix issue where `cortex_ingester_client_request_duration_seconds` metric did not include streaming query requests that did not return any series. #5695
* [BUGFIX] Ingester: fix ActiveSeries tracker double-counting series that have been deleted from the Head while still being active and then recreated again. #5678
* [BUGFIX] Ingester: don't set "last update time" of TSDB into the future when opening TSDB. This could prevent detecting of idle TSDB for a long time, if sample in distant future was ingested. #5787
* [BUGFIX] Store-gateway: fix bug when lazy index header could be closed prematurely even when still in use. #5795
* [BUGFIX] Ruler: gracefully shut down rule evaluations. #5778
* [BUGFIX] Querier: fix performance when ingesters stream samples. #5836
* [BUGFIX] Ingester: fix spurious `not found` errors on label values API during head compaction. #5957
* [BUGFIX] All: updated Minio object storage client from 7.0.62 to 7.0.63 to fix auto-detection of AWS GovCloud environments. #5905

### Mixin

* [CHANGE] Dashboards: show all workloads in selected namespace on "rollout progress" dashboard. #5113
* [CHANGE] Dashboards: show the number of updated and ready pods for each workload in the "rollout progress" panel on the "rollout progress" dashboard. #5113
* [CHANGE] Dashboards: removed "Query results cache misses" panel on the "Mimir / Queries" dashboard. #5423
* [CHANGE] Dashboards: default to shared crosshair on all dashboards. #5489
* [CHANGE] Dashboards: sort variable drop-down lists from A to Z, rather than Z to A. #5490
* [CHANGE] Alerts: removed `MimirProvisioningTooManyActiveSeries` alert. You should configure `-ingester.instance-limits.max-series` and rely on `MimirIngesterReachingSeriesLimit` alert instead. #5593
* [CHANGE] Alerts: removed `MimirProvisioningTooManyWrites` alert. The alerting threshold used in this alert was chosen arbitrarily and ingesters receiving an higher number of samples / sec don't necessarily have any issue. You should rely on SLOs metrics and alerts instead. #5706
* [CHANGE] Alerts: don't raise `MimirRequestErrors` or `MimirRequestLatency` alert for the `/debug/pprof` endpoint. #5826
* [ENHANCEMENT] Dashboards: adjust layout of "rollout progress" dashboard panels so that the "rollout progress" panel doesn't require scrolling. #5113
* [ENHANCEMENT] Dashboards: show container name first in "pods count per version" panel on "rollout progress" dashboard. #5113
* [ENHANCEMENT] Dashboards: show time spend waiting for turn when lazy loading index headers in the "index-header lazy load gate latency" panel on the "queries" dashboard. #5313
* [ENHANCEMENT] Dashboards: split query results cache hit ratio by request type in "Query results cache hit ratio" panel on the "Mimir / Queries" dashboard. #5423
* [ENHANCEMENT] Dashboards: add "rejected queries" panel to "queries" dashboard. #5429
* [ENHANCEMENT] Dashboards: add native histogram active series and active buckets to "tenants" dashboard. #5543
* [ENHANCEMENT] Dashboards: add panels to "Mimir / Writes" for requests rejected for per-instance limits. #5638
* [ENHANCEMENT] Dashboards: rename "Blocks currently loaded" to "Blocks currently owned" in the "Mimir / Queries" dashboard. #5705
* [ENHANCEMENT] Alerts: Add `MimirIngestedDataTooFarInTheFuture` warning alert that triggers when Mimir ingests sample with timestamp more than 1h in the future. #5822
* [BUGFIX] Alerts: fix `MimirIngesterRestarts` to fire only when the ingester container is restarted, excluding the cases the pod is rescheduled. #5397
* [BUGFIX] Dashboards: fix "unhealthy pods" panel on "rollout progress" dashboard showing only a number rather than the name of the workload and the number of unhealthy pods if only one workload has unhealthy pods. #5113 #5200
* [BUGFIX] Alerts: fixed `MimirIngesterHasNotShippedBlocks` and `MimirIngesterHasNotShippedBlocksSinceStart` alerts. #5396
* [BUGFIX] Alerts: Fix `MimirGossipMembersMismatch` to include `admin-api` and custom compactor pods. `admin-api` is a GEM component. #5641 #5797
* [BUGFIX] Dashboards: fix autoscaling dashboard panels that could show multiple series for a single component. #5810
* [BUGFIX] Dashboards: fix ruler-querier scaling metric panel query and split into CPU and memory scaling metric panels. #5739

### Jsonnet

* [CHANGE] Removed `_config.querier.concurrency` configuration option and replaced it with `_config.querier_max_concurrency` and `_config.ruler_querier_max_concurrency` to allow to easily fine tune it for different querier deployments. #5322
* [CHANGE] Change `_config.multi_zone_ingester_max_unavailable` to 50. #5327
* [CHANGE] Change distributors rolling update strategy configuration: `maxSurge` and `maxUnavailable` are set to `15%` and `0`. #5714
* [FEATURE] Alertmanager: Add horizontal pod autoscaler config, that can be enabled using `autoscaling_alertmanager_enabled: true`. #5194 #5249
* [ENHANCEMENT] Enable the `track_sizes` feature for Memcached pods to help determine cache efficiency. #5209
* [ENHANCEMENT] Add per-container map for environment variables. #5181
* [ENHANCEMENT] Add `PodDisruptionBudget`s for compactor, continuous-test, distributor, overrides-exporter, querier, query-frontend, query-scheduler, rollout-operator, ruler, ruler-querier, ruler-query-frontend, ruler-query-scheduler, and all memcached workloads. #5098
* [ENHANCEMENT] Ruler: configure the ruler storage cache when the metadata cache is enabled. #5326 #5334
* [ENHANCEMENT] Shuffle-sharding: ingester shards in user-classes can now be configured to target different series and limit percentage utilization through `_config.shuffle_sharding.target_series_per_ingester` and `_config.shuffle_sharding.target_utilization_percentage` values. #5470
* [ENHANCEMENT] Distributor: allow adjustment of the targeted CPU usage as a percentage of requested CPU. This can be adjusted with `_config.autoscaling_distributor_cpu_target_utilization`. #5525
* [ENHANCEMENT] Ruler: add configuration option `_config.ruler_remote_evaluation_max_query_response_size_bytes` to easily set the maximum query response size allowed (in bytes). #5592
* [ENHANCEMENT] Distributor: dynamically set `GOMAXPROCS` based on the CPU request. This should reduce distributor CPU utilization, assuming the CPU request is set to a value close to the actual utilization. #5588
* [ENHANCEMENT] Querier: dynamically set `GOMAXPROCS` based on the CPU request. This should reduce noisy neighbour issues created by the querier, whose CPU utilization could eventually saturate the Kubernetes node if unbounded. #5646 #5658
* [ENHANCEMENT] Allow to remove an entry from the configured environment variable for a given component, setting the environment value to `null` in the `*_env_map` objects (e.g. `store_gateway_env_map+:: { 'field': null}`). #5599
* [ENHANCEMENT] Allow overriding the default number of replicas for `etcd`. #5589
* [ENHANCEMENT] Memcached: reduce memory request for results, chunks and metadata caches. The requested memory is 5% greater than the configured memcached max cache size. #5661
* [ENHANCEMENT] Autoscaling: Add the following configuration options to fine tune autoscaler target utilization: #5679 #5682 #5689
  * `autoscaling_querier_target_utilization` (defaults to `0.75`)
  * `autoscaling_mimir_read_target_utilization` (defaults to `0.75`)
  * `autoscaling_ruler_querier_cpu_target_utilization` (defaults to `1`)
  * `autoscaling_distributor_memory_target_utilization` (defaults to `1`)
  * `autoscaling_ruler_cpu_target_utilization` (defaults to `1`)
  * `autoscaling_query_frontend_cpu_target_utilization` (defaults to `1`)
  * `autoscaling_ruler_query_frontend_cpu_target_utilization` (defaults to `1`)
  * `autoscaling_alertmanager_cpu_target_utilization` (defaults to `1`)
* [ENHANCEMENT] Gossip-ring: add appProtocol for istio compatibility. #5680
* [ENHANCEMENT] Add _config.commonConfig to allow adding common configuration parameters for all Mimir components. #5703
* [ENHANCEMENT] Update rollout-operator to `v0.7.0`. #5718
* [ENHANCEMENT] Increase the default rollout speed for store-gateway when lazy loading is disabled. #5823
* [ENHANCEMENT] Add autoscaling on memory for ruler-queriers. #5739
* [ENHANCEMENT] Deduplicate scaled object creation for most objects that scale on CPU and memory. #6411
* [BUGFIX] Fix compilation when index, chunks or metadata caches are disabled. #5710
* [BUGFIX] Autoscaling: treat OOMing containers as though they are using their full memory request. #5739
* [BUGFIX] Autoscaling: if no containers are up, report 0 memory usage instead of no data. #6411

### Mimirtool

* [ENHANCEMENT] Mimirtool uses paging to fetch all dashboards from Grafana when running `mimirtool analyse grafana`. This allows the tool to work correctly when running against Grafana instances with more than a 1000 dashboards. #5825
* [ENHANCEMENT] Extract metric name from queries that have a `__name__` matcher. #5911
* [BUGFIX] Mimirtool no longer parses label names as metric names when handling templating variables that are populated using `label_values(<label_name>)` when running `mimirtool analyse grafana`. #5832
* [BUGFIX] Fix panic when analyzing a grafana dashboard with multiline queries in templating variables. #5911

### Query-tee

* [CHANGE] Proxy `Content-Type` response header from backend. Previously `Content-Type: text/plain; charset=utf-8` was returned on all requests. #5183
* [CHANGE] Increase default value of `-proxy.compare-skip-recent-samples` to avoid racing with recording rule evaluation. #5561
* [CHANGE] Add `-backend.skip-tls-verify` to optionally skip TLS verification on backends. #5656

### Documentation

* [CHANGE] Fix reference to `get-started` documentation directory. #5476
* [CHANGE] Fix link to external OTLP/HTTP documentation.
* [ENHANCEMENT] Improved `MimirRulerTooManyFailedQueries` runbook. #5586
* [ENHANCEMENT] Improved "Recover accidentally deleted blocks" runbook. #5620
* [ENHANCEMENT] Documented options and trade-offs to query label names and values. #5582
* [ENHANCEMENT] Improved `MimirRequestErrors` runbook for alertmanager. #5694

### Tools

* [CHANGE] copyblocks: add support for S3 and the ability to copy between different object storage services. Due to this, the `-source-service` and `-destination-service` flags are now required and the `-service` flag has been removed. #5486
* [FEATURE] undelete-block-gcs: Added new tool for undeleting blocks on GCS storage. #5610 #5855
* [FEATURE] wal-reader: Added new tool for printing entries in TSDB WAL. #5780
* [ENHANCEMENT] ulidtime: add -seconds flag to print timestamps as Unix timestamps. #5621
* [ENHANCEMENT] ulidtime: exit with status code 1 if some ULIDs can't be parsed. #5621
* [ENHANCEMENT] tsdb-index-toc: added index-header size estimates. #5652
* [BUGFIX] Stop tools from panicking when `-help` flag is passed. #5412
* [BUGFIX] Remove github.com/golang/glog command line flags from tools. #5413

## 2.9.4

### Grafana Mimir

* [ENHANCEMENT] Update Docker base images from `alpine:3.18.3` to `alpine:3.18.5`. #6895

## 2.9.3

### Grafana Mimir

* [BUGFIX] Update `go.opentelemetry.io/contrib/instrumentation/net/http/otelhttp` to `0.44` which includes a fix for CVE-2023-45142. #6637

## 2.9.2

### Grafana Mimir

* [BUGFIX] Update grpc-go library to 1.56.3 and `golang.org/x/net` to `0.17`, which include fix for CVE-2023-44487. #6353 #6364

## 2.9.1

### Grafana Mimir

* [ENHANCEMENT] Update alpine base image to 3.18.3. #6021

## 2.9.0

### Grafana Mimir

* [CHANGE] Store-gateway: change expanded postings, postings, and label values index cache key format. These caches will be invalidated when rolling out the new Mimir version. #4770 #4978 #5037
* [CHANGE] Distributor: remove the "forwarding" feature as it isn't necessary anymore. #4876
* [CHANGE] Query-frontend: Change the default value of `-query-frontend.query-sharding-max-regexp-size-bytes` from `0` to `4096`. #4932
* [CHANGE] Querier: `-querier.query-ingesters-within` has been moved from a global flag to a per-tenant override. #4287
* [CHANGE] Querier: Use `-blocks-storage.tsdb.retention-period` instead of `-querier.query-ingesters-within` for calculating the lookback period for shuffle sharded ingesters. Setting `-querier.query-ingesters-within=0` no longer disables shuffle sharding on the read path. #4287
* [CHANGE] Block upload: `/api/v1/upload/block/{block}/files` endpoint now allows file uploads with no `Content-Length`. #4956
* [CHANGE] Store-gateway: deprecate configuration parameters for chunk pooling, they will be removed in Mimir 2.11. The following options are now also ignored: #4996
  * `-blocks-storage.bucket-store.max-chunk-pool-bytes`
  * `-blocks-storage.bucket-store.chunk-pool-min-bucket-size-bytes`
  * `-blocks-storage.bucket-store.chunk-pool-max-bucket-size-bytes`
* [CHANGE] Store-gateway: remove metrics `cortex_bucket_store_chunk_pool_requested_bytes_total` and `cortex_bucket_store_chunk_pool_returned_bytes_total`. #4996
* [CHANGE] Compactor: change default of `-compactor.partial-block-deletion-delay` to `1d`. This will automatically clean up partial blocks that were a result of failed block upload or deletion. #5026
* [CHANGE] Compactor: the deprecated configuration parameter `-compactor.consistency-delay` has been removed. #5050
* [CHANGE] Store-gateway: the deprecated configuration parameter `-blocks-storage.bucket-store.consistency-delay` has been removed. #5050
* [CHANGE] The configuration parameter `-blocks-storage.bucket-store.bucket-index.enabled` has been deprecated and will be removed in Mimir 2.11. Mimir is running by default with the bucket index enabled since version 2.0, and starting from the version 2.11 it will not be possible to disable it. #5051
* [CHANGE] The configuration parameters `-querier.iterators` and `-query.batch-iterators` have been deprecated and will be removed in Mimir 2.11. Mimir runs by default with `-querier.batch-iterators=true`, and starting from version 2.11 it will not be possible to change this. #5114
* [CHANGE] Compactor: change default of `-compactor.first-level-compaction-wait-period` to 25m. #5128
* [CHANGE] Ruler: changed default of `-ruler.poll-interval` from `1m` to `10m`. Starting from this release, the configured rule groups will also be re-synced each time they're modified calling the ruler configuration API. #5170
* [FEATURE] Query-frontend: add `-query-frontend.log-query-request-headers` to enable logging of request headers in query logs. #5030
* [FEATURE] Store-gateway: add experimental feature to retain lazy-loaded index headers between restarts by eagerly loading them during startup. This is disabled by default and can only be enabled if lazy loading is enabled. To enable this set the following: #5606
  * `-blocks-storage.bucket-store.index-header-lazy-loading-enabled` must be set to true
  * `-blocks-storage.bucket-store.index-header.eager-loading-startup-enabled` must be set to true
* [ENHANCEMENT] Add per-tenant limit `-validation.max-native-histogram-buckets` to be able to ignore native histogram samples that have too many buckets. #4765
* [ENHANCEMENT] Store-gateway: reduce memory usage in some LabelValues calls. #4789
* [ENHANCEMENT] Store-gateway: add a `stage` label to the metric `cortex_bucket_store_series_data_touched`. This label now applies to `data_type="chunks"` and `data_type="series"`. The `stage` label has 2 values: `processed` - the number of series that parsed - and `returned` - the number of series selected from the processed bytes to satisfy the query. #4797 #4830
* [ENHANCEMENT] Distributor: make `__meta_tenant_id` label available in relabeling rules configured via `metric_relabel_configs`. #4725
* [ENHANCEMENT] Compactor: added the configurable limit `compactor.block-upload-max-block-size-bytes` or `compactor_block_upload_max_block_size_bytes` to limit the byte size of uploaded or validated blocks. #4680
* [ENHANCEMENT] Querier: reduce CPU utilisation when shuffle sharding is enabled with large shard sizes. #4851
* [ENHANCEMENT] Packaging: facilitate configuration management by instructing systemd to start mimir with a configuration file. #4810
* [ENHANCEMENT] Store-gateway: reduce memory allocations when looking up postings from cache. #4861 #4869 #4962 #5047
* [ENHANCEMENT] Store-gateway: retain only necessary bytes when reading series from the bucket. #4926
* [ENHANCEMENT] Ingester, store-gateway: clear the shutdown marker after a successful shutdown to enable reusing their persistent volumes in case the ingester or store-gateway is restarted. #4985
* [ENHANCEMENT] Store-gateway, query-frontend: Reduced memory allocations when looking up cached entries from Memcached. #4862
* [ENHANCEMENT] Alertmanager: Add additional template function `queryFromGeneratorURL` returning query URL decoded query from the `GeneratorURL` field of an alert. #4301
* [ENHANCEMENT] Ruler: added experimental ruler storage cache support. The cache should reduce the number of "list objects" API calls issued to the object storage when there are 2+ ruler replicas running in a Mimir cluster. The cache can be configured setting `-ruler-storage.cache.*` CLI flags or their respective YAML config options. #4950 #5054
* [ENHANCEMENT] Store-gateway: added HTTP `/store-gateway/prepare-shutdown` endpoint for gracefully scaling down of store-gateways. A gauge `cortex_store_gateway_prepare_shutdown_requested` has been introduced for tracing this process. #4955
* [ENHANCEMENT] Updated Kuberesolver dependency (github.com/sercand/kuberesolver) from v2.4.0 to v4.0.0 and gRPC dependency (google.golang.org/grpc) from v1.47.0 to v1.53.0. #4922
* [ENHANCEMENT] Introduced new options for logging HTTP request headers: `-server.log-request-headers` enables logging HTTP request headers, `-server.log-request-headers-exclude-list` lists headers which should not be logged. #4922
* [ENHANCEMENT] Block upload: `/api/v1/upload/block/{block}/files` endpoint now disables read and write HTTP timeout, overriding `-server.http-read-timeout` and `-server.http-write-timeout` values. This is done to allow large file uploads to succeed. #4956
* [ENHANCEMENT] Alertmanager: Introduce new metrics from upstream. #4918
  * `cortex_alertmanager_notifications_failed_total` (added `reason` label)
  * `cortex_alertmanager_nflog_maintenance_total`
  * `cortex_alertmanager_nflog_maintenance_errors_total`
  * `cortex_alertmanager_silences_maintenance_total`
  * `cortex_alertmanager_silences_maintenance_errors_total`
* [ENHANCEMENT] Add native histogram support for `cortex_request_duration_seconds` metric family. #4987
* [ENHANCEMENT] Ruler: do not list rule groups in the object storage for disabled tenants. #5004
* [ENHANCEMENT] Query-frontend and querier: add HTTP API endpoint `<prometheus-http-prefix>/api/v1/format_query` to format a PromQL query. #4373
* [ENHANCEMENT] Query-frontend: Add `cortex_query_frontend_regexp_matcher_count` and `cortex_query_frontend_regexp_matcher_optimized_count` metrics to track optimization of regular expression label matchers. #4813
* [ENHANCEMENT] Alertmanager: Add configuration option to enable or disable the deletion of alertmanager state from object storage. This is useful when migrating alertmanager tenants from one cluster to another, because it avoids a condition where the state object is copied but then deleted before the configuration object is copied. #4989
* [ENHANCEMENT] Querier: only use the minimum set of chunks from ingesters when querying, and cancel unnecessary requests to ingesters sooner if we know their results won't be used. #5016
* [ENHANCEMENT] Add `-enable-go-runtime-metrics` flag to expose all go runtime metrics as Prometheus metrics. #5009
* [ENHANCEMENT] Ruler: trigger a synchronization of tenant's rule groups as soon as they change the rules configuration via API. This synchronization is in addition of the periodic syncing done every `-ruler.poll-interval`. The new behavior is enabled by default, but can be disabled with `-ruler.sync-rules-on-changes-enabled=false` (configurable on a per-tenant basis too). If you disable the new behaviour, then you may want to revert `-ruler.poll-interval` to `1m`. #4975 #5053 #5115 #5170
* [ENHANCEMENT] Distributor: Improve invalid tenant shard size error message. #5024
* [ENHANCEMENT] Store-gateway: record index header loading time separately in `cortex_bucket_store_series_request_stage_duration_seconds{stage="load_index_header"}`. Now index header loading will be visible in the "Mimir / Queries" dashboard in the "Series request p99/average latency" panels. #5011 #5062
* [ENHANCEMENT] Querier and ingester: add experimental support for streaming chunks from ingesters to queriers while evaluating queries. This can be enabled with `-querier.prefer-streaming-chunks=true`. #4886 #5078 #5094 #5126
* [ENHANCEMENT] Update Docker base images from `alpine:3.17.3` to `alpine:3.18.0`. #5065
* [ENHANCEMENT] Compactor: reduced the number of "object exists" API calls issued by the compactor to the object storage when syncing block's `meta.json` files. #5063
* [ENHANCEMENT] Distributor: Push request rate limits (`-distributor.request-rate-limit` and `-distributor.request-burst-size`) and their associated YAML configuration are now stable. #5124
* [ENHANCEMENT] Go: updated to 1.20.5. #5185
* [ENHANCEMENT] Update alpine base image to 3.18.2. #5274 #5276
* [BUGFIX] Metadata API: Mimir will now return an empty object when no metadata is available, matching Prometheus. #4782
* [BUGFIX] Store-gateway: add collision detection on expanded postings and individual postings cache keys. #4770
* [BUGFIX] Ruler: Support the `type=alert|record` query parameter for the API endpoint `<prometheus-http-prefix>/api/v1/rules`. #4302
* [BUGFIX] Backend: Check that alertmanager's data-dir doesn't overlap with bucket-sync dir. #4921
* [BUGFIX] Alertmanager: Allow to rate-limit webex, telegram and discord notifications. #4979
* [BUGFIX] Store-gateway: panics when decoding LabelValues responses that contain more than 655360 values. These responses are no longer cached. #5021
* [BUGFIX] Querier: don't leak memory when processing query requests from query-frontends (ie. when the query-scheduler is disabled). #5199

### Documentation

* [ENHANCEMENT] Improve `MimirIngesterReachingTenantsLimit` runbook. #4744 #4752
* [ENHANCEMENT] Add `symbol table size exceeds` case to `MimirCompactorHasNotSuccessfullyRunCompaction` runbook. #4945
* [ENHANCEMENT] Clarify which APIs use query sharding. #4948

### Mixin

* [CHANGE] Alerts: Remove `MimirQuerierHighRefetchRate`. #4980
* [CHANGE] Alerts: Remove `MimirTenantHasPartialBlocks`. This is obsoleted by the changed default of `-compactor.partial-block-deletion-delay` to `1d`, which will auto remediate this alert. #5026
* [ENHANCEMENT] Alertmanager dashboard: display active aggregation groups #4772
* [ENHANCEMENT] Alerts: `MimirIngesterTSDBWALCorrupted` now only fires when there are more than one corrupted WALs in single-zone deployments and when there are more than two zones affected in multi-zone deployments. #4920
* [ENHANCEMENT] Alerts: added labels to duplicated `MimirRolloutStuck` and `MimirCompactorHasNotUploadedBlocks` rules in order to distinguish them. #5023
* [ENHANCEMENT] Dashboards: fix holes in graph for lightly loaded clusters #4915
* [ENHANCEMENT] Dashboards: allow configuring additional services for the Rollout Progress dashboard. #5007
* [ENHANCEMENT] Alerts: do not fire `MimirAllocatingTooMuchMemory` alert for any matching container outside of namespaces where Mimir is running. #5089
* [BUGFIX] Dashboards: show cancelled requests in a different color to successful requests in throughput panels on dashboards. #5039
* [BUGFIX] Dashboards: fix dashboard panels that showed percentages with axes from 0 to 10000%. #5084
* [BUGFIX] Remove dependency on upstream Kubernetes mixin. #4732

### Jsonnet

* [CHANGE] Ruler: changed ruler autoscaling policy, extended scale down period from 60s to 600s. #4786
* [CHANGE] Update to v0.5.0 rollout-operator. #4893
* [CHANGE] Backend: add `alertmanager_args` to `mimir-backend` when running in read-write deployment mode. Remove hardcoded `filesystem` alertmanager storage. This moves alertmanager's data-dir to `/data/alertmanager` by default. #4907 #4921
* [CHANGE] Remove `-pdb` suffix from `PodDisruptionBudget` names. This will create new `PodDisruptionBudget` resources. Make sure to prune the old resources; otherwise, rollouts will be blocked. #5109
* [CHANGE] Query-frontend: enable query sharding for cardinality estimation via `-query-frontend.query-sharding-target-series-per-shard` by default if the results cache is enabled. #5128
* [ENHANCEMENT] Ingester: configure `-blocks-storage.tsdb.head-compaction-interval=15m` to spread TSDB head compaction over a wider time range. #4870
* [ENHANCEMENT] Ingester: configure `-blocks-storage.tsdb.wal-replay-concurrency` to CPU request minus 1. #4864
* [ENHANCEMENT] Compactor: configure `-compactor.first-level-compaction-wait-period` to TSDB head compaction interval plus 10 minutes. #4872
* [ENHANCEMENT] Store-gateway: set `GOMEMLIMIT` to the memory request value. This should reduce the likelihood the store-gateway may go out of memory, at the cost of an higher CPU utilization due to more frequent garbage collections when the memory utilization gets closer or above the configured requested memory. #4971
* [ENHANCEMENT] Store-gateway: dynamically set `GOMAXPROCS` based on the CPU request. This should reduce the likelihood a high load on the store-gateway will slow down the entire Kubernetes node. #5104
* [ENHANCEMENT] Store-gateway: add `store_gateway_lazy_loading_enabled` configuration option which combines disabled lazy-loading and reducing blocks sync concurrency. Reducing blocks sync concurrency improves startup times with disabled lazy loading on HDDs. #5025
* [ENHANCEMENT] Update `rollout-operator` image to `v0.6.0`. #5155
* [BUGFIX] Backend: configure `-ruler.alertmanager-url` to `mimir-backend` when running in read-write deployment mode. #4892
* [ENHANCEMENT] Memcached: don't overwrite upsteam memcached statefulset jsonnet to allow chosing between antiAffinity and topologySpreadConstraints.

### Mimirtool

* [CHANGE] check rules: will fail on duplicate rules when `--strict` is provided. #5035
* [FEATURE] sync/diff can now include/exclude namespaces based on a regular expression using `--namespaces-regex` and `--ignore-namespaces-regex`. #5100
* [ENHANCEMENT] analyze prometheus: allow to specify `-prometheus-http-prefix`. #4966
* [ENHANCEMENT] analyze grafana: allow to specify `--folder-title` to limit dashboards analysis based on their exact folder title. #4973

### Tools

* [CHANGE] copyblocks: copying between Azure Blob Storage buckets is now supported in addition to copying between Google Cloud Storage buckets. As a result, the `--service` flag is now required to be specified (accepted values are `gcs` or `abs`). #4756

## 2.8.0

### Grafana Mimir

* [CHANGE] Ingester: changed experimental CLI flag from `-out-of-order-blocks-external-label-enabled` to `-ingester.out-of-order-blocks-external-label-enabled` #4440
* [CHANGE] Store-gateway: The following metrics have been removed: #4332
  * `cortex_bucket_store_series_get_all_duration_seconds`
  * `cortex_bucket_store_series_merge_duration_seconds`
* [CHANGE] Ingester: changed default value of `-blocks-storage.tsdb.retention-period` from `24h` to `13h`. If you're running Mimir with a custom configuration and you're overriding `-querier.query-store-after` to a value greater than the default `12h` then you should increase `-blocks-storage.tsdb.retention-period` accordingly. #4382
* [CHANGE] Ingester: the configuration parameter `-blocks-storage.tsdb.max-tsdb-opening-concurrency-on-startup` has been deprecated and will be removed in Mimir 2.10. #4445
* [CHANGE] Query-frontend: Cached results now contain timestamp which allows Mimir to check if cached results are still valid based on current TTL configured for tenant. Results cached by previous Mimir version are used until they expire from cache, which can take up to 7 days. If you need to use per-tenant TTL sooner, please flush results cache manually. #4439
* [CHANGE] Ingester: the `cortex_ingester_tsdb_wal_replay_duration_seconds` metrics has been removed. #4465
* [CHANGE] Query-frontend and ruler: use protobuf internal query result payload format by default. This feature is no longer considered experimental. #4557 #4709
* [CHANGE] Ruler: reject creating federated rule groups while tenant federation is disabled. Previously the rule groups would be silently dropped during bucket sync. #4555
* [CHANGE] Compactor: the `/api/v1/upload/block/{block}/finish` endpoint now returns a `429` status code when the compactor has reached the limit specified by `-compactor.max-block-upload-validation-concurrency`. #4598
* [CHANGE] Compactor: when starting a block upload the maximum byte size of the block metadata provided in the request body is now limited to 1 MiB. If this limit is exceeded a `413` status code is returned. #4683
* [CHANGE] Store-gateway: cache key format for expanded postings has changed. This will invalidate the expanded postings in the index cache when deployed. #4667
* [FEATURE] Cache: Introduce experimental support for using Redis for results, chunks, index, and metadata caches. #4371
* [FEATURE] Vault: Introduce experimental integration with Vault to fetch secrets used to configure TLS for clients. Server TLS secrets will still be read from a file. `tls-ca-path`, `tls-cert-path` and `tls-key-path` will denote the path in Vault for the following CLI flags when `-vault.enabled` is true: #4446.
  * `-distributor.ha-tracker.etcd.*`
  * `-distributor.ring.etcd.*`
  * `-distributor.forwarding.grpc-client.*`
  * `-querier.store-gateway-client.*`
  * `-ingester.client.*`
  * `-ingester.ring.etcd.*`
  * `-querier.frontend-client.*`
  * `-query-frontend.grpc-client-config.*`
  * `-query-frontend.results-cache.redis.*`
  * `-blocks-storage.bucket-store.index-cache.redis.*`
  * `-blocks-storage.bucket-store.chunks-cache.redis.*`
  * `-blocks-storage.bucket-store.metadata-cache.redis.*`
  * `-compactor.ring.etcd.*`
  * `-store-gateway.sharding-ring.etcd.*`
  * `-ruler.client.*`
  * `-ruler.alertmanager-client.*`
  * `-ruler.ring.etcd.*`
  * `-ruler.query-frontend.grpc-client-config.*`
  * `-alertmanager.sharding-ring.etcd.*`
  * `-alertmanager.alertmanager-client.*`
  * `-memberlist.*`
  * `-query-scheduler.grpc-client-config.*`
  * `-query-scheduler.ring.etcd.*`
  * `-overrides-exporter.ring.etcd.*`
* [FEATURE] Distributor, ingester, querier, query-frontend, store-gateway: add experimental support for native histograms. Requires that the experimental protobuf query result response format is enabled by `-query-frontend.query-result-response-format=protobuf` on the query frontend. #4286 #4352 #4354 #4376 #4377 #4387 #4396 #4425 #4442 #4494 #4512 #4513 #4526
* [FEATURE] Added `-<prefix>.s3.storage-class` flag to configure the S3 storage class for objects written to S3 buckets. #4300
* [FEATURE] Add `freebsd` to the target OS when generating binaries for a Mimir release. #4654
* [FEATURE] Ingester: Add `prepare-shutdown` endpoint which can be used as part of Kubernetes scale down automations. #4718
* [ENHANCEMENT] Add timezone information to Alpine Docker images. #4583
* [ENHANCEMENT] Ruler: Sync rules when ruler JOINING the ring instead of ACTIVE, In order to reducing missed rule iterations during ruler restarts. #4451
* [ENHANCEMENT] Allow to define service name used for tracing via `JAEGER_SERVICE_NAME` environment variable. #4394
* [ENHANCEMENT] Querier and query-frontend: add experimental, more performant protobuf query result response format enabled with `-query-frontend.query-result-response-format=protobuf`. #4304 #4318 #4375
* [ENHANCEMENT] Compactor: added experimental configuration parameter `-compactor.first-level-compaction-wait-period`, to configure how long the compactor should wait before compacting 1st level blocks (uploaded by ingesters). This configuration option allows to reduce the chances compactor begins compacting blocks before all ingesters have uploaded their blocks to the storage. #4401
* [ENHANCEMENT] Store-gateway: use more efficient chunks fetching and caching. #4255
* [ENHANCEMENT] Query-frontend and ruler: add experimental, more performant protobuf internal query result response format enabled with `-ruler.query-frontend.query-result-response-format=protobuf`. #4331
* [ENHANCEMENT] Ruler: increased tolerance for missed iterations on alerts, reducing the chances of flapping firing alerts during ruler restarts. #4432
* [ENHANCEMENT] Optimized `.*` and `.+` regular expression label matchers. #4432
* [ENHANCEMENT] Optimized regular expression label matchers with alternates (e.g. `a|b|c`). #4647
* [ENHANCEMENT] Added an in-memory cache for regular expression matchers, to avoid parsing and compiling the same expression multiple times when used in recurring queries. #4633
* [ENHANCEMENT] Query-frontend: results cache TTL is now configurable by using `-query-frontend.results-cache-ttl` and `-query-frontend.results-cache-ttl-for-out-of-order-time-window` options. These values can also be specified per tenant. Default values are unchanged (7 days and 10 minutes respectively). #4385
* [ENHANCEMENT] Ingester: added advanced configuration parameter `-blocks-storage.tsdb.wal-replay-concurrency` representing the maximum number of CPUs used during WAL replay. #4445
* [ENHANCEMENT] Ingester: added metrics `cortex_ingester_tsdb_open_duration_seconds_total` to measure the total time it takes to open all existing TSDBs. The time tracked by this metric also includes the TSDBs WAL replay duration. #4465
* [ENHANCEMENT] Store-gateway: use streaming implementation for LabelNames RPC. The batch size for streaming is controlled by `-blocks-storage.bucket-store.batch-series-size`. #4464
* [ENHANCEMENT] Memcached: Add support for TLS or mTLS connections to cache servers. #4535
* [ENHANCEMENT] Compactor: blocks index files are now validated for correctness for blocks uploaded via the TSDB block upload feature. #4503
* [ENHANCEMENT] Compactor: block chunks and segment files are now validated for correctness for blocks uploaded via the TSDB block upload feature. #4549
* [ENHANCEMENT] Ingester: added configuration options to configure the "postings for matchers" cache of each compacted block queried from ingesters: #4561
  * `-blocks-storage.tsdb.block-postings-for-matchers-cache-ttl`
  * `-blocks-storage.tsdb.block-postings-for-matchers-cache-size`
  * `-blocks-storage.tsdb.block-postings-for-matchers-cache-force`
* [ENHANCEMENT] Compactor: validation of blocks uploaded via the TSDB block upload feature is now configurable on a per tenant basis: #4585
  * `-compactor.block-upload-validation-enabled` has been added, `compactor_block_upload_validation_enabled` can be used to override per tenant
  * `-compactor.block-upload.block-validation-enabled` was the previous global flag and has been removed
* [ENHANCEMENT] TSDB Block Upload: block upload validation concurrency can now be limited with `-compactor.max-block-upload-validation-concurrency`. #4598
* [ENHANCEMENT] OTLP: Add support for converting OTel exponential histograms to Prometheus native histograms. The ingestion of native histograms must be enabled, please set `-ingester.native-histograms-ingestion-enabled` to `true`. #4063 #4639
* [ENHANCEMENT] Query-frontend: add metric `cortex_query_fetched_index_bytes_total` to measure TSDB index bytes fetched to execute a query. #4597
* [ENHANCEMENT] Query-frontend: add experimental limit to enforce a max query expression size in bytes via `-query-frontend.max-query-expression-size-bytes` or `max_query_expression_size_bytes`. #4604
* [ENHANCEMENT] Query-tee: improve message logged when comparing responses and one response contains a non-JSON payload. #4588
* [ENHANCEMENT] Distributor: add ability to set per-distributor limits via `distributor_limits` block in runtime configuration in addition to the existing configuration. #4619
* [ENHANCEMENT] Querier: reduce peak memory consumption for queries that touch a large number of chunks. #4625
* [ENHANCEMENT] Query-frontend: added experimental `-query-frontend.query-sharding-max-regexp-size-bytes` limit to query-frontend. When set to a value greater than 0, query-frontend disabled query sharding for any query with a regexp matcher longer than the configured limit. #4632
* [ENHANCEMENT] Store-gateway: include statistics from LabelValues and LabelNames calls in `cortex_bucket_store_series*` metrics. #4673
* [ENHANCEMENT] Query-frontend: improve readability of distributed tracing spans. #4656
* [ENHANCEMENT] Update Docker base images from `alpine:3.17.2` to `alpine:3.17.3`. #4685
* [ENHANCEMENT] Querier: improve performance when shuffle sharding is enabled and the shard size is large. #4711
* [ENHANCEMENT] Ingester: improve performance when Active Series Tracker is in use. #4717
* [ENHANCEMENT] Store-gateway: optionally select `-blocks-storage.bucket-store.series-selection-strategy`, which can limit the impact of large posting lists (when many series share the same label name and value). #4667 #4695 #4698
* [ENHANCEMENT] Querier: Cache the converted float histogram from chunk iterator, hence there is no need to lookup chunk every time to get the converted float histogram. #4684
* [ENHANCEMENT] Ruler: Improve rule upload performance when not enforcing per-tenant rule group limits. #4828
* [ENHANCEMENT] Improved memory limit on the in-memory cache used for regular expression matchers. #4751
* [BUGFIX] Querier: Streaming remote read will now continue to return multiple chunks per frame after the first frame. #4423
* [BUGFIX] Store-gateway: the values for `stage="processed"` for the metrics `cortex_bucket_store_series_data_touched` and  `cortex_bucket_store_series_data_size_touched_bytes` when using fine-grained chunks caching is now reporting the correct values of chunks held in memory. #4449
* [BUGFIX] Compactor: fixed reporting a compaction error when compactor is correctly shut down while populating blocks. #4580
* [BUGFIX] OTLP: Do not drop exemplars of the OTLP Monotonic Sum metric. #4063
* [BUGFIX] Packaging: flag `/etc/default/mimir` and `/etc/sysconfig/mimir` as config to prevent overwrite. #4587
* [BUGFIX] Query-frontend: don't retry queries which error inside PromQL. #4643
* [BUGFIX] Store-gateway & query-frontend: report more consistent statistics for fetched index bytes. #4671
* [BUGFIX] Native histograms: fix how IsFloatHistogram determines if mimirpb.Histogram is a float histogram. #4706
* [BUGFIX] Query-frontend: fix query sharding for native histograms. #4666
* [BUGFIX] Ring status page: fixed the owned tokens percentage value displayed. #4730
* [BUGFIX] Querier: fixed chunk iterator that can return sample with wrong timestamp. #4450
* [BUGFIX] Packaging: fix preremove script preventing upgrades. #4801
* [BUGFIX] Security: updates Go to version 1.20.4 to fix CVE-2023-24539, CVE-2023-24540, CVE-2023-29400. #4903

### Mixin

* [ENHANCEMENT] Queries: Display data touched per sec in bytes instead of number of items. #4492
* [ENHANCEMENT] `_config.job_names.<job>` values can now be arrays of regular expressions in addition to a single string. Strings are still supported and behave as before. #4543
* [ENHANCEMENT] Queries dashboard: remove mention to store-gateway "streaming enabled" in panels because store-gateway only support streaming series since Mimir 2.7. #4569
* [ENHANCEMENT] Ruler: Add panel description for Read QPS panel in Ruler dashboard to explain values when in remote ruler mode. #4675
* [BUGFIX] Ruler dashboard: show data for reads from ingesters. #4543
* [BUGFIX] Pod selector regex for deployments: change `(.*-mimir-)` to `(.*mimir-)`. #4603

### Jsonnet

* [CHANGE] Ruler: changed ruler deployment max surge from `0` to `50%`, and max unavailable from `1` to `0`. #4381
* [CHANGE] Memcached connections parameters `-blocks-storage.bucket-store.index-cache.memcached.max-idle-connections`, `-blocks-storage.bucket-store.chunks-cache.memcached.max-idle-connections` and `-blocks-storage.bucket-store.metadata-cache.memcached.max-idle-connections` settings are now configured based on `max-get-multi-concurrency` and `max-async-concurrency`. #4591
* [CHANGE] Add support to use external Redis as cache. Following are some changes in the jsonnet config: #4386 #4640
  * Renamed `memcached_*_enabled` config options to `cache_*_enabled`
  * Renamed `memcached_*_max_item_size_mb` config options to `cache_*_max_item_size_mb`
  * Added `cache_*_backend` config options
* [CHANGE] Store-gateway StatefulSets with disabled multi-zone deployment are also unregistered from the ring on shutdown. This eliminated resharding during rollouts, at the cost of extra effort during scaling down store-gateways. For more information see [Scaling down store-gateways](https://grafana.com/docs/mimir/v2.7.x/operators-guide/run-production-environment/scaling-out/#scaling-down-store-gateways). #4713
* [CHANGE] Removed `$._config.querier.replicas` and `$._config.queryFrontend.replicas`. If you need to customize the number of querier or query-frontend replicas, and autoscaling is disabled, please set an override as is done for other stateless components (e.g. distributors). #5130
* [ENHANCEMENT] Alertmanager: add `alertmanager_data_disk_size` and  `alertmanager_data_disk_class` configuration options, by default no storage class is set. #4389
* [ENHANCEMENT] Update `rollout-operator` to `v0.4.0`. #4524
* [ENHANCEMENT] Update memcached to `memcached:1.6.19-alpine`. #4581
* [ENHANCEMENT] Add support for mTLS connections to Memcached servers. #4553
* [ENHANCEMENT] Update the `memcached-exporter` to `v0.11.2`. #4570
* [ENHANCEMENT] Autoscaling: Add `autoscaling_query_frontend_memory_target_utilization`, `autoscaling_ruler_query_frontend_memory_target_utilization`, and `autoscaling_ruler_memory_target_utilization` configuration options, for controlling the corresponding autoscaler memory thresholds. Each has a default of 1, i.e. 100%. #4612
* [ENHANCEMENT] Distributor: add ability to set per-distributor limits via `distributor_instance_limits` using runtime configuration. #4627
* [BUGFIX] Add missing query sharding settings for user_24M and user_32M plans. #4374

### Mimirtool

* [ENHANCEMENT] Backfill: mimirtool will now sleep and retry if it receives a 429 response while trying to finish an upload due to validation concurrency limits. #4598
* [ENHANCEMENT] `gauge` panel type is supported now in `mimirtool analyze dashboard`. #4679
* [ENHANCEMENT] Set a `User-Agent` header on requests to Mimir or Prometheus servers. #4700

### Mimir Continuous Test

* [FEATURE] Allow continuous testing of native histograms as well by enabling the flag `-tests.write-read-series-test.histogram-samples-enabled`. The metrics exposed by the tool will now have a new label called `type` with possible values of `float`, `histogram_float_counter`, `histogram_float_gauge`, `histogram_int_counter`, `histogram_int_gauge`, the list of metrics impacted: #4457
  * `mimir_continuous_test_writes_total`
  * `mimir_continuous_test_writes_failed_total`
  * `mimir_continuous_test_queries_total`
  * `mimir_continuous_test_queries_failed_total`
  * `mimir_continuous_test_query_result_checks_total`
  * `mimir_continuous_test_query_result_checks_failed_total`
* [ENHANCEMENT] Added a new metric `mimir_continuous_test_build_info` that reports version information, similar to the existing `cortex_build_info` metric exposed by other Mimir components. #4712
* [ENHANCEMENT] Add coherency for the selected ranges and instants of test queries. #4704

### Query-tee

### Documentation

* [CHANGE] Clarify what deprecation means in the lifecycle of configuration parameters. #4499
* [CHANGE] Update compactor `split-groups` and `split-and-merge-shards` recommendation on component page. #4623
* [FEATURE] Add instructions about how to configure native histograms. #4527
* [ENHANCEMENT] Runbook for MimirCompactorHasNotSuccessfullyRunCompaction extended to include scenario where compaction has fallen behind. #4609
* [ENHANCEMENT] Add explanation for QPS values for reads in remote ruler mode and writes generally, to the Ruler dashboard page. #4629
* [ENHANCEMENT] Expand zone-aware replication page to cover single physical availability zone deployments. #4631
* [FEATURE] Add instructions to use puppet module. #4610
* [FEATURE] Add documentation on how deploy mixin with terraform. #4161

### Tools

* [ENHANCEMENT] tsdb-index: iteration over index is now faster when any equal matcher is supplied. #4515

## 2.7.3

### Grafana Mimir

* [BUGFIX] Security: updates Go to version 1.20.4 to fix CVE-2023-24539, CVE-2023-24540, CVE-2023-29400. #4905

## 2.7.2

### Grafana Mimir

* [BUGFIX] Security: updated Go version to 1.20.3 to fix CVE-2023-24538 #4795

## 2.7.1

**Note**: During the release process, version 2.7.0 was tagged too early, before completing the release checklist and production testing. Release 2.7.1 doesn't include any code changes since 2.7.0, but now has proper release notes, published documentation, and has been fully tested in our production environment.

### Grafana Mimir

* [CHANGE] Ingester: the configuration parameter `-ingester.ring.readiness-check-ring-health` has been deprecated and will be removed in Mimir 2.9. #4422
* [CHANGE] Ruler: changed default value of `-ruler.evaluation-delay-duration` option from 0 to 1m. #4250
* [CHANGE] Querier: Errors with status code `422` coming from the store-gateway are propagated and not converted to the consistency check error anymore. #4100
* [CHANGE] Store-gateway: When a query hits `max_fetched_chunks_per_query` and `max_fetched_series_per_query` limits, an error with the status code `422` is created and returned. #4056
* [CHANGE] Packaging: Migrate FPM packaging solution to NFPM. Rationalize packages dependencies and add package for all binaries. #3911
* [CHANGE] Store-gateway: Deprecate flag `-blocks-storage.bucket-store.chunks-cache.subrange-size` since there's no benefit to changing the default of `16000`. #4135
* [CHANGE] Experimental support for ephemeral storage introduced in Mimir 2.6.0 has been removed. Following options are no longer available: #4252
  * `-blocks-storage.ephemeral-tsdb.*`
  * `-distributor.ephemeral-series-enabled`
  * `-distributor.ephemeral-series-matchers`
  * `-ingester.max-ephemeral-series-per-user`
  * `-ingester.instance-limits.max-ephemeral-series`
Querying with using `{__mimir_storage__="ephemeral"}` selector no longer works. All label values with `ephemeral-` prefix in `reason` label of `cortex_discarded_samples_total` metric are no longer available. Following metrics have been removed:
  * `cortex_ingester_ephemeral_series`
  * `cortex_ingester_ephemeral_series_created_total`
  * `cortex_ingester_ephemeral_series_removed_total`
  * `cortex_ingester_ingested_ephemeral_samples_total`
  * `cortex_ingester_ingested_ephemeral_samples_failures_total`
  * `cortex_ingester_memory_ephemeral_users`
  * `cortex_ingester_queries_ephemeral_total`
  * `cortex_ingester_queried_ephemeral_samples`
  * `cortex_ingester_queried_ephemeral_series`
* [CHANGE] Store-gateway: use mmap-less index-header reader by default and remove mmap-based index header reader. The following flags have changed: #4280
   * `-blocks-storage.bucket-store.index-header.map-populate-enabled` has been removed
   * `-blocks-storage.bucket-store.index-header.stream-reader-enabled` has been removed
   * `-blocks-storage.bucket-store.index-header.stream-reader-max-idle-file-handles` has been renamed to `-blocks-storage.bucket-store.index-header.max-idle-file-handles`, and the corresponding configuration file option has been renamed from `stream_reader_max_idle_file_handles` to `max_idle_file_handles`
* [CHANGE] Store-gateway: the streaming store-gateway is now enabled by default. The new default setting for `-blocks-storage.bucket-store.batch-series-size` is `5000`. #4330
* [CHANGE] Compactor: the configuration parameter `-compactor.consistency-delay` has been deprecated and will be removed in Mimir 2.9. #4409
* [CHANGE] Store-gateway: the configuration parameter `-blocks-storage.bucket-store.consistency-delay` has been deprecated and will be removed in Mimir 2.9. #4409
* [FEATURE] Ruler: added `keep_firing_for` support to alerting rules. #4099
* [FEATURE] Distributor, ingester: ingestion of native histograms. The new per-tenant limit `-ingester.native-histograms-ingestion-enabled` controls whether native histograms are stored or ignored. #4159
* [FEATURE] Query-frontend: Introduce experimental `-query-frontend.query-sharding-target-series-per-shard` to allow query sharding to take into account cardinality of similar requests executed previously. This feature uses the same cache that's used for results caching. #4121 #4177 #4188 #4254
* [ENHANCEMENT] Go: update go to 1.20.1. #4266
* [ENHANCEMENT] Ingester: added `out_of_order_blocks_external_label_enabled` shipper option to label out-of-order blocks before shipping them to cloud storage. #4182 #4297
* [ENHANCEMENT] Ruler: introduced concurrency when loading per-tenant rules configuration. This improvement is expected to speed up the ruler start up time in a Mimir cluster with a large number of tenants. #4258
* [ENHANCEMENT] Compactor: Add `reason` label to `cortex_compactor_runs_failed_total`. The value can be `shutdown` or `error`. #4012
* [ENHANCEMENT] Store-gateway: enforce `max_fetched_series_per_query`. #4056
* [ENHANCEMENT] Query-frontend: Disambiguate logs for failed queries. #4067
* [ENHANCEMENT] Query-frontend: log caller user agent in query stats logs. #4093
* [ENHANCEMENT] Store-gateway: add `data_type` label with values on `cortex_bucket_store_partitioner_extended_ranges_total`, `cortex_bucket_store_partitioner_expanded_ranges_total`, `cortex_bucket_store_partitioner_requested_ranges_total`, `cortex_bucket_store_partitioner_expanded_bytes_total`, `cortex_bucket_store_partitioner_requested_bytes_total` for `postings`, `series`, and `chunks`. #4095
* [ENHANCEMENT] Store-gateway: Reduce memory allocation rate when loading TSDB chunks from Memcached. #4074
* [ENHANCEMENT] Query-frontend: track `cortex_frontend_query_response_codec_duration_seconds` and `cortex_frontend_query_response_codec_payload_bytes` metrics to measure the time taken and bytes read / written while encoding and decoding query result payloads. #4110
* [ENHANCEMENT] Alertmanager: expose additional upstream metrics `cortex_alertmanager_dispatcher_aggregation_groups`, `cortex_alertmanager_dispatcher_alert_processing_duration_seconds`. #4151
* [ENHANCEMENT] Querier and query-frontend: add experimental, more performant protobuf internal query result response format enabled with `-query-frontend.query-result-response-format=protobuf`. #4153
* [ENHANCEMENT] Store-gateway: use more efficient chunks fetching and caching. This should reduce CPU, memory utilization, and receive bandwidth of a store-gateway. Enable with `-blocks-storage.bucket-store.chunks-cache.fine-grained-chunks-caching-enabled=true`. #4163 #4174 #4227
* [ENHANCEMENT] Query-frontend: Wait for in-flight queries to finish before shutting down. #4073 #4170
* [ENHANCEMENT] Store-gateway: added `encode` and `other` stage to `cortex_bucket_store_series_request_stage_duration_seconds` metric. #4179
* [ENHANCEMENT] Ingester: log state of TSDB when shipping or forced compaction can't be done due to unexpected state of TSDB. #4211
* [ENHANCEMENT] Update Docker base images from `alpine:3.17.1` to `alpine:3.17.2`. #4240
* [ENHANCEMENT] Store-gateway: add a `stage` label to the metrics `cortex_bucket_store_series_data_fetched`, `cortex_bucket_store_series_data_size_fetched_bytes`, `cortex_bucket_store_series_data_touched`, `cortex_bucket_store_series_data_size_touched_bytes`. This label only applies to `data_type="chunks"`. For `fetched` metrics with `data_type="chunks"` the `stage` label has 2 values: `fetched` - the chunks or bytes that were fetched from the cache or the object store, `refetched` - the chunks or bytes that had to be refetched from the cache or the object store because their size was underestimated during the first fetch. For `touched` metrics with `data_type="chunks"` the `stage` label has 2 values: `processed` - the chunks or bytes that were read from the fetched chunks or bytes and were processed in memory, `returned` - the chunks or bytes that were selected from the processed bytes to satisfy the query. #4227 #4316
* [ENHANCEMENT] Compactor: improve the partial block check related to `compactor.partial-block-deletion-delay` to potentially issue less requests to object storage. #4246
* [ENHANCEMENT] Memcached: added `-*.memcached.min-idle-connections-headroom-percentage` support to configure the minimum number of idle connections to keep open as a percentage (0-100) of the number of recently used idle connections. This feature is disabled when set to a negative value (default), which means idle connections are kept open indefinitely. #4249
* [ENHANCEMENT] Querier and store-gateway: optimized regular expression label matchers with case insensitive alternate operator. #4340 #4357
* [ENHANCEMENT] Compactor: added the experimental flag `-compactor.block-upload.block-validation-enabled` with the default `true` to configure whether block validation occurs on backfilled blocks. #3411
* [ENHANCEMENT] Ingester: apply a jitter to the first TSDB head compaction interval configured via `-blocks-storage.tsdb.head-compaction-interval`. Subsequent checks will happen at the configured interval. This should help to spread the TSDB head compaction among different ingesters over the configured interval. #4364
* [ENHANCEMENT] Ingester: the maximum accepted value for `-blocks-storage.tsdb.head-compaction-interval` has been increased from 5m to 15m. #4364
* [BUGFIX] Store-gateway: return `Canceled` rather than `Aborted` or `Internal` error when the calling querier cancels a label names or values request, and return `Internal` if processing the request fails for another reason. #4061
* [BUGFIX] Querier: track canceled requests with status code `499` in the metrics instead of `503` or `422`. #4099
* [BUGFIX] Ingester: compact out-of-order data during `/ingester/flush` or when TSDB is idle. #4180
* [BUGFIX] Ingester: conversion of global limits `max-series-per-user`, `max-series-per-metric`, `max-metadata-per-user` and `max-metadata-per-metric` into corresponding local limits now takes into account the number of ingesters in each zone. #4238
* [BUGFIX] Ingester: track `cortex_ingester_memory_series` metric consistently with `cortex_ingester_memory_series_created_total` and `cortex_ingester_memory_series_removed_total`. #4312
* [BUGFIX] Querier: fixed a bug which was incorrectly matching series with regular expression label matchers with begin/end anchors in the middle of the regular expression. #4340

### Mixin

* [CHANGE] Move auto-scaling panel rows down beneath logical network path in Reads and Writes dashboards. #4049
* [CHANGE] Make distributor auto-scaling metric panels show desired number of replicas. #4218
* [CHANGE] Alerts: The alert `MimirMemcachedRequestErrors` has been renamed to `MimirCacheRequestErrors`. #4242
* [ENHANCEMENT] Alerts: Added `MimirAutoscalerKedaFailing` alert firing when a KEDA scaler is failing. #4045
* [ENHANCEMENT] Add auto-scaling panels to ruler dashboard. #4046
* [ENHANCEMENT] Add gateway auto-scaling panels to Reads and Writes dashboards. #4049 #4216
* [ENHANCEMENT] Dashboards: distinguish between label names and label values queries. #4065
* [ENHANCEMENT] Add query-frontend and ruler-query-frontend auto-scaling panels to Reads and Ruler dashboards. #4199
* [BUGFIX] Alerts: Fixed `MimirAutoscalerNotActive` to not fire if scaling metric does not exist, to avoid false positives on scaled objects with 0 min replicas. #4045
* [BUGFIX] Alerts: `MimirCompactorHasNotSuccessfullyRunCompaction` is no longer triggered by frequent compactor restarts. #4012
* [BUGFIX] Tenants dashboard: Correctly show the ruler-query-scheduler queue size. #4152

### Jsonnet

* [CHANGE] Create the `query-frontend-discovery` service only when Mimir is deployed in microservice mode without query-scheduler. #4353
* [CHANGE] Add results cache backend config to `ruler-query-frontend` configuration to allow cache reuse for cardinality-estimation based sharding. #4257
* [ENHANCEMENT] Add support for ruler auto-scaling. #4046
* [ENHANCEMENT] Add optional `weight` param to `newQuerierScaledObject` and `newRulerQuerierScaledObject` to allow running multiple querier deployments on different node types. #4141
* [ENHANCEMENT] Add support for query-frontend and ruler-query-frontend auto-scaling. #4199
* [BUGFIX] Shuffle sharding: when applying user class limits, honor the minimum shard size configured in `$._config.shuffle_sharding.*`. #4363

### Mimirtool

* [FEATURE] Added `keep_firing_for` support to rules configuration. #4099
* [ENHANCEMENT] Add `-tls-insecure-skip-verify` to rules, alertmanager and backfill commands. #4162

### Query-tee

* [CHANGE] Increase default value of `-backend.read-timeout` to 150s, to accommodate default querier and query frontend timeout of 120s. #4262
* [ENHANCEMENT] Log errors that occur while performing requests to compare two endpoints. #4262
* [ENHANCEMENT] When comparing two responses that both contain an error, only consider the comparison failed if the errors differ. Previously, if either response contained an error, the comparison always failed, even if both responses contained the same error. #4262
* [ENHANCEMENT] Include the value of the `X-Scope-OrgID` header when logging a comparison failure. #4262
* [BUGFIX] Parameters (expression, time range etc.) for a query request where the parameters are in the HTTP request body rather than in the URL are now logged correctly when responses differ. #4265

### Documentation

* [ENHANCEMENT] Add guide on alternative migration method for Thanos to Mimir #3554
* [ENHANCEMENT] Restore "Migrate from Cortex" for Jsonnet. #3929
* [ENHANCEMENT] Document migration from microservices to read-write deployment mode. #3951
* [ENHANCEMENT] Do not error when there is nothing to commit as part of a publish #4058
* [ENHANCEMENT] Explain how to run Mimir locally using docker-compose #4079
* [ENHANCEMENT] Docs: use long flag names in runbook commands. #4088
* [ENHANCEMENT] Clarify how ingester replication happens. #4101
* [ENHANCEMENT] Improvements to the Get Started guide. #4315
* [BUGFIX] Added indentation to Azure and SWIFT backend definition. #4263

### Tools

* [ENHANCEMENT] Adapt tsdb-print-chunk for native histograms. #4186
* [ENHANCEMENT] Adapt tsdb-index-health for blocks containing native histograms. #4186
* [ENHANCEMENT] Adapt tsdb-chunks tool to handle native histograms. #4186

## 2.6.2

* [BUGFIX] Security: updates Go to version 1.20.4 to fix CVE-2023-24539, CVE-2023-24540, CVE-2023-29400. #4903

## 2.6.1

### Grafana Mimir

* [BUGFIX] Security: updates Go to version 1.20.3 to fix CVE-2023-24538 #4798

## 2.6.0

### Grafana Mimir

* [CHANGE] Querier: Introduce `-querier.max-partial-query-length` to limit the time range for partial queries at the querier level and deprecate `-store.max-query-length`. #3825 #4017
* [CHANGE] Store-gateway: Remove experimental `-blocks-storage.bucket-store.max-concurrent-reject-over-limit` flag. #3706
* [CHANGE] Ingester: If shipping is enabled block retention will now be relative to the upload time to cloud storage. If shipping is disabled block retention will be relative to the creation time of the block instead of the mintime of the last block created. #3816
* [CHANGE] Query-frontend: Deprecated CLI flag `-query-frontend.align-querier-with-step` has been removed. #3982
* [CHANGE] Alertmanager: added default configuration for `-alertmanager.configs.fallback`. Allows tenants to send alerts without first uploading an Alertmanager configuration. #3541
* [FEATURE] Store-gateway: streaming of series. The store-gateway can now stream results back to the querier instead of buffering them. This is expected to greatly reduce peak memory consumption while keeping latency the same. You can enable this feature by setting `-blocks-storage.bucket-store.batch-series-size` to a value in the high thousands (5000-10000). This is still an experimental feature and is subject to a changing API and instability. #3540 #3546 #3587 #3606 #3611 #3620 #3645 #3355 #3697 #3666 #3687 #3728 #3739 #3751 #3779 #3839
* [FEATURE] Alertmanager: Added support for the Webex receiver. #3758
* [FEATURE] Limits: Added the `-validation.separate-metrics-group-label` flag. This allows further separation of the `cortex_discarded_samples_total` metric by an additional `group` label - which is configured by this flag to be the value of a specific label on an incoming timeseries. Active groups are tracked and inactive groups are cleaned up on a defined interval. The maximum number of groups tracked is controlled by the `-max-separate-metrics-groups-per-user` flag. #3439
* [FEATURE] Overrides-exporter: Added experimental ring support to overrides-exporter via `-overrides-exporter.ring.enabled`. When enabled, the ring is used to establish a leader replica for the export of limit override metrics. #3908 #3953
* [FEATURE] Ephemeral storage (experimental): Mimir can now accept samples into "ephemeral storage". Such samples are available for querying for a short amount of time (`-blocks-storage.ephemeral-tsdb.retention-period`, defaults to 10 minutes), and then removed from memory. To use ephemeral storage, distributor must be configured with `-distributor.ephemeral-series-enabled` option. Series matching `-distributor.ephemeral-series-matchers` will be marked for storing into ephemeral storage in ingesters. Each tenant needs to have ephemeral storage enabled by using `-ingester.max-ephemeral-series-per-user` limit, which defaults to 0 (no ephemeral storage). Ingesters have new `-ingester.instance-limits.max-ephemeral-series` limit for total number of series in ephemeral storage across all tenants. If ingestion of samples into ephemeral storage fails, `cortex_discarded_samples_total` metric will use values prefixed with `ephemeral-` for `reason` label. Querying of ephemeral storage is possible by using `{__mimir_storage__="ephemeral"}` as metric selector. Following new metrics related to ephemeral storage are introduced: #3897 #3922 #3961 #3997 #4004
  * `cortex_ingester_ephemeral_series`
  * `cortex_ingester_ephemeral_series_created_total`
  * `cortex_ingester_ephemeral_series_removed_total`
  * `cortex_ingester_ingested_ephemeral_samples_total`
  * `cortex_ingester_ingested_ephemeral_samples_failures_total`
  * `cortex_ingester_memory_ephemeral_users`
  * `cortex_ingester_queries_ephemeral_total`
  * `cortex_ingester_queried_ephemeral_samples`
  * `cortex_ingester_queried_ephemeral_series`
* [ENHANCEMENT] Added new metric `thanos_shipper_last_successful_upload_time`: Unix timestamp (in seconds) of the last successful TSDB block uploaded to the bucket. #3627
* [ENHANCEMENT] Ruler: Added `-ruler.alertmanager-client.tls-enabled` configuration for alertmanager client. #3432 #3597
* [ENHANCEMENT] Activity tracker logs now have `component=activity-tracker` label. #3556
* [ENHANCEMENT] Distributor: remove labels with empty values #2439
* [ENHANCEMENT] Query-frontend: track query HTTP requests in the Activity Tracker. #3561
* [ENHANCEMENT] Store-gateway: Add experimental alternate implementation of index-header reader that does not use memory mapped files. The index-header reader is expected to improve stability of the store-gateway. You can enable this implementation with the flag `-blocks-storage.bucket-store.index-header.stream-reader-enabled`. #3639 #3691 #3703 #3742 #3785 #3787 #3797
* [ENHANCEMENT] Query-scheduler: add `cortex_query_scheduler_cancelled_requests_total` metric to track the number of requests that are already cancelled when dequeued. #3696
* [ENHANCEMENT] Store-gateway: add `cortex_bucket_store_partitioner_extended_ranges_total` metric to keep track of the ranges that the partitioner decided to overextend and merge in order to save API call to the object storage. #3769
* [ENHANCEMENT] Compactor: Auto-forget unhealthy compactors after ten failed ring heartbeats. #3771
* [ENHANCEMENT] Ruler: change default value of `-ruler.for-grace-period` from `10m` to `2m` and update help text. The new default value reflects how we operate Mimir at Grafana Labs. #3817
* [ENHANCEMENT] Ingester: Added experimental flags to force usage of _postings for matchers cache_. These flags will be removed in the future and it's not recommended to change them. #3823
  * `-blocks-storage.tsdb.head-postings-for-matchers-cache-ttl`
  * `-blocks-storage.tsdb.head-postings-for-matchers-cache-size`
  * `-blocks-storage.tsdb.head-postings-for-matchers-cache-force`
* [ENHANCEMENT] Ingester: Improved series selection performance when some of the matchers do not match any series. #3827
* [ENHANCEMENT] Alertmanager: Add new additional template function `tenantID` returning id of the tenant owning the alert. #3758
* [ENHANCEMENT] Alertmanager: Add additional template function `grafanaExploreURL` returning URL to grafana explore with range query. #3849
* [ENHANCEMENT] Reduce overhead of debug logging when filtered out. #3875
* [ENHANCEMENT] Update Docker base images from `alpine:3.16.2` to `alpine:3.17.1`. #3898
* [ENHANCEMENT] Ingester: Add new `/ingester/tsdb_metrics` endpoint to return tenant-specific TSDB metrics. #3923
* [ENHANCEMENT] Query-frontend: CLI flag `-query-frontend.max-total-query-length` and its associated YAML configuration is now stable. #3882
* [ENHANCEMENT] Ruler: rule groups now support optional and experimental `align_evaluation_time_on_interval` field, which causes all evaluations to happen on interval-aligned timestamp. #4013
* [ENHANCEMENT] Query-scheduler: ring-based service discovery is now stable. #4028
* [ENHANCEMENT] Store-gateway: improved performance of prefix matching on the labels. #4055 #4080
* [BUGFIX] Log the names of services that are not yet running rather than `unsupported value type` when calling `/ready` and some services are not running. #3625
* [BUGFIX] Alertmanager: Fix template spurious deletion with relative data dir. #3604
* [BUGFIX] Security: update prometheus/exporter-toolkit for CVE-2022-46146. #3675
* [BUGFIX] Security: update golang.org/x/net for CVE-2022-41717. #3755
* [BUGFIX] Debian package: Fix post-install, environment file path and user creation. #3720
* [BUGFIX] memberlist: Fix panic during Mimir startup when Mimir receives gossip message before it's ready. #3746
* [BUGFIX] Store-gateway: fix `cortex_bucket_store_partitioner_requested_bytes_total` metric to not double count overlapping ranges. #3769
* [BUGFIX] Update `github.com/thanos-io/objstore` to address issue with Multipart PUT on s3-compatible Object Storage. #3802 #3821
* [BUGFIX] Distributor, Query-scheduler: Make sure ring metrics include a `cortex_` prefix as expected by dashboards. #3809
* [BUGFIX] Querier: canceled requests are no longer reported as "consistency check" failures. #3837 #3927
* [BUGFIX] Distributor: don't panic when `metric_relabel_configs` in overrides contains null element. #3868
* [BUGFIX] Distributor: don't panic when OTLP histograms don't have any buckets. #3853
* [BUGFIX] Ingester, Compactor: fix panic that can occur when compaction fails. #3955
* [BUGFIX] Store-gateway: return `Canceled` rather than `Aborted` error when the calling querier cancels the request. #4007

### Mixin

* [ENHANCEMENT] Alerts: Added `MimirIngesterInstanceHasNoTenants` alert that fires when an ingester replica is not receiving write requests for any tenant. #3681
* [ENHANCEMENT] Alerts: Extended `MimirAllocatingTooMuchMemory` to check read-write deployment containers. #3710
* [ENHANCEMENT] Alerts: Added `MimirAlertmanagerInstanceHasNoTenants` alert that fires when an alertmanager instance ows no tenants. #3826
* [ENHANCEMENT] Alerts: Added `MimirRulerInstanceHasNoRuleGroups` alert that fires when a ruler replica is not assigned any rule group to evaluate. #3723
* [ENHANCEMENT] Support for baremetal deployment for alerts and scaling recording rules. #3719
* [ENHANCEMENT] Dashboards: querier autoscaling now supports multiple scaled objects (configurable via `$._config.autoscale.querier.hpa_name`). #3962
* [BUGFIX] Alerts: Fixed `MimirIngesterRestarts` alert when Mimir is deployed in read-write mode. #3716
* [BUGFIX] Alerts: Fixed `MimirIngesterHasNotShippedBlocks` and `MimirIngesterHasNotShippedBlocksSinceStart` alerts for when Mimir is deployed in read-write or monolithic modes and updated them to use new `thanos_shipper_last_successful_upload_time` metric. #3627
* [BUGFIX] Alerts: Fixed `MimirMemoryMapAreasTooHigh` alert when Mimir is deployed in read-write mode. #3626
* [BUGFIX] Alerts: Fixed `MimirCompactorSkippedBlocksWithOutOfOrderChunks` matching on non-existent label. #3628
* [BUGFIX] Dashboards: Fix `Rollout Progress` dashboard incorrectly using Gateway metrics when Gateway was not enabled. #3709
* [BUGFIX] Tenants dashboard: Make it compatible with all deployment types. #3754
* [BUGFIX] Alerts: Fixed `MimirCompactorHasNotUploadedBlocks` to not fire if compactor has nothing to do. #3793
* [BUGFIX] Alerts: Fixed `MimirAutoscalerNotActive` to not fire if scaling metric is 0, to avoid false positives on scaled objects with 0 min replicas. #3999

### Jsonnet

* [CHANGE] Replaced the deprecated `policy/v1beta1` with `policy/v1` when configuring a PodDisruptionBudget for read-write deployment mode. #3811
* [CHANGE] Removed `-server.http-write-timeout` default option value from querier and query-frontend, as it defaults to a higher value in the code now, and cannot be lower than `-querier.timeout`. #3836
* [CHANGE] Replaced `-store.max-query-length` with `-query-frontend.max-total-query-length` in the query-frontend config. #3879
* [CHANGE] Changed default `mimir_backend_data_disk_size` from `100Gi` to `250Gi`. #3894
* [ENHANCEMENT] Update `rollout-operator` to `v0.2.0`. #3624
* [ENHANCEMENT] Add `user_24M` and `user_32M` classes to operations config. #3367
* [ENHANCEMENT] Update memcached image from `memcached:1.6.16-alpine` to `memcached:1.6.17-alpine`. #3914
* [ENHANCEMENT] Allow configuring the ring for overrides-exporter. #3995
* [BUGFIX] Apply ingesters and store-gateways per-zone CLI flags overrides to read-write deployment mode too. #3766
* [BUGFIX] Apply overrides-exporter CLI flags to mimir-backend when running Mimir in read-write deployment mode. #3790
* [BUGFIX] Fixed `mimir-write` and `mimir-read` Kubernetes service to correctly balance requests among pods. #3855 #3864 #3906
* [BUGFIX] Fixed `ruler-query-frontend` and `mimir-read` gRPC server configuration to force clients to periodically re-resolve the backend addresses. #3862
* [BUGFIX] Fixed `mimir-read` CLI flags to ensure query-frontend configuration takes precedence over querier configuration. #3877

### Mimirtool

* [ENHANCEMENT] Update `mimirtool config convert` to work with Mimir 2.4, 2.5, 2.6 changes. #3952
* [ENHANCEMENT] Mimirtool is now available to install through Homebrew with `brew install mimirtool`. #3776
* [ENHANCEMENT] Added `--concurrency` to `mimirtool rules sync` command. #3996
* [BUGFIX] Fix summary output from `mimirtool rules sync` to display correct number of groups created and updated. #3918

### Documentation

* [BUGFIX] Querier: Remove assertion that the `-querier.max-concurrent` flag must also be set for the query-frontend. #3678
* [ENHANCEMENT] Update migration from cortex documentation. #3662
* [ENHANCEMENT] Query-scheduler: documented how to migrate from DNS-based to ring-based service discovery. #4028

### Tools

## 2.5.0

### Grafana Mimir

* [CHANGE] Flag `-azure.msi-resource` is now ignored, and will be removed in Mimir 2.7. This setting is now made automatically by Azure. #2682
* [CHANGE] Experimental flag `-blocks-storage.tsdb.out-of-order-capacity-min` has been removed. #3261
* [CHANGE] Distributor: Wrap errors from pushing to ingesters with useful context, for example clarifying timeouts. #3307
* [CHANGE] The default value of `-server.http-write-timeout` has changed from 30s to 2m. #3346
* [CHANGE] Reduce period of health checks in connection pools for querier->store-gateway, ruler->ruler, and alertmanager->alertmanager clients to 10s. This reduces the time to fail a gRPC call when the remote stops responding. #3168
* [CHANGE] Hide TSDB block ranges period config from doc and mark it experimental. #3518
* [FEATURE] Alertmanager: added Discord support. #3309
* [ENHANCEMENT] Added `-server.tls-min-version` and `-server.tls-cipher-suites` flags to configure cipher suites and min TLS version supported by HTTP and gRPC servers. #2898
* [ENHANCEMENT] Distributor: Add age filter to forwarding functionality, to not forward samples which are older than defined duration. If such samples are not ingested, `cortex_discarded_samples_total{reason="forwarded-sample-too-old"}` is increased. #3049 #3113
* [ENHANCEMENT] Store-gateway: Reduce memory allocation when generating ids in index cache. #3179
* [ENHANCEMENT] Query-frontend: truncate queries based on the configured creation grace period (`--validation.create-grace-period`) to avoid querying too far into the future. #3172
* [ENHANCEMENT] Ingester: Reduce activity tracker memory allocation. #3203
* [ENHANCEMENT] Query-frontend: Log more detailed information in the case of a failed query. #3190
* [ENHANCEMENT] Added `-usage-stats.installation-mode` configuration to track the installation mode via the anonymous usage statistics. #3244
* [ENHANCEMENT] Compactor: Add new `cortex_compactor_block_max_time_delta_seconds` histogram for detecting if compaction of blocks is lagging behind. #3240 #3429
* [ENHANCEMENT] Ingester: reduced the memory footprint of active series custom trackers. #2568
* [ENHANCEMENT] Distributor: Include `X-Scope-OrgId` header in requests forwarded to configured forwarding endpoint. #3283 #3385
* [ENHANCEMENT] Alertmanager: reduced memory utilization in Mimir clusters with a large number of tenants. #3309
* [ENHANCEMENT] Add experimental flag `-shutdown-delay` to allow components to wait after receiving SIGTERM and before stopping. In this time the component returns 503 from /ready endpoint. #3298
* [ENHANCEMENT] Go: update to go 1.19.3. #3371
* [ENHANCEMENT] Alerts: added `RulerRemoteEvaluationFailing` alert, firing when communication between ruler and frontend fails in remote operational mode. #3177 #3389
* [ENHANCEMENT] Clarify which S3 signature versions are supported in the error "unsupported signature version". #3376
* [ENHANCEMENT] Store-gateway: improved index header reading performance. #3393 #3397 #3436
* [ENHANCEMENT] Store-gateway: improved performance of series matching. #3391
* [ENHANCEMENT] Move the validation of incoming series before the distributor's forwarding functionality, so that we don't forward invalid series. #3386 #3458
* [ENHANCEMENT] S3 bucket configuration now validates that the endpoint does not have the bucket name prefix. #3414
* [ENHANCEMENT] Query-frontend: added "fetched index bytes" to query statistics, so that the statistics contain the total bytes read by store-gateways from TSDB block indexes. #3206
* [ENHANCEMENT] Distributor: push wrapper should only receive unforwarded samples. #2980
* [ENHANCEMENT] Added `/api/v1/status/config` and `/api/v1/status/flags` APIs to maintain compatibility with prometheus. #3596 #3983
* [BUGFIX] Flusher: Add `Overrides` as a dependency to prevent panics when starting with `-target=flusher`. #3151
* [BUGFIX] Updated `golang.org/x/text` dependency to fix CVE-2022-32149. #3285
* [BUGFIX] Query-frontend: properly close gRPC streams to the query-scheduler to stop memory and goroutines leak. #3302
* [BUGFIX] Ruler: persist evaluation delay configured in the rulegroup. #3392
* [BUGFIX] Ring status pages: show 100% ownership as "100%", not "1e+02%". #3435
* [BUGFIX] Fix panics in OTLP ingest path when parse errors exist. #3538

### Mixin

* [CHANGE] Alerts: Change `MimirSchedulerQueriesStuck` `for` time to 7 minutes to account for the time it takes for HPA to scale up. #3223
* [CHANGE] Dashboards: Removed the `Querier > Stages` panel from the `Mimir / Queries` dashboard. #3311
* [CHANGE] Configuration: The format of the `autoscaling` section of the configuration has changed to support more components. #3378
  * Instead of specific config variables for each component, they are listed in a dictionary. For example, `autoscaling.querier_enabled` becomes `autoscaling.querier.enabled`.
* [FEATURE] Dashboards: Added "Mimir / Overview resources" dashboard, providing an high level view over a Mimir cluster resources utilization. #3481
* [FEATURE] Dashboards: Added "Mimir / Overview networking" dashboard, providing an high level view over a Mimir cluster network bandwidth, inflight requests and TCP connections. #3487
* [FEATURE] Compile baremetal mixin along k8s mixin. #3162 #3514
* [ENHANCEMENT] Alerts: Add MimirRingMembersMismatch firing when a component does not have the expected number of running jobs. #2404
* [ENHANCEMENT] Dashboards: Add optional row about the Distributor's metric forwarding feature to the `Mimir / Writes` dashboard. #3182 #3394 #3394 #3461
* [ENHANCEMENT] Dashboards: Remove the "Instance Mapper" row from the "Alertmanager Resources Dashboard". This is a Grafana Cloud specific service and not relevant for external users. #3152
* [ENHANCEMENT] Dashboards: Add "remote read", "metadata", and "exemplar" queries to "Mimir / Overview" dashboard. #3245
* [ENHANCEMENT] Dashboards: Use non-red colors for non-error series in the "Mimir / Overview" dashboard. #3246
* [ENHANCEMENT] Dashboards: Add support to multi-zone deployments for the experimental read-write deployment mode. #3256
* [ENHANCEMENT] Dashboards: If enabled, add new row to the `Mimir / Writes` for distributor autoscaling metrics. #3378
* [ENHANCEMENT] Dashboards: Add read path insights row to the "Mimir / Tenants" dashboard. #3326
* [ENHANCEMENT] Alerts: Add runbook urls for alerts. #3452
* [ENHANCEMENT] Configuration: Make it possible to configure namespace label, job label, and job prefix. #3482
* [ENHANCEMENT] Dashboards: improved resources and networking dashboards to work with read-write deployment mode too. #3497 #3504 #3519 #3531
* [ENHANCEMENT] Alerts: Added "MimirDistributorForwardingErrorRate" alert, which fires on high error rates in the distributor’s forwarding feature. #3200
* [ENHANCEMENT] Improve phrasing in Overview dashboard. #3488
* [BUGFIX] Dashboards: Fix legend showing `persistentvolumeclaim` when using `deployment_type=baremetal` for `Disk space utilization` panels. #3173 #3184
* [BUGFIX] Alerts: Fixed `MimirGossipMembersMismatch` alert when Mimir is deployed in read-write mode. #3489
* [BUGFIX] Dashboards: Remove "Inflight requests" from object store panels because the panel is not tracking the inflight requests to object storage. #3521

### Jsonnet

* [CHANGE] Replaced the deprecated `policy/v1beta1` with `policy/v1` when configuring a PodDisruptionBudget. #3284
* [CHANGE] [Common storage configuration](https://grafana.com/docs/mimir/v2.3.x/operators-guide/configure/configure-object-storage-backend/#common-configuration) is now used to configure object storage in all components. This is a breaking change in terms of Jsonnet manifests and also a CLI flag update for components that use object storage, so it will require a rollout of those components. The changes include: #3257
  * `blocks_storage_backend` was renamed to `storage_backend` and is now used as the common storage backend for all components.
    * So were the related `blocks_storage_azure_account_(name|key)` and `blocks_storage_s3_endpoint` configurations.
  * `storage_s3_endpoint` is now rendered by default using the `aws_region` configuration instead of a hardcoded `us-east-1`.
  * `ruler_client_type` and `alertmanager_client_type` were renamed to `ruler_storage_backend` and `alertmanager_storage_backend` respectively, and their corresponding CLI flags won't be rendered unless explicitly set to a value different from the one in `storage_backend` (like `local`).
  * `alertmanager_s3_bucket_name`, `alertmanager_gcs_bucket_name` and `alertmanager_azure_container_name` have been removed, and replaced by a single `alertmanager_storage_bucket_name` configuration used for all object storages.
  * `genericBlocksStorageConfig` configuration object was removed, and so any extensions to it will be now ignored. Use `blockStorageConfig` instead.
  * `rulerClientConfig` and `alertmanagerStorageClientConfig` configuration objects were renamed to `rulerStorageConfig` and `alertmanagerStorageConfig` respectively, and so any extensions to their previous names will be now ignored. Use the new names instead.
  * The CLI flags `*.s3.region` are no longer rendered as they are optional and the region can be inferred by Mimir by performing an initial API call to the endpoint.
  * The migration to this change should usually consist of:
    * Renaming `blocks_storage_backend` key to `storage_backend`.
    * For Azure/S3:
      * Renaming `blocks_storage_(azure|s3)_*` configurations to `storage_(azure|s3)_*`.
      * If `ruler_storage_(azure|s3)_*` and `alertmanager_storage_(azure|s3)_*` keys were different from the `block_storage_*` ones, they should be now provided using CLI flags, see [configuration reference](https://grafana.com/docs/mimir/v2.3.x/operators-guide/configure/reference-configuration-parameters/) for more details.
    * Removing `ruler_client_type` and `alertmanager_client_type` if their value match the `storage_backend`, or renaming them to their new names otherwise.
    * Reviewing any possible extensions to `genericBlocksStorageConfig`, `rulerClientConfig` and `alertmanagerStorageClientConfig` and moving them to the corresponding new options.
    * Renaming the alertmanager's bucket name configuration from provider-specific to the new `alertmanager_storage_bucket_name` key.
* [CHANGE] The `overrides-exporter.libsonnet` file is now always imported. The overrides-exporter can be enabled in jsonnet setting the following: #3379
  ```jsonnet
  {
    _config+:: {
      overrides_exporter_enabled: true,
    }
  }
  ```
* [FEATURE] Added support for experimental read-write deployment mode. Enabling the read-write deployment mode on a existing Mimir cluster is a destructive operation, because the cluster will be re-created. If you're creating a new Mimir cluster, you can deploy it in read-write mode adding the following configuration: #3379 #3475 #3405
  ```jsonnet
  {
    _config+:: {
      deployment_mode: 'read-write',

      // See operations/mimir/read-write-deployment.libsonnet for more configuration options.
      mimir_write_replicas: 3,
      mimir_read_replicas: 2,
      mimir_backend_replicas: 3,
    }
  }
  ```
* [ENHANCEMENT] Add autoscaling support to the `mimir-read` component when running the read-write-deployment model. #3419
* [ENHANCEMENT] Added `$._config.usageStatsConfig` to track the installation mode via the anonymous usage statistics. #3294
* [ENHANCEMENT] The query-tee node port (`$._config.query_tee_node_port`) is now optional. #3272
* [ENHANCEMENT] Add support for autoscaling distributors. #3378
* [ENHANCEMENT] Make auto-scaling logic ensure integer KEDA thresholds. #3512
* [BUGFIX] Fixed query-scheduler ring configuration for dedicated ruler's queries and query-frontends. #3237 #3239
* [BUGFIX] Jsonnet: Fix auto-scaling so that ruler-querier CPU threshold is a string-encoded integer millicores value. #3520

### Mimirtool

* [FEATURE] Added `mimirtool alertmanager verify` command to validate configuration without uploading. #3440
* [ENHANCEMENT] Added `mimirtool rules delete-namespace` command to delete all of the rule groups in a namespace including the namespace itself. #3136
* [ENHANCEMENT] Refactor `mimirtool analyze prometheus`: add concurrency and resiliency #3349
  * Add `--concurrency` flag. Default: number of logical CPUs
* [BUGFIX] `--log.level=debug` now correctly prints the response from the remote endpoint when a request fails. #3180

### Documentation

* [ENHANCEMENT] Documented how to configure HA deduplication using Consul in a Mimir Helm deployment. #2972
* [ENHANCEMENT] Improve `MimirQuerierAutoscalerNotActive` runbook. #3186
* [ENHANCEMENT] Improve `MimirSchedulerQueriesStuck` runbook to reflect debug steps with querier auto-scaling enabled. #3223
* [ENHANCEMENT] Use imperative for docs titles. #3178 #3332 #3343
* [ENHANCEMENT] Docs: mention gRPC compression in "Production tips". #3201
* [ENHANCEMENT] Update ADOPTERS.md. #3224 #3225
* [ENHANCEMENT] Add a note for jsonnet deploying. #3213
* [ENHANCEMENT] out-of-order runbook update with use case. #3253
* [ENHANCEMENT] Fixed TSDB retention mentioned in the "Recover source blocks from ingesters" runbook. #3280
* [ENHANCEMENT] Run Grafana Mimir in production using the Helm chart. #3072
* [ENHANCEMENT] Use common configuration in the tutorial. #3282
* [ENHANCEMENT] Updated detailed steps for migrating blocks from Thanos to Mimir. #3290
* [ENHANCEMENT] Add scheme to DNS service discovery docs. #3450
* [BUGFIX] Remove reference to file that no longer exists in contributing guide. #3404
* [BUGFIX] Fix some minor typos in the contributing guide and on the runbooks page. #3418
* [BUGFIX] Fix small typos in API reference. #3526
* [BUGFIX] Fixed TSDB retention mentioned in the "Recover source blocks from ingesters" runbook. #3278
* [BUGFIX] Fixed configuration example in the "Configuring the Grafana Mimir query-frontend to work with Prometheus" guide. #3374

### Tools

* [FEATURE] Add `copyblocks` tool, to copy Mimir blocks between two GCS buckets. #3264
* [ENHANCEMENT] copyblocks: copy no-compact global markers and optimize min time filter check. #3268
* [ENHANCEMENT] Mimir rules GitHub action: Added the ability to change default value of `label` when running `prepare` command. #3236
* [BUGFIX] Mimir rules Github action: Fix single line output. #3421

## 2.4.0

### Grafana Mimir

* [CHANGE] Distributor: change the default value of `-distributor.remote-timeout` to `2s` from `20s` and `-distributor.forwarding.request-timeout` to `2s` from `10s` to improve distributor resource usage when ingesters crash. #2728 #2912
* [CHANGE] Anonymous usage statistics tracking: added the `-ingester.ring.store` value. #2981
* [CHANGE] Series metadata `HELP` that is longer than `-validation.max-metadata-length` is now truncated silently, instead of being dropped with a 400 status code. #2993
* [CHANGE] Ingester: changed default setting for `-ingester.ring.readiness-check-ring-health` from `true` to `false`. #2953
* [CHANGE] Anonymous usage statistics tracking has been enabled by default, to help Mimir maintainers make better decisions to support the open source community. #2939 #3034
* [CHANGE] Anonymous usage statistics tracking: added the minimum and maximum value of `-ingester.out-of-order-time-window`. #2940
* [CHANGE] The default hash ring heartbeat period for distributors, ingesters, rulers and compactors has been increased from `5s` to `15s`. Now the default heartbeat period for all Mimir hash rings is `15s`. #3033
* [CHANGE] Reduce the default TSDB head compaction concurrency (`-blocks-storage.tsdb.head-compaction-concurrency`) from 5 to 1, in order to reduce CPU spikes. #3093
* [CHANGE] Ruler: the ruler's [remote evaluation mode](https://grafana.com/docs/mimir/latest/operators-guide/architecture/components/ruler/#remote) (`-ruler.query-frontend.address`) is now stable. #3109
* [CHANGE] Limits: removed the deprecated YAML configuration option `active_series_custom_trackers_config`. Please use `active_series_custom_trackers` instead. #3110
* [CHANGE] Ingester: removed the deprecated configuration option `-ingester.ring.join-after`. #3111
* [CHANGE] Querier: removed the deprecated configuration option `-querier.shuffle-sharding-ingesters-lookback-period`. The value of `-querier.query-ingesters-within` is now used internally for shuffle sharding lookback, while you can use `-querier.shuffle-sharding-ingesters-enabled` to enable or disable shuffle sharding on the read path. #3111
* [CHANGE] Memberlist: cluster label verification feature (`-memberlist.cluster-label` and `-memberlist.cluster-label-verification-disabled`) is now marked as stable. #3108
* [CHANGE] Distributor: only single per-tenant forwarding endpoint can be configured now. Support for per-rule endpoint has been removed. #3095
* [FEATURE] Query-scheduler: added an experimental ring-based service discovery support for the query-scheduler. Refer to [query-scheduler configuration](https://grafana.com/docs/mimir/next/operators-guide/architecture/components/query-scheduler/#configuration) for more information. #2957
* [FEATURE] Introduced the experimental endpoint `/api/v1/user_limits` exposed by all components that load runtime configuration. This endpoint exposes realtime limits for the authenticated tenant, in JSON format. #2864 #3017
* [FEATURE] Query-scheduler: added the experimental configuration option `-query-scheduler.max-used-instances` to restrict the number of query-schedulers effectively used regardless how many replicas are running. This feature can be useful when using the experimental read-write deployment mode. #3005
* [ENHANCEMENT] Go: updated to go 1.19.2. #2637 #3127 #3129
* [ENHANCEMENT] Runtime config: don't unmarshal runtime configuration files if they haven't changed. This can save a bit of CPU and memory on every component using runtime config. #2954
* [ENHANCEMENT] Query-frontend: Add `cortex_frontend_query_result_cache_skipped_total` and `cortex_frontend_query_result_cache_attempted_total` metrics to track the reason why query results are not cached. #2855
* [ENHANCEMENT] Distributor: pool more connections per host when forwarding request. Mark requests as idempotent so they can be retried under some conditions. #2968
* [ENHANCEMENT] Distributor: failure to send request to forwarding target now also increments `cortex_distributor_forward_errors_total`, with `status_code="failed"`. #2968
* [ENHANCEMENT] Distributor: added support forwarding push requests via gRPC, using `httpgrpc` messages from weaveworks/common library. #2996
* [ENHANCEMENT] Query-frontend / Querier: increase internal backoff period used to retry connections to query-frontend / query-scheduler. #3011
* [ENHANCEMENT] Querier: do not log "error processing requests from scheduler" when the query-scheduler is shutting down. #3012
* [ENHANCEMENT] Query-frontend: query sharding process is now time-bounded and it is cancelled if the request is aborted. #3028
* [ENHANCEMENT] Query-frontend: improved Prometheus response JSON encoding performance. #2450
* [ENHANCEMENT] TLS: added configuration parameters to configure the client's TLS cipher suites and minimum version. The following new CLI flags have been added: #3070
  * `-alertmanager.alertmanager-client.tls-cipher-suites`
  * `-alertmanager.alertmanager-client.tls-min-version`
  * `-alertmanager.sharding-ring.etcd.tls-cipher-suites`
  * `-alertmanager.sharding-ring.etcd.tls-min-version`
  * `-compactor.ring.etcd.tls-cipher-suites`
  * `-compactor.ring.etcd.tls-min-version`
  * `-distributor.forwarding.grpc-client.tls-cipher-suites`
  * `-distributor.forwarding.grpc-client.tls-min-version`
  * `-distributor.ha-tracker.etcd.tls-cipher-suites`
  * `-distributor.ha-tracker.etcd.tls-min-version`
  * `-distributor.ring.etcd.tls-cipher-suites`
  * `-distributor.ring.etcd.tls-min-version`
  * `-ingester.client.tls-cipher-suites`
  * `-ingester.client.tls-min-version`
  * `-ingester.ring.etcd.tls-cipher-suites`
  * `-ingester.ring.etcd.tls-min-version`
  * `-memberlist.tls-cipher-suites`
  * `-memberlist.tls-min-version`
  * `-querier.frontend-client.tls-cipher-suites`
  * `-querier.frontend-client.tls-min-version`
  * `-querier.store-gateway-client.tls-cipher-suites`
  * `-querier.store-gateway-client.tls-min-version`
  * `-query-frontend.grpc-client-config.tls-cipher-suites`
  * `-query-frontend.grpc-client-config.tls-min-version`
  * `-query-scheduler.grpc-client-config.tls-cipher-suites`
  * `-query-scheduler.grpc-client-config.tls-min-version`
  * `-query-scheduler.ring.etcd.tls-cipher-suites`
  * `-query-scheduler.ring.etcd.tls-min-version`
  * `-ruler.alertmanager-client.tls-cipher-suites`
  * `-ruler.alertmanager-client.tls-min-version`
  * `-ruler.client.tls-cipher-suites`
  * `-ruler.client.tls-min-version`
  * `-ruler.query-frontend.grpc-client-config.tls-cipher-suites`
  * `-ruler.query-frontend.grpc-client-config.tls-min-version`
  * `-ruler.ring.etcd.tls-cipher-suites`
  * `-ruler.ring.etcd.tls-min-version`
  * `-store-gateway.sharding-ring.etcd.tls-cipher-suites`
  * `-store-gateway.sharding-ring.etcd.tls-min-version`
* [ENHANCEMENT] Store-gateway: Add `-blocks-storage.bucket-store.max-concurrent-reject-over-limit` option to allow requests that exceed the max number of inflight object storage requests to be rejected. #2999
* [ENHANCEMENT] Query-frontend: allow setting a separate limit on the total (before splitting/sharding) query length of range queries with the new experimental `-query-frontend.max-total-query-length` flag, which defaults to `-store.max-query-length` if unset or set to 0. #3058
* [ENHANCEMENT] Query-frontend: Lower TTL for cache entries overlapping the out-of-order samples ingestion window (re-using `-ingester.out-of-order-allowance` from ingesters). #2935
* [ENHANCEMENT] Ruler: added support to forcefully disable recording and/or alerting rules evaluation. The following new configuration options have been introduced, which can be overridden on a per-tenant basis in the runtime configuration: #3088
  * `-ruler.recording-rules-evaluation-enabled`
  * `-ruler.alerting-rules-evaluation-enabled`
* [ENHANCEMENT] Distributor: Improved error messages reported when the distributor fails to remote write to ingesters. #3055
* [ENHANCEMENT] Improved tracing spans tracked by distributors, ingesters and store-gateways. #2879 #3099 #3089
* [ENHANCEMENT] Ingester: improved the performance of label value cardinality endpoint. #3044
* [ENHANCEMENT] Ruler: use backoff retry on remote evaluation #3098
* [ENHANCEMENT] Query-frontend: Include multiple tenant IDs in query logs when present instead of dropping them. #3125
* [ENHANCEMENT] Query-frontend: truncate queries based on the configured blocks retention period (`-compactor.blocks-retention-period`) to avoid querying past this period. #3134
* [ENHANCEMENT] Alertmanager: reduced memory utilization in Mimir clusters with a large number of tenants. #3143
* [ENHANCEMENT] Store-gateway: added extra span logging to improve observability. #3131
* [ENHANCEMENT] Compactor: cleaning up different tenants' old blocks and updating bucket indexes is now more independent. This prevents a single tenant from delaying cleanup for other tenants. #2631
* [ENHANCEMENT] Distributor: request rate, ingestion rate, and inflight requests limits are now enforced before reading and parsing the body of the request. This makes the distributor more resilient against a burst of requests over those limit. #2419
* [BUGFIX] Querier: Fix 400 response while handling streaming remote read. #2963
* [BUGFIX] Fix a bug causing query-frontend, query-scheduler, and querier not failing if one of their internal components fail. #2978
* [BUGFIX] Querier: re-balance the querier worker connections when a query-frontend or query-scheduler is terminated. #3005
* [BUGFIX] Distributor: Now returns the quorum error from ingesters. For example, with replication_factor=3, two HTTP 400 errors and one HTTP 500 error, now the distributor will always return HTTP 400. Previously the behaviour was to return the error which the distributor first received. #2979
* [BUGFIX] Ruler: fix panic when ruler.external_url is explicitly set to an empty string ("") in YAML. #2915
* [BUGFIX] Alertmanager: Fix support for the Telegram API URL in the global settings. #3097
* [BUGFIX] Alertmanager: Fix parsing of label matchers without label value in the API used to retrieve alerts. #3097
* [BUGFIX] Ruler: Fix not restoring alert state for rule groups when other ruler replicas shut down. #3156
* [BUGFIX] Updated `golang.org/x/net` dependency to fix CVE-2022-27664. #3124
* [BUGFIX] Fix distributor from returning a `500` status code when a `400` was received from the ingester. #3211
* [BUGFIX] Fix incorrect OS value set in Mimir v2.3.* RPM packages. #3221

### Mixin

* [CHANGE] Alerts: MimirQuerierAutoscalerNotActive is now critical and fires after 1h instead of 15m. #2958
* [FEATURE] Dashboards: Added "Mimir / Overview" dashboards, providing an high level view over a Mimir cluster. #3122 #3147 #3155
* [ENHANCEMENT] Dashboards: Updated the "Writes" and "Rollout progress" dashboards to account for samples ingested via the new OTLP ingestion endpoint. #2919 #2938
* [ENHANCEMENT] Dashboards: Include per-tenant request rate in "Tenants" dashboard. #2874
* [ENHANCEMENT] Dashboards: Include inflight object store requests in "Reads" dashboard. #2914
* [ENHANCEMENT] Dashboards: Make queries used to find job, cluster and namespace for dropdown menus configurable. #2893
* [ENHANCEMENT] Dashboards: Include rate of label and series queries in "Reads" dashboard. #3065 #3074
* [ENHANCEMENT] Dashboards: Fix legend showing on per-pod panels. #2944
* [ENHANCEMENT] Dashboards: Use the "req/s" unit on panels showing the requests rate. #3118
* [ENHANCEMENT] Dashboards: Use a consistent color across dashboards for the error rate. #3154

### Jsonnet

* [FEATURE] Added support for query-scheduler ring-based service discovery. #3128
* [ENHANCEMENT] Querier autoscaling is now slower on scale downs: scale down 10% every 1m instead of 100%. #2962
* [BUGFIX] Memberlist: `gossip_member_label` is now set for ruler-queriers. #3141

### Mimirtool

* [ENHANCEMENT] mimirtool analyze: Store the query errors instead of exit during the analysis. #3052
* [BUGFIX] mimir-tool remote-read: fix returns where some conditions [return nil error even if there is error](https://github.com/grafana/cortex-tools/issues/260). #3053

### Documentation

* [ENHANCEMENT] Added documentation on how to configure storage retention. #2970
* [ENHANCEMENT] Improved gRPC clients config documentation. #3020
* [ENHANCEMENT] Added documentation on how to manage alerting and recording rules. #2983
* [ENHANCEMENT] Improved `MimirSchedulerQueriesStuck` runbook. #3006
* [ENHANCEMENT] Added "Cluster label verification" section to memberlist documentation. #3096
* [ENHANCEMENT] Mention compression in multi-zone replication documentation. #3107
* [BUGFIX] Fixed configuration option names in "Enabling zone-awareness via the Grafana Mimir Jsonnet". #3018
* [BUGFIX] Fixed `mimirtool analyze` parameters documentation. #3094
* [BUGFIX] Fixed YAML configuraton in the "Manage the configuration of Grafana Mimir with Helm" guide. #3042
* [BUGFIX] Fixed Alertmanager capacity planning documentation. #3132

### Tools

- [BUGFIX] trafficdump: Fixed panic occurring when `-success-only=true` and the captured request failed. #2863

## 2.3.1

### Grafana Mimir
* [BUGFIX] Query-frontend: query sharding took exponential time to map binary expressions. #3027
* [BUGFIX] Distributor: Stop panics on OTLP endpoint when a single metric has multiple timeseries. #3040

## 2.3.0

### Grafana Mimir

* [CHANGE] Ingester: Added user label to ingester metric `cortex_ingester_tsdb_out_of_order_samples_appended_total`. On multitenant clusters this helps us find the rate of appended out-of-order samples for a specific tenant. #2493
* [CHANGE] Compactor: delete source and output blocks from local disk on compaction failed, to reduce likelihood that subsequent compactions fail because of no space left on disk. #2261
* [CHANGE] Ruler: Remove unused CLI flags `-ruler.search-pending-for` and `-ruler.flush-period` (and their respective YAML config options). #2288
* [CHANGE] Successful gRPC requests are no longer logged (only affects internal API calls). #2309
* [CHANGE] Add new `-*.consul.cas-retry-delay` flags. They have a default value of `1s`, while previously there was no delay between retries. #2309
* [CHANGE] Store-gateway: Remove the experimental ability to run requests in a dedicated OS thread pool and associated CLI flag `-store-gateway.thread-pool-size`. #2423
* [CHANGE] Memberlist: disabled TCP-based ping fallback, because Mimir already uses a custom transport based on TCP. #2456
* [CHANGE] Change default value for `-distributor.ha-tracker.max-clusters` to `100` to provide a DoS protection. #2465
* [CHANGE] Experimental block upload API exposed by compactor has changed: Previous `/api/v1/upload/block/{block}` endpoint for starting block upload is now `/api/v1/upload/block/{block}/start`, and previous endpoint `/api/v1/upload/block/{block}?uploadComplete=true` for finishing block upload is now `/api/v1/upload/block/{block}/finish`. New API endpoint has been added: `/api/v1/upload/block/{block}/check`. #2486 #2548
* [CHANGE] Compactor: changed `-compactor.max-compaction-time` default from `0s` (disabled) to `1h`. When compacting blocks for a tenant, the compactor will move to compact blocks of another tenant or re-plan blocks to compact at least every 1h. #2514
* [CHANGE] Distributor: removed previously deprecated `extend_writes` (see #1856) YAML key and `-distributor.extend-writes` CLI flag from the distributor config. #2551
* [CHANGE] Ingester: removed previously deprecated `active_series_custom_trackers` (see #1188) YAML key from the ingester config. #2552
* [CHANGE] The tenant ID `__mimir_cluster` is reserved by Mimir and not allowed to store metrics. #2643
* [CHANGE] Purger: removed the purger component and moved its API endpoints `/purger/delete_tenant` and `/purger/delete_tenant_status` to the compactor at `/compactor/delete_tenant` and `/compactor/delete_tenant_status`. The new endpoints on the compactor are stable. #2644
* [CHANGE] Memberlist: Change the leave timeout duration (`-memberlist.leave-timeout duration`) from 5s to 20s and connection timeout (`-memberlist.packet-dial-timeout`) from 5s to 2s. This makes leave timeout 10x the connection timeout, so that we can communicate the leave to at least 1 node, if the first 9 we try to contact times out. #2669
* [CHANGE] Alertmanager: return status code `412 Precondition Failed` and log info message when alertmanager isn't configured for a tenant. #2635
* [CHANGE] Distributor: if forwarding rules are used to forward samples, exemplars are now removed from the request. #2710 #2725
* [CHANGE] Limits: change the default value of `max_global_series_per_metric` limit to `0` (disabled). Setting this limit by default does not provide much benefit because series are sharded by all labels. #2714
* [CHANGE] Ingester: experimental `-blocks-storage.tsdb.new-chunk-disk-mapper` has been removed, new chunk disk mapper is now always used, and is no longer marked experimental. Default value of `-blocks-storage.tsdb.head-chunks-write-queue-size` has changed to 1000000, this enables async chunk queue by default, which leads to improved latency on the write path when new chunks are created in ingesters. #2762
* [CHANGE] Ingester: removed deprecated `-blocks-storage.tsdb.isolation-enabled` option. TSDB-level isolation is now always disabled in Mimir. #2782
* [CHANGE] Compactor: `-compactor.partial-block-deletion-delay` must either be set to 0 (to disable partial blocks deletion) or a value higher than `4h`. #2787
* [CHANGE] Query-frontend: CLI flag `-query-frontend.align-querier-with-step` has been deprecated. Please use `-query-frontend.align-queries-with-step` instead. #2840
* [FEATURE] Compactor: Adds the ability to delete partial blocks after a configurable delay. This option can be configured per tenant. #2285
  - `-compactor.partial-block-deletion-delay`, as a duration string, allows you to set the delay since a partial block has been modified before marking it for deletion. A value of `0`, the default, disables this feature.
  - The metric `cortex_compactor_blocks_marked_for_deletion_total` has a new value for the `reason` label `reason="partial"`, when a block deletion marker is triggered by the partial block deletion delay.
* [FEATURE] Querier: enabled support for queries with negative offsets, which are not cached in the query results cache. #2429
* [FEATURE] EXPERIMENTAL: OpenTelemetry Metrics ingestion path on `/otlp/v1/metrics`. #695 #2436 #2461
* [FEATURE] Querier: Added support for tenant federation to metric metadata endpoint. #2467
* [FEATURE] Query-frontend: introduced experimental support to split instant queries by time. The instant query splitting can be enabled setting `-query-frontend.split-instant-queries-by-interval`. #2469 #2564 #2565 #2570 #2571 #2572 #2573 #2574 #2575 #2576 #2581 #2582 #2601 #2632 #2633 #2634 #2641 #2642 #2766
* [FEATURE] Introduced an experimental anonymous usage statistics tracking (disabled by default), to help Mimir maintainers make better decisions to support the open source community. The tracking system anonymously collects non-sensitive, non-personally identifiable information about the running Mimir cluster, and is disabled by default. #2643 #2662 #2685 #2732 #2733 #2735
* [FEATURE] Introduced an experimental deployment mode called read-write and running a fully featured Mimir cluster with three components: write, read and backend. The read-write deployment mode is a trade-off between the monolithic mode (only one component, no isolation) and the microservices mode (many components, high isolation). #2754 #2838
* [ENHANCEMENT] Distributor: Decreased distributor tests execution time. #2562
* [ENHANCEMENT] Alertmanager: Allow the HTTP `proxy_url` configuration option in the receiver's configuration. #2317
* [ENHANCEMENT] ring: optimize shuffle-shard computation when lookback is used, and all instances have registered timestamp within the lookback window. In that case we can immediately return origial ring, because we would select all instances anyway. #2309
* [ENHANCEMENT] Memberlist: added experimental memberlist cluster label support via `-memberlist.cluster-label` and `-memberlist.cluster-label-verification-disabled` CLI flags (and their respective YAML config options). #2354
* [ENHANCEMENT] Object storage can now be configured for all components using the `common` YAML config option key (or `-common.storage.*` CLI flags). #2330 #2347
* [ENHANCEMENT] Go: updated to go 1.18.4. #2400
* [ENHANCEMENT] Store-gateway, listblocks: list of blocks now includes stats from `meta.json` file: number of series, samples and chunks. #2425
* [ENHANCEMENT] Added more buckets to `cortex_ingester_client_request_duration_seconds` histogram metric, to correctly track requests taking longer than 1s (up until 16s). #2445
* [ENHANCEMENT] Azure client: Improve memory usage for large object storage downloads. #2408
* [ENHANCEMENT] Distributor: Add `-distributor.instance-limits.max-inflight-push-requests-bytes`. This limit protects the distributor against multiple large requests that together may cause an OOM, but are only a few, so do not trigger the `max-inflight-push-requests` limit. #2413
* [ENHANCEMENT] Distributor: Drop exemplars in distributor for tenants where exemplars are disabled. #2504
* [ENHANCEMENT] Runtime Config: Allow operator to specify multiple comma-separated yaml files in `-runtime-config.file` that will be merged in left to right order. #2583
* [ENHANCEMENT] Query sharding: shard binary operations only if it doesn't lead to non-shardable vector selectors in one of the operands. #2696
* [ENHANCEMENT] Add packaging for both debian based deb file and redhat based rpm file using FPM. #1803
* [ENHANCEMENT] Distributor: Add `cortex_distributor_query_ingester_chunks_deduped_total` and `cortex_distributor_query_ingester_chunks_total` metrics for determining how effective ingester chunk deduplication at query time is. #2713
* [ENHANCEMENT] Upgrade Docker base images to `alpine:3.16.2`. #2729
* [ENHANCEMENT] Ruler: Add `<prometheus-http-prefix>/api/v1/status/buildinfo` endpoint. #2724
* [ENHANCEMENT] Querier: Ensure all queries pulled from query-frontend or query-scheduler are immediately executed. The maximum workers concurrency in each querier is configured by `-querier.max-concurrent`. #2598
* [ENHANCEMENT] Distributor: Add `cortex_distributor_received_requests_total` and `cortex_distributor_requests_in_total` metrics to provide visiblity into appropriate per-tenant request limits. #2770
* [ENHANCEMENT] Distributor: Add single forwarding remote-write endpoint for a tenant (`forwarding_endpoint`), instead of using per-rule endpoints. This takes precendence over per-rule endpoints. #2801
* [ENHANCEMENT] Added `err-mimir-distributor-max-write-message-size` to the errors catalog. #2470
* [ENHANCEMENT] Add sanity check at startup to ensure the configured filesystem directories don't overlap for different components. #2828 #2947
* [BUGFIX] TSDB: Fixed a bug on the experimental out-of-order implementation that led to wrong query results. #2701
* [BUGFIX] Compactor: log the actual error on compaction failed. #2261
* [BUGFIX] Alertmanager: restore state from storage even when running a single replica. #2293
* [BUGFIX] Ruler: do not block "List Prometheus rules" API endpoint while syncing rules. #2289
* [BUGFIX] Ruler: return proper `*status.Status` error when running in remote operational mode. #2417
* [BUGFIX] Alertmanager: ensure the configured `-alertmanager.web.external-url` is either a path starting with `/`, or a full URL including the scheme and hostname. #2381 #2542
* [BUGFIX] Memberlist: fix problem with loss of some packets, typically ring updates when instances were removed from the ring during shutdown. #2418
* [BUGFIX] Ingester: fix misfiring `MimirIngesterHasUnshippedBlocks` and stale `cortex_ingester_oldest_unshipped_block_timestamp_seconds` when some block uploads fail. #2435
* [BUGFIX] Query-frontend: fix incorrect mapping of http status codes 429 to 500 when request queue is full. #2447
* [BUGFIX] Memberlist: Fix problem with ring being empty right after startup. Memberlist KV store now tries to "fast-join" the cluster to avoid serving empty KV store. #2505
* [BUGFIX] Compactor: Fix bug when using `-compactor.partial-block-deletion-delay`: compactor didn't correctly check for modification time of all block files. #2559
* [BUGFIX] Query-frontend: fix wrong query sharding results for queries with boolean result like `1 < bool 0`. #2558
* [BUGFIX] Fixed error messages related to per-instance limits incorrectly reporting they can be set on a per-tenant basis. #2610
* [BUGFIX] Perform HA-deduplication before forwarding samples according to forwarding rules in the distributor. #2603 #2709
* [BUGFIX] Fix reporting of tracing spans from PromQL engine. #2707
* [BUGFIX] Apply relabel and drop_label rules before forwarding rules in the distributor. #2703
* [BUGFIX] Distributor: Register `cortex_discarded_requests_total` metric, which previously was not registered and therefore not exported. #2712
* [BUGFIX] Ruler: fix not restoring alerts' state at startup. #2648
* [BUGFIX] Ingester: Fix disk filling up after restarting ingesters with out-of-order support disabled while it was enabled before. #2799
* [BUGFIX] Memberlist: retry joining memberlist cluster on startup when no nodes are resolved. #2837
* [BUGFIX] Query-frontend: fix incorrect mapping of http status codes 413 to 500 when request is too large. #2819
* [BUGFIX] Alertmanager: revert upstream alertmananger to v0.24.0 to fix panic when unmarshalling email headers #2924 #2925

### Mixin

* [CHANGE] Dashboards: "Slow Queries" dashboard no longer works with versions older than Grafana 9.0. #2223
* [CHANGE] Alerts: use RSS memory instead of working set memory in the `MimirAllocatingTooMuchMemory` alert for ingesters. #2480
* [CHANGE] Dashboards: remove the "Cache - Latency (old)" panel from the "Mimir / Queries" dashboard. #2796
* [FEATURE] Dashboards: added support to experimental read-write deployment mode. #2780
* [ENHANCEMENT] Dashboards: added missed rule evaluations to the "Evaluations per second" panel in the "Mimir / Ruler" dashboard. #2314
* [ENHANCEMENT] Dashboards: add k8s resource requests to CPU and memory panels. #2346
* [ENHANCEMENT] Dashboards: add RSS memory utilization panel for ingesters, store-gateways and compactors. #2479
* [ENHANCEMENT] Dashboards: allow to configure graph tooltip. #2647
* [ENHANCEMENT] Alerts: MimirFrontendQueriesStuck and MimirSchedulerQueriesStuck alerts are more reliable now as they consider all the intermediate samples in the minute prior to the evaluation. #2630
* [ENHANCEMENT] Alerts: added `RolloutOperatorNotReconciling` alert, firing if the optional rollout-operator is not successfully reconciling. #2700
* [ENHANCEMENT] Dashboards: added support to query-tee in front of ruler-query-frontend in the "Remote ruler reads" dashboard. #2761
* [ENHANCEMENT] Dashboards: Introduce support for baremetal deployment, setting `deployment_type: 'baremetal'` in the mixin `_config`. #2657
* [ENHANCEMENT] Dashboards: use timeseries panel to show exemplars. #2800
* [BUGFIX] Dashboards: fixed unit of latency panels in the "Mimir / Ruler" dashboard. #2312
* [BUGFIX] Dashboards: fixed "Intervals per query" panel in the "Mimir / Queries" dashboard. #2308
* [BUGFIX] Dashboards: Make "Slow Queries" dashboard works with Grafana 9.0. #2223
* [BUGFIX] Dashboards: add missing API routes to Ruler dashboard. #2412
* [BUGFIX] Dashboards: stop setting 'interval' in dashboards; it should be set on your datasource. #2802

### Jsonnet

* [CHANGE] query-scheduler is enabled by default. We advise to deploy the query-scheduler to improve the scalability of the query-frontend. #2431
* [CHANGE] Replaced anti-affinity rules with pod topology spread constraints for distributor, query-frontend, querier and ruler. #2517
  - The following configuration options have been removed:
    - `distributor_allow_multiple_replicas_on_same_node`
    - `query_frontend_allow_multiple_replicas_on_same_node`
    - `querier_allow_multiple_replicas_on_same_node`
    - `ruler_allow_multiple_replicas_on_same_node`
  - The following configuration options have been added:
    - `distributor_topology_spread_max_skew`
    - `query_frontend_topology_spread_max_skew`
    - `querier_topology_spread_max_skew`
    - `ruler_topology_spread_max_skew`
* [CHANGE] Change `max_global_series_per_metric` to 0 in all plans, and as a default value. #2669
* [FEATURE] Memberlist: added support for experimental memberlist cluster label, through the jsonnet configuration options `memberlist_cluster_label` and `memberlist_cluster_label_verification_disabled`. #2349
* [FEATURE] Added ruler-querier autoscaling support. It requires [KEDA](https://keda.sh) installed in the Kubernetes cluster. Ruler-querier autoscaler can be enabled and configure through the following options in the jsonnet config: #2545
  * `autoscaling_ruler_querier_enabled`: `true` to enable autoscaling.
  * `autoscaling_ruler_querier_min_replicas`: minimum number of ruler-querier replicas.
  * `autoscaling_ruler_querier_max_replicas`: maximum number of ruler-querier replicas.
  * `autoscaling_prometheus_url`: Prometheus base URL from which to scrape Mimir metrics (e.g. `http://prometheus.default:9090/prometheus`).
* [ENHANCEMENT] Memberlist now uses DNS service-discovery by default. #2549
* [ENHANCEMENT] Upgrade memcached image tag to `memcached:1.6.16-alpine`. #2740
* [ENHANCEMENT] Added `$._config.configmaps` and `$._config.runtime_config_files` to make it easy to add new configmaps or runtime config file to all components. #2748

### Mimirtool

* [ENHANCEMENT] Added `mimirtool backfill` command to upload Prometheus blocks using API available in the compactor. #1822
* [ENHANCEMENT] mimirtool bucket-validation: Verify existing objects can be overwritten by subsequent uploads. #2491
* [ENHANCEMENT] mimirtool config convert: Now supports migrating to the current version of Mimir. #2629
* [BUGFIX] mimirtool analyze: Fix dashboard JSON unmarshalling errors by using custom parsing. #2386
* [BUGFIX] Version checking no longer prompts for updating when already on latest version. #2723

### Mimir Continuous Test

* [ENHANCEMENT] Added basic authentication and bearer token support for when Mimir is behind a gateway authenticating the calls. #2717

### Query-tee

* [CHANGE] Renamed CLI flag `-server.service-port` to `-server.http-service-port`. #2683
* [CHANGE] Renamed metric `cortex_querytee_request_duration_seconds` to `cortex_querytee_backend_request_duration_seconds`. Metric `cortex_querytee_request_duration_seconds` is now reported without label `backend`. #2683
* [ENHANCEMENT] Added HTTP over gRPC support to `query-tee` to allow testing gRPC requests to Mimir instances. #2683

### Documentation

* [ENHANCEMENT] Referenced `mimirtool` commands in the HTTP API documentation. #2516
* [ENHANCEMENT] Improved DNS service discovery documentation. #2513

### Tools

* [ENHANCEMENT] `markblocks` now processes multiple blocks concurrently. #2677

## 2.2.0

### Grafana Mimir

* [CHANGE] Increased default configuration for `-server.grpc-max-recv-msg-size-bytes` and `-server.grpc-max-send-msg-size-bytes` from 4MB to 100MB. #1884
* [CHANGE] Default values have changed for the following settings. This improves query performance for recent data (within 12h) by only reading from ingesters: #1909 #1921
    - `-blocks-storage.bucket-store.ignore-blocks-within` now defaults to `10h` (previously `0`)
    - `-querier.query-store-after` now defaults to `12h` (previously `0`)
* [CHANGE] Alertmanager: removed support for migrating local files from Cortex 1.8 or earlier. Related to original Cortex PR https://github.com/cortexproject/cortex/pull/3910. #2253
* [CHANGE] The following settings are now classified as advanced because the defaults should work for most users and tuning them requires in-depth knowledge of how the read path works: #1929
    - `-querier.query-ingesters-within`
    - `-querier.query-store-after`
* [CHANGE] Config flag category overrides can be set dynamically at runtime. #1934
* [CHANGE] Ingester: deprecated `-ingester.ring.join-after`. Mimir now behaves as this setting is always set to 0s. This configuration option will be removed in Mimir 2.4.0. #1965
* [CHANGE] Blocks uploaded by ingester no longer contain `__org_id__` label. Compactor now ignores this label and will compact blocks with and without this label together. `mimirconvert` tool will remove the label from blocks as "unknown" label. #1972
* [CHANGE] Querier: deprecated `-querier.shuffle-sharding-ingesters-lookback-period`, instead adding `-querier.shuffle-sharding-ingesters-enabled` to enable or disable shuffle sharding on the read path. The value of `-querier.query-ingesters-within` is now used internally for shuffle sharding lookback. #2110
* [CHANGE] Memberlist: `-memberlist.abort-if-join-fails` now defaults to false. Previously it defaulted to true. #2168
* [CHANGE] Ruler: `/api/v1/rules*` and `/prometheus/rules*` configuration endpoints are removed. Use `/prometheus/config/v1/rules*`. #2182
* [CHANGE] Ingester: `-ingester.exemplars-update-period` has been renamed to `-ingester.tsdb-config-update-period`. You can use it to update multiple, per-tenant TSDB configurations. #2187
* [FEATURE] Ingester: (Experimental) Add the ability to ingest out-of-order samples up to an allowed limit. If you enable this feature, it requires additional memory and disk space. This feature also enables a write-behind log, which might lead to longer ingester-start replays. When this feature is disabled, there is no overhead on memory, disk space, or startup times. #2187
  * `-ingester.out-of-order-time-window`, as duration string, allows you to set how back in time a sample can be. The default is `0s`, where `s` is seconds.
  * `cortex_ingester_tsdb_out_of_order_samples_appended_total` metric tracks the total number of out-of-order samples ingested by the ingester.
  * `cortex_discarded_samples_total` has a new label `reason="sample-too-old"`, when the `-ingester.out-of-order-time-window` flag is greater than zero. The label tracks the number of samples that were discarded for being too old; they were out of order, but beyond the time window allowed. The labels `reason="sample-out-of-order"` and `reason="sample-out-of-bounds"` are not used when out-of-order ingestion is enabled.
* [ENHANCEMENT] Distributor: Added limit to prevent tenants from sending excessive number of requests: #1843
  * The following CLI flags (and their respective YAML config options) have been added:
    * `-distributor.request-rate-limit`
    * `-distributor.request-burst-limit`
  * The following metric is exposed to tell how many requests have been rejected:
    * `cortex_discarded_requests_total`
* [ENHANCEMENT] Store-gateway: Add the experimental ability to run requests in a dedicated OS thread pool. This feature can be configured using `-store-gateway.thread-pool-size` and is disabled by default. Replaces the ability to run index header operations in a dedicated thread pool. #1660 #1812
* [ENHANCEMENT] Improved error messages to make them easier to understand; each now have a unique, global identifier that you can use to look up in the runbooks for more information. #1907 #1919 #1888 #1939 #1984 #2009 #2056 #2066 #2104 #2150 #2234
* [ENHANCEMENT] Memberlist KV: incoming messages are now processed on per-key goroutine. This may reduce loss of "maintanance" packets in busy memberlist installations, but use more CPU. New `memberlist_client_received_broadcasts_dropped_total` counter tracks number of dropped per-key messages. #1912
* [ENHANCEMENT] Blocks Storage, Alertmanager, Ruler: add support a prefix to the bucket store (`*_storage.storage_prefix`). This enables using the same bucket for the three components. #1686 #1951
* [ENHANCEMENT] Upgrade Docker base images to `alpine:3.16.0`. #2028
* [ENHANCEMENT] Store-gateway: Add experimental configuration option for the store-gateway to attempt to pre-populate the file system cache when memory-mapping index-header files. Enabled with `-blocks-storage.bucket-store.index-header.map-populate-enabled=true`. Note this flag only has an effect when running on Linux. #2019 #2054
* [ENHANCEMENT] Chunk Mapper: reduce memory usage of async chunk mapper. #2043
* [ENHANCEMENT] Ingester: reduce sleep time when reading WAL. #2098
* [ENHANCEMENT] Compactor: Run sanity check on blocks storage configuration at startup. #2144
* [ENHANCEMENT] Compactor: Add HTTP API for uploading TSDB blocks. Enabled with `-compactor.block-upload-enabled`. #1694 #2126
* [ENHANCEMENT] Ingester: Enable querying overlapping blocks by default. #2187
* [ENHANCEMENT] Distributor: Auto-forget unhealthy distributors after ten failed ring heartbeats. #2154
* [ENHANCEMENT] Distributor: Add new metric `cortex_distributor_forward_errors_total` for error codes resulting from forwarding requests. #2077
* [ENHANCEMENT] `/ready` endpoint now returns and logs detailed services information. #2055
* [ENHANCEMENT] Memcached client: Reduce number of connections required to fetch cached keys from memcached. #1920
* [ENHANCEMENT] Improved error message returned when `-querier.query-store-after` validation fails. #1914
* [BUGFIX] Fix regexp parsing panic for regexp label matchers with start/end quantifiers. #1883
* [BUGFIX] Ingester: fixed deceiving error log "failed to update cached shipped blocks after shipper initialisation", occurring for each new tenant in the ingester. #1893
* [BUGFIX] Ring: fix bug where instances may appear unhealthy in the hash ring web UI even though they are not. #1933
* [BUGFIX] API: gzip is now enforced when identity encoding is explicitly rejected. #1864
* [BUGFIX] Fix panic at startup when Mimir is running in monolithic mode and query sharding is enabled. #2036
* [BUGFIX] Ruler: report `cortex_ruler_queries_failed_total` metric for any remote query error except 4xx when remote operational mode is enabled. #2053 #2143
* [BUGFIX] Ingester: fix slow rollout when using `-ingester.ring.unregister-on-shutdown=false` with long `-ingester.ring.heartbeat-period`. #2085
* [BUGFIX] Ruler: add timeout for remote rule evaluation queries to prevent rule group evaluations getting stuck indefinitely. The duration is configurable with `-querier.timeout` (default `2m`). #2090 #2222
* [BUGFIX] Limits: Active series custom tracker configuration has been named back from `active_series_custom_trackers_config` to `active_series_custom_trackers`. For backwards compatibility both version is going to be supported for until Mimir v2.4. When both fields are specified, `active_series_custom_trackers_config` takes precedence over `active_series_custom_trackers`. #2101
* [BUGFIX] Ingester: fixed the order of labels applied when incrementing the `cortex_discarded_metadata_total` metric. #2096
* [BUGFIX] Ingester: fixed bug where retrieving metadata for a metric with multiple metadata entries would return multiple copies of a single metadata entry rather than all available entries. #2096
* [BUGFIX] Distributor: canceled requests are no longer accounted as internal errors. #2157
* [BUGFIX] Memberlist: Fix typo in memberlist admin UI. #2202
* [BUGFIX] Ruler: fixed typo in error message when ruler failed to decode a rule group. #2151
* [BUGFIX] Active series custom tracker configuration is now displayed properly on `/runtime_config` page. #2065
* [BUGFIX] Query-frontend: `vector` and `time` functions were sharded, which made expressions like `vector(1) > 0 and vector(1)` fail. #2355

### Mixin

* [CHANGE] Split `mimir_queries` rules group into `mimir_queries` and `mimir_ingester_queries` to keep number of rules per group within the default per-tenant limit. #1885
* [CHANGE] Dashboards: Expose full image tag in "Mimir / Rollout progress" dashboard's "Pod per version panel." #1932
* [CHANGE] Dashboards: Disabled gateway panels by default, because most users don't have a gateway exposing the metrics expected by Mimir dashboards. You can re-enable it setting `gateway_enabled: true` in the mixin config and recompiling the mixin running `make build-mixin`. #1955
* [CHANGE] Alerts: adapt `MimirFrontendQueriesStuck` and `MimirSchedulerQueriesStuck` to consider ruler query path components. #1949
* [CHANGE] Alerts: Change `MimirRulerTooManyFailedQueries` severity to `critical`. #2165
* [ENHANCEMENT] Dashboards: Add config option `datasource_regex` to customise the regular expression used to select valid datasources for Mimir dashboards. #1802
* [ENHANCEMENT] Dashboards: Added "Mimir / Remote ruler reads" and "Mimir / Remote ruler reads resources" dashboards. #1911 #1937
* [ENHANCEMENT] Dashboards: Make networking panels work for pods created by the mimir-distributed helm chart. #1927
* [ENHANCEMENT] Alerts: Add `MimirStoreGatewayNoSyncedTenants` alert that fires when there is a store-gateway owning no tenants. #1882
* [ENHANCEMENT] Rules: Make `recording_rules_range_interval` configurable for cases where Mimir metrics are scraped less often that every 30 seconds. #2118
* [ENHANCEMENT] Added minimum Grafana version to mixin dashboards. #1943
* [BUGFIX] Fix `container_memory_usage_bytes:sum` recording rule. #1865
* [BUGFIX] Fix `MimirGossipMembersMismatch` alerts if Mimir alertmanager is activated. #1870
* [BUGFIX] Fix `MimirRulerMissedEvaluations` to show % of missed alerts as a value between 0 and 100 instead of 0 and 1. #1895
* [BUGFIX] Fix `MimirCompactorHasNotUploadedBlocks` alert false positive when Mimir is deployed in monolithic mode. #1902
* [BUGFIX] Fix `MimirGossipMembersMismatch` to make it less sensitive during rollouts and fire one alert per installation, not per job. #1926
* [BUGFIX] Do not trigger `MimirAllocatingTooMuchMemory` alerts if no container limits are supplied. #1905
* [BUGFIX] Dashboards: Remove empty "Chunks per query" panel from `Mimir / Queries` dashboard. #1928
* [BUGFIX] Dashboards: Use Grafana's `$__rate_interval` for rate queries in dashboards to support scrape intervals of >15s. #2011
* [BUGFIX] Alerts: Make each version of `MimirCompactorHasNotUploadedBlocks` distinct to avoid rule evaluation failures due to duplicate series being generated. #2197
* [BUGFIX] Fix `MimirGossipMembersMismatch` alert when using remote ruler evaluation. #2159

### Jsonnet

* [CHANGE] Remove use of `-querier.query-store-after`, `-querier.shuffle-sharding-ingesters-lookback-period`, `-blocks-storage.bucket-store.ignore-blocks-within`, and `-blocks-storage.tsdb.close-idle-tsdb-timeout` CLI flags since the values now match defaults. #1915 #1921
* [CHANGE] Change default value for `-blocks-storage.bucket-store.chunks-cache.memcached.timeout` to `450ms` to increase use of cached data. #2035
* [CHANGE] The `memberlist_ring_enabled` configuration now applies to Alertmanager. #2102 #2103 #2107
* [CHANGE] Default value for `memberlist_ring_enabled` is now true. It means that all hash rings use Memberlist as default KV store instead of Consul (previous default). #2161
* [CHANGE] Configure `-ingester.max-global-metadata-per-user` to correspond to 20% of the configured max number of series per tenant. #2250
* [CHANGE] Configure `-ingester.max-global-metadata-per-metric` to be 10. #2250
* [CHANGE] Change `_config.multi_zone_ingester_max_unavailable` to 25. #2251
* [FEATURE] Added querier autoscaling support. It requires [KEDA](https://keda.sh) installed in the Kubernetes cluster and query-scheduler enabled in the Mimir cluster. Querier autoscaler can be enabled and configure through the following options in the jsonnet config: #2013 #2023
  * `autoscaling_querier_enabled`: `true` to enable autoscaling.
  * `autoscaling_querier_min_replicas`: minimum number of querier replicas.
  * `autoscaling_querier_max_replicas`: maximum number of querier replicas.
  * `autoscaling_prometheus_url`: Prometheus base URL from which to scrape Mimir metrics (e.g. `http://prometheus.default:9090/prometheus`).
* [FEATURE] Jsonnet: Add support for ruler remote evaluation mode (`ruler_remote_evaluation_enabled`), which deploys and uses a dedicated query path for rule evaluation. This enables the benefits of the query-frontend for rule evaluation, such as query sharding. #2073
* [ENHANCEMENT] Added `compactor` service, that can be used to route requests directly to compactor (e.g. admin UI). #2063
* [ENHANCEMENT] Added a `consul_enabled` configuration option to provide the ability to disable consul. It is automatically set to false when `memberlist_ring_enabled` is true and `multikv_migration_enabled` (used for migration from Consul to memberlist) is not set. #2093 #2152
* [BUGFIX] Querier: Fix disabling shuffle sharding on the read path whilst keeping it enabled on write path. #2164

### Mimirtool

* [CHANGE] mimirtool rules: `--use-legacy-routes` now toggles between using `/prometheus/config/v1/rules` (default) and `/api/v1/rules` (legacy) endpoints. #2182
* [FEATURE] Added bearer token support for when Mimir is behind a gateway authenticating by bearer token. #2146
* [BUGFIX] mimirtool analyze: Fix dashboard JSON unmarshalling errors (#1840). #1973
* [BUGFIX] Make mimirtool build for Windows work again. #2273

### Mimir Continuous Test

* [ENHANCEMENT] Added the `-tests.smoke-test` flag to run the `mimir-continuous-test` suite once and immediately exit. #2047 #2094
* [ENHANCEMENT] Added the `-tests.write-protocol` flag to write using the `prometheus` remote write protocol or `otlp-http` in the `mimir-continuous-test` suite. #5719

### Documentation

* [ENHANCEMENT] Published Grafana Mimir runbooks as part of documentation. #1970
* [ENHANCEMENT] Improved ruler's "remote operational mode" documentation. #1906
* [ENHANCEMENT] Recommend fast disks for ingesters and store-gateways in production tips. #1903
* [ENHANCEMENT] Explain the runtime override of active series matchers. #1868
* [ENHANCEMENT] Clarify "Set rule group" API specification. #1869
* [ENHANCEMENT] Published Mimir jsonnet documentation. #2024
* [ENHANCEMENT] Documented required scrape interval for using alerting and recording rules from Mimir jsonnet. #2147
* [ENHANCEMENT] Runbooks: Mention memberlist as possible source of problems for various alerts. #2158
* [ENHANCEMENT] Added step-by-step article about migrating from Consul to Memberlist KV store using jsonnet without downtime. #2166
* [ENHANCEMENT] Documented `/memberlist` admin page. #2166
* [ENHANCEMENT] Documented how to configure Grafana Mimir's ruler with Jsonnet. #2127
* [ENHANCEMENT] Documented how to configure queriers’ autoscaling with Jsonnet. #2128
* [ENHANCEMENT] Updated mixin building instructions in "Installing Grafana Mimir dashboards and alerts" article. #2015 #2163
* [ENHANCEMENT] Fix location of "Monitoring Grafana Mimir" article in the documentation hierarchy. #2130
* [ENHANCEMENT] Runbook for `MimirRequestLatency` was expanded with more practical advice. #1967
* [BUGFIX] Fixed ruler configuration used in the getting started guide. #2052
* [BUGFIX] Fixed Mimir Alertmanager datasource in Grafana used by "Play with Grafana Mimir" tutorial. #2115
* [BUGFIX] Fixed typos in "Scaling out Grafana Mimir" article. #2170
* [BUGFIX] Added missing ring endpoint exposed by Ingesters. #1918

## 2.1.0

### Grafana Mimir

* [CHANGE] Compactor: No longer upload debug meta files to object storage. #1257
* [CHANGE] Default values have changed for the following settings: #1547
    - `-alertmanager.alertmanager-client.grpc-max-recv-msg-size` now defaults to 100 MiB (previously was not configurable and set to 16 MiB)
    - `-alertmanager.alertmanager-client.grpc-max-send-msg-size` now defaults to 100 MiB (previously was not configurable and set to 4 MiB)
    - `-alertmanager.max-recv-msg-size` now defaults to 100 MiB (previously was 16 MiB)
* [CHANGE] Ingester: Add `user` label to metrics `cortex_ingester_ingested_samples_total` and `cortex_ingester_ingested_samples_failures_total`. #1533
* [CHANGE] Ingester: Changed `-blocks-storage.tsdb.isolation-enabled` default from `true` to `false`. The config option has also been deprecated and will be removed in 2 minor version. #1655
* [CHANGE] Query-frontend: results cache keys are now versioned, this will cause cache to be re-filled when rolling out this version. #1631
* [CHANGE] Store-gateway: enabled attributes in-memory cache by default. New default configuration is `-blocks-storage.bucket-store.chunks-cache.attributes-in-memory-max-items=50000`. #1727
* [CHANGE] Compactor: Removed the metric `cortex_compactor_garbage_collected_blocks_total` since it duplicates `cortex_compactor_blocks_marked_for_deletion_total`. #1728
* [CHANGE] All: Logs that used the`org_id` label now use `user` label. #1634 #1758
* [CHANGE] Alertmanager: the following metrics are not exported for a given `user` and `integration` when the metric value is zero: #1783
  * `cortex_alertmanager_notifications_total`
  * `cortex_alertmanager_notifications_failed_total`
  * `cortex_alertmanager_notification_requests_total`
  * `cortex_alertmanager_notification_requests_failed_total`
  * `cortex_alertmanager_notification_rate_limited_total`
* [CHANGE] Removed the following metrics exposed by the Mimir hash rings: #1791
  * `cortex_member_ring_tokens_owned`
  * `cortex_member_ring_tokens_to_own`
  * `cortex_ring_tokens_owned`
  * `cortex_ring_member_ownership_percent`
* [CHANGE] Querier / Ruler: removed the following metrics tracking number of query requests send to each ingester. You can use `cortex_request_duration_seconds_count{route=~"/cortex.Ingester/(QueryStream|QueryExemplars)"}` instead. #1797
  * `cortex_distributor_ingester_queries_total`
  * `cortex_distributor_ingester_query_failures_total`
* [CHANGE] Distributor: removed the following metrics tracking the number of requests from a distributor to ingesters: #1799
  * `cortex_distributor_ingester_appends_total`
  * `cortex_distributor_ingester_append_failures_total`
* [CHANGE] Distributor / Ruler: deprecated `-distributor.extend-writes`. Now Mimir always behaves as if this setting was set to `false`, which we expect to be safe for every Mimir cluster setup. #1856
* [FEATURE] Querier: Added support for [streaming remote read](https://prometheus.io/blog/2019/10/10/remote-read-meets-streaming/). Should be noted that benefits of chunking the response are partial here, since in a typical `query-frontend` setup responses will be buffered until they've been completed. #1735
* [FEATURE] Ruler: Allow setting `evaluation_delay` for each rule group via rules group configuration file. #1474
* [FEATURE] Ruler: Added support for expression remote evaluation. #1536 #1818
  * The following CLI flags (and their respective YAML config options) have been added:
    * `-ruler.query-frontend.address`
    * `-ruler.query-frontend.grpc-client-config.grpc-max-recv-msg-size`
    * `-ruler.query-frontend.grpc-client-config.grpc-max-send-msg-size`
    * `-ruler.query-frontend.grpc-client-config.grpc-compression`
    * `-ruler.query-frontend.grpc-client-config.grpc-client-rate-limit`
    * `-ruler.query-frontend.grpc-client-config.grpc-client-rate-limit-burst`
    * `-ruler.query-frontend.grpc-client-config.backoff-on-ratelimits`
    * `-ruler.query-frontend.grpc-client-config.backoff-min-period`
    * `-ruler.query-frontend.grpc-client-config.backoff-max-period`
    * `-ruler.query-frontend.grpc-client-config.backoff-retries`
    * `-ruler.query-frontend.grpc-client-config.tls-enabled`
    * `-ruler.query-frontend.grpc-client-config.tls-ca-path`
    * `-ruler.query-frontend.grpc-client-config.tls-cert-path`
    * `-ruler.query-frontend.grpc-client-config.tls-key-path`
    * `-ruler.query-frontend.grpc-client-config.tls-server-name`
    * `-ruler.query-frontend.grpc-client-config.tls-insecure-skip-verify`
* [FEATURE] Distributor: Added the ability to forward specifics metrics to alternative remote_write API endpoints. #1052
* [FEATURE] Ingester: Active series custom trackers now supports runtime tenant-specific overrides. The configuration has been moved to limit config, the ingester config has been deprecated.  #1188
* [ENHANCEMENT] Alertmanager API: Concurrency limit for GET requests is now configurable using `-alertmanager.max-concurrent-get-requests-per-tenant`. #1547
* [ENHANCEMENT] Alertmanager: Added the ability to configure additional gRPC client settings for the Alertmanager distributor #1547
  - `-alertmanager.alertmanager-client.backoff-max-period`
  - `-alertmanager.alertmanager-client.backoff-min-period`
  - `-alertmanager.alertmanager-client.backoff-on-ratelimits`
  - `-alertmanager.alertmanager-client.backoff-retries`
  - `-alertmanager.alertmanager-client.grpc-client-rate-limit`
  - `-alertmanager.alertmanager-client.grpc-client-rate-limit-burst`
  - `-alertmanager.alertmanager-client.grpc-compression`
  - `-alertmanager.alertmanager-client.grpc-max-recv-msg-size`
  - `-alertmanager.alertmanager-client.grpc-max-send-msg-size`
* [ENHANCEMENT] Ruler: Add more detailed query information to ruler query stats logging. #1411
* [ENHANCEMENT] Admin: Admin API now has some styling. #1482 #1549 #1821 #1824
* [ENHANCEMENT] Alertmanager: added `insight=true` field to alertmanager dispatch logs. #1379
* [ENHANCEMENT] Store-gateway: Add the experimental ability to run index header operations in a dedicated thread pool. This feature can be configured using `-blocks-storage.bucket-store.index-header-thread-pool-size` and is disabled by default. #1660
* [ENHANCEMENT] Store-gateway: don't drop all blocks if instance finds itself as unhealthy or missing in the ring. #1806 #1823
* [ENHANCEMENT] Querier: wait until inflight queries are completed when shutting down queriers. #1756 #1767
* [BUGFIX] Query-frontend: do not shard queries with a subquery unless the subquery is inside a shardable aggregation function call. #1542
* [BUGFIX] Query-frontend: added `component=query-frontend` label to results cache memcached metrics to fix a panic when Mimir is running in single binary mode and results cache is enabled. #1704
* [BUGFIX] Mimir: services' status content-type is now correctly set to `text/html`. #1575
* [BUGFIX] Multikv: Fix panic when using using runtime config to set primary KV store used by `multi` KV. #1587
* [BUGFIX] Multikv: Fix watching for runtime config changes in `multi` KV store in ruler and querier. #1665
* [BUGFIX] Memcached: allow to use CNAME DNS records for the memcached backend addresses. #1654
* [BUGFIX] Querier: fixed temporary partial query results when shuffle sharding is enabled and hash ring backend storage is flushed / reset. #1829
* [BUGFIX] Alertmanager: prevent more file traversal cases related to template names. #1833
* [BUGFUX] Alertmanager: Allow usage with `-alertmanager-storage.backend=local`. Note that when using this storage type, the Alertmanager is not able persist state remotely, so it not recommended for production use. #1836
* [BUGFIX] Alertmanager: Do not validate alertmanager configuration if it's not running. #1835

### Mixin

* [CHANGE] Dashboards: Remove per-user series legends from Tenants dashboard. #1605
* [CHANGE] Dashboards: Show in-memory series and the per-user series limit on Tenants dashboard. #1613
* [CHANGE] Dashboards: Slow-queries dashboard now uses `user` label from logs instead of `org_id`. #1634
* [CHANGE] Dashboards: changed all Grafana dashboards UIDs to not conflict with Cortex ones, to let people install both while migrating from Cortex to Mimir: #1801 #1808
  * Alertmanager from `a76bee5913c97c918d9e56a3cc88cc28` to `b0d38d318bbddd80476246d4930f9e55`
  * Alertmanager Resources from `68b66aed90ccab448009089544a8d6c6` to `a6883fb22799ac74479c7db872451092`
  * Compactor from `9c408e1d55681ecb8a22c9fab46875cc` to `1b3443aea86db629e6efdb7d05c53823`
  * Compactor Resources from `df9added6f1f4332f95848cca48ebd99` to `09a5c49e9cdb2f2b24c6d184574a07fd`
  * Config from `61bb048ced9817b2d3e07677fb1c6290` to `5d9d0b4724c0f80d68467088ec61e003`
  * Object Store from `d5a3a4489d57c733b5677fb55370a723` to `e1324ee2a434f4158c00a9ee279d3292`
  * Overrides from `b5c95fee2e5e7c4b5930826ff6e89a12` to `1e2c358600ac53f09faea133f811b5bb`
  * Queries from `d9931b1054053c8b972d320774bb8f1d` to `b3abe8d5c040395cc36615cb4334c92d`
  * Reads from `8d6ba60eccc4b6eedfa329b24b1bd339` to `e327503188913dc38ad571c647eef643`
  * Reads Networking from `c0464f0d8bd026f776c9006b05910000` to `54b2a0a4748b3bd1aefa92ce5559a1c2`
  * Reads Resources from `2fd2cda9eea8d8af9fbc0a5960425120` to `cc86fd5aa9301c6528986572ad974db9`
  * Rollout Progress from `7544a3a62b1be6ffd919fc990ab8ba8f` to `7f0b5567d543a1698e695b530eb7f5de`
  * Ruler from `44d12bcb1f95661c6ab6bc946dfc3473` to `631e15d5d85afb2ca8e35d62984eeaa0`
  * Scaling from `88c041017b96856c9176e07cf557bdcf` to `64bbad83507b7289b514725658e10352`
  * Slow queries from `e6f3091e29d2636e3b8393447e925668` to `6089e1ce1e678788f46312a0a1e647e6`
  * Tenants from `35fa247ce651ba189debf33d7ae41611` to `35fa247ce651ba189debf33d7ae41611`
  * Top Tenants from `bc6e12d4fe540e4a1785b9d3ca0ffdd9` to `bc6e12d4fe540e4a1785b9d3ca0ffdd9`
  * Writes from `0156f6d15aa234d452a33a4f13c838e3` to `8280707b8f16e7b87b840fc1cc92d4c5`
  * Writes Networking from `681cd62b680b7154811fe73af55dcfd4` to `978c1cb452585c96697a238eaac7fe2d`
  * Writes Resources from `c0464f0d8bd026f776c9006b0591bb0b` to `bc9160e50b52e89e0e49c840fea3d379`
* [FEATURE] Alerts: added the following alerts on `mimir-continuous-test` tool: #1676
  - `MimirContinuousTestNotRunningOnWrites`
  - `MimirContinuousTestNotRunningOnReads`
  - `MimirContinuousTestFailed`
* [ENHANCEMENT] Added `per_cluster_label` support to allow to change the label name used to differentiate between Kubernetes clusters. #1651
* [ENHANCEMENT] Dashboards: Show QPS and latency of the Alertmanager Distributor. #1696
* [ENHANCEMENT] Playbooks: Add Alertmanager suggestions for `MimirRequestErrors` and `MimirRequestLatency` #1702
* [ENHANCEMENT] Dashboards: Allow custom datasources. #1749
* [ENHANCEMENT] Dashboards: Add config option `gateway_enabled` (defaults to `true`) to disable gateway panels from dashboards. #1761
* [ENHANCEMENT] Dashboards: Extend Top tenants dashboard with queries for tenants with highest sample rate, discard rate, and discard rate growth. #1842
* [ENHANCEMENT] Dashboards: Show ingestion rate limit and rule group limit on Tenants dashboard. #1845
* [ENHANCEMENT] Dashboards: Add "last successful run" panel to compactor dashboard. #1628
* [BUGFIX] Dashboards: Fix "Failed evaluation rate" panel on Tenants dashboard. #1629
* [BUGFIX] Honor the configured `per_instance_label` in all dashboards and alerts. #1697

### Jsonnet

* [FEATURE] Added support for `mimir-continuous-test`. To deploy `mimir-continuous-test` you can use the following configuration: #1675 #1850
  ```jsonnet
  _config+: {
    continuous_test_enabled: true,
    continuous_test_tenant_id: 'type-tenant-id',
    continuous_test_write_endpoint: 'http://type-write-path-hostname',
    continuous_test_read_endpoint: 'http://type-read-path-hostname/prometheus',
  },
  ```
* [ENHANCEMENT] Ingester anti-affinity can now be disabled by using `ingester_allow_multiple_replicas_on_same_node` configuration key. #1581
* [ENHANCEMENT] Added `node_selector` configuration option to select Kubernetes nodes where Mimir should run. #1596
* [ENHANCEMENT] Alertmanager: Added a `PodDisruptionBudget` of `withMaxUnavailable = 1`, to ensure we maintain quorum during rollouts. #1683
* [ENHANCEMENT] Store-gateway anti-affinity can now be enabled/disabled using `store_gateway_allow_multiple_replicas_on_same_node` configuration key. #1730
* [ENHANCEMENT] Added `store_gateway_zone_a_args`, `store_gateway_zone_b_args` and `store_gateway_zone_c_args` configuration options. #1807
* [BUGFIX] Pass primary and secondary multikv stores via CLI flags. Introduced new `multikv_switch_primary_secondary` config option to flip primary and secondary in runtime config.

### Mimirtool

* [BUGFIX] `config convert`: Retain Cortex defaults for `blocks_storage.backend`, `ruler_storage.backend`, `alertmanager_storage.backend`, `auth.type`, `activity_tracker.filepath`, `alertmanager.data_dir`, `blocks_storage.filesystem.dir`, `compactor.data_dir`, `ruler.rule_path`, `ruler_storage.filesystem.dir`, and `graphite.querier.schemas.backend`. #1626 #1762

### Tools

* [FEATURE] Added a `markblocks` tool that creates `no-compact` and `delete` marks for the blocks. #1551
* [FEATURE] Added `mimir-continuous-test` tool to continuously run smoke tests on live Mimir clusters. #1535 #1540 #1653 #1603 #1630 #1691 #1675 #1676 #1692 #1706 #1709 #1775 #1777 #1778 #1795
* [FEATURE] Added `mimir-rules-action` GitHub action, located at `operations/mimir-rules-action/`, used to lint, prepare, verify, diff, and sync rules to a Mimir cluster. #1723

## 2.0.0

### Grafana Mimir

_Changes since Cortex 1.10.0._

* [CHANGE] Remove chunks storage engine. #86 #119 #510 #545 #743 #744 #748 #753 #755 #757 #758 #759 #760 #762 #764 #789 #812 #813
  * The following CLI flags (and their respective YAML config options) have been removed:
    * `-store.engine`
    * `-schema-config-file`
    * `-ingester.checkpoint-duration`
    * `-ingester.checkpoint-enabled`
    * `-ingester.chunk-encoding`
    * `-ingester.chunk-age-jitter`
    * `-ingester.concurrent-flushes`
    * `-ingester.flush-on-shutdown-with-wal-enabled`
    * `-ingester.flush-op-timeout`
    * `-ingester.flush-period`
    * `-ingester.max-chunk-age`
    * `-ingester.max-chunk-idle`
    * `-ingester.max-series-per-query` (and `max_series_per_query` from runtime config)
    * `-ingester.max-stale-chunk-idle`
    * `-ingester.max-transfer-retries`
    * `-ingester.min-chunk-length`
    * `-ingester.recover-from-wal`
    * `-ingester.retain-period`
    * `-ingester.spread-flushes`
    * `-ingester.wal-dir`
    * `-ingester.wal-enabled`
    * `-querier.query-parallelism`
    * `-querier.second-store-engine`
    * `-querier.use-second-store-before-time`
    * `-flusher.wal-dir`
    * `-flusher.concurrent-flushes`
    * `-flusher.flush-op-timeout`
    * All `-table-manager.*` flags
    * All `-deletes.*` flags
    * All `-purger.*` flags
    * All `-metrics.*` flags
    * All `-dynamodb.*` flags
    * All `-s3.*` flags
    * All `-azure.*` flags
    * All `-bigtable.*` flags
    * All `-gcs.*` flags
    * All `-cassandra.*` flags
    * All `-boltdb.*` flags
    * All `-local.*` flags
    * All `-swift.*` flags
    * All `-store.*` flags except `-store.engine`, `-store.max-query-length`, `-store.max-labels-query-length`
    * All `-grpc-store.*` flags
  * The following API endpoints have been removed:
    * `/api/v1/chunks` and `/chunks`
  * The following metrics have been removed:
    * `cortex_ingester_flush_queue_length`
    * `cortex_ingester_queried_chunks`
    * `cortex_ingester_chunks_created_total`
    * `cortex_ingester_wal_replay_duration_seconds`
    * `cortex_ingester_wal_corruptions_total`
    * `cortex_ingester_sent_chunks`
    * `cortex_ingester_received_chunks`
    * `cortex_ingester_flush_series_in_progress`
    * `cortex_ingester_chunk_utilization`
    * `cortex_ingester_chunk_length`
    * `cortex_ingester_chunk_size_bytes`
    * `cortex_ingester_chunk_age_seconds`
    * `cortex_ingester_memory_chunks`
    * `cortex_ingester_flushing_enqueued_series_total`
    * `cortex_ingester_flushing_dequeued_series_total`
    * `cortex_ingester_dropped_chunks_total`
    * `cortex_oldest_unflushed_chunk_timestamp_seconds`
    * `prometheus_local_storage_chunk_ops_total`
    * `prometheus_local_storage_chunkdesc_ops_total`
    * `prometheus_local_storage_memory_chunkdescs`
* [CHANGE] Changed default storage backends from `s3` to `filesystem` #833
  This effects the following flags:
  * `-blocks-storage.backend` now defaults to `filesystem`
  * `-blocks-storage.filesystem.dir` now defaults to `blocks`
  * `-alertmanager-storage.backend` now defaults to `filesystem`
  * `-alertmanager-storage.filesystem.dir` now defaults to `alertmanager`
  * `-ruler-storage.backend` now defaults to `filesystem`
  * `-ruler-storage.filesystem.dir` now defaults to `ruler`
* [CHANGE] Renamed metric `cortex_experimental_features_in_use_total` as `cortex_experimental_features_used_total` and added `feature` label. #32 #658
* [CHANGE] Removed `log_messages_total` metric. #32
* [CHANGE] Some files and directories created by Mimir components on local disk now have stricter permissions, and are only readable by owner, but not group or others. #58
* [CHANGE] Memcached client DNS resolution switched from golang built-in to [`miekg/dns`](https://github.com/miekg/dns). #142
* [CHANGE] The metric `cortex_deprecated_flags_inuse_total` has been renamed to `deprecated_flags_inuse_total` as part of using grafana/dskit functionality. #185
* [CHANGE] API: The `-api.response-compression-enabled` flag has been removed, and GZIP response compression is always enabled except on `/api/v1/push` and `/push` endpoints. #880
* [CHANGE] Update Go version to 1.17.3. #480
* [CHANGE] The `status_code` label on gRPC client metrics has changed from '200' and '500' to '2xx', '5xx', '4xx', 'cancel' or 'error'. #537
* [CHANGE] Removed the deprecated `-<prefix>.fifocache.size` flag. #618
* [CHANGE] Enable index header lazy loading by default. #693
  * `-blocks-storage.bucket-store.index-header-lazy-loading-enabled` default from `false` to `true`
  * `-blocks-storage.bucket-store.index-header-lazy-loading-idle-timeout` default from `20m` to `1h`
* [CHANGE] Shuffle-sharding:
  * `-distributor.sharding-strategy` option has been removed, and shuffle sharding is enabled by default. Default shard size is set to 0, which disables shuffle sharding for the tenant (all ingesters will receive tenants's samples). #888
  * `-ruler.sharding-strategy` option has been removed from ruler. Ruler now uses shuffle-sharding by default, but respects `ruler_tenant_shard_size`, which defaults to 0 (ie. use all rulers for tenant). #889
  * `-store-gateway.sharding-strategy` option has been removed store-gateways. Store-gateway now uses shuffle-sharding by default, but respects `store_gateway_tenant_shard_size` for tenant, and this value defaults to 0. #891
* [CHANGE] Server: `-server.http-listen-port` (yaml: `server.http_listen_port`) now defaults to `8080` (previously `80`). #871
* [CHANGE] Changed the default value of `-blocks-storage.bucket-store.ignore-deletion-marks-delay` from 6h to 1h. #892
* [CHANGE] Changed default settings for memcached clients: #959 #1000
  * The default value for the following config options has changed from `10000` to `25000`:
    * `-blocks-storage.bucket-store.chunks-cache.memcached.max-async-buffer-size`
    * `-blocks-storage.bucket-store.index-cache.memcached.max-async-buffer-size`
    * `-blocks-storage.bucket-store.metadata-cache.memcached.max-async-buffer-size`
    * `-query-frontend.results-cache.memcached.max-async-buffer-size`
  * The default value for the following config options has changed from `0` (unlimited) to `100`:
    * `-blocks-storage.bucket-store.chunks-cache.memcached.max-get-multi-batch-size`
    * `-blocks-storage.bucket-store.index-cache.memcached.max-get-multi-batch-size`
    * `-blocks-storage.bucket-store.metadata-cache.memcached.max-get-multi-batch-size`
    * `-query-frontend.results-cache.memcached.max-get-multi-batch-size`
  * The default value for the following config options has changed from `16` to `100`:
    * `-blocks-storage.bucket-store.chunks-cache.memcached.max-idle-connections`
    * `-blocks-storage.bucket-store.index-cache.memcached.max-idle-connections`
    * `-blocks-storage.bucket-store.metadata-cache.memcached.max-idle-connections`
    * `-query-frontend.results-cache.memcached.max-idle-connections`
  * The default value for the following config options has changed from `100ms` to `200ms`:
    * `-blocks-storage.bucket-store.metadata-cache.memcached.timeout`
    * `-blocks-storage.bucket-store.index-cache.memcached.timeout`
    * `-blocks-storage.bucket-store.chunks-cache.memcached.timeout`
    * `-query-frontend.results-cache.memcached.timeout`
* [CHANGE] Changed the default value of `-blocks-storage.bucket-store.bucket-index.enabled` to `true`. The default configuration must now run the compactor in order to write the bucket index or else queries to long term storage will fail. #924
* [CHANGE] Option `-auth.enabled` has been renamed to `-auth.multitenancy-enabled`. #1130
* [CHANGE] Default tenant ID used with disabled auth (`-auth.multitenancy-enabled=false`) has changed from `fake` to `anonymous`. This tenant ID can now be changed with `-auth.no-auth-tenant` option. #1063
* [CHANGE] The default values for the following local directories have changed: #1072
  * `-alertmanager.storage.path` default value changed to `./data-alertmanager/`
  * `-compactor.data-dir` default value changed to `./data-compactor/`
  * `-ruler.rule-path` default value changed to `./data-ruler/`
* [CHANGE] The default value for gRPC max send message size has been changed from 16MB to 100MB. This affects the following parameters: #1152
  * `-query-frontend.grpc-client-config.grpc-max-send-msg-size`
  * `-ingester.client.grpc-max-send-msg-size`
  * `-querier.frontend-client.grpc-max-send-msg-size`
  * `-query-scheduler.grpc-client-config.grpc-max-send-msg-size`
  * `-ruler.client.grpc-max-send-msg-size`
* [CHANGE] Remove `-http.prefix` flag (and `http_prefix` config file option). #763
* [CHANGE] Remove legacy endpoints. Please use their alternatives listed below. As part of the removal process we are
  introducing two new sets of endpoints for the ruler configuration API: `<prometheus-http-prefix>/rules` and
  `<prometheus-http-prefix>/config/v1/rules/**`. We are also deprecating `<prometheus-http-prefix>/rules` and `/api/v1/rules`;
  and will remove them in Mimir 2.2.0. #763 #1222
  * Query endpoints

    | Legacy                                                  | Alternative                                                |
    | ------------------------------------------------------- | ---------------------------------------------------------- |
    | `/<legacy-http-prefix>/api/v1/query`                    | `<prometheus-http-prefix>/api/v1/query`                    |
    | `/<legacy-http-prefix>/api/v1/query_range`              | `<prometheus-http-prefix>/api/v1/query_range`              |
    | `/<legacy-http-prefix>/api/v1/query_exemplars`          | `<prometheus-http-prefix>/api/v1/query_exemplars`          |
    | `/<legacy-http-prefix>/api/v1/series`                   | `<prometheus-http-prefix>/api/v1/series`                   |
    | `/<legacy-http-prefix>/api/v1/labels`                   | `<prometheus-http-prefix>/api/v1/labels`                   |
    | `/<legacy-http-prefix>/api/v1/label/{name}/values`      | `<prometheus-http-prefix>/api/v1/label/{name}/values`      |
    | `/<legacy-http-prefix>/api/v1/metadata`                 | `<prometheus-http-prefix>/api/v1/metadata`                 |
    | `/<legacy-http-prefix>/api/v1/read`                     | `<prometheus-http-prefix>/api/v1/read`                     |
    | `/<legacy-http-prefix>/api/v1/cardinality/label_names`  | `<prometheus-http-prefix>/api/v1/cardinality/label_names`  |
    | `/<legacy-http-prefix>/api/v1/cardinality/label_values` | `<prometheus-http-prefix>/api/v1/cardinality/label_values` |
    | `/api/prom/user_stats`                                  | `/api/v1/user_stats`                                       |

  * Distributor endpoints

    | Legacy endpoint               | Alternative                   |
    | ----------------------------- | ----------------------------- |
    | `/<legacy-http-prefix>/push`  | `/api/v1/push`                |
    | `/all_user_stats`             | `/distributor/all_user_stats` |
    | `/ha-tracker`                 | `/distributor/ha_tracker`     |

  * Ingester endpoints

    | Legacy          | Alternative           |
    | --------------- | --------------------- |
    | `/ring`         | `/ingester/ring`      |
    | `/shutdown`     | `/ingester/shutdown`  |
    | `/flush`        | `/ingester/flush`     |
    | `/push`         | `/ingester/push`      |

  * Ruler endpoints

    | Legacy                                                | Alternative                                         | Alternative #2 (not available before Mimir 2.0.0)                    |
    | ----------------------------------------------------- | --------------------------------------------------- | ------------------------------------------------------------------- |
    | `/<legacy-http-prefix>/api/v1/rules`                  | `<prometheus-http-prefix>/api/v1/rules`             |                                                                     |
    | `/<legacy-http-prefix>/api/v1/alerts`                 | `<prometheus-http-prefix>/api/v1/alerts`            |                                                                     |
    | `/<legacy-http-prefix>/rules`                         | `/api/v1/rules` (see below)                         |  `<prometheus-http-prefix>/config/v1/rules`                         |
    | `/<legacy-http-prefix>/rules/{namespace}`             | `/api/v1/rules/{namespace}` (see below)             |  `<prometheus-http-prefix>/config/v1/rules/{namespace}`             |
    | `/<legacy-http-prefix>/rules/{namespace}/{groupName}` | `/api/v1/rules/{namespace}/{groupName}` (see below) |  `<prometheus-http-prefix>/config/v1/rules/{namespace}/{groupName}` |
    | `/<legacy-http-prefix>/rules/{namespace}`             | `/api/v1/rules/{namespace}` (see below)             |  `<prometheus-http-prefix>/config/v1/rules/{namespace}`             |
    | `/<legacy-http-prefix>/rules/{namespace}/{groupName}` | `/api/v1/rules/{namespace}/{groupName}` (see below) |  `<prometheus-http-prefix>/config/v1/rules/{namespace}/{groupName}` |
    | `/<legacy-http-prefix>/rules/{namespace}`             | `/api/v1/rules/{namespace}` (see below)             |  `<prometheus-http-prefix>/config/v1/rules/{namespace}`             |
    | `/ruler_ring`                                         | `/ruler/ring`                                       |                                                                     |

    > __Note:__ The `/api/v1/rules/**` endpoints are considered deprecated with Mimir 2.0.0 and will be removed
    in Mimir 2.2.0. After upgrading to 2.0.0 we recommend switching uses to the equivalent
    `/<prometheus-http-prefix>/config/v1/**` endpoints that Mimir 2.0.0 introduces.

  * Alertmanager endpoints

    | Legacy                      | Alternative                        |
    | --------------------------- | ---------------------------------- |
    | `/<legacy-http-prefix>`     | `/alertmanager`                    |
    | `/status`                   | `/multitenant_alertmanager/status` |

* [CHANGE] Ingester: changed `-ingester.stream-chunks-when-using-blocks` default value from `false` to `true`. #717
* [CHANGE] Ingester: default `-ingester.ring.min-ready-duration` reduced from 1m to 15s. #126
* [CHANGE] Ingester: `-ingester.ring.min-ready-duration` now start counting the delay after the ring's health checks have passed instead of when the ring client was started. #126
* [CHANGE] Ingester: allow experimental ingester max-exemplars setting to be changed dynamically #144
  * CLI flag `-blocks-storage.tsdb.max-exemplars` is renamed to `-ingester.max-global-exemplars-per-user`.
  * YAML `max_exemplars` is moved from `tsdb` to `overrides` and renamed to `max_global_exemplars_per_user`.
* [CHANGE] Ingester: active series metrics `cortex_ingester_active_series` and `cortex_ingester_active_series_custom_tracker` are now removed when their value is zero. #672 #690
* [CHANGE] Ingester: changed default value of `-blocks-storage.tsdb.retention-period` from `6h` to `24h`. #966
* [CHANGE] Ingester: changed default value of `-blocks-storage.tsdb.close-idle-tsdb-timeout` from `0` to `13h`. #967
* [CHANGE] Ingester: changed default value of `-ingester.ring.final-sleep` from `30s` to `0s`. #981
* [CHANGE] Ingester: the following low level settings have been removed: #1153
  * `-ingester-client.expected-labels`
  * `-ingester-client.expected-samples-per-series`
  * `-ingester-client.expected-timeseries`
* [CHANGE] Ingester: following command line options related to ingester ring were renamed: #1155
  * `-consul.*` changed to `-ingester.ring.consul.*`
  * `-etcd.*` changed to `-ingester.ring.etcd.*`
  * `-multi.*` changed to `-ingester.ring.multi.*`
  * `-distributor.excluded-zones` changed to `-ingester.ring.excluded-zones`
  * `-distributor.replication-factor` changed to `-ingester.ring.replication-factor`
  * `-distributor.zone-awareness-enabled` changed to `-ingester.ring.zone-awareness-enabled`
  * `-ingester.availability-zone` changed to `-ingester.ring.instance-availability-zone`
  * `-ingester.final-sleep` changed to `-ingester.ring.final-sleep`
  * `-ingester.heartbeat-period` changed to `-ingester.ring.heartbeat-period`
  * `-ingester.join-after` changed to `-ingester.ring.join-after`
  * `-ingester.lifecycler.ID` changed to `-ingester.ring.instance-id`
  * `-ingester.lifecycler.addr` changed to `-ingester.ring.instance-addr`
  * `-ingester.lifecycler.interface` changed to `-ingester.ring.instance-interface-names`
  * `-ingester.lifecycler.port` changed to `-ingester.ring.instance-port`
  * `-ingester.min-ready-duration` changed to `-ingester.ring.min-ready-duration`
  * `-ingester.num-tokens` changed to `-ingester.ring.num-tokens`
  * `-ingester.observe-period` changed to `-ingester.ring.observe-period`
  * `-ingester.readiness-check-ring-health` changed to `-ingester.ring.readiness-check-ring-health`
  * `-ingester.tokens-file-path` changed to `-ingester.ring.tokens-file-path`
  * `-ingester.unregister-on-shutdown` changed to `-ingester.ring.unregister-on-shutdown`
  * `-ring.heartbeat-timeout` changed to `-ingester.ring.heartbeat-timeout`
  * `-ring.prefix` changed to `-ingester.ring.prefix`
  * `-ring.store` changed to `-ingester.ring.store`
* [CHANGE] Ingester: fields in YAML configuration for ingester ring have been changed: #1155
  * `ingester.lifecycler` changed to `ingester.ring`
  * Fields from `ingester.lifecycler.ring` moved to `ingester.ring`
  * `ingester.lifecycler.address` changed to `ingester.ring.instance_addr`
  * `ingester.lifecycler.id` changed to `ingester.ring.instance_id`
  * `ingester.lifecycler.port` changed to `ingester.ring.instance_port`
  * `ingester.lifecycler.availability_zone` changed to `ingester.ring.instance_availability_zone`
  * `ingester.lifecycler.interface_names` changed to `ingester.ring.instance_interface_names`
* [CHANGE] Distributor: removed the `-distributor.shard-by-all-labels` configuration option. It is now assumed to be true. #698
* [CHANGE] Distributor: change default value of `-distributor.instance-limits.max-inflight-push-requests` to `2000`. #964
* [CHANGE] Distributor: change default value of `-distributor.remote-timeout` from `2s` to `20s`. #970
* [CHANGE] Distributor: removed the `-distributor.extra-query-delay` flag (and its respective YAML config option). #1048
* [CHANGE] Query-frontend: Enable query stats by default, they can still be disabled with `-query-frontend.query-stats-enabled=false`. #83
* [CHANGE] Query-frontend: the `cortex_frontend_mapped_asts_total` metric has been renamed to `cortex_frontend_query_sharding_rewrites_attempted_total`. #150
* [CHANGE] Query-frontend: added `sharded` label to `cortex_query_seconds_total` metric. #235
* [CHANGE] Query-frontend: changed the flag name for controlling query sharding total shards from `-querier.total-shards` to `-query-frontend.query-sharding-total-shards`. #230
* [CHANGE] Query-frontend: flag `-querier.parallelise-shardable-queries` has been renamed to `-query-frontend.parallelize-shardable-queries` #284
* [CHANGE] Query-frontend: removed the deprecated (and unused) `-frontend.cache-split-interval`. Use `-query-frontend.split-queries-by-interval` instead. #587
* [CHANGE] Query-frontend: range query response now omits the `data` field when it's empty (error case) like Prometheus does, previously it was `"data":{"resultType":"","result":null}`. #629
* [CHANGE] Query-frontend: instant queries now honor the `-query-frontend.max-retries-per-request` flag. #630
* [CHANGE] Query-frontend: removed in-memory and Redis cache support. Reason is that these caching backends were just supported by query-frontend, while all other Mimir services only support memcached. #796
  * The following CLI flags (and their respective YAML config options) have been removed:
    * `-frontend.cache.enable-fifocache`
    * `-frontend.redis.*`
    * `-frontend.fifocache.*`
  * The following metrics have been removed:
    * `querier_cache_added_total`
    * `querier_cache_added_new_total`
    * `querier_cache_evicted_total`
    * `querier_cache_entries`
    * `querier_cache_gets_total`
    * `querier_cache_misses_total`
    * `querier_cache_stale_gets_total`
    * `querier_cache_memory_bytes`
    * `cortex_rediscache_request_duration_seconds`
* [CHANGE] Query-frontend: migrated memcached backend client to the same one used in other components (memcached config and metrics are now consistent across all Mimir services). #821
  * The following CLI flags (and their respective YAML config options) have been added:
    * `-query-frontend.results-cache.backend` (set it to `memcached` if `-query-frontend.cache-results=true`)
  * The following CLI flags (and their respective YAML config options) have been changed:
    * `-frontend.memcached.hostname` and `-frontend.memcached.service` have been removed: use `-query-frontend.results-cache.memcached.addresses` instead
  * The following CLI flags (and their respective YAML config options) have been renamed:
    * `-frontend.background.write-back-concurrency` renamed to `-query-frontend.results-cache.memcached.max-async-concurrency`
    * `-frontend.background.write-back-buffer` renamed to `-query-frontend.results-cache.memcached.max-async-buffer-size`
    * `-frontend.memcached.batchsize` renamed to `-query-frontend.results-cache.memcached.max-get-multi-batch-size`
    * `-frontend.memcached.parallelism` renamed to `-query-frontend.results-cache.memcached.max-get-multi-concurrency`
    * `-frontend.memcached.timeout` renamed to `-query-frontend.results-cache.memcached.timeout`
    * `-frontend.memcached.max-item-size` renamed to `-query-frontend.results-cache.memcached.max-item-size`
    * `-frontend.memcached.max-idle-conns` renamed to `-query-frontend.results-cache.memcached.max-idle-connections`
    * `-frontend.compression` renamed to `-query-frontend.results-cache.compression`
  * The following CLI flags (and their respective YAML config options) have been removed:
    * `-frontend.memcached.circuit-breaker-consecutive-failures`: feature removed
    * `-frontend.memcached.circuit-breaker-timeout`: feature removed
    * `-frontend.memcached.circuit-breaker-interval`: feature removed
    * `-frontend.memcached.update-interval`: new setting is hardcoded to 30s
    * `-frontend.memcached.consistent-hash`: new setting is always enabled
    * `-frontend.default-validity` and `-frontend.memcached.expiration`: new setting is hardcoded to 7 days
  * The following metrics have been changed:
    * `cortex_cache_dropped_background_writes_total{name}` changed to `thanos_memcached_operation_skipped_total{name, operation, reason}`
    * `cortex_cache_value_size_bytes{name, method}` changed to `thanos_memcached_operation_data_size_bytes{name}`
    * `cortex_cache_request_duration_seconds{name, method, status_code}` changed to `thanos_memcached_operation_duration_seconds{name, operation}`
    * `cortex_cache_fetched_keys{name}` changed to `thanos_cache_memcached_requests_total{name}`
    * `cortex_cache_hits{name}` changed to `thanos_cache_memcached_hits_total{name}`
    * `cortex_memcache_request_duration_seconds{name, method, status_code}` changed to `thanos_memcached_operation_duration_seconds{name, operation}`
    * `cortex_memcache_client_servers{name}` changed to `thanos_memcached_dns_provider_results{name, addr}`
    * `cortex_memcache_client_set_skip_total{name}` changed to `thanos_memcached_operation_skipped_total{name, operation, reason}`
    * `cortex_dns_lookups_total` changed to `thanos_memcached_dns_lookups_total`
    * For all metrics the value of the "name" label has changed from `frontend.memcached` to `frontend-cache`
  * The following metrics have been removed:
    * `cortex_cache_background_queue_length{name}`
* [CHANGE] Query-frontend: merged `query_range` into `frontend` in the YAML config (keeping the same keys) and renamed flags: #825
  * `-querier.max-retries-per-request` renamed to `-query-frontend.max-retries-per-request`
  * `-querier.split-queries-by-interval` renamed to `-query-frontend.split-queries-by-interval`
  * `-querier.align-querier-with-step` renamed to `-query-frontend.align-querier-with-step`
  * `-querier.cache-results` renamed to `-query-frontend.cache-results`
  * `-querier.parallelise-shardable-queries` renamed to `-query-frontend.parallelize-shardable-queries`
* [CHANGE] Query-frontend: the default value of `-query-frontend.split-queries-by-interval` has changed from `0` to `24h`. #1131
* [CHANGE] Query-frontend: `-frontend.` flags were renamed to `-query-frontend.`: #1167
* [CHANGE] Query-frontend / Query-scheduler: classified the `-query-frontend.querier-forget-delay` and `-query-scheduler.querier-forget-delay` flags (and their respective YAML config options) as experimental. #1208
* [CHANGE] Querier / ruler: Change `-querier.max-fetched-chunks-per-query` configuration to limit to maximum number of chunks that can be fetched in a single query. The number of chunks fetched by ingesters AND long-term storare combined should not exceed the value configured on `-querier.max-fetched-chunks-per-query`. [#4260](https://github.com/cortexproject/cortex/pull/4260)
* [CHANGE] Querier / ruler: Option `-querier.ingester-streaming` has been removed. Querier/ruler now always use streaming method to query ingesters. #204
* [CHANGE] Querier: always fetch labels from store and respect start/end times in request; the option `-querier.query-store-for-labels-enabled` has been removed and is now always on. #518 #1132
* [CHANGE] Querier / ruler: removed the `-store.query-chunk-limit` flag (and its respective YAML config option `max_chunks_per_query`). `-querier.max-fetched-chunks-per-query` (and its respective YAML config option `max_fetched_chunks_per_query`) should be used instead. #705
* [CHANGE] Querier/Ruler: `-querier.active-query-tracker-dir` option has been removed. Active query tracking is now done via Activity tracker configured by `-activity-tracker.filepath` and enabled by default. Limit for max number of concurrent queries (`-querier.max-concurrent`) is now respected even if activity tracking is not enabled. #661 #822
* [CHANGE] Querier/ruler/query-frontend: the experimental `-querier.at-modifier-enabled` CLI flag has been removed and the PromQL `@` modifier is always enabled. #941
* [CHANGE] Querier: removed `-querier.worker-match-max-concurrent` and `-querier.worker-parallelism` CLI flags (and their respective YAML config options). Mimir now behaves like if `-querier.worker-match-max-concurrent` is always enabled and you should configure the max concurrency per querier process using `-querier.max-concurrent` instead. #958
* [CHANGE] Querier: changed default value of `-querier.query-ingesters-within` from `0` to `13h`. #967
* [CHANGE] Querier: rename metric `cortex_query_fetched_chunks_bytes_total` to `cortex_query_fetched_chunk_bytes_total` to be consistent with the limit name. #476
* [CHANGE] Ruler: add two new metrics `cortex_ruler_list_rules_seconds` and `cortex_ruler_load_rule_groups_seconds` to the ruler. #906
* [CHANGE] Ruler: endpoints for listing configured rules now return HTTP status code 200 and an empty map when there are no rules instead of an HTTP 404 and plain text error message. The following endpoints are affected: #456
  * `<prometheus-http-prefix>/config/v1/rules`
  * `<prometheus-http-prefix>/config/v1/rules/{namespace}`
  * `<prometheus-http-prefix>/rules` (deprecated)
  * `<prometheus-http-prefix>/rules/{namespace}` (deprecated)
  * `/api/v1/rules` (deprecated)
  * `/api/v1/rules/{namespace}` (deprecated)
* [CHANGE] Ruler: removed `configdb` support from Ruler backend storages. #15 #38 #819
* [CHANGE] Ruler: removed the support for the deprecated storage configuration via `-ruler.storage.*` CLI flags (and their respective YAML config options). Use `-ruler-storage.*` instead. #628
* [CHANGE] Ruler: set new default limits for rule groups: `-ruler.max-rules-per-rule-group` to 20 (previously 0, disabled) and `-ruler.max-rule-groups-per-tenant` to 70 (previously 0, disabled). #847
* [CHANGE] Ruler: removed `-ruler.enable-sharding` option, and changed default value of `-ruler.ring.store` to `memberlist`. #943
* [CHANGE] Ruler: `-ruler.alertmanager-use-v2` has been removed. The ruler will always use the `v2` endpoints. #954 #1100
* [CHANGE] Ruler: `-experimental.ruler.enable-api` flag has been renamed to `-ruler.enable-api` and is now stable. The default value has also changed from `false` to `true`, so both ruler and alertmanager API are enabled by default. #913 #1065
* [CHANGE] Ruler: add support for [DNS service discovery format](./docs/sources/configuration/arguments.md#dns-service-discovery) for `-ruler.alertmanager-url`. `-ruler.alertmanager-discovery` flag has been removed. URLs following the prior SRV format, will be treated as a static target. To continue using service discovery for these URLs prepend `dnssrvnoa+` to them. #993
  * The following metrics for Alertmanager DNS service discovery are replaced:
    * `prometheus_sd_dns_lookups_total` replaced by `cortex_dns_lookups_total{component="ruler"}`
    * `prometheus_sd_dns_lookup_failures_total` replaced by `cortex_dns_failures_total{component="ruler"}`
* [CHANGE] Ruler: deprecate `/api/v1/rules/**` and `<prometheus-http-prefix/rules/**` configuration API endpoints in favour of `/<prometheus-http-prefix>/config/v1/rules/**`. Deprecated endpoints will be removed in Mimir 2.2.0. Main configuration API endpoints are now `/<prometheus-http-prefix>/config/api/v1/rules/**` introduced in Mimir 2.0.0. #1222
* [CHANGE] Store-gateway: index cache now includes tenant in cache keys, this invalidates previous cached entries. #607
* [CHANGE] Store-gateway: increased memcached index caching TTL from 1 day to 7 days. #718
* [CHANGE] Store-gateway: options `-store-gateway.sharding-enabled` and `-querier.store-gateway-addresses` were removed. Default value of `-store-gateway.sharding-ring.store` is now `memberlist` and default value for `-store-gateway.sharding-ring.wait-stability-min-duration` changed from `1m` to `0` (disabled). #976
* [CHANGE] Compactor: compactor will no longer try to compact blocks that are already marked for deletion. Previously compactor would consider blocks marked for deletion within `-compactor.deletion-delay / 2` period as eligible for compaction. [#4328](https://github.com/cortexproject/cortex/pull/4328)
* [CHANGE] Compactor: Removed support for block deletion marks migration. If you're upgrading from Cortex < 1.7.0 to Mimir, you should upgrade the compactor to Cortex >= 1.7.0 first, run it at least once and then upgrade to Mimir. #122
* [CHANGE] Compactor: removed the `cortex_compactor_group_vertical_compactions_total` metric. #278
* [CHANGE] Compactor: no longer waits for initial blocks cleanup to finish before starting compactions. #282
* [CHANGE] Compactor: removed overlapping sources detection. Overlapping sources may exist due to edge cases (timing issues) when horizontally sharding compactor, but are correctly handled by compactor. #494
* [CHANGE] Compactor: compactor now uses deletion marks from `<tenant>/markers` location in the bucket. Marker files are no longer fetched, only listed. #550
* [CHANGE] Compactor: Default value of `-compactor.block-sync-concurrency` has changed from 20 to 8. This flag is now only used to control number of goroutines for downloading and uploading blocks during compaction. #552
* [CHANGE] Compactor is now included in `all` target (single-binary). #866
* [CHANGE] Compactor: Removed `-compactor.sharding-enabled` option. Sharding in compactor is now always enabled. Default value of `-compactor.ring.store` has changed from `consul` to `memberlist`. Default value of `-compactor.ring.wait-stability-min-duration` is now 0, which disables the feature. #956
* [CHANGE] Alertmanager: removed `-alertmanager.configs.auto-webhook-root` #977
* [CHANGE] Alertmanager: removed `configdb` support from Alertmanager backend storages. #15 #38 #819
* [CHANGE] Alertmanager: Don't count user-not-found errors from replicas as failures in the `cortex_alertmanager_state_fetch_replica_state_failed_total` metric. #190
* [CHANGE] Alertmanager: Use distributor for non-API routes. #213
* [CHANGE] Alertmanager: removed `-alertmanager.storage.*` configuration options, with the exception of the CLI flags `-alertmanager.storage.path` and `-alertmanager.storage.retention`. Use `-alertmanager-storage.*` instead. #632
* [CHANGE] Alertmanager: set default value for `-alertmanager.web.external-url=http://localhost:8080/alertmanager` to match the default configuration. #808 #1067
* [CHANGE] Alertmanager: `-experimental.alertmanager.enable-api` flag has been renamed to `-alertmanager.enable-api` and is now stable. #913
* [CHANGE] Alertmanager: now always runs with sharding enabled; other modes of operation are removed. #1044 #1126
  * The following configuration options are removed:
    * `-alertmanager.sharding-enabled`
    * `-alertmanager.cluster.advertise-address`
    * `-alertmanager.cluster.gossip-interval`
    * `-alertmanager.cluster.listen-address`
    * `-alertmanager.cluster.peers`
    * `-alertmanager.cluster.push-pull-interval`
  * The following configuration options are renamed:
    * `-alertmanager.cluster.peer-timeout` to `-alertmanager.peer-timeout`
* [CHANGE] Alertmanager: the default value of `-alertmanager.sharding-ring.store` is now `memberlist`. #1171
* [CHANGE] Ring: changed default value of `-distributor.ring.store` (Distributor ring) and `-ring.store` (Ingester ring) to `memberlist`. #1046
* [CHANGE] Memberlist: the `memberlist_kv_store_value_bytes` metric has been removed due to values no longer being stored in-memory as encoded bytes. [#4345](https://github.com/cortexproject/cortex/pull/4345)
* [CHANGE] Memberlist: forward only changes, not entire original message. [#4419](https://github.com/cortexproject/cortex/pull/4419)
* [CHANGE] Memberlist: don't accept old tombstones as incoming change, and don't forward such messages to other gossip members. [#4420](https://github.com/cortexproject/cortex/pull/4420)
* [CHANGE] Memberlist: changed probe interval from `1s` to `5s` and probe timeout from `500ms` to `2s`. #563
* [CHANGE] Memberlist: the `name` label on metrics `cortex_dns_failures_total`, `cortex_dns_lookups_total` and `cortex_dns_provider_results` was renamed to `component`. #993
* [CHANGE] Limits: removed deprecated limits for rejecting old samples #799
  This removes the following flags:
  * `-validation.reject-old-samples`
  * `-validation.reject-old-samples.max-age`
* [CHANGE] Limits: removed local limit-related flags in favor of global limits. #725
  The distributor ring is now required, and can be configured via the `distributor.ring.*` flags.
  This removes the following flags:
  * `-distributor.ingestion-rate-strategy` -> will now always use the "global" strategy
  * `-ingester.max-series-per-user` -> set `-ingester.max-global-series-per-user` to `N` times the existing value of `-ingester.max-series-per-user` instead
  * `-ingester.max-series-per-metric` -> set `-ingester.max-global-series-per-metric`  to `N` times the existing value of `-ingester.max-series-per-metric` instead
  * `-ingester.max-metadata-per-user` -> set `-ingester.max-global-metadata-per-user` to `N` times the existing value of `-ingester.max-metadata-per-user` instead
  * `-ingester.max-metadata-per-metric` -> set `-ingester.max-global-metadata-per-metric` to `N` times the existing value of `-ingester.max-metadata-per-metric` instead
  * In the above notes, `N` refers to the number of ingester replicas
  Additionally, default values for the following flags have changed:
  * `-ingester.max-global-series-per-user` from `0` to `150000`
  * `-ingester.max-global-series-per-metric` from `0` to `20000`
  * `-distributor.ingestion-rate-limit` from `25000` to `10000`
  * `-distributor.ingestion-burst-size` from `50000` to `200000`
* [CHANGE] Limits: removed limit `enforce_metric_name`, now behave as if set to `true` always. #686
* [CHANGE] Limits: Option `-ingester.max-samples-per-query` and its YAML field `max_samples_per_query` have been removed. It required `-querier.ingester-streaming` option to be set to false, but since `-querier.ingester-streaming` is removed (always defaulting to true), the limit using it was removed as well. #204 #1132
* [CHANGE] Limits: Set the default max number of inflight ingester push requests (`-ingester.instance-limits.max-inflight-push-requests`) to 30000 in order to prevent clusters from being overwhelmed by request volume or temporary slow-downs. #259
* [CHANGE] Overrides exporter: renamed metric `cortex_overrides` to `cortex_limits_overrides`. #173 #407
* [FEATURE] The following features have been moved from experimental to stable: #913 #1002
  * Alertmanager config API
  * Alertmanager receiver firewall
  * Alertmanager sharding
  * Azure blob storage support
  * Blocks storage bucket index
  * Disable the ring health check in the readiness endpoint (`-ingester.readiness-check-ring-health=false`)
  * Distributor: do not extend writes on unhealthy ingesters
  * Do not unregister ingesters from ring on shutdown (`-ingester.unregister-on-shutdown=false`)
  * HA Tracker: cleanup of old replicas from KV Store
  * Instance limits in ingester and distributor
  * OpenStack Swift storage support
  * Query-frontend: query stats tracking
  * Query-scheduler
  * Querier: tenant federation
  * Ruler config API
  * S3 Server Side Encryption (SSE) using KMS
  * TLS configuration for gRPC, HTTP and etcd clients
  * Zone-aware replication
  * `/labels` API using matchers
  * The following querier limits:
    * `-querier.max-fetched-chunks-per-query`
    * `-querier.max-fetched-chunk-bytes-per-query`
    * `-querier.max-fetched-series-per-query`
  * The following alertmanager limits:
    * Notification rate (`-alertmanager.notification-rate-limit` and `-alertmanager.notification-rate-limit-per-integration`)
    * Dispatcher groups (`-alertmanager.max-dispatcher-aggregation-groups`)
    * User config size (`-alertmanager.max-config-size-bytes`)
    * Templates count in user config (`-alertmanager.max-templates-count`)
    * Max template size (`-alertmanager.max-template-size-bytes`)
* [FEATURE] The endpoints `/api/v1/status/buildinfo`, `<prometheus-http-prefix>/api/v1/status/buildinfo`, and `<alertmanager-http-prefix>/api/v1/status/buildinfo` have been added to display build information and enabled features. #1219 #1240
* [FEATURE] PromQL: added `present_over_time` support. #139
* [FEATURE] Added "Activity tracker" feature which can log ongoing activities from previous Mimir run in case of a crash. It is enabled by default and controlled by the `-activity-tracker.filepath` flag. It can be disabled by setting this path to an empty string. Currently, the Store-gateway, Ruler, Querier, Query-frontend and Ingester components use this feature to track queries. #631 #782 #822 #1121
* [FEATURE] Divide configuration parameters into categories "basic", "advanced", and "experimental". Only flags in the basic category are shown when invoking `-help`, whereas `-help-all` will include flags in all categories (basic, advanced, experimental). #840
* [FEATURE] Querier: Added support for tenant federation to exemplar endpoints. #927
* [FEATURE] Ingester: can expose metrics on active series matching custom trackers configured via `-ingester.active-series-custom-trackers` (or its respective YAML config option). When configured, active series for custom trackers are exposed by the `cortex_ingester_active_series_custom_tracker` metric. #42 #672
* [FEATURE] Ingester: Enable snapshotting of in-memory TSDB on disk during shutdown via `-blocks-storage.tsdb.memory-snapshot-on-shutdown` (experimental). #249
* [FEATURE] Ingester: Added `-blocks-storage.tsdb.isolation-enabled` flag, which allows disabling TSDB isolation feature. This is enabled by default (per TSDB default), but disabling can improve performance of write requests. #512
* [FEATURE] Ingester: Added `-blocks-storage.tsdb.head-chunks-write-queue-size` flag, which allows setting the size of the queue used by the TSDB before m-mapping chunks (experimental). #591
  * Added `cortex_ingester_tsdb_mmap_chunk_write_queue_operations_total` metric to track different operations of this queue.
* [FEATURE] Distributor: Added `-api.skip-label-name-validation-header-enabled` option to allow skipping label name validation on the HTTP write path based on `X-Mimir-SkipLabelNameValidation` header being `true` or not. #390
* [FEATURE] Query-frontend: Add `cortex_query_fetched_series_total` and `cortex_query_fetched_chunks_bytes_total` per-user counters to expose the number of series and bytes fetched as part of queries. These metrics can be enabled with the `-frontend.query-stats-enabled` flag (or its respective YAML config option `query_stats_enabled`). [#4343](https://github.com/cortexproject/cortex/pull/4343)
* [FEATURE] Query-frontend: Add `cortex_query_fetched_chunks_total` per-user counter to expose the number of chunks fetched as part of queries. This metric can be enabled with the `-query-frontend.query-stats-enabled` flag (or its respective YAML config option `query_stats_enabled`). #31
* [FEATURE] Query-frontend: Add query sharding for instant and range queries. You can enable querysharding by setting `-query-frontend.parallelize-shardable-queries` to `true`. The following additional config and exported metrics have been added. #79 #80 #100 #124 #140 #148 #150 #151 #153 #154 #155 #156 #157 #158 #159 #160 #163 #169 #172 #196 #205 #225 #226 #227 #228 #230 #235 #240 #239 #246 #244 #319 #330 #371 #385 #400 #458 #586 #630 #660 #707 #1542
  * New config options:
    * `-query-frontend.query-sharding-total-shards`: The amount of shards to use when doing parallelisation via query sharding.
    * `-query-frontend.query-sharding-max-sharded-queries`: The max number of sharded queries that can be run for a given received query. 0 to disable limit.
    * `-blocks-storage.bucket-store.series-hash-cache-max-size-bytes`: Max size - in bytes - of the in-memory series hash cache in the store-gateway.
    * `-blocks-storage.tsdb.series-hash-cache-max-size-bytes`: Max size - in bytes - of the in-memory series hash cache in the ingester.
  * New exported metrics:
    * `cortex_bucket_store_series_hash_cache_requests_total`
    * `cortex_bucket_store_series_hash_cache_hits_total`
    * `cortex_frontend_query_sharding_rewrites_succeeded_total`
    * `cortex_frontend_sharded_queries_per_query`
  * Renamed metrics:
    * `cortex_frontend_mapped_asts_total` to `cortex_frontend_query_sharding_rewrites_attempted_total`
  * Modified metrics:
    * added `sharded` label to `cortex_query_seconds_total`
  * When query sharding is enabled, the following querier config must be set on query-frontend too:
    * `-querier.max-concurrent`
    * `-querier.timeout`
    * `-querier.max-samples`
    * `-querier.at-modifier-enabled`
    * `-querier.default-evaluation-interval`
    * `-querier.active-query-tracker-dir`
    * `-querier.lookback-delta`
  * Sharding can be dynamically controlled per request using the `Sharding-Control: 64` header. (0 to disable)
  * Sharding can be dynamically controlled per tenant using the limit `query_sharding_total_shards`. (0 to disable)
  * Added `sharded_queries` count to the "query stats" log.
  * The number of shards is adjusted to be compatible with number of compactor shards that are used by a split-and-merge compactor. The querier can use this to avoid querying blocks that cannot have series in a given query shard.
* [FEATURE] Query-Frontend: Added `-query-frontend.cache-unaligned-requests` option to cache responses for requests that do not have step-aligned start and end times. This can improve speed of repeated queries, but can also pollute cache with results that are never reused. #432
* [FEATURE] Querier: Added label names cardinality endpoint `<prefix>/api/v1/cardinality/label_names` that is disabled by default. Can be enabled/disabled via the CLI flag `-querier.cardinality-analysis-enabled` or its respective YAML config option. Configurable on a per-tenant basis. #301 #377 #474
* [FEATURE] Querier: Added label values cardinality endpoint `<prefix>/api/v1/cardinality/label_values` that is disabled by default. Can be enabled/disabled via the CLI flag `-querier.cardinality-analysis-enabled` or its respective YAML config option, and configurable on a per-tenant basis. The maximum number of label names allowed to be queried in a single API call can be controlled via `-querier.label-values-max-cardinality-label-names-per-request`. #332 #395 #474
* [FEATURE] Querier: Added `-store.max-labels-query-length` to restrict the range of `/series`, label-names and label-values requests. #507
* [FEATURE] Ruler: Add new `-ruler.query-stats-enabled` which when enabled will report the `cortex_ruler_query_seconds_total` as a per-user metric that tracks the sum of the wall time of executing queries in the ruler in seconds. [#4317](https://github.com/cortexproject/cortex/pull/4317)
* [FEATURE] Ruler: Added federated rule groups. #533
  * Added `-ruler.tenant-federation.enabled` config flag.
  * Added support for `source_tenants` field on rule groups.
* [FEATURE] Store-gateway: Added `/store-gateway/tenants` and `/store-gateway/tenant/{tenant}/blocks` endpoints that provide functionality that was provided by `tools/listblocks`. #911 #973
* [FEATURE] Compactor: compactor now uses new algorithm that we call "split-and-merge". Previous compaction strategy was removed. With the `split-and-merge` compactor source blocks for a given tenant are grouped into `-compactor.split-groups` number of groups. Each group of blocks is then compacted separately, and is split into `-compactor.split-and-merge-shards` shards (configurable on a per-tenant basis). Compaction of each tenant shards can be horizontally scaled. Number of compactors that work on jobs for single tenant can be limited by using `-compactor.compactor-tenant-shard-size` parameter, or per-tenant `compactor_tenant_shard_size` override.  #275 #281 #282 #283 #288 #290 #303 #307 #317 #323 #324 #328 #353 #368 #479 #820
* [FEATURE] Compactor: Added `-compactor.max-compaction-time` to control how long can compaction for a single tenant take. If compactions for a tenant take longer, no new compactions are started in the same compaction cycle. Running compactions are not stopped however, and may take much longer. #523
* [FEATURE] Compactor: When compactor finds blocks with out-of-order chunks, it will mark them for no-compaction. Blocks marked for no-compaction are ignored in future compactions too. Added metric `cortex_compactor_blocks_marked_for_no_compaction_total` to track number of blocks marked for no-compaction. Added `CortexCompactorSkippedBlocksWithOutOfOrderChunks` alert based on new metric. Markers are only checked from `<tenant>/markers` location, but uploaded to the block directory too. #520 #535 #550
* [FEATURE] Compactor: multiple blocks are now downloaded and uploaded at once, which can shorten compaction process. #552
* [ENHANCEMENT] Exemplars are now emitted for all gRPC calls and many operations tracked by histograms. #180
* [ENHANCEMENT] New options `-server.http-listen-network` and `-server.grpc-listen-network` allow binding as 'tcp4' or 'tcp6'. #180
* [ENHANCEMENT] Query federation: improve performance in MergeQueryable by memoizing labels. #312
* [ENHANCEMENT] Add histogram metrics `cortex_distributor_sample_delay_seconds` and `cortex_ingester_tsdb_sample_out_of_order_delta_seconds` #488
* [ENHANCEMENT] Check internal directory access before starting up. #1217
* [ENHANCEMENT] Azure client: expose option to configure MSI URL and user-assigned identity. #584
* [ENHANCEMENT] Added a new metric `mimir_build_info` to coincide with `cortex_build_info`. The metric `cortex_build_info` has not been removed. #1022
* [ENHANCEMENT] Mimir runs a sanity check of storage config at startup and will fail to start if the sanity check doesn't pass. This is done to find potential config issues before starting up. #1180
* [ENHANCEMENT] Validate alertmanager and ruler storage configurations to ensure they don't use same bucket name and region values as those configured for the blocks storage. #1214
* [ENHANCEMENT] Ingester: added option `-ingester.readiness-check-ring-health` to disable the ring health check in the readiness endpoint. When disabled, the health checks are run against only the ingester itself instead of all ingesters in the ring. #48 #126
* [ENHANCEMENT] Ingester: reduce CPU and memory utilization if remote write requests contains a large amount of "out of bounds" samples. #413
* [ENHANCEMENT] Ingester: reduce CPU and memory utilization when querying chunks from ingesters. #430
* [ENHANCEMENT] Ingester: Expose ingester ring page on ingesters. #654
* [ENHANCEMENT] Distributor: added option `-distributor.excluded-zones` to exclude ingesters running in specific zones both on write and read path. #51
* [ENHANCEMENT] Distributor: add tags to tracing span for distributor push with user, cluster and replica. #210
* [ENHANCEMENT] Distributor: performance optimisations. #212 #217 #242
* [ENHANCEMENT] Distributor: reduce latency when HA-Tracking by doing KVStore updates in the background. #271
* [ENHANCEMENT] Distributor: make distributor inflight push requests count include background calls to ingester. #398
* [ENHANCEMENT] Distributor: silently drop exemplars more than 5 minutes older than samples in the same batch. #544
* [ENHANCEMENT] Distributor: reject exemplars with blank label names or values. The `cortex_discarded_exemplars_total` metric will use the `exemplar_labels_blank` reason in this case. #873
* [ENHANCEMENT] Query-frontend: added `cortex_query_frontend_workers_enqueued_requests_total` metric to track the number of requests enqueued in each query-scheduler. #384
* [ENHANCEMENT] Query-frontend: added `cortex_query_frontend_non_step_aligned_queries_total` to track the total number of range queries with start/end not aligned to step. #347 #357 #582
* [ENHANCEMENT] Query-scheduler: exported summary `cortex_query_scheduler_inflight_requests` tracking total number of inflight requests (both enqueued and processing) in percentile buckets. #675
* [ENHANCEMENT] Querier: can use the `LabelNames` call with matchers, if matchers are provided in the `/labels` API call, instead of using the more expensive `MetricsForLabelMatchers` call as before. #3 #1186
* [ENHANCEMENT] Querier / store-gateway: optimized regex matchers. #319 #334 #355
* [ENHANCEMENT] Querier: when fetching data for specific query-shard, we can ignore some blocks based on compactor-shard ID, since sharding of series by query sharding and compactor is the same. Added metrics: #438 #450
  * `cortex_querier_blocks_found_total`
  * `cortex_querier_blocks_queried_total`
  * `cortex_querier_blocks_with_compactor_shard_but_incompatible_query_shard_total`
* [ENHANCEMENT] Querier / ruler: reduce cpu usage, latency and peak memory consumption. #459 #463 #589
* [ENHANCEMENT] Querier: labels requests now obey `-querier.query-ingesters-within`, making them a little more efficient. #518
* [ENHANCEMENT] Querier: retry store-gateway in case of unexpected failure, instead of failing the query. #1003
* [ENHANCEMENT] Querier / ruler: reduce memory used by streaming queries, particularly in ruler. [#4341](https://github.com/cortexproject/cortex/pull/4341)
* [ENHANCEMENT] Ruler: Using shuffle sharding subring on GetRules API. [#4466](https://github.com/cortexproject/cortex/pull/4466)
* [ENHANCEMENT] Ruler: wait for ruler ring client to self-detect during startup. #990
* [ENHANCEMENT] Store-gateway: added `cortex_bucket_store_sent_chunk_size_bytes` metric, tracking the size of chunks sent from store-gateway to querier. #123
* [ENHANCEMENT] Store-gateway: reduced CPU and memory utilization due to exported metrics aggregation for instances with a large number of tenants. #123 #142
* [ENHANCEMENT] Store-gateway: added an in-memory LRU cache for chunks attributes. Can be enabled setting `-blocks-storage.bucket-store.chunks-cache.attributes-in-memory-max-items=X` where `X` is the max number of items to keep in the in-memory cache. The following new metrics are exposed: #279 #415 #437
  * `cortex_cache_memory_requests_total`
  * `cortex_cache_memory_hits_total`
  * `cortex_cache_memory_items_count`
* [ENHANCEMENT] Store-gateway: log index cache requests to tracing spans. #419
* [ENHANCEMENT] Store-gateway: store-gateway can now ignore blocks with minimum time within `-blocks-storage.bucket-store.ignore-blocks-within` duration. Useful when used together with `-querier.query-store-after`. #502
* [ENHANCEMENT] Store-gateway: label values with matchers now doesn't preload or list series, reducing latency and memory consumption. #534
* [ENHANCEMENT] Store-gateway: the results of `LabelNames()`, `LabelValues()` and `Series(skipChunks=true)` calls are now cached in the index cache. #590
* [ENHANCEMENT] Store-gateway: Added `-store-gateway.sharding-ring.unregister-on-shutdown` option that allows store-gateway to stay in the ring even after shutdown. Defaults to `true`, which is the same as current behaviour. #610 #614
* [ENHANCEMENT] Store-gateway: wait for ring tokens stability instead of ring stability to speed up startup and tests. #620
* [ENHANCEMENT] Compactor: add timeout for waiting on compactor to become ACTIVE in the ring. [#4262](https://github.com/cortexproject/cortex/pull/4262)
* [ENHANCEMENT] Compactor: skip already planned compaction jobs if the tenant doesn't belong to the compactor instance anymore. #303
* [ENHANCEMENT] Compactor: Blocks cleaner will ignore users that it no longer "owns" when sharding is enabled, and user ownership has changed since last scan. #325
* [ENHANCEMENT] Compactor: added `-compactor.compaction-jobs-order` support to configure which compaction jobs should run first for a given tenant (in case there are multiple ones). Supported values are: `smallest-range-oldest-blocks-first` (default), `newest-blocks-first`. #364
* [ENHANCEMENT] Compactor: delete blocks marked for deletion faster. #490
* [ENHANCEMENT] Compactor: expose low-level concurrency options for compactor: `-compactor.max-opening-blocks-concurrency`, `-compactor.max-closing-blocks-concurrency`, `-compactor.symbols-flushers-concurrency`. #569 #701
* [ENHANCEMENT] Compactor: expand compactor logs to include total compaction job time, total time for uploads and block counts. #549
* [ENHANCEMENT] Ring: allow experimental configuration of disabling of heartbeat timeouts by setting the relevant configuration value to zero. Applies to the following: [#4342](https://github.com/cortexproject/cortex/pull/4342)
  * `-distributor.ring.heartbeat-timeout`
  * `-ingester.ring.heartbeat-timeout`
  * `-ruler.ring.heartbeat-timeout`
  * `-alertmanager.sharding-ring.heartbeat-timeout`
  * `-compactor.ring.heartbeat-timeout`
  * `-store-gateway.sharding-ring.heartbeat-timeout`
* [ENHANCEMENT] Ring: allow heartbeats to be explicitly disabled by setting the interval to zero. This is considered experimental. This applies to the following configuration options: [#4344](https://github.com/cortexproject/cortex/pull/4344)
  * `-distributor.ring.heartbeat-period`
  * `-ingester.ring.heartbeat-period`
  * `-ruler.ring.heartbeat-period`
  * `-alertmanager.sharding-ring.heartbeat-period`
  * `-compactor.ring.heartbeat-period`
  * `-store-gateway.sharding-ring.heartbeat-period`
* [ENHANCEMENT] Memberlist: optimized receive path for processing ring state updates, to help reduce CPU utilization in large clusters. [#4345](https://github.com/cortexproject/cortex/pull/4345)
* [ENHANCEMENT] Memberlist: expose configuration of memberlist packet compression via `-memberlist.compression-enabled`. [#4346](https://github.com/cortexproject/cortex/pull/4346)
* [ENHANCEMENT] Memberlist: Add `-memberlist.advertise-addr` and `-memberlist.advertise-port` options for setting the address to advertise to other members of the cluster to enable NAT traversal. #260
* [ENHANCEMENT] Memberlist: reduce CPU utilization for rings with a large number of members. #537 #563 #634
* [ENHANCEMENT] Overrides exporter: include additional limits in the per-tenant override exporter. The following limits have been added to the `cortex_limit_overrides` metric: #21
  * `max_fetched_series_per_query`
  * `max_fetched_chunk_bytes_per_query`
  * `ruler_max_rules_per_rule_group`
  * `ruler_max_rule_groups_per_tenant`
* [ENHANCEMENT] Overrides exporter: add a metrics `cortex_limits_defaults` to expose the default values of limits. #173
* [ENHANCEMENT] Overrides exporter: Add `max_fetched_chunks_per_query` and `max_global_exemplars_per_user` limits to the default and per-tenant limits exported as metrics. #471 #515
* [ENHANCEMENT] Upgrade Go to 1.17.8. #1347 #1381
* [ENHANCEMENT] Upgrade Docker base images to `alpine:3.15.0`. #1348
* [BUGFIX] Azure storage: only create HTTP client once, to reduce memory utilization. #605
* [BUGFIX] Ingester: fixed ingester stuck on start up (LEAVING ring state) when `-ingester.ring.heartbeat-period=0` and `-ingester.unregister-on-shutdown=false`. [#4366](https://github.com/cortexproject/cortex/pull/4366)
* [BUGFIX] Ingester: prevent any reads or writes while the ingester is stopping. This will prevent accessing TSDB blocks once they have been already closed. [#4304](https://github.com/cortexproject/cortex/pull/4304)
* [BUGFIX] Ingester: TSDB now waits for pending readers before truncating Head block, fixing the `chunk not found` error and preventing wrong query results. #16
* [BUGFIX] Ingester: don't create TSDB or appender if no samples are sent by a tenant. #162
* [BUGFIX] Ingester: fix out-of-order chunks in TSDB head in-memory series after WAL replay in case some samples were appended to TSDB WAL before series. #530
* [BUGFIX] Distributor: when cleaning up obsolete elected replicas from KV store, HA tracker didn't update number of cluster per user correctly. [#4336](https://github.com/cortexproject/cortex/pull/4336)
* [BUGFIX] Distributor: fix bug in query-exemplar where some results would get dropped. #583
* [BUGFIX] Query-frontend: Fixes @ modifier functions (start/end) when splitting queries by time. #206
* [BUGFIX] Query-frontend: Ensure query_range requests handled by the query-frontend return JSON formatted errors. #360 #499
* [BUGFIX] Query-frontend: don't reuse cached results for queries that are not step-aligned. #424
* [BUGFIX] Query-frontend: fix API error messages that were mentioning Prometheus `--enable-feature=promql-negative-offset` and `--enable-feature=promql-at-modifier` flags. #688
* [BUGFIX] Query-frontend: worker's cancellation channels are now buffered to ensure that all request cancellations are properly handled. #741
* [BUGFIX] Querier: fixed `/api/v1/user_stats` endpoint. When zone-aware replication is enabled, `MaxUnavailableZones` param is used instead of `MaxErrors`, so setting `MaxErrors = 0` doesn't make the Querier wait for all Ingesters responses. #474
* [BUGFIX] Querier: Disable query scheduler SRV DNS lookup. #689
* [BUGFIX] Ruler: fixed counting of PromQL evaluation errors as user-errors when updating `cortex_ruler_queries_failed_total`. [#4335](https://github.com/cortexproject/cortex/pull/4335)
* [BUGFIX] Ruler: fix formatting of rule groups in `/ruler/rule_groups` endpoint. #655
* [BUGFIX] Ruler: do not log `unable to read rules directory` at startup if the directory hasn't been created yet. #1058
* [BUGFIX] Ruler: enable Prometheus-compatible endpoints regardless of `-ruler.enable-api`. The flag now only controls the configuration API. This is what the config flag description stated, but not what was happening. #1216
* [BUGFIX] Compactor: fixed panic while collecting Prometheus metrics. #28
* [BUGFIX] Compactor: compactor should now be able to correctly mark blocks for deletion and no-compaction, if such marking was previously interrupted. #1015
* [BUGFIX] Alertmanager: remove stale template files. #4495
* [BUGFIX] Alertmanager: don't replace user configurations with blank fallback configurations (when enabled), particularly during scaling up/down instances when sharding is enabled. #224
* [BUGFIX] Ring: multi KV runtime config changes are now propagated to all rings, not just ingester ring. #1047
* [BUGFIX] Memberlist: fixed corrupted packets when sending compound messages with more than 255 messages or messages bigger than 64KB. #551
* [BUGFIX] Overrides exporter: successfully startup even if runtime config is not set. #1056
* [BUGFIX] Fix internal modules to wait for other modules depending on them before stopping. #1472

### Mixin

_Changes since `grafana/cortex-jsonnet` `1.9.0`._

* [CHANGE] Removed chunks storage support from mixin. #641 #643 #645 #811 #812 #813
  * Removed `tsdb.libsonnet`: no need to import it anymore (its content is already automatically included when using Jsonnet)
  * Removed the following fields from `_config`:
    * `storage_engine` (defaults to `blocks`)
    * `chunk_index_backend`
    * `chunk_store_backend`
  * Removed schema config map
  * Removed the following dashboards:
    * "Cortex / Chunks"
    * "Cortex / WAL"
    * "Cortex / Blocks vs Chunks"
  * Removed the following alerts:
    * `CortexOldChunkInMemory`
    * `CortexCheckpointCreationFailed`
    * `CortexCheckpointDeletionFailed`
    * `CortexProvisioningMemcachedTooSmall`
    * `CortexWALCorruption`
    * `CortexTableSyncFailure`
    * `CortexTransferFailed`
  * Removed the following recording rules:
    * `cortex_chunk_store_index_lookups_per_query`
    * `cortex_chunk_store_series_pre_intersection_per_query`
    * `cortex_chunk_store_series_post_intersection_per_query`
    * `cortex_chunk_store_chunks_per_query`
    * `cortex_bigtable_request_duration_seconds`
    * `cortex_cassandra_request_duration_seconds`
    * `cortex_dynamo_request_duration_seconds`
    * `cortex_database_request_duration_seconds`
    * `cortex_gcs_request_duration_seconds`
* [CHANGE] Update grafana-builder dependency: use $__rate_interval in qpsPanel and latencyPanel. [#372](https://github.com/grafana/cortex-jsonnet/pull/372)
* [CHANGE] `namespace` template variable in dashboards now only selects namespaces for selected clusters. [#311](https://github.com/grafana/cortex-jsonnet/pull/311)
* [CHANGE] `CortexIngesterRestarts` alert severity changed from `critical` to `warning`. [#321](https://github.com/grafana/cortex-jsonnet/pull/321)
* [CHANGE] Dashboards: added overridable `job_labels` and `cluster_labels` to the configuration object as label lists to uniquely identify jobs and clusters in the metric names and group-by lists in dashboards. [#319](https://github.com/grafana/cortex-jsonnet/pull/319)
* [CHANGE] Dashboards: `alert_aggregation_labels` has been removed from the configuration and overriding this value has been deprecated. Instead the labels are now defined by the `cluster_labels` list, and should be overridden accordingly through that list. [#319](https://github.com/grafana/cortex-jsonnet/pull/319)
* [CHANGE] Renamed `CortexCompactorHasNotUploadedBlocksSinceStart` to `CortexCompactorHasNotUploadedBlocks`. [#334](https://github.com/grafana/cortex-jsonnet/pull/334)
* [CHANGE] Renamed `CortexCompactorRunFailed` to `CortexCompactorHasNotSuccessfullyRunCompaction`. [#334](https://github.com/grafana/cortex-jsonnet/pull/334)
* [CHANGE] Renamed `CortexInconsistentConfig` alert to `CortexInconsistentRuntimeConfig` and increased severity to `critical`. [#335](https://github.com/grafana/cortex-jsonnet/pull/335)
* [CHANGE] Increased `CortexBadRuntimeConfig` alert severity to `critical` and removed support for `cortex_overrides_last_reload_successful` metric (was removed in Cortex 1.3.0). [#335](https://github.com/grafana/cortex-jsonnet/pull/335)
* [CHANGE] Grafana 'min step' changed to 15s so dashboard show better detail. [#340](https://github.com/grafana/cortex-jsonnet/pull/340)
* [CHANGE] Replace `CortexRulerFailedEvaluations` with two new alerts: `CortexRulerTooManyFailedPushes` and `CortexRulerTooManyFailedQueries`. [#347](https://github.com/grafana/cortex-jsonnet/pull/347)
* [CHANGE] Removed `CortexCacheRequestErrors` alert. This alert was not working because the legacy Cortex cache client instrumentation doesn't track errors. [#346](https://github.com/grafana/cortex-jsonnet/pull/346)
* [CHANGE] Removed `CortexQuerierCapacityFull` alert. [#342](https://github.com/grafana/cortex-jsonnet/pull/342)
* [CHANGE] Changes blocks storage alerts to group metrics by the configured `cluster_labels` (supporting the deprecated `alert_aggregation_labels`). [#351](https://github.com/grafana/cortex-jsonnet/pull/351)
* [CHANGE] Increased `CortexIngesterReachingSeriesLimit` critical alert threshold from 80% to 85%. [#363](https://github.com/grafana/cortex-jsonnet/pull/363)
* [CHANGE] Changed default `job_names` for query-frontend, query-scheduler and querier to match custom deployments too. [#376](https://github.com/grafana/cortex-jsonnet/pull/376)
* [CHANGE] Split `cortex_api` recording rule group into three groups. This is a workaround for large clusters where this group can become slow to evaluate. [#401](https://github.com/grafana/cortex-jsonnet/pull/401)
* [CHANGE] Increased `CortexIngesterReachingSeriesLimit` warning threshold from 70% to 80% and critical threshold from 85% to 90%. [#404](https://github.com/grafana/cortex-jsonnet/pull/404)
* [CHANGE] Raised `CortexKVStoreFailure` alert severity from warning to critical. #493
* [CHANGE] Increase `CortexRolloutStuck` alert "for" duration from 15m to 30m. #493 #573
* [CHANGE] The Alertmanager and Ruler compiled dashboards (`alertmanager.json` and `ruler.json`) have been respectively renamed to `mimir-alertmanager.json` and `mimir-ruler.json`. #869
* [CHANGE] Removed `cortex_overrides_metric` from `_config`. #871
* [CHANGE] Renamed recording rule groups (`cortex_` prefix changed to `mimir_`). #871
* [CHANGE] Alerts name prefix has been changed from `Cortex` to `Mimir` (eg. alert `CortexIngesterUnhealthy` has been renamed to `MimirIngesterUnhealthy`). #879
* [CHANGE] Enabled resources dashboards by default. Can be disabled setting `resources_dashboards_enabled` config field to `false`. #920
* [FEATURE] Added `Cortex / Overrides` dashboard, displaying default limits and per-tenant overrides applied to Mimir. #673
* [FEATURE] Added `Mimir / Tenants` and `Mimir / Top tenants` dashboards, displaying user-based metrics. #776
* [FEATURE] Added querier autoscaling panels and alerts. #1006 #1016
* [FEATURE] Mimir / Top tenants dashboard now has tenants ranked by rule group size and evaluation time. #1338
* [ENHANCEMENT] cortex-mixin: Make `cluster_namespace_deployment:kube_pod_container_resource_requests_{cpu_cores,memory_bytes}:sum` backwards compatible with `kube-state-metrics` v2.0.0. [#317](https://github.com/grafana/cortex-jsonnet/pull/317)
* [ENHANCEMENT] Cortex-mixin: Include `cortex-gw-internal` naming variation in default `gateway` job names. [#328](https://github.com/grafana/cortex-jsonnet/pull/328)
* [ENHANCEMENT] Ruler dashboard: added object storage metrics. [#354](https://github.com/grafana/cortex-jsonnet/pull/354)
* [ENHANCEMENT] Alertmanager dashboard: added object storage metrics. [#354](https://github.com/grafana/cortex-jsonnet/pull/354)
* [ENHANCEMENT] Added documentation text panels and descriptions to reads and writes dashboards. [#324](https://github.com/grafana/cortex-jsonnet/pull/324)
* [ENHANCEMENT] Dashboards: defined container functions for common resources panels: containerDiskWritesPanel, containerDiskReadsPanel, containerDiskSpaceUtilization. [#331](https://github.com/grafana/cortex-jsonnet/pull/331)
* [ENHANCEMENT] cortex-mixin: Added `alert_excluded_routes` config to exclude specific routes from alerts. [#338](https://github.com/grafana/cortex-jsonnet/pull/338)
* [ENHANCEMENT] Added `CortexMemcachedRequestErrors` alert. [#346](https://github.com/grafana/cortex-jsonnet/pull/346)
* [ENHANCEMENT] Ruler dashboard: added "Per route p99 latency" panel in the "Configuration API" row. [#353](https://github.com/grafana/cortex-jsonnet/pull/353)
* [ENHANCEMENT] Increased the `for` duration of the `CortexIngesterReachingSeriesLimit` warning alert to 3h. [#362](https://github.com/grafana/cortex-jsonnet/pull/362)
* [ENHANCEMENT] Added a new tier (`medium_small_user`) so we have another tier between 100K and 1Mil active series. [#364](https://github.com/grafana/cortex-jsonnet/pull/364)
* [ENHANCEMENT] Extend Alertmanager dashboard: [#313](https://github.com/grafana/cortex-jsonnet/pull/313)
  * "Tenants" stat panel - shows number of discovered tenant configurations.
  * "Replication" row - information about the replication of tenants/alerts/silences over instances.
  * "Tenant Configuration Sync" row - information about the configuration sync procedure.
  * "Sharding Initial State Sync" row - information about the initial state sync procedure when sharding is enabled.
  * "Sharding Runtime State Sync" row - information about various state operations which occur when sharding is enabled (replication, fetch, marge, persist).
* [ENHANCEMENT] Update gsutil command for `not healthy index found` playbook [#370](https://github.com/grafana/cortex-jsonnet/pull/370)
* [ENHANCEMENT] Added Alertmanager alerts and playbooks covering configuration syncs and sharding operation: [#377 [#378](https://github.com/grafana/cortex-jsonnet/pull/378)
  * `CortexAlertmanagerSyncConfigsFailing`
  * `CortexAlertmanagerRingCheckFailing`
  * `CortexAlertmanagerPartialStateMergeFailing`
  * `CortexAlertmanagerReplicationFailing`
  * `CortexAlertmanagerPersistStateFailing`
  * `CortexAlertmanagerInitialSyncFailed`
* [ENHANCEMENT] Add recording rules to improve responsiveness of Alertmanager dashboard. [#387](https://github.com/grafana/cortex-jsonnet/pull/387)
* [ENHANCEMENT] Add `CortexRolloutStuck` alert. [#405](https://github.com/grafana/cortex-jsonnet/pull/405)
* [ENHANCEMENT] Added `CortexKVStoreFailure` alert. [#406](https://github.com/grafana/cortex-jsonnet/pull/406)
* [ENHANCEMENT] Use configured `ruler` jobname for ruler dashboard panels. [#409](https://github.com/grafana/cortex-jsonnet/pull/409)
* [ENHANCEMENT] Add ability to override `datasource` for generated dashboards. [#407](https://github.com/grafana/cortex-jsonnet/pull/407)
* [ENHANCEMENT] Use alertmanager jobname for alertmanager dashboard panels [#411](https://github.com/grafana/cortex-jsonnet/pull/411)
* [ENHANCEMENT] Added `CortexDistributorReachingInflightPushRequestLimit` alert. [#408](https://github.com/grafana/cortex-jsonnet/pull/408)
* [ENHANCEMENT] Added `CortexReachingTCPConnectionsLimit` alert. #403
* [ENHANCEMENT] Added "Cortex / Writes Networking" and "Cortex / Reads Networking" dashboards. #405
* [ENHANCEMENT] Improved "Queue length" panel in "Cortex / Queries" dashboard. #408
* [ENHANCEMENT] Add `CortexDistributorReachingInflightPushRequestLimit` alert and playbook. #401
* [ENHANCEMENT] Added "Recover accidentally deleted blocks (Google Cloud specific)" playbook. #475
* [ENHANCEMENT] Added support to multi-zone store-gateway deployments. #608 #615
* [ENHANCEMENT] Show supplementary alertmanager services in the Rollout Progress dashboard. #738 #855
* [ENHANCEMENT] Added `mimir` to default job names. This makes dashboards and alerts working when Mimir is installed in single-binary mode and the deployment is named `mimir`. #921
* [ENHANCEMENT] Introduced a new alert for the Alertmanager: `MimirAlertmanagerAllocatingTooMuchMemory`. It has two severities based on the memory usage against limits, a `warning` level at 80% and a `critical` level at 90%. #1206
* [ENHANCEMENT] Faster memcached cache requests. #2720
* [BUGFIX] Fixed `CortexIngesterHasNotShippedBlocks` alert false positive in case an ingester instance had ingested samples in the past, then no traffic was received for a long period and then it started receiving samples again. [#308](https://github.com/grafana/cortex-jsonnet/pull/308)
* [BUGFIX] Fixed `CortexInconsistentRuntimeConfig` metric. [#335](https://github.com/grafana/cortex-jsonnet/pull/335)
* [BUGFIX] Fixed scaling dashboard to correctly work when a Cortex service deployment spans across multiple zones (a zone is expected to have the `zone-[a-z]` suffix). [#365](https://github.com/grafana/cortex-jsonnet/pull/365)
* [BUGFIX] Fixed rollout progress dashboard to correctly work when a Cortex service deployment spans across multiple zones (a zone is expected to have the `zone-[a-z]` suffix). [#366](https://github.com/grafana/cortex-jsonnet/pull/366)
* [BUGFIX] Fixed rollout progress dashboard to include query-scheduler too. [#376](https://github.com/grafana/cortex-jsonnet/pull/376)
* [BUGFIX] Upstream recording rule `node_namespace_pod_container:container_cpu_usage_seconds_total:sum_irate` renamed. [#379](https://github.com/grafana/cortex-jsonnet/pull/379)
* [BUGFIX] Fixed writes/reads/alertmanager resources dashboards to use `$._config.job_names.gateway`. [#403](https://github.com/grafana/cortex-jsonnet/pull/403)
* [BUGFIX] Span the annotation.message in alerts as YAML multiline strings. [#412](https://github.com/grafana/cortex-jsonnet/pull/412)
* [BUGFIX] Fixed "Instant queries / sec" in "Cortex / Reads" dashboard. #445
* [BUGFIX] Fixed and added missing KV store panels in Writes, Reads, Ruler and Compactor dashboards. #448
* [BUGFIX] Fixed Alertmanager dashboard when alertmanager is running as part of single binary. #1064
* [BUGFIX] Fixed Ruler dashboard when ruler is running as part of single binary. #1260
* [BUGFIX] Query-frontend: fixed bad querier status code mapping with query-sharding enabled. #1227

### Jsonnet

_Changes since `grafana/cortex-jsonnet` `1.9.0`._

* [CHANGE] Removed chunks storage support. #639
  * Removed the following fields from `_config`:
    * `storage_engine` (defaults to `blocks`)
    * `querier_second_storage_engine` (not supported anymore)
    * `table_manager_enabled`, `table_prefix`
    * `memcached_index_writes_enabled` and `memcached_index_writes_max_item_size_mb`
    * `storeMemcachedChunksConfig`
    * `storeConfig`
    * `max_chunk_idle`
    * `schema` (the schema configmap is still added for backward compatibility reasons)
    * `bigtable_instance` and `bigtable_project`
    * `client_configs`
    * `enabledBackends`
    * `storage_backend`
    * `cassandra_addresses`
    * `s3_bucket_name`
    * `ingester_deployment_without_wal` (was only used by chunks storage)
    * `ingester` (was only used to configure chunks storage WAL)
  * Removed the following CLI flags from `ingester_args`:
    * `ingester.max-chunk-age`
    * `ingester.max-stale-chunk-idle`
    * `ingester.max-transfer-retries`
    * `ingester.retain-period`
* [CHANGE] Changed `overrides-exporter.libsonnet` from being based on cortex-tools to Mimir `overrides-exporter` target. #646
* [CHANGE] Store gateway: set `-blocks-storage.bucket-store.index-cache.memcached.max-get-multi-concurrency`,
  `-blocks-storage.bucket-store.chunks-cache.memcached.max-get-multi-concurrency`,
  `-blocks-storage.bucket-store.metadata-cache.memcached.max-get-multi-concurrency`,
  `-blocks-storage.bucket-store.index-cache.memcached.max-idle-connections`,
  `-blocks-storage.bucket-store.chunks-cache.memcached.max-idle-connections`,
  `-blocks-storage.bucket-store.metadata-cache.memcached.max-idle-connections` to 100 [#414](https://github.com/grafana/cortex-jsonnet/pull/414)
* [CHANGE] Alertmanager: mounted overrides configmap to alertmanager too. [#315](https://github.com/grafana/cortex-jsonnet/pull/315)
* [CHANGE] Memcached: upgraded memcached from `1.5.17` to `1.6.9`. [#316](https://github.com/grafana/cortex-jsonnet/pull/316)
* [CHANGE] Store-gateway: increased memory request and limit respectively from 6GB / 6GB to 12GB / 18GB. [#322](https://github.com/grafana/cortex-jsonnet/pull/322)
* [CHANGE] Store-gateway: increased `-blocks-storage.bucket-store.max-chunk-pool-bytes` from 2GB (default) to 12GB. [#322](https://github.com/grafana/cortex-jsonnet/pull/322)
* [CHANGE] Ingester/Ruler: set `-server.grpc-max-send-msg-size-bytes` and `-server.grpc-max-send-msg-size-bytes` to sensible default values (10MB). [#326](https://github.com/grafana/cortex-jsonnet/pull/326)
* [CHANGE] Decreased `-server.grpc-max-concurrent-streams` from 100k to 10k. [#369](https://github.com/grafana/cortex-jsonnet/pull/369)
* [CHANGE] Decreased blocks storage ingesters graceful termination period from 80m to 20m. [#369](https://github.com/grafana/cortex-jsonnet/pull/369)
* [CHANGE] Increase the rules per group and rule groups limits on different tiers. [#396](https://github.com/grafana/cortex-jsonnet/pull/396)
* [CHANGE] Removed `max_samples_per_query` limit, since it only works with chunks and only when using `-distributor.shard-by-all-labels=false`. [#397](https://github.com/grafana/cortex-jsonnet/pull/397)
* [CHANGE] Removed chunks storage query sharding config support. The following config options have been removed: [#398](https://github.com/grafana/cortex-jsonnet/pull/398)
  * `_config` > `queryFrontend` > `shard_factor`
  * `_config` > `queryFrontend` > `sharded_queries_enabled`
  * `_config` > `queryFrontend` > `query_split_factor`
* [CHANGE] Rename ruler_s3_bucket_name and ruler_gcs_bucket_name to ruler_storage_bucket_name: [#415](https://github.com/grafana/cortex-jsonnet/pull/415)
* [CHANGE] Fine-tuned rolling update policy for distributor, querier, query-frontend, query-scheduler. [#420](https://github.com/grafana/cortex-jsonnet/pull/420)
* [CHANGE] Increased memcached metadata/chunks/index-queries max connections from 4k to 16k. [#420](https://github.com/grafana/cortex-jsonnet/pull/420)
* [CHANGE] Disabled step alignment in query-frontend to be compliant with PromQL. [#420](https://github.com/grafana/cortex-jsonnet/pull/420)
* [CHANGE] Do not limit compactor CPU and request a number of cores equal to the configured concurrency. [#420](https://github.com/grafana/cortex-jsonnet/pull/420)
* [CHANGE] Configured split-and-merge compactor. #853
  * The following CLI flags are set on compactor:
    * `-compactor.split-and-merge-shards=0`
    * `-compactor.compactor-tenant-shard-size=1`
    * `-compactor.split-groups=1`
    * `-compactor.max-opening-blocks-concurrency=4`
    * `-compactor.max-closing-blocks-concurrency=2`
    * `-compactor.symbols-flushers-concurrency=4`
  * The following per-tenant overrides have been set on `super_user` and `mega_user` classes:
    ```
    compactor_split_and_merge_shards: 2,
    compactor_tenant_shard_size: 2,
    compactor_split_groups: 2,
    ```
* [CHANGE] The entrypoint file to include has been renamed from `cortex.libsonnet` to `mimir.libsonnet`. #897
* [CHANGE] The default image config field has been renamed from `cortex` to `mimir`. #896
   ```
   {
     _images+:: {
       mimir: '...',
     },
   }
   ```
* [CHANGE] Removed `cortex_` prefix from config fields. #898
  * The following config fields have been renamed:
    * `cortex_bucket_index_enabled` renamed to `bucket_index_enabled`
    * `cortex_compactor_cleanup_interval` renamed to `compactor_cleanup_interval`
    * `cortex_compactor_data_disk_class` renamed to `compactor_data_disk_class`
    * `cortex_compactor_data_disk_size` renamed to `compactor_data_disk_size`
    * `cortex_compactor_max_concurrency` renamed to `compactor_max_concurrency`
    * `cortex_distributor_allow_multiple_replicas_on_same_node` renamed to `distributor_allow_multiple_replicas_on_same_node`
    * `cortex_ingester_data_disk_class` renamed to `ingester_data_disk_class`
    * `cortex_ingester_data_disk_size` renamed to `ingester_data_disk_size`
    * `cortex_querier_allow_multiple_replicas_on_same_node` renamed to `querier_allow_multiple_replicas_on_same_node`
    * `cortex_query_frontend_allow_multiple_replicas_on_same_node` renamed to `query_frontend_allow_multiple_replicas_on_same_node`
    * `cortex_query_sharding_enabled` renamed to `query_sharding_enabled`
    * `cortex_query_sharding_msg_size_factor` renamed to `query_sharding_msg_size_factor`
    * `cortex_ruler_allow_multiple_replicas_on_same_node` renamed to `ruler_allow_multiple_replicas_on_same_node`
    * `cortex_store_gateway_data_disk_class` renamed to `store_gateway_data_disk_class`
    * `cortex_store_gateway_data_disk_size` renamed to `store_gateway_data_disk_size`
* [CHANGE] The overrides configmap default mountpoint has changed from `/etc/cortex` to `/etc/mimir`. It can be customized via the `overrides_configmap_mountpoint` config field. #899
* [CHANGE] Enabled in the querier the features to query label names with matchers, PromQL at modifier and query long-term storage for labels. #905
* [CHANGE] Reduced TSDB blocks retention on ingesters disk from 96h to 24h. #905
* [CHANGE] Enabled closing of idle TSDB in ingesters. #905
* [CHANGE] Disabled TSDB isolation in ingesters for better performances. #905
* [CHANGE] Changed log level of querier, query-frontend, query-scheduler and alertmanager from `debug` to `info`. #905
* [CHANGE] Enabled attributes in-memory cache in store-gateway. #905
* [CHANGE] Configured store-gateway to not load blocks containing samples more recent than 10h (because such samples are queried from ingesters). #905
* [CHANGE] Dynamically compute `-compactor.deletion-delay` based on other settings, in order to reduce the deletion delay as much as possible and lower the number of live blocks in the storage. #907
* [CHANGE] The config field `distributorConfig` has been renamed to `ingesterRingClientConfig`. Config field `ringClient` has been removed in favor of `ingesterRingClientConfig`. #997 #1057
* [CHANGE] Gossip.libsonnet has been fixed to modify all ring configurations, not only the ingester ring config. Furthermore it now supports migration via multi KV store. #1057 #1099
* [CHANGE] Changed the default of `bucket_index_enabled` to `true`. #924
* [CHANGE] Remove the support for the test-exporter. #1133
* [CHANGE] Removed `$.distributor_deployment_labels`, `$.ingester_deployment_labels` and `$.querier_deployment_labels` fields, that were used by gossip.libsonnet to inject additional label. Now the label is injected directly into pods of statefulsets and deployments. #1297
* [CHANGE] Disabled `-ingester.readiness-check-ring-health`. #1352
* [CHANGE] Changed Alertmanager CPU request from `100m` to `2` cores, and memory request from `1Gi` to `10Gi`. Set Alertmanager memory limit to `15Gi`. #1206
* [CHANGE] gossip.libsonnet has been renamed to memberlist.libsonnet, and is now imported by default. Use of memberlist for ring is enabled by setting `_config.memberlist_ring_enabled` to true. #1526
* [FEATURE] Added query sharding support. It can be enabled setting `cortex_query_sharding_enabled: true` in the `_config` object. #653
* [FEATURE] Added shuffle-sharding support. It can be enabled and configured using the following config: #902
   ```
   _config+:: {
     shuffle_sharding:: {
       ingester_write_path_enabled: true,
       ingester_read_path_enabled: true,
       querier_enabled: true,
       ruler_enabled: true,
       store_gateway_enabled: true,
     },
   }
   ```
* [FEATURE] Added multi-zone ingesters and store-gateways support. #1352 #1552
* [ENHANCEMENT] Add overrides config to compactor. This allows setting retention configs per user. [#386](https://github.com/grafana/cortex-jsonnet/pull/386)
* [ENHANCEMENT] Added 256MB memory ballast to querier. [#369](https://github.com/grafana/cortex-jsonnet/pull/369)
* [ENHANCEMENT] Update `etcd-operator` to latest version (see https://github.com/grafana/jsonnet-libs/pull/480). [#263](https://github.com/grafana/cortex-jsonnet/pull/263)
* [ENHANCEMENT] Add support for Azure storage in Alertmanager configuration. [#381](https://github.com/grafana/cortex-jsonnet/pull/381)
* [ENHANCEMENT] Add support for running Alertmanager in sharding mode. [#394](https://github.com/grafana/cortex-jsonnet/pull/394)
* [ENHANCEMENT] Allow to customize PromQL engine settings via `queryEngineConfig`. [#399](https://github.com/grafana/cortex-jsonnet/pull/399)
* [ENHANCEMENT] Define Azure object storage ruler args. [#416](https://github.com/grafana/cortex-jsonnet/pull/416)
* [ENHANCEMENT] Added the following config options to allow to schedule multiple replicas of the same service on the same node: [#418](https://github.com/grafana/cortex-jsonnet/pull/418)
  * `cortex_distributor_allow_multiple_replicas_on_same_node`
  * `cortex_ruler_allow_multiple_replicas_on_same_node`
  * `cortex_querier_allow_multiple_replicas_on_same_node`
  * `cortex_query_frontend_allow_multiple_replicas_on_same_node`
* [BUGFIX] Alertmanager: fixed `--alertmanager.cluster.peers` CLI flag passed to alertmanager when HA is enabled. [#329](https://github.com/grafana/cortex-jsonnet/pull/329)
* [BUGFIX] Fixed `-distributor.extend-writes` setting on ruler when `unregister_ingesters_on_shutdown` is disabled. [#369](https://github.com/grafana/cortex-jsonnet/pull/369)
* [BUGFIX] Treat `compactor_blocks_retention_period` type as string rather than int.[#395](https://github.com/grafana/cortex-jsonnet/pull/395)
* [BUGFIX] Pass `-ruler-storage.s3.endpoint` to ruler when using S3. [#421](https://github.com/grafana/cortex-jsonnet/pull/421)
* [BUGFIX] Remove service selector on label `gossip_ring_member` from other services than `gossip-ring`. [#1008](https://github.com/grafana/mimir/pull/1008)
* [BUGFIX] Rename `-ingester.readiness-check-ring-health` to `-ingester.ring.readiness-check-ring-health`, to reflect current name of flag. #1460

### Mimirtool

_Changes since cortextool `0.10.7`._

* [CHANGE] The following environment variables have been renamed: #883
  * `CORTEX_ADDRESS` to `MIMIR_ADDRESS`
  * `CORTEX_API_USER` to `MIMIR_API_USER`
  * `CORTEX_API_KEY` to `MIMIR_API_KEY`
  * `CORTEX_TENANT_ID` to `MIMIR_TENANT_ID`
  * `CORTEX_TLS_CA_PATH` to `MIMIR_TLS_CA_PATH`
  * `CORTEX_TLS_CERT_PATH` to `MIMIR_TLS_CERT_PATH`
  * `CORTEX_TLS_KEY_PATH` to `MIMIR_TLS_KEY_PATH`
* [CHANGE] Change `cortex` backend to `mimir`. #883
* [CHANGE] Do not publish `mimirtool` binary for 386 windows architecture. #1263
* [CHANGE] `analyse` command has been renamed to `analyze`. #1318
* [FEATURE] Support Arm64 on Darwin for all binaries (benchtool etc). https://github.com/grafana/cortex-tools/pull/215
* [ENHANCEMENT] Correctly support federated rules. #823
* [BUGFIX] Fix `cortextool rules` legends displaying wrong symbols for updates and deletions. https://github.com/grafana/cortex-tools/pull/226

### Query-tee

_Changes since Cortex `1.10.0`._

* [ENHANCEMENT] Added `/api/v1/query_exemplars` API endpoint support (no results comparison). #168
* [ENHANCEMENT] Add a flag (`--proxy.compare-use-relative-error`) in the query-tee to compare floating point values using relative error. #208
* [ENHANCEMENT] Add a flag (`--proxy.compare-skip-recent-samples`) in the query-tee to skip comparing recent samples. By default samples not older than 1 minute are skipped. #234
* [BUGFIX] Fixes a panic in the query-tee when comparing result. #207
* [BUGFIX] Ensure POST requests are handled correctly #286

### Blocksconvert

_Changes since Cortex `1.10.0`._

* [CHANGE] Blocksconvert tool was removed from Mimir. #637

### Metaconvert

_Changes since Cortex `1.10.0`._

* [CHANGE] `thanosconvert` tool has been renamed to `metaconvert`. `-config.file` option has been removed, while it now requires `-tenant` option to work on single tenant only. It now also preserves labels recognized by Mimir. #1120

### Test-exporter

_Changes since Cortex `1.10.0`._

* [CHANGE] Removed the test-exporter tool. #1133

### Tools

_Changes since Cortex `1.10.0`._

* [CHANGE] Removed `query-audit`. You can use `query-tee` to compare query results and performances of two Grafana Mimir backends. #1380

## [Cortex 1.10.0 CHANGELOG](https://github.com/grafana/mimir/blob/a13959db5d38ff65c2b7ef52c56331d2f4dbc00c/CHANGELOG.md#cortex-1100--2021-08-03)<|MERGE_RESOLUTION|>--- conflicted
+++ resolved
@@ -144,11 +144,8 @@
 * [ENHANCEMENT] Dashboards: limit results on the 'Failed evaluations rate' panel of the 'Mimir / Tenants' dashboard to 50 to avoid crashing the page when there are many failing groups. #9262
 * [BUGFIX] Dashboards: fix "current replicas" in autoscaling panels when HPA is not active. #8566
 * [BUGFIX] Alerts: do not fire `MimirRingMembersMismatch` during the migration to experimental ingest storage. #8727
-<<<<<<< HEAD
+* [BUGFIX] Dashboards: avoid over-counting of ingesters metrics when migrating to experimental ingest storage. #9170
 * [BUGFIX] Dashboards: fix `job_prefix` not utilized in `jobSelector`. #9155
-=======
-* [BUGFIX] Dashboards: avoid over-counting of ingesters metrics when migrating to experimental ingest storage. #9170
->>>>>>> 9a03b768
 
 ### Jsonnet
 
