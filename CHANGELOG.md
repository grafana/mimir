# Changelog

## main / unreleased

<<<<<<< HEAD
* [CHANGE] Query-frontend: Add `topic` label to `cortex_ingest_storage_strong_consistency_requests_total`, `cortex_ingest_storage_strong_consistency_failures_total`, and `cortex_ingest_storage_strong_consistency_wait_duration_seconds` metrics. #10220
* [FEATURE] Distributor: Add experimental Influx handler. #10153

=======
>>>>>>> ed3160e9
### Grafana Mimir

* [CHANGE] Distributor: OTLP and push handler replace all non-UTF8 characters with the unicode replacement character `\uFFFD` in error messages before propagating them. #10236
* [CHANGE] Querier: pass query matchers to queryable `IsApplicable` hook. #10256
* [CHANGE] Query-frontend: Add `topic` label to `cortex_ingest_storage_strong_consistency_requests_total`, `cortex_ingest_storage_strong_consistency_failures_total`, and `cortex_ingest_storage_strong_consistency_wait_duration_seconds` metrics. #10220
* [CHANGE] Ruler: cap the rate of retries for remote query evaluation to 170/sec. This is configurable via `-ruler.query-frontend.max-retries-rate`. #10375 #10403
* [ENHANCEMENT] Query Frontend: Return server-side `samples_processed` statistics. #10103
* [ENHANCEMENT] Distributor: OTLP receiver now converts also metric metadata. See also https://github.com/prometheus/prometheus/pull/15416. #10168
* [ENHANCEMENT] Distributor: discard float and histogram samples with duplicated timestamps from each timeseries in a request before the request is forwarded to ingesters. Discarded samples are tracked by the `cortex_discarded_samples_total` metrics with reason `sample_duplicate_timestamp`. #10145
* [ENHANCEMENT] Ruler: Add `cortex_prometheus_rule_group_last_rule_duration_sum_seconds` metric to track the total evaluation duration of a rule group regardless of concurrency #10189
* [ENHANCEMENT] Distributor: Add native histogram support for `electedReplicaPropagationTime` metric in ha_tracker. #10264
* [ENHANCEMENT] Ingester: More efficient CPU/memory utilization-based read request limiting. #10325
* [ENHANCEMENT] Dashboards: Add Query-Scheduler <-> Querier Inflight Requests row to Query Reads and Remote Ruler reads dashboards. #10290
* [ENHANCEMENT] OTLP: In addition to the flag `-distributor.otel-created-timestamp-zero-ingestion-enabled` there is now `-distributor.otel-start-time-quiet-zero` to convert OTel start timestamps to Prometheus QuietZeroNaNs. This flag is to make the change rollout safe between Ingesters and Distributors. #10238
* [ENHANCEMENT] Ruler: When rule concurrency is enabled for a rule group, its rules will now be reordered and run in batches based on their dependencies. This increases the number of rules that can potentially run concurrently. Note that the global and tenant-specific limits still apply #10400
* [BUGFIX] Distributor: Use a boolean to track changes while merging the ReplicaDesc components, rather than comparing the objects directly. #10185
* [BUGFIX] Querier: fix timeout responding to query-frontend when response size is very close to `-querier.frontend-client.grpc-max-send-msg-size`. #10154
* [BUGFIX] Query-frontend and querier: show warning/info annotations in some cases where they were missing (if a lazy querier was used). #10277
* [BUGFIX] Ruler: fix indeterminate rules being always run concurrently (instead of never) when `-ruler.max-independent-rule-evaluation-concurrency` is set. https://github.com/prometheus/prometheus/pull/15560 #10258
* [BUGFIX] PromQL: Fix various UTF-8 bugs related to quoting. https://github.com/prometheus/prometheus/pull/15531 #10258
* [BUGFIX] Ruler: Fixed an issue when using the experimental `-ruler.max-independent-rule-evaluation-concurrency` feature, where if a rule group was eligible for concurrency, it would flap between running concurrently or not based on the time it took after running concurrently. #9726 #10189
* [BUGFIX] Mimirtool: `remote-read` commands will now return data. #10286
* [BUGFIX] PromQL: Fix deriv, predict_linear and double_exponential_smoothing with histograms https://github.com/prometheus/prometheus/pull/15686 #10383
* [BUGFIX] MQE: Fix deriv with histograms #10383
* [BUGFIX] PromQL: Fix <aggr_over_time> functions with histograms https://github.com/prometheus/prometheus/pull/15711 #10400
* [BUGFIX] MQE: Fix <aggr_over_time> functions with histograms #10400

### Mixin

* [BUGFIX] Dashboards: fix how we switch between classic and native histograms. #10018
* [BUGFIX] Alerts: Ignore cache errors performing `delete` operations since these are expected to fail when keys don't exist. #10287

### Jsonnet

* [CHANGE] Update rollout-operator version to 0.22.0. #10229
* [CHANGE] Memcached: Update to Memcached 1.6.34. #10318
* [ENHANCEMENT] Enforce `persistentVolumeClaimRetentionPolicy` `Retain` policy on partition ingesters during migration to experimental ingest storage. #10395
* [BUGFIX] Ports in container rollout-operator. #10273

### Mimirtool

* [BUGFIX] Fix issue where `MIMIR_HTTP_PREFIX` environment variable was ignored and the value from `MIMIR_MIMIR_HTTP_PREFIX` was used instead. #10207
* [ENHANCEMENT] Unify mimirtool authentication options and add extra-headers support for commands that depend on MimirClient. #10178

### Mimir Continuous Test

### Query-tee

### Documentation

* [CHANGE] Add production tips related to cache size, heavy multi-tenancy and latency spikes. #9978
* [ENHANCEMENT] Update `MimirAutoscalerNotActive` and `MimirAutoscalerKedaFailing` runbooks, with an instruction to check whether Prometheus has enough CPU allocated. #10257

### Tools

* [CHANGE] `copyblocks`: Remove /pprof endpoint. #10329

## 2.15.0

### Grafana Mimir

* [CHANGE] Alertmanager: the following metrics are not exported for a given `user` when the metric value is zero: #9359
  * `cortex_alertmanager_alerts_received_total`
  * `cortex_alertmanager_alerts_invalid_total`
  * `cortex_alertmanager_partial_state_merges_total`
  * `cortex_alertmanager_partial_state_merges_failed_total`
  * `cortex_alertmanager_state_replication_total`
  * `cortex_alertmanager_state_replication_failed_total`
  * `cortex_alertmanager_alerts`
  * `cortex_alertmanager_silences`
* [CHANGE] Distributor: Drop experimental `-distributor.direct-otlp-translation-enabled` flag, since direct OTLP translation is well tested at this point. #9647
* [CHANGE] Ingester: Change `-initial-delay` for circuit breakers to begin when the first request is received, rather than at breaker activation. #9842
* [CHANGE] Query-frontend: apply query pruning before query sharding instead of after. #9913
* [CHANGE] Ingester: remove experimental flags `-ingest-storage.kafka.ongoing-records-per-fetch` and `-ingest-storage.kafka.startup-records-per-fetch`. They are removed in favour of `-ingest-storage.kafka.max-buffered-bytes`. #9906
* [CHANGE] Ingester: Replace `cortex_discarded_samples_total` label from `sample-out-of-bounds` to `sample-timestamp-too-old`. #9885
* [CHANGE] Ruler: the `/prometheus/config/v1/rules` does not return an error anymore if a rule group is missing in the object storage after been successfully returned by listing the storage, because it could have been deleted in the meanwhile. #9936
* [CHANGE] Querier: The `.` pattern in regular expressions in PromQL matches newline characters. With this change regular expressions like `.*` match strings that include `\n`. To maintain the old behaviour, you will have to change regular expressions by replacing all `.` patterns with `[^\n]`, e.g. `foo[^\n]*`. This upgrades PromQL compatibility from Prometheus 2.0 to 3.0. #9844
* [CHANGE] Querier: Lookback and range selectors are left open and right closed (previously left closed and right closed). This change affects queries and subqueries when the evaluation time perfectly aligns with the sample timestamps. For example assume querying a timeseries with evenly spaced samples exactly 1 minute apart. Previously, a range query with `5m` would usually return 5 samples, or 6 samples if the query evaluation aligns perfectly with a scrape. Now, queries like this will always return 5 samples. This upgrades PromQL compatibility from Prometheus 2.0 to 3.0. #9844 #10188
* [CHANGE] Querier: promql(native histograms): Introduce exponential interpolation. #9844
* [CHANGE] Remove deprecated `api.get-request-for-ingester-shutdown-enabled` setting, which scheduled for removal in 2.15. #10197
* [FEATURE] Querier: add experimental streaming PromQL engine, enabled with `-querier.query-engine=mimir`. #10067
* [FEATURE] Distributor: Add support for `lz4` OTLP compression. #9763
* [FEATURE] Query-frontend: added experimental configuration options `query-frontend.cache-errors` and `query-frontend.results-cache-ttl-for-errors` to allow non-transient responses to be cached. When set to `true` error responses from hitting limits or bad data are cached for a short TTL. #9028
* [FEATURE] Query-frontend: add middleware to control access to specific PromQL experimental functions on a per-tenant basis. #9798
* [FEATURE] gRPC: Support S2 compression. #9322
  * `-alertmanager.alertmanager-client.grpc-compression=s2`
  * `-ingester.client.grpc-compression=s2`
  * `-querier.frontend-client.grpc-compression=s2`
  * `-querier.scheduler-client.grpc-compression=s2`
  * `-query-frontend.grpc-client-config.grpc-compression=s2`
  * `-query-scheduler.grpc-client-config.grpc-compression=s2`
  * `-ruler.client.grpc-compression=s2`
  * `-ruler.query-frontend.grpc-client-config.grpc-compression=s2`
* [FEATURE] Alertmanager: limit added for maximum size of the Grafana state (`-alertmanager.max-grafana-state-size-bytes`). #9475
* [FEATURE] Alertmanager: limit added for maximum size of the Grafana configuration (`-alertmanager.max-config-size-bytes`). #9402
* [FEATURE] Ingester: Experimental support for ingesting out-of-order native histograms. This is disabled by default and can be enabled by setting `-ingester.ooo-native-histograms-ingestion-enabled` to `true`. #7175
* [FEATURE] Distributor: Added `-api.skip-label-count-validation-header-enabled` option to allow skipping label count validation on the HTTP write path based on `X-Mimir-SkipLabelCountValidation` header being `true` or not. #9576
* [FEATURE] Ruler: Add experimental support for caching the contents of rule groups. This is disabled by default and can be enabled by setting `-ruler-storage.cache.rule-group-enabled`. #9595 #10024
* [FEATURE] PromQL: Add experimental `info` function. Experimental functions are disabled by default, but can be enabled setting `-querier.promql-experimental-functions-enabled=true` in the query-frontend and querier. #9879
* [FEATURE] Distributor: Support promotion of OTel resource attributes to labels. #8271
* [FEATURE] Querier: Add experimental `double_exponential_smoothing` PromQL function. Experimental functions are disabled by default, but can be enabled by setting `-querier.promql-experimental-functions-enabled=true` in the query-frontend and querier. #9844
* [FEATURE] Distributor: Add experimental `memberlist` KV store for ha_tracker. You can enable it using the `-distributor.ha-tracker.kvstore.store` flag. You can configure Memberlist parameters via the `-memberlist-*` flags. #10054
* [FEATURE] Distributor: Add experimental `-distributor.otel-keep-identifying-resource-attributes` option to allow keeping `service.instance.id`, `service.name` and `service.namespace` in `target_info` on top of converting them to the `instance` and `job` labels. #10216
* [ENHANCEMENT] Query Frontend: Return server-side `bytes_processed` statistics following Server-Timing format. #9645 #9985
* [ENHANCEMENT] mimirtool: Adds bearer token support for mimirtool's analyze ruler/prometheus commands. #9587
* [ENHANCEMENT] Ruler: Support `exclude_alerts` parameter in `<prometheus-http-prefix>/api/v1/rules` endpoint. #9300
* [ENHANCEMENT] Distributor: add a metric to track tenants who are sending newlines in their label values called `cortex_distributor_label_values_with_newlines_total`. #9400
* [ENHANCEMENT] Ingester: improve performance of reading the WAL. #9508
* [ENHANCEMENT] Query-scheduler: improve the errors and traces emitted by query-schedulers when communicating with queriers. #9519
* [ENHANCEMENT] Compactor: uploaded blocks cannot be bigger than max configured compactor time range, and cannot cross the boundary for given time range. #9524
* [ENHANCEMENT] The distributor now validates that received label values only contain allowed characters. #9185
* [ENHANCEMENT] Add SASL plain authentication support to Kafka client used by the experimental ingest storage. Configure SASL credentials via the following settings: #9584
  * `-ingest-storage.kafka.sasl-password`
  * `-ingest-storage.kafka.sasl-username`
* [ENHANCEMENT] memberlist: TCP transport write path is now non-blocking, and is configurable by new flags: #9594
  * `-memberlist.max-concurrent-writes`
  * `-memberlist.acquire-writer-timeout`
* [ENHANCEMENT] memberlist: Notifications can now be processed once per interval specified by `-memberlist.notify-interval` to reduce notify storm CPU activity in large clusters. #9594
* [ENHANCEMENT] Query-scheduler: Remove the experimental `query-scheduler.prioritize-query-components` flag. Request queues always prioritize query component dequeuing above tenant fairness. #9703
* [ENHANCEMENT] Ingester: Emit traces for block syncing, to join up block-upload traces. #9656
* [ENHANCEMENT] Querier: Enable the optional querying of additional storage queryables. #9712
* [ENHANCEMENT] Ingester: Disable the push circuit breaker when ingester is in read-only mode. #9760
* [ENHANCEMENT] Ingester: Reduced lock contention in the `PostingsForMatchers` cache. #9773
* [ENHANCEMENT] Storage: Allow HTTP client settings to be tuned for GCS and Azure backends via an `http` block or corresponding CLI flags. This was already supported by the S3 backend. #9778
* [ENHANCEMENT] Ruler: Support `group_limit` and `group_next_token` parameters in the `<prometheus-http-prefix>/api/v1/rules` endpoint. #9563
* [ENHANCEMENT] Ingester: improved lock contention affecting read and write latencies during TSDB head compaction. #9822
* [ENHANCEMENT] Distributor: when a label value fails validation due to invalid UTF-8 characters, don't include the invalid characters in the returned error. #9828
* [ENHANCEMENT] Ingester: when experimental ingest storage is enabled, do not buffer records in the Kafka client when fetch concurrency is in use. #9838 #9850
* [ENHANCEMENT] Compactor: refresh deletion marks when updating the bucket index concurrently. This speeds up updating the bucket index by up to 16 times when there is a lot of blocks churn (thousands of blocks churning every cleanup cycle). #9881
* [ENHANCEMENT] PromQL: make `sort_by_label` stable. #9879
* [ENHANCEMENT] Distributor: Initialize ha_tracker cache before ha_tracker and distributor reach running state and begin serving writes. #9826 #9976
* [ENHANCEMENT] Ingester: `-ingest-storage.kafka.max-buffered-bytes` to limit the memory for buffered records when using concurrent fetching. #9892
* [ENHANCEMENT] Querier: improve performance and memory consumption of queries that select many series. #9914
* [ENHANCEMENT] Ruler: Support OAuth2 and proxies in Alertmanager client #9945 #10030
* [ENHANCEMENT] Ingester: Add `-blocks-storage.tsdb.bigger-out-of-order-blocks-for-old-samples` to build 24h blocks for out-of-order data belonging to the previous days instead of building smaller 2h blocks. This reduces pressure on compactors and ingesters when the out-of-order samples span multiple days in the past. #9844 #10033 #10035
* [ENHANCEMENT] Distributor: allow a different limit for info series (series ending in `_info`) label count, via `-validation.max-label-names-per-info-series`. #10028
* [ENHANCEMENT] Ingester: do not reuse labels, samples and histograms slices in the write request if there are more entries than 10x the pre-allocated size. This should help to reduce the in-use memory in case of few requests with a very large number of labels, samples or histograms. #10040
* [ENHANCEMENT] Query-Frontend: prune `<subquery> and on() (vector(x)==y)` style queries and stop pruning `<subquery> < -Inf`. Triggered by https://github.com/prometheus/prometheus/pull/15245. #10026
* [ENHANCEMENT] Query-Frontend: perform request format validation before processing the request. #10093
* [BUGFIX] Fix issue where functions such as `rate()` over native histograms could return incorrect values if a float stale marker was present in the selected range. #9508
* [BUGFIX] Fix issue where negation of native histograms (eg. `-some_native_histogram_series`) did nothing. #9508
* [BUGFIX] Fix issue where `metric might not be a counter, name does not end in _total/_sum/_count/_bucket` annotation would be emitted even if `rate` or `increase` did not have enough samples to compute a result. #9508
* [BUGFIX] Fix issue where sharded queries could return annotations with incorrect or confusing position information. #9536
* [BUGFIX] Fix issue where downstream consumers may not generate correct cache keys for experimental error caching. #9644
* [BUGFIX] Fix issue where active series requests error when encountering a stale posting. #9580
* [BUGFIX] Fix pooling buffer reuse logic when `-distributor.max-request-pool-buffer-size` is set. #9666
* [BUGFIX] Fix issue when using the experimental `-ruler.max-independent-rule-evaluation-concurrency` feature, where the ruler could panic as it updates a running ruleset or shutdowns. #9726
* [BUGFIX] Always return unknown hint for first sample in non-gauge native histograms chunk to avoid incorrect counter reset hints when merging chunks from different sources. #10033
* [BUGFIX] Ensure native histograms counter reset hints are corrected when merging results from different sources. #9909
* [BUGFIX] Ingester: Fix race condition in per-tenant TSDB creation. #9708
* [BUGFIX] Ingester: Fix race condition in exemplar adding. #9765
* [BUGFIX] Ingester: Fix race condition in native histogram appending. #9765
* [BUGFIX] Ingester: Fix bug in concurrent fetching where a failure to list topics on startup would cause to use an invalid topic ID (0x00000000000000000000000000000000). #9883
* [BUGFIX] Ingester: Fix data loss bug in the experimental ingest storage when a Kafka Fetch is split into multiple requests and some of them return an error. #9963 #9964
* [BUGFIX] PromQL: `round` now removes the metric name again. #9879
* [BUGFIX] Query-Frontend: fix `QueryFrontendCodec` module initialization to set lookback delta from `-querier.lookback-delta`. #9984
* [BUGFIX] OTLP: Support integer exemplar value type. #9844
* [BUGFIX] Querier: Correct the behaviour of binary operators between native histograms and floats. #9844
* [BUGFIX] Querier: Fix stddev+stdvar aggregations to always ignore native histograms. #9844
* [BUGFIX] Querier: Fix stddev+stdvar aggregations to treat Infinity consistently. #9844
* [BUGFIX] Ingester: Chunks could have one unnecessary zero byte at the end. #9844
* [BUGFIX] OTLP receiver: Preserve colons and combine multiple consecutive underscores into one when generating metric names in suffix adding mode (`-distributor.otel-metric-suffixes-enabled`). #10075
* [BUGFIX] PromQL: Ignore native histograms in `clamp`, `clamp_max` and `clamp_min` functions. #10136
* [BUGFIX] PromQL: Ignore native histograms in `max`, `min`, `stdvar`, `stddev` aggregation operators and instead return an info annotation. #10136
* [BUGFIX] PromQL: Ignore native histograms when compared to float values with `==`, `!=`, `<`, `>`, `<=`, `>=` and instead return an info annotation. #10136
* [BUGFIX] PromQL: Return an info annotation if the `quantile` function is used on a float series that does not have `le` label. #10136
* [BUGFIX] PromQL: Fix `count_values` to take into account native histograms. #10168
* [BUGFIX] PromQL: Ignore native histograms in time functions `day_of_month`, `day_of_week`, `day_of_year`, `days_in_month`, `hour`, `minute`, `month` and `year`, which means they no longer yield any value when encountering a native histograms series. #10188
* [BUGFIX] PromQL: Ignore native histograms in `topk` and `bottomk` functions and return info annotation instead. #10188
* [BUGFIX] PromQL: Let `limitk` and `limit_ratio` include native histograms if applicable. #10188
* [BUGFIX] PromQL: Fix `changes` and `resets` functions to count switch between float and native histograms sample type as change and reset. #10188

### Mixin

* [CHANGE] Remove backwards compatibility for `thanos_memcached_` prefixed metrics in dashboards and alerts removed in 2.12. #9674 #9758
* [CHANGE] Reworked the alert `MimirIngesterStuckProcessingRecordsFromKafka` to also work when concurrent fetching is enabled. #9855
* [ENHANCEMENT] Unify ingester autoscaling panels on 'Mimir / Writes' dashboard to work for both ingest-storage and non-ingest-storage autoscaling. #9617
* [ENHANCEMENT] Alerts: Enable configuring job prefix for alerts to prevent clashes with metrics from Loki/Tempo. #9659
* [ENHANCEMENT] Dashboards: visualize the age of source blocks in the "Mimir / Compactor" dashboard. #9697
* [ENHANCEMENT] Dashboards: Include block compaction level on queried blocks in 'Mimir / Queries' dashboard. #9706
* [ENHANCEMENT] Alerts: add `MimirIngesterMissedRecordsFromKafka` to detect gaps in consumed records in the ingester when using the experimental Kafka-based storage. #9921 #9972
* [ENHANCEMENT] Dashboards: Add more panels to 'Mimir / Writes' for concurrent ingestion and fetching when using ingest storage. #10021
* [BUGFIX] Dashboards: Fix autoscaling metrics joins when series churn. #9412 #9450 #9432
* [BUGFIX] Alerts: Fix autoscaling metrics joins in `MimirAutoscalerNotActive` when series churn. #9412
* [BUGFIX] Alerts: Exclude failed cache "add" operations from alerting since failures are expected in normal operation. #9658
* [BUGFIX] Alerts: Exclude read-only replicas from `IngesterInstanceHasNoTenants` alert. #9843
* [BUGFIX] Alerts: Use resident set memory for the `EtcdAllocatingTooMuchMemory` alert so that ephemeral file cache memory doesn't cause the alert to misfire. #9997
* [BUGFIX] Query-frontend: support `X-Read-Consistency-Offsets` on labels queries too.

### Jsonnet

* [CHANGE] Remove support to set Redis as a cache backend from jsonnet. #9677
* [CHANGE] Rollout-operator now defaults to storing scaling operation metadata in a Kubernetes ConfigMap. This avoids recursively invoking the admission webhook in some Kubernetes environments. #9699
* [CHANGE] Update rollout-operator version to 0.20.0. #9995
* [CHANGE] Remove the `track_sizes` feature for Memcached pods since it is unused. #10032
* [CHANGE] The configuration options `autoscaling_distributor_min_replicas` and `autoscaling_distributor_max_replicas` has been renamed to `autoscaling_distributor_min_replicas_per_zone` and `autoscaling_distributor_max_replicas_per_zone` respectively. #10019
* [FEATURE] Add support to deploy distributors in multi availability zones. #9548
* [FEATURE] Add configuration settings to set the number of Memcached replicas for each type of cache (`memcached_frontend_replicas`, `memcached_index_queries_replicas`, `memcached_chunks_replicas`, `memcached_metadata_replicas`). #9679
* [ENHANCEMENT] Add `ingest_storage_ingester_autoscaling_triggers` option to specify multiple triggers in ScaledObject created for ingest-store ingester autoscaling. #9422
* [ENHANCEMENT] Add `ingest_storage_ingester_autoscaling_scale_up_stabilization_window_seconds` and `ingest_storage_ingester_autoscaling_scale_down_stabilization_window_seconds` config options to make stabilization window for ingester autoscaling when using ingest-storage configurable. #9445
* [ENHANCEMENT] Make label-selector in ReplicaTemplate/ingester-zone-a object configurable when using ingest-storage. #9480
* [ENHANCEMENT] Add `querier_only_args` option to specify CLI flags that apply only to queriers but not ruler-queriers. #9503
* [ENHANCEMENT] Validate the Kafka client ID configured when ingest storage is enabled. #9573
* [ENHANCEMENT] Configure pod anti-affinity and tolerations to run etcd pods multi-AZ when `_config.multi_zone_etcd_enabled` is set to `true`. #9725

### Mimirtool

### Mimir Continuous Test

### Query-tee

* [FEATURE] Added `-proxy.compare-skip-samples-before` to skip samples before the given time when comparing responses. The time can be in RFC3339 format (or) RFC3339 without the timezone and seconds (or) date only. #9515
* [FEATURE] Add `-backend.config-file` for a YAML configuration file for per-backend options. Currently, it only supports additional HTTP request headers. #10081
* [ENHANCEMENT] Added human-readable timestamps to comparison failure messages. #9665

### Documentation

* [BUGFIX] Send native histograms: update the migration guide with the corrected dashboard query for switching between classic and native histograms queries. #10052

### Tools

* [FEATURE] `splitblocks`: add new tool to split blocks larger than a specified duration into multiple blocks. #9517, #9779
* [ENHANCEMENT] `copyblocks`: add `--skip-no-compact-block-duration-check`, which defaults to `false`, to simplify targeting blocks that are not awaiting compaction. #9439
* [ENHANCEMENT] `copyblocks`: add `--user-mapping` to support copying blocks between users. #10110
* [ENHANCEMENT] `kafkatool`: add SASL plain authentication support. The following new CLI flags have been added: #9584
  * `--kafka-sasl-username`
  * `--kafka-sasl-password`
* [ENHANCEMENT] `kafkatool`: add `dump print` command to print the content of write requests from a dump. #9942
* [ENHANCEMENT] Updated `KubePersistentVolumeFillingUp` runbook, including a sample command to debug the distroless image. #9802

## 2.14.3

### Grafana Mimir

* [BUGFIX] Update `golang.org/x/crypto` to address [CVE-2024-45337](https://github.com/advisories/GHSA-v778-237x-gjrc). #10251
* [BUGFIX] Update `golang.org/x/net` to address [CVE-2024-45338](https://github.com/advisories/GHSA-w32m-9786-jp63). #10298

## 2.14.2

### Grafana Mimir

* [BUGFIX] Query-frontend: Do not break scheduler connection on malformed queries. #9833

## 2.14.1

### Grafana Mimir

* [BUGFIX] Update objstore library to resolve issues observed for some S3-compatible object stores, which respond to `StatObject` with `Range` incorrectly. #9625

## 2.14.0

### Grafana Mimir

* [CHANGE] Update minimal supported version of Go to 1.22. #9134
* [CHANGE] Store-gateway / querier: enable streaming chunks from store-gateways to queriers by default. #6646
* [CHANGE] Querier: honor the start/end time range specified in the read hints when executing a remote read request. #8431
* [CHANGE] Querier: return only samples within the queried start/end time range when executing a remote read request using "SAMPLES" mode. Previously, samples outside of the range could have been returned. Samples outside of the queried time range may still be returned when executing a remote read request using "STREAMED_XOR_CHUNKS" mode. #8463
* [CHANGE] Querier: Set minimum for `-querier.max-concurrent` to four to prevent queue starvation with querier-worker queue prioritization algorithm; values below the minimum four are ignored and set to the minimum. #9054
* [CHANGE] Store-gateway: enabled `-blocks-storage.bucket-store.max-concurrent-queue-timeout` by default with a timeout of 5 seconds. #8496
* [CHANGE] Store-gateway: enabled `-blocks-storage.bucket-store.index-header.lazy-loading-concurrency-queue-timeout` by default with a timeout of 5 seconds . #8667
* [CHANGE] Distributor: Incoming OTLP requests were previously size-limited by using limit from `-distributor.max-recv-msg-size` option. We have added option `-distributor.max-otlp-request-size` for limiting OTLP requests, with default value of 100 MiB. #8574
* [CHANGE] Distributor: remove metric `cortex_distributor_sample_delay_seconds`. #8698
* [CHANGE] Query-frontend: Remove deprecated `frontend.align_queries_with_step` YAML configuration. The configuration option has been moved to per-tenant and default `limits` since Mimir 2.12. #8733 #8735
* [CHANGE] Store-gateway: Change default of `-blocks-storage.bucket-store.max-concurrent` to 200. #8768
* [CHANGE] Added new metric `cortex_compactor_disk_out_of_space_errors_total` which counts how many times a compaction failed due to the compactor being out of disk, alert if there is a single increase. #8237 #8278
* [CHANGE] Store-gateway: Remove experimental parameter `-blocks-storage.bucket-store.series-selection-strategy`. The default strategy is now `worst-case`. #8702
* [CHANGE] Store-gateway: Rename `-blocks-storage.bucket-store.series-selection-strategies.worst-case-series-preference` to `-blocks-storage.bucket-store.series-fetch-preference` and promote to stable. #8702
* [CHANGE] Querier, store-gateway: remove deprecated `-querier.prefer-streaming-chunks-from-store-gateways=true`. Streaming from store-gateways is now always enabled. #8696
* [CHANGE] Ingester: remove deprecated `-ingester.return-only-grpc-errors`. #8699 #8828
* [CHANGE] Distributor, ruler: remove deprecated `-ingester.client.report-grpc-codes-in-instrumentation-label-enabled`. #8700
* [CHANGE] Ingester client: experimental support for client-side circuit breakers, their configuration options (`-ingester.client.circuit-breaker.*`) and metrics (`cortex_ingester_client_circuit_breaker_results_total`, `cortex_ingester_client_circuit_breaker_transitions_total`) were removed. #8802
* [CHANGE] Ingester: circuit breakers do not open in case of per-instance limit errors anymore. Opening can be triggered only in case of push and pull requests exceeding the configured duration. #8854
* [CHANGE] Query-frontend: Return `413 Request Entity Too Large` if a response shard for an `/active_series` request is too large. #8861
* [CHANGE] Distributor: Promote replying with `Retry-After` header on retryable errors to stable and set `-distributor.retry-after-header.enabled=true` by default. #8694
* [CHANGE] Distributor: Replace `-distributor.retry-after-header.max-backoff-exponent` and `-distributor.retry-after-header.base-seconds` with `-distributor.retry-after-header.min-backoff` and `-distributor.retry-after-header.max-backoff` for easier configuration. #8694
* [CHANGE] Ingester: increase the default inactivity timeout of active series (`-ingester.active-series-metrics-idle-timeout`) from `10m` to `20m`. #8975
* [CHANGE] Distributor: Remove `-distributor.enable-otlp-metadata-storage` flag, which was deprecated in version 2.12. #9069
* [CHANGE] Ruler: Removed `-ruler.drain-notification-queue-on-shutdown` option, which is now enabled by default. #9115
* [CHANGE] Querier: allow wrapping errors with context errors only when the former actually correspond to `context.Canceled` and `context.DeadlineExceeded`. #9175
* [CHANGE] Query-scheduler: Remove the experimental `-query-scheduler.use-multi-algorithm-query-queue` flag. The new multi-algorithm tree queue is always used for the scheduler. #9210
* [CHANGE] Distributor: reject incoming requests until the distributor service has started. #9317
* [CHANGE] Ingester, Distributor: Remove deprecated `-ingester.limit-inflight-requests-using-grpc-method-limiter` and `-distributor.limit-inflight-requests-using-grpc-method-limiter`. The feature was deprecated and enabled by default in Mimir 2.12. #9407
* [CHANGE] Querier: Remove deprecated `-querier.max-query-into-future`. The feature was deprecated in Mimir 2.12. #9407
* [CHANGE] Cache: Deprecate experimental support for Redis as a cache backend. The support is set to be removed in the next major release. #9453
* [FEATURE] Alertmanager: Added `-alertmanager.log-parsing-label-matchers` to control logging when parsing label matchers. This flag is intended to be used with `-alertmanager.utf8-strict-mode-enabled` to validate UTF-8 strict mode is working as intended. The default value is `false`. #9173
* [FEATURE] Alertmanager: Added `-alertmanager.utf8-migration-logging-enabled` to enable logging of tenant configurations that are incompatible with UTF-8 strict mode. The default value is `false`. #9174
* [FEATURE] Querier: add experimental streaming PromQL engine, enabled with `-querier.query-engine=mimir`. #8422 #8430 #8454 #8455 #8360 #8490 #8508 #8577 #8660 #8671 #8677 #8747 #8850 #8872 #8838 #8911 #8909 #8923 #8924 #8925 #8932 #8933 #8934 #8962 #8986 #8993 #8995 #9008 #9017 #9018 #9019 #9120 #9121 #9136 #9139 #9140 #9145 #9191 #9192 #9194 #9196 #9201 #9212 #9225 #9260 #9272 #9277 #9278 #9280 #9281 #9342 #9343 #9371 #9859 #9858
* [FEATURE] Experimental Kafka-based ingest storage. #6888 #6894 #6929 #6940 #6951 #6974 #6982 #7029 #7030 #7091 #7142 #7147 #7148 #7153 #7160 #7193 #7349 #7376 #7388 #7391 #7393 #7394 #7402 #7404 #7423 #7424 #7437 #7486 #7503 #7508 #7540 #7621 #7682 #7685 #7694 #7695 #7696 #7697 #7701 #7733 #7734 #7741 #7752 #7838 #7851 #7871 #7877 #7880 #7882 #7887 #7891 #7925 #7955 #7967 #8031 #8063 #8077 #8088 #8135 #8176 #8184 #8194 #8216 #8217 #8222 #8233 #8503 #8542 #8579 #8657 #8686 #8688 #8703 #8706 #8708 #8738 #8750 #8778 #8808 #8809 #8841 #8842 #8845 #8853 #8886 #8988
  * What it is:
    * When the new ingest storage architecture is enabled, distributors write incoming write requests to a Kafka-compatible backend, and the ingesters asynchronously replay ingested data from Kafka. In this architecture, the write and read path are de-coupled through a Kafka-compatible backend. The write path and Kafka load is a function of the incoming write traffic, the read path load is a function of received queries. Whatever the load on the read path, it doesn't affect the write path.
  * New configuration options:
    * `-ingest-storage.enabled`
    * `-ingest-storage.kafka.*`: configures Kafka-compatible backend and how clients interact with it.
    * `-ingest-storage.ingestion-partition-tenant-shard-size`: configures the per-tenant shuffle-sharding shard size used by partitions ring.
    * `-ingest-storage.read-consistency`: configures the default read consistency.
    * `-ingest-storage.migration.distributor-send-to-ingesters-enabled`: enabled tee-ing writes to classic ingesters and Kafka, used during a live migration to the new ingest storage architecture.
    * `-ingester.partition-ring.*`: configures partitions ring backend.
* [FEATURE] Querier: added support for `limitk()` and `limit_ratio()` experimental PromQL functions. Experimental functions are disabled by default, but can be enabled setting `-querier.promql-experimental-functions-enabled=true` in the query-frontend and querier. #8632
* [FEATURE] Querier: experimental support for `X-Mimir-Chunk-Info-Logger` header that triggers logging information about TSDB chunks loaded from ingesters and store-gateways in the querier. The header should contain the comma separated list of labels for which their value will be included in the logs. #8599
* [FEATURE] Query frontend: added new query pruning middleware to enable pruning dead code (eg. expressions that cannot produce any results) and simplifying expressions (eg. expressions that can be evaluated immediately) in queries. #9086
* [FEATURE] Ruler: added experimental configuration, `-ruler.rule-evaluation-write-enabled`, to disable writing the result of rule evaluation to ingesters. This feature can be used for testing purposes. #9060
* [FEATURE] Ingester: added experimental configuration `ingester.ignore-ooo-exemplars`. When set to `true` out of order exemplars are no longer reported to the remote write client. #9151
* [ENHANCEMENT] Compactor: Add `cortex_compactor_compaction_job_duration_seconds` and `cortex_compactor_compaction_job_blocks` histogram metrics to track duration of individual compaction jobs and number of blocks per job. #8371
* [ENHANCEMENT] Rules: Added per namespace max rules per rule group limit. The maximum number of rules per rule groups for all namespaces continues to be configured by `-ruler.max-rules-per-rule-group`, but now, this can be superseded by the new `-ruler.max-rules-per-rule-group-by-namespace` option on a per namespace basis. This new limit can be overridden using the overrides mechanism to be applied per-tenant. #8378
* [ENHANCEMENT] Rules: Added per namespace max rule groups per tenant limit. The maximum number of rule groups per rule tenant for all namespaces continues to be configured by `-ruler.max-rule-groups-per-tenant`, but now, this can be superseded by the new `-ruler.max-rule-groups-per-tenant-by-namespace` option on a per namespace basis. This new limit can be overridden using the overrides mechanism to be applied per-tenant. #8425
* [ENHANCEMENT] Ruler: Added support to protect rules namespaces from modification. The `-ruler.protected-namespaces` flag can be used to specify namespaces that are protected from rule modifications. The header `X-Mimir-Ruler-Override-Namespace-Protection` can be used to override the protection. #8444
* [ENHANCEMENT] Query-frontend: be able to block remote read queries via the per tenant runtime override `blocked_queries`. #8372 #8415
* [ENHANCEMENT] Query-frontend: added `remote_read` to `op` supported label values for the `cortex_query_frontend_queries_total` metric. #8412
* [ENHANCEMENT] Query-frontend: log the overall length and start, end time offset from current time for remote read requests. The start and end times are calculated as the miminum and maximum times of the individual queries in the remote read request. #8404
* [ENHANCEMENT] Storage Provider: Added option `-<prefix>.s3.dualstack-enabled` that allows disabling S3 client from resolving AWS S3 endpoint into dual-stack IPv4/IPv6 endpoint. Defaults to true. #8405
* [ENHANCEMENT] HA Tracker: Added reporting of most recent elected replica change via `cortex_ha_tracker_last_election_timestamp_seconds` gauge, logging, and a new column in the HA Tracker status page. #8507
* [ENHANCEMENT] Use sd_notify to send events to systemd at start and stop of mimir services. Default systemd mimir.service config now wait for those events with a configurable timeout `TimeoutStartSec` default is 3 min to handle long start time (ex. store-gateway). #8220 #8555 #8658
* [ENHANCEMENT] Alertmanager: Reloading config and templates no longer needs to hit the disk. #4967
* [ENHANCEMENT] Compactor: Added experimental `-compactor.in-memory-tenant-meta-cache-size` option to set size of in-memory cache (in number of items) for parsed meta.json files. This can help when a tenant has many meta.json files and their parsing before each compaction cycle is using a lot of CPU time. #8544
* [ENHANCEMENT] Distributor: Interrupt OTLP write request translation when context is canceled or has timed out. #8524
* [ENHANCEMENT] Ingester, store-gateway: optimised regular expression matching for patterns like `1.*|2.*|3.*|...|1000.*`. #8632
* [ENHANCEMENT] Query-frontend: Add `header_cache_control` to query stats. #8590
* [ENHANCEMENT] Query-scheduler: Introduce `query-scheduler.use-multi-algorithm-query-queue`, which allows use of an experimental queue structure, with no change in external queue behavior. #7873
* [ENHANCEMENT] Query-scheduler: Improve CPU/memory performance of experimental query-scheduler. #8871
* [ENHANCEMENT] Expose a new `s3.trace.enabled` configuration option to enable detailed logging of operations against S3-compatible object stores. #8690
* [ENHANCEMENT] memberlist: locally-generated messages (e.g. ring updates) are sent to gossip network before forwarded messages. Introduced `-memberlist.broadcast-timeout-for-local-updates-on-shutdown` option to modify how long to wait until queue with locally-generated messages is empty when shutting down. Previously this was hard-coded to 10s, and wait included all messages (locally-generated and forwarded). Now it defaults to 10s, 0 means no timeout. Increasing this value may help to avoid problem when ring updates on shutdown are not propagated to other nodes, and ring entry is left in a wrong state. #8761
* [ENHANCEMENT] Querier: allow using both raw numbers of seconds and duration literals in queries where previously only one or the other was permitted. For example, `predict_linear` now accepts a duration literal (eg. `predict_linear(..., 4h)`), and range vector selectors now accept a number of seconds (eg. `rate(metric[2])`). #8780
* [ENHANCEMENT] Ruler: Add `ruler.max-independent-rule-evaluation-concurrency` to allow independent rules of a tenant to be run concurrently. You can control the amount of concurrency per tenant is controlled via the `-ruler.max-independent-rule-evaluation-concurrency-per-tenan` as a limit. Use a `-ruler.max-independent-rule-evaluation-concurrency` value of `0` can be used to disable the feature for all tenants. By default, this feature is disabled. A rule is eligible for concurrency as long as it doesn't depend on any other rules, doesn't have any other rules that depend on it, and has a total rule group runtime that exceeds 50% of its interval by default. The threshold can can be adjusted with `-ruler.independent-rule-evaluation-concurrency-min-duration-percentage`. #8146 #8858 #8880 #8884
  * This work introduces the following metrics:
    * `cortex_ruler_independent_rule_evaluation_concurrency_slots_in_use`
    * `cortex_ruler_independent_rule_evaluation_concurrency_attempts_started_total`
    * `cortex_ruler_independent_rule_evaluation_concurrency_attempts_incomplete_total`
    * `cortex_ruler_independent_rule_evaluation_concurrency_attempts_completed_total`
* [ENHANCEMENT] Expose a new `s3.session-token` configuration option to enable using temporary security credentials. #8952
* [ENHANCEMENT] Add HA deduplication features to the `mimir-microservices-mode` development environment. #9012
* [ENHANCEMENT] Remove experimental `-query-frontend.additional-query-queue-dimensions-enabled` and `-query-scheduler.additional-query-queue-dimensions-enabled`. Mimir now always includes "query components" as a queue dimension. #8984 #9135
* [ENHANCEMENT] Add a new ingester endpoint to prepare instances to downscale. #8956
* [ENHANCEMENT] Query-scheduler: Add `query-scheduler.prioritize-query-components` which, when enabled, will primarily prioritize dequeuing fairly across queue components, and secondarily prioritize dequeuing fairly across tenants. When disabled, tenant fairness is primarily prioritized. `query-scheduler.use-multi-algorithm-query-queue` must be enabled in order to use this flag. #9016 #9071
* [ENHANCEMENT] Update runtime configuration to read gzip-compressed files with `.gz` extension. #9074
* [ENHANCEMENT] Ingester: add `cortex_lifecycler_read_only` metric which is set to 1 when ingester's lifecycler is set to read-only mode. #9095
* [ENHANCEMENT] Add a new field, `encode_time_seconds` to query stats log messages, to record the amount of time it takes the query-frontend to encode a response. This does not include any serialization time for downstream components. #9062
* [ENHANCEMENT] OTLP: If the flag `-distributor.otel-created-timestamp-zero-ingestion-enabled` is true, OTel start timestamps are converted to Prometheus zero samples to mark series start. #9131 #10053
* [ENHANCEMENT] Querier: attach logs emitted during query consistency check to trace span for query. #9213
* [ENHANCEMENT] Query-scheduler: Experimental `-query-scheduler.prioritize-query-components` flag enables the querier-worker queue priority algorithm to take precedence over tenant rotation when dequeuing requests. #9220
* [ENHANCEMENT] Add application credential arguments for Openstack Swift storage backend. #9181
* [ENHANCEMENT] Make MemberlistKV module targetable (can be run through `-target=memberlist-kv`). #9940
* [BUGFIX] Ruler: add support for draining any outstanding alert notifications before shutting down. This can be enabled with the `-ruler.drain-notification-queue-on-shutdown=true` CLI flag. #8346
* [BUGFIX] Query-frontend: fix `-querier.max-query-lookback` enforcement when `-compactor.blocks-retention-period` is not set, and viceversa. #8388
* [BUGFIX] Ingester: fix sporadic `not found` error causing an internal server error if label names are queried with matchers during head compaction. #8391
* [BUGFIX] Ingester, store-gateway: fix case insensitive regular expressions not matching correctly some Unicode characters. #8391
* [BUGFIX] Query-frontend: "query stats" log now includes the actual `status_code` when the request fails due to an error occurring in the query-frontend itself. #8407
* [BUGFIX] Store-gateway: fixed a case where, on a quick subsequent restart, the previous lazy-loaded index header snapshot was overwritten by a partially loaded one. #8281
* [BUGFIX] Ingester: fixed timestamp reported in the "the sample has been rejected because its timestamp is too old" error when the write request contains only histograms. #8462
* [BUGFIX] Store-gateway: store sparse index headers atomically to disk. #8485
* [BUGFIX] Query scheduler: fix a panic in request queueing. #8451
* [BUGFIX] Querier: fix issue where "context canceled" is logged for trace spans for requests to store-gateways that return no series when chunks streaming is enabled. #8510
* [BUGFIX] Alertmanager: Fix per-tenant silence limits not reloaded during runtime. #8456
* [BUGFIX] Alertmanager: Fixes a number of bugs in silences which could cause an existing silence to be deleted/expired when updating the silence failed. This could happen when the replacing silence was invalid or exceeded limits. #8525
* [BUGFIX] Alertmanager: Fix help message for utf-8-strict-mode. #8572
* [BUGFIX] Query-frontend: Ensure that internal errors result in an HTTP 500 response code instead of 422. #8595 #8666
* [BUGFIX] Configuration: Multi line envs variables are flatten during injection to be compatible with YAML syntax
* [BUGFIX] Querier: fix issue where queries can return incorrect results if a single store-gateway returns overlapping chunks for a series. #8827
* [BUGFIX] HA Tracker: store correct timestamp for last received request from elected replica. #8821
* [BUGFIX] Querier: do not return `grpc: the client connection is closing` errors as HTTP `499`. #8865 #8888
* [BUGFIX] Compactor: fix a race condition between different compactor replicas that may cause a deleted block to be still referenced as non-deleted in the bucket index. #8905
* [BUGFIX] Querier: fix issue where some native histogram-related warnings were not emitted when `rate()` was used over native histograms. #8918
* [BUGFIX] Ruler: map invalid org-id errors to 400 status code. #8935
* [BUGFIX] Querier: Fix invalid query results when multiple chunks are being merged. #8992
* [BUGFIX] Query-frontend: return annotations generated during evaluation of sharded queries. #9138
* [BUGFIX] Querier: Support optional start and end times on `/prometheus/api/v1/labels`, `/prometheus/api/v1/label/<label>/values`, and `/prometheus/api/v1/series` when `max_query_into_future: 0`. #9129
* [BUGFIX] Alertmanager: Fix config validation gap around unreferenced templates. #9207
* [BUGFIX] Alertmanager: Fix goroutine leak when stored config fails to apply and there is no existing tenant alertmanager #9211
* [BUGFIX] Querier: fix issue where both recently compacted blocks and their source blocks can be skipped during querying if store-gateways are restarting. #9224
* [BUGFIX] Alertmanager: fix receiver firewall to detect `0.0.0.0` and IPv6 interface-local multicast address as local addresses. #9308

### Mixin

* [CHANGE] Dashboards: set default auto-refresh rate to 5m. #8758
* [ENHANCEMENT] Dashboards: allow switching between using classic or native histograms in dashboards.
  * Overview dashboard: status, read/write latency and queries/ingestion per sec panels, `cortex_request_duration_seconds` metric. #7674 #8502 #8791
  * Writes dashboard: `cortex_request_duration_seconds` metric. #8757 #8791
  * Reads dashboard: `cortex_request_duration_seconds` metric. #8752
  * Rollout progress dashboard: `cortex_request_duration_seconds` metric. #8779
  * Alertmanager dashboard: `cortex_request_duration_seconds` metric. #8792
  * Ruler dashboard: `cortex_request_duration_seconds` metric. #8795
  * Queries dashboard: `cortex_request_duration_seconds` metric. #8800
  * Remote ruler reads dashboard: `cortex_request_duration_seconds` metric. #8801
* [ENHANCEMENT] Alerts: `MimirRunningIngesterReceiveDelayTooHigh` alert has been tuned to be more reactive to high receive delay. #8538
* [ENHANCEMENT] Dashboards: improve end-to-end latency and strong read consistency panels when experimental ingest storage is enabled. #8543 #8830
* [ENHANCEMENT] Dashboards: Add panels for monitoring ingester autoscaling when not using ingest-storage. These panels are disabled by default, but can be enabled using the `autoscaling.ingester.enabled: true` config option. #8484
* [ENHANCEMENT] Dashboards: Add panels for monitoring store-gateway autoscaling. These panels are disabled by default, but can be enabled using the `autoscaling.store_gateway.enabled: true` config option. #8824
* [ENHANCEMENT] Dashboards: add panels to show writes to experimental ingest storage backend in the "Mimir / Ruler" dashboard, when `_config.show_ingest_storage_panels` is enabled. #8732
* [ENHANCEMENT] Dashboards: show all series in tooltips on time series dashboard panels. #8748
* [ENHANCEMENT] Dashboards: add compactor autoscaling panels to "Mimir / Compactor" dashboard. The panels are disabled by default, but can be enabled setting `_config.autoscaling.compactor.enabled` to `true`. #8777
* [ENHANCEMENT] Alerts: added `MimirKafkaClientBufferedProduceBytesTooHigh` alert. #8763
* [ENHANCEMENT] Dashboards: added "Kafka produced records / sec" panel to "Mimir / Writes" dashboard. #8763
* [ENHANCEMENT] Alerts: added `MimirStrongConsistencyOffsetNotPropagatedToIngesters` alert, and rename `MimirIngesterFailsEnforceStrongConsistencyOnReadPath` alert to `MimirStrongConsistencyEnforcementFailed`. #8831
* [ENHANCEMENT] Dashboards: remove "All" option for namespace dropdown in dashboards. #8829
* [ENHANCEMENT] Dashboards: add Kafka end-to-end latency outliers panel in the "Mimir / Writes" dashboard. #8948
* [ENHANCEMENT] Dashboards: add "Out-of-order samples appended" panel to "Mimir / Tenants" dashboard. #8939
* [ENHANCEMENT] Alerts: `RequestErrors` and `RulerRemoteEvaluationFailing` have been enriched with a native histogram version. #9004
* [ENHANCEMENT] Dashboards: add 'Read path' selector to 'Mimir / Queries' dashboard. #8878
* [ENHANCEMENT] Dashboards: add annotation indicating active series are being reloaded to 'Mimir / Tenants' dashboard. #9257
* [ENHANCEMENT] Dashboards: limit results on the 'Failed evaluations rate' panel of the 'Mimir / Tenants' dashboard to 50 to avoid crashing the page when there are many failing groups. #9262
* [FEATURE] Alerts: add `MimirGossipMembersEndpointsOutOfSync` alert. #9347
* [BUGFIX] Dashboards: fix "current replicas" in autoscaling panels when HPA is not active. #8566
* [BUGFIX] Alerts: do not fire `MimirRingMembersMismatch` during the migration to experimental ingest storage. #8727
* [BUGFIX] Dashboards: avoid over-counting of ingesters metrics when migrating to experimental ingest storage. #9170
* [BUGFIX] Dashboards: fix `job_prefix` not utilized in `jobSelector`. #9155

### Jsonnet

* [CHANGE] Changed the following config options when the experimental ingest storage is enabled: #8874
  * `ingest_storage_ingester_autoscaling_min_replicas` changed to `ingest_storage_ingester_autoscaling_min_replicas_per_zone`
  * `ingest_storage_ingester_autoscaling_max_replicas` changed to `ingest_storage_ingester_autoscaling_max_replicas_per_zone`
* [CHANGE] Changed the overrides configmap generation to remove any field with `null` value. #9116
* [CHANGE] `$.replicaTemplate` function now takes replicas and labelSelector parameter. #9248
* [CHANGE] Renamed `ingest_storage_ingester_autoscaling_replica_template_custom_resource_definition_enabled` to `replica_template_custom_resource_definition_enabled`. #9248
* [FEATURE] Add support for automatically deleting compactor, store-gateway, ingester and read-write mode backend PVCs when the corresponding StatefulSet is scaled down. #8382 #8736
* [FEATURE] Automatically set GOMAXPROCS on ingesters. #9273
* [ENHANCEMENT] Added the following config options to set the number of partition ingester replicas when migrating to experimental ingest storage. #8517
  * `ingest_storage_migration_partition_ingester_zone_a_replicas`
  * `ingest_storage_migration_partition_ingester_zone_b_replicas`
  * `ingest_storage_migration_partition_ingester_zone_c_replicas`
* [ENHANCEMENT] Distributor: increase `-distributor.remote-timeout` when the experimental ingest storage is enabled. #8518
* [ENHANCEMENT] Memcached: Update to Memcached 1.6.28 and memcached-exporter 0.14.4. #8557
* [ENHANCEMENT] Rollout-operator: Allow the rollout-operator to be used as Kubernetes statefulset webhook to enable `no-downscale` and `prepare-downscale` annotations to be used on ingesters or store-gateways. #8743
* [ENHANCEMENT] Do not deploy ingester-zone-c when experimental ingest storage is enabled and `ingest_storage_ingester_zones` is configured to `2`. #8776
* [ENHANCEMENT] Added the config option `ingest_storage_migration_classic_ingesters_no_scale_down_delay` to disable the downscale delay on classic ingesters when migrating to experimental ingest storage. #8775 #8873
* [ENHANCEMENT] Configure experimental ingest storage on query-frontend too when enabled. #8843
* [ENHANCEMENT] Allow to override Kafka client ID on a per-component basis. #9026
* [ENHANCEMENT] Rollout-operator's access to ReplicaTemplate is now configured via config option `rollout_operator_replica_template_access_enabled`. #9252
* [ENHANCEMENT] Added support for new way of downscaling ingesters, using rollout-operator's resource-mirroring feature and read-only mode of ingesters. This can be enabled by using `ingester_automated_downscale_v2_enabled` config option. This is mutually exclusive with both `ingester_automated_downscale_enabled` (previous downscale mode) and `ingest_storage_ingester_autoscaling_enabled` (autoscaling for ingest-storage).
* [ENHANCEMENT] Update rollout-operator to `v0.19.1`. #9388
* [BUGFIX] Added missing node affinity matchers to write component. #8910

### Mimirtool

* [CHANGE] Disable colored output on mimirtool when the output is not to a terminal. #9423
* [CHANGE] Add `--force-color` flag to be able to enable colored output when the output is not to a terminal. #9423
* [CHANGE] Analyze Rules: Count recording rules used in rules group as used. #6133
* [CHANGE] Remove deprecated `--rule-files` flag in favor of CLI arguments for the following commands: #8701
  * `mimirtool rules load`
  * `mimirtool rules sync`
  * `mimirtool rules diff`
  * `mimirtool rules check`
  * `mimirtool rules prepare`
* [ENHANCEMENT] Remote read and backfill now supports the experimental native histograms. #9156

### Mimir Continuous Test

* [CHANGE] Use test metrics that do not pass through 0 to make identifying incorrect results easier. #8630
* [CHANGE] Allowed authentication to Mimir using both Tenant ID and basic/bearer auth. #9038
* [FEATURE] Experimental support for the `-tests.send-chunks-debugging-header` boolean flag to send the `X-Mimir-Chunk-Info-Logger: series_id` header with queries. #8599
* [ENHANCEMENT] Include human-friendly timestamps in diffs logged when a test fails. #8630
* [ENHANCEMENT] Add histograms to measure latency of read and write requests. #8583
* [ENHANCEMENT] Log successful test runs in addition to failed test runs. #8817
* [ENHANCEMENT] Series emitted by continuous-test now distribute more uniformly across ingesters. #9218 #9243
* [ENHANCEMENT] Configure `User-Agent` header for the Mimir client via `-tests.client.user-agent`. #9338
* [BUGFIX] Initialize test result metrics to 0 at startup so that alerts can correctly identify the first failure after startup. #8630

### Query-tee

* [CHANGE] If a preferred backend is configured, then query-tee always returns its response, regardless of the response status code. Previously, query-tee would only return the response from the preferred backend if it did not have a 5xx status code. #8634
* [ENHANCEMENT] Emit trace spans from query-tee. #8419
* [ENHANCEMENT] Log trace ID (if present) with all log messages written while processing a request. #8419
* [ENHANCEMENT] Log user agent when processing a request. #8419
* [ENHANCEMENT] Add `time` parameter to proxied instant queries if it is not included in the incoming request. This is optional but enabled by default, and can be disabled with `-proxy.add-missing-time-parameter-to-instant-queries=false`. #8419
* [ENHANCEMENT] Add support for sending only a proportion of requests to all backends, with the remainder only sent to the preferred backend. The default behaviour is to send all requests to all backends. This can be configured with `-proxy.secondary-backends-request-proportion`. #8532
* [ENHANCEMENT] Check annotations emitted by both backends are the same when comparing responses from two backends. #8660
* [ENHANCEMENT] Compare native histograms in query results when comparing results between two backends. #8724
* [ENHANCEMENT] Don't consider responses to be different during response comparison if both backends' responses contain different series, but all samples are within the recent sample window. #8749 #8894
* [ENHANCEMENT] When the expected and actual response for a matrix series is different, the full set of samples for that series from both backends will now be logged. #8947
* [ENHANCEMENT] Wait up to `-server.graceful-shutdown-timeout` for inflight requests to finish when shutting down, rather than immediately terminating inflight requests on shutdown. #8985
* [ENHANCEMENT] Optionally consider equivalent error messages the same when comparing responses. Enabled by default, disable with `-proxy.require-exact-error-match=true`. #9143 #9350 #9366
* [BUGFIX] Ensure any errors encountered while forwarding a request to a backend (eg. DNS resolution failures) are logged. #8419
* [BUGFIX] The comparison of the results should not fail when either side contains extra samples from within SkipRecentSamples duration. #8920
* [BUGFIX] When `-proxy.compare-skip-recent-samples` is enabled, compare sample timestamps with the time the query requests were made, rather than the time at which the comparison is occurring. #9416

### Documentation

* [ENHANCEMENT] Specify in which component the configuration flags `-compactor.blocks-retention-period`, `-querier.max-query-lookback`, `-query-frontend.max-total-query-length`, `-query-frontend.max-query-expression-size-bytes` are applied and that they are applied to remote read as well. #8433
* [ENHANCEMENT] Provide more detailed recommendations on how to migrate from classic to native histograms. #8864
* [ENHANCEMENT] Clarify that `{namespace}` and `{groupName}` path segments in the ruler config API should be URL-escaped. #8969
* [ENHANCEMENT] Include stalled compactor network drive information in runbooks. #9297
* [ENHANCEMENT] Document `/ingester/prepare-partition-downscale` and `/ingester/prepare-instance-ring-downscale` endpoints. #9132
* [ENHANCEMENT] Describe read-only mode of ingesters in component documentation. #9132

### Tools

* [CHANGE] `wal-reader`: Renamed `-series-entries` to `-print-series`. Renamed `-print-series-with-samples` to `-print-samples`. #8568
* [FEATURE] `query-bucket-index`: add new tool to query a bucket index file and print the blocks that would be used for a given query time range. #8818
* [FEATURE] `kafkatool`: add new CLI tool to operate Kafka. Supported commands: #9000
  * `brokers list-leaders-by-partition`
  * `consumer-group commit-offset`
  * `consumer-group copy-offset`
  * `consumer-group list-offsets`
  * `create-partitions`
* [ENHANCEMENT] `wal-reader`: References to unknown series from Samples, Exemplars, histogram or tombstones records are now always logged. #8568
* [ENHANCEMENT] `tsdb-series`: added `-stats` option to print min/max time of chunks, total number of samples and DPM for each series. #8420
* [ENHANCEMENT] `tsdb-print-chunk`: print counter reset information for native histograms. #8812
* [ENHANCEMENT] `grpcurl-query-ingesters`: print counter reset information for native histograms. #8820
* [ENHANCEMENT] `grpcurl-query-ingesters`: concurrently query ingesters. #9102
* [ENHANCEMENT] `grpcurl-query-ingesters`: sort series and chunks in output. #9180
* [ENHANCEMENT] `grpcurl-query-ingesters`: print full chunk timestamps, not just time component. #9180
* [ENHANCEMENT] `tsdb-series`: Added `-json` option to generate JSON output for easier post-processing. #8844
* [ENHANCEMENT] `tsdb-series`: Added `-min-time` and `-max-time` options to filter samples that are used for computing data-points per minute. #8844
* [ENHANCEMENT] `mimir-rules-action`: Added new input to support matching target namespaces by regex. #9244
* [ENHANCEMENT] `mimir-rules-action`: Added new inputs to support ignoring namespaces and ignoring namespaces by regex. #9258 #9324
* [BUGFIX] `copyblocks`, `undelete-blocks`, `copyprefix`: use a multipart upload to server-side copy objects greater than 5GiB in size on S3. #9357

## 2.13.1

### Grafana Mimir

* [BUGFIX] Upgrade Go to 1.22.9 to address [CVE-2024-34156](https://nvd.nist.gov/vuln/detail/CVE-2024-34156). #10097
* [BUGFIX] Update module google.golang.org/grpc to v1.64.1 to address [GHSA-xr7q-jx4m-x55m](https://github.com/advisories/GHSA-xr7q-jx4m-x55m). #8717
* [BUGFIX] Upgrade github.com/rs/cors to v1.11.0 address [GHSA-mh55-gqvf-xfwm](https://github.com/advisories/GHSA-mh55-gqvf-xfwm). #8611

## 2.13.0

### Grafana Mimir

* [CHANGE] Build: `grafana/mimir` docker image is now based on `gcr.io/distroless/static-debian12` image. Alpine-based docker image is still available as `grafana/mimir-alpine`, until Mimir 2.15. #8204 #8235
* [CHANGE] Ingester: `/ingester/flush` endpoint is now only allowed to execute only while the ingester is in `Running` state. The 503 status code is returned if the endpoint is called while the ingester is not in `Running` state. #7486
* [CHANGE] Distributor: Include label name in `err-mimir-label-value-too-long` error message: #7740
* [CHANGE] Ingester: enabled 1 out 10 errors log sampling by default. All the discarded samples will still be tracked by the `cortex_discarded_samples_total` metric. The feature can be configured via `-ingester.error-sample-rate` (0 to log all errors). #7807
* [CHANGE] Query-frontend: Query results caching and experimental query blocking now utilize the PromQL string-formatted query format rather than the unvalidated query as submitted to the frontend. #7742
  * Query results caching should be more stable as all equivalent queries receive the same cache key, but there may be cache churn on first deploy with the updated format
  * Query blocking can no longer be circumvented with an equivalent query in a different format; see [Configure queries to block](https://grafana.com/docs/mimir/latest/configure/configure-blocked-queries/)
* [CHANGE] Query-frontend: stop using `-validation.create-grace-period` to clamp how far into the future a query can span. #8075
* [CHANGE] Clamp [`GOMAXPROCS`](https://pkg.go.dev/runtime#GOMAXPROCS) to [`runtime.NumCPU`](https://pkg.go.dev/runtime#NumCPU). #8201
* [CHANGE] Anonymous usage statistics tracking: add CPU usage percentage tracking. #8282
* [CHANGE] Added new metric `cortex_compactor_disk_out_of_space_errors_total` which counts how many times a compaction failed due to the compactor being out of disk. #8237
* [CHANGE] Anonymous usage statistics tracking: report active series in addition to in-memory series. #8279
* [CHANGE] Ruler: `evaluation_delay` field in the rule group configuration has been deprecated. Please use `query_offset` instead (it has the same exact meaning and behaviour). #8295
* [CHANGE] General: remove `-log.buffered`. The configuration option has been enabled by default and deprecated since Mimir 2.11. #8395
* [CHANGE] Ruler: promote tenant federation from experimental to stable. #8400
* [CHANGE] Ruler: promote `-ruler.recording-rules-evaluation-enabled` and `-ruler.alerting-rules-evaluation-enabled` from experimental to stable. #8400
* [CHANGE] General: promote `-tenant-federation.max-tenants` from experimental to stable. #8400
* [FEATURE] Continuous-test: now runable as a module with `mimir -target=continuous-test`. #7747
* [FEATURE] Store-gateway: Allow specific tenants to be enabled or disabled via `-store-gateway.enabled-tenants` or `-store-gateway.disabled-tenants` CLI flags or their corresponding YAML settings. #7653
* [FEATURE] New `-<prefix>.s3.bucket-lookup-type` flag configures lookup style type, used to access bucket in s3 compatible providers. #7684
* [FEATURE] Querier: add experimental streaming PromQL engine, enabled with `-querier.promql-engine=mimir`. #7693 #7898 #7899 #8023 #8058 #8096 #8121 #8197 #8230 #8247 #8270 #8276 #8277 #8291 #8303 #8340 #8256 #8348
* [FEATURE] New `/ingester/unregister-on-shutdown` HTTP endpoint allows dynamic access to ingesters' `-ingester.ring.unregister-on-shutdown` configuration. #7739
* [FEATURE] Server: added experimental [PROXY protocol support](https://www.haproxy.org/download/2.3/doc/proxy-protocol.txt). The PROXY protocol support can be enabled via `-server.proxy-protocol-enabled=true`. When enabled, the support is added both to HTTP and gRPC listening ports. #7698
* [FEATURE] Query-frontend, querier: new experimental `/cardinality/active_native_histogram_metrics` API to get active native histogram metric names with statistics about active native histogram buckets. #7982 #7986 #8008
* [FEATURE] Alertmanager: Added `-alertmanager.max-silences-count` and `-alertmanager.max-silence-size-bytes` to set limits on per tenant silences. Disabled by default. #8241 #8249
* [FEATURE] Ingester: add experimental support for the server-side circuit breakers when writing to and reading from ingesters. This can be enabled using `-ingester.push-circuit-breaker.enabled` and `-ingester.read-circuit-breaker.enabled` options. Further `-ingester.push-circuit-breaker.*` and `-ingester.read-circuit-breaker.*` options for configuring circuit-breaker are available. Added metrics `cortex_ingester_circuit_breaker_results_total`,  `cortex_ingester_circuit_breaker_transitions_total`, `cortex_ingester_circuit_breaker_current_state` and `cortex_ingester_circuit_breaker_request_timeouts_total`. #8180 #8285 #8315 #8446
* [FEATURE] Distributor, ingester: add new setting `-validation.past-grace-period` to limit how old (based on the wall clock minus OOO window) the ingested samples can be. The default 0 value disables this limit. #8262
* [ENHANCEMENT] Distributor: add metrics `cortex_distributor_samples_per_request` and `cortex_distributor_exemplars_per_request` to track samples/exemplars per request. #8265
* [ENHANCEMENT] Reduced memory allocations in functions used to propagate contextual information between gRPC calls. #7529
* [ENHANCEMENT] Distributor: add experimental limit for exemplars per series per request, enabled with `-distributor.max-exemplars-per-series-per-request`, the number of discarded exemplars are tracked with `cortex_discarded_exemplars_total{reason="too_many_exemplars_per_series_per_request"}` #7989 #8010
* [ENHANCEMENT] Store-gateway: merge series from different blocks concurrently. #7456
* [ENHANCEMENT] Store-gateway: Add `stage="wait_max_concurrent"` to `cortex_bucket_store_series_request_stage_duration_seconds` which records how long the query had to wait for its turn for `-blocks-storage.bucket-store.max-concurrent`. #7609
* [ENHANCEMENT] Querier: add `cortex_querier_federation_upstream_query_wait_duration_seconds` to observe time from when a querier picks up a cross-tenant query to when work begins on its single-tenant counterparts. #7209
* [ENHANCEMENT] Compactor: Add `cortex_compactor_block_compaction_delay_seconds` metric to track how long it takes to compact blocks since the blocks are created. #7635
* [ENHANCEMENT] Store-gateway: add `outcome` label to `cortex_bucket_stores_gate_duration_seconds` histogram metric. Possible values for the `outcome` label are: `rejected_canceled`, `rejected_deadline_exceeded`, `rejected_other`, and `permitted`. #7784
* [ENHANCEMENT] Query-frontend: use zero-allocation experimental decoder for active series queries via `-query-frontend.use-active-series-decoder`. #7665
* [ENHANCEMENT] Go: updated to 1.22.2. #7802
* [ENHANCEMENT] Query-frontend: support `limit` parameter on `/prometheus/api/v1/label/{name}/values` and `/prometheus/api/v1/labels` endpoints. #7722
* [ENHANCEMENT] Expose TLS configuration for the S3 backend client. #7959
* [ENHANCEMENT] Rules: Support expansion of native histogram values when using rule templates #7974
* [ENHANCEMENT] Rules: Add metric `cortex_prometheus_rule_group_last_restore_duration_seconds` which measures how long it takes to restore rule groups using the `ALERTS_FOR_STATE` series #7974
* [ENHANCEMENT] OTLP: Improve remote write format translation performance by using label set hashes for metric identifiers instead of string based ones. #8012
* [ENHANCEMENT] Querying: Remove OpEmptyMatch from regex concatenations. #8012
* [ENHANCEMENT] Store-gateway: add `-blocks-storage.bucket-store.max-concurrent-queue-timeout`. When set, queries at the store-gateway's query gate will not wait longer than that to execute. If a query reaches the wait timeout, then the querier will retry the blocks on a different store-gateway. If all store-gateways are unavailable, then the query will fail with `err-mimir-store-consistency-check-failed`. #7777 #8149
* [ENHANCEMENT] Store-gateway: add `-blocks-storage.bucket-store.index-header.lazy-loading-concurrency-queue-timeout`. When set, loads of index-headers at the store-gateway's index-header lazy load gate will not wait longer than that to execute. If a load reaches the wait timeout, then the querier will retry the blocks on a different store-gateway. If all store-gateways are unavailable, then the query will fail with `err-mimir-store-consistency-check-failed`. #8138
* [ENHANCEMENT] Ingester: Optimize querying with regexp matchers. #8106
* [ENHANCEMENT] Distributor: Introduce `-distributor.max-request-pool-buffer-size` to allow configuring the maximum size of the request pool buffers. #8082
* [ENHANCEMENT] Store-gateway: improve performance when streaming chunks to queriers is enabled (`-querier.prefer-streaming-chunks-from-store-gateways=true`) and the query selects fewer than `-blocks-storage.bucket-store.batch-series-size` series (defaults to 5000 series). #8039
* [ENHANCEMENT] Ingester: active series are now updated along with owned series. They decrease when series change ownership between ingesters. This helps provide a more accurate total of active series when ingesters are added. This is only enabled when `-ingester.track-ingester-owned-series` or `-ingester.use-ingester-owned-series-for-limits` are enabled. #8084
* [ENHANCEMENT] Query-frontend: include route name in query stats log lines. #8191
* [ENHANCEMENT] OTLP: Speed up conversion from OTel to Mimir format by about 8% and reduce memory consumption by about 30%. Can be disabled via `-distributor.direct-otlp-translation-enabled=false` #7957
* [ENHANCEMENT] Ingester/Querier: Optimise regexps with long lists of alternates. #8221, #8234
* [ENHANCEMENT] Ingester: Include more detail in tracing of queries. #8242
* [ENHANCEMENT] Distributor: add `insight=true` to remote-write and OTLP write handlers when the HTTP response status code is 4xx. #8294
* [ENHANCEMENT] Ingester: reduce locked time while matching postings for a label, improving the write latency and compaction speed. #8327
* [ENHANCEMENT] Ingester: reduce the amount of locks taken during the Head compaction's garbage-collection process, improving the write latency and compaction speed. #8327
* [ENHANCEMENT] Query-frontend: log the start, end time and matchers for remote read requests to the query stats logs. #8326 #8370 #8373
* [BUGFIX] Distributor: prometheus retry on 5xx and 429 errors, while otlp collector only retry on 429, 502, 503 and 504, mapping other 5xx errors to the retryable ones in otlp endpoint. #8324 #8339
* [BUGFIX] Distributor: make OTLP endpoint return marshalled proto bytes as response body for 4xx/5xx errors. #8227
* [BUGFIX] Rules: improve error handling when querier is local to the ruler. #7567
* [BUGFIX] Querier, store-gateway: Protect against panics raised during snappy encoding. #7520
* [BUGFIX] Ingester: Prevent timely compaction of empty blocks. #7624
* [BUGFIX] Querier: Don't cache context.Canceled errors for bucket index. #7620
* [BUGFIX] Store-gateway: account for `"other"` time in LabelValues and LabelNames requests. #7622
* [BUGFIX] Query-frontend: Don't panic when using the `-query-frontend.downstream-url` flag. #7651
* [BUGFIX] Ingester: when receiving multiple exemplars for a native histogram via remote write, sort them and only report an error if all are older than the latest exemplar as this could be a partial update. #7640 #7948 #8014
* [BUGFIX] Ingester: don't retain blocks if they finish exactly on the boundary of the retention window. #7656
* [BUGFIX] Bug-fixes and improvements to experimental native histograms. #7744 #7813
* [BUGFIX] Querier: return an error when a query uses `label_join` with an invalid destination label name. #7744
* [BUGFIX] Compactor: correct outstanding job estimation in metrics and `compaction-planner` tool when block labels differ. #7745
* [BUGFIX] Ingester: turn native histogram validation errors in TSDB into soft ingester errors that result in returning 4xx to the end-user instead of 5xx. In the case of TSDB validation errors, the counter `cortex_discarded_samples_total` will be increased with the `reason` label set to `"invalid-native-histogram"`. #7736 #7773
* [BUGFIX] Do not wrap error message with `sampled 1/<frequency>` if it's not actually sampled. #7784
* [BUGFIX] Store-gateway: do not track cortex_querier_blocks_consistency_checks_failed_total metric if query has been canceled or interrued due to any error not related to blocks consistency check failed. #7752
* [BUGFIX] Ingester: ignore instances with no tokens when calculating local limits to prevent discards during ingester scale-up #7881
* [BUGFIX] Ingester: do not reuse exemplars slice in the write request if there are more than 10 exemplars per series. This should help to reduce the in-use memory in case of few requests with a very large number of exemplars. #7936
* [BUGFIX] Distributor: fix down scaling of native histograms in the distributor when timeseries unmarshal cache is in use. #7947
* [BUGFIX] Distributor: fix cardinality API to return more accurate number of in-memory series when number of zones is larger than replication factor. #7984
* [BUGFIX] All: fix config validation for non-ingester modules, when ingester's ring is configured with spread-minimizing token generation strategy. #7990
* [BUGFIX] Ingester: copy LabelValues strings out of mapped memory to avoid a segmentation fault if the region becomes unmapped before the result is marshaled. #8003
* [BUGFIX] OTLP: Don't generate target_info unless at least one identifying label is defined. #8012
* [BUGFIX] OTLP: Don't generate target_info unless there are metrics. #8012
* [BUGFIX] Query-frontend: Experimental query queue splitting: fix issue where offset and range selector duration were not considered when predicting query component. #7742
* [BUGFIX] Querying: Empty matrix results were incorrectly returning `null` instead of `[]`. #8029
* [BUGFIX] All: don't increment `thanos_objstore_bucket_operation_failures_total` metric for cancelled requests. #8072
* [BUGFIX] Query-frontend: fix empty metric name matcher not being applied under certain conditions. #8076
* [BUGFIX] Querying: Fix regex matching of multibyte runes with dot operator. #8089
* [BUGFIX] Querying: matrix results returned from instant queries were not sorted by series. #8113
* [BUGFIX] Query scheduler: Fix a crash in result marshaling. #8140
* [BUGFIX] Store-gateway: Allow long-running index scans to be interrupted. #8154
* [BUGFIX] Query-frontend: fix splitting of queries using `@ start()` and `@end()` modifiers on a subquery. Previously the `start()` and `end()` would be evaluated using the start end end of the split query instead of the original query. #8162
* [BUGFIX] Distributor: Don't discard time series with invalid exemplars, just drop affected exemplars. #8224
* [BUGFIX] Ingester: fixed in-memory series count when replaying a corrupted WAL. #8295
* [BUGFIX] Ingester: fix context cancellation handling when a query is busy looking up series in the TSDB index and `-blocks-storage.tsdb.head-postings-for-matchers-cache*` or `-blocks-storage.tsdb.block-postings-for-matchers-cache*` are in use. #8337
* [BUGFIX] Querier: fix edge case where bucket indexes are sometimes cached forever instead of with the expected TTL. #8343
* [BUGFIX] OTLP handler: fix errors returned by OTLP handler when used via httpgrpc tunneling. #8363
* [BUGFIX] Update `github.com/hashicorp/go-retryablehttp` to address [CVE-2024-6104](https://github.com/advisories/GHSA-v6v8-xj6m-xwqh). #8539
* [BUGFIX] Alertmanager: Fixes a number of bugs in silences which could cause an existing silence to be deleted/expired when updating the silence failed. This could happen when the replacing silence was invalid or exceeded limits. #8525
* [BUGFIX] Alertmanager: Fix per-tenant silence limits not reloaded during runtime. #8456
* [BUGFIX] Alertmanager: Fix help message for utf-8-strict-mode. #8572
* [BUGFIX] Upgrade golang to 1.22.5 to address [CVE-2024-24791](https://nvd.nist.gov/vuln/detail/CVE-2024-24791). #8600

### Mixin

* [CHANGE] Alerts: Removed obsolete `MimirQueriesIncorrect` alert that used test-exporter metrics. Test-exporter support was however removed in Mimir 2.0 release. #7774
* [CHANGE] Alerts: Change threshold for `MimirBucketIndexNotUpdated` alert to fire before queries begin to fail due to bucket index age. #7879
* [FEATURE] Dashboards: added 'Remote ruler reads networking' dashboard. #7751
* [FEATURE] Alerts: Add `MimirIngesterStuckProcessingRecordsFromKafka` alert. #8147
* [ENHANCEMENT] Alerts: allow configuring alerts range interval via `_config.base_alerts_range_interval_minutes`. #7591
* [ENHANCEMENT] Dashboards: Add panels for monitoring distributor and ingester when using ingest-storage. These panels are disabled by default, but can be enabled using `show_ingest_storage_panels: true` config option. Similarly existing panels used when distributors and ingesters use gRPC for forwarding requests can be disabled by setting `show_grpc_ingestion_panels: false`. #7670 #7699
* [ENHANCEMENT] Alerts: add the following alerts when using ingest-storage: #7699 #7702 #7867
  * `MimirIngesterLastConsumedOffsetCommitFailed`
  * `MimirIngesterFailedToReadRecordsFromKafka`
  * `MimirIngesterKafkaFetchErrorsRateTooHigh`
  * `MimirStartingIngesterKafkaReceiveDelayIncreasing`
  * `MimirRunningIngesterReceiveDelayTooHigh`
  * `MimirIngesterFailsToProcessRecordsFromKafka`
  * `MimirIngesterFailsEnforceStrongConsistencyOnReadPath`
* [ENHANCEMENT] Dashboards: add in-flight queries scaling metric panel for ruler-querier. #7749
* [ENHANCEMENT] Dashboards: renamed rows in the "Remote ruler reads" and "Remote ruler reads resources" dashboards to match the actual component names. #7750
* [ENHANCEMENT] Dashboards: allow switching between using classic of native histograms in dashboards. #7627
  * Overview dashboard, Status panel, `cortex_request_duration_seconds` metric.
* [ENHANCEMENT] Alerts: exclude `529` and `598` status codes from failure codes in `MimirRequestsError`. #7889
* [ENHANCEMENT] Dashboards: renamed "TCP Connections" panel to "Ingress TCP Connections" in the networking dashboards. #8092
* [ENHANCEMENT] Dashboards: update the use of deprecated "table (old)" panels to "table". #8181
* [ENHANCEMENT] Dashboards: added a `component` variable to "Slow queries" dashboard to allow checking the slow queries of the remote ruler evaluation query path. #8309
* [BUGFIX] Dashboards: fix regular expression for matching read-path gRPC ingester methods to include querying of exemplars, label-related queries, or active series queries. #7676
* [BUGFIX] Dashboards: fix user id abbreviations and column heads for Top Tenants dashboard. #7724
* [BUGFIX] Dashboards: fix incorrect query used for "queue length" panel on "Ruler" dashboard. #8006
* [BUGFIX] Dashboards: fix disk space utilization panels when running with a recent version of kube-state-metrics. #8212

### Jsonnet

* [CHANGE] Memcached: Change default read timeout for chunks and index caches to `750ms` from `450ms`. #7778
* [CHANGE] Fine-tuned `terminationGracePeriodSeconds` for the following components: #7364
  * Querier: changed from `30` to `180`
  * Query-scheduler: changed from `30` to `180`
* [CHANGE] Change TCP port exposed by `mimir-continuous-test` deployment to match with updated defaults of its container image (see changes below). #7958
* [FEATURE] Add support to deploy Mimir with experimental ingest storage enabled. #8028 #8222
* [ENHANCEMENT] Compactor: add `$._config.cortex_compactor_concurrent_rollout_enabled` option (disabled by default) that makes use of rollout-operator to speed up the rollout of compactors. #7783 #7878
* [ENHANCEMENT] Shuffle-sharding: add `$._config.shuffle_sharding.ingest_storage_partitions_enabled` and `$._config.shuffle_sharding.ingester_partitions_shard_size` options, that allow configuring partitions shard size in ingest-storage mode. #7804
* [ENHANCEMENT] Update rollout-operator to `v0.17.0`. #8399
* [ENHANCEMENT] Add `_config.autoscaling_querier_predictive_scaling_enabled` to scale querier based on inflight queries 7 days ago. #7775
* [ENHANCEMENT] Add support to autoscale ruler-querier replicas based on in-flight queries too (in addition to CPU and memory based scaling). #8060 #8188
* [ENHANCEMENT] Distributor: improved distributor HPA scaling metric to only take in account ready pods. This requires the metric `kube_pod_status_ready` to be available in the data source used by KEDA to query scaling metrics (configured via `_config.autoscaling_prometheus_url`). #8251
* [BUGFIX] Guard against missing samples in KEDA queries. #7691 #10013
* [BUGFIX] Alertmanager: Set -server.http-idle-timeout to avoid EOF errors in ruler. #8192

### Mimirtool

* [CHANGE] Deprecated `--rule-files` flag in favor of CLI arguments. #7756
* [FEATURE] mimirtool: Add `runtime-config verify` sub-command, for verifying Mimir runtime config files. #8123
* [ENHANCEMENT] `mimirtool promql format`: Format PromQL query with Prometheus' string or pretty-print formatter. #7742
* [ENHANCEMENT] Add `mimir-http-prefix` configuration to set the Mimir URL prefix when using legacy routes. #8069
* [ENHANCEMENT] Add option `--output-dir` to `mimirtool rules get` and `mimirtool rules print` to allow persisting rule groups to a file for edit and re-upload. #8142
* [BUGFIX] Fix panic in `loadgen` subcommand. #7629
* [BUGFIX] `mimirtool rules prepare`: do not add aggregation label to `on()` clause if already present in `group_left()` or `group_right()`. #7839
* [BUGFIX] Analyze Grafana: fix parsing queries with variables. #8062
* [BUGFIX] `mimirtool rules sync`: detect a change when the `query_offset` or the deprecated `evaluation_delay` configuration changes. #8297

### Mimir Continuous Test

* [CHANGE] `mimir-continuous-test` has been deprecated and replaced by a Mimir module that can be run as a target from the `mimir` binary using `mimir -target=continuous-test`. #7753
* [CHANGE] `-server.metrics-port` flag is no longer available for use in the module run of mimir-continuous-test, including the grafana/mimir-continuous-test Docker image which uses the new module. Configuring this port is still possible in the binary, which is deprecated. #7747
* [CHANGE] Allowed authenticatication to Mimir using both Tenant ID and basic/bearer auth #7619.
* [BUGFIX] Set `User-Agent` header for all requests sent from the testing client. #7607

### Query-tee

* [ENHANCEMENT] Log queries that take longer than `proxy.log-slow-query-response-threshold` when compared to other backends. #7346
* [ENHANCEMENT] Add two new metrics for measuring the relative duration between backends: #7782 #8013 #8330
  * `cortex_querytee_backend_response_relative_duration_seconds`
  * `cortex_querytee_backend_response_relative_duration_proportional`

### Documentation

* [CHANGE] Note that the _Play with Grafana Mimir_ tutorial directory path changed after the release of the video. #8319
* [ENHANCEMENT] Clarify Compactor and its storage volume when configured under Kubernetes. #7675
* [ENHANCEMENT] Add OTLP route to _Mimir routes by path_ runbooks section. #8074
* [ENHANCEMENT] Document option server.log-source-ips-full. #8268

### Tools

* [ENHANCEMENT] ulidtime: add option to show random part of ULID, timestamp in milliseconds and header. #7615
* [ENHANCEMENT] copyblocks: add a flag to configure part-size for multipart uploads in s3 client-side copying. #8292
* [ENHANCEMENT] copyblocks: enable pprof HTTP endpoints. #8292

## 2.12.0

### Grafana Mimir

* [CHANGE] Alertmanager: Deprecates the `v1` API. All `v1` API endpoints now respond with a JSON deprecation notice and a status code of `410`. All endpoints have a `v2` equivalent. The list of endpoints is: #7103
  * `<alertmanager-web.external-url>/api/v1/alerts`
  * `<alertmanager-web.external-url>/api/v1/receivers`
  * `<alertmanager-web.external-url>/api/v1/silence/{id}`
  * `<alertmanager-web.external-url>/api/v1/silences`
  * `<alertmanager-web.external-url>/api/v1/status`
* [CHANGE] Ingester: Increase default value of `-blocks-storage.tsdb.head-postings-for-matchers-cache-max-bytes` and `-blocks-storage.tsdb.block-postings-for-matchers-cache-max-bytes` to 100 MiB (previous default value was 10 MiB). #6764
* [CHANGE] Validate tenant IDs according to [documented behavior](https://grafana.com/docs/mimir/latest/configure/about-tenant-ids/) even when tenant federation is not enabled. Note that this will cause some previously accepted tenant IDs to be rejected such as those longer than 150 bytes or containing `|` characters. #6959
* [CHANGE] Ruler: don't use backoff retry on remote evaluation in case of `4xx` errors. #7004
* [CHANGE] Server: responses with HTTP 4xx status codes are now treated as errors and used in `status_code` label of request duration metric. #7045
* [CHANGE] Memberlist: change default for `-memberlist.stream-timeout` from `10s` to `2s`. #7076
* [CHANGE] Memcached: remove legacy `thanos_cache_memcached_*` and `thanos_memcached_*` prefixed metrics. Instead, Memcached and Redis cache clients now emit `thanos_cache_*` prefixed metrics with a `backend` label. #7076
* [CHANGE] Ruler: the following metrics, exposed when the ruler is configured to discover Alertmanager instances via service discovery, have been renamed: #7057
  * `prometheus_sd_failed_configs` renamed to `cortex_prometheus_sd_failed_configs`
  * `prometheus_sd_discovered_targets` renamed to `cortex_prometheus_sd_discovered_targets`
  * `prometheus_sd_received_updates_total` renamed to `cortex_prometheus_sd_received_updates_total`
  * `prometheus_sd_updates_delayed_total` renamed to `cortex_prometheus_sd_updates_delayed_total`
  * `prometheus_sd_updates_total` renamed to `cortex_prometheus_sd_updates_total`
  * `prometheus_sd_refresh_failures_total` renamed to `cortex_prometheus_sd_refresh_failures_total`
  * `prometheus_sd_refresh_duration_seconds` renamed to `cortex_prometheus_sd_refresh_duration_seconds`
* [CHANGE] Query-frontend: the default value for `-query-frontend.not-running-timeout` has been changed from 0 (disabled) to 2s. The configuration option has also been moved from "experimental" to "advanced". #7127
* [CHANGE] Store-gateway: to reduce disk contention on HDDs the default value for `blocks-storage.bucket-store.tenant-sync-concurrency` has been changed from `10` to `1` and the default value for `blocks-storage.bucket-store.block-sync-concurrency` has been changed from `20` to `4`. #7136
* [CHANGE] Store-gateway: Remove deprecated CLI flags `-blocks-storage.bucket-store.index-header-lazy-loading-enabled` and `-blocks-storage.bucket-store.index-header-lazy-loading-idle-timeout` and their corresponding YAML settings. Instead, use `-blocks-storage.bucket-store.index-header.lazy-loading-enabled` and `-blocks-storage.bucket-store.index-header.lazy-loading-idle-timeout`. #7521
* [CHANGE] Store-gateway: Mark experimental CLI flag `-blocks-storage.bucket-store.index-header.lazy-loading-concurrency` and its corresponding YAML settings as advanced. #7521
* [CHANGE] Store-gateway: Remove experimental CLI flag `-blocks-storage.bucket-store.index-header.sparse-persistence-enabled` since this is now the default behavior. #7535
* [CHANGE] All: set `-server.report-grpc-codes-in-instrumentation-label-enabled` to `true` by default, which enables reporting gRPC status codes as `status_code` labels in the `cortex_request_duration_seconds` metric. #7144
* [CHANGE] Distributor: report gRPC status codes as `status_code` labels in the `cortex_ingester_client_request_duration_seconds` metric by default. #7144
* [CHANGE] Distributor: CLI flag `-ingester.client.report-grpc-codes-in-instrumentation-label-enabled` has been deprecated, and its default value is set to `true`. #7144
* [CHANGE] Ingester: CLI flag `-ingester.return-only-grpc-errors` has been deprecated, and its default value is set to `true`. To ensure backwards compatibility, during a migration from a version prior to 2.11.0 to 2.12 or later, `-ingester.return-only-grpc-errors` should be set to `false`. Once all the components are migrated, the flag can be removed.   #7151
* [CHANGE] Ingester: the following CLI flags have been moved from "experimental" to "advanced": #7169
  * `-ingester.ring.token-generation-strategy`
  * `-ingester.ring.spread-minimizing-zones`
  * `-ingester.ring.spread-minimizing-join-ring-in-order`
* [CHANGE] Query-frontend: the default value of the CLI flag `-query-frontend.max-cache-freshness` (and its respective YAML configuration parameter) has been changed from `1m` to `10m`. #7161
* [CHANGE] Distributor: default the optimization `-distributor.write-requests-buffer-pooling-enabled` to `true`. #7165
* [CHANGE] Tracing: Move query information to span attributes instead of span logs. #7046
* [CHANGE] Distributor: the default value of circuit breaker's CLI flag `-ingester.client.circuit-breaker.cooldown-period` has been changed from `1m` to `10s`. #7310
* [CHANGE] Store-gateway: remove `cortex_bucket_store_blocks_loaded_by_duration`. `cortex_bucket_store_series_blocks_queried` is better suited for detecting when compactors are not able to keep up with the number of blocks to compact. #7309
* [CHANGE] Ingester, Distributor: the support for rejecting push requests received via gRPC before reading them into memory, enabled via `-ingester.limit-inflight-requests-using-grpc-method-limiter` and `-distributor.limit-inflight-requests-using-grpc-method-limiter`, is now stable and enabled by default. The configuration options have been deprecated and will be removed in Mimir 2.14. #7360
* [CHANGE] Distributor: Change`-distributor.enable-otlp-metadata-storage` flag's default to true, and deprecate it. The flag will be removed in Mimir 2.14. #7366
* [CHANGE] Store-gateway: Use a shorter TTL for cached items related to temporary blocks. #7407 #7534
* [CHANGE] Standardise exemplar label as "trace_id". #7475
* [CHANGE] The configuration option `-querier.max-query-into-future` has been deprecated and will be removed in Mimir 2.14. #7496
* [CHANGE] Distributor: the metric `cortex_distributor_sample_delay_seconds` has been deprecated and will be removed in Mimir 2.14. #7516
* [CHANGE] Query-frontend: The deprecated YAML setting `frontend.cache_unaligned_requests` has been moved to `limits.cache_unaligned_requests`. #7519
* [CHANGE] Querier: the CLI flag `-querier.minimize-ingester-requests` has been moved from "experimental" to "advanced". #7638
* [CHANGE] Ingester: allow only POST method on `/ingester/shutdown`, as previously it was too easy to accidentally trigger through GET requests. At the same time, add an option to keep the existing behavior by introducing an `-api.get-request-for-ingester-shutdown-enabled` flag. This flag will be removed in Mimir 2.15. #7707
* [FEATURE] Introduce `-server.log-source-ips-full` option to log all IPs from `Forwarded`, `X-Real-IP`, `X-Forwarded-For` headers. #7250
* [FEATURE] Introduce `-tenant-federation.max-tenants` option to limit the max number of tenants allowed for requests when federation is enabled. #6959
* [FEATURE] Cardinality API: added a new `count_method` parameter which enables counting active label names. #7085
* [FEATURE] Querier / query-frontend: added `-querier.promql-experimental-functions-enabled` CLI flag (and respective YAML config option) to enable experimental PromQL functions. The experimental functions introduced are: `mad_over_time()`, `sort_by_label()` and `sort_by_label_desc()`. #7057
* [FEATURE] Alertmanager API: added `-alertmanager.grafana-alertmanager-compatibility-enabled` CLI flag (and respective YAML config option) to enable an experimental API endpoints that support the migration of the Grafana Alertmanager. #7057
* [FEATURE] Alertmanager: Added `-alertmanager.utf8-strict-mode-enabled` to control support for any UTF-8 character as part of Alertmanager configuration/API matchers and labels. It's default value is set to `false`. #6898
* [FEATURE] Querier: added `histogram_avg()` function support to PromQL. #7293
* [FEATURE] Ingester: added `-blocks-storage.tsdb.timely-head-compaction` flag, which enables more timely head compaction, and defaults to `false`. #7372
* [FEATURE] Compactor: Added `/compactor/tenants` and `/compactor/tenant/{tenant}/planned_jobs` endpoints that provide functionality that was provided by `tools/compaction-planner` -- listing of planned compaction jobs based on tenants' bucket index. #7381
* [FEATURE] Add experimental support for streaming response bodies from queriers to frontends via `-querier.response-streaming-enabled`. This is currently only supported for the `/api/v1/cardinality/active_series` endpoint. #7173
* [FEATURE] Release: Added mimir distroless docker image. #7371
* [FEATURE] Add support for the new grammar of `{"metric_name", "l1"="val"}` to promql and some of the exposition formats. #7475 #7541
* [ENHANCEMENT] Distributor: Add a new metric `cortex_distributor_otlp_requests_total` to track the total number of OTLP requests. #7385
* [ENHANCEMENT] Vault: add lifecycle manager for token used to authenticate to Vault. This ensures the client token is always valid. Includes a gauge (`cortex_vault_token_lease_renewal_active`) to check whether token renewal is active, and the counters `cortex_vault_token_lease_renewal_success_total` and `cortex_vault_auth_success_total` to see the total number of successful lease renewals / authentications. #7337
* [ENHANCEMENT] Store-gateway: add no-compact details column on store-gateway tenants admin UI. #6848
* [ENHANCEMENT] PromQL: ignore small errors for bucketQuantile #6766
* [ENHANCEMENT] Distributor: improve efficiency of some errors #6785
* [ENHANCEMENT] Ruler: exclude vector queries from being tracked in `cortex_ruler_queries_zero_fetched_series_total`. #6544
* [ENHANCEMENT] Ruler: local storage backend now supports reading a rule group via `/config/api/v1/rules/{namespace}/{groupName}` configuration API endpoint. #6632
* [ENHANCEMENT] Query-Frontend and Query-Scheduler: split tenant query request queues by query component with `query-frontend.additional-query-queue-dimensions-enabled` and `query-scheduler.additional-query-queue-dimensions-enabled`. #6772
* [ENHANCEMENT] Distributor: support disabling metric relabel rules per-tenant via the flag `-distributor.metric-relabeling-enabled` or associated YAML. #6970
* [ENHANCEMENT] Distributor: `-distributor.remote-timeout` is now accounted from the first ingester push request being sent. #6972
* [ENHANCEMENT] Storage Provider: `-<prefix>.s3.sts-endpoint` sets a custom endpoint for AWS Security Token Service (AWS STS) in s3 storage provider. #6172
* [ENHANCEMENT] Querier: add `cortex_querier_queries_storage_type_total ` metric that indicates how many queries have executed for a source, ingesters or store-gateways. Add `cortex_querier_query_storegateway_chunks_total` metric to count the number of chunks fetched from a store gateway. #7099,#7145
* [ENHANCEMENT] Query-frontend: add experimental support for sharding active series queries via `-query-frontend.shard-active-series-queries`. #6784
* [ENHANCEMENT] Distributor: set `-distributor.reusable-ingester-push-workers=2000` by default and mark feature as `advanced`. #7128
* [ENHANCEMENT] All: set `-server.grpc.num-workers=100` by default and mark feature as `advanced`. #7131
* [ENHANCEMENT] Distributor: invalid metric name error message gets cleaned up to not include non-ascii strings. #7146
* [ENHANCEMENT] Store-gateway: add `source`, `level`, and `out_or_order` to `cortex_bucket_store_series_blocks_queried` metric that indicates the number of blocks that were queried from store gateways by block metadata. #7112 #7262 #7267
* [ENHANCEMENT] Compactor: After updating bucket-index, compactor now also computes estimated number of compaction jobs based on current bucket-index, and reports the result in `cortex_bucket_index_estimated_compaction_jobs` metric. If computation of jobs fails, `cortex_bucket_index_estimated_compaction_jobs_errors_total` is updated instead. #7299
* [ENHANCEMENT] Mimir: Integrate profiling into tracing instrumentation. #7363
* [ENHANCEMENT] Alertmanager: Adds metric `cortex_alertmanager_notifications_suppressed_total` that counts the total number of notifications suppressed for being silenced, inhibited, outside of active time intervals or within muted time intervals. #7384
* [ENHANCEMENT] Query-scheduler: added more buckets to `cortex_query_scheduler_queue_duration_seconds` histogram metric, in order to better track queries staying in the queue for longer than 10s. #7470
* [ENHANCEMENT] A `type` label is added to `prometheus_tsdb_head_out_of_order_samples_appended_total` metric. #7475
* [ENHANCEMENT] Distributor: Optimize OTLP endpoint. #7475
* [ENHANCEMENT] API: Use github.com/klauspost/compress for faster gzip and deflate compression of API responses. #7475
* [ENHANCEMENT] Ingester: Limiting on owned series (`-ingester.use-ingester-owned-series-for-limits`) now prevents discards in cases where a tenant is sharded across all ingesters (or shuffle sharding is disabled) and the ingester count increases. #7411
* [ENHANCEMENT] Block upload: include converted timestamps in the error message if block is from the future. #7538
* [ENHANCEMENT] Query-frontend: Introduce `-query-frontend.active-series-write-timeout` to allow configuring the server-side write timeout for active series requests. #7553 #7569
* [BUGFIX] Ingester: don't ignore errors encountered while iterating through chunks or samples in response to a query request. #6451
* [BUGFIX] Fix issue where queries can fail or omit OOO samples if OOO head compaction occurs between creating a querier and reading chunks #6766
* [BUGFIX] Fix issue where concatenatingChunkIterator can obscure errors #6766
* [BUGFIX] Fix panic during tsdb Commit #6766
* [BUGFIX] tsdb/head: wlog exemplars after samples #6766
* [BUGFIX] Ruler: fix issue where "failed to remotely evaluate query expression, will retry" messages are logged without context such as the trace ID and do not appear in trace events. #6789
* [BUGFIX] Ruler: do not retry requests to remote querier when server's response exceeds its configured max payload size. #7216
* [BUGFIX] Querier: fix issue where spans in query request traces were not nested correctly. #6893
* [BUGFIX] Fix issue where all incoming HTTP requests have duplicate trace spans. #6920
* [BUGFIX] Querier: do not retry requests to store-gateway when a query gets canceled. #6934
* [BUGFIX] Querier: return 499 status code instead of 500 when a request to remote read endpoint gets canceled. #6934
* [BUGFIX] Querier: fix issue where `-querier.max-fetched-series-per-query` is not applied to `/series` endpoint if the series are loaded from ingesters. #7055
* [BUGFIX] Distributor: fix issue where `-distributor.metric-relabeling-enabled` may cause distributors to panic #7176
* [BUGFIX] Distributor: fix issue where `-distributor.metric-relabeling-enabled` may cause distributors to write unsorted labels and corrupt blocks #7326
* [BUGFIX] Query-frontend: the `cortex_query_frontend_queries_total` report incorrectly reported `op="query"` for any request which wasn't a range query. Now the `op` label value can be one of the following: #7207
  * `query`: instant query
  * `query_range`: range query
  * `cardinality`: cardinality query
  * `label_names_and_values`: label names / values query
  * `active_series`: active series query
  * `other`: any other request
* [BUGFIX] Fix performance regression introduced in Mimir 2.11.0 when uploading blocks to AWS S3. #7240
* [BUGFIX] Query-frontend: fix race condition when sharding active series is enabled (see above) and response is compressed with snappy. #7290
* [BUGFIX] Query-frontend: "query stats" log unsuccessful replies from downstream as "failed". #7296
* [BUGFIX] Packaging: remove reload from systemd file as mimir does not take into account SIGHUP. #7345
* [BUGFIX] Compactor: do not allow out-of-order blocks to prevent timely compaction. #7342
* [BUGFIX] Update `google.golang.org/grpc` to resolve occasional issues with gRPC server closing its side of connection before it was drained by the client. #7380
* [BUGFIX] Query-frontend: abort response streaming for `active_series` requests when the request context is canceled. #7378
* [BUGFIX] Compactor: improve compaction of sporadic blocks. #7329
* [BUGFIX] Ruler: fix regression that caused client errors to be tracked in `cortex_ruler_write_requests_failed_total` metric. #7472
* [BUGFIX] promql: Fix Range selectors with an @ modifier are wrongly scoped in range queries. #7475
* [BUGFIX] Fix metadata API using wrong JSON field names. #7475
* [BUGFIX] Ruler: fix native histogram recording rule result corruption. #7552
* [BUGFIX] Querier: fix HTTP status code translations for remote read requests. Previously, remote-read had conflicting behaviours: when returning samples all internal errors were translated to HTTP 400; when returning chunks all internal errors were translated to HTTP 500. #7487
* [BUGFIX] Query-frontend: Fix memory leak on every request. #7654

### Mixin

* [CHANGE] The `job` label matcher for distributor and gateway have been extended to include any deployment matching `distributor.*` and `cortex-gw.*` respectively. This change allows to match custom and multi-zone distributor and gateway deployments too. #6817
* [ENHANCEMENT] Dashboards: Add panels for alertmanager activity of a tenant #6826
* [ENHANCEMENT] Dashboards: Add graphs to "Slow Queries" dashboard. #6880
* [ENHANCEMENT] Dashboards: Update all deprecated "graph" panels to "timeseries" panels. #6864 #7413 #7457
* [ENHANCEMENT] Dashboards: Make most columns in "Slow Queries" sortable. #7000
* [ENHANCEMENT] Dashboards: Render graph panels at full resolution as opposed to at half resolution. #7027
* [ENHANCEMENT] Dashboards: show query-scheduler queue length on "Reads" and "Remote Ruler Reads" dashboards. #7088
* [ENHANCEMENT] Dashboards: Add estimated number of compaction jobs to "Compactor", "Tenants" and "Top tenants" dashboards. #7449 #7481
* [ENHANCEMENT] Recording rules: add native histogram recording rules to `cortex_request_duration_seconds`. #7528
* [ENHANCEMENT] Dashboards: Add total owned series, and per-ingester in-memory and owned series to "Tenants" dashboard. #7511
* [BUGFIX] Dashboards: drop `step` parameter from targets as it is not supported. #7157
* [BUGFIX] Recording rules: drop rules for metrics removed in 2.0: `cortex_memcache_request_duration_seconds` and `cortex_cache_request_duration_seconds`. #7514

### Jsonnet

* [CHANGE] Distributor: Increase `JAEGER_REPORTER_MAX_QUEUE_SIZE` from the default (100) to 1000, to avoid dropping tracing spans. #7259
* [CHANGE] Querier: Increase `JAEGER_REPORTER_MAX_QUEUE_SIZE` from 1000 to 5000, to avoid dropping tracing spans. #6764
* [CHANGE] rollout-operator: remove default CPU limit. #7066
* [CHANGE] Store-gateway: Increase `JAEGER_REPORTER_MAX_QUEUE_SIZE` from the default (100) to 1000, to avoid dropping tracing spans. #7068
* [CHANGE] Query-frontend, ingester, ruler, backend and write instances: Increase `JAEGER_REPORTER_MAX_QUEUE_SIZE` from the default (100), to avoid dropping tracing spans. #7086
* [CHANGE] Ring: relaxed the hash ring heartbeat period and timeout for distributor, ingester, store-gateway and compactor: #6860
  * `-distributor.ring.heartbeat-period` set to `1m`
  * `-distributor.ring.heartbeat-timeout` set to `4m`
  * `-ingester.ring.heartbeat-period` set to `2m`
  * `-store-gateway.sharding-ring.heartbeat-period` set to `1m`
  * `-store-gateway.sharding-ring.heartbeat-timeout` set to `4m`
  * `-compactor.ring.heartbeat-period` set to `1m`
  * `-compactor.ring.heartbeat-timeout` set to `4m`
* [CHANGE] Ruler-querier: the topology spread constrain max skew is now configured through the configuration option `ruler_querier_topology_spread_max_skew` instead of `querier_topology_spread_max_skew`. #7204
* [CHANGE] Distributor: `-server.grpc.keepalive.max-connection-age` lowered from `2m` to `60s` and configured `-shutdown-delay=90s` and termination grace period to `100` seconds in order to reduce the chances of failed gRPC write requests when distributors gracefully shutdown. #7361
* [FEATURE] Added support for the following root-level settings to configure the list of matchers to apply to node affinity: #6782 #6829
  * `alertmanager_node_affinity_matchers`
  * `compactor_node_affinity_matchers`
  * `continuous_test_node_affinity_matchers`
  * `distributor_node_affinity_matchers`
  * `ingester_node_affinity_matchers`
  * `ingester_zone_a_node_affinity_matchers`
  * `ingester_zone_b_node_affinity_matchers`
  * `ingester_zone_c_node_affinity_matchers`
  * `mimir_backend_node_affinity_matchers`
  * `mimir_backend_zone_a_node_affinity_matchers`
  * `mimir_backend_zone_b_node_affinity_matchers`
  * `mimir_backend_zone_c_node_affinity_matchers`
  * `mimir_read_node_affinity_matchers`
  * `mimir_write_node_affinity_matchers`
  * `mimir_write_zone_a_node_affinity_matchers`
  * `mimir_write_zone_b_node_affinity_matchers`
  * `mimir_write_zone_c_node_affinity_matchers`
  * `overrides_exporter_node_affinity_matchers`
  * `querier_node_affinity_matchers`
  * `query_frontend_node_affinity_matchers`
  * `query_scheduler_node_affinity_matchers`
  * `rollout_operator_node_affinity_matchers`
  * `ruler_node_affinity_matchers`
  * `ruler_node_affinity_matchers`
  * `ruler_querier_node_affinity_matchers`
  * `ruler_query_frontend_node_affinity_matchers`
  * `ruler_query_scheduler_node_affinity_matchers`
  * `store_gateway_node_affinity_matchers`
  * `store_gateway_node_affinity_matchers`
  * `store_gateway_zone_a_node_affinity_matchers`
  * `store_gateway_zone_b_node_affinity_matchers`
  * `store_gateway_zone_c_node_affinity_matchers`
* [FEATURE] Ingester: Allow automated zone-by-zone downscaling, that can be enabled via the `ingester_automated_downscale_enabled` flag. It is disabled by default. #6850
* [ENHANCEMENT] Alerts: Add `MimirStoreGatewayTooManyFailedOperations` warning alert that triggers when Mimir store-gateway report error when interacting with the object storage. #6831
* [ENHANCEMENT] Querier HPA: improved scaling metric and scaling policies, in order to scale up and down more gradually. #6971
* [ENHANCEMENT] Rollout-operator: upgraded to v0.13.0. #7469
* [ENHANCEMENT] Rollout-operator: add tracing configuration to rollout-operator container (when tracing is enabled and configured). #7469
* [ENHANCEMENT] Query-frontend: configured `-shutdown-delay`, `-server.grpc.keepalive.max-connection-age` and termination grace period to reduce the likelihood of queries hitting terminated query-frontends. #7129
* [ENHANCEMENT] Autoscaling: add support for KEDA's `ignoreNullValues` option for Prometheus scaler. #7471
* [BUGFIX] Update memcached-exporter to 0.14.1 due to CVE-2023-39325. #6861

### Mimirtool

* [FEATURE] Add command `migrate-utf8` to migrate Alertmanager configurations for Alertmanager versions 0.27.0 and later. #7383
* [ENHANCEMENT] Add template render command to render locally a template. #7325
* [ENHANCEMENT] Add `--extra-headers` option to `mimirtool rules` command to add extra headers to requests for auth. #7141
* [ENHANCEMENT] Analyze Prometheus: set tenant header. #6737
* [ENHANCEMENT] Add argument `--output-dir` to `mimirtool alertmanager get` where the config and templates will be written to and can be loaded via `mimirtool alertmanager load` #6760
* [BUGFIX] Analyze rule-file: .metricsUsed field wasn't populated. #6953

### Mimir Continuous Test

* [ENHANCEMENT] Include comparison of all expected and actual values when any float sample does not match. #6756

### Query-tee

* [BUGFIX] Fix issue where `Host` HTTP header was not being correctly changed for the proxy targets. #7386
* [ENHANCEMENT] Allow using the value of X-Scope-OrgID for basic auth username in the forwarded request if URL username is set as `__REQUEST_HEADER_X_SCOPE_ORGID__`. #7452

### Documentation

* [CHANGE] No longer mark OTLP distributor endpoint as experimental. #7348
* [ENHANCEMENT] Added runbook for `KubePersistentVolumeFillingUp` alert. #7297
* [ENHANCEMENT] Add Grafana Cloud recommendations to OTLP documentation. #7375
* [BUGFIX] Fixed typo on single zone->zone aware replication Helm page. #7327

### Tools

* [CHANGE] copyblocks: The flags for copyblocks have been changed to align more closely with other tools. #6607
* [CHANGE] undelete-blocks: undelete-blocks-gcs has been removed and replaced with undelete-blocks, which supports recovering deleted blocks in versioned buckets from ABS, GCS, and S3-compatible object storage. #6607
* [FEATURE] copyprefix: Add tool to copy objects between prefixes. Supports ABS, GCS, and S3-compatible object storage. #6607

## 2.11.0

### Grafana Mimir

* [CHANGE] The following deprecated configurations have been removed: #6673 #6779 #6808 #6814
  * `-querier.iterators`
  * `-querier.batch-iterators`
  * `-blocks-storage.bucket-store.max-chunk-pool-bytes`
  * `-blocks-storage.bucket-store.chunk-pool-min-bucket-size-bytes`
  * `-blocks-storage.bucket-store.chunk-pool-max-bucket-size-bytes`
  * `-blocks-storage.bucket-store.bucket-index.enabled`
* [CHANGE] Querier: Split worker GRPC config into separate client configs for the frontend and scheduler to allow TLS to be configured correctly when specifying the `tls_server_name`. The GRPC config specified under `-querier.frontend-client.*` will no longer apply to the scheduler client, and will need to be set explicitly under `-querier.scheduler-client.*`. #6445 #6573
* [CHANGE] Store-gateway: enable sparse index headers by default. Sparse index headers reduce the time to load an index header up to 90%. #6005
* [CHANGE] Store-gateway: lazy-loading concurrency limit default value is now 4. #6004
* [CHANGE] General: enabled `-log.buffered` by default. The `-log.buffered` has been deprecated and will be removed in Mimir 2.13. #6131
* [CHANGE] Ingester: changed default `-blocks-storage.tsdb.series-hash-cache-max-size-bytes` setting from `1GB` to `350MB`. The new default cache size is enough to store the hashes for all series in a ingester, assuming up to 2M in-memory series per ingester and using the default 13h retention period for local TSDB blocks in the ingesters. #6130
* [CHANGE] Query-frontend: removed `cortex_query_frontend_workers_enqueued_requests_total`. Use `cortex_query_frontend_enqueue_duration_seconds_count` instead. #6121
* [CHANGE] Ingester / querier: enable ingester to querier chunks streaming by default and mark it as stable. #6174
* [CHANGE] Ingester / querier: enable ingester query request minimisation by default and mark it as stable. #6174
* [CHANGE] Ingester: changed the default value for the experimental configuration parameter `-blocks-storage.tsdb.early-head-compaction-min-estimated-series-reduction-percentage` from 10 to 15. #6186
* [CHANGE] Ingester: `/ingester/push` HTTP endpoint has been removed. This endpoint was added for testing and troubleshooting, but was never documented or used for anything. #6299
* [CHANGE] Experimental setting `-log.rate-limit-logs-per-second-burst` renamed to `-log.rate-limit-logs-burst-size`. #6230
* [CHANGE] Ingester: by setting the newly introduced experimental CLI flag `-ingester.return-only-grpc-errors` to true, ingester will return only gRPC errors. #6443 #6680 #6723
* [CHANGE] Upgrade Node.js to v20. #6540
* [CHANGE] Querier: `cortex_querier_blocks_consistency_checks_failed_total` is now incremented when a block couldn't be queried from any attempted store-gateway as opposed to incremented after each attempt. Also `cortex_querier_blocks_consistency_checks_total` is incremented once per query as opposed to once per attempt (with 3 attempts). #6590
* [CHANGE] Ingester: Modify utilization based read path limiter to base memory usage on Go heap size. #6584
* [FEATURE] Distributor: added option `-distributor.retry-after-header.enabled` to include the `Retry-After` header in recoverable error responses. #6608
* [FEATURE] Query-frontend: add experimental support for query blocking. Queries are blocked on a per-tenant basis and is configured via the limit `blocked_queries`. #5609
* [FEATURE] Vault: Added support for new Vault authentication methods: `AppRole`, `Kubernetes`, `UserPass` and `Token`. #6143
* [FEATURE] Add experimental endpoint `/api/v1/cardinality/active_series` to return the set of active series for a given selector. #6536 #6619 #6651 #6667 #6717
* [FEATURE] Added `-<prefix>.s3.part-size` flag to configure the S3 minimum file size in bytes used for multipart uploads. #6592
* [FEATURE] Add the experimental `-<prefix>.s3.send-content-md5` flag (defaults to `false`) to configure S3 Put Object requests to send a `Content-MD5` header. Setting this flag is not recommended unless your object storage does not support checksums. #6622
* [FEATURE] Distributor: add an experimental flag `-distributor.reusable-ingester-push-worker` that can be used to pre-allocate a pool of workers to be used to send push requests to the ingesters. #6660
* [FEATURE] Distributor: Support enabling of automatically generated name suffixes for metrics ingested via OTLP, through the flag `-distributor.otel-metric-suffixes-enabled`. #6542
* [FEATURE] Ingester: ingester can now track which of the user's series the ingester actually owns according to the ring, and only consider owned series when checking for user series limit. This helps to avoid hitting the user's series limit when scaling up ingesters or changing user's ingester shard size. Feature is currently experimental, and disabled by default. It can be enabled by setting `-ingester.use-ingester-owned-series-for-limits` (to use owned series for limiting). This is currently limited to multi-zone ingester setup, with replication factor being equal to number of zones. #6718 #7087
* [ENHANCEMENT] Query-frontend: don't treat cancel as an error. #4648
* [ENHANCEMENT] Ingester: exported summary `cortex_ingester_inflight_push_requests_summary` tracking total number of inflight requests in percentile buckets. #5845
* [ENHANCEMENT] Query-scheduler: add `cortex_query_scheduler_enqueue_duration_seconds` metric that records the time taken to enqueue or reject a query request. #5879
* [ENHANCEMENT] Query-frontend: add `cortex_query_frontend_enqueue_duration_seconds` metric that records the time taken to enqueue or reject a query request. When query-scheduler is in use, the metric has the `scheduler_address` label to differentiate the enqueue duration by query-scheduler backend. #5879 #6087 #6120
* [ENHANCEMENT] Store-gateway: add metric `cortex_bucket_store_blocks_loaded_by_duration` for counting the loaded number of blocks based on their duration. #6074  #6129
* [ENHANCEMENT] Expose `/sync/mutex/wait/total:seconds` Go runtime metric as `go_sync_mutex_wait_total_seconds_total` from all components. #5879
* [ENHANCEMENT] Query-scheduler: improve latency with many concurrent queriers. #5880
* [ENHANCEMENT] Ruler: add new per-tenant `cortex_ruler_queries_zero_fetched_series_total` metric to track rules that fetched no series. #5925
* [ENHANCEMENT] Implement support for `limit`, `limit_per_metric` and `metric` parameters for `<Prometheus HTTP prefix>/api/v1/metadata` endpoint. #5890
* [ENHANCEMENT] Distributor: add experimental support for storing metadata when ingesting metrics via OTLP. This makes metrics description and type available when ingesting metrics via OTLP. Enable with `-distributor.enable-otlp-metadata-storage=true`. #5693 #6035 #6254
* [ENHANCEMENT] Ingester: added support for sampling errors, which can be enabled by setting `-ingester.error-sample-rate`. This way each error will be logged once in the configured number of times. All the discarded samples will still be tracked by the `cortex_discarded_samples_total` metric. #5584 #6014
* [ENHANCEMENT] Ruler: Fetch secrets used to configure TLS on the Alertmanager client from Vault when `-vault.enabled` is true. #5239
* [ENHANCEMENT] Query-frontend: added query-sharding support for `group by` aggregation queries. #6024
* [ENHANCEMENT] Fetch secrets used to configure server-side TLS from Vault when `-vault.enabled` is true. #6052.
* [ENHANCEMENT] Packaging: add logrotate config file. #6142
* [ENHANCEMENT] Ingester: add the experimental configuration options `-blocks-storage.tsdb.head-postings-for-matchers-cache-max-bytes` and `-blocks-storage.tsdb.block-postings-for-matchers-cache-max-bytes` to enforce a limit in bytes on the `PostingsForMatchers()` cache used by ingesters (the cache limit is per TSDB head and block basis, not a global one). The experimental configuration options `-blocks-storage.tsdb.head-postings-for-matchers-cache-size` and `-blocks-storage.tsdb.block-postings-for-matchers-cache-size` have been deprecated. #6151
* [ENHANCEMENT] Ingester: use the `PostingsForMatchers()` in-memory cache for label values queries with matchers too. #6151
* [ENHANCEMENT] Ingester / store-gateway: optimized regex matchers. #6168 #6250
* [ENHANCEMENT] Distributor: Include ingester IDs in circuit breaker related metrics and logs. #6206
* [ENHANCEMENT] Querier: improve errors and logging when streaming chunks from ingesters and store-gateways. #6194 #6309
* [ENHANCEMENT] Querier: Add `cortex_querier_federation_exemplar_tenants_queried` and `cortex_querier_federation_tenants_queried` metrics to track the number of tenants queried by multi-tenant queries. #6374 #6409
* [ENHANCEMENT] All: added an experimental `-server.grpc.num-workers` flag that configures the number of long-living workers used to process gRPC requests. This could decrease the CPU usage by reducing the number of stack allocations. #6311
* [ENHANCEMENT] All: improved IPv6 support by using the proper host:port formatting. #6311
* [ENHANCEMENT] Querier: always return error encountered during chunks streaming, rather than `the stream has already been exhausted`. #6345 #6433
* [ENHANCEMENT] Query-frontend: add `instance_enable_ipv6` to support IPv6. #6111
* [ENHANCEMENT] Store-gateway: return same detailed error messages as queriers when chunks or series limits are reached. #6347
* [ENHANCEMENT] Querier: reduce memory consumed for queries that hit store-gateways. #6348
* [ENHANCEMENT] Ruler: include corresponding trace ID with log messages associated with rule evaluation. #6379 #6520
* [ENHANCEMENT] Querier: clarify log messages and span events emitted while querying ingesters, and include both ingester name and address when relevant. #6381
* [ENHANCEMENT] Memcached: introduce new experimental configuration parameters `-<prefix>.memcached.write-buffer-size-bytes` `-<prefix>.memcached.read-buffer-size-bytes` to customise the memcached client write and read buffer size (the buffer is allocated for each memcached connection). #6468
* [ENHANCEMENT] Ingester, Distributor: added experimental support for rejecting push requests received via gRPC before reading them into memory, if ingester or distributor is unable to accept the request. This is activated by using `-ingester.limit-inflight-requests-using-grpc-method-limiter` for ingester, and `-distributor.limit-inflight-requests-using-grpc-method-limiter` for distributor. #5976 #6300
* [ENHANCEMENT] Add capability in store-gateways to accept number of tokens through config. `-store-gateway.sharding-ring.num-tokens`, `default-value=512` #4863
* [ENHANCEMENT] Query-frontend: return warnings generated during query evaluation. #6391
* [ENHANCEMENT] Server: Add the option `-server.http-read-header-timeout` to enable specifying a timeout for reading HTTP request headers. It defaults to 0, in which case reading of headers can take up to `-server.http-read-timeout`, leaving no time for reading body, if there's any. #6517
* [ENHANCEMENT] Add connection-string option, `-<prefix>.azure.connection-string`, for Azure Blob Storage. #6487
* [ENHANCEMENT] Ingester: Add `-ingester.instance-limits.max-inflight-push-requests-bytes`. This limit protects the ingester against requests that together may cause an OOM. #6492
* [ENHANCEMENT] Ingester: add new per-tenant `cortex_ingester_local_limits` metric to expose the calculated local per-tenant limits seen at each ingester. Exports the local per-tenant series limit with label `{limit="max_global_series_per_user"}` #6403
* [ENHANCEMENT] Query-frontend: added "queue_time_seconds" field to "query stats" log. This is total time that query and subqueries spent in the queue, before queriers picked it up. #6537
* [ENHANCEMENT] Server: Add `-server.report-grpc-codes-in-instrumentation-label-enabled` CLI flag to specify whether gRPC status codes should be used in `status_code` label of `cortex_request_duration_seconds` metric. It defaults to false, meaning that successful and erroneous gRPC status codes are represented with `success` and `error` respectively. #6562
* [ENHANCEMENT] Server: Add `-ingester.client.report-grpc-codes-in-instrumentation-label-enabled` CLI flag to specify whether gRPC status codes should be used in `status_code` label of `cortex_ingester_client_request_duration_seconds` metric. It defaults to false, meaning that successful and erroneous gRPC status codes are represented with `2xx` and `error` respectively. #6562
* [ENHANCEMENT] Server: Add `-server.http-log-closed-connections-without-response-enabled` option to log details about connections to HTTP server that were closed before any data was sent back. This can happen if client doesn't manage to send complete HTTP headers before timeout. #6612
* [ENHANCEMENT] Query-frontend: include length of query, time since the earliest and latest points of a query, time since the earliest and latest points of a query, cached/uncached bytes in "query stats" logs. Time parameters (start/end/time) are always formatted as RFC3339 now. #6473 #6477 #6709 #6710
* [ENHANCEMENT] Query-frontend: `-query-frontend.align-queries-with-step` has been moved from a global flag to a per-tenant override. #6714
* [ENHANCEMENT] Distributor: added support for reducing the resolution of native histogram samples upon ingestion if the sample has too many buckets compared to `-validation.max-native-histogram-buckets`. This is enabled by default and can be turned off by setting `-validation.reduce-native-histogram-over-max-buckets` to `false`. #6535
* [ENHANCEMENT] Query-frontend: optionally wait for the frontend to complete startup if requests are received while the frontend is still starting. Disabled by default, set `-query-frontend.not-running-timeout` to a non-zero value to enable. #6621
* [ENHANCEMENT] Distributor: Include source IPs in OTLP push handler logs. #6652
* [ENHANCEMENT] Query-frontend: return clearer error message when a query request is received while shutting down. #6675
* [ENHANCEMENT] Querier: return clearer error message when a query request is cancelled by the caller. #6697
* [ENHANCEMENT] Compactor: Mark corrupted blocks for no-compaction to avoid blocking compactor future runs. #6588
* [ENHANCEMENT] Distributor: Added an experimental configuration option `distributor.ingestion-burst-factor` that overrides the `distributor.ingestion-burst-size` option if set. The `distributor.ingestion-burst-factor` is used to set the underlying ingestion rate limiter token bucket's burst size to a multiple of the per distributor `distributor.ingestion-rate-limit` and the `distributor.ingestion-burst-factor`. This is disabled by default. #6662
* [ENHANCEMENT] Add debug message to track tenants sending queries that are not able to benefit from caches. #6732
* [BUGFIX] Distributor: return server overload error in the event of exceeding the ingestion rate limit. #6549
* [BUGFIX] Ring: Ensure network addresses used for component hash rings are formatted correctly when using IPv6. #6068
* [BUGFIX] Query-scheduler: don't retain connections from queriers that have shut down, leading to gradually increasing enqueue latency over time. #6100 #6145
* [BUGFIX] Ingester: prevent query logic from continuing to execute after queries are canceled. #6085
* [BUGFIX] Ensure correct nesting of children of the `querier.Select` tracing span. #6085
* [BUGFIX] Packaging: fix preremove script preventing upgrades on RHEL based OS. #6067
* [BUGFIX] Querier: return actual error rather than `attempted to read series at index XXX from stream, but the stream has already been exhausted` (or even no error at all) when streaming chunks from ingesters or store-gateways is enabled and an error occurs while streaming chunks. #6346
* [BUGFIX] Querier: reduce log volume when querying ingesters with zone-awareness enabled and one or more instances in a single zone unavailable. #6381
* [BUGFIX] Querier: don't try to query further ingesters if ingester query request minimization is enabled and a query limit is reached as a result of the responses from the initial set of ingesters. #6402
* [BUGFIX] Ingester: Don't cache context cancellation error when querying. #6446
* [BUGFIX] Ingester: don't ignore errors encountered while iterating through chunks or samples in response to a query request. #6469
* [BUGFIX] All: fix issue where traces for some inter-component gRPC calls would incorrectly show the call as failing due to cancellation. #6470
* [BUGFIX] Querier: correctly mark streaming requests to ingesters or store-gateways as successful, not cancelled, in metrics and traces. #6471 #6505
* [BUGFIX] Querier: fix issue where queries fail with "context canceled" error when an ingester or store-gateway fails healthcheck while the query is in progress. #6550
* [BUGFIX] Tracing: When creating an OpenTelemetry tracing span, add it to the context for later retrieval. #6614
* [BUGFIX] Querier: always report query results to query-frontends, even when cancelled, to ensure query-frontends don't wait for results that will otherwise never arrive. #6703
* [BUGFIX] Querier: attempt to query ingesters in PENDING state, to reduce the likelihood that scaling up the number of ingesters in multiple zones simultaneously causes a read outage. #6726 #6727
* [BUGFIX] Querier: don't cancel inflight queries from a query-scheduler if the stream between the querier and query-scheduler is broken. #6728
* [BUGFIX] Store-gateway: Fix double-counting of some duration metrics. #6616
* [BUGFIX] Fixed possible series matcher corruption leading to wrong series being included in query results. #6884

### Mixin

* [CHANGE] Dashboards: enabled reporting gRPC codes as `status_code` label in Mimir dashboards. In case of gRPC calls, the successful `status_code` label on `cortex_request_duration_seconds` and gRPC client request duration metrics has changed from 'success' and '2xx' to 'OK'. #6561
* [CHANGE] Alerts: remove `MimirGossipMembersMismatch` alert and replace it with `MimirGossipMembersTooHigh` and `MimirGossipMembersTooLow` alerts that should have a higher signal-to-noise ratio. #6508
* [ENHANCEMENT] Dashboards: Optionally show rejected requests on Mimir Writes dashboard. Useful when used together with "early request rejection" in ingester and distributor. #6132 #6556
* [ENHANCEMENT] Alerts: added a critical alert for `CompactorSkippedBlocksWithOutOfOrderChunks` when multiple blocks are affected. #6410
* [ENHANCEMENT] Dashboards: Added the min-replicas for autoscaling dashboards. #6528
* [ENHANCEMENT] Dashboards: Show queries per second for the `/api/v1/cardinality/` endpoints on the "Overview" dashboard. #6720
* [BUGFIX] Alerts: fixed issue where `GossipMembersMismatch` warning message referred to per-instance labels that were not produced by the alert query. #6146
* [BUGFIX] Dashboards: Fix autoscaling dashboard panels for KEDA > 2.9. [Requires scraping the KEDA operator for metrics since they moved](https://github.com/kedacore/keda/issues/3972). #6528
* [BUGFIX] Alerts: Fix autoscaling alerts for KEDA > 2.9. [Requires scraping the KEDA operator for metrics since they moved](https://github.com/kedacore/keda/issues/3972). #6528

### Jsonnet

* [CHANGE] Ingester: reduce `-server.grpc-max-concurrent-streams` to 500. #5666
* [CHANGE] Changed default `_config.cluster_domain` from `cluster.local` to `cluster.local.` to reduce the number of DNS lookups made by Mimir. #6389
* [CHANGE] Query-frontend: changed default `_config.autoscaling_query_frontend_cpu_target_utilization` from `1` to `0.75`. #6395
* [CHANGE] Distributor: Increase HPA scale down period such that distributors are slower to scale down after autoscaling up. #6589
* [CHANGE] Store-gateway: Change the default timeout used for index-queries caches from `200ms` to `450ms`. #6786
* [FEATURE] Store-gateway: Allow automated zone-by-zone downscaling, that can be enabled via the `store_gateway_automated_downscale_enabled` flag. It is disabled by default. #6149
* [FEATURE] Ingester: Allow to configure TSDB Head early compaction using the following `_config` parameters: #6181
  * `ingester_tsdb_head_early_compaction_enabled` (disabled by default)
  * `ingester_tsdb_head_early_compaction_reduction_percentage`
  * `ingester_tsdb_head_early_compaction_min_in_memory_series`
* [ENHANCEMENT] Double the amount of rule groups for each user tier. #5897
* [ENHANCEMENT] Set `maxUnavailable` to 0 for `distributor`, `overrides-exporter`, `querier`, `query-frontend`, `query-scheduler` `ruler-querier`, `ruler-query-frontend`, `ruler-query-scheduler` and `consul` deployments, to ensure they don't become completely unavailable during a rollout. #5924
* [ENHANCEMENT] Update rollout-operator to `v0.9.0`. #6022 #6110 #6558 #6681
* [ENHANCEMENT] Update memcached to `memcached:1.6.22-alpine`. #6585
* [ENHANCEMENT] Store-gateway: replaced the following deprecated CLI flags: #6319
  * `-blocks-storage.bucket-store.index-header-lazy-loading-enabled` replaced with `-blocks-storage.bucket-store.index-header.lazy-loading-enabled`
  * `-blocks-storage.bucket-store.index-header-lazy-loading-idle-timeout` replaced with `-blocks-storage.bucket-store.index-header.lazy-loading-idle-timeout`
* [ENHANCEMENT] Store-gateway: Allow selective enablement of store-gateway automated scaling on a per-zone basis. #6302
* [BUGFIX] Autoscaling: KEDA > 2.9 removed the ability to set metricName in the trigger metadata. To help discern which metric is used by the HPA, we set the trigger name to what was the metricName. This is available as the `scaler` label on `keda_*` metrics. #6528

### Mimirtool

* [ENHANCEMENT] Analyze Grafana: Improve support for variables in range. #6657
* [BUGFIX] Fix out of bounds error on export with large timespans and/or series count. #5700
* [BUGFIX] Fix the issue where `--read-timeout` was applied to the entire `mimirtool analyze grafana` invocation rather than to individual Grafana API calls. #5915
* [BUGFIX] Fix incorrect remote-read path joining for `mimirtool remote-read` commands on Windows. #6011
* [BUGFIX] Fix template files full path being sent in `mimirtool alertmanager load` command. #6138
* [BUGFIX] Analyze rule-file: .metricsUsed field wasn't populated. #6953

### Mimir Continuous Test

### Query-tee

### Documentation

* [ENHANCEMENT] Document the concept of native histograms and how to send them to Mimir, migration path. #5956 #6488 #6539 #6752
* [ENHANCEMENT] Document native histograms query and visualization. #6231

### Tools

* [CHANGE] tsdb-index: Rename tool to tsdb-series. #6317
* [FEATURE] tsdb-labels: Add tool to print label names and values of a TSDB block. #6317
* [ENHANCEMENT] trafficdump: Trafficdump can now parse OTEL requests. Entire request is dumped to output, there's no filtering of fields or matching of series done. #6108

## 2.10.5

### Grafana Mimir

* [ENHANCEMENT] Update Docker base images from `alpine:3.18.3` to `alpine:3.18.5`. #6897
* [BUGFIX] Fixed possible series matcher corruption leading to wrong series being included in query results. #6886

### Documentation

* [ENHANCEMENT] Document the concept of native histograms and how to send them to Mimir, migration path. #6757
* [ENHANCEMENT] Document native histograms query and visualization. #6757

## 2.10.4

### Grafana Mimir

* [BUGFIX] Update otelhttp library to v0.44.0 as a mitigation for CVE-2023-45142. #6634

## 2.10.3

### Grafana Mimir

* [BUGFIX] Update grpc-go library to 1.57.2-dev that includes a fix for a bug introduced in 1.57.1. #6419

## 2.10.2

### Grafana Mimir

* [BUGFIX] Update grpc-go library to 1.57.1 and `golang.org/x/net` to `0.17`, which include fix for CVE-2023-44487. #6349

## 2.10.1

### Grafana Mimir

* [CHANGE] Update Go version to 1.21.3. #6244 #6325
* [BUGFIX] Query-frontend: Don't retry read requests rejected by the ingester due to utilization based read path limiting. #6032
* [BUGFIX] Ingester: fix panic in WAL replay of certain native histograms. #6086

## 2.10.0

### Grafana Mimir

* [CHANGE] Store-gateway: skip verifying index header integrity upon loading. To enable verification set `blocks_storage.bucket_store.index_header.verify_on_load: true`. #5174
* [CHANGE] Querier: change the default value of the experimental `-querier.streaming-chunks-per-ingester-buffer-size` flag to 256. #5203
* [CHANGE] Querier: only initiate query requests to ingesters in the `ACTIVE` state in the ring. #5342
* [CHANGE] Querier: renamed `-querier.prefer-streaming-chunks` to `-querier.prefer-streaming-chunks-from-ingesters` to enable streaming chunks from ingesters to queriers. #5182
* [CHANGE] Querier: `-query-frontend.cache-unaligned-requests` has been moved from a global flag to a per-tenant override. #5312
* [CHANGE] Ingester: removed `cortex_ingester_shipper_dir_syncs_total` and `cortex_ingester_shipper_dir_sync_failures_total` metrics. The former metric was not much useful, and the latter was never incremented. #5396
* [CHANGE] Ingester: removed logging of errors related to hitting per-instance limits to reduce resource usage when ingesters are under pressure. #5585
* [CHANGE] gRPC clients: use default connect timeout of 5s, and therefore enable default connect backoff max delay of 5s. #5562
* [CHANGE] Ingester: the `-validation.create-grace-period` is now enforced in the ingester too, other than distributor and query-frontend. If you've configured `-validation.create-grace-period` then make sure the configuration is applied to ingesters too. #5712
* [CHANGE] Distributor: the `-validation.create-grace-period` is now enforced for examplars too in the distributor. If an examplar has timestamp greater than "now + grace_period", then the exemplar will be dropped and the metric `cortex_discarded_exemplars_total{reason="exemplar_too_far_in_future",user="..."}` increased. #5761
* [CHANGE] Query-frontend: the `-validation.create-grace-period` is now enforced in the query-frontend even when the configured value is 0. When the value is 0, the query end time range is truncated to the current real-world time. #5829
* [CHANGE] Store-gateway: deprecated configuration parameters for index header under `blocks-storage.bucket-store` and use a new configurations in `blocks-storage.bucket-store.index-header`, deprecated configuration will be removed in Mimir 2.12. Configuration changes: #5726
  * `-blocks-storage.bucket-store.index-header-lazy-loading-enabled` is deprecated, use the new configuration `-blocks-storage.bucket-store.index-header.lazy-loading-enabled`
  * `-blocks-storage.bucket-store.index-header-lazy-loading-idle-timeout` is deprecated, use the new configuration `-blocks-storage.bucket-store.index-header.lazy-loading-idle-timeout`
  * `-blocks-storage.bucket-store.index-header-lazy-loading-concurrency` is deprecated, use the new configuration `-blocks-storage.bucket-store.index-header.lazy-loading-concurrency`
* [CHANGE] Store-gateway: remove experimental fine-grained chunks caching. The following experimental configuration parameters have been removed `-blocks-storage.bucket-store.chunks-cache.fine-grained-chunks-caching-enabled`, `-blocks-storage.bucket-store.fine-grained-chunks-caching-ranges-per-series`. #5816 #5875
* [CHANGE] Ingester: remove deprecated `blocks-storage.tsdb.max-tsdb-opening-concurrency-on-startup`. #5850
* [FEATURE] Introduced `-distributor.service-overload-status-code-on-rate-limit-enabled` flag for configuring status code to 529 instead of 429 upon rate limit exhaustion. #5752
* [FEATURE] Cardinality API: added a new `count_method` parameter which enables counting active series. #5136
* [FEATURE] Query-frontend: added experimental support to cache cardinality, label names and label values query responses. The cache will be used when `-query-frontend.cache-results` is enabled, and `-query-frontend.results-cache-ttl-for-cardinality-query` or `-query-frontend.results-cache-ttl-for-labels-query` set to a value greater than 0. The following metrics have been added to track the query results cache hit ratio per `request_type`: #5212 #5235 #5426 #5524
  * `cortex_frontend_query_result_cache_requests_total{request_type="query_range|cardinality|label_names_and_values"}`
  * `cortex_frontend_query_result_cache_hits_total{request_type="query_range|cardinality|label_names_and_values"}`
* [FEATURE] Added `-<prefix>.s3.list-objects-version` flag to configure the S3 list objects version. #5099
* [FEATURE] Ingester: add optional CPU/memory utilization based read request limiting, considered experimental. Disabled by default, enable by configuring limits via both of the following flags: #5012 #5392 #5394 #5526 #5508 #5704
  * `-ingester.read-path-cpu-utilization-limit`
  * `-ingester.read-path-memory-utilization-limit`
  * `-ingester.log-utilization-based-limiter-cpu-samples`
* [FEATURE] Ruler: support filtering results from rule status endpoint by `file`, `rule_group` and `rule_name`. #5291
* [FEATURE] Ingester: add experimental support for creating tokens by using spread minimizing strategy. This can be enabled with `-ingester.ring.token-generation-strategy: spread-minimizing` and `-ingester.ring.spread-minimizing-zones: <all available zones>`. In that case `-ingester.ring.tokens-file-path` must be empty. #5308 #5324
* [FEATURE] Storegateway: Persist sparse index-headers to disk and read from disk on index-header loads instead of reconstructing. #5465 #5651 #5726
* [FEATURE] Ingester: add experimental CLI flag `-ingester.ring.spread-minimizing-join-ring-in-order` that allows an ingester to register tokens in the ring only after all previous ingesters (with ID lower than its own ID) have already been registered. #5541
* [FEATURE] Ingester: add experimental support to compact the TSDB Head when the number of in-memory series is equal or greater than `-blocks-storage.tsdb.early-head-compaction-min-in-memory-series`, and the ingester estimates that the per-tenant TSDB Head compaction will reduce in-memory series by at least `-blocks-storage.tsdb.early-head-compaction-min-estimated-series-reduction-percentage`. #5371
* [FEATURE] Ingester: add new metrics for tracking native histograms in active series: `cortex_ingester_active_native_histogram_series`, `cortex_ingester_active_native_histogram_series_custom_tracker`, `cortex_ingester_active_native_histogram_buckets`, `cortex_ingester_active_native_histogram_buckets_custom_tracker`. The first 2 are the subsets of the existing and unmodified `cortex_ingester_active_series` and `cortex_ingester_active_series_custom_tracker` respectively, only tracking native histogram series, and the last 2 are the equivalents for tracking the number of buckets in native histogram series. #5318
* [FEATURE] Add experimental CLI flag `-<prefix>.s3.native-aws-auth-enabled` that allows to enable the default credentials provider chain of the AWS SDK. #5636
* [FEATURE] Distributor: add experimental support for circuit breaking when writing to ingesters via `-ingester.client.circuit-breaker.enabled`, `-ingester.client.circuit-breaker.failure-threshold`, or `-ingester.client.circuit-breaker.cooldown-period` or their corresponding YAML. #5650
* [FEATURE] The following features are no longer considered experimental. #5701 #5872
  * Ruler storage cache (`-ruler-storage.cache.*`)
  * Exclude ingesters running in specific zones (`-ingester.ring.excluded-zones`)
  * Cardinality-based query sharding (`-query-frontend.query-sharding-target-series-per-shard`)
  * Cardinality query result caching (`-query-frontend.results-cache-ttl-for-cardinality-query`)
  * Label names and values query result caching (`-query-frontend.results-cache-ttl-for-labels-query`)
  * Query expression size limit (`-query-frontend.max-query-expression-size-bytes`)
  * Peer discovery / tenant sharding for overrides exporters (`-overrides-exporter.ring.enabled`)
  * Configuring enabled metrics in overrides exporter (`-overrides-exporter.enabled-metrics`)
  * Per-tenant results cache TTL (`-query-frontend.results-cache-ttl`, `-query-frontend.results-cache-ttl-for-out-of-order-time-window`)
  * Shutdown delay (`-shutdown-delay`)
* [FEATURE] Querier: add experimental CLI flag `-tenant-federation.max-concurrent` to adjust the max number of per-tenant queries that can be run at a time when executing a single multi-tenant query. #5874
* [FEATURE] Alertmanager: add Microsoft Teams as a supported integration. #5840
* [ENHANCEMENT] Overrides-exporter: Add new metrics for write path and alertmanager (`max_global_metadata_per_user`, `max_global_metadata_per_metric`, `request_rate`, `request_burst_size`, `alertmanager_notification_rate_limit`, `alertmanager_max_dispatcher_aggregation_groups`, `alertmanager_max_alerts_count`, `alertmanager_max_alerts_size_bytes`) and added flag `-overrides-exporter.enabled-metrics` to explicitly configure desired metrics, e.g. `-overrides-exporter.enabled-metrics=request_rate,ingestion_rate`. Default value for this flag is: `ingestion_rate,ingestion_burst_size,max_global_series_per_user,max_global_series_per_metric,max_global_exemplars_per_user,max_fetched_chunks_per_query,max_fetched_series_per_query,ruler_max_rules_per_rule_group,ruler_max_rule_groups_per_tenant`. #5376
* [ENHANCEMENT] Cardinality API: when zone aware replication is enabled, the label values cardinality API can now tolerate single zone failure #5178
* [ENHANCEMENT] Distributor: optimize sending requests to ingesters when incoming requests don't need to be modified. For now this feature can be disabled by setting `-timeseries-unmarshal-caching-optimization-enabled=false`. #5137
* [ENHANCEMENT] Add advanced CLI flags to control gRPC client behaviour: #5161
  * `-<prefix>.connect-timeout`
  * `-<prefix>.connect-backoff-base-delay`
  * `-<prefix>.connect-backoff-max-delay`
  * `-<prefix>.initial-stream-window-size`
  * `-<prefix>.initial-connection-window-size`
* [ENHANCEMENT] Query-frontend: added "response_size_bytes" field to "query stats" log. #5196
* [ENHANCEMENT] Querier: refine error messages for per-tenant query limits, informing the user of the preferred strategy for not hitting the limit, in addition to how they may tweak the limit. #5059
* [ENHANCEMENT] Distributor: optimize sending of requests to ingesters by reusing memory buffers for marshalling requests. This optimization can be enabled by setting `-distributor.write-requests-buffer-pooling-enabled` to `true`. #5195 #5805 #5830
* [ENHANCEMENT] Querier: add experimental `-querier.minimize-ingester-requests` option to initially query only the minimum set of ingesters required to reach quorum. #5202 #5259 #5263
* [ENHANCEMENT] Querier: improve error message when streaming chunks from ingesters to queriers and a query limit is reached. #5245
* [ENHANCEMENT] Use new data structure for labels, to reduce memory consumption. #3555 #5731
* [ENHANCEMENT] Update alpine base image to 3.18.2. #5276
* [ENHANCEMENT] Ruler: add `cortex_ruler_sync_rules_duration_seconds` metric, tracking the time spent syncing all rule groups owned by the ruler instance. #5311
* [ENHANCEMENT] Store-gateway: add experimental `blocks-storage.bucket-store.index-header-lazy-loading-concurrency` config option to limit the number of concurrent index-headers loads when lazy loading. #5313 #5605
* [ENHANCEMENT] Ingester and querier: improve level of detail in traces emitted for queries that hit ingesters. #5315
* [ENHANCEMENT] Querier: add `cortex_querier_queries_rejected_total` metric that counts the number of queries rejected due to hitting a limit (eg. max series per query or max chunks per query). #5316 #5440 #5450
* [ENHANCEMENT] Querier: add experimental `-querier.minimize-ingester-requests-hedging-delay` option to initiate requests to further ingesters when request minimisation is enabled and not all initial requests have completed. #5368
* [ENHANCEMENT] Clarify docs for `-ingester.client.*` flags to make it clear that these are used by both queriers and distributors. #5375
* [ENHANCEMENT] Querier and store-gateway: add experimental support for streaming chunks from store-gateways to queriers while evaluating queries. This can be enabled with `-querier.prefer-streaming-chunks-from-store-gateways=true`. #5182
* [ENHANCEMENT] Querier: enforce `max-chunks-per-query` limit earlier in query processing when streaming chunks from ingesters to queriers to avoid unnecessarily consuming resources for queries that will be aborted. #5369 #5447
* [ENHANCEMENT] Ingester: added `cortex_ingester_shipper_last_successful_upload_timestamp_seconds` metric tracking the last successful TSDB block uploaded to the bucket (unix timestamp in seconds). #5396
* [ENHANCEMENT] Ingester: add two metrics tracking resource utilization calculated by utilization based limiter: #5496
  * `cortex_ingester_utilization_limiter_current_cpu_load`: The current exponential weighted moving average of the ingester's CPU load
  * `cortex_ingester_utilization_limiter_current_memory_usage_bytes`: The current ingester memory utilization
* [ENHANCEMENT] Ruler: added `insight=true` field to ruler's prometheus component for rule evaluation logs. #5510
* [ENHANCEMENT] Distributor Ingester: add metrics to count the number of requests rejected for hitting per-instance limits, `cortex_distributor_instance_rejected_requests_total` and `cortex_ingester_instance_rejected_requests_total` respectively. #5551
* [ENHANCEMENT] Distributor: add support for ingesting exponential histograms that are over the native histogram scale limit of 8 in OpenTelemetry format by downscaling them. #5532 #5607
* [ENHANCEMENT] General: buffered logging: #5506
  * `-log.buffered` CLI flag enable buffered logging.
* [ENHANCEMENT] Distributor: add more detailed information to traces generated while processing OTLP write requests. #5539
* [ENHANCEMENT] Distributor: improve performance ingesting OTLP payloads. #5531 #5607 #5616
* [ENHANCEMENT] Ingester: optimize label-values with matchers call when number of matched series is small. #5600
* [ENHANCEMENT] Compactor: delete bucket-index, markers and debug files if there are no blocks left in the bucket index. This cleanup must be enabled by using `-compactor.no-blocks-file-cleanup-enabled` option. #5648
* [ENHANCEMENT] Ingester: reduce memory usage of active series tracker. #5665
* [ENHANCEMENT] Store-gateway: added `-store-gateway.sharding-ring.auto-forget-enabled` configuration parameter to control whether store-gateway auto-forget feature should be enabled or disabled (enabled by default). #5702
* [ENHANCEMENT] Compactor: added per tenant block upload counters `cortex_block_upload_api_blocks_total`, `cortex_block_upload_api_bytes_total`, and `cortex_block_upload_api_files_total`. #5738
* [ENHANCEMENT] Compactor: verify time range of compacted block(s) matches the time range of input blocks. #5760
* [ENHANCEMENT] Querier: improved observability of calls to ingesters during queries. #5724
* [ENHANCEMENT] Compactor: block backfilling logging is now more verbose. #5711
* [ENHANCEMENT] Added support to rate limit application logs: #5764
  * `-log.rate-limit-enabled`
  * `-log.rate-limit-logs-per-second`
  * `-log.rate-limit-logs-per-second-burst`
* [ENHANCEMENT] Ingester: added `cortex_ingester_tsdb_head_min_timestamp_seconds` and `cortex_ingester_tsdb_head_max_timestamp_seconds` metrics which return min and max time of all TSDB Heads open in an ingester. #5786 #5815
* [ENHANCEMENT] Querier: cancel query requests to ingesters in a zone upon first error received from the zone, to reduce wasted effort spent computing results that won't be used #5764
* [ENHANCEMENT] All: improve tracing of internal HTTP requests sent over httpgrpc. #5782
* [ENHANCEMENT] Querier: add experimental per-query chunks limit based on an estimate of the number of chunks that will be sent from ingesters and store-gateways that is enforced earlier during query evaluation. This limit is disabled by default and can be configured with `-querier.max-estimated-fetched-chunks-per-query-multiplier`. #5765
* [ENHANCEMENT] Ingester: add UI for listing tenants with TSDB on given ingester and viewing details of tenants's TSDB on given ingester. #5803 #5824
* [ENHANCEMENT] Querier: improve observability of calls to store-gateways during queries. #5809
* [ENHANCEMENT] Query-frontend: improve tracing of interactions with query-scheduler. #5818
* [ENHANCEMENT] Query-scheduler: improve tracing of requests when request is rejected by query-scheduler. #5848
* [ENHANCEMENT] Ingester: avoid logging some errors that could cause logging contention. #5494 #5581
* [ENHANCEMENT] Store-gateway: wait for query gate after loading blocks. #5507
* [ENHANCEMENT] Store-gateway: always include `__name__` posting group in selection in order to reduce the number of object storage API calls. #5246
* [ENHANCEMENT] Ingester: track active series by ref instead of hash/labels to reduce memory usage. #5134 #5193
* [ENHANCEMENT] Go: updated to 1.21.1. #5955 #5960
* [ENHANCEMENT] Alertmanager: updated to alertmanager 0.26.0. #5840
* [BUGFIX] Ingester: Handle when previous ring state is leaving and the number of tokens has changed. #5204
* [BUGFIX] Querier: fix issue where queries that use the `timestamp()` function fail with `execution: attempted to read series at index 0 from stream, but the stream has already been exhausted` if streaming chunks from ingesters to queriers is enabled. #5370
* [BUGFIX] memberlist: bring back `memberlist_client_kv_store_count` metric that used to exist in Cortex, but got lost during dskit updates before Mimir 2.0. #5377
* [BUGFIX] Querier: pass on HTTP 503 query response code. #5364
* [BUGFIX] Store-gateway: Fix issue where stopping a store-gateway could cause all store-gateways to unload all blocks. #5464
* [BUGFIX] Allocate ballast in smaller blocks to avoid problem when entire ballast was kept in memory working set. #5565
* [BUGFIX] Querier: retry frontend result notification when an error is returned. #5591
* [BUGFIX] Querier: fix issue where `cortex_ingester_client_request_duration_seconds` metric did not include streaming query requests that did not return any series. #5695
* [BUGFIX] Ingester: fix ActiveSeries tracker double-counting series that have been deleted from the Head while still being active and then recreated again. #5678
* [BUGFIX] Ingester: don't set "last update time" of TSDB into the future when opening TSDB. This could prevent detecting of idle TSDB for a long time, if sample in distant future was ingested. #5787
* [BUGFIX] Store-gateway: fix bug when lazy index header could be closed prematurely even when still in use. #5795
* [BUGFIX] Ruler: gracefully shut down rule evaluations. #5778
* [BUGFIX] Querier: fix performance when ingesters stream samples. #5836
* [BUGFIX] Ingester: fix spurious `not found` errors on label values API during head compaction. #5957
* [BUGFIX] All: updated Minio object storage client from 7.0.62 to 7.0.63 to fix auto-detection of AWS GovCloud environments. #5905

### Mixin

* [CHANGE] Dashboards: show all workloads in selected namespace on "rollout progress" dashboard. #5113
* [CHANGE] Dashboards: show the number of updated and ready pods for each workload in the "rollout progress" panel on the "rollout progress" dashboard. #5113
* [CHANGE] Dashboards: removed "Query results cache misses" panel on the "Mimir / Queries" dashboard. #5423
* [CHANGE] Dashboards: default to shared crosshair on all dashboards. #5489
* [CHANGE] Dashboards: sort variable drop-down lists from A to Z, rather than Z to A. #5490
* [CHANGE] Alerts: removed `MimirProvisioningTooManyActiveSeries` alert. You should configure `-ingester.instance-limits.max-series` and rely on `MimirIngesterReachingSeriesLimit` alert instead. #5593
* [CHANGE] Alerts: removed `MimirProvisioningTooManyWrites` alert. The alerting threshold used in this alert was chosen arbitrarily and ingesters receiving an higher number of samples / sec don't necessarily have any issue. You should rely on SLOs metrics and alerts instead. #5706
* [CHANGE] Alerts: don't raise `MimirRequestErrors` or `MimirRequestLatency` alert for the `/debug/pprof` endpoint. #5826
* [ENHANCEMENT] Dashboards: adjust layout of "rollout progress" dashboard panels so that the "rollout progress" panel doesn't require scrolling. #5113
* [ENHANCEMENT] Dashboards: show container name first in "pods count per version" panel on "rollout progress" dashboard. #5113
* [ENHANCEMENT] Dashboards: show time spend waiting for turn when lazy loading index headers in the "index-header lazy load gate latency" panel on the "queries" dashboard. #5313
* [ENHANCEMENT] Dashboards: split query results cache hit ratio by request type in "Query results cache hit ratio" panel on the "Mimir / Queries" dashboard. #5423
* [ENHANCEMENT] Dashboards: add "rejected queries" panel to "queries" dashboard. #5429
* [ENHANCEMENT] Dashboards: add native histogram active series and active buckets to "tenants" dashboard. #5543
* [ENHANCEMENT] Dashboards: add panels to "Mimir / Writes" for requests rejected for per-instance limits. #5638
* [ENHANCEMENT] Dashboards: rename "Blocks currently loaded" to "Blocks currently owned" in the "Mimir / Queries" dashboard. #5705
* [ENHANCEMENT] Alerts: Add `MimirIngestedDataTooFarInTheFuture` warning alert that triggers when Mimir ingests sample with timestamp more than 1h in the future. #5822
* [BUGFIX] Alerts: fix `MimirIngesterRestarts` to fire only when the ingester container is restarted, excluding the cases the pod is rescheduled. #5397
* [BUGFIX] Dashboards: fix "unhealthy pods" panel on "rollout progress" dashboard showing only a number rather than the name of the workload and the number of unhealthy pods if only one workload has unhealthy pods. #5113 #5200
* [BUGFIX] Alerts: fixed `MimirIngesterHasNotShippedBlocks` and `MimirIngesterHasNotShippedBlocksSinceStart` alerts. #5396
* [BUGFIX] Alerts: Fix `MimirGossipMembersMismatch` to include `admin-api` and custom compactor pods. `admin-api` is a GEM component. #5641 #5797
* [BUGFIX] Dashboards: fix autoscaling dashboard panels that could show multiple series for a single component. #5810
* [BUGFIX] Dashboards: fix ruler-querier scaling metric panel query and split into CPU and memory scaling metric panels. #5739

### Jsonnet

* [CHANGE] Removed `_config.querier.concurrency` configuration option and replaced it with `_config.querier_max_concurrency` and `_config.ruler_querier_max_concurrency` to allow to easily fine tune it for different querier deployments. #5322
* [CHANGE] Change `_config.multi_zone_ingester_max_unavailable` to 50. #5327
* [CHANGE] Change distributors rolling update strategy configuration: `maxSurge` and `maxUnavailable` are set to `15%` and `0`. #5714
* [FEATURE] Alertmanager: Add horizontal pod autoscaler config, that can be enabled using `autoscaling_alertmanager_enabled: true`. #5194 #5249
* [ENHANCEMENT] Enable the `track_sizes` feature for Memcached pods to help determine cache efficiency. #5209
* [ENHANCEMENT] Add per-container map for environment variables. #5181
* [ENHANCEMENT] Add `PodDisruptionBudget`s for compactor, continuous-test, distributor, overrides-exporter, querier, query-frontend, query-scheduler, rollout-operator, ruler, ruler-querier, ruler-query-frontend, ruler-query-scheduler, and all memcached workloads. #5098
* [ENHANCEMENT] Ruler: configure the ruler storage cache when the metadata cache is enabled. #5326 #5334
* [ENHANCEMENT] Shuffle-sharding: ingester shards in user-classes can now be configured to target different series and limit percentage utilization through `_config.shuffle_sharding.target_series_per_ingester` and `_config.shuffle_sharding.target_utilization_percentage` values. #5470
* [ENHANCEMENT] Distributor: allow adjustment of the targeted CPU usage as a percentage of requested CPU. This can be adjusted with `_config.autoscaling_distributor_cpu_target_utilization`. #5525
* [ENHANCEMENT] Ruler: add configuration option `_config.ruler_remote_evaluation_max_query_response_size_bytes` to easily set the maximum query response size allowed (in bytes). #5592
* [ENHANCEMENT] Distributor: dynamically set `GOMAXPROCS` based on the CPU request. This should reduce distributor CPU utilization, assuming the CPU request is set to a value close to the actual utilization. #5588
* [ENHANCEMENT] Querier: dynamically set `GOMAXPROCS` based on the CPU request. This should reduce noisy neighbour issues created by the querier, whose CPU utilization could eventually saturate the Kubernetes node if unbounded. #5646 #5658
* [ENHANCEMENT] Allow to remove an entry from the configured environment variable for a given component, setting the environment value to `null` in the `*_env_map` objects (e.g. `store_gateway_env_map+:: { 'field': null}`). #5599
* [ENHANCEMENT] Allow overriding the default number of replicas for `etcd`. #5589
* [ENHANCEMENT] Memcached: reduce memory request for results, chunks and metadata caches. The requested memory is 5% greater than the configured memcached max cache size. #5661
* [ENHANCEMENT] Autoscaling: Add the following configuration options to fine tune autoscaler target utilization: #5679 #5682 #5689
  * `autoscaling_querier_target_utilization` (defaults to `0.75`)
  * `autoscaling_mimir_read_target_utilization` (defaults to `0.75`)
  * `autoscaling_ruler_querier_cpu_target_utilization` (defaults to `1`)
  * `autoscaling_distributor_memory_target_utilization` (defaults to `1`)
  * `autoscaling_ruler_cpu_target_utilization` (defaults to `1`)
  * `autoscaling_query_frontend_cpu_target_utilization` (defaults to `1`)
  * `autoscaling_ruler_query_frontend_cpu_target_utilization` (defaults to `1`)
  * `autoscaling_alertmanager_cpu_target_utilization` (defaults to `1`)
* [ENHANCEMENT] Gossip-ring: add appProtocol for istio compatibility. #5680
* [ENHANCEMENT] Add _config.commonConfig to allow adding common configuration parameters for all Mimir components. #5703
* [ENHANCEMENT] Update rollout-operator to `v0.7.0`. #5718
* [ENHANCEMENT] Increase the default rollout speed for store-gateway when lazy loading is disabled. #5823
* [ENHANCEMENT] Add autoscaling on memory for ruler-queriers. #5739
* [ENHANCEMENT] Deduplicate scaled object creation for most objects that scale on CPU and memory. #6411
* [BUGFIX] Fix compilation when index, chunks or metadata caches are disabled. #5710
* [BUGFIX] Autoscaling: treat OOMing containers as though they are using their full memory request. #5739
* [BUGFIX] Autoscaling: if no containers are up, report 0 memory usage instead of no data. #6411

### Mimirtool

* [ENHANCEMENT] Mimirtool uses paging to fetch all dashboards from Grafana when running `mimirtool analyse grafana`. This allows the tool to work correctly when running against Grafana instances with more than a 1000 dashboards. #5825
* [ENHANCEMENT] Extract metric name from queries that have a `__name__` matcher. #5911
* [BUGFIX] Mimirtool no longer parses label names as metric names when handling templating variables that are populated using `label_values(<label_name>)` when running `mimirtool analyse grafana`. #5832
* [BUGFIX] Fix panic when analyzing a grafana dashboard with multiline queries in templating variables. #5911

### Query-tee

* [CHANGE] Proxy `Content-Type` response header from backend. Previously `Content-Type: text/plain; charset=utf-8` was returned on all requests. #5183
* [CHANGE] Increase default value of `-proxy.compare-skip-recent-samples` to avoid racing with recording rule evaluation. #5561
* [CHANGE] Add `-backend.skip-tls-verify` to optionally skip TLS verification on backends. #5656

### Documentation

* [CHANGE] Fix reference to `get-started` documentation directory. #5476
* [CHANGE] Fix link to external OTLP/HTTP documentation.
* [ENHANCEMENT] Improved `MimirRulerTooManyFailedQueries` runbook. #5586
* [ENHANCEMENT] Improved "Recover accidentally deleted blocks" runbook. #5620
* [ENHANCEMENT] Documented options and trade-offs to query label names and values. #5582
* [ENHANCEMENT] Improved `MimirRequestErrors` runbook for alertmanager. #5694

### Tools

* [CHANGE] copyblocks: add support for S3 and the ability to copy between different object storage services. Due to this, the `-source-service` and `-destination-service` flags are now required and the `-service` flag has been removed. #5486
* [FEATURE] undelete-block-gcs: Added new tool for undeleting blocks on GCS storage. #5610 #5855
* [FEATURE] wal-reader: Added new tool for printing entries in TSDB WAL. #5780
* [ENHANCEMENT] ulidtime: add -seconds flag to print timestamps as Unix timestamps. #5621
* [ENHANCEMENT] ulidtime: exit with status code 1 if some ULIDs can't be parsed. #5621
* [ENHANCEMENT] tsdb-index-toc: added index-header size estimates. #5652
* [BUGFIX] Stop tools from panicking when `-help` flag is passed. #5412
* [BUGFIX] Remove github.com/golang/glog command line flags from tools. #5413

## 2.9.4

### Grafana Mimir

* [ENHANCEMENT] Update Docker base images from `alpine:3.18.3` to `alpine:3.18.5`. #6895

## 2.9.3

### Grafana Mimir

* [BUGFIX] Update `go.opentelemetry.io/contrib/instrumentation/net/http/otelhttp` to `0.44` which includes a fix for CVE-2023-45142. #6637

## 2.9.2

### Grafana Mimir

* [BUGFIX] Update grpc-go library to 1.56.3 and `golang.org/x/net` to `0.17`, which include fix for CVE-2023-44487. #6353 #6364

## 2.9.1

### Grafana Mimir

* [ENHANCEMENT] Update alpine base image to 3.18.3. #6021

## 2.9.0

### Grafana Mimir

* [CHANGE] Store-gateway: change expanded postings, postings, and label values index cache key format. These caches will be invalidated when rolling out the new Mimir version. #4770 #4978 #5037
* [CHANGE] Distributor: remove the "forwarding" feature as it isn't necessary anymore. #4876
* [CHANGE] Query-frontend: Change the default value of `-query-frontend.query-sharding-max-regexp-size-bytes` from `0` to `4096`. #4932
* [CHANGE] Querier: `-querier.query-ingesters-within` has been moved from a global flag to a per-tenant override. #4287
* [CHANGE] Querier: Use `-blocks-storage.tsdb.retention-period` instead of `-querier.query-ingesters-within` for calculating the lookback period for shuffle sharded ingesters. Setting `-querier.query-ingesters-within=0` no longer disables shuffle sharding on the read path. #4287
* [CHANGE] Block upload: `/api/v1/upload/block/{block}/files` endpoint now allows file uploads with no `Content-Length`. #4956
* [CHANGE] Store-gateway: deprecate configuration parameters for chunk pooling, they will be removed in Mimir 2.11. The following options are now also ignored: #4996
  * `-blocks-storage.bucket-store.max-chunk-pool-bytes`
  * `-blocks-storage.bucket-store.chunk-pool-min-bucket-size-bytes`
  * `-blocks-storage.bucket-store.chunk-pool-max-bucket-size-bytes`
* [CHANGE] Store-gateway: remove metrics `cortex_bucket_store_chunk_pool_requested_bytes_total` and `cortex_bucket_store_chunk_pool_returned_bytes_total`. #4996
* [CHANGE] Compactor: change default of `-compactor.partial-block-deletion-delay` to `1d`. This will automatically clean up partial blocks that were a result of failed block upload or deletion. #5026
* [CHANGE] Compactor: the deprecated configuration parameter `-compactor.consistency-delay` has been removed. #5050
* [CHANGE] Store-gateway: the deprecated configuration parameter `-blocks-storage.bucket-store.consistency-delay` has been removed. #5050
* [CHANGE] The configuration parameter `-blocks-storage.bucket-store.bucket-index.enabled` has been deprecated and will be removed in Mimir 2.11. Mimir is running by default with the bucket index enabled since version 2.0, and starting from the version 2.11 it will not be possible to disable it. #5051
* [CHANGE] The configuration parameters `-querier.iterators` and `-query.batch-iterators` have been deprecated and will be removed in Mimir 2.11. Mimir runs by default with `-querier.batch-iterators=true`, and starting from version 2.11 it will not be possible to change this. #5114
* [CHANGE] Compactor: change default of `-compactor.first-level-compaction-wait-period` to 25m. #5128
* [CHANGE] Ruler: changed default of `-ruler.poll-interval` from `1m` to `10m`. Starting from this release, the configured rule groups will also be re-synced each time they're modified calling the ruler configuration API. #5170
* [FEATURE] Query-frontend: add `-query-frontend.log-query-request-headers` to enable logging of request headers in query logs. #5030
* [FEATURE] Store-gateway: add experimental feature to retain lazy-loaded index headers between restarts by eagerly loading them during startup. This is disabled by default and can only be enabled if lazy loading is enabled. To enable this set the following: #5606
  * `-blocks-storage.bucket-store.index-header-lazy-loading-enabled` must be set to true
  * `-blocks-storage.bucket-store.index-header.eager-loading-startup-enabled` must be set to true
* [ENHANCEMENT] Add per-tenant limit `-validation.max-native-histogram-buckets` to be able to ignore native histogram samples that have too many buckets. #4765
* [ENHANCEMENT] Store-gateway: reduce memory usage in some LabelValues calls. #4789
* [ENHANCEMENT] Store-gateway: add a `stage` label to the metric `cortex_bucket_store_series_data_touched`. This label now applies to `data_type="chunks"` and `data_type="series"`. The `stage` label has 2 values: `processed` - the number of series that parsed - and `returned` - the number of series selected from the processed bytes to satisfy the query. #4797 #4830
* [ENHANCEMENT] Distributor: make `__meta_tenant_id` label available in relabeling rules configured via `metric_relabel_configs`. #4725
* [ENHANCEMENT] Compactor: added the configurable limit `compactor.block-upload-max-block-size-bytes` or `compactor_block_upload_max_block_size_bytes` to limit the byte size of uploaded or validated blocks. #4680
* [ENHANCEMENT] Querier: reduce CPU utilisation when shuffle sharding is enabled with large shard sizes. #4851
* [ENHANCEMENT] Packaging: facilitate configuration management by instructing systemd to start mimir with a configuration file. #4810
* [ENHANCEMENT] Store-gateway: reduce memory allocations when looking up postings from cache. #4861 #4869 #4962 #5047
* [ENHANCEMENT] Store-gateway: retain only necessary bytes when reading series from the bucket. #4926
* [ENHANCEMENT] Ingester, store-gateway: clear the shutdown marker after a successful shutdown to enable reusing their persistent volumes in case the ingester or store-gateway is restarted. #4985
* [ENHANCEMENT] Store-gateway, query-frontend: Reduced memory allocations when looking up cached entries from Memcached. #4862
* [ENHANCEMENT] Alertmanager: Add additional template function `queryFromGeneratorURL` returning query URL decoded query from the `GeneratorURL` field of an alert. #4301
* [ENHANCEMENT] Ruler: added experimental ruler storage cache support. The cache should reduce the number of "list objects" API calls issued to the object storage when there are 2+ ruler replicas running in a Mimir cluster. The cache can be configured setting `-ruler-storage.cache.*` CLI flags or their respective YAML config options. #4950 #5054
* [ENHANCEMENT] Store-gateway: added HTTP `/store-gateway/prepare-shutdown` endpoint for gracefully scaling down of store-gateways. A gauge `cortex_store_gateway_prepare_shutdown_requested` has been introduced for tracing this process. #4955
* [ENHANCEMENT] Updated Kuberesolver dependency (github.com/sercand/kuberesolver) from v2.4.0 to v4.0.0 and gRPC dependency (google.golang.org/grpc) from v1.47.0 to v1.53.0. #4922
* [ENHANCEMENT] Introduced new options for logging HTTP request headers: `-server.log-request-headers` enables logging HTTP request headers, `-server.log-request-headers-exclude-list` lists headers which should not be logged. #4922
* [ENHANCEMENT] Block upload: `/api/v1/upload/block/{block}/files` endpoint now disables read and write HTTP timeout, overriding `-server.http-read-timeout` and `-server.http-write-timeout` values. This is done to allow large file uploads to succeed. #4956
* [ENHANCEMENT] Alertmanager: Introduce new metrics from upstream. #4918
  * `cortex_alertmanager_notifications_failed_total` (added `reason` label)
  * `cortex_alertmanager_nflog_maintenance_total`
  * `cortex_alertmanager_nflog_maintenance_errors_total`
  * `cortex_alertmanager_silences_maintenance_total`
  * `cortex_alertmanager_silences_maintenance_errors_total`
* [ENHANCEMENT] Add native histogram support for `cortex_request_duration_seconds` metric family. #4987
* [ENHANCEMENT] Ruler: do not list rule groups in the object storage for disabled tenants. #5004
* [ENHANCEMENT] Query-frontend and querier: add HTTP API endpoint `<prometheus-http-prefix>/api/v1/format_query` to format a PromQL query. #4373
* [ENHANCEMENT] Query-frontend: Add `cortex_query_frontend_regexp_matcher_count` and `cortex_query_frontend_regexp_matcher_optimized_count` metrics to track optimization of regular expression label matchers. #4813
* [ENHANCEMENT] Alertmanager: Add configuration option to enable or disable the deletion of alertmanager state from object storage. This is useful when migrating alertmanager tenants from one cluster to another, because it avoids a condition where the state object is copied but then deleted before the configuration object is copied. #4989
* [ENHANCEMENT] Querier: only use the minimum set of chunks from ingesters when querying, and cancel unnecessary requests to ingesters sooner if we know their results won't be used. #5016
* [ENHANCEMENT] Add `-enable-go-runtime-metrics` flag to expose all go runtime metrics as Prometheus metrics. #5009
* [ENHANCEMENT] Ruler: trigger a synchronization of tenant's rule groups as soon as they change the rules configuration via API. This synchronization is in addition of the periodic syncing done every `-ruler.poll-interval`. The new behavior is enabled by default, but can be disabled with `-ruler.sync-rules-on-changes-enabled=false` (configurable on a per-tenant basis too). If you disable the new behaviour, then you may want to revert `-ruler.poll-interval` to `1m`. #4975 #5053 #5115 #5170
* [ENHANCEMENT] Distributor: Improve invalid tenant shard size error message. #5024
* [ENHANCEMENT] Store-gateway: record index header loading time separately in `cortex_bucket_store_series_request_stage_duration_seconds{stage="load_index_header"}`. Now index header loading will be visible in the "Mimir / Queries" dashboard in the "Series request p99/average latency" panels. #5011 #5062
* [ENHANCEMENT] Querier and ingester: add experimental support for streaming chunks from ingesters to queriers while evaluating queries. This can be enabled with `-querier.prefer-streaming-chunks=true`. #4886 #5078 #5094 #5126
* [ENHANCEMENT] Update Docker base images from `alpine:3.17.3` to `alpine:3.18.0`. #5065
* [ENHANCEMENT] Compactor: reduced the number of "object exists" API calls issued by the compactor to the object storage when syncing block's `meta.json` files. #5063
* [ENHANCEMENT] Distributor: Push request rate limits (`-distributor.request-rate-limit` and `-distributor.request-burst-size`) and their associated YAML configuration are now stable. #5124
* [ENHANCEMENT] Go: updated to 1.20.5. #5185
* [ENHANCEMENT] Update alpine base image to 3.18.2. #5274 #5276
* [BUGFIX] Metadata API: Mimir will now return an empty object when no metadata is available, matching Prometheus. #4782
* [BUGFIX] Store-gateway: add collision detection on expanded postings and individual postings cache keys. #4770
* [BUGFIX] Ruler: Support the `type=alert|record` query parameter for the API endpoint `<prometheus-http-prefix>/api/v1/rules`. #4302
* [BUGFIX] Backend: Check that alertmanager's data-dir doesn't overlap with bucket-sync dir. #4921
* [BUGFIX] Alertmanager: Allow to rate-limit webex, telegram and discord notifications. #4979
* [BUGFIX] Store-gateway: panics when decoding LabelValues responses that contain more than 655360 values. These responses are no longer cached. #5021
* [BUGFIX] Querier: don't leak memory when processing query requests from query-frontends (ie. when the query-scheduler is disabled). #5199

### Documentation

* [ENHANCEMENT] Improve `MimirIngesterReachingTenantsLimit` runbook. #4744 #4752
* [ENHANCEMENT] Add `symbol table size exceeds` case to `MimirCompactorHasNotSuccessfullyRunCompaction` runbook. #4945
* [ENHANCEMENT] Clarify which APIs use query sharding. #4948

### Mixin

* [CHANGE] Alerts: Remove `MimirQuerierHighRefetchRate`. #4980
* [CHANGE] Alerts: Remove `MimirTenantHasPartialBlocks`. This is obsoleted by the changed default of `-compactor.partial-block-deletion-delay` to `1d`, which will auto remediate this alert. #5026
* [ENHANCEMENT] Alertmanager dashboard: display active aggregation groups #4772
* [ENHANCEMENT] Alerts: `MimirIngesterTSDBWALCorrupted` now only fires when there are more than one corrupted WALs in single-zone deployments and when there are more than two zones affected in multi-zone deployments. #4920
* [ENHANCEMENT] Alerts: added labels to duplicated `MimirRolloutStuck` and `MimirCompactorHasNotUploadedBlocks` rules in order to distinguish them. #5023
* [ENHANCEMENT] Dashboards: fix holes in graph for lightly loaded clusters #4915
* [ENHANCEMENT] Dashboards: allow configuring additional services for the Rollout Progress dashboard. #5007
* [ENHANCEMENT] Alerts: do not fire `MimirAllocatingTooMuchMemory` alert for any matching container outside of namespaces where Mimir is running. #5089
* [BUGFIX] Dashboards: show cancelled requests in a different color to successful requests in throughput panels on dashboards. #5039
* [BUGFIX] Dashboards: fix dashboard panels that showed percentages with axes from 0 to 10000%. #5084
* [BUGFIX] Remove dependency on upstream Kubernetes mixin. #4732

### Jsonnet

* [CHANGE] Ruler: changed ruler autoscaling policy, extended scale down period from 60s to 600s. #4786
* [CHANGE] Update to v0.5.0 rollout-operator. #4893
* [CHANGE] Backend: add `alertmanager_args` to `mimir-backend` when running in read-write deployment mode. Remove hardcoded `filesystem` alertmanager storage. This moves alertmanager's data-dir to `/data/alertmanager` by default. #4907 #4921
* [CHANGE] Remove `-pdb` suffix from `PodDisruptionBudget` names. This will create new `PodDisruptionBudget` resources. Make sure to prune the old resources; otherwise, rollouts will be blocked. #5109
* [CHANGE] Query-frontend: enable query sharding for cardinality estimation via `-query-frontend.query-sharding-target-series-per-shard` by default if the results cache is enabled. #5128
* [ENHANCEMENT] Ingester: configure `-blocks-storage.tsdb.head-compaction-interval=15m` to spread TSDB head compaction over a wider time range. #4870
* [ENHANCEMENT] Ingester: configure `-blocks-storage.tsdb.wal-replay-concurrency` to CPU request minus 1. #4864
* [ENHANCEMENT] Compactor: configure `-compactor.first-level-compaction-wait-period` to TSDB head compaction interval plus 10 minutes. #4872
* [ENHANCEMENT] Store-gateway: set `GOMEMLIMIT` to the memory request value. This should reduce the likelihood the store-gateway may go out of memory, at the cost of an higher CPU utilization due to more frequent garbage collections when the memory utilization gets closer or above the configured requested memory. #4971
* [ENHANCEMENT] Store-gateway: dynamically set `GOMAXPROCS` based on the CPU request. This should reduce the likelihood a high load on the store-gateway will slow down the entire Kubernetes node. #5104
* [ENHANCEMENT] Store-gateway: add `store_gateway_lazy_loading_enabled` configuration option which combines disabled lazy-loading and reducing blocks sync concurrency. Reducing blocks sync concurrency improves startup times with disabled lazy loading on HDDs. #5025
* [ENHANCEMENT] Update `rollout-operator` image to `v0.6.0`. #5155
* [BUGFIX] Backend: configure `-ruler.alertmanager-url` to `mimir-backend` when running in read-write deployment mode. #4892
* [ENHANCEMENT] Memcached: don't overwrite upsteam memcached statefulset jsonnet to allow chosing between antiAffinity and topologySpreadConstraints.

### Mimirtool

* [CHANGE] check rules: will fail on duplicate rules when `--strict` is provided. #5035
* [FEATURE] sync/diff can now include/exclude namespaces based on a regular expression using `--namespaces-regex` and `--ignore-namespaces-regex`. #5100
* [ENHANCEMENT] analyze prometheus: allow to specify `-prometheus-http-prefix`. #4966
* [ENHANCEMENT] analyze grafana: allow to specify `--folder-title` to limit dashboards analysis based on their exact folder title. #4973

### Tools

* [CHANGE] copyblocks: copying between Azure Blob Storage buckets is now supported in addition to copying between Google Cloud Storage buckets. As a result, the `--service` flag is now required to be specified (accepted values are `gcs` or `abs`). #4756

## 2.8.0

### Grafana Mimir

* [CHANGE] Ingester: changed experimental CLI flag from `-out-of-order-blocks-external-label-enabled` to `-ingester.out-of-order-blocks-external-label-enabled` #4440
* [CHANGE] Store-gateway: The following metrics have been removed: #4332
  * `cortex_bucket_store_series_get_all_duration_seconds`
  * `cortex_bucket_store_series_merge_duration_seconds`
* [CHANGE] Ingester: changed default value of `-blocks-storage.tsdb.retention-period` from `24h` to `13h`. If you're running Mimir with a custom configuration and you're overriding `-querier.query-store-after` to a value greater than the default `12h` then you should increase `-blocks-storage.tsdb.retention-period` accordingly. #4382
* [CHANGE] Ingester: the configuration parameter `-blocks-storage.tsdb.max-tsdb-opening-concurrency-on-startup` has been deprecated and will be removed in Mimir 2.10. #4445
* [CHANGE] Query-frontend: Cached results now contain timestamp which allows Mimir to check if cached results are still valid based on current TTL configured for tenant. Results cached by previous Mimir version are used until they expire from cache, which can take up to 7 days. If you need to use per-tenant TTL sooner, please flush results cache manually. #4439
* [CHANGE] Ingester: the `cortex_ingester_tsdb_wal_replay_duration_seconds` metrics has been removed. #4465
* [CHANGE] Query-frontend and ruler: use protobuf internal query result payload format by default. This feature is no longer considered experimental. #4557 #4709
* [CHANGE] Ruler: reject creating federated rule groups while tenant federation is disabled. Previously the rule groups would be silently dropped during bucket sync. #4555
* [CHANGE] Compactor: the `/api/v1/upload/block/{block}/finish` endpoint now returns a `429` status code when the compactor has reached the limit specified by `-compactor.max-block-upload-validation-concurrency`. #4598
* [CHANGE] Compactor: when starting a block upload the maximum byte size of the block metadata provided in the request body is now limited to 1 MiB. If this limit is exceeded a `413` status code is returned. #4683
* [CHANGE] Store-gateway: cache key format for expanded postings has changed. This will invalidate the expanded postings in the index cache when deployed. #4667
* [FEATURE] Cache: Introduce experimental support for using Redis for results, chunks, index, and metadata caches. #4371
* [FEATURE] Vault: Introduce experimental integration with Vault to fetch secrets used to configure TLS for clients. Server TLS secrets will still be read from a file. `tls-ca-path`, `tls-cert-path` and `tls-key-path` will denote the path in Vault for the following CLI flags when `-vault.enabled` is true: #4446.
  * `-distributor.ha-tracker.etcd.*`
  * `-distributor.ring.etcd.*`
  * `-distributor.forwarding.grpc-client.*`
  * `-querier.store-gateway-client.*`
  * `-ingester.client.*`
  * `-ingester.ring.etcd.*`
  * `-querier.frontend-client.*`
  * `-query-frontend.grpc-client-config.*`
  * `-query-frontend.results-cache.redis.*`
  * `-blocks-storage.bucket-store.index-cache.redis.*`
  * `-blocks-storage.bucket-store.chunks-cache.redis.*`
  * `-blocks-storage.bucket-store.metadata-cache.redis.*`
  * `-compactor.ring.etcd.*`
  * `-store-gateway.sharding-ring.etcd.*`
  * `-ruler.client.*`
  * `-ruler.alertmanager-client.*`
  * `-ruler.ring.etcd.*`
  * `-ruler.query-frontend.grpc-client-config.*`
  * `-alertmanager.sharding-ring.etcd.*`
  * `-alertmanager.alertmanager-client.*`
  * `-memberlist.*`
  * `-query-scheduler.grpc-client-config.*`
  * `-query-scheduler.ring.etcd.*`
  * `-overrides-exporter.ring.etcd.*`
* [FEATURE] Distributor, ingester, querier, query-frontend, store-gateway: add experimental support for native histograms. Requires that the experimental protobuf query result response format is enabled by `-query-frontend.query-result-response-format=protobuf` on the query frontend. #4286 #4352 #4354 #4376 #4377 #4387 #4396 #4425 #4442 #4494 #4512 #4513 #4526
* [FEATURE] Added `-<prefix>.s3.storage-class` flag to configure the S3 storage class for objects written to S3 buckets. #4300
* [FEATURE] Add `freebsd` to the target OS when generating binaries for a Mimir release. #4654
* [FEATURE] Ingester: Add `prepare-shutdown` endpoint which can be used as part of Kubernetes scale down automations. #4718
* [ENHANCEMENT] Add timezone information to Alpine Docker images. #4583
* [ENHANCEMENT] Ruler: Sync rules when ruler JOINING the ring instead of ACTIVE, In order to reducing missed rule iterations during ruler restarts. #4451
* [ENHANCEMENT] Allow to define service name used for tracing via `JAEGER_SERVICE_NAME` environment variable. #4394
* [ENHANCEMENT] Querier and query-frontend: add experimental, more performant protobuf query result response format enabled with `-query-frontend.query-result-response-format=protobuf`. #4304 #4318 #4375
* [ENHANCEMENT] Compactor: added experimental configuration parameter `-compactor.first-level-compaction-wait-period`, to configure how long the compactor should wait before compacting 1st level blocks (uploaded by ingesters). This configuration option allows to reduce the chances compactor begins compacting blocks before all ingesters have uploaded their blocks to the storage. #4401
* [ENHANCEMENT] Store-gateway: use more efficient chunks fetching and caching. #4255
* [ENHANCEMENT] Query-frontend and ruler: add experimental, more performant protobuf internal query result response format enabled with `-ruler.query-frontend.query-result-response-format=protobuf`. #4331
* [ENHANCEMENT] Ruler: increased tolerance for missed iterations on alerts, reducing the chances of flapping firing alerts during ruler restarts. #4432
* [ENHANCEMENT] Optimized `.*` and `.+` regular expression label matchers. #4432
* [ENHANCEMENT] Optimized regular expression label matchers with alternates (e.g. `a|b|c`). #4647
* [ENHANCEMENT] Added an in-memory cache for regular expression matchers, to avoid parsing and compiling the same expression multiple times when used in recurring queries. #4633
* [ENHANCEMENT] Query-frontend: results cache TTL is now configurable by using `-query-frontend.results-cache-ttl` and `-query-frontend.results-cache-ttl-for-out-of-order-time-window` options. These values can also be specified per tenant. Default values are unchanged (7 days and 10 minutes respectively). #4385
* [ENHANCEMENT] Ingester: added advanced configuration parameter `-blocks-storage.tsdb.wal-replay-concurrency` representing the maximum number of CPUs used during WAL replay. #4445
* [ENHANCEMENT] Ingester: added metrics `cortex_ingester_tsdb_open_duration_seconds_total` to measure the total time it takes to open all existing TSDBs. The time tracked by this metric also includes the TSDBs WAL replay duration. #4465
* [ENHANCEMENT] Store-gateway: use streaming implementation for LabelNames RPC. The batch size for streaming is controlled by `-blocks-storage.bucket-store.batch-series-size`. #4464
* [ENHANCEMENT] Memcached: Add support for TLS or mTLS connections to cache servers. #4535
* [ENHANCEMENT] Compactor: blocks index files are now validated for correctness for blocks uploaded via the TSDB block upload feature. #4503
* [ENHANCEMENT] Compactor: block chunks and segment files are now validated for correctness for blocks uploaded via the TSDB block upload feature. #4549
* [ENHANCEMENT] Ingester: added configuration options to configure the "postings for matchers" cache of each compacted block queried from ingesters: #4561
  * `-blocks-storage.tsdb.block-postings-for-matchers-cache-ttl`
  * `-blocks-storage.tsdb.block-postings-for-matchers-cache-size`
  * `-blocks-storage.tsdb.block-postings-for-matchers-cache-force`
* [ENHANCEMENT] Compactor: validation of blocks uploaded via the TSDB block upload feature is now configurable on a per tenant basis: #4585
  * `-compactor.block-upload-validation-enabled` has been added, `compactor_block_upload_validation_enabled` can be used to override per tenant
  * `-compactor.block-upload.block-validation-enabled` was the previous global flag and has been removed
* [ENHANCEMENT] TSDB Block Upload: block upload validation concurrency can now be limited with `-compactor.max-block-upload-validation-concurrency`. #4598
* [ENHANCEMENT] OTLP: Add support for converting OTel exponential histograms to Prometheus native histograms. The ingestion of native histograms must be enabled, please set `-ingester.native-histograms-ingestion-enabled` to `true`. #4063 #4639
* [ENHANCEMENT] Query-frontend: add metric `cortex_query_fetched_index_bytes_total` to measure TSDB index bytes fetched to execute a query. #4597
* [ENHANCEMENT] Query-frontend: add experimental limit to enforce a max query expression size in bytes via `-query-frontend.max-query-expression-size-bytes` or `max_query_expression_size_bytes`. #4604
* [ENHANCEMENT] Query-tee: improve message logged when comparing responses and one response contains a non-JSON payload. #4588
* [ENHANCEMENT] Distributor: add ability to set per-distributor limits via `distributor_limits` block in runtime configuration in addition to the existing configuration. #4619
* [ENHANCEMENT] Querier: reduce peak memory consumption for queries that touch a large number of chunks. #4625
* [ENHANCEMENT] Query-frontend: added experimental `-query-frontend.query-sharding-max-regexp-size-bytes` limit to query-frontend. When set to a value greater than 0, query-frontend disabled query sharding for any query with a regexp matcher longer than the configured limit. #4632
* [ENHANCEMENT] Store-gateway: include statistics from LabelValues and LabelNames calls in `cortex_bucket_store_series*` metrics. #4673
* [ENHANCEMENT] Query-frontend: improve readability of distributed tracing spans. #4656
* [ENHANCEMENT] Update Docker base images from `alpine:3.17.2` to `alpine:3.17.3`. #4685
* [ENHANCEMENT] Querier: improve performance when shuffle sharding is enabled and the shard size is large. #4711
* [ENHANCEMENT] Ingester: improve performance when Active Series Tracker is in use. #4717
* [ENHANCEMENT] Store-gateway: optionally select `-blocks-storage.bucket-store.series-selection-strategy`, which can limit the impact of large posting lists (when many series share the same label name and value). #4667 #4695 #4698
* [ENHANCEMENT] Querier: Cache the converted float histogram from chunk iterator, hence there is no need to lookup chunk every time to get the converted float histogram. #4684
* [ENHANCEMENT] Ruler: Improve rule upload performance when not enforcing per-tenant rule group limits. #4828
* [ENHANCEMENT] Improved memory limit on the in-memory cache used for regular expression matchers. #4751
* [BUGFIX] Querier: Streaming remote read will now continue to return multiple chunks per frame after the first frame. #4423
* [BUGFIX] Store-gateway: the values for `stage="processed"` for the metrics `cortex_bucket_store_series_data_touched` and  `cortex_bucket_store_series_data_size_touched_bytes` when using fine-grained chunks caching is now reporting the correct values of chunks held in memory. #4449
* [BUGFIX] Compactor: fixed reporting a compaction error when compactor is correctly shut down while populating blocks. #4580
* [BUGFIX] OTLP: Do not drop exemplars of the OTLP Monotonic Sum metric. #4063
* [BUGFIX] Packaging: flag `/etc/default/mimir` and `/etc/sysconfig/mimir` as config to prevent overwrite. #4587
* [BUGFIX] Query-frontend: don't retry queries which error inside PromQL. #4643
* [BUGFIX] Store-gateway & query-frontend: report more consistent statistics for fetched index bytes. #4671
* [BUGFIX] Native histograms: fix how IsFloatHistogram determines if mimirpb.Histogram is a float histogram. #4706
* [BUGFIX] Query-frontend: fix query sharding for native histograms. #4666
* [BUGFIX] Ring status page: fixed the owned tokens percentage value displayed. #4730
* [BUGFIX] Querier: fixed chunk iterator that can return sample with wrong timestamp. #4450
* [BUGFIX] Packaging: fix preremove script preventing upgrades. #4801
* [BUGFIX] Security: updates Go to version 1.20.4 to fix CVE-2023-24539, CVE-2023-24540, CVE-2023-29400. #4903

### Mixin

* [ENHANCEMENT] Queries: Display data touched per sec in bytes instead of number of items. #4492
* [ENHANCEMENT] `_config.job_names.<job>` values can now be arrays of regular expressions in addition to a single string. Strings are still supported and behave as before. #4543
* [ENHANCEMENT] Queries dashboard: remove mention to store-gateway "streaming enabled" in panels because store-gateway only support streaming series since Mimir 2.7. #4569
* [ENHANCEMENT] Ruler: Add panel description for Read QPS panel in Ruler dashboard to explain values when in remote ruler mode. #4675
* [BUGFIX] Ruler dashboard: show data for reads from ingesters. #4543
* [BUGFIX] Pod selector regex for deployments: change `(.*-mimir-)` to `(.*mimir-)`. #4603

### Jsonnet

* [CHANGE] Ruler: changed ruler deployment max surge from `0` to `50%`, and max unavailable from `1` to `0`. #4381
* [CHANGE] Memcached connections parameters `-blocks-storage.bucket-store.index-cache.memcached.max-idle-connections`, `-blocks-storage.bucket-store.chunks-cache.memcached.max-idle-connections` and `-blocks-storage.bucket-store.metadata-cache.memcached.max-idle-connections` settings are now configured based on `max-get-multi-concurrency` and `max-async-concurrency`. #4591
* [CHANGE] Add support to use external Redis as cache. Following are some changes in the jsonnet config: #4386 #4640
  * Renamed `memcached_*_enabled` config options to `cache_*_enabled`
  * Renamed `memcached_*_max_item_size_mb` config options to `cache_*_max_item_size_mb`
  * Added `cache_*_backend` config options
* [CHANGE] Store-gateway StatefulSets with disabled multi-zone deployment are also unregistered from the ring on shutdown. This eliminated resharding during rollouts, at the cost of extra effort during scaling down store-gateways. For more information see [Scaling down store-gateways](https://grafana.com/docs/mimir/v2.7.x/operators-guide/run-production-environment/scaling-out/#scaling-down-store-gateways). #4713
* [CHANGE] Removed `$._config.querier.replicas` and `$._config.queryFrontend.replicas`. If you need to customize the number of querier or query-frontend replicas, and autoscaling is disabled, please set an override as is done for other stateless components (e.g. distributors). #5130
* [ENHANCEMENT] Alertmanager: add `alertmanager_data_disk_size` and  `alertmanager_data_disk_class` configuration options, by default no storage class is set. #4389
* [ENHANCEMENT] Update `rollout-operator` to `v0.4.0`. #4524
* [ENHANCEMENT] Update memcached to `memcached:1.6.19-alpine`. #4581
* [ENHANCEMENT] Add support for mTLS connections to Memcached servers. #4553
* [ENHANCEMENT] Update the `memcached-exporter` to `v0.11.2`. #4570
* [ENHANCEMENT] Autoscaling: Add `autoscaling_query_frontend_memory_target_utilization`, `autoscaling_ruler_query_frontend_memory_target_utilization`, and `autoscaling_ruler_memory_target_utilization` configuration options, for controlling the corresponding autoscaler memory thresholds. Each has a default of 1, i.e. 100%. #4612
* [ENHANCEMENT] Distributor: add ability to set per-distributor limits via `distributor_instance_limits` using runtime configuration. #4627
* [BUGFIX] Add missing query sharding settings for user_24M and user_32M plans. #4374

### Mimirtool

* [ENHANCEMENT] Backfill: mimirtool will now sleep and retry if it receives a 429 response while trying to finish an upload due to validation concurrency limits. #4598
* [ENHANCEMENT] `gauge` panel type is supported now in `mimirtool analyze dashboard`. #4679
* [ENHANCEMENT] Set a `User-Agent` header on requests to Mimir or Prometheus servers. #4700

### Mimir Continuous Test

* [FEATURE] Allow continuous testing of native histograms as well by enabling the flag `-tests.write-read-series-test.histogram-samples-enabled`. The metrics exposed by the tool will now have a new label called `type` with possible values of `float`, `histogram_float_counter`, `histogram_float_gauge`, `histogram_int_counter`, `histogram_int_gauge`, the list of metrics impacted: #4457
  * `mimir_continuous_test_writes_total`
  * `mimir_continuous_test_writes_failed_total`
  * `mimir_continuous_test_queries_total`
  * `mimir_continuous_test_queries_failed_total`
  * `mimir_continuous_test_query_result_checks_total`
  * `mimir_continuous_test_query_result_checks_failed_total`
* [ENHANCEMENT] Added a new metric `mimir_continuous_test_build_info` that reports version information, similar to the existing `cortex_build_info` metric exposed by other Mimir components. #4712
* [ENHANCEMENT] Add coherency for the selected ranges and instants of test queries. #4704

### Query-tee

### Documentation

* [CHANGE] Clarify what deprecation means in the lifecycle of configuration parameters. #4499
* [CHANGE] Update compactor `split-groups` and `split-and-merge-shards` recommendation on component page. #4623
* [FEATURE] Add instructions about how to configure native histograms. #4527
* [ENHANCEMENT] Runbook for MimirCompactorHasNotSuccessfullyRunCompaction extended to include scenario where compaction has fallen behind. #4609
* [ENHANCEMENT] Add explanation for QPS values for reads in remote ruler mode and writes generally, to the Ruler dashboard page. #4629
* [ENHANCEMENT] Expand zone-aware replication page to cover single physical availability zone deployments. #4631
* [FEATURE] Add instructions to use puppet module. #4610
* [FEATURE] Add documentation on how deploy mixin with terraform. #4161

### Tools

* [ENHANCEMENT] tsdb-index: iteration over index is now faster when any equal matcher is supplied. #4515

## 2.7.3

### Grafana Mimir

* [BUGFIX] Security: updates Go to version 1.20.4 to fix CVE-2023-24539, CVE-2023-24540, CVE-2023-29400. #4905

## 2.7.2

### Grafana Mimir

* [BUGFIX] Security: updated Go version to 1.20.3 to fix CVE-2023-24538 #4795

## 2.7.1

**Note**: During the release process, version 2.7.0 was tagged too early, before completing the release checklist and production testing. Release 2.7.1 doesn't include any code changes since 2.7.0, but now has proper release notes, published documentation, and has been fully tested in our production environment.

### Grafana Mimir

* [CHANGE] Ingester: the configuration parameter `-ingester.ring.readiness-check-ring-health` has been deprecated and will be removed in Mimir 2.9. #4422
* [CHANGE] Ruler: changed default value of `-ruler.evaluation-delay-duration` option from 0 to 1m. #4250
* [CHANGE] Querier: Errors with status code `422` coming from the store-gateway are propagated and not converted to the consistency check error anymore. #4100
* [CHANGE] Store-gateway: When a query hits `max_fetched_chunks_per_query` and `max_fetched_series_per_query` limits, an error with the status code `422` is created and returned. #4056
* [CHANGE] Packaging: Migrate FPM packaging solution to NFPM. Rationalize packages dependencies and add package for all binaries. #3911
* [CHANGE] Store-gateway: Deprecate flag `-blocks-storage.bucket-store.chunks-cache.subrange-size` since there's no benefit to changing the default of `16000`. #4135
* [CHANGE] Experimental support for ephemeral storage introduced in Mimir 2.6.0 has been removed. Following options are no longer available: #4252
  * `-blocks-storage.ephemeral-tsdb.*`
  * `-distributor.ephemeral-series-enabled`
  * `-distributor.ephemeral-series-matchers`
  * `-ingester.max-ephemeral-series-per-user`
  * `-ingester.instance-limits.max-ephemeral-series`
Querying with using `{__mimir_storage__="ephemeral"}` selector no longer works. All label values with `ephemeral-` prefix in `reason` label of `cortex_discarded_samples_total` metric are no longer available. Following metrics have been removed:
  * `cortex_ingester_ephemeral_series`
  * `cortex_ingester_ephemeral_series_created_total`
  * `cortex_ingester_ephemeral_series_removed_total`
  * `cortex_ingester_ingested_ephemeral_samples_total`
  * `cortex_ingester_ingested_ephemeral_samples_failures_total`
  * `cortex_ingester_memory_ephemeral_users`
  * `cortex_ingester_queries_ephemeral_total`
  * `cortex_ingester_queried_ephemeral_samples`
  * `cortex_ingester_queried_ephemeral_series`
* [CHANGE] Store-gateway: use mmap-less index-header reader by default and remove mmap-based index header reader. The following flags have changed: #4280
   * `-blocks-storage.bucket-store.index-header.map-populate-enabled` has been removed
   * `-blocks-storage.bucket-store.index-header.stream-reader-enabled` has been removed
   * `-blocks-storage.bucket-store.index-header.stream-reader-max-idle-file-handles` has been renamed to `-blocks-storage.bucket-store.index-header.max-idle-file-handles`, and the corresponding configuration file option has been renamed from `stream_reader_max_idle_file_handles` to `max_idle_file_handles`
* [CHANGE] Store-gateway: the streaming store-gateway is now enabled by default. The new default setting for `-blocks-storage.bucket-store.batch-series-size` is `5000`. #4330
* [CHANGE] Compactor: the configuration parameter `-compactor.consistency-delay` has been deprecated and will be removed in Mimir 2.9. #4409
* [CHANGE] Store-gateway: the configuration parameter `-blocks-storage.bucket-store.consistency-delay` has been deprecated and will be removed in Mimir 2.9. #4409
* [FEATURE] Ruler: added `keep_firing_for` support to alerting rules. #4099
* [FEATURE] Distributor, ingester: ingestion of native histograms. The new per-tenant limit `-ingester.native-histograms-ingestion-enabled` controls whether native histograms are stored or ignored. #4159
* [FEATURE] Query-frontend: Introduce experimental `-query-frontend.query-sharding-target-series-per-shard` to allow query sharding to take into account cardinality of similar requests executed previously. This feature uses the same cache that's used for results caching. #4121 #4177 #4188 #4254
* [ENHANCEMENT] Go: update go to 1.20.1. #4266
* [ENHANCEMENT] Ingester: added `out_of_order_blocks_external_label_enabled` shipper option to label out-of-order blocks before shipping them to cloud storage. #4182 #4297
* [ENHANCEMENT] Ruler: introduced concurrency when loading per-tenant rules configuration. This improvement is expected to speed up the ruler start up time in a Mimir cluster with a large number of tenants. #4258
* [ENHANCEMENT] Compactor: Add `reason` label to `cortex_compactor_runs_failed_total`. The value can be `shutdown` or `error`. #4012
* [ENHANCEMENT] Store-gateway: enforce `max_fetched_series_per_query`. #4056
* [ENHANCEMENT] Query-frontend: Disambiguate logs for failed queries. #4067
* [ENHANCEMENT] Query-frontend: log caller user agent in query stats logs. #4093
* [ENHANCEMENT] Store-gateway: add `data_type` label with values on `cortex_bucket_store_partitioner_extended_ranges_total`, `cortex_bucket_store_partitioner_expanded_ranges_total`, `cortex_bucket_store_partitioner_requested_ranges_total`, `cortex_bucket_store_partitioner_expanded_bytes_total`, `cortex_bucket_store_partitioner_requested_bytes_total` for `postings`, `series`, and `chunks`. #4095
* [ENHANCEMENT] Store-gateway: Reduce memory allocation rate when loading TSDB chunks from Memcached. #4074
* [ENHANCEMENT] Query-frontend: track `cortex_frontend_query_response_codec_duration_seconds` and `cortex_frontend_query_response_codec_payload_bytes` metrics to measure the time taken and bytes read / written while encoding and decoding query result payloads. #4110
* [ENHANCEMENT] Alertmanager: expose additional upstream metrics `cortex_alertmanager_dispatcher_aggregation_groups`, `cortex_alertmanager_dispatcher_alert_processing_duration_seconds`. #4151
* [ENHANCEMENT] Querier and query-frontend: add experimental, more performant protobuf internal query result response format enabled with `-query-frontend.query-result-response-format=protobuf`. #4153
* [ENHANCEMENT] Store-gateway: use more efficient chunks fetching and caching. This should reduce CPU, memory utilization, and receive bandwidth of a store-gateway. Enable with `-blocks-storage.bucket-store.chunks-cache.fine-grained-chunks-caching-enabled=true`. #4163 #4174 #4227
* [ENHANCEMENT] Query-frontend: Wait for in-flight queries to finish before shutting down. #4073 #4170
* [ENHANCEMENT] Store-gateway: added `encode` and `other` stage to `cortex_bucket_store_series_request_stage_duration_seconds` metric. #4179
* [ENHANCEMENT] Ingester: log state of TSDB when shipping or forced compaction can't be done due to unexpected state of TSDB. #4211
* [ENHANCEMENT] Update Docker base images from `alpine:3.17.1` to `alpine:3.17.2`. #4240
* [ENHANCEMENT] Store-gateway: add a `stage` label to the metrics `cortex_bucket_store_series_data_fetched`, `cortex_bucket_store_series_data_size_fetched_bytes`, `cortex_bucket_store_series_data_touched`, `cortex_bucket_store_series_data_size_touched_bytes`. This label only applies to `data_type="chunks"`. For `fetched` metrics with `data_type="chunks"` the `stage` label has 2 values: `fetched` - the chunks or bytes that were fetched from the cache or the object store, `refetched` - the chunks or bytes that had to be refetched from the cache or the object store because their size was underestimated during the first fetch. For `touched` metrics with `data_type="chunks"` the `stage` label has 2 values: `processed` - the chunks or bytes that were read from the fetched chunks or bytes and were processed in memory, `returned` - the chunks or bytes that were selected from the processed bytes to satisfy the query. #4227 #4316
* [ENHANCEMENT] Compactor: improve the partial block check related to `compactor.partial-block-deletion-delay` to potentially issue less requests to object storage. #4246
* [ENHANCEMENT] Memcached: added `-*.memcached.min-idle-connections-headroom-percentage` support to configure the minimum number of idle connections to keep open as a percentage (0-100) of the number of recently used idle connections. This feature is disabled when set to a negative value (default), which means idle connections are kept open indefinitely. #4249
* [ENHANCEMENT] Querier and store-gateway: optimized regular expression label matchers with case insensitive alternate operator. #4340 #4357
* [ENHANCEMENT] Compactor: added the experimental flag `-compactor.block-upload.block-validation-enabled` with the default `true` to configure whether block validation occurs on backfilled blocks. #3411
* [ENHANCEMENT] Ingester: apply a jitter to the first TSDB head compaction interval configured via `-blocks-storage.tsdb.head-compaction-interval`. Subsequent checks will happen at the configured interval. This should help to spread the TSDB head compaction among different ingesters over the configured interval. #4364
* [ENHANCEMENT] Ingester: the maximum accepted value for `-blocks-storage.tsdb.head-compaction-interval` has been increased from 5m to 15m. #4364
* [BUGFIX] Store-gateway: return `Canceled` rather than `Aborted` or `Internal` error when the calling querier cancels a label names or values request, and return `Internal` if processing the request fails for another reason. #4061
* [BUGFIX] Querier: track canceled requests with status code `499` in the metrics instead of `503` or `422`. #4099
* [BUGFIX] Ingester: compact out-of-order data during `/ingester/flush` or when TSDB is idle. #4180
* [BUGFIX] Ingester: conversion of global limits `max-series-per-user`, `max-series-per-metric`, `max-metadata-per-user` and `max-metadata-per-metric` into corresponding local limits now takes into account the number of ingesters in each zone. #4238
* [BUGFIX] Ingester: track `cortex_ingester_memory_series` metric consistently with `cortex_ingester_memory_series_created_total` and `cortex_ingester_memory_series_removed_total`. #4312
* [BUGFIX] Querier: fixed a bug which was incorrectly matching series with regular expression label matchers with begin/end anchors in the middle of the regular expression. #4340

### Mixin

* [CHANGE] Move auto-scaling panel rows down beneath logical network path in Reads and Writes dashboards. #4049
* [CHANGE] Make distributor auto-scaling metric panels show desired number of replicas. #4218
* [CHANGE] Alerts: The alert `MimirMemcachedRequestErrors` has been renamed to `MimirCacheRequestErrors`. #4242
* [ENHANCEMENT] Alerts: Added `MimirAutoscalerKedaFailing` alert firing when a KEDA scaler is failing. #4045
* [ENHANCEMENT] Add auto-scaling panels to ruler dashboard. #4046
* [ENHANCEMENT] Add gateway auto-scaling panels to Reads and Writes dashboards. #4049 #4216
* [ENHANCEMENT] Dashboards: distinguish between label names and label values queries. #4065
* [ENHANCEMENT] Add query-frontend and ruler-query-frontend auto-scaling panels to Reads and Ruler dashboards. #4199
* [BUGFIX] Alerts: Fixed `MimirAutoscalerNotActive` to not fire if scaling metric does not exist, to avoid false positives on scaled objects with 0 min replicas. #4045
* [BUGFIX] Alerts: `MimirCompactorHasNotSuccessfullyRunCompaction` is no longer triggered by frequent compactor restarts. #4012
* [BUGFIX] Tenants dashboard: Correctly show the ruler-query-scheduler queue size. #4152

### Jsonnet

* [CHANGE] Create the `query-frontend-discovery` service only when Mimir is deployed in microservice mode without query-scheduler. #4353
* [CHANGE] Add results cache backend config to `ruler-query-frontend` configuration to allow cache reuse for cardinality-estimation based sharding. #4257
* [ENHANCEMENT] Add support for ruler auto-scaling. #4046
* [ENHANCEMENT] Add optional `weight` param to `newQuerierScaledObject` and `newRulerQuerierScaledObject` to allow running multiple querier deployments on different node types. #4141
* [ENHANCEMENT] Add support for query-frontend and ruler-query-frontend auto-scaling. #4199
* [BUGFIX] Shuffle sharding: when applying user class limits, honor the minimum shard size configured in `$._config.shuffle_sharding.*`. #4363

### Mimirtool

* [FEATURE] Added `keep_firing_for` support to rules configuration. #4099
* [ENHANCEMENT] Add `-tls-insecure-skip-verify` to rules, alertmanager and backfill commands. #4162

### Query-tee

* [CHANGE] Increase default value of `-backend.read-timeout` to 150s, to accommodate default querier and query frontend timeout of 120s. #4262
* [ENHANCEMENT] Log errors that occur while performing requests to compare two endpoints. #4262
* [ENHANCEMENT] When comparing two responses that both contain an error, only consider the comparison failed if the errors differ. Previously, if either response contained an error, the comparison always failed, even if both responses contained the same error. #4262
* [ENHANCEMENT] Include the value of the `X-Scope-OrgID` header when logging a comparison failure. #4262
* [BUGFIX] Parameters (expression, time range etc.) for a query request where the parameters are in the HTTP request body rather than in the URL are now logged correctly when responses differ. #4265

### Documentation

* [ENHANCEMENT] Add guide on alternative migration method for Thanos to Mimir #3554
* [ENHANCEMENT] Restore "Migrate from Cortex" for Jsonnet. #3929
* [ENHANCEMENT] Document migration from microservices to read-write deployment mode. #3951
* [ENHANCEMENT] Do not error when there is nothing to commit as part of a publish #4058
* [ENHANCEMENT] Explain how to run Mimir locally using docker-compose #4079
* [ENHANCEMENT] Docs: use long flag names in runbook commands. #4088
* [ENHANCEMENT] Clarify how ingester replication happens. #4101
* [ENHANCEMENT] Improvements to the Get Started guide. #4315
* [BUGFIX] Added indentation to Azure and SWIFT backend definition. #4263

### Tools

* [ENHANCEMENT] Adapt tsdb-print-chunk for native histograms. #4186
* [ENHANCEMENT] Adapt tsdb-index-health for blocks containing native histograms. #4186
* [ENHANCEMENT] Adapt tsdb-chunks tool to handle native histograms. #4186

## 2.6.2

* [BUGFIX] Security: updates Go to version 1.20.4 to fix CVE-2023-24539, CVE-2023-24540, CVE-2023-29400. #4903

## 2.6.1

### Grafana Mimir

* [BUGFIX] Security: updates Go to version 1.20.3 to fix CVE-2023-24538 #4798

## 2.6.0

### Grafana Mimir

* [CHANGE] Querier: Introduce `-querier.max-partial-query-length` to limit the time range for partial queries at the querier level and deprecate `-store.max-query-length`. #3825 #4017
* [CHANGE] Store-gateway: Remove experimental `-blocks-storage.bucket-store.max-concurrent-reject-over-limit` flag. #3706
* [CHANGE] Ingester: If shipping is enabled block retention will now be relative to the upload time to cloud storage. If shipping is disabled block retention will be relative to the creation time of the block instead of the mintime of the last block created. #3816
* [CHANGE] Query-frontend: Deprecated CLI flag `-query-frontend.align-querier-with-step` has been removed. #3982
* [CHANGE] Alertmanager: added default configuration for `-alertmanager.configs.fallback`. Allows tenants to send alerts without first uploading an Alertmanager configuration. #3541
* [FEATURE] Store-gateway: streaming of series. The store-gateway can now stream results back to the querier instead of buffering them. This is expected to greatly reduce peak memory consumption while keeping latency the same. You can enable this feature by setting `-blocks-storage.bucket-store.batch-series-size` to a value in the high thousands (5000-10000). This is still an experimental feature and is subject to a changing API and instability. #3540 #3546 #3587 #3606 #3611 #3620 #3645 #3355 #3697 #3666 #3687 #3728 #3739 #3751 #3779 #3839
* [FEATURE] Alertmanager: Added support for the Webex receiver. #3758
* [FEATURE] Limits: Added the `-validation.separate-metrics-group-label` flag. This allows further separation of the `cortex_discarded_samples_total` metric by an additional `group` label - which is configured by this flag to be the value of a specific label on an incoming timeseries. Active groups are tracked and inactive groups are cleaned up on a defined interval. The maximum number of groups tracked is controlled by the `-max-separate-metrics-groups-per-user` flag. #3439
* [FEATURE] Overrides-exporter: Added experimental ring support to overrides-exporter via `-overrides-exporter.ring.enabled`. When enabled, the ring is used to establish a leader replica for the export of limit override metrics. #3908 #3953
* [FEATURE] Ephemeral storage (experimental): Mimir can now accept samples into "ephemeral storage". Such samples are available for querying for a short amount of time (`-blocks-storage.ephemeral-tsdb.retention-period`, defaults to 10 minutes), and then removed from memory. To use ephemeral storage, distributor must be configured with `-distributor.ephemeral-series-enabled` option. Series matching `-distributor.ephemeral-series-matchers` will be marked for storing into ephemeral storage in ingesters. Each tenant needs to have ephemeral storage enabled by using `-ingester.max-ephemeral-series-per-user` limit, which defaults to 0 (no ephemeral storage). Ingesters have new `-ingester.instance-limits.max-ephemeral-series` limit for total number of series in ephemeral storage across all tenants. If ingestion of samples into ephemeral storage fails, `cortex_discarded_samples_total` metric will use values prefixed with `ephemeral-` for `reason` label. Querying of ephemeral storage is possible by using `{__mimir_storage__="ephemeral"}` as metric selector. Following new metrics related to ephemeral storage are introduced: #3897 #3922 #3961 #3997 #4004
  * `cortex_ingester_ephemeral_series`
  * `cortex_ingester_ephemeral_series_created_total`
  * `cortex_ingester_ephemeral_series_removed_total`
  * `cortex_ingester_ingested_ephemeral_samples_total`
  * `cortex_ingester_ingested_ephemeral_samples_failures_total`
  * `cortex_ingester_memory_ephemeral_users`
  * `cortex_ingester_queries_ephemeral_total`
  * `cortex_ingester_queried_ephemeral_samples`
  * `cortex_ingester_queried_ephemeral_series`
* [ENHANCEMENT] Added new metric `thanos_shipper_last_successful_upload_time`: Unix timestamp (in seconds) of the last successful TSDB block uploaded to the bucket. #3627
* [ENHANCEMENT] Ruler: Added `-ruler.alertmanager-client.tls-enabled` configuration for alertmanager client. #3432 #3597
* [ENHANCEMENT] Activity tracker logs now have `component=activity-tracker` label. #3556
* [ENHANCEMENT] Distributor: remove labels with empty values #2439
* [ENHANCEMENT] Query-frontend: track query HTTP requests in the Activity Tracker. #3561
* [ENHANCEMENT] Store-gateway: Add experimental alternate implementation of index-header reader that does not use memory mapped files. The index-header reader is expected to improve stability of the store-gateway. You can enable this implementation with the flag `-blocks-storage.bucket-store.index-header.stream-reader-enabled`. #3639 #3691 #3703 #3742 #3785 #3787 #3797
* [ENHANCEMENT] Query-scheduler: add `cortex_query_scheduler_cancelled_requests_total` metric to track the number of requests that are already cancelled when dequeued. #3696
* [ENHANCEMENT] Store-gateway: add `cortex_bucket_store_partitioner_extended_ranges_total` metric to keep track of the ranges that the partitioner decided to overextend and merge in order to save API call to the object storage. #3769
* [ENHANCEMENT] Compactor: Auto-forget unhealthy compactors after ten failed ring heartbeats. #3771
* [ENHANCEMENT] Ruler: change default value of `-ruler.for-grace-period` from `10m` to `2m` and update help text. The new default value reflects how we operate Mimir at Grafana Labs. #3817
* [ENHANCEMENT] Ingester: Added experimental flags to force usage of _postings for matchers cache_. These flags will be removed in the future and it's not recommended to change them. #3823
  * `-blocks-storage.tsdb.head-postings-for-matchers-cache-ttl`
  * `-blocks-storage.tsdb.head-postings-for-matchers-cache-size`
  * `-blocks-storage.tsdb.head-postings-for-matchers-cache-force`
* [ENHANCEMENT] Ingester: Improved series selection performance when some of the matchers do not match any series. #3827
* [ENHANCEMENT] Alertmanager: Add new additional template function `tenantID` returning id of the tenant owning the alert. #3758
* [ENHANCEMENT] Alertmanager: Add additional template function `grafanaExploreURL` returning URL to grafana explore with range query. #3849
* [ENHANCEMENT] Reduce overhead of debug logging when filtered out. #3875
* [ENHANCEMENT] Update Docker base images from `alpine:3.16.2` to `alpine:3.17.1`. #3898
* [ENHANCEMENT] Ingester: Add new `/ingester/tsdb_metrics` endpoint to return tenant-specific TSDB metrics. #3923
* [ENHANCEMENT] Query-frontend: CLI flag `-query-frontend.max-total-query-length` and its associated YAML configuration is now stable. #3882
* [ENHANCEMENT] Ruler: rule groups now support optional and experimental `align_evaluation_time_on_interval` field, which causes all evaluations to happen on interval-aligned timestamp. #4013
* [ENHANCEMENT] Query-scheduler: ring-based service discovery is now stable. #4028
* [ENHANCEMENT] Store-gateway: improved performance of prefix matching on the labels. #4055 #4080
* [BUGFIX] Log the names of services that are not yet running rather than `unsupported value type` when calling `/ready` and some services are not running. #3625
* [BUGFIX] Alertmanager: Fix template spurious deletion with relative data dir. #3604
* [BUGFIX] Security: update prometheus/exporter-toolkit for CVE-2022-46146. #3675
* [BUGFIX] Security: update golang.org/x/net for CVE-2022-41717. #3755
* [BUGFIX] Debian package: Fix post-install, environment file path and user creation. #3720
* [BUGFIX] memberlist: Fix panic during Mimir startup when Mimir receives gossip message before it's ready. #3746
* [BUGFIX] Store-gateway: fix `cortex_bucket_store_partitioner_requested_bytes_total` metric to not double count overlapping ranges. #3769
* [BUGFIX] Update `github.com/thanos-io/objstore` to address issue with Multipart PUT on s3-compatible Object Storage. #3802 #3821
* [BUGFIX] Distributor, Query-scheduler: Make sure ring metrics include a `cortex_` prefix as expected by dashboards. #3809
* [BUGFIX] Querier: canceled requests are no longer reported as "consistency check" failures. #3837 #3927
* [BUGFIX] Distributor: don't panic when `metric_relabel_configs` in overrides contains null element. #3868
* [BUGFIX] Distributor: don't panic when OTLP histograms don't have any buckets. #3853
* [BUGFIX] Ingester, Compactor: fix panic that can occur when compaction fails. #3955
* [BUGFIX] Store-gateway: return `Canceled` rather than `Aborted` error when the calling querier cancels the request. #4007

### Mixin

* [ENHANCEMENT] Alerts: Added `MimirIngesterInstanceHasNoTenants` alert that fires when an ingester replica is not receiving write requests for any tenant. #3681
* [ENHANCEMENT] Alerts: Extended `MimirAllocatingTooMuchMemory` to check read-write deployment containers. #3710
* [ENHANCEMENT] Alerts: Added `MimirAlertmanagerInstanceHasNoTenants` alert that fires when an alertmanager instance ows no tenants. #3826
* [ENHANCEMENT] Alerts: Added `MimirRulerInstanceHasNoRuleGroups` alert that fires when a ruler replica is not assigned any rule group to evaluate. #3723
* [ENHANCEMENT] Support for baremetal deployment for alerts and scaling recording rules. #3719
* [ENHANCEMENT] Dashboards: querier autoscaling now supports multiple scaled objects (configurable via `$._config.autoscale.querier.hpa_name`). #3962
* [BUGFIX] Alerts: Fixed `MimirIngesterRestarts` alert when Mimir is deployed in read-write mode. #3716
* [BUGFIX] Alerts: Fixed `MimirIngesterHasNotShippedBlocks` and `MimirIngesterHasNotShippedBlocksSinceStart` alerts for when Mimir is deployed in read-write or monolithic modes and updated them to use new `thanos_shipper_last_successful_upload_time` metric. #3627
* [BUGFIX] Alerts: Fixed `MimirMemoryMapAreasTooHigh` alert when Mimir is deployed in read-write mode. #3626
* [BUGFIX] Alerts: Fixed `MimirCompactorSkippedBlocksWithOutOfOrderChunks` matching on non-existent label. #3628
* [BUGFIX] Dashboards: Fix `Rollout Progress` dashboard incorrectly using Gateway metrics when Gateway was not enabled. #3709
* [BUGFIX] Tenants dashboard: Make it compatible with all deployment types. #3754
* [BUGFIX] Alerts: Fixed `MimirCompactorHasNotUploadedBlocks` to not fire if compactor has nothing to do. #3793
* [BUGFIX] Alerts: Fixed `MimirAutoscalerNotActive` to not fire if scaling metric is 0, to avoid false positives on scaled objects with 0 min replicas. #3999

### Jsonnet

* [CHANGE] Replaced the deprecated `policy/v1beta1` with `policy/v1` when configuring a PodDisruptionBudget for read-write deployment mode. #3811
* [CHANGE] Removed `-server.http-write-timeout` default option value from querier and query-frontend, as it defaults to a higher value in the code now, and cannot be lower than `-querier.timeout`. #3836
* [CHANGE] Replaced `-store.max-query-length` with `-query-frontend.max-total-query-length` in the query-frontend config. #3879
* [CHANGE] Changed default `mimir_backend_data_disk_size` from `100Gi` to `250Gi`. #3894
* [ENHANCEMENT] Update `rollout-operator` to `v0.2.0`. #3624
* [ENHANCEMENT] Add `user_24M` and `user_32M` classes to operations config. #3367
* [ENHANCEMENT] Update memcached image from `memcached:1.6.16-alpine` to `memcached:1.6.17-alpine`. #3914
* [ENHANCEMENT] Allow configuring the ring for overrides-exporter. #3995
* [BUGFIX] Apply ingesters and store-gateways per-zone CLI flags overrides to read-write deployment mode too. #3766
* [BUGFIX] Apply overrides-exporter CLI flags to mimir-backend when running Mimir in read-write deployment mode. #3790
* [BUGFIX] Fixed `mimir-write` and `mimir-read` Kubernetes service to correctly balance requests among pods. #3855 #3864 #3906
* [BUGFIX] Fixed `ruler-query-frontend` and `mimir-read` gRPC server configuration to force clients to periodically re-resolve the backend addresses. #3862
* [BUGFIX] Fixed `mimir-read` CLI flags to ensure query-frontend configuration takes precedence over querier configuration. #3877

### Mimirtool

* [ENHANCEMENT] Update `mimirtool config convert` to work with Mimir 2.4, 2.5, 2.6 changes. #3952
* [ENHANCEMENT] Mimirtool is now available to install through Homebrew with `brew install mimirtool`. #3776
* [ENHANCEMENT] Added `--concurrency` to `mimirtool rules sync` command. #3996
* [BUGFIX] Fix summary output from `mimirtool rules sync` to display correct number of groups created and updated. #3918

### Documentation

* [BUGFIX] Querier: Remove assertion that the `-querier.max-concurrent` flag must also be set for the query-frontend. #3678
* [ENHANCEMENT] Update migration from cortex documentation. #3662
* [ENHANCEMENT] Query-scheduler: documented how to migrate from DNS-based to ring-based service discovery. #4028

### Tools

## 2.5.0

### Grafana Mimir

* [CHANGE] Flag `-azure.msi-resource` is now ignored, and will be removed in Mimir 2.7. This setting is now made automatically by Azure. #2682
* [CHANGE] Experimental flag `-blocks-storage.tsdb.out-of-order-capacity-min` has been removed. #3261
* [CHANGE] Distributor: Wrap errors from pushing to ingesters with useful context, for example clarifying timeouts. #3307
* [CHANGE] The default value of `-server.http-write-timeout` has changed from 30s to 2m. #3346
* [CHANGE] Reduce period of health checks in connection pools for querier->store-gateway, ruler->ruler, and alertmanager->alertmanager clients to 10s. This reduces the time to fail a gRPC call when the remote stops responding. #3168
* [CHANGE] Hide TSDB block ranges period config from doc and mark it experimental. #3518
* [FEATURE] Alertmanager: added Discord support. #3309
* [ENHANCEMENT] Added `-server.tls-min-version` and `-server.tls-cipher-suites` flags to configure cipher suites and min TLS version supported by HTTP and gRPC servers. #2898
* [ENHANCEMENT] Distributor: Add age filter to forwarding functionality, to not forward samples which are older than defined duration. If such samples are not ingested, `cortex_discarded_samples_total{reason="forwarded-sample-too-old"}` is increased. #3049 #3113
* [ENHANCEMENT] Store-gateway: Reduce memory allocation when generating ids in index cache. #3179
* [ENHANCEMENT] Query-frontend: truncate queries based on the configured creation grace period (`--validation.create-grace-period`) to avoid querying too far into the future. #3172
* [ENHANCEMENT] Ingester: Reduce activity tracker memory allocation. #3203
* [ENHANCEMENT] Query-frontend: Log more detailed information in the case of a failed query. #3190
* [ENHANCEMENT] Added `-usage-stats.installation-mode` configuration to track the installation mode via the anonymous usage statistics. #3244
* [ENHANCEMENT] Compactor: Add new `cortex_compactor_block_max_time_delta_seconds` histogram for detecting if compaction of blocks is lagging behind. #3240 #3429
* [ENHANCEMENT] Ingester: reduced the memory footprint of active series custom trackers. #2568
* [ENHANCEMENT] Distributor: Include `X-Scope-OrgId` header in requests forwarded to configured forwarding endpoint. #3283 #3385
* [ENHANCEMENT] Alertmanager: reduced memory utilization in Mimir clusters with a large number of tenants. #3309
* [ENHANCEMENT] Add experimental flag `-shutdown-delay` to allow components to wait after receiving SIGTERM and before stopping. In this time the component returns 503 from /ready endpoint. #3298
* [ENHANCEMENT] Go: update to go 1.19.3. #3371
* [ENHANCEMENT] Alerts: added `RulerRemoteEvaluationFailing` alert, firing when communication between ruler and frontend fails in remote operational mode. #3177 #3389
* [ENHANCEMENT] Clarify which S3 signature versions are supported in the error "unsupported signature version". #3376
* [ENHANCEMENT] Store-gateway: improved index header reading performance. #3393 #3397 #3436
* [ENHANCEMENT] Store-gateway: improved performance of series matching. #3391
* [ENHANCEMENT] Move the validation of incoming series before the distributor's forwarding functionality, so that we don't forward invalid series. #3386 #3458
* [ENHANCEMENT] S3 bucket configuration now validates that the endpoint does not have the bucket name prefix. #3414
* [ENHANCEMENT] Query-frontend: added "fetched index bytes" to query statistics, so that the statistics contain the total bytes read by store-gateways from TSDB block indexes. #3206
* [ENHANCEMENT] Distributor: push wrapper should only receive unforwarded samples. #2980
* [ENHANCEMENT] Added `/api/v1/status/config` and `/api/v1/status/flags` APIs to maintain compatibility with prometheus. #3596 #3983
* [BUGFIX] Flusher: Add `Overrides` as a dependency to prevent panics when starting with `-target=flusher`. #3151
* [BUGFIX] Updated `golang.org/x/text` dependency to fix CVE-2022-32149. #3285
* [BUGFIX] Query-frontend: properly close gRPC streams to the query-scheduler to stop memory and goroutines leak. #3302
* [BUGFIX] Ruler: persist evaluation delay configured in the rulegroup. #3392
* [BUGFIX] Ring status pages: show 100% ownership as "100%", not "1e+02%". #3435
* [BUGFIX] Fix panics in OTLP ingest path when parse errors exist. #3538

### Mixin

* [CHANGE] Alerts: Change `MimirSchedulerQueriesStuck` `for` time to 7 minutes to account for the time it takes for HPA to scale up. #3223
* [CHANGE] Dashboards: Removed the `Querier > Stages` panel from the `Mimir / Queries` dashboard. #3311
* [CHANGE] Configuration: The format of the `autoscaling` section of the configuration has changed to support more components. #3378
  * Instead of specific config variables for each component, they are listed in a dictionary. For example, `autoscaling.querier_enabled` becomes `autoscaling.querier.enabled`.
* [FEATURE] Dashboards: Added "Mimir / Overview resources" dashboard, providing an high level view over a Mimir cluster resources utilization. #3481
* [FEATURE] Dashboards: Added "Mimir / Overview networking" dashboard, providing an high level view over a Mimir cluster network bandwidth, inflight requests and TCP connections. #3487
* [FEATURE] Compile baremetal mixin along k8s mixin. #3162 #3514
* [ENHANCEMENT] Alerts: Add MimirRingMembersMismatch firing when a component does not have the expected number of running jobs. #2404
* [ENHANCEMENT] Dashboards: Add optional row about the Distributor's metric forwarding feature to the `Mimir / Writes` dashboard. #3182 #3394 #3394 #3461
* [ENHANCEMENT] Dashboards: Remove the "Instance Mapper" row from the "Alertmanager Resources Dashboard". This is a Grafana Cloud specific service and not relevant for external users. #3152
* [ENHANCEMENT] Dashboards: Add "remote read", "metadata", and "exemplar" queries to "Mimir / Overview" dashboard. #3245
* [ENHANCEMENT] Dashboards: Use non-red colors for non-error series in the "Mimir / Overview" dashboard. #3246
* [ENHANCEMENT] Dashboards: Add support to multi-zone deployments for the experimental read-write deployment mode. #3256
* [ENHANCEMENT] Dashboards: If enabled, add new row to the `Mimir / Writes` for distributor autoscaling metrics. #3378
* [ENHANCEMENT] Dashboards: Add read path insights row to the "Mimir / Tenants" dashboard. #3326
* [ENHANCEMENT] Alerts: Add runbook urls for alerts. #3452
* [ENHANCEMENT] Configuration: Make it possible to configure namespace label, job label, and job prefix. #3482
* [ENHANCEMENT] Dashboards: improved resources and networking dashboards to work with read-write deployment mode too. #3497 #3504 #3519 #3531
* [ENHANCEMENT] Alerts: Added "MimirDistributorForwardingErrorRate" alert, which fires on high error rates in the distributor’s forwarding feature. #3200
* [ENHANCEMENT] Improve phrasing in Overview dashboard. #3488
* [BUGFIX] Dashboards: Fix legend showing `persistentvolumeclaim` when using `deployment_type=baremetal` for `Disk space utilization` panels. #3173 #3184
* [BUGFIX] Alerts: Fixed `MimirGossipMembersMismatch` alert when Mimir is deployed in read-write mode. #3489
* [BUGFIX] Dashboards: Remove "Inflight requests" from object store panels because the panel is not tracking the inflight requests to object storage. #3521

### Jsonnet

* [CHANGE] Replaced the deprecated `policy/v1beta1` with `policy/v1` when configuring a PodDisruptionBudget. #3284
* [CHANGE] [Common storage configuration](https://grafana.com/docs/mimir/v2.3.x/operators-guide/configure/configure-object-storage-backend/#common-configuration) is now used to configure object storage in all components. This is a breaking change in terms of Jsonnet manifests and also a CLI flag update for components that use object storage, so it will require a rollout of those components. The changes include: #3257
  * `blocks_storage_backend` was renamed to `storage_backend` and is now used as the common storage backend for all components.
    * So were the related `blocks_storage_azure_account_(name|key)` and `blocks_storage_s3_endpoint` configurations.
  * `storage_s3_endpoint` is now rendered by default using the `aws_region` configuration instead of a hardcoded `us-east-1`.
  * `ruler_client_type` and `alertmanager_client_type` were renamed to `ruler_storage_backend` and `alertmanager_storage_backend` respectively, and their corresponding CLI flags won't be rendered unless explicitly set to a value different from the one in `storage_backend` (like `local`).
  * `alertmanager_s3_bucket_name`, `alertmanager_gcs_bucket_name` and `alertmanager_azure_container_name` have been removed, and replaced by a single `alertmanager_storage_bucket_name` configuration used for all object storages.
  * `genericBlocksStorageConfig` configuration object was removed, and so any extensions to it will be now ignored. Use `blockStorageConfig` instead.
  * `rulerClientConfig` and `alertmanagerStorageClientConfig` configuration objects were renamed to `rulerStorageConfig` and `alertmanagerStorageConfig` respectively, and so any extensions to their previous names will be now ignored. Use the new names instead.
  * The CLI flags `*.s3.region` are no longer rendered as they are optional and the region can be inferred by Mimir by performing an initial API call to the endpoint.
  * The migration to this change should usually consist of:
    * Renaming `blocks_storage_backend` key to `storage_backend`.
    * For Azure/S3:
      * Renaming `blocks_storage_(azure|s3)_*` configurations to `storage_(azure|s3)_*`.
      * If `ruler_storage_(azure|s3)_*` and `alertmanager_storage_(azure|s3)_*` keys were different from the `block_storage_*` ones, they should be now provided using CLI flags, see [configuration reference](https://grafana.com/docs/mimir/v2.3.x/operators-guide/configure/reference-configuration-parameters/) for more details.
    * Removing `ruler_client_type` and `alertmanager_client_type` if their value match the `storage_backend`, or renaming them to their new names otherwise.
    * Reviewing any possible extensions to `genericBlocksStorageConfig`, `rulerClientConfig` and `alertmanagerStorageClientConfig` and moving them to the corresponding new options.
    * Renaming the alertmanager's bucket name configuration from provider-specific to the new `alertmanager_storage_bucket_name` key.
* [CHANGE] The `overrides-exporter.libsonnet` file is now always imported. The overrides-exporter can be enabled in jsonnet setting the following: #3379
  ```jsonnet
  {
    _config+:: {
      overrides_exporter_enabled: true,
    }
  }
  ```
* [FEATURE] Added support for experimental read-write deployment mode. Enabling the read-write deployment mode on a existing Mimir cluster is a destructive operation, because the cluster will be re-created. If you're creating a new Mimir cluster, you can deploy it in read-write mode adding the following configuration: #3379 #3475 #3405
  ```jsonnet
  {
    _config+:: {
      deployment_mode: 'read-write',

      // See operations/mimir/read-write-deployment.libsonnet for more configuration options.
      mimir_write_replicas: 3,
      mimir_read_replicas: 2,
      mimir_backend_replicas: 3,
    }
  }
  ```
* [ENHANCEMENT] Add autoscaling support to the `mimir-read` component when running the read-write-deployment model. #3419
* [ENHANCEMENT] Added `$._config.usageStatsConfig` to track the installation mode via the anonymous usage statistics. #3294
* [ENHANCEMENT] The query-tee node port (`$._config.query_tee_node_port`) is now optional. #3272
* [ENHANCEMENT] Add support for autoscaling distributors. #3378
* [ENHANCEMENT] Make auto-scaling logic ensure integer KEDA thresholds. #3512
* [BUGFIX] Fixed query-scheduler ring configuration for dedicated ruler's queries and query-frontends. #3237 #3239
* [BUGFIX] Jsonnet: Fix auto-scaling so that ruler-querier CPU threshold is a string-encoded integer millicores value. #3520

### Mimirtool

* [FEATURE] Added `mimirtool alertmanager verify` command to validate configuration without uploading. #3440
* [ENHANCEMENT] Added `mimirtool rules delete-namespace` command to delete all of the rule groups in a namespace including the namespace itself. #3136
* [ENHANCEMENT] Refactor `mimirtool analyze prometheus`: add concurrency and resiliency #3349
  * Add `--concurrency` flag. Default: number of logical CPUs
* [BUGFIX] `--log.level=debug` now correctly prints the response from the remote endpoint when a request fails. #3180

### Documentation

* [ENHANCEMENT] Documented how to configure HA deduplication using Consul in a Mimir Helm deployment. #2972
* [ENHANCEMENT] Improve `MimirQuerierAutoscalerNotActive` runbook. #3186
* [ENHANCEMENT] Improve `MimirSchedulerQueriesStuck` runbook to reflect debug steps with querier auto-scaling enabled. #3223
* [ENHANCEMENT] Use imperative for docs titles. #3178 #3332 #3343
* [ENHANCEMENT] Docs: mention gRPC compression in "Production tips". #3201
* [ENHANCEMENT] Update ADOPTERS.md. #3224 #3225
* [ENHANCEMENT] Add a note for jsonnet deploying. #3213
* [ENHANCEMENT] out-of-order runbook update with use case. #3253
* [ENHANCEMENT] Fixed TSDB retention mentioned in the "Recover source blocks from ingesters" runbook. #3280
* [ENHANCEMENT] Run Grafana Mimir in production using the Helm chart. #3072
* [ENHANCEMENT] Use common configuration in the tutorial. #3282
* [ENHANCEMENT] Updated detailed steps for migrating blocks from Thanos to Mimir. #3290
* [ENHANCEMENT] Add scheme to DNS service discovery docs. #3450
* [BUGFIX] Remove reference to file that no longer exists in contributing guide. #3404
* [BUGFIX] Fix some minor typos in the contributing guide and on the runbooks page. #3418
* [BUGFIX] Fix small typos in API reference. #3526
* [BUGFIX] Fixed TSDB retention mentioned in the "Recover source blocks from ingesters" runbook. #3278
* [BUGFIX] Fixed configuration example in the "Configuring the Grafana Mimir query-frontend to work with Prometheus" guide. #3374

### Tools

* [FEATURE] Add `copyblocks` tool, to copy Mimir blocks between two GCS buckets. #3264
* [ENHANCEMENT] copyblocks: copy no-compact global markers and optimize min time filter check. #3268
* [ENHANCEMENT] Mimir rules GitHub action: Added the ability to change default value of `label` when running `prepare` command. #3236
* [BUGFIX] Mimir rules Github action: Fix single line output. #3421

## 2.4.0

### Grafana Mimir

* [CHANGE] Distributor: change the default value of `-distributor.remote-timeout` to `2s` from `20s` and `-distributor.forwarding.request-timeout` to `2s` from `10s` to improve distributor resource usage when ingesters crash. #2728 #2912
* [CHANGE] Anonymous usage statistics tracking: added the `-ingester.ring.store` value. #2981
* [CHANGE] Series metadata `HELP` that is longer than `-validation.max-metadata-length` is now truncated silently, instead of being dropped with a 400 status code. #2993
* [CHANGE] Ingester: changed default setting for `-ingester.ring.readiness-check-ring-health` from `true` to `false`. #2953
* [CHANGE] Anonymous usage statistics tracking has been enabled by default, to help Mimir maintainers make better decisions to support the open source community. #2939 #3034
* [CHANGE] Anonymous usage statistics tracking: added the minimum and maximum value of `-ingester.out-of-order-time-window`. #2940
* [CHANGE] The default hash ring heartbeat period for distributors, ingesters, rulers and compactors has been increased from `5s` to `15s`. Now the default heartbeat period for all Mimir hash rings is `15s`. #3033
* [CHANGE] Reduce the default TSDB head compaction concurrency (`-blocks-storage.tsdb.head-compaction-concurrency`) from 5 to 1, in order to reduce CPU spikes. #3093
* [CHANGE] Ruler: the ruler's [remote evaluation mode](https://grafana.com/docs/mimir/latest/operators-guide/architecture/components/ruler/#remote) (`-ruler.query-frontend.address`) is now stable. #3109
* [CHANGE] Limits: removed the deprecated YAML configuration option `active_series_custom_trackers_config`. Please use `active_series_custom_trackers` instead. #3110
* [CHANGE] Ingester: removed the deprecated configuration option `-ingester.ring.join-after`. #3111
* [CHANGE] Querier: removed the deprecated configuration option `-querier.shuffle-sharding-ingesters-lookback-period`. The value of `-querier.query-ingesters-within` is now used internally for shuffle sharding lookback, while you can use `-querier.shuffle-sharding-ingesters-enabled` to enable or disable shuffle sharding on the read path. #3111
* [CHANGE] Memberlist: cluster label verification feature (`-memberlist.cluster-label` and `-memberlist.cluster-label-verification-disabled`) is now marked as stable. #3108
* [CHANGE] Distributor: only single per-tenant forwarding endpoint can be configured now. Support for per-rule endpoint has been removed. #3095
* [FEATURE] Query-scheduler: added an experimental ring-based service discovery support for the query-scheduler. Refer to [query-scheduler configuration](https://grafana.com/docs/mimir/next/operators-guide/architecture/components/query-scheduler/#configuration) for more information. #2957
* [FEATURE] Introduced the experimental endpoint `/api/v1/user_limits` exposed by all components that load runtime configuration. This endpoint exposes realtime limits for the authenticated tenant, in JSON format. #2864 #3017
* [FEATURE] Query-scheduler: added the experimental configuration option `-query-scheduler.max-used-instances` to restrict the number of query-schedulers effectively used regardless how many replicas are running. This feature can be useful when using the experimental read-write deployment mode. #3005
* [ENHANCEMENT] Go: updated to go 1.19.2. #2637 #3127 #3129
* [ENHANCEMENT] Runtime config: don't unmarshal runtime configuration files if they haven't changed. This can save a bit of CPU and memory on every component using runtime config. #2954
* [ENHANCEMENT] Query-frontend: Add `cortex_frontend_query_result_cache_skipped_total` and `cortex_frontend_query_result_cache_attempted_total` metrics to track the reason why query results are not cached. #2855
* [ENHANCEMENT] Distributor: pool more connections per host when forwarding request. Mark requests as idempotent so they can be retried under some conditions. #2968
* [ENHANCEMENT] Distributor: failure to send request to forwarding target now also increments `cortex_distributor_forward_errors_total`, with `status_code="failed"`. #2968
* [ENHANCEMENT] Distributor: added support forwarding push requests via gRPC, using `httpgrpc` messages from weaveworks/common library. #2996
* [ENHANCEMENT] Query-frontend / Querier: increase internal backoff period used to retry connections to query-frontend / query-scheduler. #3011
* [ENHANCEMENT] Querier: do not log "error processing requests from scheduler" when the query-scheduler is shutting down. #3012
* [ENHANCEMENT] Query-frontend: query sharding process is now time-bounded and it is cancelled if the request is aborted. #3028
* [ENHANCEMENT] Query-frontend: improved Prometheus response JSON encoding performance. #2450
* [ENHANCEMENT] TLS: added configuration parameters to configure the client's TLS cipher suites and minimum version. The following new CLI flags have been added: #3070
  * `-alertmanager.alertmanager-client.tls-cipher-suites`
  * `-alertmanager.alertmanager-client.tls-min-version`
  * `-alertmanager.sharding-ring.etcd.tls-cipher-suites`
  * `-alertmanager.sharding-ring.etcd.tls-min-version`
  * `-compactor.ring.etcd.tls-cipher-suites`
  * `-compactor.ring.etcd.tls-min-version`
  * `-distributor.forwarding.grpc-client.tls-cipher-suites`
  * `-distributor.forwarding.grpc-client.tls-min-version`
  * `-distributor.ha-tracker.etcd.tls-cipher-suites`
  * `-distributor.ha-tracker.etcd.tls-min-version`
  * `-distributor.ring.etcd.tls-cipher-suites`
  * `-distributor.ring.etcd.tls-min-version`
  * `-ingester.client.tls-cipher-suites`
  * `-ingester.client.tls-min-version`
  * `-ingester.ring.etcd.tls-cipher-suites`
  * `-ingester.ring.etcd.tls-min-version`
  * `-memberlist.tls-cipher-suites`
  * `-memberlist.tls-min-version`
  * `-querier.frontend-client.tls-cipher-suites`
  * `-querier.frontend-client.tls-min-version`
  * `-querier.store-gateway-client.tls-cipher-suites`
  * `-querier.store-gateway-client.tls-min-version`
  * `-query-frontend.grpc-client-config.tls-cipher-suites`
  * `-query-frontend.grpc-client-config.tls-min-version`
  * `-query-scheduler.grpc-client-config.tls-cipher-suites`
  * `-query-scheduler.grpc-client-config.tls-min-version`
  * `-query-scheduler.ring.etcd.tls-cipher-suites`
  * `-query-scheduler.ring.etcd.tls-min-version`
  * `-ruler.alertmanager-client.tls-cipher-suites`
  * `-ruler.alertmanager-client.tls-min-version`
  * `-ruler.client.tls-cipher-suites`
  * `-ruler.client.tls-min-version`
  * `-ruler.query-frontend.grpc-client-config.tls-cipher-suites`
  * `-ruler.query-frontend.grpc-client-config.tls-min-version`
  * `-ruler.ring.etcd.tls-cipher-suites`
  * `-ruler.ring.etcd.tls-min-version`
  * `-store-gateway.sharding-ring.etcd.tls-cipher-suites`
  * `-store-gateway.sharding-ring.etcd.tls-min-version`
* [ENHANCEMENT] Store-gateway: Add `-blocks-storage.bucket-store.max-concurrent-reject-over-limit` option to allow requests that exceed the max number of inflight object storage requests to be rejected. #2999
* [ENHANCEMENT] Query-frontend: allow setting a separate limit on the total (before splitting/sharding) query length of range queries with the new experimental `-query-frontend.max-total-query-length` flag, which defaults to `-store.max-query-length` if unset or set to 0. #3058
* [ENHANCEMENT] Query-frontend: Lower TTL for cache entries overlapping the out-of-order samples ingestion window (re-using `-ingester.out-of-order-allowance` from ingesters). #2935
* [ENHANCEMENT] Ruler: added support to forcefully disable recording and/or alerting rules evaluation. The following new configuration options have been introduced, which can be overridden on a per-tenant basis in the runtime configuration: #3088
  * `-ruler.recording-rules-evaluation-enabled`
  * `-ruler.alerting-rules-evaluation-enabled`
* [ENHANCEMENT] Distributor: Improved error messages reported when the distributor fails to remote write to ingesters. #3055
* [ENHANCEMENT] Improved tracing spans tracked by distributors, ingesters and store-gateways. #2879 #3099 #3089
* [ENHANCEMENT] Ingester: improved the performance of label value cardinality endpoint. #3044
* [ENHANCEMENT] Ruler: use backoff retry on remote evaluation #3098
* [ENHANCEMENT] Query-frontend: Include multiple tenant IDs in query logs when present instead of dropping them. #3125
* [ENHANCEMENT] Query-frontend: truncate queries based on the configured blocks retention period (`-compactor.blocks-retention-period`) to avoid querying past this period. #3134
* [ENHANCEMENT] Alertmanager: reduced memory utilization in Mimir clusters with a large number of tenants. #3143
* [ENHANCEMENT] Store-gateway: added extra span logging to improve observability. #3131
* [ENHANCEMENT] Compactor: cleaning up different tenants' old blocks and updating bucket indexes is now more independent. This prevents a single tenant from delaying cleanup for other tenants. #2631
* [ENHANCEMENT] Distributor: request rate, ingestion rate, and inflight requests limits are now enforced before reading and parsing the body of the request. This makes the distributor more resilient against a burst of requests over those limit. #2419
* [BUGFIX] Querier: Fix 400 response while handling streaming remote read. #2963
* [BUGFIX] Fix a bug causing query-frontend, query-scheduler, and querier not failing if one of their internal components fail. #2978
* [BUGFIX] Querier: re-balance the querier worker connections when a query-frontend or query-scheduler is terminated. #3005
* [BUGFIX] Distributor: Now returns the quorum error from ingesters. For example, with replication_factor=3, two HTTP 400 errors and one HTTP 500 error, now the distributor will always return HTTP 400. Previously the behaviour was to return the error which the distributor first received. #2979
* [BUGFIX] Ruler: fix panic when ruler.external_url is explicitly set to an empty string ("") in YAML. #2915
* [BUGFIX] Alertmanager: Fix support for the Telegram API URL in the global settings. #3097
* [BUGFIX] Alertmanager: Fix parsing of label matchers without label value in the API used to retrieve alerts. #3097
* [BUGFIX] Ruler: Fix not restoring alert state for rule groups when other ruler replicas shut down. #3156
* [BUGFIX] Updated `golang.org/x/net` dependency to fix CVE-2022-27664. #3124
* [BUGFIX] Fix distributor from returning a `500` status code when a `400` was received from the ingester. #3211
* [BUGFIX] Fix incorrect OS value set in Mimir v2.3.* RPM packages. #3221

### Mixin

* [CHANGE] Alerts: MimirQuerierAutoscalerNotActive is now critical and fires after 1h instead of 15m. #2958
* [FEATURE] Dashboards: Added "Mimir / Overview" dashboards, providing an high level view over a Mimir cluster. #3122 #3147 #3155
* [ENHANCEMENT] Dashboards: Updated the "Writes" and "Rollout progress" dashboards to account for samples ingested via the new OTLP ingestion endpoint. #2919 #2938
* [ENHANCEMENT] Dashboards: Include per-tenant request rate in "Tenants" dashboard. #2874
* [ENHANCEMENT] Dashboards: Include inflight object store requests in "Reads" dashboard. #2914
* [ENHANCEMENT] Dashboards: Make queries used to find job, cluster and namespace for dropdown menus configurable. #2893
* [ENHANCEMENT] Dashboards: Include rate of label and series queries in "Reads" dashboard. #3065 #3074
* [ENHANCEMENT] Dashboards: Fix legend showing on per-pod panels. #2944
* [ENHANCEMENT] Dashboards: Use the "req/s" unit on panels showing the requests rate. #3118
* [ENHANCEMENT] Dashboards: Use a consistent color across dashboards for the error rate. #3154

### Jsonnet

* [FEATURE] Added support for query-scheduler ring-based service discovery. #3128
* [ENHANCEMENT] Querier autoscaling is now slower on scale downs: scale down 10% every 1m instead of 100%. #2962
* [BUGFIX] Memberlist: `gossip_member_label` is now set for ruler-queriers. #3141

### Mimirtool

* [ENHANCEMENT] mimirtool analyze: Store the query errors instead of exit during the analysis. #3052
* [BUGFIX] mimir-tool remote-read: fix returns where some conditions [return nil error even if there is error](https://github.com/grafana/cortex-tools/issues/260). #3053

### Documentation

* [ENHANCEMENT] Added documentation on how to configure storage retention. #2970
* [ENHANCEMENT] Improved gRPC clients config documentation. #3020
* [ENHANCEMENT] Added documentation on how to manage alerting and recording rules. #2983
* [ENHANCEMENT] Improved `MimirSchedulerQueriesStuck` runbook. #3006
* [ENHANCEMENT] Added "Cluster label verification" section to memberlist documentation. #3096
* [ENHANCEMENT] Mention compression in multi-zone replication documentation. #3107
* [BUGFIX] Fixed configuration option names in "Enabling zone-awareness via the Grafana Mimir Jsonnet". #3018
* [BUGFIX] Fixed `mimirtool analyze` parameters documentation. #3094
* [BUGFIX] Fixed YAML configuraton in the "Manage the configuration of Grafana Mimir with Helm" guide. #3042
* [BUGFIX] Fixed Alertmanager capacity planning documentation. #3132

### Tools

- [BUGFIX] trafficdump: Fixed panic occurring when `-success-only=true` and the captured request failed. #2863

## 2.3.1

### Grafana Mimir
* [BUGFIX] Query-frontend: query sharding took exponential time to map binary expressions. #3027
* [BUGFIX] Distributor: Stop panics on OTLP endpoint when a single metric has multiple timeseries. #3040

## 2.3.0

### Grafana Mimir

* [CHANGE] Ingester: Added user label to ingester metric `cortex_ingester_tsdb_out_of_order_samples_appended_total`. On multitenant clusters this helps us find the rate of appended out-of-order samples for a specific tenant. #2493
* [CHANGE] Compactor: delete source and output blocks from local disk on compaction failed, to reduce likelihood that subsequent compactions fail because of no space left on disk. #2261
* [CHANGE] Ruler: Remove unused CLI flags `-ruler.search-pending-for` and `-ruler.flush-period` (and their respective YAML config options). #2288
* [CHANGE] Successful gRPC requests are no longer logged (only affects internal API calls). #2309
* [CHANGE] Add new `-*.consul.cas-retry-delay` flags. They have a default value of `1s`, while previously there was no delay between retries. #2309
* [CHANGE] Store-gateway: Remove the experimental ability to run requests in a dedicated OS thread pool and associated CLI flag `-store-gateway.thread-pool-size`. #2423
* [CHANGE] Memberlist: disabled TCP-based ping fallback, because Mimir already uses a custom transport based on TCP. #2456
* [CHANGE] Change default value for `-distributor.ha-tracker.max-clusters` to `100` to provide a DoS protection. #2465
* [CHANGE] Experimental block upload API exposed by compactor has changed: Previous `/api/v1/upload/block/{block}` endpoint for starting block upload is now `/api/v1/upload/block/{block}/start`, and previous endpoint `/api/v1/upload/block/{block}?uploadComplete=true` for finishing block upload is now `/api/v1/upload/block/{block}/finish`. New API endpoint has been added: `/api/v1/upload/block/{block}/check`. #2486 #2548
* [CHANGE] Compactor: changed `-compactor.max-compaction-time` default from `0s` (disabled) to `1h`. When compacting blocks for a tenant, the compactor will move to compact blocks of another tenant or re-plan blocks to compact at least every 1h. #2514
* [CHANGE] Distributor: removed previously deprecated `extend_writes` (see #1856) YAML key and `-distributor.extend-writes` CLI flag from the distributor config. #2551
* [CHANGE] Ingester: removed previously deprecated `active_series_custom_trackers` (see #1188) YAML key from the ingester config. #2552
* [CHANGE] The tenant ID `__mimir_cluster` is reserved by Mimir and not allowed to store metrics. #2643
* [CHANGE] Purger: removed the purger component and moved its API endpoints `/purger/delete_tenant` and `/purger/delete_tenant_status` to the compactor at `/compactor/delete_tenant` and `/compactor/delete_tenant_status`. The new endpoints on the compactor are stable. #2644
* [CHANGE] Memberlist: Change the leave timeout duration (`-memberlist.leave-timeout duration`) from 5s to 20s and connection timeout (`-memberlist.packet-dial-timeout`) from 5s to 2s. This makes leave timeout 10x the connection timeout, so that we can communicate the leave to at least 1 node, if the first 9 we try to contact times out. #2669
* [CHANGE] Alertmanager: return status code `412 Precondition Failed` and log info message when alertmanager isn't configured for a tenant. #2635
* [CHANGE] Distributor: if forwarding rules are used to forward samples, exemplars are now removed from the request. #2710 #2725
* [CHANGE] Limits: change the default value of `max_global_series_per_metric` limit to `0` (disabled). Setting this limit by default does not provide much benefit because series are sharded by all labels. #2714
* [CHANGE] Ingester: experimental `-blocks-storage.tsdb.new-chunk-disk-mapper` has been removed, new chunk disk mapper is now always used, and is no longer marked experimental. Default value of `-blocks-storage.tsdb.head-chunks-write-queue-size` has changed to 1000000, this enables async chunk queue by default, which leads to improved latency on the write path when new chunks are created in ingesters. #2762
* [CHANGE] Ingester: removed deprecated `-blocks-storage.tsdb.isolation-enabled` option. TSDB-level isolation is now always disabled in Mimir. #2782
* [CHANGE] Compactor: `-compactor.partial-block-deletion-delay` must either be set to 0 (to disable partial blocks deletion) or a value higher than `4h`. #2787
* [CHANGE] Query-frontend: CLI flag `-query-frontend.align-querier-with-step` has been deprecated. Please use `-query-frontend.align-queries-with-step` instead. #2840
* [FEATURE] Compactor: Adds the ability to delete partial blocks after a configurable delay. This option can be configured per tenant. #2285
  - `-compactor.partial-block-deletion-delay`, as a duration string, allows you to set the delay since a partial block has been modified before marking it for deletion. A value of `0`, the default, disables this feature.
  - The metric `cortex_compactor_blocks_marked_for_deletion_total` has a new value for the `reason` label `reason="partial"`, when a block deletion marker is triggered by the partial block deletion delay.
* [FEATURE] Querier: enabled support for queries with negative offsets, which are not cached in the query results cache. #2429
* [FEATURE] EXPERIMENTAL: OpenTelemetry Metrics ingestion path on `/otlp/v1/metrics`. #695 #2436 #2461
* [FEATURE] Querier: Added support for tenant federation to metric metadata endpoint. #2467
* [FEATURE] Query-frontend: introduced experimental support to split instant queries by time. The instant query splitting can be enabled setting `-query-frontend.split-instant-queries-by-interval`. #2469 #2564 #2565 #2570 #2571 #2572 #2573 #2574 #2575 #2576 #2581 #2582 #2601 #2632 #2633 #2634 #2641 #2642 #2766
* [FEATURE] Introduced an experimental anonymous usage statistics tracking (disabled by default), to help Mimir maintainers make better decisions to support the open source community. The tracking system anonymously collects non-sensitive, non-personally identifiable information about the running Mimir cluster, and is disabled by default. #2643 #2662 #2685 #2732 #2733 #2735
* [FEATURE] Introduced an experimental deployment mode called read-write and running a fully featured Mimir cluster with three components: write, read and backend. The read-write deployment mode is a trade-off between the monolithic mode (only one component, no isolation) and the microservices mode (many components, high isolation). #2754 #2838
* [ENHANCEMENT] Distributor: Decreased distributor tests execution time. #2562
* [ENHANCEMENT] Alertmanager: Allow the HTTP `proxy_url` configuration option in the receiver's configuration. #2317
* [ENHANCEMENT] ring: optimize shuffle-shard computation when lookback is used, and all instances have registered timestamp within the lookback window. In that case we can immediately return origial ring, because we would select all instances anyway. #2309
* [ENHANCEMENT] Memberlist: added experimental memberlist cluster label support via `-memberlist.cluster-label` and `-memberlist.cluster-label-verification-disabled` CLI flags (and their respective YAML config options). #2354
* [ENHANCEMENT] Object storage can now be configured for all components using the `common` YAML config option key (or `-common.storage.*` CLI flags). #2330 #2347
* [ENHANCEMENT] Go: updated to go 1.18.4. #2400
* [ENHANCEMENT] Store-gateway, listblocks: list of blocks now includes stats from `meta.json` file: number of series, samples and chunks. #2425
* [ENHANCEMENT] Added more buckets to `cortex_ingester_client_request_duration_seconds` histogram metric, to correctly track requests taking longer than 1s (up until 16s). #2445
* [ENHANCEMENT] Azure client: Improve memory usage for large object storage downloads. #2408
* [ENHANCEMENT] Distributor: Add `-distributor.instance-limits.max-inflight-push-requests-bytes`. This limit protects the distributor against multiple large requests that together may cause an OOM, but are only a few, so do not trigger the `max-inflight-push-requests` limit. #2413
* [ENHANCEMENT] Distributor: Drop exemplars in distributor for tenants where exemplars are disabled. #2504
* [ENHANCEMENT] Runtime Config: Allow operator to specify multiple comma-separated yaml files in `-runtime-config.file` that will be merged in left to right order. #2583
* [ENHANCEMENT] Query sharding: shard binary operations only if it doesn't lead to non-shardable vector selectors in one of the operands. #2696
* [ENHANCEMENT] Add packaging for both debian based deb file and redhat based rpm file using FPM. #1803
* [ENHANCEMENT] Distributor: Add `cortex_distributor_query_ingester_chunks_deduped_total` and `cortex_distributor_query_ingester_chunks_total` metrics for determining how effective ingester chunk deduplication at query time is. #2713
* [ENHANCEMENT] Upgrade Docker base images to `alpine:3.16.2`. #2729
* [ENHANCEMENT] Ruler: Add `<prometheus-http-prefix>/api/v1/status/buildinfo` endpoint. #2724
* [ENHANCEMENT] Querier: Ensure all queries pulled from query-frontend or query-scheduler are immediately executed. The maximum workers concurrency in each querier is configured by `-querier.max-concurrent`. #2598
* [ENHANCEMENT] Distributor: Add `cortex_distributor_received_requests_total` and `cortex_distributor_requests_in_total` metrics to provide visiblity into appropriate per-tenant request limits. #2770
* [ENHANCEMENT] Distributor: Add single forwarding remote-write endpoint for a tenant (`forwarding_endpoint`), instead of using per-rule endpoints. This takes precendence over per-rule endpoints. #2801
* [ENHANCEMENT] Added `err-mimir-distributor-max-write-message-size` to the errors catalog. #2470
* [ENHANCEMENT] Add sanity check at startup to ensure the configured filesystem directories don't overlap for different components. #2828 #2947
* [BUGFIX] TSDB: Fixed a bug on the experimental out-of-order implementation that led to wrong query results. #2701
* [BUGFIX] Compactor: log the actual error on compaction failed. #2261
* [BUGFIX] Alertmanager: restore state from storage even when running a single replica. #2293
* [BUGFIX] Ruler: do not block "List Prometheus rules" API endpoint while syncing rules. #2289
* [BUGFIX] Ruler: return proper `*status.Status` error when running in remote operational mode. #2417
* [BUGFIX] Alertmanager: ensure the configured `-alertmanager.web.external-url` is either a path starting with `/`, or a full URL including the scheme and hostname. #2381 #2542
* [BUGFIX] Memberlist: fix problem with loss of some packets, typically ring updates when instances were removed from the ring during shutdown. #2418
* [BUGFIX] Ingester: fix misfiring `MimirIngesterHasUnshippedBlocks` and stale `cortex_ingester_oldest_unshipped_block_timestamp_seconds` when some block uploads fail. #2435
* [BUGFIX] Query-frontend: fix incorrect mapping of http status codes 429 to 500 when request queue is full. #2447
* [BUGFIX] Memberlist: Fix problem with ring being empty right after startup. Memberlist KV store now tries to "fast-join" the cluster to avoid serving empty KV store. #2505
* [BUGFIX] Compactor: Fix bug when using `-compactor.partial-block-deletion-delay`: compactor didn't correctly check for modification time of all block files. #2559
* [BUGFIX] Query-frontend: fix wrong query sharding results for queries with boolean result like `1 < bool 0`. #2558
* [BUGFIX] Fixed error messages related to per-instance limits incorrectly reporting they can be set on a per-tenant basis. #2610
* [BUGFIX] Perform HA-deduplication before forwarding samples according to forwarding rules in the distributor. #2603 #2709
* [BUGFIX] Fix reporting of tracing spans from PromQL engine. #2707
* [BUGFIX] Apply relabel and drop_label rules before forwarding rules in the distributor. #2703
* [BUGFIX] Distributor: Register `cortex_discarded_requests_total` metric, which previously was not registered and therefore not exported. #2712
* [BUGFIX] Ruler: fix not restoring alerts' state at startup. #2648
* [BUGFIX] Ingester: Fix disk filling up after restarting ingesters with out-of-order support disabled while it was enabled before. #2799
* [BUGFIX] Memberlist: retry joining memberlist cluster on startup when no nodes are resolved. #2837
* [BUGFIX] Query-frontend: fix incorrect mapping of http status codes 413 to 500 when request is too large. #2819
* [BUGFIX] Alertmanager: revert upstream alertmananger to v0.24.0 to fix panic when unmarshalling email headers #2924 #2925

### Mixin

* [CHANGE] Dashboards: "Slow Queries" dashboard no longer works with versions older than Grafana 9.0. #2223
* [CHANGE] Alerts: use RSS memory instead of working set memory in the `MimirAllocatingTooMuchMemory` alert for ingesters. #2480
* [CHANGE] Dashboards: remove the "Cache - Latency (old)" panel from the "Mimir / Queries" dashboard. #2796
* [FEATURE] Dashboards: added support to experimental read-write deployment mode. #2780
* [ENHANCEMENT] Dashboards: added missed rule evaluations to the "Evaluations per second" panel in the "Mimir / Ruler" dashboard. #2314
* [ENHANCEMENT] Dashboards: add k8s resource requests to CPU and memory panels. #2346
* [ENHANCEMENT] Dashboards: add RSS memory utilization panel for ingesters, store-gateways and compactors. #2479
* [ENHANCEMENT] Dashboards: allow to configure graph tooltip. #2647
* [ENHANCEMENT] Alerts: MimirFrontendQueriesStuck and MimirSchedulerQueriesStuck alerts are more reliable now as they consider all the intermediate samples in the minute prior to the evaluation. #2630
* [ENHANCEMENT] Alerts: added `RolloutOperatorNotReconciling` alert, firing if the optional rollout-operator is not successfully reconciling. #2700
* [ENHANCEMENT] Dashboards: added support to query-tee in front of ruler-query-frontend in the "Remote ruler reads" dashboard. #2761
* [ENHANCEMENT] Dashboards: Introduce support for baremetal deployment, setting `deployment_type: 'baremetal'` in the mixin `_config`. #2657
* [ENHANCEMENT] Dashboards: use timeseries panel to show exemplars. #2800
* [BUGFIX] Dashboards: fixed unit of latency panels in the "Mimir / Ruler" dashboard. #2312
* [BUGFIX] Dashboards: fixed "Intervals per query" panel in the "Mimir / Queries" dashboard. #2308
* [BUGFIX] Dashboards: Make "Slow Queries" dashboard works with Grafana 9.0. #2223
* [BUGFIX] Dashboards: add missing API routes to Ruler dashboard. #2412
* [BUGFIX] Dashboards: stop setting 'interval' in dashboards; it should be set on your datasource. #2802

### Jsonnet

* [CHANGE] query-scheduler is enabled by default. We advise to deploy the query-scheduler to improve the scalability of the query-frontend. #2431
* [CHANGE] Replaced anti-affinity rules with pod topology spread constraints for distributor, query-frontend, querier and ruler. #2517
  - The following configuration options have been removed:
    - `distributor_allow_multiple_replicas_on_same_node`
    - `query_frontend_allow_multiple_replicas_on_same_node`
    - `querier_allow_multiple_replicas_on_same_node`
    - `ruler_allow_multiple_replicas_on_same_node`
  - The following configuration options have been added:
    - `distributor_topology_spread_max_skew`
    - `query_frontend_topology_spread_max_skew`
    - `querier_topology_spread_max_skew`
    - `ruler_topology_spread_max_skew`
* [CHANGE] Change `max_global_series_per_metric` to 0 in all plans, and as a default value. #2669
* [FEATURE] Memberlist: added support for experimental memberlist cluster label, through the jsonnet configuration options `memberlist_cluster_label` and `memberlist_cluster_label_verification_disabled`. #2349
* [FEATURE] Added ruler-querier autoscaling support. It requires [KEDA](https://keda.sh) installed in the Kubernetes cluster. Ruler-querier autoscaler can be enabled and configure through the following options in the jsonnet config: #2545
  * `autoscaling_ruler_querier_enabled`: `true` to enable autoscaling.
  * `autoscaling_ruler_querier_min_replicas`: minimum number of ruler-querier replicas.
  * `autoscaling_ruler_querier_max_replicas`: maximum number of ruler-querier replicas.
  * `autoscaling_prometheus_url`: Prometheus base URL from which to scrape Mimir metrics (e.g. `http://prometheus.default:9090/prometheus`).
* [ENHANCEMENT] Memberlist now uses DNS service-discovery by default. #2549
* [ENHANCEMENT] Upgrade memcached image tag to `memcached:1.6.16-alpine`. #2740
* [ENHANCEMENT] Added `$._config.configmaps` and `$._config.runtime_config_files` to make it easy to add new configmaps or runtime config file to all components. #2748

### Mimirtool

* [ENHANCEMENT] Added `mimirtool backfill` command to upload Prometheus blocks using API available in the compactor. #1822
* [ENHANCEMENT] mimirtool bucket-validation: Verify existing objects can be overwritten by subsequent uploads. #2491
* [ENHANCEMENT] mimirtool config convert: Now supports migrating to the current version of Mimir. #2629
* [BUGFIX] mimirtool analyze: Fix dashboard JSON unmarshalling errors by using custom parsing. #2386
* [BUGFIX] Version checking no longer prompts for updating when already on latest version. #2723

### Mimir Continuous Test

* [ENHANCEMENT] Added basic authentication and bearer token support for when Mimir is behind a gateway authenticating the calls. #2717

### Query-tee

* [CHANGE] Renamed CLI flag `-server.service-port` to `-server.http-service-port`. #2683
* [CHANGE] Renamed metric `cortex_querytee_request_duration_seconds` to `cortex_querytee_backend_request_duration_seconds`. Metric `cortex_querytee_request_duration_seconds` is now reported without label `backend`. #2683
* [ENHANCEMENT] Added HTTP over gRPC support to `query-tee` to allow testing gRPC requests to Mimir instances. #2683

### Documentation

* [ENHANCEMENT] Referenced `mimirtool` commands in the HTTP API documentation. #2516
* [ENHANCEMENT] Improved DNS service discovery documentation. #2513

### Tools

* [ENHANCEMENT] `markblocks` now processes multiple blocks concurrently. #2677

## 2.2.0

### Grafana Mimir

* [CHANGE] Increased default configuration for `-server.grpc-max-recv-msg-size-bytes` and `-server.grpc-max-send-msg-size-bytes` from 4MB to 100MB. #1884
* [CHANGE] Default values have changed for the following settings. This improves query performance for recent data (within 12h) by only reading from ingesters: #1909 #1921
    - `-blocks-storage.bucket-store.ignore-blocks-within` now defaults to `10h` (previously `0`)
    - `-querier.query-store-after` now defaults to `12h` (previously `0`)
* [CHANGE] Alertmanager: removed support for migrating local files from Cortex 1.8 or earlier. Related to original Cortex PR https://github.com/cortexproject/cortex/pull/3910. #2253
* [CHANGE] The following settings are now classified as advanced because the defaults should work for most users and tuning them requires in-depth knowledge of how the read path works: #1929
    - `-querier.query-ingesters-within`
    - `-querier.query-store-after`
* [CHANGE] Config flag category overrides can be set dynamically at runtime. #1934
* [CHANGE] Ingester: deprecated `-ingester.ring.join-after`. Mimir now behaves as this setting is always set to 0s. This configuration option will be removed in Mimir 2.4.0. #1965
* [CHANGE] Blocks uploaded by ingester no longer contain `__org_id__` label. Compactor now ignores this label and will compact blocks with and without this label together. `mimirconvert` tool will remove the label from blocks as "unknown" label. #1972
* [CHANGE] Querier: deprecated `-querier.shuffle-sharding-ingesters-lookback-period`, instead adding `-querier.shuffle-sharding-ingesters-enabled` to enable or disable shuffle sharding on the read path. The value of `-querier.query-ingesters-within` is now used internally for shuffle sharding lookback. #2110
* [CHANGE] Memberlist: `-memberlist.abort-if-join-fails` now defaults to false. Previously it defaulted to true. #2168
* [CHANGE] Ruler: `/api/v1/rules*` and `/prometheus/rules*` configuration endpoints are removed. Use `/prometheus/config/v1/rules*`. #2182
* [CHANGE] Ingester: `-ingester.exemplars-update-period` has been renamed to `-ingester.tsdb-config-update-period`. You can use it to update multiple, per-tenant TSDB configurations. #2187
* [FEATURE] Ingester: (Experimental) Add the ability to ingest out-of-order samples up to an allowed limit. If you enable this feature, it requires additional memory and disk space. This feature also enables a write-behind log, which might lead to longer ingester-start replays. When this feature is disabled, there is no overhead on memory, disk space, or startup times. #2187
  * `-ingester.out-of-order-time-window`, as duration string, allows you to set how back in time a sample can be. The default is `0s`, where `s` is seconds.
  * `cortex_ingester_tsdb_out_of_order_samples_appended_total` metric tracks the total number of out-of-order samples ingested by the ingester.
  * `cortex_discarded_samples_total` has a new label `reason="sample-too-old"`, when the `-ingester.out-of-order-time-window` flag is greater than zero. The label tracks the number of samples that were discarded for being too old; they were out of order, but beyond the time window allowed. The labels `reason="sample-out-of-order"` and `reason="sample-out-of-bounds"` are not used when out-of-order ingestion is enabled.
* [ENHANCEMENT] Distributor: Added limit to prevent tenants from sending excessive number of requests: #1843
  * The following CLI flags (and their respective YAML config options) have been added:
    * `-distributor.request-rate-limit`
    * `-distributor.request-burst-limit`
  * The following metric is exposed to tell how many requests have been rejected:
    * `cortex_discarded_requests_total`
* [ENHANCEMENT] Store-gateway: Add the experimental ability to run requests in a dedicated OS thread pool. This feature can be configured using `-store-gateway.thread-pool-size` and is disabled by default. Replaces the ability to run index header operations in a dedicated thread pool. #1660 #1812
* [ENHANCEMENT] Improved error messages to make them easier to understand; each now have a unique, global identifier that you can use to look up in the runbooks for more information. #1907 #1919 #1888 #1939 #1984 #2009 #2056 #2066 #2104 #2150 #2234
* [ENHANCEMENT] Memberlist KV: incoming messages are now processed on per-key goroutine. This may reduce loss of "maintanance" packets in busy memberlist installations, but use more CPU. New `memberlist_client_received_broadcasts_dropped_total` counter tracks number of dropped per-key messages. #1912
* [ENHANCEMENT] Blocks Storage, Alertmanager, Ruler: add support a prefix to the bucket store (`*_storage.storage_prefix`). This enables using the same bucket for the three components. #1686 #1951
* [ENHANCEMENT] Upgrade Docker base images to `alpine:3.16.0`. #2028
* [ENHANCEMENT] Store-gateway: Add experimental configuration option for the store-gateway to attempt to pre-populate the file system cache when memory-mapping index-header files. Enabled with `-blocks-storage.bucket-store.index-header.map-populate-enabled=true`. Note this flag only has an effect when running on Linux. #2019 #2054
* [ENHANCEMENT] Chunk Mapper: reduce memory usage of async chunk mapper. #2043
* [ENHANCEMENT] Ingester: reduce sleep time when reading WAL. #2098
* [ENHANCEMENT] Compactor: Run sanity check on blocks storage configuration at startup. #2144
* [ENHANCEMENT] Compactor: Add HTTP API for uploading TSDB blocks. Enabled with `-compactor.block-upload-enabled`. #1694 #2126
* [ENHANCEMENT] Ingester: Enable querying overlapping blocks by default. #2187
* [ENHANCEMENT] Distributor: Auto-forget unhealthy distributors after ten failed ring heartbeats. #2154
* [ENHANCEMENT] Distributor: Add new metric `cortex_distributor_forward_errors_total` for error codes resulting from forwarding requests. #2077
* [ENHANCEMENT] `/ready` endpoint now returns and logs detailed services information. #2055
* [ENHANCEMENT] Memcached client: Reduce number of connections required to fetch cached keys from memcached. #1920
* [ENHANCEMENT] Improved error message returned when `-querier.query-store-after` validation fails. #1914
* [BUGFIX] Fix regexp parsing panic for regexp label matchers with start/end quantifiers. #1883
* [BUGFIX] Ingester: fixed deceiving error log "failed to update cached shipped blocks after shipper initialisation", occurring for each new tenant in the ingester. #1893
* [BUGFIX] Ring: fix bug where instances may appear unhealthy in the hash ring web UI even though they are not. #1933
* [BUGFIX] API: gzip is now enforced when identity encoding is explicitly rejected. #1864
* [BUGFIX] Fix panic at startup when Mimir is running in monolithic mode and query sharding is enabled. #2036
* [BUGFIX] Ruler: report `cortex_ruler_queries_failed_total` metric for any remote query error except 4xx when remote operational mode is enabled. #2053 #2143
* [BUGFIX] Ingester: fix slow rollout when using `-ingester.ring.unregister-on-shutdown=false` with long `-ingester.ring.heartbeat-period`. #2085
* [BUGFIX] Ruler: add timeout for remote rule evaluation queries to prevent rule group evaluations getting stuck indefinitely. The duration is configurable with `-querier.timeout` (default `2m`). #2090 #2222
* [BUGFIX] Limits: Active series custom tracker configuration has been named back from `active_series_custom_trackers_config` to `active_series_custom_trackers`. For backwards compatibility both version is going to be supported for until Mimir v2.4. When both fields are specified, `active_series_custom_trackers_config` takes precedence over `active_series_custom_trackers`. #2101
* [BUGFIX] Ingester: fixed the order of labels applied when incrementing the `cortex_discarded_metadata_total` metric. #2096
* [BUGFIX] Ingester: fixed bug where retrieving metadata for a metric with multiple metadata entries would return multiple copies of a single metadata entry rather than all available entries. #2096
* [BUGFIX] Distributor: canceled requests are no longer accounted as internal errors. #2157
* [BUGFIX] Memberlist: Fix typo in memberlist admin UI. #2202
* [BUGFIX] Ruler: fixed typo in error message when ruler failed to decode a rule group. #2151
* [BUGFIX] Active series custom tracker configuration is now displayed properly on `/runtime_config` page. #2065
* [BUGFIX] Query-frontend: `vector` and `time` functions were sharded, which made expressions like `vector(1) > 0 and vector(1)` fail. #2355

### Mixin

* [CHANGE] Split `mimir_queries` rules group into `mimir_queries` and `mimir_ingester_queries` to keep number of rules per group within the default per-tenant limit. #1885
* [CHANGE] Dashboards: Expose full image tag in "Mimir / Rollout progress" dashboard's "Pod per version panel." #1932
* [CHANGE] Dashboards: Disabled gateway panels by default, because most users don't have a gateway exposing the metrics expected by Mimir dashboards. You can re-enable it setting `gateway_enabled: true` in the mixin config and recompiling the mixin running `make build-mixin`. #1955
* [CHANGE] Alerts: adapt `MimirFrontendQueriesStuck` and `MimirSchedulerQueriesStuck` to consider ruler query path components. #1949
* [CHANGE] Alerts: Change `MimirRulerTooManyFailedQueries` severity to `critical`. #2165
* [ENHANCEMENT] Dashboards: Add config option `datasource_regex` to customise the regular expression used to select valid datasources for Mimir dashboards. #1802
* [ENHANCEMENT] Dashboards: Added "Mimir / Remote ruler reads" and "Mimir / Remote ruler reads resources" dashboards. #1911 #1937
* [ENHANCEMENT] Dashboards: Make networking panels work for pods created by the mimir-distributed helm chart. #1927
* [ENHANCEMENT] Alerts: Add `MimirStoreGatewayNoSyncedTenants` alert that fires when there is a store-gateway owning no tenants. #1882
* [ENHANCEMENT] Rules: Make `recording_rules_range_interval` configurable for cases where Mimir metrics are scraped less often that every 30 seconds. #2118
* [ENHANCEMENT] Added minimum Grafana version to mixin dashboards. #1943
* [BUGFIX] Fix `container_memory_usage_bytes:sum` recording rule. #1865
* [BUGFIX] Fix `MimirGossipMembersMismatch` alerts if Mimir alertmanager is activated. #1870
* [BUGFIX] Fix `MimirRulerMissedEvaluations` to show % of missed alerts as a value between 0 and 100 instead of 0 and 1. #1895
* [BUGFIX] Fix `MimirCompactorHasNotUploadedBlocks` alert false positive when Mimir is deployed in monolithic mode. #1902
* [BUGFIX] Fix `MimirGossipMembersMismatch` to make it less sensitive during rollouts and fire one alert per installation, not per job. #1926
* [BUGFIX] Do not trigger `MimirAllocatingTooMuchMemory` alerts if no container limits are supplied. #1905
* [BUGFIX] Dashboards: Remove empty "Chunks per query" panel from `Mimir / Queries` dashboard. #1928
* [BUGFIX] Dashboards: Use Grafana's `$__rate_interval` for rate queries in dashboards to support scrape intervals of >15s. #2011
* [BUGFIX] Alerts: Make each version of `MimirCompactorHasNotUploadedBlocks` distinct to avoid rule evaluation failures due to duplicate series being generated. #2197
* [BUGFIX] Fix `MimirGossipMembersMismatch` alert when using remote ruler evaluation. #2159

### Jsonnet

* [CHANGE] Remove use of `-querier.query-store-after`, `-querier.shuffle-sharding-ingesters-lookback-period`, `-blocks-storage.bucket-store.ignore-blocks-within`, and `-blocks-storage.tsdb.close-idle-tsdb-timeout` CLI flags since the values now match defaults. #1915 #1921
* [CHANGE] Change default value for `-blocks-storage.bucket-store.chunks-cache.memcached.timeout` to `450ms` to increase use of cached data. #2035
* [CHANGE] The `memberlist_ring_enabled` configuration now applies to Alertmanager. #2102 #2103 #2107
* [CHANGE] Default value for `memberlist_ring_enabled` is now true. It means that all hash rings use Memberlist as default KV store instead of Consul (previous default). #2161
* [CHANGE] Configure `-ingester.max-global-metadata-per-user` to correspond to 20% of the configured max number of series per tenant. #2250
* [CHANGE] Configure `-ingester.max-global-metadata-per-metric` to be 10. #2250
* [CHANGE] Change `_config.multi_zone_ingester_max_unavailable` to 25. #2251
* [FEATURE] Added querier autoscaling support. It requires [KEDA](https://keda.sh) installed in the Kubernetes cluster and query-scheduler enabled in the Mimir cluster. Querier autoscaler can be enabled and configure through the following options in the jsonnet config: #2013 #2023
  * `autoscaling_querier_enabled`: `true` to enable autoscaling.
  * `autoscaling_querier_min_replicas`: minimum number of querier replicas.
  * `autoscaling_querier_max_replicas`: maximum number of querier replicas.
  * `autoscaling_prometheus_url`: Prometheus base URL from which to scrape Mimir metrics (e.g. `http://prometheus.default:9090/prometheus`).
* [FEATURE] Jsonnet: Add support for ruler remote evaluation mode (`ruler_remote_evaluation_enabled`), which deploys and uses a dedicated query path for rule evaluation. This enables the benefits of the query-frontend for rule evaluation, such as query sharding. #2073
* [ENHANCEMENT] Added `compactor` service, that can be used to route requests directly to compactor (e.g. admin UI). #2063
* [ENHANCEMENT] Added a `consul_enabled` configuration option to provide the ability to disable consul. It is automatically set to false when `memberlist_ring_enabled` is true and `multikv_migration_enabled` (used for migration from Consul to memberlist) is not set. #2093 #2152
* [BUGFIX] Querier: Fix disabling shuffle sharding on the read path whilst keeping it enabled on write path. #2164

### Mimirtool

* [CHANGE] mimirtool rules: `--use-legacy-routes` now toggles between using `/prometheus/config/v1/rules` (default) and `/api/v1/rules` (legacy) endpoints. #2182
* [FEATURE] Added bearer token support for when Mimir is behind a gateway authenticating by bearer token. #2146
* [BUGFIX] mimirtool analyze: Fix dashboard JSON unmarshalling errors (#1840). #1973
* [BUGFIX] Make mimirtool build for Windows work again. #2273

### Mimir Continuous Test

* [ENHANCEMENT] Added the `-tests.smoke-test` flag to run the `mimir-continuous-test` suite once and immediately exit. #2047 #2094
* [ENHANCEMENT] Added the `-tests.write-protocol` flag to write using the `prometheus` remote write protocol or `otlp-http` in the `mimir-continuous-test` suite. #5719

### Documentation

* [ENHANCEMENT] Published Grafana Mimir runbooks as part of documentation. #1970
* [ENHANCEMENT] Improved ruler's "remote operational mode" documentation. #1906
* [ENHANCEMENT] Recommend fast disks for ingesters and store-gateways in production tips. #1903
* [ENHANCEMENT] Explain the runtime override of active series matchers. #1868
* [ENHANCEMENT] Clarify "Set rule group" API specification. #1869
* [ENHANCEMENT] Published Mimir jsonnet documentation. #2024
* [ENHANCEMENT] Documented required scrape interval for using alerting and recording rules from Mimir jsonnet. #2147
* [ENHANCEMENT] Runbooks: Mention memberlist as possible source of problems for various alerts. #2158
* [ENHANCEMENT] Added step-by-step article about migrating from Consul to Memberlist KV store using jsonnet without downtime. #2166
* [ENHANCEMENT] Documented `/memberlist` admin page. #2166
* [ENHANCEMENT] Documented how to configure Grafana Mimir's ruler with Jsonnet. #2127
* [ENHANCEMENT] Documented how to configure queriers’ autoscaling with Jsonnet. #2128
* [ENHANCEMENT] Updated mixin building instructions in "Installing Grafana Mimir dashboards and alerts" article. #2015 #2163
* [ENHANCEMENT] Fix location of "Monitoring Grafana Mimir" article in the documentation hierarchy. #2130
* [ENHANCEMENT] Runbook for `MimirRequestLatency` was expanded with more practical advice. #1967
* [BUGFIX] Fixed ruler configuration used in the getting started guide. #2052
* [BUGFIX] Fixed Mimir Alertmanager datasource in Grafana used by "Play with Grafana Mimir" tutorial. #2115
* [BUGFIX] Fixed typos in "Scaling out Grafana Mimir" article. #2170
* [BUGFIX] Added missing ring endpoint exposed by Ingesters. #1918

## 2.1.0

### Grafana Mimir

* [CHANGE] Compactor: No longer upload debug meta files to object storage. #1257
* [CHANGE] Default values have changed for the following settings: #1547
    - `-alertmanager.alertmanager-client.grpc-max-recv-msg-size` now defaults to 100 MiB (previously was not configurable and set to 16 MiB)
    - `-alertmanager.alertmanager-client.grpc-max-send-msg-size` now defaults to 100 MiB (previously was not configurable and set to 4 MiB)
    - `-alertmanager.max-recv-msg-size` now defaults to 100 MiB (previously was 16 MiB)
* [CHANGE] Ingester: Add `user` label to metrics `cortex_ingester_ingested_samples_total` and `cortex_ingester_ingested_samples_failures_total`. #1533
* [CHANGE] Ingester: Changed `-blocks-storage.tsdb.isolation-enabled` default from `true` to `false`. The config option has also been deprecated and will be removed in 2 minor version. #1655
* [CHANGE] Query-frontend: results cache keys are now versioned, this will cause cache to be re-filled when rolling out this version. #1631
* [CHANGE] Store-gateway: enabled attributes in-memory cache by default. New default configuration is `-blocks-storage.bucket-store.chunks-cache.attributes-in-memory-max-items=50000`. #1727
* [CHANGE] Compactor: Removed the metric `cortex_compactor_garbage_collected_blocks_total` since it duplicates `cortex_compactor_blocks_marked_for_deletion_total`. #1728
* [CHANGE] All: Logs that used the`org_id` label now use `user` label. #1634 #1758
* [CHANGE] Alertmanager: the following metrics are not exported for a given `user` and `integration` when the metric value is zero: #1783
  * `cortex_alertmanager_notifications_total`
  * `cortex_alertmanager_notifications_failed_total`
  * `cortex_alertmanager_notification_requests_total`
  * `cortex_alertmanager_notification_requests_failed_total`
  * `cortex_alertmanager_notification_rate_limited_total`
* [CHANGE] Removed the following metrics exposed by the Mimir hash rings: #1791
  * `cortex_member_ring_tokens_owned`
  * `cortex_member_ring_tokens_to_own`
  * `cortex_ring_tokens_owned`
  * `cortex_ring_member_ownership_percent`
* [CHANGE] Querier / Ruler: removed the following metrics tracking number of query requests send to each ingester. You can use `cortex_request_duration_seconds_count{route=~"/cortex.Ingester/(QueryStream|QueryExemplars)"}` instead. #1797
  * `cortex_distributor_ingester_queries_total`
  * `cortex_distributor_ingester_query_failures_total`
* [CHANGE] Distributor: removed the following metrics tracking the number of requests from a distributor to ingesters: #1799
  * `cortex_distributor_ingester_appends_total`
  * `cortex_distributor_ingester_append_failures_total`
* [CHANGE] Distributor / Ruler: deprecated `-distributor.extend-writes`. Now Mimir always behaves as if this setting was set to `false`, which we expect to be safe for every Mimir cluster setup. #1856
* [FEATURE] Querier: Added support for [streaming remote read](https://prometheus.io/blog/2019/10/10/remote-read-meets-streaming/). Should be noted that benefits of chunking the response are partial here, since in a typical `query-frontend` setup responses will be buffered until they've been completed. #1735
* [FEATURE] Ruler: Allow setting `evaluation_delay` for each rule group via rules group configuration file. #1474
* [FEATURE] Ruler: Added support for expression remote evaluation. #1536 #1818
  * The following CLI flags (and their respective YAML config options) have been added:
    * `-ruler.query-frontend.address`
    * `-ruler.query-frontend.grpc-client-config.grpc-max-recv-msg-size`
    * `-ruler.query-frontend.grpc-client-config.grpc-max-send-msg-size`
    * `-ruler.query-frontend.grpc-client-config.grpc-compression`
    * `-ruler.query-frontend.grpc-client-config.grpc-client-rate-limit`
    * `-ruler.query-frontend.grpc-client-config.grpc-client-rate-limit-burst`
    * `-ruler.query-frontend.grpc-client-config.backoff-on-ratelimits`
    * `-ruler.query-frontend.grpc-client-config.backoff-min-period`
    * `-ruler.query-frontend.grpc-client-config.backoff-max-period`
    * `-ruler.query-frontend.grpc-client-config.backoff-retries`
    * `-ruler.query-frontend.grpc-client-config.tls-enabled`
    * `-ruler.query-frontend.grpc-client-config.tls-ca-path`
    * `-ruler.query-frontend.grpc-client-config.tls-cert-path`
    * `-ruler.query-frontend.grpc-client-config.tls-key-path`
    * `-ruler.query-frontend.grpc-client-config.tls-server-name`
    * `-ruler.query-frontend.grpc-client-config.tls-insecure-skip-verify`
* [FEATURE] Distributor: Added the ability to forward specifics metrics to alternative remote_write API endpoints. #1052
* [FEATURE] Ingester: Active series custom trackers now supports runtime tenant-specific overrides. The configuration has been moved to limit config, the ingester config has been deprecated.  #1188
* [ENHANCEMENT] Alertmanager API: Concurrency limit for GET requests is now configurable using `-alertmanager.max-concurrent-get-requests-per-tenant`. #1547
* [ENHANCEMENT] Alertmanager: Added the ability to configure additional gRPC client settings for the Alertmanager distributor #1547
  - `-alertmanager.alertmanager-client.backoff-max-period`
  - `-alertmanager.alertmanager-client.backoff-min-period`
  - `-alertmanager.alertmanager-client.backoff-on-ratelimits`
  - `-alertmanager.alertmanager-client.backoff-retries`
  - `-alertmanager.alertmanager-client.grpc-client-rate-limit`
  - `-alertmanager.alertmanager-client.grpc-client-rate-limit-burst`
  - `-alertmanager.alertmanager-client.grpc-compression`
  - `-alertmanager.alertmanager-client.grpc-max-recv-msg-size`
  - `-alertmanager.alertmanager-client.grpc-max-send-msg-size`
* [ENHANCEMENT] Ruler: Add more detailed query information to ruler query stats logging. #1411
* [ENHANCEMENT] Admin: Admin API now has some styling. #1482 #1549 #1821 #1824
* [ENHANCEMENT] Alertmanager: added `insight=true` field to alertmanager dispatch logs. #1379
* [ENHANCEMENT] Store-gateway: Add the experimental ability to run index header operations in a dedicated thread pool. This feature can be configured using `-blocks-storage.bucket-store.index-header-thread-pool-size` and is disabled by default. #1660
* [ENHANCEMENT] Store-gateway: don't drop all blocks if instance finds itself as unhealthy or missing in the ring. #1806 #1823
* [ENHANCEMENT] Querier: wait until inflight queries are completed when shutting down queriers. #1756 #1767
* [BUGFIX] Query-frontend: do not shard queries with a subquery unless the subquery is inside a shardable aggregation function call. #1542
* [BUGFIX] Query-frontend: added `component=query-frontend` label to results cache memcached metrics to fix a panic when Mimir is running in single binary mode and results cache is enabled. #1704
* [BUGFIX] Mimir: services' status content-type is now correctly set to `text/html`. #1575
* [BUGFIX] Multikv: Fix panic when using using runtime config to set primary KV store used by `multi` KV. #1587
* [BUGFIX] Multikv: Fix watching for runtime config changes in `multi` KV store in ruler and querier. #1665
* [BUGFIX] Memcached: allow to use CNAME DNS records for the memcached backend addresses. #1654
* [BUGFIX] Querier: fixed temporary partial query results when shuffle sharding is enabled and hash ring backend storage is flushed / reset. #1829
* [BUGFIX] Alertmanager: prevent more file traversal cases related to template names. #1833
* [BUGFUX] Alertmanager: Allow usage with `-alertmanager-storage.backend=local`. Note that when using this storage type, the Alertmanager is not able persist state remotely, so it not recommended for production use. #1836
* [BUGFIX] Alertmanager: Do not validate alertmanager configuration if it's not running. #1835

### Mixin

* [CHANGE] Dashboards: Remove per-user series legends from Tenants dashboard. #1605
* [CHANGE] Dashboards: Show in-memory series and the per-user series limit on Tenants dashboard. #1613
* [CHANGE] Dashboards: Slow-queries dashboard now uses `user` label from logs instead of `org_id`. #1634
* [CHANGE] Dashboards: changed all Grafana dashboards UIDs to not conflict with Cortex ones, to let people install both while migrating from Cortex to Mimir: #1801 #1808
  * Alertmanager from `a76bee5913c97c918d9e56a3cc88cc28` to `b0d38d318bbddd80476246d4930f9e55`
  * Alertmanager Resources from `68b66aed90ccab448009089544a8d6c6` to `a6883fb22799ac74479c7db872451092`
  * Compactor from `9c408e1d55681ecb8a22c9fab46875cc` to `1b3443aea86db629e6efdb7d05c53823`
  * Compactor Resources from `df9added6f1f4332f95848cca48ebd99` to `09a5c49e9cdb2f2b24c6d184574a07fd`
  * Config from `61bb048ced9817b2d3e07677fb1c6290` to `5d9d0b4724c0f80d68467088ec61e003`
  * Object Store from `d5a3a4489d57c733b5677fb55370a723` to `e1324ee2a434f4158c00a9ee279d3292`
  * Overrides from `b5c95fee2e5e7c4b5930826ff6e89a12` to `1e2c358600ac53f09faea133f811b5bb`
  * Queries from `d9931b1054053c8b972d320774bb8f1d` to `b3abe8d5c040395cc36615cb4334c92d`
  * Reads from `8d6ba60eccc4b6eedfa329b24b1bd339` to `e327503188913dc38ad571c647eef643`
  * Reads Networking from `c0464f0d8bd026f776c9006b05910000` to `54b2a0a4748b3bd1aefa92ce5559a1c2`
  * Reads Resources from `2fd2cda9eea8d8af9fbc0a5960425120` to `cc86fd5aa9301c6528986572ad974db9`
  * Rollout Progress from `7544a3a62b1be6ffd919fc990ab8ba8f` to `7f0b5567d543a1698e695b530eb7f5de`
  * Ruler from `44d12bcb1f95661c6ab6bc946dfc3473` to `631e15d5d85afb2ca8e35d62984eeaa0`
  * Scaling from `88c041017b96856c9176e07cf557bdcf` to `64bbad83507b7289b514725658e10352`
  * Slow queries from `e6f3091e29d2636e3b8393447e925668` to `6089e1ce1e678788f46312a0a1e647e6`
  * Tenants from `35fa247ce651ba189debf33d7ae41611` to `35fa247ce651ba189debf33d7ae41611`
  * Top Tenants from `bc6e12d4fe540e4a1785b9d3ca0ffdd9` to `bc6e12d4fe540e4a1785b9d3ca0ffdd9`
  * Writes from `0156f6d15aa234d452a33a4f13c838e3` to `8280707b8f16e7b87b840fc1cc92d4c5`
  * Writes Networking from `681cd62b680b7154811fe73af55dcfd4` to `978c1cb452585c96697a238eaac7fe2d`
  * Writes Resources from `c0464f0d8bd026f776c9006b0591bb0b` to `bc9160e50b52e89e0e49c840fea3d379`
* [FEATURE] Alerts: added the following alerts on `mimir-continuous-test` tool: #1676
  - `MimirContinuousTestNotRunningOnWrites`
  - `MimirContinuousTestNotRunningOnReads`
  - `MimirContinuousTestFailed`
* [ENHANCEMENT] Added `per_cluster_label` support to allow to change the label name used to differentiate between Kubernetes clusters. #1651
* [ENHANCEMENT] Dashboards: Show QPS and latency of the Alertmanager Distributor. #1696
* [ENHANCEMENT] Playbooks: Add Alertmanager suggestions for `MimirRequestErrors` and `MimirRequestLatency` #1702
* [ENHANCEMENT] Dashboards: Allow custom datasources. #1749
* [ENHANCEMENT] Dashboards: Add config option `gateway_enabled` (defaults to `true`) to disable gateway panels from dashboards. #1761
* [ENHANCEMENT] Dashboards: Extend Top tenants dashboard with queries for tenants with highest sample rate, discard rate, and discard rate growth. #1842
* [ENHANCEMENT] Dashboards: Show ingestion rate limit and rule group limit on Tenants dashboard. #1845
* [ENHANCEMENT] Dashboards: Add "last successful run" panel to compactor dashboard. #1628
* [BUGFIX] Dashboards: Fix "Failed evaluation rate" panel on Tenants dashboard. #1629
* [BUGFIX] Honor the configured `per_instance_label` in all dashboards and alerts. #1697

### Jsonnet

* [FEATURE] Added support for `mimir-continuous-test`. To deploy `mimir-continuous-test` you can use the following configuration: #1675 #1850
  ```jsonnet
  _config+: {
    continuous_test_enabled: true,
    continuous_test_tenant_id: 'type-tenant-id',
    continuous_test_write_endpoint: 'http://type-write-path-hostname',
    continuous_test_read_endpoint: 'http://type-read-path-hostname/prometheus',
  },
  ```
* [ENHANCEMENT] Ingester anti-affinity can now be disabled by using `ingester_allow_multiple_replicas_on_same_node` configuration key. #1581
* [ENHANCEMENT] Added `node_selector` configuration option to select Kubernetes nodes where Mimir should run. #1596
* [ENHANCEMENT] Alertmanager: Added a `PodDisruptionBudget` of `withMaxUnavailable = 1`, to ensure we maintain quorum during rollouts. #1683
* [ENHANCEMENT] Store-gateway anti-affinity can now be enabled/disabled using `store_gateway_allow_multiple_replicas_on_same_node` configuration key. #1730
* [ENHANCEMENT] Added `store_gateway_zone_a_args`, `store_gateway_zone_b_args` and `store_gateway_zone_c_args` configuration options. #1807
* [BUGFIX] Pass primary and secondary multikv stores via CLI flags. Introduced new `multikv_switch_primary_secondary` config option to flip primary and secondary in runtime config.

### Mimirtool

* [BUGFIX] `config convert`: Retain Cortex defaults for `blocks_storage.backend`, `ruler_storage.backend`, `alertmanager_storage.backend`, `auth.type`, `activity_tracker.filepath`, `alertmanager.data_dir`, `blocks_storage.filesystem.dir`, `compactor.data_dir`, `ruler.rule_path`, `ruler_storage.filesystem.dir`, and `graphite.querier.schemas.backend`. #1626 #1762

### Tools

* [FEATURE] Added a `markblocks` tool that creates `no-compact` and `delete` marks for the blocks. #1551
* [FEATURE] Added `mimir-continuous-test` tool to continuously run smoke tests on live Mimir clusters. #1535 #1540 #1653 #1603 #1630 #1691 #1675 #1676 #1692 #1706 #1709 #1775 #1777 #1778 #1795
* [FEATURE] Added `mimir-rules-action` GitHub action, located at `operations/mimir-rules-action/`, used to lint, prepare, verify, diff, and sync rules to a Mimir cluster. #1723

## 2.0.0

### Grafana Mimir

_Changes since Cortex 1.10.0._

* [CHANGE] Remove chunks storage engine. #86 #119 #510 #545 #743 #744 #748 #753 #755 #757 #758 #759 #760 #762 #764 #789 #812 #813
  * The following CLI flags (and their respective YAML config options) have been removed:
    * `-store.engine`
    * `-schema-config-file`
    * `-ingester.checkpoint-duration`
    * `-ingester.checkpoint-enabled`
    * `-ingester.chunk-encoding`
    * `-ingester.chunk-age-jitter`
    * `-ingester.concurrent-flushes`
    * `-ingester.flush-on-shutdown-with-wal-enabled`
    * `-ingester.flush-op-timeout`
    * `-ingester.flush-period`
    * `-ingester.max-chunk-age`
    * `-ingester.max-chunk-idle`
    * `-ingester.max-series-per-query` (and `max_series_per_query` from runtime config)
    * `-ingester.max-stale-chunk-idle`
    * `-ingester.max-transfer-retries`
    * `-ingester.min-chunk-length`
    * `-ingester.recover-from-wal`
    * `-ingester.retain-period`
    * `-ingester.spread-flushes`
    * `-ingester.wal-dir`
    * `-ingester.wal-enabled`
    * `-querier.query-parallelism`
    * `-querier.second-store-engine`
    * `-querier.use-second-store-before-time`
    * `-flusher.wal-dir`
    * `-flusher.concurrent-flushes`
    * `-flusher.flush-op-timeout`
    * All `-table-manager.*` flags
    * All `-deletes.*` flags
    * All `-purger.*` flags
    * All `-metrics.*` flags
    * All `-dynamodb.*` flags
    * All `-s3.*` flags
    * All `-azure.*` flags
    * All `-bigtable.*` flags
    * All `-gcs.*` flags
    * All `-cassandra.*` flags
    * All `-boltdb.*` flags
    * All `-local.*` flags
    * All `-swift.*` flags
    * All `-store.*` flags except `-store.engine`, `-store.max-query-length`, `-store.max-labels-query-length`
    * All `-grpc-store.*` flags
  * The following API endpoints have been removed:
    * `/api/v1/chunks` and `/chunks`
  * The following metrics have been removed:
    * `cortex_ingester_flush_queue_length`
    * `cortex_ingester_queried_chunks`
    * `cortex_ingester_chunks_created_total`
    * `cortex_ingester_wal_replay_duration_seconds`
    * `cortex_ingester_wal_corruptions_total`
    * `cortex_ingester_sent_chunks`
    * `cortex_ingester_received_chunks`
    * `cortex_ingester_flush_series_in_progress`
    * `cortex_ingester_chunk_utilization`
    * `cortex_ingester_chunk_length`
    * `cortex_ingester_chunk_size_bytes`
    * `cortex_ingester_chunk_age_seconds`
    * `cortex_ingester_memory_chunks`
    * `cortex_ingester_flushing_enqueued_series_total`
    * `cortex_ingester_flushing_dequeued_series_total`
    * `cortex_ingester_dropped_chunks_total`
    * `cortex_oldest_unflushed_chunk_timestamp_seconds`
    * `prometheus_local_storage_chunk_ops_total`
    * `prometheus_local_storage_chunkdesc_ops_total`
    * `prometheus_local_storage_memory_chunkdescs`
* [CHANGE] Changed default storage backends from `s3` to `filesystem` #833
  This effects the following flags:
  * `-blocks-storage.backend` now defaults to `filesystem`
  * `-blocks-storage.filesystem.dir` now defaults to `blocks`
  * `-alertmanager-storage.backend` now defaults to `filesystem`
  * `-alertmanager-storage.filesystem.dir` now defaults to `alertmanager`
  * `-ruler-storage.backend` now defaults to `filesystem`
  * `-ruler-storage.filesystem.dir` now defaults to `ruler`
* [CHANGE] Renamed metric `cortex_experimental_features_in_use_total` as `cortex_experimental_features_used_total` and added `feature` label. #32 #658
* [CHANGE] Removed `log_messages_total` metric. #32
* [CHANGE] Some files and directories created by Mimir components on local disk now have stricter permissions, and are only readable by owner, but not group or others. #58
* [CHANGE] Memcached client DNS resolution switched from golang built-in to [`miekg/dns`](https://github.com/miekg/dns). #142
* [CHANGE] The metric `cortex_deprecated_flags_inuse_total` has been renamed to `deprecated_flags_inuse_total` as part of using grafana/dskit functionality. #185
* [CHANGE] API: The `-api.response-compression-enabled` flag has been removed, and GZIP response compression is always enabled except on `/api/v1/push` and `/push` endpoints. #880
* [CHANGE] Update Go version to 1.17.3. #480
* [CHANGE] The `status_code` label on gRPC client metrics has changed from '200' and '500' to '2xx', '5xx', '4xx', 'cancel' or 'error'. #537
* [CHANGE] Removed the deprecated `-<prefix>.fifocache.size` flag. #618
* [CHANGE] Enable index header lazy loading by default. #693
  * `-blocks-storage.bucket-store.index-header-lazy-loading-enabled` default from `false` to `true`
  * `-blocks-storage.bucket-store.index-header-lazy-loading-idle-timeout` default from `20m` to `1h`
* [CHANGE] Shuffle-sharding:
  * `-distributor.sharding-strategy` option has been removed, and shuffle sharding is enabled by default. Default shard size is set to 0, which disables shuffle sharding for the tenant (all ingesters will receive tenants's samples). #888
  * `-ruler.sharding-strategy` option has been removed from ruler. Ruler now uses shuffle-sharding by default, but respects `ruler_tenant_shard_size`, which defaults to 0 (ie. use all rulers for tenant). #889
  * `-store-gateway.sharding-strategy` option has been removed store-gateways. Store-gateway now uses shuffle-sharding by default, but respects `store_gateway_tenant_shard_size` for tenant, and this value defaults to 0. #891
* [CHANGE] Server: `-server.http-listen-port` (yaml: `server.http_listen_port`) now defaults to `8080` (previously `80`). #871
* [CHANGE] Changed the default value of `-blocks-storage.bucket-store.ignore-deletion-marks-delay` from 6h to 1h. #892
* [CHANGE] Changed default settings for memcached clients: #959 #1000
  * The default value for the following config options has changed from `10000` to `25000`:
    * `-blocks-storage.bucket-store.chunks-cache.memcached.max-async-buffer-size`
    * `-blocks-storage.bucket-store.index-cache.memcached.max-async-buffer-size`
    * `-blocks-storage.bucket-store.metadata-cache.memcached.max-async-buffer-size`
    * `-query-frontend.results-cache.memcached.max-async-buffer-size`
  * The default value for the following config options has changed from `0` (unlimited) to `100`:
    * `-blocks-storage.bucket-store.chunks-cache.memcached.max-get-multi-batch-size`
    * `-blocks-storage.bucket-store.index-cache.memcached.max-get-multi-batch-size`
    * `-blocks-storage.bucket-store.metadata-cache.memcached.max-get-multi-batch-size`
    * `-query-frontend.results-cache.memcached.max-get-multi-batch-size`
  * The default value for the following config options has changed from `16` to `100`:
    * `-blocks-storage.bucket-store.chunks-cache.memcached.max-idle-connections`
    * `-blocks-storage.bucket-store.index-cache.memcached.max-idle-connections`
    * `-blocks-storage.bucket-store.metadata-cache.memcached.max-idle-connections`
    * `-query-frontend.results-cache.memcached.max-idle-connections`
  * The default value for the following config options has changed from `100ms` to `200ms`:
    * `-blocks-storage.bucket-store.metadata-cache.memcached.timeout`
    * `-blocks-storage.bucket-store.index-cache.memcached.timeout`
    * `-blocks-storage.bucket-store.chunks-cache.memcached.timeout`
    * `-query-frontend.results-cache.memcached.timeout`
* [CHANGE] Changed the default value of `-blocks-storage.bucket-store.bucket-index.enabled` to `true`. The default configuration must now run the compactor in order to write the bucket index or else queries to long term storage will fail. #924
* [CHANGE] Option `-auth.enabled` has been renamed to `-auth.multitenancy-enabled`. #1130
* [CHANGE] Default tenant ID used with disabled auth (`-auth.multitenancy-enabled=false`) has changed from `fake` to `anonymous`. This tenant ID can now be changed with `-auth.no-auth-tenant` option. #1063
* [CHANGE] The default values for the following local directories have changed: #1072
  * `-alertmanager.storage.path` default value changed to `./data-alertmanager/`
  * `-compactor.data-dir` default value changed to `./data-compactor/`
  * `-ruler.rule-path` default value changed to `./data-ruler/`
* [CHANGE] The default value for gRPC max send message size has been changed from 16MB to 100MB. This affects the following parameters: #1152
  * `-query-frontend.grpc-client-config.grpc-max-send-msg-size`
  * `-ingester.client.grpc-max-send-msg-size`
  * `-querier.frontend-client.grpc-max-send-msg-size`
  * `-query-scheduler.grpc-client-config.grpc-max-send-msg-size`
  * `-ruler.client.grpc-max-send-msg-size`
* [CHANGE] Remove `-http.prefix` flag (and `http_prefix` config file option). #763
* [CHANGE] Remove legacy endpoints. Please use their alternatives listed below. As part of the removal process we are
  introducing two new sets of endpoints for the ruler configuration API: `<prometheus-http-prefix>/rules` and
  `<prometheus-http-prefix>/config/v1/rules/**`. We are also deprecating `<prometheus-http-prefix>/rules` and `/api/v1/rules`;
  and will remove them in Mimir 2.2.0. #763 #1222
  * Query endpoints

    | Legacy                                                  | Alternative                                                |
    | ------------------------------------------------------- | ---------------------------------------------------------- |
    | `/<legacy-http-prefix>/api/v1/query`                    | `<prometheus-http-prefix>/api/v1/query`                    |
    | `/<legacy-http-prefix>/api/v1/query_range`              | `<prometheus-http-prefix>/api/v1/query_range`              |
    | `/<legacy-http-prefix>/api/v1/query_exemplars`          | `<prometheus-http-prefix>/api/v1/query_exemplars`          |
    | `/<legacy-http-prefix>/api/v1/series`                   | `<prometheus-http-prefix>/api/v1/series`                   |
    | `/<legacy-http-prefix>/api/v1/labels`                   | `<prometheus-http-prefix>/api/v1/labels`                   |
    | `/<legacy-http-prefix>/api/v1/label/{name}/values`      | `<prometheus-http-prefix>/api/v1/label/{name}/values`      |
    | `/<legacy-http-prefix>/api/v1/metadata`                 | `<prometheus-http-prefix>/api/v1/metadata`                 |
    | `/<legacy-http-prefix>/api/v1/read`                     | `<prometheus-http-prefix>/api/v1/read`                     |
    | `/<legacy-http-prefix>/api/v1/cardinality/label_names`  | `<prometheus-http-prefix>/api/v1/cardinality/label_names`  |
    | `/<legacy-http-prefix>/api/v1/cardinality/label_values` | `<prometheus-http-prefix>/api/v1/cardinality/label_values` |
    | `/api/prom/user_stats`                                  | `/api/v1/user_stats`                                       |

  * Distributor endpoints

    | Legacy endpoint               | Alternative                   |
    | ----------------------------- | ----------------------------- |
    | `/<legacy-http-prefix>/push`  | `/api/v1/push`                |
    | `/all_user_stats`             | `/distributor/all_user_stats` |
    | `/ha-tracker`                 | `/distributor/ha_tracker`     |

  * Ingester endpoints

    | Legacy          | Alternative           |
    | --------------- | --------------------- |
    | `/ring`         | `/ingester/ring`      |
    | `/shutdown`     | `/ingester/shutdown`  |
    | `/flush`        | `/ingester/flush`     |
    | `/push`         | `/ingester/push`      |

  * Ruler endpoints

    | Legacy                                                | Alternative                                         | Alternative #2 (not available before Mimir 2.0.0)                    |
    | ----------------------------------------------------- | --------------------------------------------------- | ------------------------------------------------------------------- |
    | `/<legacy-http-prefix>/api/v1/rules`                  | `<prometheus-http-prefix>/api/v1/rules`             |                                                                     |
    | `/<legacy-http-prefix>/api/v1/alerts`                 | `<prometheus-http-prefix>/api/v1/alerts`            |                                                                     |
    | `/<legacy-http-prefix>/rules`                         | `/api/v1/rules` (see below)                         |  `<prometheus-http-prefix>/config/v1/rules`                         |
    | `/<legacy-http-prefix>/rules/{namespace}`             | `/api/v1/rules/{namespace}` (see below)             |  `<prometheus-http-prefix>/config/v1/rules/{namespace}`             |
    | `/<legacy-http-prefix>/rules/{namespace}/{groupName}` | `/api/v1/rules/{namespace}/{groupName}` (see below) |  `<prometheus-http-prefix>/config/v1/rules/{namespace}/{groupName}` |
    | `/<legacy-http-prefix>/rules/{namespace}`             | `/api/v1/rules/{namespace}` (see below)             |  `<prometheus-http-prefix>/config/v1/rules/{namespace}`             |
    | `/<legacy-http-prefix>/rules/{namespace}/{groupName}` | `/api/v1/rules/{namespace}/{groupName}` (see below) |  `<prometheus-http-prefix>/config/v1/rules/{namespace}/{groupName}` |
    | `/<legacy-http-prefix>/rules/{namespace}`             | `/api/v1/rules/{namespace}` (see below)             |  `<prometheus-http-prefix>/config/v1/rules/{namespace}`             |
    | `/ruler_ring`                                         | `/ruler/ring`                                       |                                                                     |

    > __Note:__ The `/api/v1/rules/**` endpoints are considered deprecated with Mimir 2.0.0 and will be removed
    in Mimir 2.2.0. After upgrading to 2.0.0 we recommend switching uses to the equivalent
    `/<prometheus-http-prefix>/config/v1/**` endpoints that Mimir 2.0.0 introduces.

  * Alertmanager endpoints

    | Legacy                      | Alternative                        |
    | --------------------------- | ---------------------------------- |
    | `/<legacy-http-prefix>`     | `/alertmanager`                    |
    | `/status`                   | `/multitenant_alertmanager/status` |

* [CHANGE] Ingester: changed `-ingester.stream-chunks-when-using-blocks` default value from `false` to `true`. #717
* [CHANGE] Ingester: default `-ingester.ring.min-ready-duration` reduced from 1m to 15s. #126
* [CHANGE] Ingester: `-ingester.ring.min-ready-duration` now start counting the delay after the ring's health checks have passed instead of when the ring client was started. #126
* [CHANGE] Ingester: allow experimental ingester max-exemplars setting to be changed dynamically #144
  * CLI flag `-blocks-storage.tsdb.max-exemplars` is renamed to `-ingester.max-global-exemplars-per-user`.
  * YAML `max_exemplars` is moved from `tsdb` to `overrides` and renamed to `max_global_exemplars_per_user`.
* [CHANGE] Ingester: active series metrics `cortex_ingester_active_series` and `cortex_ingester_active_series_custom_tracker` are now removed when their value is zero. #672 #690
* [CHANGE] Ingester: changed default value of `-blocks-storage.tsdb.retention-period` from `6h` to `24h`. #966
* [CHANGE] Ingester: changed default value of `-blocks-storage.tsdb.close-idle-tsdb-timeout` from `0` to `13h`. #967
* [CHANGE] Ingester: changed default value of `-ingester.ring.final-sleep` from `30s` to `0s`. #981
* [CHANGE] Ingester: the following low level settings have been removed: #1153
  * `-ingester-client.expected-labels`
  * `-ingester-client.expected-samples-per-series`
  * `-ingester-client.expected-timeseries`
* [CHANGE] Ingester: following command line options related to ingester ring were renamed: #1155
  * `-consul.*` changed to `-ingester.ring.consul.*`
  * `-etcd.*` changed to `-ingester.ring.etcd.*`
  * `-multi.*` changed to `-ingester.ring.multi.*`
  * `-distributor.excluded-zones` changed to `-ingester.ring.excluded-zones`
  * `-distributor.replication-factor` changed to `-ingester.ring.replication-factor`
  * `-distributor.zone-awareness-enabled` changed to `-ingester.ring.zone-awareness-enabled`
  * `-ingester.availability-zone` changed to `-ingester.ring.instance-availability-zone`
  * `-ingester.final-sleep` changed to `-ingester.ring.final-sleep`
  * `-ingester.heartbeat-period` changed to `-ingester.ring.heartbeat-period`
  * `-ingester.join-after` changed to `-ingester.ring.join-after`
  * `-ingester.lifecycler.ID` changed to `-ingester.ring.instance-id`
  * `-ingester.lifecycler.addr` changed to `-ingester.ring.instance-addr`
  * `-ingester.lifecycler.interface` changed to `-ingester.ring.instance-interface-names`
  * `-ingester.lifecycler.port` changed to `-ingester.ring.instance-port`
  * `-ingester.min-ready-duration` changed to `-ingester.ring.min-ready-duration`
  * `-ingester.num-tokens` changed to `-ingester.ring.num-tokens`
  * `-ingester.observe-period` changed to `-ingester.ring.observe-period`
  * `-ingester.readiness-check-ring-health` changed to `-ingester.ring.readiness-check-ring-health`
  * `-ingester.tokens-file-path` changed to `-ingester.ring.tokens-file-path`
  * `-ingester.unregister-on-shutdown` changed to `-ingester.ring.unregister-on-shutdown`
  * `-ring.heartbeat-timeout` changed to `-ingester.ring.heartbeat-timeout`
  * `-ring.prefix` changed to `-ingester.ring.prefix`
  * `-ring.store` changed to `-ingester.ring.store`
* [CHANGE] Ingester: fields in YAML configuration for ingester ring have been changed: #1155
  * `ingester.lifecycler` changed to `ingester.ring`
  * Fields from `ingester.lifecycler.ring` moved to `ingester.ring`
  * `ingester.lifecycler.address` changed to `ingester.ring.instance_addr`
  * `ingester.lifecycler.id` changed to `ingester.ring.instance_id`
  * `ingester.lifecycler.port` changed to `ingester.ring.instance_port`
  * `ingester.lifecycler.availability_zone` changed to `ingester.ring.instance_availability_zone`
  * `ingester.lifecycler.interface_names` changed to `ingester.ring.instance_interface_names`
* [CHANGE] Distributor: removed the `-distributor.shard-by-all-labels` configuration option. It is now assumed to be true. #698
* [CHANGE] Distributor: change default value of `-distributor.instance-limits.max-inflight-push-requests` to `2000`. #964
* [CHANGE] Distributor: change default value of `-distributor.remote-timeout` from `2s` to `20s`. #970
* [CHANGE] Distributor: removed the `-distributor.extra-query-delay` flag (and its respective YAML config option). #1048
* [CHANGE] Query-frontend: Enable query stats by default, they can still be disabled with `-query-frontend.query-stats-enabled=false`. #83
* [CHANGE] Query-frontend: the `cortex_frontend_mapped_asts_total` metric has been renamed to `cortex_frontend_query_sharding_rewrites_attempted_total`. #150
* [CHANGE] Query-frontend: added `sharded` label to `cortex_query_seconds_total` metric. #235
* [CHANGE] Query-frontend: changed the flag name for controlling query sharding total shards from `-querier.total-shards` to `-query-frontend.query-sharding-total-shards`. #230
* [CHANGE] Query-frontend: flag `-querier.parallelise-shardable-queries` has been renamed to `-query-frontend.parallelize-shardable-queries` #284
* [CHANGE] Query-frontend: removed the deprecated (and unused) `-frontend.cache-split-interval`. Use `-query-frontend.split-queries-by-interval` instead. #587
* [CHANGE] Query-frontend: range query response now omits the `data` field when it's empty (error case) like Prometheus does, previously it was `"data":{"resultType":"","result":null}`. #629
* [CHANGE] Query-frontend: instant queries now honor the `-query-frontend.max-retries-per-request` flag. #630
* [CHANGE] Query-frontend: removed in-memory and Redis cache support. Reason is that these caching backends were just supported by query-frontend, while all other Mimir services only support memcached. #796
  * The following CLI flags (and their respective YAML config options) have been removed:
    * `-frontend.cache.enable-fifocache`
    * `-frontend.redis.*`
    * `-frontend.fifocache.*`
  * The following metrics have been removed:
    * `querier_cache_added_total`
    * `querier_cache_added_new_total`
    * `querier_cache_evicted_total`
    * `querier_cache_entries`
    * `querier_cache_gets_total`
    * `querier_cache_misses_total`
    * `querier_cache_stale_gets_total`
    * `querier_cache_memory_bytes`
    * `cortex_rediscache_request_duration_seconds`
* [CHANGE] Query-frontend: migrated memcached backend client to the same one used in other components (memcached config and metrics are now consistent across all Mimir services). #821
  * The following CLI flags (and their respective YAML config options) have been added:
    * `-query-frontend.results-cache.backend` (set it to `memcached` if `-query-frontend.cache-results=true`)
  * The following CLI flags (and their respective YAML config options) have been changed:
    * `-frontend.memcached.hostname` and `-frontend.memcached.service` have been removed: use `-query-frontend.results-cache.memcached.addresses` instead
  * The following CLI flags (and their respective YAML config options) have been renamed:
    * `-frontend.background.write-back-concurrency` renamed to `-query-frontend.results-cache.memcached.max-async-concurrency`
    * `-frontend.background.write-back-buffer` renamed to `-query-frontend.results-cache.memcached.max-async-buffer-size`
    * `-frontend.memcached.batchsize` renamed to `-query-frontend.results-cache.memcached.max-get-multi-batch-size`
    * `-frontend.memcached.parallelism` renamed to `-query-frontend.results-cache.memcached.max-get-multi-concurrency`
    * `-frontend.memcached.timeout` renamed to `-query-frontend.results-cache.memcached.timeout`
    * `-frontend.memcached.max-item-size` renamed to `-query-frontend.results-cache.memcached.max-item-size`
    * `-frontend.memcached.max-idle-conns` renamed to `-query-frontend.results-cache.memcached.max-idle-connections`
    * `-frontend.compression` renamed to `-query-frontend.results-cache.compression`
  * The following CLI flags (and their respective YAML config options) have been removed:
    * `-frontend.memcached.circuit-breaker-consecutive-failures`: feature removed
    * `-frontend.memcached.circuit-breaker-timeout`: feature removed
    * `-frontend.memcached.circuit-breaker-interval`: feature removed
    * `-frontend.memcached.update-interval`: new setting is hardcoded to 30s
    * `-frontend.memcached.consistent-hash`: new setting is always enabled
    * `-frontend.default-validity` and `-frontend.memcached.expiration`: new setting is hardcoded to 7 days
  * The following metrics have been changed:
    * `cortex_cache_dropped_background_writes_total{name}` changed to `thanos_memcached_operation_skipped_total{name, operation, reason}`
    * `cortex_cache_value_size_bytes{name, method}` changed to `thanos_memcached_operation_data_size_bytes{name}`
    * `cortex_cache_request_duration_seconds{name, method, status_code}` changed to `thanos_memcached_operation_duration_seconds{name, operation}`
    * `cortex_cache_fetched_keys{name}` changed to `thanos_cache_memcached_requests_total{name}`
    * `cortex_cache_hits{name}` changed to `thanos_cache_memcached_hits_total{name}`
    * `cortex_memcache_request_duration_seconds{name, method, status_code}` changed to `thanos_memcached_operation_duration_seconds{name, operation}`
    * `cortex_memcache_client_servers{name}` changed to `thanos_memcached_dns_provider_results{name, addr}`
    * `cortex_memcache_client_set_skip_total{name}` changed to `thanos_memcached_operation_skipped_total{name, operation, reason}`
    * `cortex_dns_lookups_total` changed to `thanos_memcached_dns_lookups_total`
    * For all metrics the value of the "name" label has changed from `frontend.memcached` to `frontend-cache`
  * The following metrics have been removed:
    * `cortex_cache_background_queue_length{name}`
* [CHANGE] Query-frontend: merged `query_range` into `frontend` in the YAML config (keeping the same keys) and renamed flags: #825
  * `-querier.max-retries-per-request` renamed to `-query-frontend.max-retries-per-request`
  * `-querier.split-queries-by-interval` renamed to `-query-frontend.split-queries-by-interval`
  * `-querier.align-querier-with-step` renamed to `-query-frontend.align-querier-with-step`
  * `-querier.cache-results` renamed to `-query-frontend.cache-results`
  * `-querier.parallelise-shardable-queries` renamed to `-query-frontend.parallelize-shardable-queries`
* [CHANGE] Query-frontend: the default value of `-query-frontend.split-queries-by-interval` has changed from `0` to `24h`. #1131
* [CHANGE] Query-frontend: `-frontend.` flags were renamed to `-query-frontend.`: #1167
* [CHANGE] Query-frontend / Query-scheduler: classified the `-query-frontend.querier-forget-delay` and `-query-scheduler.querier-forget-delay` flags (and their respective YAML config options) as experimental. #1208
* [CHANGE] Querier / ruler: Change `-querier.max-fetched-chunks-per-query` configuration to limit to maximum number of chunks that can be fetched in a single query. The number of chunks fetched by ingesters AND long-term storare combined should not exceed the value configured on `-querier.max-fetched-chunks-per-query`. [#4260](https://github.com/cortexproject/cortex/pull/4260)
* [CHANGE] Querier / ruler: Option `-querier.ingester-streaming` has been removed. Querier/ruler now always use streaming method to query ingesters. #204
* [CHANGE] Querier: always fetch labels from store and respect start/end times in request; the option `-querier.query-store-for-labels-enabled` has been removed and is now always on. #518 #1132
* [CHANGE] Querier / ruler: removed the `-store.query-chunk-limit` flag (and its respective YAML config option `max_chunks_per_query`). `-querier.max-fetched-chunks-per-query` (and its respective YAML config option `max_fetched_chunks_per_query`) should be used instead. #705
* [CHANGE] Querier/Ruler: `-querier.active-query-tracker-dir` option has been removed. Active query tracking is now done via Activity tracker configured by `-activity-tracker.filepath` and enabled by default. Limit for max number of concurrent queries (`-querier.max-concurrent`) is now respected even if activity tracking is not enabled. #661 #822
* [CHANGE] Querier/ruler/query-frontend: the experimental `-querier.at-modifier-enabled` CLI flag has been removed and the PromQL `@` modifier is always enabled. #941
* [CHANGE] Querier: removed `-querier.worker-match-max-concurrent` and `-querier.worker-parallelism` CLI flags (and their respective YAML config options). Mimir now behaves like if `-querier.worker-match-max-concurrent` is always enabled and you should configure the max concurrency per querier process using `-querier.max-concurrent` instead. #958
* [CHANGE] Querier: changed default value of `-querier.query-ingesters-within` from `0` to `13h`. #967
* [CHANGE] Querier: rename metric `cortex_query_fetched_chunks_bytes_total` to `cortex_query_fetched_chunk_bytes_total` to be consistent with the limit name. #476
* [CHANGE] Ruler: add two new metrics `cortex_ruler_list_rules_seconds` and `cortex_ruler_load_rule_groups_seconds` to the ruler. #906
* [CHANGE] Ruler: endpoints for listing configured rules now return HTTP status code 200 and an empty map when there are no rules instead of an HTTP 404 and plain text error message. The following endpoints are affected: #456
  * `<prometheus-http-prefix>/config/v1/rules`
  * `<prometheus-http-prefix>/config/v1/rules/{namespace}`
  * `<prometheus-http-prefix>/rules` (deprecated)
  * `<prometheus-http-prefix>/rules/{namespace}` (deprecated)
  * `/api/v1/rules` (deprecated)
  * `/api/v1/rules/{namespace}` (deprecated)
* [CHANGE] Ruler: removed `configdb` support from Ruler backend storages. #15 #38 #819
* [CHANGE] Ruler: removed the support for the deprecated storage configuration via `-ruler.storage.*` CLI flags (and their respective YAML config options). Use `-ruler-storage.*` instead. #628
* [CHANGE] Ruler: set new default limits for rule groups: `-ruler.max-rules-per-rule-group` to 20 (previously 0, disabled) and `-ruler.max-rule-groups-per-tenant` to 70 (previously 0, disabled). #847
* [CHANGE] Ruler: removed `-ruler.enable-sharding` option, and changed default value of `-ruler.ring.store` to `memberlist`. #943
* [CHANGE] Ruler: `-ruler.alertmanager-use-v2` has been removed. The ruler will always use the `v2` endpoints. #954 #1100
* [CHANGE] Ruler: `-experimental.ruler.enable-api` flag has been renamed to `-ruler.enable-api` and is now stable. The default value has also changed from `false` to `true`, so both ruler and alertmanager API are enabled by default. #913 #1065
* [CHANGE] Ruler: add support for [DNS service discovery format](./docs/sources/configuration/arguments.md#dns-service-discovery) for `-ruler.alertmanager-url`. `-ruler.alertmanager-discovery` flag has been removed. URLs following the prior SRV format, will be treated as a static target. To continue using service discovery for these URLs prepend `dnssrvnoa+` to them. #993
  * The following metrics for Alertmanager DNS service discovery are replaced:
    * `prometheus_sd_dns_lookups_total` replaced by `cortex_dns_lookups_total{component="ruler"}`
    * `prometheus_sd_dns_lookup_failures_total` replaced by `cortex_dns_failures_total{component="ruler"}`
* [CHANGE] Ruler: deprecate `/api/v1/rules/**` and `<prometheus-http-prefix/rules/**` configuration API endpoints in favour of `/<prometheus-http-prefix>/config/v1/rules/**`. Deprecated endpoints will be removed in Mimir 2.2.0. Main configuration API endpoints are now `/<prometheus-http-prefix>/config/api/v1/rules/**` introduced in Mimir 2.0.0. #1222
* [CHANGE] Store-gateway: index cache now includes tenant in cache keys, this invalidates previous cached entries. #607
* [CHANGE] Store-gateway: increased memcached index caching TTL from 1 day to 7 days. #718
* [CHANGE] Store-gateway: options `-store-gateway.sharding-enabled` and `-querier.store-gateway-addresses` were removed. Default value of `-store-gateway.sharding-ring.store` is now `memberlist` and default value for `-store-gateway.sharding-ring.wait-stability-min-duration` changed from `1m` to `0` (disabled). #976
* [CHANGE] Compactor: compactor will no longer try to compact blocks that are already marked for deletion. Previously compactor would consider blocks marked for deletion within `-compactor.deletion-delay / 2` period as eligible for compaction. [#4328](https://github.com/cortexproject/cortex/pull/4328)
* [CHANGE] Compactor: Removed support for block deletion marks migration. If you're upgrading from Cortex < 1.7.0 to Mimir, you should upgrade the compactor to Cortex >= 1.7.0 first, run it at least once and then upgrade to Mimir. #122
* [CHANGE] Compactor: removed the `cortex_compactor_group_vertical_compactions_total` metric. #278
* [CHANGE] Compactor: no longer waits for initial blocks cleanup to finish before starting compactions. #282
* [CHANGE] Compactor: removed overlapping sources detection. Overlapping sources may exist due to edge cases (timing issues) when horizontally sharding compactor, but are correctly handled by compactor. #494
* [CHANGE] Compactor: compactor now uses deletion marks from `<tenant>/markers` location in the bucket. Marker files are no longer fetched, only listed. #550
* [CHANGE] Compactor: Default value of `-compactor.block-sync-concurrency` has changed from 20 to 8. This flag is now only used to control number of goroutines for downloading and uploading blocks during compaction. #552
* [CHANGE] Compactor is now included in `all` target (single-binary). #866
* [CHANGE] Compactor: Removed `-compactor.sharding-enabled` option. Sharding in compactor is now always enabled. Default value of `-compactor.ring.store` has changed from `consul` to `memberlist`. Default value of `-compactor.ring.wait-stability-min-duration` is now 0, which disables the feature. #956
* [CHANGE] Alertmanager: removed `-alertmanager.configs.auto-webhook-root` #977
* [CHANGE] Alertmanager: removed `configdb` support from Alertmanager backend storages. #15 #38 #819
* [CHANGE] Alertmanager: Don't count user-not-found errors from replicas as failures in the `cortex_alertmanager_state_fetch_replica_state_failed_total` metric. #190
* [CHANGE] Alertmanager: Use distributor for non-API routes. #213
* [CHANGE] Alertmanager: removed `-alertmanager.storage.*` configuration options, with the exception of the CLI flags `-alertmanager.storage.path` and `-alertmanager.storage.retention`. Use `-alertmanager-storage.*` instead. #632
* [CHANGE] Alertmanager: set default value for `-alertmanager.web.external-url=http://localhost:8080/alertmanager` to match the default configuration. #808 #1067
* [CHANGE] Alertmanager: `-experimental.alertmanager.enable-api` flag has been renamed to `-alertmanager.enable-api` and is now stable. #913
* [CHANGE] Alertmanager: now always runs with sharding enabled; other modes of operation are removed. #1044 #1126
  * The following configuration options are removed:
    * `-alertmanager.sharding-enabled`
    * `-alertmanager.cluster.advertise-address`
    * `-alertmanager.cluster.gossip-interval`
    * `-alertmanager.cluster.listen-address`
    * `-alertmanager.cluster.peers`
    * `-alertmanager.cluster.push-pull-interval`
  * The following configuration options are renamed:
    * `-alertmanager.cluster.peer-timeout` to `-alertmanager.peer-timeout`
* [CHANGE] Alertmanager: the default value of `-alertmanager.sharding-ring.store` is now `memberlist`. #1171
* [CHANGE] Ring: changed default value of `-distributor.ring.store` (Distributor ring) and `-ring.store` (Ingester ring) to `memberlist`. #1046
* [CHANGE] Memberlist: the `memberlist_kv_store_value_bytes` metric has been removed due to values no longer being stored in-memory as encoded bytes. [#4345](https://github.com/cortexproject/cortex/pull/4345)
* [CHANGE] Memberlist: forward only changes, not entire original message. [#4419](https://github.com/cortexproject/cortex/pull/4419)
* [CHANGE] Memberlist: don't accept old tombstones as incoming change, and don't forward such messages to other gossip members. [#4420](https://github.com/cortexproject/cortex/pull/4420)
* [CHANGE] Memberlist: changed probe interval from `1s` to `5s` and probe timeout from `500ms` to `2s`. #563
* [CHANGE] Memberlist: the `name` label on metrics `cortex_dns_failures_total`, `cortex_dns_lookups_total` and `cortex_dns_provider_results` was renamed to `component`. #993
* [CHANGE] Limits: removed deprecated limits for rejecting old samples #799
  This removes the following flags:
  * `-validation.reject-old-samples`
  * `-validation.reject-old-samples.max-age`
* [CHANGE] Limits: removed local limit-related flags in favor of global limits. #725
  The distributor ring is now required, and can be configured via the `distributor.ring.*` flags.
  This removes the following flags:
  * `-distributor.ingestion-rate-strategy` -> will now always use the "global" strategy
  * `-ingester.max-series-per-user` -> set `-ingester.max-global-series-per-user` to `N` times the existing value of `-ingester.max-series-per-user` instead
  * `-ingester.max-series-per-metric` -> set `-ingester.max-global-series-per-metric`  to `N` times the existing value of `-ingester.max-series-per-metric` instead
  * `-ingester.max-metadata-per-user` -> set `-ingester.max-global-metadata-per-user` to `N` times the existing value of `-ingester.max-metadata-per-user` instead
  * `-ingester.max-metadata-per-metric` -> set `-ingester.max-global-metadata-per-metric` to `N` times the existing value of `-ingester.max-metadata-per-metric` instead
  * In the above notes, `N` refers to the number of ingester replicas
  Additionally, default values for the following flags have changed:
  * `-ingester.max-global-series-per-user` from `0` to `150000`
  * `-ingester.max-global-series-per-metric` from `0` to `20000`
  * `-distributor.ingestion-rate-limit` from `25000` to `10000`
  * `-distributor.ingestion-burst-size` from `50000` to `200000`
* [CHANGE] Limits: removed limit `enforce_metric_name`, now behave as if set to `true` always. #686
* [CHANGE] Limits: Option `-ingester.max-samples-per-query` and its YAML field `max_samples_per_query` have been removed. It required `-querier.ingester-streaming` option to be set to false, but since `-querier.ingester-streaming` is removed (always defaulting to true), the limit using it was removed as well. #204 #1132
* [CHANGE] Limits: Set the default max number of inflight ingester push requests (`-ingester.instance-limits.max-inflight-push-requests`) to 30000 in order to prevent clusters from being overwhelmed by request volume or temporary slow-downs. #259
* [CHANGE] Overrides exporter: renamed metric `cortex_overrides` to `cortex_limits_overrides`. #173 #407
* [FEATURE] The following features have been moved from experimental to stable: #913 #1002
  * Alertmanager config API
  * Alertmanager receiver firewall
  * Alertmanager sharding
  * Azure blob storage support
  * Blocks storage bucket index
  * Disable the ring health check in the readiness endpoint (`-ingester.readiness-check-ring-health=false`)
  * Distributor: do not extend writes on unhealthy ingesters
  * Do not unregister ingesters from ring on shutdown (`-ingester.unregister-on-shutdown=false`)
  * HA Tracker: cleanup of old replicas from KV Store
  * Instance limits in ingester and distributor
  * OpenStack Swift storage support
  * Query-frontend: query stats tracking
  * Query-scheduler
  * Querier: tenant federation
  * Ruler config API
  * S3 Server Side Encryption (SSE) using KMS
  * TLS configuration for gRPC, HTTP and etcd clients
  * Zone-aware replication
  * `/labels` API using matchers
  * The following querier limits:
    * `-querier.max-fetched-chunks-per-query`
    * `-querier.max-fetched-chunk-bytes-per-query`
    * `-querier.max-fetched-series-per-query`
  * The following alertmanager limits:
    * Notification rate (`-alertmanager.notification-rate-limit` and `-alertmanager.notification-rate-limit-per-integration`)
    * Dispatcher groups (`-alertmanager.max-dispatcher-aggregation-groups`)
    * User config size (`-alertmanager.max-config-size-bytes`)
    * Templates count in user config (`-alertmanager.max-templates-count`)
    * Max template size (`-alertmanager.max-template-size-bytes`)
* [FEATURE] The endpoints `/api/v1/status/buildinfo`, `<prometheus-http-prefix>/api/v1/status/buildinfo`, and `<alertmanager-http-prefix>/api/v1/status/buildinfo` have been added to display build information and enabled features. #1219 #1240
* [FEATURE] PromQL: added `present_over_time` support. #139
* [FEATURE] Added "Activity tracker" feature which can log ongoing activities from previous Mimir run in case of a crash. It is enabled by default and controlled by the `-activity-tracker.filepath` flag. It can be disabled by setting this path to an empty string. Currently, the Store-gateway, Ruler, Querier, Query-frontend and Ingester components use this feature to track queries. #631 #782 #822 #1121
* [FEATURE] Divide configuration parameters into categories "basic", "advanced", and "experimental". Only flags in the basic category are shown when invoking `-help`, whereas `-help-all` will include flags in all categories (basic, advanced, experimental). #840
* [FEATURE] Querier: Added support for tenant federation to exemplar endpoints. #927
* [FEATURE] Ingester: can expose metrics on active series matching custom trackers configured via `-ingester.active-series-custom-trackers` (or its respective YAML config option). When configured, active series for custom trackers are exposed by the `cortex_ingester_active_series_custom_tracker` metric. #42 #672
* [FEATURE] Ingester: Enable snapshotting of in-memory TSDB on disk during shutdown via `-blocks-storage.tsdb.memory-snapshot-on-shutdown` (experimental). #249
* [FEATURE] Ingester: Added `-blocks-storage.tsdb.isolation-enabled` flag, which allows disabling TSDB isolation feature. This is enabled by default (per TSDB default), but disabling can improve performance of write requests. #512
* [FEATURE] Ingester: Added `-blocks-storage.tsdb.head-chunks-write-queue-size` flag, which allows setting the size of the queue used by the TSDB before m-mapping chunks (experimental). #591
  * Added `cortex_ingester_tsdb_mmap_chunk_write_queue_operations_total` metric to track different operations of this queue.
* [FEATURE] Distributor: Added `-api.skip-label-name-validation-header-enabled` option to allow skipping label name validation on the HTTP write path based on `X-Mimir-SkipLabelNameValidation` header being `true` or not. #390
* [FEATURE] Query-frontend: Add `cortex_query_fetched_series_total` and `cortex_query_fetched_chunks_bytes_total` per-user counters to expose the number of series and bytes fetched as part of queries. These metrics can be enabled with the `-frontend.query-stats-enabled` flag (or its respective YAML config option `query_stats_enabled`). [#4343](https://github.com/cortexproject/cortex/pull/4343)
* [FEATURE] Query-frontend: Add `cortex_query_fetched_chunks_total` per-user counter to expose the number of chunks fetched as part of queries. This metric can be enabled with the `-query-frontend.query-stats-enabled` flag (or its respective YAML config option `query_stats_enabled`). #31
* [FEATURE] Query-frontend: Add query sharding for instant and range queries. You can enable querysharding by setting `-query-frontend.parallelize-shardable-queries` to `true`. The following additional config and exported metrics have been added. #79 #80 #100 #124 #140 #148 #150 #151 #153 #154 #155 #156 #157 #158 #159 #160 #163 #169 #172 #196 #205 #225 #226 #227 #228 #230 #235 #240 #239 #246 #244 #319 #330 #371 #385 #400 #458 #586 #630 #660 #707 #1542
  * New config options:
    * `-query-frontend.query-sharding-total-shards`: The amount of shards to use when doing parallelisation via query sharding.
    * `-query-frontend.query-sharding-max-sharded-queries`: The max number of sharded queries that can be run for a given received query. 0 to disable limit.
    * `-blocks-storage.bucket-store.series-hash-cache-max-size-bytes`: Max size - in bytes - of the in-memory series hash cache in the store-gateway.
    * `-blocks-storage.tsdb.series-hash-cache-max-size-bytes`: Max size - in bytes - of the in-memory series hash cache in the ingester.
  * New exported metrics:
    * `cortex_bucket_store_series_hash_cache_requests_total`
    * `cortex_bucket_store_series_hash_cache_hits_total`
    * `cortex_frontend_query_sharding_rewrites_succeeded_total`
    * `cortex_frontend_sharded_queries_per_query`
  * Renamed metrics:
    * `cortex_frontend_mapped_asts_total` to `cortex_frontend_query_sharding_rewrites_attempted_total`
  * Modified metrics:
    * added `sharded` label to `cortex_query_seconds_total`
  * When query sharding is enabled, the following querier config must be set on query-frontend too:
    * `-querier.max-concurrent`
    * `-querier.timeout`
    * `-querier.max-samples`
    * `-querier.at-modifier-enabled`
    * `-querier.default-evaluation-interval`
    * `-querier.active-query-tracker-dir`
    * `-querier.lookback-delta`
  * Sharding can be dynamically controlled per request using the `Sharding-Control: 64` header. (0 to disable)
  * Sharding can be dynamically controlled per tenant using the limit `query_sharding_total_shards`. (0 to disable)
  * Added `sharded_queries` count to the "query stats" log.
  * The number of shards is adjusted to be compatible with number of compactor shards that are used by a split-and-merge compactor. The querier can use this to avoid querying blocks that cannot have series in a given query shard.
* [FEATURE] Query-Frontend: Added `-query-frontend.cache-unaligned-requests` option to cache responses for requests that do not have step-aligned start and end times. This can improve speed of repeated queries, but can also pollute cache with results that are never reused. #432
* [FEATURE] Querier: Added label names cardinality endpoint `<prefix>/api/v1/cardinality/label_names` that is disabled by default. Can be enabled/disabled via the CLI flag `-querier.cardinality-analysis-enabled` or its respective YAML config option. Configurable on a per-tenant basis. #301 #377 #474
* [FEATURE] Querier: Added label values cardinality endpoint `<prefix>/api/v1/cardinality/label_values` that is disabled by default. Can be enabled/disabled via the CLI flag `-querier.cardinality-analysis-enabled` or its respective YAML config option, and configurable on a per-tenant basis. The maximum number of label names allowed to be queried in a single API call can be controlled via `-querier.label-values-max-cardinality-label-names-per-request`. #332 #395 #474
* [FEATURE] Querier: Added `-store.max-labels-query-length` to restrict the range of `/series`, label-names and label-values requests. #507
* [FEATURE] Ruler: Add new `-ruler.query-stats-enabled` which when enabled will report the `cortex_ruler_query_seconds_total` as a per-user metric that tracks the sum of the wall time of executing queries in the ruler in seconds. [#4317](https://github.com/cortexproject/cortex/pull/4317)
* [FEATURE] Ruler: Added federated rule groups. #533
  * Added `-ruler.tenant-federation.enabled` config flag.
  * Added support for `source_tenants` field on rule groups.
* [FEATURE] Store-gateway: Added `/store-gateway/tenants` and `/store-gateway/tenant/{tenant}/blocks` endpoints that provide functionality that was provided by `tools/listblocks`. #911 #973
* [FEATURE] Compactor: compactor now uses new algorithm that we call "split-and-merge". Previous compaction strategy was removed. With the `split-and-merge` compactor source blocks for a given tenant are grouped into `-compactor.split-groups` number of groups. Each group of blocks is then compacted separately, and is split into `-compactor.split-and-merge-shards` shards (configurable on a per-tenant basis). Compaction of each tenant shards can be horizontally scaled. Number of compactors that work on jobs for single tenant can be limited by using `-compactor.compactor-tenant-shard-size` parameter, or per-tenant `compactor_tenant_shard_size` override.  #275 #281 #282 #283 #288 #290 #303 #307 #317 #323 #324 #328 #353 #368 #479 #820
* [FEATURE] Compactor: Added `-compactor.max-compaction-time` to control how long can compaction for a single tenant take. If compactions for a tenant take longer, no new compactions are started in the same compaction cycle. Running compactions are not stopped however, and may take much longer. #523
* [FEATURE] Compactor: When compactor finds blocks with out-of-order chunks, it will mark them for no-compaction. Blocks marked for no-compaction are ignored in future compactions too. Added metric `cortex_compactor_blocks_marked_for_no_compaction_total` to track number of blocks marked for no-compaction. Added `CortexCompactorSkippedBlocksWithOutOfOrderChunks` alert based on new metric. Markers are only checked from `<tenant>/markers` location, but uploaded to the block directory too. #520 #535 #550
* [FEATURE] Compactor: multiple blocks are now downloaded and uploaded at once, which can shorten compaction process. #552
* [ENHANCEMENT] Exemplars are now emitted for all gRPC calls and many operations tracked by histograms. #180
* [ENHANCEMENT] New options `-server.http-listen-network` and `-server.grpc-listen-network` allow binding as 'tcp4' or 'tcp6'. #180
* [ENHANCEMENT] Query federation: improve performance in MergeQueryable by memoizing labels. #312
* [ENHANCEMENT] Add histogram metrics `cortex_distributor_sample_delay_seconds` and `cortex_ingester_tsdb_sample_out_of_order_delta_seconds` #488
* [ENHANCEMENT] Check internal directory access before starting up. #1217
* [ENHANCEMENT] Azure client: expose option to configure MSI URL and user-assigned identity. #584
* [ENHANCEMENT] Added a new metric `mimir_build_info` to coincide with `cortex_build_info`. The metric `cortex_build_info` has not been removed. #1022
* [ENHANCEMENT] Mimir runs a sanity check of storage config at startup and will fail to start if the sanity check doesn't pass. This is done to find potential config issues before starting up. #1180
* [ENHANCEMENT] Validate alertmanager and ruler storage configurations to ensure they don't use same bucket name and region values as those configured for the blocks storage. #1214
* [ENHANCEMENT] Ingester: added option `-ingester.readiness-check-ring-health` to disable the ring health check in the readiness endpoint. When disabled, the health checks are run against only the ingester itself instead of all ingesters in the ring. #48 #126
* [ENHANCEMENT] Ingester: reduce CPU and memory utilization if remote write requests contains a large amount of "out of bounds" samples. #413
* [ENHANCEMENT] Ingester: reduce CPU and memory utilization when querying chunks from ingesters. #430
* [ENHANCEMENT] Ingester: Expose ingester ring page on ingesters. #654
* [ENHANCEMENT] Distributor: added option `-distributor.excluded-zones` to exclude ingesters running in specific zones both on write and read path. #51
* [ENHANCEMENT] Distributor: add tags to tracing span for distributor push with user, cluster and replica. #210
* [ENHANCEMENT] Distributor: performance optimisations. #212 #217 #242
* [ENHANCEMENT] Distributor: reduce latency when HA-Tracking by doing KVStore updates in the background. #271
* [ENHANCEMENT] Distributor: make distributor inflight push requests count include background calls to ingester. #398
* [ENHANCEMENT] Distributor: silently drop exemplars more than 5 minutes older than samples in the same batch. #544
* [ENHANCEMENT] Distributor: reject exemplars with blank label names or values. The `cortex_discarded_exemplars_total` metric will use the `exemplar_labels_blank` reason in this case. #873
* [ENHANCEMENT] Query-frontend: added `cortex_query_frontend_workers_enqueued_requests_total` metric to track the number of requests enqueued in each query-scheduler. #384
* [ENHANCEMENT] Query-frontend: added `cortex_query_frontend_non_step_aligned_queries_total` to track the total number of range queries with start/end not aligned to step. #347 #357 #582
* [ENHANCEMENT] Query-scheduler: exported summary `cortex_query_scheduler_inflight_requests` tracking total number of inflight requests (both enqueued and processing) in percentile buckets. #675
* [ENHANCEMENT] Querier: can use the `LabelNames` call with matchers, if matchers are provided in the `/labels` API call, instead of using the more expensive `MetricsForLabelMatchers` call as before. #3 #1186
* [ENHANCEMENT] Querier / store-gateway: optimized regex matchers. #319 #334 #355
* [ENHANCEMENT] Querier: when fetching data for specific query-shard, we can ignore some blocks based on compactor-shard ID, since sharding of series by query sharding and compactor is the same. Added metrics: #438 #450
  * `cortex_querier_blocks_found_total`
  * `cortex_querier_blocks_queried_total`
  * `cortex_querier_blocks_with_compactor_shard_but_incompatible_query_shard_total`
* [ENHANCEMENT] Querier / ruler: reduce cpu usage, latency and peak memory consumption. #459 #463 #589
* [ENHANCEMENT] Querier: labels requests now obey `-querier.query-ingesters-within`, making them a little more efficient. #518
* [ENHANCEMENT] Querier: retry store-gateway in case of unexpected failure, instead of failing the query. #1003
* [ENHANCEMENT] Querier / ruler: reduce memory used by streaming queries, particularly in ruler. [#4341](https://github.com/cortexproject/cortex/pull/4341)
* [ENHANCEMENT] Ruler: Using shuffle sharding subring on GetRules API. [#4466](https://github.com/cortexproject/cortex/pull/4466)
* [ENHANCEMENT] Ruler: wait for ruler ring client to self-detect during startup. #990
* [ENHANCEMENT] Store-gateway: added `cortex_bucket_store_sent_chunk_size_bytes` metric, tracking the size of chunks sent from store-gateway to querier. #123
* [ENHANCEMENT] Store-gateway: reduced CPU and memory utilization due to exported metrics aggregation for instances with a large number of tenants. #123 #142
* [ENHANCEMENT] Store-gateway: added an in-memory LRU cache for chunks attributes. Can be enabled setting `-blocks-storage.bucket-store.chunks-cache.attributes-in-memory-max-items=X` where `X` is the max number of items to keep in the in-memory cache. The following new metrics are exposed: #279 #415 #437
  * `cortex_cache_memory_requests_total`
  * `cortex_cache_memory_hits_total`
  * `cortex_cache_memory_items_count`
* [ENHANCEMENT] Store-gateway: log index cache requests to tracing spans. #419
* [ENHANCEMENT] Store-gateway: store-gateway can now ignore blocks with minimum time within `-blocks-storage.bucket-store.ignore-blocks-within` duration. Useful when used together with `-querier.query-store-after`. #502
* [ENHANCEMENT] Store-gateway: label values with matchers now doesn't preload or list series, reducing latency and memory consumption. #534
* [ENHANCEMENT] Store-gateway: the results of `LabelNames()`, `LabelValues()` and `Series(skipChunks=true)` calls are now cached in the index cache. #590
* [ENHANCEMENT] Store-gateway: Added `-store-gateway.sharding-ring.unregister-on-shutdown` option that allows store-gateway to stay in the ring even after shutdown. Defaults to `true`, which is the same as current behaviour. #610 #614
* [ENHANCEMENT] Store-gateway: wait for ring tokens stability instead of ring stability to speed up startup and tests. #620
* [ENHANCEMENT] Compactor: add timeout for waiting on compactor to become ACTIVE in the ring. [#4262](https://github.com/cortexproject/cortex/pull/4262)
* [ENHANCEMENT] Compactor: skip already planned compaction jobs if the tenant doesn't belong to the compactor instance anymore. #303
* [ENHANCEMENT] Compactor: Blocks cleaner will ignore users that it no longer "owns" when sharding is enabled, and user ownership has changed since last scan. #325
* [ENHANCEMENT] Compactor: added `-compactor.compaction-jobs-order` support to configure which compaction jobs should run first for a given tenant (in case there are multiple ones). Supported values are: `smallest-range-oldest-blocks-first` (default), `newest-blocks-first`. #364
* [ENHANCEMENT] Compactor: delete blocks marked for deletion faster. #490
* [ENHANCEMENT] Compactor: expose low-level concurrency options for compactor: `-compactor.max-opening-blocks-concurrency`, `-compactor.max-closing-blocks-concurrency`, `-compactor.symbols-flushers-concurrency`. #569 #701
* [ENHANCEMENT] Compactor: expand compactor logs to include total compaction job time, total time for uploads and block counts. #549
* [ENHANCEMENT] Ring: allow experimental configuration of disabling of heartbeat timeouts by setting the relevant configuration value to zero. Applies to the following: [#4342](https://github.com/cortexproject/cortex/pull/4342)
  * `-distributor.ring.heartbeat-timeout`
  * `-ingester.ring.heartbeat-timeout`
  * `-ruler.ring.heartbeat-timeout`
  * `-alertmanager.sharding-ring.heartbeat-timeout`
  * `-compactor.ring.heartbeat-timeout`
  * `-store-gateway.sharding-ring.heartbeat-timeout`
* [ENHANCEMENT] Ring: allow heartbeats to be explicitly disabled by setting the interval to zero. This is considered experimental. This applies to the following configuration options: [#4344](https://github.com/cortexproject/cortex/pull/4344)
  * `-distributor.ring.heartbeat-period`
  * `-ingester.ring.heartbeat-period`
  * `-ruler.ring.heartbeat-period`
  * `-alertmanager.sharding-ring.heartbeat-period`
  * `-compactor.ring.heartbeat-period`
  * `-store-gateway.sharding-ring.heartbeat-period`
* [ENHANCEMENT] Memberlist: optimized receive path for processing ring state updates, to help reduce CPU utilization in large clusters. [#4345](https://github.com/cortexproject/cortex/pull/4345)
* [ENHANCEMENT] Memberlist: expose configuration of memberlist packet compression via `-memberlist.compression-enabled`. [#4346](https://github.com/cortexproject/cortex/pull/4346)
* [ENHANCEMENT] Memberlist: Add `-memberlist.advertise-addr` and `-memberlist.advertise-port` options for setting the address to advertise to other members of the cluster to enable NAT traversal. #260
* [ENHANCEMENT] Memberlist: reduce CPU utilization for rings with a large number of members. #537 #563 #634
* [ENHANCEMENT] Overrides exporter: include additional limits in the per-tenant override exporter. The following limits have been added to the `cortex_limit_overrides` metric: #21
  * `max_fetched_series_per_query`
  * `max_fetched_chunk_bytes_per_query`
  * `ruler_max_rules_per_rule_group`
  * `ruler_max_rule_groups_per_tenant`
* [ENHANCEMENT] Overrides exporter: add a metrics `cortex_limits_defaults` to expose the default values of limits. #173
* [ENHANCEMENT] Overrides exporter: Add `max_fetched_chunks_per_query` and `max_global_exemplars_per_user` limits to the default and per-tenant limits exported as metrics. #471 #515
* [ENHANCEMENT] Upgrade Go to 1.17.8. #1347 #1381
* [ENHANCEMENT] Upgrade Docker base images to `alpine:3.15.0`. #1348
* [BUGFIX] Azure storage: only create HTTP client once, to reduce memory utilization. #605
* [BUGFIX] Ingester: fixed ingester stuck on start up (LEAVING ring state) when `-ingester.ring.heartbeat-period=0` and `-ingester.unregister-on-shutdown=false`. [#4366](https://github.com/cortexproject/cortex/pull/4366)
* [BUGFIX] Ingester: prevent any reads or writes while the ingester is stopping. This will prevent accessing TSDB blocks once they have been already closed. [#4304](https://github.com/cortexproject/cortex/pull/4304)
* [BUGFIX] Ingester: TSDB now waits for pending readers before truncating Head block, fixing the `chunk not found` error and preventing wrong query results. #16
* [BUGFIX] Ingester: don't create TSDB or appender if no samples are sent by a tenant. #162
* [BUGFIX] Ingester: fix out-of-order chunks in TSDB head in-memory series after WAL replay in case some samples were appended to TSDB WAL before series. #530
* [BUGFIX] Distributor: when cleaning up obsolete elected replicas from KV store, HA tracker didn't update number of cluster per user correctly. [#4336](https://github.com/cortexproject/cortex/pull/4336)
* [BUGFIX] Distributor: fix bug in query-exemplar where some results would get dropped. #583
* [BUGFIX] Query-frontend: Fixes @ modifier functions (start/end) when splitting queries by time. #206
* [BUGFIX] Query-frontend: Ensure query_range requests handled by the query-frontend return JSON formatted errors. #360 #499
* [BUGFIX] Query-frontend: don't reuse cached results for queries that are not step-aligned. #424
* [BUGFIX] Query-frontend: fix API error messages that were mentioning Prometheus `--enable-feature=promql-negative-offset` and `--enable-feature=promql-at-modifier` flags. #688
* [BUGFIX] Query-frontend: worker's cancellation channels are now buffered to ensure that all request cancellations are properly handled. #741
* [BUGFIX] Querier: fixed `/api/v1/user_stats` endpoint. When zone-aware replication is enabled, `MaxUnavailableZones` param is used instead of `MaxErrors`, so setting `MaxErrors = 0` doesn't make the Querier wait for all Ingesters responses. #474
* [BUGFIX] Querier: Disable query scheduler SRV DNS lookup. #689
* [BUGFIX] Ruler: fixed counting of PromQL evaluation errors as user-errors when updating `cortex_ruler_queries_failed_total`. [#4335](https://github.com/cortexproject/cortex/pull/4335)
* [BUGFIX] Ruler: fix formatting of rule groups in `/ruler/rule_groups` endpoint. #655
* [BUGFIX] Ruler: do not log `unable to read rules directory` at startup if the directory hasn't been created yet. #1058
* [BUGFIX] Ruler: enable Prometheus-compatible endpoints regardless of `-ruler.enable-api`. The flag now only controls the configuration API. This is what the config flag description stated, but not what was happening. #1216
* [BUGFIX] Compactor: fixed panic while collecting Prometheus metrics. #28
* [BUGFIX] Compactor: compactor should now be able to correctly mark blocks for deletion and no-compaction, if such marking was previously interrupted. #1015
* [BUGFIX] Alertmanager: remove stale template files. #4495
* [BUGFIX] Alertmanager: don't replace user configurations with blank fallback configurations (when enabled), particularly during scaling up/down instances when sharding is enabled. #224
* [BUGFIX] Ring: multi KV runtime config changes are now propagated to all rings, not just ingester ring. #1047
* [BUGFIX] Memberlist: fixed corrupted packets when sending compound messages with more than 255 messages or messages bigger than 64KB. #551
* [BUGFIX] Overrides exporter: successfully startup even if runtime config is not set. #1056
* [BUGFIX] Fix internal modules to wait for other modules depending on them before stopping. #1472

### Mixin

_Changes since `grafana/cortex-jsonnet` `1.9.0`._

* [CHANGE] Removed chunks storage support from mixin. #641 #643 #645 #811 #812 #813
  * Removed `tsdb.libsonnet`: no need to import it anymore (its content is already automatically included when using Jsonnet)
  * Removed the following fields from `_config`:
    * `storage_engine` (defaults to `blocks`)
    * `chunk_index_backend`
    * `chunk_store_backend`
  * Removed schema config map
  * Removed the following dashboards:
    * "Cortex / Chunks"
    * "Cortex / WAL"
    * "Cortex / Blocks vs Chunks"
  * Removed the following alerts:
    * `CortexOldChunkInMemory`
    * `CortexCheckpointCreationFailed`
    * `CortexCheckpointDeletionFailed`
    * `CortexProvisioningMemcachedTooSmall`
    * `CortexWALCorruption`
    * `CortexTableSyncFailure`
    * `CortexTransferFailed`
  * Removed the following recording rules:
    * `cortex_chunk_store_index_lookups_per_query`
    * `cortex_chunk_store_series_pre_intersection_per_query`
    * `cortex_chunk_store_series_post_intersection_per_query`
    * `cortex_chunk_store_chunks_per_query`
    * `cortex_bigtable_request_duration_seconds`
    * `cortex_cassandra_request_duration_seconds`
    * `cortex_dynamo_request_duration_seconds`
    * `cortex_database_request_duration_seconds`
    * `cortex_gcs_request_duration_seconds`
* [CHANGE] Update grafana-builder dependency: use $__rate_interval in qpsPanel and latencyPanel. [#372](https://github.com/grafana/cortex-jsonnet/pull/372)
* [CHANGE] `namespace` template variable in dashboards now only selects namespaces for selected clusters. [#311](https://github.com/grafana/cortex-jsonnet/pull/311)
* [CHANGE] `CortexIngesterRestarts` alert severity changed from `critical` to `warning`. [#321](https://github.com/grafana/cortex-jsonnet/pull/321)
* [CHANGE] Dashboards: added overridable `job_labels` and `cluster_labels` to the configuration object as label lists to uniquely identify jobs and clusters in the metric names and group-by lists in dashboards. [#319](https://github.com/grafana/cortex-jsonnet/pull/319)
* [CHANGE] Dashboards: `alert_aggregation_labels` has been removed from the configuration and overriding this value has been deprecated. Instead the labels are now defined by the `cluster_labels` list, and should be overridden accordingly through that list. [#319](https://github.com/grafana/cortex-jsonnet/pull/319)
* [CHANGE] Renamed `CortexCompactorHasNotUploadedBlocksSinceStart` to `CortexCompactorHasNotUploadedBlocks`. [#334](https://github.com/grafana/cortex-jsonnet/pull/334)
* [CHANGE] Renamed `CortexCompactorRunFailed` to `CortexCompactorHasNotSuccessfullyRunCompaction`. [#334](https://github.com/grafana/cortex-jsonnet/pull/334)
* [CHANGE] Renamed `CortexInconsistentConfig` alert to `CortexInconsistentRuntimeConfig` and increased severity to `critical`. [#335](https://github.com/grafana/cortex-jsonnet/pull/335)
* [CHANGE] Increased `CortexBadRuntimeConfig` alert severity to `critical` and removed support for `cortex_overrides_last_reload_successful` metric (was removed in Cortex 1.3.0). [#335](https://github.com/grafana/cortex-jsonnet/pull/335)
* [CHANGE] Grafana 'min step' changed to 15s so dashboard show better detail. [#340](https://github.com/grafana/cortex-jsonnet/pull/340)
* [CHANGE] Replace `CortexRulerFailedEvaluations` with two new alerts: `CortexRulerTooManyFailedPushes` and `CortexRulerTooManyFailedQueries`. [#347](https://github.com/grafana/cortex-jsonnet/pull/347)
* [CHANGE] Removed `CortexCacheRequestErrors` alert. This alert was not working because the legacy Cortex cache client instrumentation doesn't track errors. [#346](https://github.com/grafana/cortex-jsonnet/pull/346)
* [CHANGE] Removed `CortexQuerierCapacityFull` alert. [#342](https://github.com/grafana/cortex-jsonnet/pull/342)
* [CHANGE] Changes blocks storage alerts to group metrics by the configured `cluster_labels` (supporting the deprecated `alert_aggregation_labels`). [#351](https://github.com/grafana/cortex-jsonnet/pull/351)
* [CHANGE] Increased `CortexIngesterReachingSeriesLimit` critical alert threshold from 80% to 85%. [#363](https://github.com/grafana/cortex-jsonnet/pull/363)
* [CHANGE] Changed default `job_names` for query-frontend, query-scheduler and querier to match custom deployments too. [#376](https://github.com/grafana/cortex-jsonnet/pull/376)
* [CHANGE] Split `cortex_api` recording rule group into three groups. This is a workaround for large clusters where this group can become slow to evaluate. [#401](https://github.com/grafana/cortex-jsonnet/pull/401)
* [CHANGE] Increased `CortexIngesterReachingSeriesLimit` warning threshold from 70% to 80% and critical threshold from 85% to 90%. [#404](https://github.com/grafana/cortex-jsonnet/pull/404)
* [CHANGE] Raised `CortexKVStoreFailure` alert severity from warning to critical. #493
* [CHANGE] Increase `CortexRolloutStuck` alert "for" duration from 15m to 30m. #493 #573
* [CHANGE] The Alertmanager and Ruler compiled dashboards (`alertmanager.json` and `ruler.json`) have been respectively renamed to `mimir-alertmanager.json` and `mimir-ruler.json`. #869
* [CHANGE] Removed `cortex_overrides_metric` from `_config`. #871
* [CHANGE] Renamed recording rule groups (`cortex_` prefix changed to `mimir_`). #871
* [CHANGE] Alerts name prefix has been changed from `Cortex` to `Mimir` (eg. alert `CortexIngesterUnhealthy` has been renamed to `MimirIngesterUnhealthy`). #879
* [CHANGE] Enabled resources dashboards by default. Can be disabled setting `resources_dashboards_enabled` config field to `false`. #920
* [FEATURE] Added `Cortex / Overrides` dashboard, displaying default limits and per-tenant overrides applied to Mimir. #673
* [FEATURE] Added `Mimir / Tenants` and `Mimir / Top tenants` dashboards, displaying user-based metrics. #776
* [FEATURE] Added querier autoscaling panels and alerts. #1006 #1016
* [FEATURE] Mimir / Top tenants dashboard now has tenants ranked by rule group size and evaluation time. #1338
* [ENHANCEMENT] cortex-mixin: Make `cluster_namespace_deployment:kube_pod_container_resource_requests_{cpu_cores,memory_bytes}:sum` backwards compatible with `kube-state-metrics` v2.0.0. [#317](https://github.com/grafana/cortex-jsonnet/pull/317)
* [ENHANCEMENT] Cortex-mixin: Include `cortex-gw-internal` naming variation in default `gateway` job names. [#328](https://github.com/grafana/cortex-jsonnet/pull/328)
* [ENHANCEMENT] Ruler dashboard: added object storage metrics. [#354](https://github.com/grafana/cortex-jsonnet/pull/354)
* [ENHANCEMENT] Alertmanager dashboard: added object storage metrics. [#354](https://github.com/grafana/cortex-jsonnet/pull/354)
* [ENHANCEMENT] Added documentation text panels and descriptions to reads and writes dashboards. [#324](https://github.com/grafana/cortex-jsonnet/pull/324)
* [ENHANCEMENT] Dashboards: defined container functions for common resources panels: containerDiskWritesPanel, containerDiskReadsPanel, containerDiskSpaceUtilization. [#331](https://github.com/grafana/cortex-jsonnet/pull/331)
* [ENHANCEMENT] cortex-mixin: Added `alert_excluded_routes` config to exclude specific routes from alerts. [#338](https://github.com/grafana/cortex-jsonnet/pull/338)
* [ENHANCEMENT] Added `CortexMemcachedRequestErrors` alert. [#346](https://github.com/grafana/cortex-jsonnet/pull/346)
* [ENHANCEMENT] Ruler dashboard: added "Per route p99 latency" panel in the "Configuration API" row. [#353](https://github.com/grafana/cortex-jsonnet/pull/353)
* [ENHANCEMENT] Increased the `for` duration of the `CortexIngesterReachingSeriesLimit` warning alert to 3h. [#362](https://github.com/grafana/cortex-jsonnet/pull/362)
* [ENHANCEMENT] Added a new tier (`medium_small_user`) so we have another tier between 100K and 1Mil active series. [#364](https://github.com/grafana/cortex-jsonnet/pull/364)
* [ENHANCEMENT] Extend Alertmanager dashboard: [#313](https://github.com/grafana/cortex-jsonnet/pull/313)
  * "Tenants" stat panel - shows number of discovered tenant configurations.
  * "Replication" row - information about the replication of tenants/alerts/silences over instances.
  * "Tenant Configuration Sync" row - information about the configuration sync procedure.
  * "Sharding Initial State Sync" row - information about the initial state sync procedure when sharding is enabled.
  * "Sharding Runtime State Sync" row - information about various state operations which occur when sharding is enabled (replication, fetch, marge, persist).
* [ENHANCEMENT] Update gsutil command for `not healthy index found` playbook [#370](https://github.com/grafana/cortex-jsonnet/pull/370)
* [ENHANCEMENT] Added Alertmanager alerts and playbooks covering configuration syncs and sharding operation: [#377 [#378](https://github.com/grafana/cortex-jsonnet/pull/378)
  * `CortexAlertmanagerSyncConfigsFailing`
  * `CortexAlertmanagerRingCheckFailing`
  * `CortexAlertmanagerPartialStateMergeFailing`
  * `CortexAlertmanagerReplicationFailing`
  * `CortexAlertmanagerPersistStateFailing`
  * `CortexAlertmanagerInitialSyncFailed`
* [ENHANCEMENT] Add recording rules to improve responsiveness of Alertmanager dashboard. [#387](https://github.com/grafana/cortex-jsonnet/pull/387)
* [ENHANCEMENT] Add `CortexRolloutStuck` alert. [#405](https://github.com/grafana/cortex-jsonnet/pull/405)
* [ENHANCEMENT] Added `CortexKVStoreFailure` alert. [#406](https://github.com/grafana/cortex-jsonnet/pull/406)
* [ENHANCEMENT] Use configured `ruler` jobname for ruler dashboard panels. [#409](https://github.com/grafana/cortex-jsonnet/pull/409)
* [ENHANCEMENT] Add ability to override `datasource` for generated dashboards. [#407](https://github.com/grafana/cortex-jsonnet/pull/407)
* [ENHANCEMENT] Use alertmanager jobname for alertmanager dashboard panels [#411](https://github.com/grafana/cortex-jsonnet/pull/411)
* [ENHANCEMENT] Added `CortexDistributorReachingInflightPushRequestLimit` alert. [#408](https://github.com/grafana/cortex-jsonnet/pull/408)
* [ENHANCEMENT] Added `CortexReachingTCPConnectionsLimit` alert. #403
* [ENHANCEMENT] Added "Cortex / Writes Networking" and "Cortex / Reads Networking" dashboards. #405
* [ENHANCEMENT] Improved "Queue length" panel in "Cortex / Queries" dashboard. #408
* [ENHANCEMENT] Add `CortexDistributorReachingInflightPushRequestLimit` alert and playbook. #401
* [ENHANCEMENT] Added "Recover accidentally deleted blocks (Google Cloud specific)" playbook. #475
* [ENHANCEMENT] Added support to multi-zone store-gateway deployments. #608 #615
* [ENHANCEMENT] Show supplementary alertmanager services in the Rollout Progress dashboard. #738 #855
* [ENHANCEMENT] Added `mimir` to default job names. This makes dashboards and alerts working when Mimir is installed in single-binary mode and the deployment is named `mimir`. #921
* [ENHANCEMENT] Introduced a new alert for the Alertmanager: `MimirAlertmanagerAllocatingTooMuchMemory`. It has two severities based on the memory usage against limits, a `warning` level at 80% and a `critical` level at 90%. #1206
* [ENHANCEMENT] Faster memcached cache requests. #2720
* [BUGFIX] Fixed `CortexIngesterHasNotShippedBlocks` alert false positive in case an ingester instance had ingested samples in the past, then no traffic was received for a long period and then it started receiving samples again. [#308](https://github.com/grafana/cortex-jsonnet/pull/308)
* [BUGFIX] Fixed `CortexInconsistentRuntimeConfig` metric. [#335](https://github.com/grafana/cortex-jsonnet/pull/335)
* [BUGFIX] Fixed scaling dashboard to correctly work when a Cortex service deployment spans across multiple zones (a zone is expected to have the `zone-[a-z]` suffix). [#365](https://github.com/grafana/cortex-jsonnet/pull/365)
* [BUGFIX] Fixed rollout progress dashboard to correctly work when a Cortex service deployment spans across multiple zones (a zone is expected to have the `zone-[a-z]` suffix). [#366](https://github.com/grafana/cortex-jsonnet/pull/366)
* [BUGFIX] Fixed rollout progress dashboard to include query-scheduler too. [#376](https://github.com/grafana/cortex-jsonnet/pull/376)
* [BUGFIX] Upstream recording rule `node_namespace_pod_container:container_cpu_usage_seconds_total:sum_irate` renamed. [#379](https://github.com/grafana/cortex-jsonnet/pull/379)
* [BUGFIX] Fixed writes/reads/alertmanager resources dashboards to use `$._config.job_names.gateway`. [#403](https://github.com/grafana/cortex-jsonnet/pull/403)
* [BUGFIX] Span the annotation.message in alerts as YAML multiline strings. [#412](https://github.com/grafana/cortex-jsonnet/pull/412)
* [BUGFIX] Fixed "Instant queries / sec" in "Cortex / Reads" dashboard. #445
* [BUGFIX] Fixed and added missing KV store panels in Writes, Reads, Ruler and Compactor dashboards. #448
* [BUGFIX] Fixed Alertmanager dashboard when alertmanager is running as part of single binary. #1064
* [BUGFIX] Fixed Ruler dashboard when ruler is running as part of single binary. #1260
* [BUGFIX] Query-frontend: fixed bad querier status code mapping with query-sharding enabled. #1227

### Jsonnet

_Changes since `grafana/cortex-jsonnet` `1.9.0`._

* [CHANGE] Removed chunks storage support. #639
  * Removed the following fields from `_config`:
    * `storage_engine` (defaults to `blocks`)
    * `querier_second_storage_engine` (not supported anymore)
    * `table_manager_enabled`, `table_prefix`
    * `memcached_index_writes_enabled` and `memcached_index_writes_max_item_size_mb`
    * `storeMemcachedChunksConfig`
    * `storeConfig`
    * `max_chunk_idle`
    * `schema` (the schema configmap is still added for backward compatibility reasons)
    * `bigtable_instance` and `bigtable_project`
    * `client_configs`
    * `enabledBackends`
    * `storage_backend`
    * `cassandra_addresses`
    * `s3_bucket_name`
    * `ingester_deployment_without_wal` (was only used by chunks storage)
    * `ingester` (was only used to configure chunks storage WAL)
  * Removed the following CLI flags from `ingester_args`:
    * `ingester.max-chunk-age`
    * `ingester.max-stale-chunk-idle`
    * `ingester.max-transfer-retries`
    * `ingester.retain-period`
* [CHANGE] Changed `overrides-exporter.libsonnet` from being based on cortex-tools to Mimir `overrides-exporter` target. #646
* [CHANGE] Store gateway: set `-blocks-storage.bucket-store.index-cache.memcached.max-get-multi-concurrency`,
  `-blocks-storage.bucket-store.chunks-cache.memcached.max-get-multi-concurrency`,
  `-blocks-storage.bucket-store.metadata-cache.memcached.max-get-multi-concurrency`,
  `-blocks-storage.bucket-store.index-cache.memcached.max-idle-connections`,
  `-blocks-storage.bucket-store.chunks-cache.memcached.max-idle-connections`,
  `-blocks-storage.bucket-store.metadata-cache.memcached.max-idle-connections` to 100 [#414](https://github.com/grafana/cortex-jsonnet/pull/414)
* [CHANGE] Alertmanager: mounted overrides configmap to alertmanager too. [#315](https://github.com/grafana/cortex-jsonnet/pull/315)
* [CHANGE] Memcached: upgraded memcached from `1.5.17` to `1.6.9`. [#316](https://github.com/grafana/cortex-jsonnet/pull/316)
* [CHANGE] Store-gateway: increased memory request and limit respectively from 6GB / 6GB to 12GB / 18GB. [#322](https://github.com/grafana/cortex-jsonnet/pull/322)
* [CHANGE] Store-gateway: increased `-blocks-storage.bucket-store.max-chunk-pool-bytes` from 2GB (default) to 12GB. [#322](https://github.com/grafana/cortex-jsonnet/pull/322)
* [CHANGE] Ingester/Ruler: set `-server.grpc-max-send-msg-size-bytes` and `-server.grpc-max-send-msg-size-bytes` to sensible default values (10MB). [#326](https://github.com/grafana/cortex-jsonnet/pull/326)
* [CHANGE] Decreased `-server.grpc-max-concurrent-streams` from 100k to 10k. [#369](https://github.com/grafana/cortex-jsonnet/pull/369)
* [CHANGE] Decreased blocks storage ingesters graceful termination period from 80m to 20m. [#369](https://github.com/grafana/cortex-jsonnet/pull/369)
* [CHANGE] Increase the rules per group and rule groups limits on different tiers. [#396](https://github.com/grafana/cortex-jsonnet/pull/396)
* [CHANGE] Removed `max_samples_per_query` limit, since it only works with chunks and only when using `-distributor.shard-by-all-labels=false`. [#397](https://github.com/grafana/cortex-jsonnet/pull/397)
* [CHANGE] Removed chunks storage query sharding config support. The following config options have been removed: [#398](https://github.com/grafana/cortex-jsonnet/pull/398)
  * `_config` > `queryFrontend` > `shard_factor`
  * `_config` > `queryFrontend` > `sharded_queries_enabled`
  * `_config` > `queryFrontend` > `query_split_factor`
* [CHANGE] Rename ruler_s3_bucket_name and ruler_gcs_bucket_name to ruler_storage_bucket_name: [#415](https://github.com/grafana/cortex-jsonnet/pull/415)
* [CHANGE] Fine-tuned rolling update policy for distributor, querier, query-frontend, query-scheduler. [#420](https://github.com/grafana/cortex-jsonnet/pull/420)
* [CHANGE] Increased memcached metadata/chunks/index-queries max connections from 4k to 16k. [#420](https://github.com/grafana/cortex-jsonnet/pull/420)
* [CHANGE] Disabled step alignment in query-frontend to be compliant with PromQL. [#420](https://github.com/grafana/cortex-jsonnet/pull/420)
* [CHANGE] Do not limit compactor CPU and request a number of cores equal to the configured concurrency. [#420](https://github.com/grafana/cortex-jsonnet/pull/420)
* [CHANGE] Configured split-and-merge compactor. #853
  * The following CLI flags are set on compactor:
    * `-compactor.split-and-merge-shards=0`
    * `-compactor.compactor-tenant-shard-size=1`
    * `-compactor.split-groups=1`
    * `-compactor.max-opening-blocks-concurrency=4`
    * `-compactor.max-closing-blocks-concurrency=2`
    * `-compactor.symbols-flushers-concurrency=4`
  * The following per-tenant overrides have been set on `super_user` and `mega_user` classes:
    ```
    compactor_split_and_merge_shards: 2,
    compactor_tenant_shard_size: 2,
    compactor_split_groups: 2,
    ```
* [CHANGE] The entrypoint file to include has been renamed from `cortex.libsonnet` to `mimir.libsonnet`. #897
* [CHANGE] The default image config field has been renamed from `cortex` to `mimir`. #896
   ```
   {
     _images+:: {
       mimir: '...',
     },
   }
   ```
* [CHANGE] Removed `cortex_` prefix from config fields. #898
  * The following config fields have been renamed:
    * `cortex_bucket_index_enabled` renamed to `bucket_index_enabled`
    * `cortex_compactor_cleanup_interval` renamed to `compactor_cleanup_interval`
    * `cortex_compactor_data_disk_class` renamed to `compactor_data_disk_class`
    * `cortex_compactor_data_disk_size` renamed to `compactor_data_disk_size`
    * `cortex_compactor_max_concurrency` renamed to `compactor_max_concurrency`
    * `cortex_distributor_allow_multiple_replicas_on_same_node` renamed to `distributor_allow_multiple_replicas_on_same_node`
    * `cortex_ingester_data_disk_class` renamed to `ingester_data_disk_class`
    * `cortex_ingester_data_disk_size` renamed to `ingester_data_disk_size`
    * `cortex_querier_allow_multiple_replicas_on_same_node` renamed to `querier_allow_multiple_replicas_on_same_node`
    * `cortex_query_frontend_allow_multiple_replicas_on_same_node` renamed to `query_frontend_allow_multiple_replicas_on_same_node`
    * `cortex_query_sharding_enabled` renamed to `query_sharding_enabled`
    * `cortex_query_sharding_msg_size_factor` renamed to `query_sharding_msg_size_factor`
    * `cortex_ruler_allow_multiple_replicas_on_same_node` renamed to `ruler_allow_multiple_replicas_on_same_node`
    * `cortex_store_gateway_data_disk_class` renamed to `store_gateway_data_disk_class`
    * `cortex_store_gateway_data_disk_size` renamed to `store_gateway_data_disk_size`
* [CHANGE] The overrides configmap default mountpoint has changed from `/etc/cortex` to `/etc/mimir`. It can be customized via the `overrides_configmap_mountpoint` config field. #899
* [CHANGE] Enabled in the querier the features to query label names with matchers, PromQL at modifier and query long-term storage for labels. #905
* [CHANGE] Reduced TSDB blocks retention on ingesters disk from 96h to 24h. #905
* [CHANGE] Enabled closing of idle TSDB in ingesters. #905
* [CHANGE] Disabled TSDB isolation in ingesters for better performances. #905
* [CHANGE] Changed log level of querier, query-frontend, query-scheduler and alertmanager from `debug` to `info`. #905
* [CHANGE] Enabled attributes in-memory cache in store-gateway. #905
* [CHANGE] Configured store-gateway to not load blocks containing samples more recent than 10h (because such samples are queried from ingesters). #905
* [CHANGE] Dynamically compute `-compactor.deletion-delay` based on other settings, in order to reduce the deletion delay as much as possible and lower the number of live blocks in the storage. #907
* [CHANGE] The config field `distributorConfig` has been renamed to `ingesterRingClientConfig`. Config field `ringClient` has been removed in favor of `ingesterRingClientConfig`. #997 #1057
* [CHANGE] Gossip.libsonnet has been fixed to modify all ring configurations, not only the ingester ring config. Furthermore it now supports migration via multi KV store. #1057 #1099
* [CHANGE] Changed the default of `bucket_index_enabled` to `true`. #924
* [CHANGE] Remove the support for the test-exporter. #1133
* [CHANGE] Removed `$.distributor_deployment_labels`, `$.ingester_deployment_labels` and `$.querier_deployment_labels` fields, that were used by gossip.libsonnet to inject additional label. Now the label is injected directly into pods of statefulsets and deployments. #1297
* [CHANGE] Disabled `-ingester.readiness-check-ring-health`. #1352
* [CHANGE] Changed Alertmanager CPU request from `100m` to `2` cores, and memory request from `1Gi` to `10Gi`. Set Alertmanager memory limit to `15Gi`. #1206
* [CHANGE] gossip.libsonnet has been renamed to memberlist.libsonnet, and is now imported by default. Use of memberlist for ring is enabled by setting `_config.memberlist_ring_enabled` to true. #1526
* [FEATURE] Added query sharding support. It can be enabled setting `cortex_query_sharding_enabled: true` in the `_config` object. #653
* [FEATURE] Added shuffle-sharding support. It can be enabled and configured using the following config: #902
   ```
   _config+:: {
     shuffle_sharding:: {
       ingester_write_path_enabled: true,
       ingester_read_path_enabled: true,
       querier_enabled: true,
       ruler_enabled: true,
       store_gateway_enabled: true,
     },
   }
   ```
* [FEATURE] Added multi-zone ingesters and store-gateways support. #1352 #1552
* [ENHANCEMENT] Add overrides config to compactor. This allows setting retention configs per user. [#386](https://github.com/grafana/cortex-jsonnet/pull/386)
* [ENHANCEMENT] Added 256MB memory ballast to querier. [#369](https://github.com/grafana/cortex-jsonnet/pull/369)
* [ENHANCEMENT] Update `etcd-operator` to latest version (see https://github.com/grafana/jsonnet-libs/pull/480). [#263](https://github.com/grafana/cortex-jsonnet/pull/263)
* [ENHANCEMENT] Add support for Azure storage in Alertmanager configuration. [#381](https://github.com/grafana/cortex-jsonnet/pull/381)
* [ENHANCEMENT] Add support for running Alertmanager in sharding mode. [#394](https://github.com/grafana/cortex-jsonnet/pull/394)
* [ENHANCEMENT] Allow to customize PromQL engine settings via `queryEngineConfig`. [#399](https://github.com/grafana/cortex-jsonnet/pull/399)
* [ENHANCEMENT] Define Azure object storage ruler args. [#416](https://github.com/grafana/cortex-jsonnet/pull/416)
* [ENHANCEMENT] Added the following config options to allow to schedule multiple replicas of the same service on the same node: [#418](https://github.com/grafana/cortex-jsonnet/pull/418)
  * `cortex_distributor_allow_multiple_replicas_on_same_node`
  * `cortex_ruler_allow_multiple_replicas_on_same_node`
  * `cortex_querier_allow_multiple_replicas_on_same_node`
  * `cortex_query_frontend_allow_multiple_replicas_on_same_node`
* [BUGFIX] Alertmanager: fixed `--alertmanager.cluster.peers` CLI flag passed to alertmanager when HA is enabled. [#329](https://github.com/grafana/cortex-jsonnet/pull/329)
* [BUGFIX] Fixed `-distributor.extend-writes` setting on ruler when `unregister_ingesters_on_shutdown` is disabled. [#369](https://github.com/grafana/cortex-jsonnet/pull/369)
* [BUGFIX] Treat `compactor_blocks_retention_period` type as string rather than int.[#395](https://github.com/grafana/cortex-jsonnet/pull/395)
* [BUGFIX] Pass `-ruler-storage.s3.endpoint` to ruler when using S3. [#421](https://github.com/grafana/cortex-jsonnet/pull/421)
* [BUGFIX] Remove service selector on label `gossip_ring_member` from other services than `gossip-ring`. [#1008](https://github.com/grafana/mimir/pull/1008)
* [BUGFIX] Rename `-ingester.readiness-check-ring-health` to `-ingester.ring.readiness-check-ring-health`, to reflect current name of flag. #1460

### Mimirtool

_Changes since cortextool `0.10.7`._

* [CHANGE] The following environment variables have been renamed: #883
  * `CORTEX_ADDRESS` to `MIMIR_ADDRESS`
  * `CORTEX_API_USER` to `MIMIR_API_USER`
  * `CORTEX_API_KEY` to `MIMIR_API_KEY`
  * `CORTEX_TENANT_ID` to `MIMIR_TENANT_ID`
  * `CORTEX_TLS_CA_PATH` to `MIMIR_TLS_CA_PATH`
  * `CORTEX_TLS_CERT_PATH` to `MIMIR_TLS_CERT_PATH`
  * `CORTEX_TLS_KEY_PATH` to `MIMIR_TLS_KEY_PATH`
* [CHANGE] Change `cortex` backend to `mimir`. #883
* [CHANGE] Do not publish `mimirtool` binary for 386 windows architecture. #1263
* [CHANGE] `analyse` command has been renamed to `analyze`. #1318
* [FEATURE] Support Arm64 on Darwin for all binaries (benchtool etc). https://github.com/grafana/cortex-tools/pull/215
* [ENHANCEMENT] Correctly support federated rules. #823
* [BUGFIX] Fix `cortextool rules` legends displaying wrong symbols for updates and deletions. https://github.com/grafana/cortex-tools/pull/226

### Query-tee

_Changes since Cortex `1.10.0`._

* [ENHANCEMENT] Added `/api/v1/query_exemplars` API endpoint support (no results comparison). #168
* [ENHANCEMENT] Add a flag (`--proxy.compare-use-relative-error`) in the query-tee to compare floating point values using relative error. #208
* [ENHANCEMENT] Add a flag (`--proxy.compare-skip-recent-samples`) in the query-tee to skip comparing recent samples. By default samples not older than 1 minute are skipped. #234
* [BUGFIX] Fixes a panic in the query-tee when comparing result. #207
* [BUGFIX] Ensure POST requests are handled correctly #286

### Blocksconvert

_Changes since Cortex `1.10.0`._

* [CHANGE] Blocksconvert tool was removed from Mimir. #637

### Metaconvert

_Changes since Cortex `1.10.0`._

* [CHANGE] `thanosconvert` tool has been renamed to `metaconvert`. `-config.file` option has been removed, while it now requires `-tenant` option to work on single tenant only. It now also preserves labels recognized by Mimir. #1120

### Test-exporter

_Changes since Cortex `1.10.0`._

* [CHANGE] Removed the test-exporter tool. #1133

### Tools

_Changes since Cortex `1.10.0`._

* [CHANGE] Removed `query-audit`. You can use `query-tee` to compare query results and performances of two Grafana Mimir backends. #1380

## [Cortex 1.10.0 CHANGELOG](https://github.com/grafana/mimir/blob/a13959db5d38ff65c2b7ef52c56331d2f4dbc00c/CHANGELOG.md#cortex-1100--2021-08-03)<|MERGE_RESOLUTION|>--- conflicted
+++ resolved
@@ -2,12 +2,8 @@
 
 ## main / unreleased
 
-<<<<<<< HEAD
-* [CHANGE] Query-frontend: Add `topic` label to `cortex_ingest_storage_strong_consistency_requests_total`, `cortex_ingest_storage_strong_consistency_failures_total`, and `cortex_ingest_storage_strong_consistency_wait_duration_seconds` metrics. #10220
 * [FEATURE] Distributor: Add experimental Influx handler. #10153
 
-=======
->>>>>>> ed3160e9
 ### Grafana Mimir
 
 * [CHANGE] Distributor: OTLP and push handler replace all non-UTF8 characters with the unicode replacement character `\uFFFD` in error messages before propagating them. #10236
