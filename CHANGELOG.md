# Changelog

## main / unreleased

### Grafana Mimir

* [CHANGE] Store-gateway: Remove experimental `-blocks-storage.bucket-store.max-concurrent-reject-over-limit` flag. #3706
* [FEATURE] Store-gateway: streaming of series. The store-gateway can now stream results back to the querier instead of buffering them. This is expected to greatly reduce peak memory consumption while keeping latency the same. You can enable this feature by setting `-blocks-storage.bucket-store.batch-series-size` to a value in the high thousands (5000-10000). This is still an experimental feature and is subject to a changing API and instability. #3540 #3546 #3587 #3606 #3611 #3620 #3645 #3355 #3697 #3666 #3687 #3728 #3739 #3751 #3779
* [ENHANCEMENT] Added new metric `thanos_shipper_last_successful_upload_time`: Unix timestamp (in seconds) of the last successful TSDB block uploaded to the bucket. #3627
* [ENHANCEMENT] Ruler: Added `-ruler.alertmanager-client.tls-enabled` configuration for alertmanager client. #3432 #3597
* [ENHANCEMENT] Activity tracker logs now have `component=activity-tracker` label. #3556
* [ENHANCEMENT] Distributor: remove labels with empty values #2439
* [ENHANCEMENT] Query-frontend: track query HTTP requests in the Activity Tracker. #3561
* [ENHANCEMENT] Store-gateway: Add experimental alternate implementation of index-header reader that does not use memory mapped files. The index-header reader is expected to improve stability of the store-gateway. You can enable this implementation with the flag `-blocks-storage.bucket-store.index-header.stream-reader-enabled`. #3639 #3691 #3703 #3742 #3785 #3787 #3797
* [ENHANCEMENT] Query-scheduler: add `cortex_query_scheduler_cancelled_requests_total` metric to track the number of requests that are already cancelled when dequeued. #3696
* [ENHANCEMENT] Store-gateway: add `cortex_bucket_store_partitioner_extended_ranges_total` metric to keep track of the ranges that the partitioner decided to overextend and merge in order to save API call to the object storage. #3769
* [ENHANCEMENT] Compactor: Auto-forget unhealthy compactors after ten failed ring heartbeats. #3771
<<<<<<< HEAD
* [ENHANCEMENT] Ruler: change default value of `-ruler.for-grace-period` from `10m` to `2m` and update help text. The new default value reflects how we operate Mimir at Grafana Labs. #3817
=======
* [ENHANCEMENT] Ingester: Added experimental flags to force usage of _postings for matchers cache_. These flags will be removed in the future and it's not recommended to change them. #3823
  * `-blocks-storage.tsdb.head-postings-for-matchers-cache-ttl`
  * `-blocks-storage.tsdb.head-postings-for-matchers-cache-size`
  * `-blocks-storage.tsdb.head-postings-for-matchers-cache-force`
* [ENHANCEMENT] Ingester: Improved series selection performance when some of the matchers do not match any series. #3827
>>>>>>> 16114385
* [BUGFIX] Log the names of services that are not yet running rather than `unsupported value type` when calling `/ready` and some services are not running. #3625
* [BUGFIX] Alertmanager: Fix template spurious deletion with relative data dir. #3604
* [BUGFIX] Security: update prometheus/exporter-toolkit for CVE-2022-46146. #3675
* [BUGFIX] Debian package: Fix post-install, environment file path and user creation. #3720
* [BUGFIX] memberlist: Fix panic during Mimir startup when Mimir receives gossip message before it's ready. #3746
* [BUGFIX] Store-gateway: fix `cortex_bucket_store_partitioner_requested_bytes_total` metric to not double count overlapping ranges. #3769
* [BUGFIX] Update `github.com/thanos-io/objstore` to address issue with Multipart PUT on s3-compatible Object Storage. #3802 #3821
* [BUGFIX] Distributor, Query-scheduler: Make sure ring metrics include a `cortex_` prefix as expected by dashboards. #3809

### Mixin

* [ENHANCEMENT] Alerts: Added `MimirIngesterInstanceHasNoTenants` alert that fires when an ingester replica is not receiving write requests for any tenant. #3681
* [ENHANCEMENT] Alerts: Extended `MimirAllocatingTooMuchMemory` to check read-write deployment containers. #3710
* [ENHANCEMENT] Alerts: Added `MimirAlertmanagerInstanceHasNoTenants` alert that fires when an alertmanager instance ows no tenants. #3826
* [ENHANCEMENT] Alerts: Added `MimirRulerInstanceHasNoRuleGroups` alert that fires when a ruler replica is not assigned any rule group to evaluate. #3723
* [BUGFIX] Alerts: Fixed `MimirIngesterRestarts` alert when Mimir is deployed in read-write mode. #3716
* [BUGFIX] Alerts: Fixed `MimirIngesterHasNotShippedBlocks` and `MimirIngesterHasNotShippedBlocksSinceStart` alerts for when Mimir is deployed in read-write or monolithic modes and updated them to use new `thanos_shipper_last_successful_upload_time` metric. #3627
* [BUGFIX] Alerts: Fixed `MimirMemoryMapAreasTooHigh` alert when Mimir is deployed in read-write mode. #3626
* [BUGFIX] Alerts: Fixed `MimirCompactorSkippedBlocksWithOutOfOrderChunks` matching on non-existent label. #3628
* [BUGFIX] Dashboards: Fix `Rollout Progress` dashboard incorrectly using Gateway metrics when Gateway was not enabled. #3709
* [BUGFIX] Tenants dashboard: Make it compatible with all deployment types. #3754
* [BUGFIX] Alerts: Fixed `MimirCompactorHasNotUploadedBlocks` to not fire if compactor has nothing to do. #3793

### Jsonnet

* [CHANGE] Replaced the deprecated `policy/v1beta1` with `policy/v1` when configuring a PodDisruptionBudget for read-write deployment mode. #3811
* [ENHANCEMENT] Update `rollout-operator` to `v0.2.0`. #3624
* [ENHANCEMENT] Add `user_24M` and `user_32M` classes to operations config. #3367
* [BUGFIX] Apply ingesters and store-gateways per-zone CLI flags overrides to read-write deployment mode too. #3766
* [BUGFIX] Apply overrides-exporter CLI flags to mimir-backend when running Mimir in read-write deployment mode. #3790

### Mimirtool

### Documentation

* [BUGFIX] Querier: Remove assertion that the `-querier.max-concurrent` flag must also be set for the query-frontend. #3678
* [ENHANCEMENT] Update migration from cortex documentation. #3662

### Tools

## 2.5.0

### Grafana Mimir

* [CHANGE] Flag `-azure.msi-resource` is now ignored, and will be removed in Mimir 2.7. This setting is now made automatically by Azure. #2682
* [CHANGE] Experimental flag `-blocks-storage.tsdb.out-of-order-capacity-min` has been removed. #3261
* [CHANGE] Distributor: Wrap errors from pushing to ingesters with useful context, for example clarifying timeouts. #3307
* [CHANGE] The default value of `-server.http-write-timeout` has changed from 30s to 2m. #3346
* [CHANGE] Reduce period of health checks in connection pools for querier->store-gateway, ruler->ruler, and alertmanager->alertmanager clients to 10s. This reduces the time to fail a gRPC call when the remote stops responding. #3168
* [CHANGE] Hide TSDB block ranges period config from doc and mark it experimental. #3518
* [FEATURE] Alertmanager: added Discord support. #3309
* [ENHANCEMENT] Added `-server.tls-min-version` and `-server.tls-cipher-suites` flags to configure cipher suites and min TLS version supported by HTTP and gRPC servers. #2898
* [ENHANCEMENT] Distributor: Add age filter to forwarding functionality, to not forward samples which are older than defined duration. If such samples are not ingested, `cortex_discarded_samples_total{reason="forwarded-sample-too-old"}` is increased. #3049 #3113
* [ENHANCEMENT] Store-gateway: Reduce memory allocation when generating ids in index cache. #3179
* [ENHANCEMENT] Query-frontend: truncate queries based on the configured creation grace period (`--validation.create-grace-period`) to avoid querying too far into the future. #3172
* [ENHANCEMENT] Ingester: Reduce activity tracker memory allocation. #3203
* [ENHANCEMENT] Query-frontend: Log more detailed information in the case of a failed query. #3190
* [ENHANCEMENT] Added `-usage-stats.installation-mode` configuration to track the installation mode via the anonymous usage statistics. #3244
* [ENHANCEMENT] Compactor: Add new `cortex_compactor_block_max_time_delta_seconds` histogram for detecting if compaction of blocks is lagging behind. #3240 #3429
* [ENHANCEMENT] Ingester: reduced the memory footprint of active series custom trackers. #2568
* [ENHANCEMENT] Distributor: Include `X-Scope-OrgId` header in requests forwarded to configured forwarding endpoint. #3283 #3385
* [ENHANCEMENT] Alertmanager: reduced memory utilization in Mimir clusters with a large number of tenants. #3309
* [ENHANCEMENT] Add experimental flag `-shutdown-delay` to allow components to wait after receiving SIGTERM and before stopping. In this time the component returns 503 from /ready endpoint. #3298
* [ENHANCEMENT] Go: update to go 1.19.3. #3371
* [ENHANCEMENT] Alerts: added `RulerRemoteEvaluationFailing` alert, firing when communication between ruler and frontend fails in remote operational mode. #3177 #3389
* [ENHANCEMENT] Clarify which S3 signature versions are supported in the error "unsupported signature version". #3376
* [ENHANCEMENT] Store-gateway: improved index header reading performance. #3393 #3397 #3436
* [ENHANCEMENT] Store-gateway: improved performance of series matching. #3391
* [ENHANCEMENT] Move the validation of incoming series before the distributor's forwarding functionality, so that we don't forward invalid series. #3386 #3458
* [ENHANCEMENT] S3 bucket configuration now validates that the endpoint does not have the bucket name prefix. #3414
* [ENHANCEMENT] Query-frontend: added "fetched index bytes" to query statistics, so that the statistics contain the total bytes read by store-gateways from TSDB block indexes. #3206
* [ENHANCEMENT] Distributor: push wrapper should only receive unforwarded samples. #2980
* [ENHANCEMENT] Added the `/api/v1/status/config` API to maintain API compatibility with prometheus. #3596
* [BUGFIX] Flusher: Add `Overrides` as a dependency to prevent panics when starting with `-target=flusher`. #3151
* [BUGFIX] Updated `golang.org/x/text` dependency to fix CVE-2022-32149. #3285
* [BUGFIX] Query-frontend: properly close gRPC streams to the query-scheduler to stop memory and goroutines leak. #3302
* [BUGFIX] Ruler: persist evaluation delay configured in the rulegroup. #3392
* [BUGFIX] Ring status pages: show 100% ownership as "100%", not "1e+02%". #3435
* [BUGFIX] Fix panics in OTLP ingest path when parse errors exist. #3538

### Mixin

* [CHANGE] Alerts: Change `MimirSchedulerQueriesStuck` `for` time to 7 minutes to account for the time it takes for HPA to scale up. #3223
* [CHANGE] Dashboards: Removed the `Querier > Stages` panel from the `Mimir / Queries` dashboard. #3311
* [CHANGE] Configuration: The format of the `autoscaling` section of the configuration has changed to support more components. #3378
  * Instead of specific config variables for each component, they are listed in a dictionary. For example, `autoscaling.querier_enabled` becomes `autoscaling.querier.enabled`.
* [FEATURE] Dashboards: Added "Mimir / Overview resources" dashboard, providing an high level view over a Mimir cluster resources utilization. #3481
* [FEATURE] Dashboards: Added "Mimir / Overview networking" dashboard, providing an high level view over a Mimir cluster network bandwidth, inflight requests and TCP connections. #3487
* [FEATURE] Compile baremetal mixin along k8s mixin. #3162 #3514
* [ENHANCEMENT] Alerts: Add MimirRingMembersMismatch firing when a component does not have the expected number of running jobs. #2404
* [ENHANCEMENT] Dashboards: Add optional row about the Distributor's metric forwarding feature to the `Mimir / Writes` dashboard. #3182 #3394 #3394 #3461
* [ENHANCEMENT] Dashboards: Remove the "Instance Mapper" row from the "Alertmanager Resources Dashboard". This is a Grafana Cloud specific service and not relevant for external users. #3152
* [ENHANCEMENT] Dashboards: Add "remote read", "metadata", and "exemplar" queries to "Mimir / Overview" dashboard. #3245
* [ENHANCEMENT] Dashboards: Use non-red colors for non-error series in the "Mimir / Overview" dashboard. #3246
* [ENHANCEMENT] Dashboards: Add support to multi-zone deployments for the experimental read-write deployment mode. #3256
* [ENHANCEMENT] Dashboards: If enabled, add new row to the `Mimir / Writes` for distributor autoscaling metrics. #3378
* [ENHANCEMENT] Dashboards: Add read path insights row to the "Mimir / Tenants" dashboard. #3326
* [ENHANCEMENT] Alerts: Add runbook urls for alerts. #3452
* [ENHANCEMENT] Configuration: Make it possible to configure namespace label, job label, and job prefix. #3482
* [ENHANCEMENT] Dashboards: improved resources and networking dashboards to work with read-write deployment mode too. #3497 #3504 #3519 #3531
* [ENHANCEMENT] Alerts: Added "MimirDistributorForwardingErrorRate" alert, which fires on high error rates in the distributor’s forwarding feature. #3200
* [ENHANCEMENT] Improve phrasing in Overview dashboard. #3488
* [BUGFIX] Dashboards: Fix legend showing `persistentvolumeclaim` when using `deployment_type=baremetal` for `Disk space utilization` panels. #3173 #3184
* [BUGFIX] Alerts: Fixed `MimirGossipMembersMismatch` alert when Mimir is deployed in read-write mode. #3489
* [BUGFIX] Dashboards: Remove "Inflight requests" from object store panels because the panel is not tracking the inflight requests to object storage. #3521

### Jsonnet

* [CHANGE] Replaced the deprecated `policy/v1beta1` with `policy/v1` when configuring a PodDisruptionBudget. #3284
* [CHANGE] [Common storage configuration](https://grafana.com/docs/mimir/v2.3.x/operators-guide/configure/configure-object-storage-backend/#common-configuration) is now used to configure object storage in all components. This is a breaking change in terms of Jsonnet manifests and also a CLI flag update for components that use object storage, so it will require a rollout of those components. The changes include: #3257
  * `blocks_storage_backend` was renamed to `storage_backend` and is now used as the common storage backend for all components.
    * So were the related `blocks_storage_azure_account_(name|key)` and `blocks_storage_s3_endpoint` configurations.
  * `storage_s3_endpoint` is now rendered by default using the `aws_region` configuration instead of a hardcoded `us-east-1`.
  * `ruler_client_type` and `alertmanager_client_type` were renamed to `ruler_storage_backend` and `alertmanager_storage_backend` respectively, and their corresponding CLI flags won't be rendered unless explicitly set to a value different from the one in `storage_backend` (like `local`).
  * `alertmanager_s3_bucket_name`, `alertmanager_gcs_bucket_name` and `alertmanager_azure_container_name` have been removed, and replaced by a single `alertmanager_storage_bucket_name` configuration used for all object storages.
  * `genericBlocksStorageConfig` configuration object was removed, and so any extensions to it will be now ignored. Use `blockStorageConfig` instead.
  * `rulerClientConfig` and `alertmanagerStorageClientConfig` configuration objects were renamed to `rulerStorageConfig` and `alertmanagerStorageConfig` respectively, and so any extensions to their previous names will be now ignored. Use the new names instead.
  * The CLI flags `*.s3.region` are no longer rendered as they are optional and the region can be inferred by Mimir by performing an initial API call to the endpoint.
  * The migration to this change should usually consist of:
    * Renaming `blocks_storage_backend` key to `storage_backend`.
    * For Azure/S3:
      * Renaming `blocks_storage_(azure|s3)_*` configurations to `storage_(azure|s3)_*`.
      * If `ruler_storage_(azure|s3)_*` and `alertmanager_storage_(azure|s3)_*` keys were different from the `block_storage_*` ones, they should be now provided using CLI flags, see [configuration reference](https://grafana.com/docs/mimir/v2.3.x/operators-guide/configure/reference-configuration-parameters/) for more details.
    * Removing `ruler_client_type` and `alertmanager_client_type` if their value match the `storage_backend`, or renaming them to their new names otherwise.
    * Reviewing any possible extensions to `genericBlocksStorageConfig`, `rulerClientConfig` and `alertmanagerStorageClientConfig` and moving them to the corresponding new options.
    * Renaming the alertmanager's bucket name configuration from provider-specific to the new `alertmanager_storage_bucket_name` key.
* [CHANGE] The `overrides-exporter.libsonnet` file is now always imported. The overrides-exporter can be enabled in jsonnet setting the following: #3379
  ```jsonnet
  {
    _config+:: {
      overrides_exporter_enabled: true,
    }
  }
  ```
* [FEATURE] Added support for experimental read-write deployment mode. Enabling the read-write deployment mode on a existing Mimir cluster is a destructive operation, because the cluster will be re-created. If you're creating a new Mimir cluster, you can deploy it in read-write mode adding the following configuration: #3379 #3475 #3405
  ```jsonnet
  {
    _config+:: {
      deployment_mode: 'read-write',

      // See operations/mimir/read-write-deployment.libsonnet for more configuration options.
      mimir_write_replicas: 3,
      mimir_read_replicas: 2,
      mimir_backend_replicas: 3,
    }
  }
  ```
* [ENHANCEMENT] Add autoscaling support to the `mimir-read` component when running the read-write-deployment model. #3419
* [ENHANCEMENT] Added `$._config.usageStatsConfig` to track the installation mode via the anonymous usage statistics. #3294
* [ENHANCEMENT] The query-tee node port (`$._config.query_tee_node_port`) is now optional. #3272
* [ENHANCEMENT] Add support for autoscaling distributors. #3378
* [ENHANCEMENT] Make auto-scaling logic ensure integer KEDA thresholds. #3512
* [BUGFIX] Fixed query-scheduler ring configuration for dedicated ruler's queries and query-frontends. #3237 #3239
* [BUGFIX] Jsonnet: Fix auto-scaling so that ruler-querier CPU threshold is a string-encoded integer millicores value. #3520

### Mimirtool

* [FEATURE] Added `mimirtool alertmanager verify` command to validate configuration without uploading. #3440
* [ENHANCEMENT] Added `mimirtool rules delete-namespace` command to delete all of the rule groups in a namespace including the namespace itself. #3136
* [ENHANCEMENT] Refactor `mimirtool analyze prometheus`: add concurrency and resiliency #3349
  * Add `--concurrency` flag. Default: number of logical CPUs
* [BUGFIX] `--log.level=debug` now correctly prints the response from the remote endpoint when a request fails. #3180

### Documentation

* [ENHANCEMENT] Documented how to configure HA deduplication using Consul in a Mimir Helm deployment. #2972
* [ENHANCEMENT] Improve `MimirQuerierAutoscalerNotActive` runbook. #3186
* [ENHANCEMENT] Improve `MimirSchedulerQueriesStuck` runbook to reflect debug steps with querier auto-scaling enabled. #3223
* [ENHANCEMENT] Use imperative for docs titles. #3178 #3332 #3343
* [ENHANCEMENT] Docs: mention gRPC compression in "Production tips". #3201
* [ENHANCEMENT] Update ADOPTERS.md. #3224 #3225
* [ENHANCEMENT] Add a note for jsonnet deploying. #3213
* [ENHANCEMENT] out-of-order runbook update with use case. #3253
* [ENHANCEMENT] Fixed TSDB retention mentioned in the "Recover source blocks from ingesters" runbook. #3280
* [ENHANCEMENT] Run Grafana Mimir in production using the Helm chart. #3072
* [ENHANCEMENT] Use common configuration in the tutorial. #3282
* [ENHANCEMENT] Updated detailed steps for migrating blocks from Thanos to Mimir. #3290
* [ENHANCEMENT] Add scheme to DNS service discovery docs. #3450
* [BUGFIX] Remove reference to file that no longer exists in contributing guide. #3404
* [BUGFIX] Fix some minor typos in the contributing guide and on the runbooks page. #3418
* [BUGFIX] Fix small typos in API reference. #3526
* [BUGFIX] Fixed TSDB retention mentioned in the "Recover source blocks from ingesters" runbook. #3278
* [BUGFIX] Fixed configuration example in the "Configuring the Grafana Mimir query-frontend to work with Prometheus" guide. #3374

### Tools

* [FEATURE] Add `copyblocks` tool, to copy Mimir blocks between two GCS buckets. #3264
* [ENHANCEMENT] copyblocks: copy no-compact global markers and optimize min time filter check. #3268
* [ENHANCEMENT] Mimir rules GitHub action: Added the ability to change default value of `label` when running `prepare` command. #3236
* [BUGFIX] Mimir rules Github action: Fix single line output. #3421

## 2.4.0

### Grafana Mimir

* [CHANGE] Distributor: change the default value of `-distributor.remote-timeout` to `2s` from `20s` and `-distributor.forwarding.request-timeout` to `2s` from `10s` to improve distributor resource usage when ingesters crash. #2728 #2912
* [CHANGE] Anonymous usage statistics tracking: added the `-ingester.ring.store` value. #2981
* [CHANGE] Series metadata `HELP` that is longer than `-validation.max-metadata-length` is now truncated silently, instead of being dropped with a 400 status code. #2993
* [CHANGE] Ingester: changed default setting for `-ingester.ring.readiness-check-ring-health` from `true` to `false`. #2953
* [CHANGE] Anonymous usage statistics tracking has been enabled by default, to help Mimir maintainers make better decisions to support the open source community. #2939 #3034
* [CHANGE] Anonymous usage statistics tracking: added the minimum and maximum value of `-ingester.out-of-order-time-window`. #2940
* [CHANGE] The default hash ring heartbeat period for distributors, ingesters, rulers and compactors has been increased from `5s` to `15s`. Now the default heartbeat period for all Mimir hash rings is `15s`. #3033
* [CHANGE] Reduce the default TSDB head compaction concurrency (`-blocks-storage.tsdb.head-compaction-concurrency`) from 5 to 1, in order to reduce CPU spikes. #3093
* [CHANGE] Ruler: the ruler's [remote evaluation mode](https://grafana.com/docs/mimir/latest/operators-guide/architecture/components/ruler/#remote) (`-ruler.query-frontend.address`) is now stable. #3109
* [CHANGE] Limits: removed the deprecated YAML configuration option `active_series_custom_trackers_config`. Please use `active_series_custom_trackers` instead. #3110
* [CHANGE] Ingester: removed the deprecated configuration option `-ingester.ring.join-after`. #3111
* [CHANGE] Querier: removed the deprecated configuration option `-querier.shuffle-sharding-ingesters-lookback-period`. The value of `-querier.query-ingesters-within` is now used internally for shuffle sharding lookback, while you can use `-querier.shuffle-sharding-ingesters-enabled` to enable or disable shuffle sharding on the read path. #3111
* [CHANGE] Memberlist: cluster label verification feature (`-memberlist.cluster-label` and `-memberlist.cluster-label-verification-disabled`) is now marked as stable. #3108
* [CHANGE] Distributor: only single per-tenant forwarding endpoint can be configured now. Support for per-rule endpoint has been removed. #3095
* [FEATURE] Query-scheduler: added an experimental ring-based service discovery support for the query-scheduler. Refer to [query-scheduler configuration](https://grafana.com/docs/mimir/next/operators-guide/architecture/components/query-scheduler/#configuration) for more information. #2957
* [FEATURE] Introduced the experimental endpoint `/api/v1/user_limits` exposed by all components that load runtime configuration. This endpoint exposes realtime limits for the authenticated tenant, in JSON format. #2864 #3017
* [FEATURE] Query-scheduler: added the experimental configuration option `-query-scheduler.max-used-instances` to restrict the number of query-schedulers effectively used regardless how many replicas are running. This feature can be useful when using the experimental read-write deployment mode. #3005
* [ENHANCEMENT] Go: updated to go 1.19.2. #2637 #3127 #3129
* [ENHANCEMENT] Runtime config: don't unmarshal runtime configuration files if they haven't changed. This can save a bit of CPU and memory on every component using runtime config. #2954
* [ENHANCEMENT] Query-frontend: Add `cortex_frontend_query_result_cache_skipped_total` and `cortex_frontend_query_result_cache_attempted_total` metrics to track the reason why query results are not cached. #2855
* [ENHANCEMENT] Distributor: pool more connections per host when forwarding request. Mark requests as idempotent so they can be retried under some conditions. #2968
* [ENHANCEMENT] Distributor: failure to send request to forwarding target now also increments `cortex_distributor_forward_errors_total`, with `status_code="failed"`. #2968
* [ENHANCEMENT] Distributor: added support forwarding push requests via gRPC, using `httpgrpc` messages from weaveworks/common library. #2996
* [ENHANCEMENT] Query-frontend / Querier: increase internal backoff period used to retry connections to query-frontend / query-scheduler. #3011
* [ENHANCEMENT] Querier: do not log "error processing requests from scheduler" when the query-scheduler is shutting down. #3012
* [ENHANCEMENT] Query-frontend: query sharding process is now time-bounded and it is cancelled if the request is aborted. #3028
* [ENHANCEMENT] Query-frontend: improved Prometheus response JSON encoding performance. #2450
* [ENHANCEMENT] TLS: added configuration parameters to configure the client's TLS cipher suites and minimum version. The following new CLI flags have been added: #3070
  * `-alertmanager.alertmanager-client.tls-cipher-suites`
  * `-alertmanager.alertmanager-client.tls-min-version`
  * `-alertmanager.sharding-ring.etcd.tls-cipher-suites`
  * `-alertmanager.sharding-ring.etcd.tls-min-version`
  * `-compactor.ring.etcd.tls-cipher-suites`
  * `-compactor.ring.etcd.tls-min-version`
  * `-distributor.forwarding.grpc-client.tls-cipher-suites`
  * `-distributor.forwarding.grpc-client.tls-min-version`
  * `-distributor.ha-tracker.etcd.tls-cipher-suites`
  * `-distributor.ha-tracker.etcd.tls-min-version`
  * `-distributor.ring.etcd.tls-cipher-suites`
  * `-distributor.ring.etcd.tls-min-version`
  * `-ingester.client.tls-cipher-suites`
  * `-ingester.client.tls-min-version`
  * `-ingester.ring.etcd.tls-cipher-suites`
  * `-ingester.ring.etcd.tls-min-version`
  * `-memberlist.tls-cipher-suites`
  * `-memberlist.tls-min-version`
  * `-querier.frontend-client.tls-cipher-suites`
  * `-querier.frontend-client.tls-min-version`
  * `-querier.store-gateway-client.tls-cipher-suites`
  * `-querier.store-gateway-client.tls-min-version`
  * `-query-frontend.grpc-client-config.tls-cipher-suites`
  * `-query-frontend.grpc-client-config.tls-min-version`
  * `-query-scheduler.grpc-client-config.tls-cipher-suites`
  * `-query-scheduler.grpc-client-config.tls-min-version`
  * `-query-scheduler.ring.etcd.tls-cipher-suites`
  * `-query-scheduler.ring.etcd.tls-min-version`
  * `-ruler.alertmanager-client.tls-cipher-suites`
  * `-ruler.alertmanager-client.tls-min-version`
  * `-ruler.client.tls-cipher-suites`
  * `-ruler.client.tls-min-version`
  * `-ruler.query-frontend.grpc-client-config.tls-cipher-suites`
  * `-ruler.query-frontend.grpc-client-config.tls-min-version`
  * `-ruler.ring.etcd.tls-cipher-suites`
  * `-ruler.ring.etcd.tls-min-version`
  * `-store-gateway.sharding-ring.etcd.tls-cipher-suites`
  * `-store-gateway.sharding-ring.etcd.tls-min-version`
* [ENHANCEMENT] Store-gateway: Add `-blocks-storage.bucket-store.max-concurrent-reject-over-limit` option to allow requests that exceed the max number of inflight object storage requests to be rejected. #2999
* [ENHANCEMENT] Query-frontend: allow setting a separate limit on the total (before splitting/sharding) query length of range queries with the new experimental `-query-frontend.max-total-query-length` flag, which defaults to `-store.max-query-length` if unset or set to 0. #3058
* [ENHANCEMENT] Query-frontend: Lower TTL for cache entries overlapping the out-of-order samples ingestion window (re-using `-ingester.out-of-order-allowance` from ingesters). #2935
* [ENHANCEMENT] Ruler: added support to forcefully disable recording and/or alerting rules evaluation. The following new configuration options have been introduced, which can be overridden on a per-tenant basis in the runtime configuration: #3088
  * `-ruler.recording-rules-evaluation-enabled`
  * `-ruler.alerting-rules-evaluation-enabled`
* [ENHANCEMENT] Distributor: Improved error messages reported when the distributor fails to remote write to ingesters. #3055
* [ENHANCEMENT] Improved tracing spans tracked by distributors, ingesters and store-gateways. #2879 #3099 #3089
* [ENHANCEMENT] Ingester: improved the performance of label value cardinality endpoint. #3044
* [ENHANCEMENT] Ruler: use backoff retry on remote evaluation #3098
* [ENHANCEMENT] Query-frontend: Include multiple tenant IDs in query logs when present instead of dropping them. #3125
* [ENHANCEMENT] Query-frontend: truncate queries based on the configured blocks retention period (`-compactor.blocks-retention-period`) to avoid querying past this period. #3134
* [ENHANCEMENT] Alertmanager: reduced memory utilization in Mimir clusters with a large number of tenants. #3143
* [ENHANCEMENT] Store-gateway: added extra span logging to improve observability. #3131
* [ENHANCEMENT] Compactor: cleaning up different tenants' old blocks and updating bucket indexes is now more independent. This prevents a single tenant from delaying cleanup for other tenants. #2631
* [ENHANCEMENT] Distributor: request rate, ingestion rate, and inflight requests limits are now enforced before reading and parsing the body of the request. This makes the distributor more resilient against a burst of requests over those limit. #2419
* [BUGFIX] Querier: Fix 400 response while handling streaming remote read. #2963
* [BUGFIX] Fix a bug causing query-frontend, query-scheduler, and querier not failing if one of their internal components fail. #2978
* [BUGFIX] Querier: re-balance the querier worker connections when a query-frontend or query-scheduler is terminated. #3005
* [BUGFIX] Distributor: Now returns the quorum error from ingesters. For example, with replication_factor=3, two HTTP 400 errors and one HTTP 500 error, now the distributor will always return HTTP 400. Previously the behaviour was to return the error which the distributor first received. #2979
* [BUGFIX] Ruler: fix panic when ruler.external_url is explicitly set to an empty string ("") in YAML. #2915
* [BUGFIX] Alertmanager: Fix support for the Telegram API URL in the global settings. #3097
* [BUGFIX] Alertmanager: Fix parsing of label matchers without label value in the API used to retrieve alerts. #3097
* [BUGFIX] Ruler: Fix not restoring alert state for rule groups when other ruler replicas shut down. #3156
* [BUGFIX] Updated `golang.org/x/net` dependency to fix CVE-2022-27664. #3124
* [BUGFIX] Fix distributor from returning a `500` status code when a `400` was received from the ingester. #3211
* [BUGFIX] Fix incorrect OS value set in Mimir v2.3.* RPM packages. #3221

### Mixin

* [CHANGE] Alerts: MimirQuerierAutoscalerNotActive is now critical and fires after 1h instead of 15m. #2958
* [FEATURE] Dashboards: Added "Mimir / Overview" dashboards, providing an high level view over a Mimir cluster. #3122 #3147 #3155
* [ENHANCEMENT] Dashboards: Updated the "Writes" and "Rollout progress" dashboards to account for samples ingested via the new OTLP ingestion endpoint. #2919 #2938
* [ENHANCEMENT] Dashboards: Include per-tenant request rate in "Tenants" dashboard. #2874
* [ENHANCEMENT] Dashboards: Include inflight object store requests in "Reads" dashboard. #2914
* [ENHANCEMENT] Dashboards: Make queries used to find job, cluster and namespace for dropdown menus configurable. #2893
* [ENHANCEMENT] Dashboards: Include rate of label and series queries in "Reads" dashboard. #3065 #3074
* [ENHANCEMENT] Dashboards: Fix legend showing on per-pod panels. #2944
* [ENHANCEMENT] Dashboards: Use the "req/s" unit on panels showing the requests rate. #3118
* [ENHANCEMENT] Dashboards: Use a consistent color across dashboards for the error rate. #3154

### Jsonnet

* [FEATURE] Added support for query-scheduler ring-based service discovery. #3128
* [ENHANCEMENT] Querier autoscaling is now slower on scale downs: scale down 10% every 1m instead of 100%. #2962
* [BUGFIX] Memberlist: `gossip_member_label` is now set for ruler-queriers. #3141

### Mimirtool

* [ENHANCEMENT] mimirtool analyze: Store the query errors instead of exit during the analysis. #3052
* [BUGFIX] mimir-tool remote-read: fix returns where some conditions [return nil error even if there is error](https://github.com/grafana/cortex-tools/issues/260). #3053

### Documentation

* [ENHANCEMENT] Added documentation on how to configure storage retention. #2970
* [ENHANCEMENT] Improved gRPC clients config documentation. #3020
* [ENHANCEMENT] Added documentation on how to manage alerting and recording rules. #2983
* [ENHANCEMENT] Improved `MimirSchedulerQueriesStuck` runbook. #3006
* [ENHANCEMENT] Added "Cluster label verification" section to memberlist documentation. #3096
* [ENHANCEMENT] Mention compression in multi-zone replication documentation. #3107
* [BUGFIX] Fixed configuration option names in "Enabling zone-awareness via the Grafana Mimir Jsonnet". #3018
* [BUGFIX] Fixed `mimirtool analyze` parameters documentation. #3094
* [BUGFIX] Fixed YAML configuraton in the "Manage the configuration of Grafana Mimir with Helm" guide. #3042
* [BUGFIX] Fixed Alertmanager capacity planning documentation. #3132

### Tools

- [BUGFIX] trafficdump: Fixed panic occurring when `-success-only=true` and the captured request failed. #2863

## 2.3.1

### Grafana Mimir
* [BUGFIX] Query-frontend: query sharding took exponential time to map binary expressions. #3027
* [BUGFIX] Distributor: Stop panics on OTLP endpoint when a single metric has multiple timeseries. #3040

## 2.3.0

### Grafana Mimir

* [CHANGE] Ingester: Added user label to ingester metric `cortex_ingester_tsdb_out_of_order_samples_appended_total`. On multitenant clusters this helps us find the rate of appended out-of-order samples for a specific tenant. #2493
* [CHANGE] Compactor: delete source and output blocks from local disk on compaction failed, to reduce likelihood that subsequent compactions fail because of no space left on disk. #2261
* [CHANGE] Ruler: Remove unused CLI flags `-ruler.search-pending-for` and `-ruler.flush-period` (and their respective YAML config options). #2288
* [CHANGE] Successful gRPC requests are no longer logged (only affects internal API calls). #2309
* [CHANGE] Add new `-*.consul.cas-retry-delay` flags. They have a default value of `1s`, while previously there was no delay between retries. #2309
* [CHANGE] Store-gateway: Remove the experimental ability to run requests in a dedicated OS thread pool and associated CLI flag `-store-gateway.thread-pool-size`. #2423
* [CHANGE] Memberlist: disabled TCP-based ping fallback, because Mimir already uses a custom transport based on TCP. #2456
* [CHANGE] Change default value for `-distributor.ha-tracker.max-clusters` to `100` to provide a DoS protection. #2465
* [CHANGE] Experimental block upload API exposed by compactor has changed: Previous `/api/v1/upload/block/{block}` endpoint for starting block upload is now `/api/v1/upload/block/{block}/start`, and previous endpoint `/api/v1/upload/block/{block}?uploadComplete=true` for finishing block upload is now `/api/v1/upload/block/{block}/finish`. New API endpoint has been added: `/api/v1/upload/block/{block}/check`. #2486 #2548
* [CHANGE] Compactor: changed `-compactor.max-compaction-time` default from `0s` (disabled) to `1h`. When compacting blocks for a tenant, the compactor will move to compact blocks of another tenant or re-plan blocks to compact at least every 1h. #2514
* [CHANGE] Distributor: removed previously deprecated `extend_writes` (see #1856) YAML key and `-distributor.extend-writes` CLI flag from the distributor config. #2551
* [CHANGE] Ingester: removed previously deprecated `active_series_custom_trackers` (see #1188) YAML key from the ingester config. #2552
* [CHANGE] The tenant ID `__mimir_cluster` is reserved by Mimir and not allowed to store metrics. #2643
* [CHANGE] Purger: removed the purger component and moved its API endpoints `/purger/delete_tenant` and `/purger/delete_tenant_status` to the compactor at `/compactor/delete_tenant` and `/compactor/delete_tenant_status`. The new endpoints on the compactor are stable. #2644
* [CHANGE] Memberlist: Change the leave timeout duration (`-memberlist.leave-timeout duration`) from 5s to 20s and connection timeout (`-memberlist.packet-dial-timeout`) from 5s to 2s. This makes leave timeout 10x the connection timeout, so that we can communicate the leave to at least 1 node, if the first 9 we try to contact times out. #2669
* [CHANGE] Alertmanager: return status code `412 Precondition Failed` and log info message when alertmanager isn't configured for a tenant. #2635
* [CHANGE] Distributor: if forwarding rules are used to forward samples, exemplars are now removed from the request. #2710 #2725
* [CHANGE] Limits: change the default value of `max_global_series_per_metric` limit to `0` (disabled). Setting this limit by default does not provide much benefit because series are sharded by all labels. #2714
* [CHANGE] Ingester: experimental `-blocks-storage.tsdb.new-chunk-disk-mapper` has been removed, new chunk disk mapper is now always used, and is no longer marked experimental. Default value of `-blocks-storage.tsdb.head-chunks-write-queue-size` has changed to 1000000, this enables async chunk queue by default, which leads to improved latency on the write path when new chunks are created in ingesters. #2762
* [CHANGE] Ingester: removed deprecated `-blocks-storage.tsdb.isolation-enabled` option. TSDB-level isolation is now always disabled in Mimir. #2782
* [CHANGE] Compactor: `-compactor.partial-block-deletion-delay` must either be set to 0 (to disable partial blocks deletion) or a value higher than `4h`. #2787
* [CHANGE] Query-frontend: CLI flag `-query-frontend.align-querier-with-step` has been deprecated. Please use `-query-frontend.align-queries-with-step` instead. #2840
* [FEATURE] Compactor: Adds the ability to delete partial blocks after a configurable delay. This option can be configured per tenant. #2285
  - `-compactor.partial-block-deletion-delay`, as a duration string, allows you to set the delay since a partial block has been modified before marking it for deletion. A value of `0`, the default, disables this feature.
  - The metric `cortex_compactor_blocks_marked_for_deletion_total` has a new value for the `reason` label `reason="partial"`, when a block deletion marker is triggered by the partial block deletion delay.
* [FEATURE] Querier: enabled support for queries with negative offsets, which are not cached in the query results cache. #2429
* [FEATURE] EXPERIMENTAL: OpenTelemetry Metrics ingestion path on `/otlp/v1/metrics`. #695 #2436 #2461
* [FEATURE] Querier: Added support for tenant federation to metric metadata endpoint. #2467
* [FEATURE] Query-frontend: introduced experimental support to split instant queries by time. The instant query splitting can be enabled setting `-query-frontend.split-instant-queries-by-interval`. #2469 #2564 #2565 #2570 #2571 #2572 #2573 #2574 #2575 #2576 #2581 #2582 #2601 #2632 #2633 #2634 #2641 #2642 #2766
* [FEATURE] Introduced an experimental anonymous usage statistics tracking (disabled by default), to help Mimir maintainers make better decisions to support the open source community. The tracking system anonymously collects non-sensitive, non-personally identifiable information about the running Mimir cluster, and is disabled by default. #2643 #2662 #2685 #2732 #2733 #2735
* [FEATURE] Introduced an experimental deployment mode called read-write and running a fully featured Mimir cluster with three components: write, read and backend. The read-write deployment mode is a trade-off between the monolithic mode (only one component, no isolation) and the microservices mode (many components, high isolation). #2754 #2838
* [ENHANCEMENT] Distributor: Decreased distributor tests execution time. #2562
* [ENHANCEMENT] Alertmanager: Allow the HTTP `proxy_url` configuration option in the receiver's configuration. #2317
* [ENHANCEMENT] ring: optimize shuffle-shard computation when lookback is used, and all instances have registered timestamp within the lookback window. In that case we can immediately return origial ring, because we would select all instances anyway. #2309
* [ENHANCEMENT] Memberlist: added experimental memberlist cluster label support via `-memberlist.cluster-label` and `-memberlist.cluster-label-verification-disabled` CLI flags (and their respective YAML config options). #2354
* [ENHANCEMENT] Object storage can now be configured for all components using the `common` YAML config option key (or `-common.storage.*` CLI flags). #2330 #2347
* [ENHANCEMENT] Go: updated to go 1.18.4. #2400
* [ENHANCEMENT] Store-gateway, listblocks: list of blocks now includes stats from `meta.json` file: number of series, samples and chunks. #2425
* [ENHANCEMENT] Added more buckets to `cortex_ingester_client_request_duration_seconds` histogram metric, to correctly track requests taking longer than 1s (up until 16s). #2445
* [ENHANCEMENT] Azure client: Improve memory usage for large object storage downloads. #2408
* [ENHANCEMENT] Distributor: Add `-distributor.instance-limits.max-inflight-push-requests-bytes`. This limit protects the distributor against multiple large requests that together may cause an OOM, but are only a few, so do not trigger the `max-inflight-push-requests` limit. #2413
* [ENHANCEMENT] Distributor: Drop exemplars in distributor for tenants where exemplars are disabled. #2504
* [ENHANCEMENT] Runtime Config: Allow operator to specify multiple comma-separated yaml files in `-runtime-config.file` that will be merged in left to right order. #2583
* [ENHANCEMENT] Query sharding: shard binary operations only if it doesn't lead to non-shardable vector selectors in one of the operands. #2696
* [ENHANCEMENT] Add packaging for both debian based deb file and redhat based rpm file using FPM. #1803
* [ENHANCEMENT] Distributor: Add `cortex_distributor_query_ingester_chunks_deduped_total` and `cortex_distributor_query_ingester_chunks_total` metrics for determining how effective ingester chunk deduplication at query time is. #2713
* [ENHANCEMENT] Upgrade Docker base images to `alpine:3.16.2`. #2729
* [ENHANCEMENT] Ruler: Add `<prometheus-http-prefix>/api/v1/status/buildinfo` endpoint. #2724
* [ENHANCEMENT] Querier: Ensure all queries pulled from query-frontend or query-scheduler are immediately executed. The maximum workers concurrency in each querier is configured by `-querier.max-concurrent`. #2598
* [ENHANCEMENT] Distributor: Add `cortex_distributor_received_requests_total` and `cortex_distributor_requests_in_total` metrics to provide visiblity into appropriate per-tenant request limits. #2770
* [ENHANCEMENT] Distributor: Add single forwarding remote-write endpoint for a tenant (`forwarding_endpoint`), instead of using per-rule endpoints. This takes precendence over per-rule endpoints. #2801
* [ENHANCEMENT] Added `err-mimir-distributor-max-write-message-size` to the errors catalog. #2470
* [ENHANCEMENT] Add sanity check at startup to ensure the configured filesystem directories don't overlap for different components. #2828 #2947
* [BUGFIX] TSDB: Fixed a bug on the experimental out-of-order implementation that led to wrong query results. #2701
* [BUGFIX] Compactor: log the actual error on compaction failed. #2261
* [BUGFIX] Alertmanager: restore state from storage even when running a single replica. #2293
* [BUGFIX] Ruler: do not block "List Prometheus rules" API endpoint while syncing rules. #2289
* [BUGFIX] Ruler: return proper `*status.Status` error when running in remote operational mode. #2417
* [BUGFIX] Alertmanager: ensure the configured `-alertmanager.web.external-url` is either a path starting with `/`, or a full URL including the scheme and hostname. #2381 #2542
* [BUGFIX] Memberlist: fix problem with loss of some packets, typically ring updates when instances were removed from the ring during shutdown. #2418
* [BUGFIX] Ingester: fix misfiring `MimirIngesterHasUnshippedBlocks` and stale `cortex_ingester_oldest_unshipped_block_timestamp_seconds` when some block uploads fail. #2435
* [BUGFIX] Query-frontend: fix incorrect mapping of http status codes 429 to 500 when request queue is full. #2447
* [BUGFIX] Memberlist: Fix problem with ring being empty right after startup. Memberlist KV store now tries to "fast-join" the cluster to avoid serving empty KV store. #2505
* [BUGFIX] Compactor: Fix bug when using `-compactor.partial-block-deletion-delay`: compactor didn't correctly check for modification time of all block files. #2559
* [BUGFIX] Query-frontend: fix wrong query sharding results for queries with boolean result like `1 < bool 0`. #2558
* [BUGFIX] Fixed error messages related to per-instance limits incorrectly reporting they can be set on a per-tenant basis. #2610
* [BUGFIX] Perform HA-deduplication before forwarding samples according to forwarding rules in the distributor. #2603 #2709
* [BUGFIX] Fix reporting of tracing spans from PromQL engine. #2707
* [BUGFIX] Apply relabel and drop_label rules before forwarding rules in the distributor. #2703
* [BUGFIX] Distributor: Register `cortex_discarded_requests_total` metric, which previously was not registered and therefore not exported. #2712
* [BUGFIX] Ruler: fix not restoring alerts' state at startup. #2648
* [BUGFIX] Ingester: Fix disk filling up after restarting ingesters with out-of-order support disabled while it was enabled before. #2799
* [BUGFIX] Memberlist: retry joining memberlist cluster on startup when no nodes are resolved. #2837
* [BUGFIX] Query-frontend: fix incorrect mapping of http status codes 413 to 500 when request is too large. #2819
* [BUGFIX] Alertmanager: revert upstream alertmananger to v0.24.0 to fix panic when unmarshalling email headers #2924 #2925

### Mixin

* [CHANGE] Dashboards: "Slow Queries" dashboard no longer works with versions older than Grafana 9.0. #2223
* [CHANGE] Alerts: use RSS memory instead of working set memory in the `MimirAllocatingTooMuchMemory` alert for ingesters. #2480
* [CHANGE] Dashboards: remove the "Cache - Latency (old)" panel from the "Mimir / Queries" dashboard. #2796
* [FEATURE] Dashboards: added support to experimental read-write deployment mode. #2780
* [ENHANCEMENT] Dashboards: added missed rule evaluations to the "Evaluations per second" panel in the "Mimir / Ruler" dashboard. #2314
* [ENHANCEMENT] Dashboards: add k8s resource requests to CPU and memory panels. #2346
* [ENHANCEMENT] Dashboards: add RSS memory utilization panel for ingesters, store-gateways and compactors. #2479
* [ENHANCEMENT] Dashboards: allow to configure graph tooltip. #2647
* [ENHANCEMENT] Alerts: MimirFrontendQueriesStuck and MimirSchedulerQueriesStuck alerts are more reliable now as they consider all the intermediate samples in the minute prior to the evaluation. #2630
* [ENHANCEMENT] Alerts: added `RolloutOperatorNotReconciling` alert, firing if the optional rollout-operator is not successfully reconciling. #2700
* [ENHANCEMENT] Dashboards: added support to query-tee in front of ruler-query-frontend in the "Remote ruler reads" dashboard. #2761
* [ENHANCEMENT] Dashboards: Introduce support for baremetal deployment, setting `deployment_type: 'baremetal'` in the mixin `_config`. #2657
* [ENHANCEMENT] Dashboards: use timeseries panel to show exemplars. #2800
* [BUGFIX] Dashboards: fixed unit of latency panels in the "Mimir / Ruler" dashboard. #2312
* [BUGFIX] Dashboards: fixed "Intervals per query" panel in the "Mimir / Queries" dashboard. #2308
* [BUGFIX] Dashboards: Make "Slow Queries" dashboard works with Grafana 9.0. #2223
* [BUGFIX] Dashboards: add missing API routes to Ruler dashboard. #2412
* [BUGFIX] Dashboards: stop setting 'interval' in dashboards; it should be set on your datasource. #2802

### Jsonnet

* [CHANGE] query-scheduler is enabled by default. We advise to deploy the query-scheduler to improve the scalability of the query-frontend. #2431
* [CHANGE] Replaced anti-affinity rules with pod topology spread constraints for distributor, query-frontend, querier and ruler. #2517
  - The following configuration options have been removed:
    - `distributor_allow_multiple_replicas_on_same_node`
    - `query_frontend_allow_multiple_replicas_on_same_node`
    - `querier_allow_multiple_replicas_on_same_node`
    - `ruler_allow_multiple_replicas_on_same_node`
  - The following configuration options have been added:
    - `distributor_topology_spread_max_skew`
    - `query_frontend_topology_spread_max_skew`
    - `querier_topology_spread_max_skew`
    - `ruler_topology_spread_max_skew`
* [CHANGE] Change `max_global_series_per_metric` to 0 in all plans, and as a default value. #2669
* [FEATURE] Memberlist: added support for experimental memberlist cluster label, through the jsonnet configuration options `memberlist_cluster_label` and `memberlist_cluster_label_verification_disabled`. #2349
* [FEATURE] Added ruler-querier autoscaling support. It requires [KEDA](https://keda.sh) installed in the Kubernetes cluster. Ruler-querier autoscaler can be enabled and configure through the following options in the jsonnet config: #2545
  * `autoscaling_ruler_querier_enabled`: `true` to enable autoscaling.
  * `autoscaling_ruler_querier_min_replicas`: minimum number of ruler-querier replicas.
  * `autoscaling_ruler_querier_max_replicas`: maximum number of ruler-querier replicas.
  * `autoscaling_prometheus_url`: Prometheus base URL from which to scrape Mimir metrics (e.g. `http://prometheus.default:9090/prometheus`).
* [ENHANCEMENT] Memberlist now uses DNS service-discovery by default. #2549
* [ENHANCEMENT] Upgrade memcached image tag to `memcached:1.6.16-alpine`. #2740
* [ENHANCEMENT] Added `$._config.configmaps` and `$._config.runtime_config_files` to make it easy to add new configmaps or runtime config file to all components. #2748

### Mimirtool

* [ENHANCEMENT] Added `mimirtool backfill` command to upload Prometheus blocks using API available in the compactor. #1822
* [ENHANCEMENT] mimirtool bucket-validation: Verify existing objects can be overwritten by subsequent uploads. #2491
* [ENHANCEMENT] mimirtool config convert: Now supports migrating to the current version of Mimir. #2629
* [BUGFIX] mimirtool analyze: Fix dashboard JSON unmarshalling errors by using custom parsing. #2386
* [BUGFIX] Version checking no longer prompts for updating when already on latest version. #2723

### Mimir Continuous Test

* [ENHANCEMENT] Added basic authentication and bearer token support for when Mimir is behind a gateway authenticating the calls. #2717

### Query-tee

* [CHANGE] Renamed CLI flag `-server.service-port` to `-server.http-service-port`. #2683
* [CHANGE] Renamed metric `cortex_querytee_request_duration_seconds` to `cortex_querytee_backend_request_duration_seconds`. Metric `cortex_querytee_request_duration_seconds` is now reported without label `backend`. #2683
* [ENHANCEMENT] Added HTTP over gRPC support to `query-tee` to allow testing gRPC requests to Mimir instances. #2683

### Documentation

* [ENHANCEMENT] Referenced `mimirtool` commands in the HTTP API documentation. #2516
* [ENHANCEMENT] Improved DNS service discovery documentation. #2513

### Tools

* [ENHANCEMENT] `markblocks` now processes multiple blocks concurrently. #2677

## 2.2.0

### Grafana Mimir

* [CHANGE] Increased default configuration for `-server.grpc-max-recv-msg-size-bytes` and `-server.grpc-max-send-msg-size-bytes` from 4MB to 100MB. #1884
* [CHANGE] Default values have changed for the following settings. This improves query performance for recent data (within 12h) by only reading from ingesters: #1909 #1921
    - `-blocks-storage.bucket-store.ignore-blocks-within` now defaults to `10h` (previously `0`)
    - `-querier.query-store-after` now defaults to `12h` (previously `0`)
* [CHANGE] Alertmanager: removed support for migrating local files from Cortex 1.8 or earlier. Related to original Cortex PR https://github.com/cortexproject/cortex/pull/3910. #2253
* [CHANGE] The following settings are now classified as advanced because the defaults should work for most users and tuning them requires in-depth knowledge of how the read path works: #1929
    - `-querier.query-ingesters-within`
    - `-querier.query-store-after`
* [CHANGE] Config flag category overrides can be set dynamically at runtime. #1934
* [CHANGE] Ingester: deprecated `-ingester.ring.join-after`. Mimir now behaves as this setting is always set to 0s. This configuration option will be removed in Mimir 2.4.0. #1965
* [CHANGE] Blocks uploaded by ingester no longer contain `__org_id__` label. Compactor now ignores this label and will compact blocks with and without this label together. `mimirconvert` tool will remove the label from blocks as "unknown" label. #1972
* [CHANGE] Querier: deprecated `-querier.shuffle-sharding-ingesters-lookback-period`, instead adding `-querier.shuffle-sharding-ingesters-enabled` to enable or disable shuffle sharding on the read path. The value of `-querier.query-ingesters-within` is now used internally for shuffle sharding lookback. #2110
* [CHANGE] Memberlist: `-memberlist.abort-if-join-fails` now defaults to false. Previously it defaulted to true. #2168
* [CHANGE] Ruler: `/api/v1/rules*` and `/prometheus/rules*` configuration endpoints are removed. Use `/prometheus/config/v1/rules*`. #2182
* [CHANGE] Ingester: `-ingester.exemplars-update-period` has been renamed to `-ingester.tsdb-config-update-period`. You can use it to update multiple, per-tenant TSDB configurations. #2187
* [FEATURE] Ingester: (Experimental) Add the ability to ingest out-of-order samples up to an allowed limit. If you enable this feature, it requires additional memory and disk space. This feature also enables a write-behind log, which might lead to longer ingester-start replays. When this feature is disabled, there is no overhead on memory, disk space, or startup times. #2187
  * `-ingester.out-of-order-time-window`, as duration string, allows you to set how back in time a sample can be. The default is `0s`, where `s` is seconds.
  * `cortex_ingester_tsdb_out_of_order_samples_appended_total` metric tracks the total number of out-of-order samples ingested by the ingester.
  * `cortex_discarded_samples_total` has a new label `reason="sample-too-old"`, when the `-ingester.out-of-order-time-window` flag is greater than zero. The label tracks the number of samples that were discarded for being too old; they were out of order, but beyond the time window allowed. The labels `reason="sample-out-of-order"` and `reason="sample-out-of-bounds"` are not used when out-of-order ingestion is enabled.
* [ENHANCEMENT] Distributor: Added limit to prevent tenants from sending excessive number of requests: #1843
  * The following CLI flags (and their respective YAML config options) have been added:
    * `-distributor.request-rate-limit`
    * `-distributor.request-burst-limit`
  * The following metric is exposed to tell how many requests have been rejected:
    * `cortex_discarded_requests_total`
* [ENHANCEMENT] Store-gateway: Add the experimental ability to run requests in a dedicated OS thread pool. This feature can be configured using `-store-gateway.thread-pool-size` and is disabled by default. Replaces the ability to run index header operations in a dedicated thread pool. #1660 #1812
* [ENHANCEMENT] Improved error messages to make them easier to understand; each now have a unique, global identifier that you can use to look up in the runbooks for more information. #1907 #1919 #1888 #1939 #1984 #2009 #2056 #2066 #2104 #2150 #2234
* [ENHANCEMENT] Memberlist KV: incoming messages are now processed on per-key goroutine. This may reduce loss of "maintanance" packets in busy memberlist installations, but use more CPU. New `memberlist_client_received_broadcasts_dropped_total` counter tracks number of dropped per-key messages. #1912
* [ENHANCEMENT] Blocks Storage, Alertmanager, Ruler: add support a prefix to the bucket store (`*_storage.storage_prefix`). This enables using the same bucket for the three components. #1686 #1951
* [ENHANCEMENT] Upgrade Docker base images to `alpine:3.16.0`. #2028
* [ENHANCEMENT] Store-gateway: Add experimental configuration option for the store-gateway to attempt to pre-populate the file system cache when memory-mapping index-header files. Enabled with `-blocks-storage.bucket-store.index-header.map-populate-enabled=true`. Note this flag only has an effect when running on Linux. #2019 #2054
* [ENHANCEMENT] Chunk Mapper: reduce memory usage of async chunk mapper. #2043
* [ENHANCEMENT] Ingester: reduce sleep time when reading WAL. #2098
* [ENHANCEMENT] Compactor: Run sanity check on blocks storage configuration at startup. #2144
* [ENHANCEMENT] Compactor: Add HTTP API for uploading TSDB blocks. Enabled with `-compactor.block-upload-enabled`. #1694 #2126
* [ENHANCEMENT] Ingester: Enable querying overlapping blocks by default. #2187
* [ENHANCEMENT] Distributor: Auto-forget unhealthy distributors after ten failed ring heartbeats. #2154
* [ENHANCEMENT] Distributor: Add new metric `cortex_distributor_forward_errors_total` for error codes resulting from forwarding requests. #2077
* [ENHANCEMENT] `/ready` endpoint now returns and logs detailed services information. #2055
* [ENHANCEMENT] Memcached client: Reduce number of connections required to fetch cached keys from memcached. #1920
* [ENHANCEMENT] Improved error message returned when `-querier.query-store-after` validation fails. #1914
* [BUGFIX] Fix regexp parsing panic for regexp label matchers with start/end quantifiers. #1883
* [BUGFIX] Ingester: fixed deceiving error log "failed to update cached shipped blocks after shipper initialisation", occurring for each new tenant in the ingester. #1893
* [BUGFIX] Ring: fix bug where instances may appear unhealthy in the hash ring web UI even though they are not. #1933
* [BUGFIX] API: gzip is now enforced when identity encoding is explicitly rejected. #1864
* [BUGFIX] Fix panic at startup when Mimir is running in monolithic mode and query sharding is enabled. #2036
* [BUGFIX] Ruler: report `cortex_ruler_queries_failed_total` metric for any remote query error except 4xx when remote operational mode is enabled. #2053 #2143
* [BUGFIX] Ingester: fix slow rollout when using `-ingester.ring.unregister-on-shutdown=false` with long `-ingester.ring.heartbeat-period`. #2085
* [BUGFIX] Ruler: add timeout for remote rule evaluation queries to prevent rule group evaluations getting stuck indefinitely. The duration is configurable with `-querier.timeout` (default `2m`). #2090 #2222
* [BUGFIX] Limits: Active series custom tracker configuration has been named back from `active_series_custom_trackers_config` to `active_series_custom_trackers`. For backwards compatibility both version is going to be supported for until Mimir v2.4. When both fields are specified, `active_series_custom_trackers_config` takes precedence over `active_series_custom_trackers`. #2101
* [BUGFIX] Ingester: fixed the order of labels applied when incrementing the `cortex_discarded_metadata_total` metric. #2096
* [BUGFIX] Ingester: fixed bug where retrieving metadata for a metric with multiple metadata entries would return multiple copies of a single metadata entry rather than all available entries. #2096
* [BUGFIX] Distributor: canceled requests are no longer accounted as internal errors. #2157
* [BUGFIX] Memberlist: Fix typo in memberlist admin UI. #2202
* [BUGFIX] Ruler: fixed typo in error message when ruler failed to decode a rule group. #2151
* [BUGFIX] Active series custom tracker configuration is now displayed properly on `/runtime_config` page. #2065
* [BUGFIX] Query-frontend: `vector` and `time` functions were sharded, which made expressions like `vector(1) > 0 and vector(1)` fail. #2355

### Mixin

* [CHANGE] Split `mimir_queries` rules group into `mimir_queries` and `mimir_ingester_queries` to keep number of rules per group within the default per-tenant limit. #1885
* [CHANGE] Dashboards: Expose full image tag in "Mimir / Rollout progress" dashboard's "Pod per version panel." #1932
* [CHANGE] Dashboards: Disabled gateway panels by default, because most users don't have a gateway exposing the metrics expected by Mimir dashboards. You can re-enable it setting `gateway_enabled: true` in the mixin config and recompiling the mixin running `make build-mixin`. #1955
* [CHANGE] Alerts: adapt `MimirFrontendQueriesStuck` and `MimirSchedulerQueriesStuck` to consider ruler query path components. #1949
* [CHANGE] Alerts: Change `MimirRulerTooManyFailedQueries` severity to `critical`. #2165
* [ENHANCEMENT] Dashboards: Add config option `datasource_regex` to customise the regular expression used to select valid datasources for Mimir dashboards. #1802
* [ENHANCEMENT] Dashboards: Added "Mimir / Remote ruler reads" and "Mimir / Remote ruler reads resources" dashboards. #1911 #1937
* [ENHANCEMENT] Dashboards: Make networking panels work for pods created by the mimir-distributed helm chart. #1927
* [ENHANCEMENT] Alerts: Add `MimirStoreGatewayNoSyncedTenants` alert that fires when there is a store-gateway owning no tenants. #1882
* [ENHANCEMENT] Rules: Make `recording_rules_range_interval` configurable for cases where Mimir metrics are scraped less often that every 30 seconds. #2118
* [ENHANCEMENT] Added minimum Grafana version to mixin dashboards. #1943
* [BUGFIX] Fix `container_memory_usage_bytes:sum` recording rule. #1865
* [BUGFIX] Fix `MimirGossipMembersMismatch` alerts if Mimir alertmanager is activated. #1870
* [BUGFIX] Fix `MimirRulerMissedEvaluations` to show % of missed alerts as a value between 0 and 100 instead of 0 and 1. #1895
* [BUGFIX] Fix `MimirCompactorHasNotUploadedBlocks` alert false positive when Mimir is deployed in monolithic mode. #1902
* [BUGFIX] Fix `MimirGossipMembersMismatch` to make it less sensitive during rollouts and fire one alert per installation, not per job. #1926
* [BUGFIX] Do not trigger `MimirAllocatingTooMuchMemory` alerts if no container limits are supplied. #1905
* [BUGFIX] Dashboards: Remove empty "Chunks per query" panel from `Mimir / Queries` dashboard. #1928
* [BUGFIX] Dashboards: Use Grafana's `$__rate_interval` for rate queries in dashboards to support scrape intervals of >15s. #2011
* [BUGFIX] Alerts: Make each version of `MimirCompactorHasNotUploadedBlocks` distinct to avoid rule evaluation failures due to duplicate series being generated. #2197
* [BUGFIX] Fix `MimirGossipMembersMismatch` alert when using remote ruler evaluation. #2159

### Jsonnet

* [CHANGE] Remove use of `-querier.query-store-after`, `-querier.shuffle-sharding-ingesters-lookback-period`, `-blocks-storage.bucket-store.ignore-blocks-within`, and `-blocks-storage.tsdb.close-idle-tsdb-timeout` CLI flags since the values now match defaults. #1915 #1921
* [CHANGE] Change default value for `-blocks-storage.bucket-store.chunks-cache.memcached.timeout` to `450ms` to increase use of cached data. #2035
* [CHANGE] The `memberlist_ring_enabled` configuration now applies to Alertmanager. #2102 #2103 #2107
* [CHANGE] Default value for `memberlist_ring_enabled` is now true. It means that all hash rings use Memberlist as default KV store instead of Consul (previous default). #2161
* [CHANGE] Configure `-ingester.max-global-metadata-per-user` to correspond to 20% of the configured max number of series per tenant. #2250
* [CHANGE] Configure `-ingester.max-global-metadata-per-metric` to be 10. #2250
* [CHANGE] Change `_config.multi_zone_ingester_max_unavailable` to 25. #2251
* [FEATURE] Added querier autoscaling support. It requires [KEDA](https://keda.sh) installed in the Kubernetes cluster and query-scheduler enabled in the Mimir cluster. Querier autoscaler can be enabled and configure through the following options in the jsonnet config: #2013 #2023
  * `autoscaling_querier_enabled`: `true` to enable autoscaling.
  * `autoscaling_querier_min_replicas`: minimum number of querier replicas.
  * `autoscaling_querier_max_replicas`: maximum number of querier replicas.
  * `autoscaling_prometheus_url`: Prometheus base URL from which to scrape Mimir metrics (e.g. `http://prometheus.default:9090/prometheus`).
* [FEATURE] Jsonnet: Add support for ruler remote evaluation mode (`ruler_remote_evaluation_enabled`), which deploys and uses a dedicated query path for rule evaluation. This enables the benefits of the query-frontend for rule evaluation, such as query sharding. #2073
* [ENHANCEMENT] Added `compactor` service, that can be used to route requests directly to compactor (e.g. admin UI). #2063
* [ENHANCEMENT] Added a `consul_enabled` configuration option to provide the ability to disable consul. It is automatically set to false when `memberlist_ring_enabled` is true and `multikv_migration_enabled` (used for migration from Consul to memberlist) is not set. #2093 #2152
* [BUGFIX] Querier: Fix disabling shuffle sharding on the read path whilst keeping it enabled on write path. #2164

### Mimirtool

* [CHANGE] mimirtool rules: `--use-legacy-routes` now toggles between using `/prometheus/config/v1/rules` (default) and `/api/v1/rules` (legacy) endpoints. #2182
* [FEATURE] Added bearer token support for when Mimir is behind a gateway authenticating by bearer token. #2146
* [BUGFIX] mimirtool analyze: Fix dashboard JSON unmarshalling errors (#1840). #1973
* [BUGFIX] Make mimirtool build for Windows work again. #2273

### Mimir Continuous Test

* [ENHANCEMENT] Added the `-tests.smoke-test` flag to run the `mimir-continuous-test` suite once and immediately exit. #2047 #2094

### Documentation

* [ENHANCEMENT] Published Grafana Mimir runbooks as part of documentation. #1970
* [ENHANCEMENT] Improved ruler's "remote operational mode" documentation. #1906
* [ENHANCEMENT] Recommend fast disks for ingesters and store-gateways in production tips. #1903
* [ENHANCEMENT] Explain the runtime override of active series matchers. #1868
* [ENHANCEMENT] Clarify "Set rule group" API specification. #1869
* [ENHANCEMENT] Published Mimir jsonnet documentation. #2024
* [ENHANCEMENT] Documented required scrape interval for using alerting and recording rules from Mimir jsonnet. #2147
* [ENHANCEMENT] Runbooks: Mention memberlist as possible source of problems for various alerts. #2158
* [ENHANCEMENT] Added step-by-step article about migrating from Consul to Memberlist KV store using jsonnet without downtime. #2166
* [ENHANCEMENT] Documented `/memberlist` admin page. #2166
* [ENHANCEMENT] Documented how to configure Grafana Mimir's ruler with Jsonnet. #2127
* [ENHANCEMENT] Documented how to configure queriers’ autoscaling with Jsonnet. #2128
* [ENHANCEMENT] Updated mixin building instructions in "Installing Grafana Mimir dashboards and alerts" article. #2015 #2163
* [ENHANCEMENT] Fix location of "Monitoring Grafana Mimir" article in the documentation hierarchy. #2130
* [ENHANCEMENT] Runbook for `MimirRequestLatency` was expanded with more practical advice. #1967
* [BUGFIX] Fixed ruler configuration used in the getting started guide. #2052
* [BUGFIX] Fixed Mimir Alertmanager datasource in Grafana used by "Play with Grafana Mimir" tutorial. #2115
* [BUGFIX] Fixed typos in "Scaling out Grafana Mimir" article. #2170
* [BUGFIX] Added missing ring endpoint exposed by Ingesters. #1918

## 2.1.0

### Grafana Mimir

* [CHANGE] Compactor: No longer upload debug meta files to object storage. #1257
* [CHANGE] Default values have changed for the following settings: #1547
    - `-alertmanager.alertmanager-client.grpc-max-recv-msg-size` now defaults to 100 MiB (previously was not configurable and set to 16 MiB)
    - `-alertmanager.alertmanager-client.grpc-max-send-msg-size` now defaults to 100 MiB (previously was not configurable and set to 4 MiB)
    - `-alertmanager.max-recv-msg-size` now defaults to 100 MiB (previously was 16 MiB)
* [CHANGE] Ingester: Add `user` label to metrics `cortex_ingester_ingested_samples_total` and `cortex_ingester_ingested_samples_failures_total`. #1533
* [CHANGE] Ingester: Changed `-blocks-storage.tsdb.isolation-enabled` default from `true` to `false`. The config option has also been deprecated and will be removed in 2 minor version. #1655
* [CHANGE] Query-frontend: results cache keys are now versioned, this will cause cache to be re-filled when rolling out this version. #1631
* [CHANGE] Store-gateway: enabled attributes in-memory cache by default. New default configuration is `-blocks-storage.bucket-store.chunks-cache.attributes-in-memory-max-items=50000`. #1727
* [CHANGE] Compactor: Removed the metric `cortex_compactor_garbage_collected_blocks_total` since it duplicates `cortex_compactor_blocks_marked_for_deletion_total`. #1728
* [CHANGE] All: Logs that used the`org_id` label now use `user` label. #1634 #1758
* [CHANGE] Alertmanager: the following metrics are not exported for a given `user` and `integration` when the metric value is zero: #1783
  * `cortex_alertmanager_notifications_total`
  * `cortex_alertmanager_notifications_failed_total`
  * `cortex_alertmanager_notification_requests_total`
  * `cortex_alertmanager_notification_requests_failed_total`
  * `cortex_alertmanager_notification_rate_limited_total`
* [CHANGE] Removed the following metrics exposed by the Mimir hash rings: #1791
  * `cortex_member_ring_tokens_owned`
  * `cortex_member_ring_tokens_to_own`
  * `cortex_ring_tokens_owned`
  * `cortex_ring_member_ownership_percent`
* [CHANGE] Querier / Ruler: removed the following metrics tracking number of query requests send to each ingester. You can use `cortex_request_duration_seconds_count{route=~"/cortex.Ingester/(QueryStream|QueryExemplars)"}` instead. #1797
  * `cortex_distributor_ingester_queries_total`
  * `cortex_distributor_ingester_query_failures_total`
* [CHANGE] Distributor: removed the following metrics tracking the number of requests from a distributor to ingesters: #1799
  * `cortex_distributor_ingester_appends_total`
  * `cortex_distributor_ingester_append_failures_total`
* [CHANGE] Distributor / Ruler: deprecated `-distributor.extend-writes`. Now Mimir always behaves as if this setting was set to `false`, which we expect to be safe for every Mimir cluster setup. #1856
* [FEATURE] Querier: Added support for [streaming remote read](https://prometheus.io/blog/2019/10/10/remote-read-meets-streaming/). Should be noted that benefits of chunking the response are partial here, since in a typical `query-frontend` setup responses will be buffered until they've been completed. #1735
* [FEATURE] Ruler: Allow setting `evaluation_delay` for each rule group via rules group configuration file. #1474
* [FEATURE] Ruler: Added support for expression remote evaluation. #1536 #1818
  * The following CLI flags (and their respective YAML config options) have been added:
    * `-ruler.query-frontend.address`
    * `-ruler.query-frontend.grpc-client-config.grpc-max-recv-msg-size`
    * `-ruler.query-frontend.grpc-client-config.grpc-max-send-msg-size`
    * `-ruler.query-frontend.grpc-client-config.grpc-compression`
    * `-ruler.query-frontend.grpc-client-config.grpc-client-rate-limit`
    * `-ruler.query-frontend.grpc-client-config.grpc-client-rate-limit-burst`
    * `-ruler.query-frontend.grpc-client-config.backoff-on-ratelimits`
    * `-ruler.query-frontend.grpc-client-config.backoff-min-period`
    * `-ruler.query-frontend.grpc-client-config.backoff-max-period`
    * `-ruler.query-frontend.grpc-client-config.backoff-retries`
    * `-ruler.query-frontend.grpc-client-config.tls-enabled`
    * `-ruler.query-frontend.grpc-client-config.tls-ca-path`
    * `-ruler.query-frontend.grpc-client-config.tls-cert-path`
    * `-ruler.query-frontend.grpc-client-config.tls-key-path`
    * `-ruler.query-frontend.grpc-client-config.tls-server-name`
    * `-ruler.query-frontend.grpc-client-config.tls-insecure-skip-verify`
* [FEATURE] Distributor: Added the ability to forward specifics metrics to alternative remote_write API endpoints. #1052
* [FEATURE] Ingester: Active series custom trackers now supports runtime tenant-specific overrides. The configuration has been moved to limit config, the ingester config has been deprecated.  #1188
* [ENHANCEMENT] Alertmanager API: Concurrency limit for GET requests is now configurable using `-alertmanager.max-concurrent-get-requests-per-tenant`. #1547
* [ENHANCEMENT] Alertmanager: Added the ability to configure additional gRPC client settings for the Alertmanager distributor #1547
  - `-alertmanager.alertmanager-client.backoff-max-period`
  - `-alertmanager.alertmanager-client.backoff-min-period`
  - `-alertmanager.alertmanager-client.backoff-on-ratelimits`
  - `-alertmanager.alertmanager-client.backoff-retries`
  - `-alertmanager.alertmanager-client.grpc-client-rate-limit`
  - `-alertmanager.alertmanager-client.grpc-client-rate-limit-burst`
  - `-alertmanager.alertmanager-client.grpc-compression`
  - `-alertmanager.alertmanager-client.grpc-max-recv-msg-size`
  - `-alertmanager.alertmanager-client.grpc-max-send-msg-size`
* [ENHANCEMENT] Ruler: Add more detailed query information to ruler query stats logging. #1411
* [ENHANCEMENT] Admin: Admin API now has some styling. #1482 #1549 #1821 #1824
* [ENHANCEMENT] Alertmanager: added `insight=true` field to alertmanager dispatch logs. #1379
* [ENHANCEMENT] Store-gateway: Add the experimental ability to run index header operations in a dedicated thread pool. This feature can be configured using `-blocks-storage.bucket-store.index-header-thread-pool-size` and is disabled by default. #1660
* [ENHANCEMENT] Store-gateway: don't drop all blocks if instance finds itself as unhealthy or missing in the ring. #1806 #1823
* [ENHANCEMENT] Querier: wait until inflight queries are completed when shutting down queriers. #1756 #1767
* [BUGFIX] Query-frontend: do not shard queries with a subquery unless the subquery is inside a shardable aggregation function call. #1542
* [BUGFIX] Query-frontend: added `component=query-frontend` label to results cache memcached metrics to fix a panic when Mimir is running in single binary mode and results cache is enabled. #1704
* [BUGFIX] Mimir: services' status content-type is now correctly set to `text/html`. #1575
* [BUGFIX] Multikv: Fix panic when using using runtime config to set primary KV store used by `multi` KV. #1587
* [BUGFIX] Multikv: Fix watching for runtime config changes in `multi` KV store in ruler and querier. #1665
* [BUGFIX] Memcached: allow to use CNAME DNS records for the memcached backend addresses. #1654
* [BUGFIX] Querier: fixed temporary partial query results when shuffle sharding is enabled and hash ring backend storage is flushed / reset. #1829
* [BUGFIX] Alertmanager: prevent more file traversal cases related to template names. #1833
* [BUGFUX] Alertmanager: Allow usage with `-alertmanager-storage.backend=local`. Note that when using this storage type, the Alertmanager is not able persist state remotely, so it not recommended for production use. #1836
* [BUGFIX] Alertmanager: Do not validate alertmanager configuration if it's not running. #1835

### Mixin

* [CHANGE] Dashboards: Remove per-user series legends from Tenants dashboard. #1605
* [CHANGE] Dashboards: Show in-memory series and the per-user series limit on Tenants dashboard. #1613
* [CHANGE] Dashboards: Slow-queries dashboard now uses `user` label from logs instead of `org_id`. #1634
* [CHANGE] Dashboards: changed all Grafana dashboards UIDs to not conflict with Cortex ones, to let people install both while migrating from Cortex to Mimir: #1801 #1808
  * Alertmanager from `a76bee5913c97c918d9e56a3cc88cc28` to `b0d38d318bbddd80476246d4930f9e55`
  * Alertmanager Resources from `68b66aed90ccab448009089544a8d6c6` to `a6883fb22799ac74479c7db872451092`
  * Compactor from `9c408e1d55681ecb8a22c9fab46875cc` to `1b3443aea86db629e6efdb7d05c53823`
  * Compactor Resources from `df9added6f1f4332f95848cca48ebd99` to `09a5c49e9cdb2f2b24c6d184574a07fd`
  * Config from `61bb048ced9817b2d3e07677fb1c6290` to `5d9d0b4724c0f80d68467088ec61e003`
  * Object Store from `d5a3a4489d57c733b5677fb55370a723` to `e1324ee2a434f4158c00a9ee279d3292`
  * Overrides from `b5c95fee2e5e7c4b5930826ff6e89a12` to `1e2c358600ac53f09faea133f811b5bb`
  * Queries from `d9931b1054053c8b972d320774bb8f1d` to `b3abe8d5c040395cc36615cb4334c92d`
  * Reads from `8d6ba60eccc4b6eedfa329b24b1bd339` to `e327503188913dc38ad571c647eef643`
  * Reads Networking from `c0464f0d8bd026f776c9006b05910000` to `54b2a0a4748b3bd1aefa92ce5559a1c2`
  * Reads Resources from `2fd2cda9eea8d8af9fbc0a5960425120` to `cc86fd5aa9301c6528986572ad974db9`
  * Rollout Progress from `7544a3a62b1be6ffd919fc990ab8ba8f` to `7f0b5567d543a1698e695b530eb7f5de`
  * Ruler from `44d12bcb1f95661c6ab6bc946dfc3473` to `631e15d5d85afb2ca8e35d62984eeaa0`
  * Scaling from `88c041017b96856c9176e07cf557bdcf` to `64bbad83507b7289b514725658e10352`
  * Slow queries from `e6f3091e29d2636e3b8393447e925668` to `6089e1ce1e678788f46312a0a1e647e6`
  * Tenants from `35fa247ce651ba189debf33d7ae41611` to `35fa247ce651ba189debf33d7ae41611`
  * Top Tenants from `bc6e12d4fe540e4a1785b9d3ca0ffdd9` to `bc6e12d4fe540e4a1785b9d3ca0ffdd9`
  * Writes from `0156f6d15aa234d452a33a4f13c838e3` to `8280707b8f16e7b87b840fc1cc92d4c5`
  * Writes Networking from `681cd62b680b7154811fe73af55dcfd4` to `978c1cb452585c96697a238eaac7fe2d`
  * Writes Resources from `c0464f0d8bd026f776c9006b0591bb0b` to `bc9160e50b52e89e0e49c840fea3d379`
* [FEATURE] Alerts: added the following alerts on `mimir-continuous-test` tool: #1676
  - `MimirContinuousTestNotRunningOnWrites`
  - `MimirContinuousTestNotRunningOnReads`
  - `MimirContinuousTestFailed`
* [ENHANCEMENT] Added `per_cluster_label` support to allow to change the label name used to differentiate between Kubernetes clusters. #1651
* [ENHANCEMENT] Dashboards: Show QPS and latency of the Alertmanager Distributor. #1696
* [ENHANCEMENT] Playbooks: Add Alertmanager suggestions for `MimirRequestErrors` and `MimirRequestLatency` #1702
* [ENHANCEMENT] Dashboards: Allow custom datasources. #1749
* [ENHANCEMENT] Dashboards: Add config option `gateway_enabled` (defaults to `true`) to disable gateway panels from dashboards. #1761
* [ENHANCEMENT] Dashboards: Extend Top tenants dashboard with queries for tenants with highest sample rate, discard rate, and discard rate growth. #1842
* [ENHANCEMENT] Dashboards: Show ingestion rate limit and rule group limit on Tenants dashboard. #1845
* [ENHANCEMENT] Dashboards: Add "last successful run" panel to compactor dashboard. #1628
* [BUGFIX] Dashboards: Fix "Failed evaluation rate" panel on Tenants dashboard. #1629
* [BUGFIX] Honor the configured `per_instance_label` in all dashboards and alerts. #1697

### Jsonnet

* [FEATURE] Added support for `mimir-continuous-test`. To deploy `mimir-continuous-test` you can use the following configuration: #1675 #1850
  ```jsonnet
  _config+: {
    continuous_test_enabled: true,
    continuous_test_tenant_id: 'type-tenant-id',
    continuous_test_write_endpoint: 'http://type-write-path-hostname',
    continuous_test_read_endpoint: 'http://type-read-path-hostname/prometheus',
  },
  ```
* [ENHANCEMENT] Ingester anti-affinity can now be disabled by using `ingester_allow_multiple_replicas_on_same_node` configuration key. #1581
* [ENHANCEMENT] Added `node_selector` configuration option to select Kubernetes nodes where Mimir should run. #1596
* [ENHANCEMENT] Alertmanager: Added a `PodDisruptionBudget` of `withMaxUnavailable = 1`, to ensure we maintain quorum during rollouts. #1683
* [ENHANCEMENT] Store-gateway anti-affinity can now be enabled/disabled using `store_gateway_allow_multiple_replicas_on_same_node` configuration key. #1730
* [ENHANCEMENT] Added `store_gateway_zone_a_args`, `store_gateway_zone_b_args` and `store_gateway_zone_c_args` configuration options. #1807
* [BUGFIX] Pass primary and secondary multikv stores via CLI flags. Introduced new `multikv_switch_primary_secondary` config option to flip primary and secondary in runtime config.

### Mimirtool

* [BUGFIX] `config convert`: Retain Cortex defaults for `blocks_storage.backend`, `ruler_storage.backend`, `alertmanager_storage.backend`, `auth.type`, `activity_tracker.filepath`, `alertmanager.data_dir`, `blocks_storage.filesystem.dir`, `compactor.data_dir`, `ruler.rule_path`, `ruler_storage.filesystem.dir`, and `graphite.querier.schemas.backend`. #1626 #1762

### Tools

* [FEATURE] Added a `markblocks` tool that creates `no-compact` and `delete` marks for the blocks. #1551
* [FEATURE] Added `mimir-continuous-test` tool to continuously run smoke tests on live Mimir clusters. #1535 #1540 #1653 #1603 #1630 #1691 #1675 #1676 #1692 #1706 #1709 #1775 #1777 #1778 #1795
* [FEATURE] Added `mimir-rules-action` GitHub action, located at `operations/mimir-rules-action/`, used to lint, prepare, verify, diff, and sync rules to a Mimir cluster. #1723

## 2.0.0

### Grafana Mimir

_Changes since Cortex 1.10.0._

* [CHANGE] Remove chunks storage engine. #86 #119 #510 #545 #743 #744 #748 #753 #755 #757 #758 #759 #760 #762 #764 #789 #812 #813
  * The following CLI flags (and their respective YAML config options) have been removed:
    * `-store.engine`
    * `-schema-config-file`
    * `-ingester.checkpoint-duration`
    * `-ingester.checkpoint-enabled`
    * `-ingester.chunk-encoding`
    * `-ingester.chunk-age-jitter`
    * `-ingester.concurrent-flushes`
    * `-ingester.flush-on-shutdown-with-wal-enabled`
    * `-ingester.flush-op-timeout`
    * `-ingester.flush-period`
    * `-ingester.max-chunk-age`
    * `-ingester.max-chunk-idle`
    * `-ingester.max-series-per-query` (and `max_series_per_query` from runtime config)
    * `-ingester.max-stale-chunk-idle`
    * `-ingester.max-transfer-retries`
    * `-ingester.min-chunk-length`
    * `-ingester.recover-from-wal`
    * `-ingester.retain-period`
    * `-ingester.spread-flushes`
    * `-ingester.wal-dir`
    * `-ingester.wal-enabled`
    * `-querier.query-parallelism`
    * `-querier.second-store-engine`
    * `-querier.use-second-store-before-time`
    * `-flusher.wal-dir`
    * `-flusher.concurrent-flushes`
    * `-flusher.flush-op-timeout`
    * All `-table-manager.*` flags
    * All `-deletes.*` flags
    * All `-purger.*` flags
    * All `-metrics.*` flags
    * All `-dynamodb.*` flags
    * All `-s3.*` flags
    * All `-azure.*` flags
    * All `-bigtable.*` flags
    * All `-gcs.*` flags
    * All `-cassandra.*` flags
    * All `-boltdb.*` flags
    * All `-local.*` flags
    * All `-swift.*` flags
    * All `-store.*` flags except `-store.engine`, `-store.max-query-length`, `-store.max-labels-query-length`
    * All `-grpc-store.*` flags
  * The following API endpoints have been removed:
    * `/api/v1/chunks` and `/chunks`
  * The following metrics have been removed:
    * `cortex_ingester_flush_queue_length`
    * `cortex_ingester_queried_chunks`
    * `cortex_ingester_chunks_created_total`
    * `cortex_ingester_wal_replay_duration_seconds`
    * `cortex_ingester_wal_corruptions_total`
    * `cortex_ingester_sent_chunks`
    * `cortex_ingester_received_chunks`
    * `cortex_ingester_flush_series_in_progress`
    * `cortex_ingester_chunk_utilization`
    * `cortex_ingester_chunk_length`
    * `cortex_ingester_chunk_size_bytes`
    * `cortex_ingester_chunk_age_seconds`
    * `cortex_ingester_memory_chunks`
    * `cortex_ingester_flushing_enqueued_series_total`
    * `cortex_ingester_flushing_dequeued_series_total`
    * `cortex_ingester_dropped_chunks_total`
    * `cortex_oldest_unflushed_chunk_timestamp_seconds`
    * `prometheus_local_storage_chunk_ops_total`
    * `prometheus_local_storage_chunkdesc_ops_total`
    * `prometheus_local_storage_memory_chunkdescs`
* [CHANGE] Changed default storage backends from `s3` to `filesystem` #833
  This effects the following flags:
  * `-blocks-storage.backend` now defaults to `filesystem`
  * `-blocks-storage.filesystem.dir` now defaults to `blocks`
  * `-alertmanager-storage.backend` now defaults to `filesystem`
  * `-alertmanager-storage.filesystem.dir` now defaults to `alertmanager`
  * `-ruler-storage.backend` now defaults to `filesystem`
  * `-ruler-storage.filesystem.dir` now defaults to `ruler`
* [CHANGE] Renamed metric `cortex_experimental_features_in_use_total` as `cortex_experimental_features_used_total` and added `feature` label. #32 #658
* [CHANGE] Removed `log_messages_total` metric. #32
* [CHANGE] Some files and directories created by Mimir components on local disk now have stricter permissions, and are only readable by owner, but not group or others. #58
* [CHANGE] Memcached client DNS resolution switched from golang built-in to [`miekg/dns`](https://github.com/miekg/dns). #142
* [CHANGE] The metric `cortex_deprecated_flags_inuse_total` has been renamed to `deprecated_flags_inuse_total` as part of using grafana/dskit functionality. #185
* [CHANGE] API: The `-api.response-compression-enabled` flag has been removed, and GZIP response compression is always enabled except on `/api/v1/push` and `/push` endpoints. #880
* [CHANGE] Update Go version to 1.17.3. #480
* [CHANGE] The `status_code` label on gRPC client metrics has changed from '200' and '500' to '2xx', '5xx', '4xx', 'cancel' or 'error'. #537
* [CHANGE] Removed the deprecated `-<prefix>.fifocache.size` flag. #618
* [CHANGE] Enable index header lazy loading by default. #693
  * `-blocks-storage.bucket-store.index-header-lazy-loading-enabled` default from `false` to `true`
  * `-blocks-storage.bucket-store.index-header-lazy-loading-idle-timeout` default from `20m` to `1h`
* [CHANGE] Shuffle-sharding:
  * `-distributor.sharding-strategy` option has been removed, and shuffle sharding is enabled by default. Default shard size is set to 0, which disables shuffle sharding for the tenant (all ingesters will receive tenants's samples). #888
  * `-ruler.sharding-strategy` option has been removed from ruler. Ruler now uses shuffle-sharding by default, but respects `ruler_tenant_shard_size`, which defaults to 0 (ie. use all rulers for tenant). #889
  * `-store-gateway.sharding-strategy` option has been removed store-gateways. Store-gateway now uses shuffle-sharding by default, but respects `store_gateway_tenant_shard_size` for tenant, and this value defaults to 0. #891
* [CHANGE] Server: `-server.http-listen-port` (yaml: `server.http_listen_port`) now defaults to `8080` (previously `80`). #871
* [CHANGE] Changed the default value of `-blocks-storage.bucket-store.ignore-deletion-marks-delay` from 6h to 1h. #892
* [CHANGE] Changed default settings for memcached clients: #959 #1000
  * The default value for the following config options has changed from `10000` to `25000`:
    * `-blocks-storage.bucket-store.chunks-cache.memcached.max-async-buffer-size`
    * `-blocks-storage.bucket-store.index-cache.memcached.max-async-buffer-size`
    * `-blocks-storage.bucket-store.metadata-cache.memcached.max-async-buffer-size`
    * `-query-frontend.results-cache.memcached.max-async-buffer-size`
  * The default value for the following config options has changed from `0` (unlimited) to `100`:
    * `-blocks-storage.bucket-store.chunks-cache.memcached.max-get-multi-batch-size`
    * `-blocks-storage.bucket-store.index-cache.memcached.max-get-multi-batch-size`
    * `-blocks-storage.bucket-store.metadata-cache.memcached.max-get-multi-batch-size`
    * `-query-frontend.results-cache.memcached.max-get-multi-batch-size`
  * The default value for the following config options has changed from `16` to `100`:
    * `-blocks-storage.bucket-store.chunks-cache.memcached.max-idle-connections`
    * `-blocks-storage.bucket-store.index-cache.memcached.max-idle-connections`
    * `-blocks-storage.bucket-store.metadata-cache.memcached.max-idle-connections`
    * `-query-frontend.results-cache.memcached.max-idle-connections`
  * The default value for the following config options has changed from `100ms` to `200ms`:
    * `-blocks-storage.bucket-store.metadata-cache.memcached.timeout`
    * `-blocks-storage.bucket-store.index-cache.memcached.timeout`
    * `-blocks-storage.bucket-store.chunks-cache.memcached.timeout`
    * `-query-frontend.results-cache.memcached.timeout`
* [CHANGE] Changed the default value of `-blocks-storage.bucket-store.bucket-index.enabled` to `true`. The default configuration must now run the compactor in order to write the bucket index or else queries to long term storage will fail. #924
* [CHANGE] Option `-auth.enabled` has been renamed to `-auth.multitenancy-enabled`. #1130
* [CHANGE] Default tenant ID used with disabled auth (`-auth.multitenancy-enabled=false`) has changed from `fake` to `anonymous`. This tenant ID can now be changed with `-auth.no-auth-tenant` option. #1063
* [CHANGE] The default values for the following local directories have changed: #1072
  * `-alertmanager.storage.path` default value changed to `./data-alertmanager/`
  * `-compactor.data-dir` default value changed to `./data-compactor/`
  * `-ruler.rule-path` default value changed to `./data-ruler/`
* [CHANGE] The default value for gRPC max send message size has been changed from 16MB to 100MB. This affects the following parameters: #1152
  * `-query-frontend.grpc-client-config.grpc-max-send-msg-size`
  * `-ingester.client.grpc-max-send-msg-size`
  * `-querier.frontend-client.grpc-max-send-msg-size`
  * `-query-scheduler.grpc-client-config.grpc-max-send-msg-size`
  * `-ruler.client.grpc-max-send-msg-size`
* [CHANGE] Remove `-http.prefix` flag (and `http_prefix` config file option). #763
* [CHANGE] Remove legacy endpoints. Please use their alternatives listed below. As part of the removal process we are
  introducing two new sets of endpoints for the ruler configuration API: `<prometheus-http-prefix>/rules` and
  `<prometheus-http-prefix>/config/v1/rules/**`. We are also deprecating `<prometheus-http-prefix>/rules` and `/api/v1/rules`;
  and will remove them in Mimir 2.2.0. #763 #1222
  * Query endpoints

    | Legacy                                                  | Alternative                                                |
    | ------------------------------------------------------- | ---------------------------------------------------------- |
    | `/<legacy-http-prefix>/api/v1/query`                    | `<prometheus-http-prefix>/api/v1/query`                    |
    | `/<legacy-http-prefix>/api/v1/query_range`              | `<prometheus-http-prefix>/api/v1/query_range`              |
    | `/<legacy-http-prefix>/api/v1/query_exemplars`          | `<prometheus-http-prefix>/api/v1/query_exemplars`          |
    | `/<legacy-http-prefix>/api/v1/series`                   | `<prometheus-http-prefix>/api/v1/series`                   |
    | `/<legacy-http-prefix>/api/v1/labels`                   | `<prometheus-http-prefix>/api/v1/labels`                   |
    | `/<legacy-http-prefix>/api/v1/label/{name}/values`      | `<prometheus-http-prefix>/api/v1/label/{name}/values`      |
    | `/<legacy-http-prefix>/api/v1/metadata`                 | `<prometheus-http-prefix>/api/v1/metadata`                 |
    | `/<legacy-http-prefix>/api/v1/read`                     | `<prometheus-http-prefix>/api/v1/read`                     |
    | `/<legacy-http-prefix>/api/v1/cardinality/label_names`  | `<prometheus-http-prefix>/api/v1/cardinality/label_names`  |
    | `/<legacy-http-prefix>/api/v1/cardinality/label_values` | `<prometheus-http-prefix>/api/v1/cardinality/label_values` |
    | `/api/prom/user_stats`                                  | `/api/v1/user_stats`                                       |

  * Distributor endpoints

    | Legacy endpoint               | Alternative                   |
    | ----------------------------- | ----------------------------- |
    | `/<legacy-http-prefix>/push`  | `/api/v1/push`                |
    | `/all_user_stats`             | `/distributor/all_user_stats` |
    | `/ha-tracker`                 | `/distributor/ha_tracker`     |

  * Ingester endpoints

    | Legacy          | Alternative           |
    | --------------- | --------------------- |
    | `/ring`         | `/ingester/ring`      |
    | `/shutdown`     | `/ingester/shutdown`  |
    | `/flush`        | `/ingester/flush`     |
    | `/push`         | `/ingester/push`      |

  * Ruler endpoints

    | Legacy                                                | Alternative                                         | Alternative #2 (not available before Mimir 2.0.0)                    |
    | ----------------------------------------------------- | --------------------------------------------------- | ------------------------------------------------------------------- |
    | `/<legacy-http-prefix>/api/v1/rules`                  | `<prometheus-http-prefix>/api/v1/rules`             |                                                                     |
    | `/<legacy-http-prefix>/api/v1/alerts`                 | `<prometheus-http-prefix>/api/v1/alerts`            |                                                                     |
    | `/<legacy-http-prefix>/rules`                         | `/api/v1/rules` (see below)                         |  `<prometheus-http-prefix>/config/v1/rules`                         |
    | `/<legacy-http-prefix>/rules/{namespace}`             | `/api/v1/rules/{namespace}` (see below)             |  `<prometheus-http-prefix>/config/v1/rules/{namespace}`             |
    | `/<legacy-http-prefix>/rules/{namespace}/{groupName}` | `/api/v1/rules/{namespace}/{groupName}` (see below) |  `<prometheus-http-prefix>/config/v1/rules/{namespace}/{groupName}` |
    | `/<legacy-http-prefix>/rules/{namespace}`             | `/api/v1/rules/{namespace}` (see below)             |  `<prometheus-http-prefix>/config/v1/rules/{namespace}`             |
    | `/<legacy-http-prefix>/rules/{namespace}/{groupName}` | `/api/v1/rules/{namespace}/{groupName}` (see below) |  `<prometheus-http-prefix>/config/v1/rules/{namespace}/{groupName}` |
    | `/<legacy-http-prefix>/rules/{namespace}`             | `/api/v1/rules/{namespace}` (see below)             |  `<prometheus-http-prefix>/config/v1/rules/{namespace}`             |
    | `/ruler_ring`                                         | `/ruler/ring`                                       |                                                                     |

    > __Note:__ The `/api/v1/rules/**` endpoints are considered deprecated with Mimir 2.0.0 and will be removed
    in Mimir 2.2.0. After upgrading to 2.0.0 we recommend switching uses to the equivalent
    `/<prometheus-http-prefix>/config/v1/**` endpoints that Mimir 2.0.0 introduces.

  * Alertmanager endpoints

    | Legacy                      | Alternative                        |
    | --------------------------- | ---------------------------------- |
    | `/<legacy-http-prefix>`     | `/alertmanager`                    |
    | `/status`                   | `/multitenant_alertmanager/status` |

* [CHANGE] Ingester: changed `-ingester.stream-chunks-when-using-blocks` default value from `false` to `true`. #717
* [CHANGE] Ingester: default `-ingester.ring.min-ready-duration` reduced from 1m to 15s. #126
* [CHANGE] Ingester: `-ingester.ring.min-ready-duration` now start counting the delay after the ring's health checks have passed instead of when the ring client was started. #126
* [CHANGE] Ingester: allow experimental ingester max-exemplars setting to be changed dynamically #144
  * CLI flag `-blocks-storage.tsdb.max-exemplars` is renamed to `-ingester.max-global-exemplars-per-user`.
  * YAML `max_exemplars` is moved from `tsdb` to `overrides` and renamed to `max_global_exemplars_per_user`.
* [CHANGE] Ingester: active series metrics `cortex_ingester_active_series` and `cortex_ingester_active_series_custom_tracker` are now removed when their value is zero. #672 #690
* [CHANGE] Ingester: changed default value of `-blocks-storage.tsdb.retention-period` from `6h` to `24h`. #966
* [CHANGE] Ingester: changed default value of `-blocks-storage.tsdb.close-idle-tsdb-timeout` from `0` to `13h`. #967
* [CHANGE] Ingester: changed default value of `-ingester.ring.final-sleep` from `30s` to `0s`. #981
* [CHANGE] Ingester: the following low level settings have been removed: #1153
  * `-ingester-client.expected-labels`
  * `-ingester-client.expected-samples-per-series`
  * `-ingester-client.expected-timeseries`
* [CHANGE] Ingester: following command line options related to ingester ring were renamed: #1155
  * `-consul.*` changed to `-ingester.ring.consul.*`
  * `-etcd.*` changed to `-ingester.ring.etcd.*`
  * `-multi.*` changed to `-ingester.ring.multi.*`
  * `-distributor.excluded-zones` changed to `-ingester.ring.excluded-zones`
  * `-distributor.replication-factor` changed to `-ingester.ring.replication-factor`
  * `-distributor.zone-awareness-enabled` changed to `-ingester.ring.zone-awareness-enabled`
  * `-ingester.availability-zone` changed to `-ingester.ring.instance-availability-zone`
  * `-ingester.final-sleep` changed to `-ingester.ring.final-sleep`
  * `-ingester.heartbeat-period` changed to `-ingester.ring.heartbeat-period`
  * `-ingester.join-after` changed to `-ingester.ring.join-after`
  * `-ingester.lifecycler.ID` changed to `-ingester.ring.instance-id`
  * `-ingester.lifecycler.addr` changed to `-ingester.ring.instance-addr`
  * `-ingester.lifecycler.interface` changed to `-ingester.ring.instance-interface-names`
  * `-ingester.lifecycler.port` changed to `-ingester.ring.instance-port`
  * `-ingester.min-ready-duration` changed to `-ingester.ring.min-ready-duration`
  * `-ingester.num-tokens` changed to `-ingester.ring.num-tokens`
  * `-ingester.observe-period` changed to `-ingester.ring.observe-period`
  * `-ingester.readiness-check-ring-health` changed to `-ingester.ring.readiness-check-ring-health`
  * `-ingester.tokens-file-path` changed to `-ingester.ring.tokens-file-path`
  * `-ingester.unregister-on-shutdown` changed to `-ingester.ring.unregister-on-shutdown`
  * `-ring.heartbeat-timeout` changed to `-ingester.ring.heartbeat-timeout`
  * `-ring.prefix` changed to `-ingester.ring.prefix`
  * `-ring.store` changed to `-ingester.ring.store`
* [CHANGE] Ingester: fields in YAML configuration for ingester ring have been changed: #1155
  * `ingester.lifecycler` changed to `ingester.ring`
  * Fields from `ingester.lifecycler.ring` moved to `ingester.ring`
  * `ingester.lifecycler.address` changed to `ingester.ring.instance_addr`
  * `ingester.lifecycler.id` changed to `ingester.ring.instance_id`
  * `ingester.lifecycler.port` changed to `ingester.ring.instance_port`
  * `ingester.lifecycler.availability_zone` changed to `ingester.ring.instance_availability_zone`
  * `ingester.lifecycler.interface_names` changed to `ingester.ring.instance_interface_names`
* [CHANGE] Distributor: removed the `-distributor.shard-by-all-labels` configuration option. It is now assumed to be true. #698
* [CHANGE] Distributor: change default value of `-distributor.instance-limits.max-inflight-push-requests` to `2000`. #964
* [CHANGE] Distributor: change default value of `-distributor.remote-timeout` from `2s` to `20s`. #970
* [CHANGE] Distributor: removed the `-distributor.extra-query-delay` flag (and its respective YAML config option). #1048
* [CHANGE] Query-frontend: Enable query stats by default, they can still be disabled with `-query-frontend.query-stats-enabled=false`. #83
* [CHANGE] Query-frontend: the `cortex_frontend_mapped_asts_total` metric has been renamed to `cortex_frontend_query_sharding_rewrites_attempted_total`. #150
* [CHANGE] Query-frontend: added `sharded` label to `cortex_query_seconds_total` metric. #235
* [CHANGE] Query-frontend: changed the flag name for controlling query sharding total shards from `-querier.total-shards` to `-query-frontend.query-sharding-total-shards`. #230
* [CHANGE] Query-frontend: flag `-querier.parallelise-shardable-queries` has been renamed to `-query-frontend.parallelize-shardable-queries` #284
* [CHANGE] Query-frontend: removed the deprecated (and unused) `-frontend.cache-split-interval`. Use `-query-frontend.split-queries-by-interval` instead. #587
* [CHANGE] Query-frontend: range query response now omits the `data` field when it's empty (error case) like Prometheus does, previously it was `"data":{"resultType":"","result":null}`. #629
* [CHANGE] Query-frontend: instant queries now honor the `-query-frontend.max-retries-per-request` flag. #630
* [CHANGE] Query-frontend: removed in-memory and Redis cache support. Reason is that these caching backends were just supported by query-frontend, while all other Mimir services only support memcached. #796
  * The following CLI flags (and their respective YAML config options) have been removed:
    * `-frontend.cache.enable-fifocache`
    * `-frontend.redis.*`
    * `-frontend.fifocache.*`
  * The following metrics have been removed:
    * `querier_cache_added_total`
    * `querier_cache_added_new_total`
    * `querier_cache_evicted_total`
    * `querier_cache_entries`
    * `querier_cache_gets_total`
    * `querier_cache_misses_total`
    * `querier_cache_stale_gets_total`
    * `querier_cache_memory_bytes`
    * `cortex_rediscache_request_duration_seconds`
* [CHANGE] Query-frontend: migrated memcached backend client to the same one used in other components (memcached config and metrics are now consistent across all Mimir services). #821
  * The following CLI flags (and their respective YAML config options) have been added:
    * `-query-frontend.results-cache.backend` (set it to `memcached` if `-query-frontend.cache-results=true`)
  * The following CLI flags (and their respective YAML config options) have been changed:
    * `-frontend.memcached.hostname` and `-frontend.memcached.service` have been removed: use `-query-frontend.results-cache.memcached.addresses` instead
  * The following CLI flags (and their respective YAML config options) have been renamed:
    * `-frontend.background.write-back-concurrency` renamed to `-query-frontend.results-cache.memcached.max-async-concurrency`
    * `-frontend.background.write-back-buffer` renamed to `-query-frontend.results-cache.memcached.max-async-buffer-size`
    * `-frontend.memcached.batchsize` renamed to `-query-frontend.results-cache.memcached.max-get-multi-batch-size`
    * `-frontend.memcached.parallelism` renamed to `-query-frontend.results-cache.memcached.max-get-multi-concurrency`
    * `-frontend.memcached.timeout` renamed to `-query-frontend.results-cache.memcached.timeout`
    * `-frontend.memcached.max-item-size` renamed to `-query-frontend.results-cache.memcached.max-item-size`
    * `-frontend.memcached.max-idle-conns` renamed to `-query-frontend.results-cache.memcached.max-idle-connections`
    * `-frontend.compression` renamed to `-query-frontend.results-cache.compression`
  * The following CLI flags (and their respective YAML config options) have been removed:
    * `-frontend.memcached.circuit-breaker-consecutive-failures`: feature removed
    * `-frontend.memcached.circuit-breaker-timeout`: feature removed
    * `-frontend.memcached.circuit-breaker-interval`: feature removed
    * `-frontend.memcached.update-interval`: new setting is hardcoded to 30s
    * `-frontend.memcached.consistent-hash`: new setting is always enabled
    * `-frontend.default-validity` and `-frontend.memcached.expiration`: new setting is hardcoded to 7 days
  * The following metrics have been changed:
    * `cortex_cache_dropped_background_writes_total{name}` changed to `thanos_memcached_operation_skipped_total{name, operation, reason}`
    * `cortex_cache_value_size_bytes{name, method}` changed to `thanos_memcached_operation_data_size_bytes{name}`
    * `cortex_cache_request_duration_seconds{name, method, status_code}` changed to `thanos_memcached_operation_duration_seconds{name, operation}`
    * `cortex_cache_fetched_keys{name}` changed to `thanos_cache_memcached_requests_total{name}`
    * `cortex_cache_hits{name}` changed to `thanos_cache_memcached_hits_total{name}`
    * `cortex_memcache_request_duration_seconds{name, method, status_code}` changed to `thanos_memcached_operation_duration_seconds{name, operation}`
    * `cortex_memcache_client_servers{name}` changed to `thanos_memcached_dns_provider_results{name, addr}`
    * `cortex_memcache_client_set_skip_total{name}` changed to `thanos_memcached_operation_skipped_total{name, operation, reason}`
    * `cortex_dns_lookups_total` changed to `thanos_memcached_dns_lookups_total`
    * For all metrics the value of the "name" label has changed from `frontend.memcached` to `frontend-cache`
  * The following metrics have been removed:
    * `cortex_cache_background_queue_length{name}`
* [CHANGE] Query-frontend: merged `query_range` into `frontend` in the YAML config (keeping the same keys) and renamed flags: #825
  * `-querier.max-retries-per-request` renamed to `-query-frontend.max-retries-per-request`
  * `-querier.split-queries-by-interval` renamed to `-query-frontend.split-queries-by-interval`
  * `-querier.align-querier-with-step` renamed to `-query-frontend.align-querier-with-step`
  * `-querier.cache-results` renamed to `-query-frontend.cache-results`
  * `-querier.parallelise-shardable-queries` renamed to `-query-frontend.parallelize-shardable-queries`
* [CHANGE] Query-frontend: the default value of `-query-frontend.split-queries-by-interval` has changed from `0` to `24h`. #1131
* [CHANGE] Query-frontend: `-frontend.` flags were renamed to `-query-frontend.`: #1167
* [CHANGE] Query-frontend / Query-scheduler: classified the `-query-frontend.querier-forget-delay` and `-query-scheduler.querier-forget-delay` flags (and their respective YAML config options) as experimental. #1208
* [CHANGE] Querier / ruler: Change `-querier.max-fetched-chunks-per-query` configuration to limit to maximum number of chunks that can be fetched in a single query. The number of chunks fetched by ingesters AND long-term storare combined should not exceed the value configured on `-querier.max-fetched-chunks-per-query`. [#4260](https://github.com/cortexproject/cortex/pull/4260)
* [CHANGE] Querier / ruler: Option `-querier.ingester-streaming` has been removed. Querier/ruler now always use streaming method to query ingesters. #204
* [CHANGE] Querier: always fetch labels from store and respect start/end times in request; the option `-querier.query-store-for-labels-enabled` has been removed and is now always on. #518 #1132
* [CHANGE] Querier / ruler: removed the `-store.query-chunk-limit` flag (and its respective YAML config option `max_chunks_per_query`). `-querier.max-fetched-chunks-per-query` (and its respective YAML config option `max_fetched_chunks_per_query`) should be used instead. #705
* [CHANGE] Querier/Ruler: `-querier.active-query-tracker-dir` option has been removed. Active query tracking is now done via Activity tracker configured by `-activity-tracker.filepath` and enabled by default. Limit for max number of concurrent queries (`-querier.max-concurrent`) is now respected even if activity tracking is not enabled. #661 #822
* [CHANGE] Querier/ruler/query-frontend: the experimental `-querier.at-modifier-enabled` CLI flag has been removed and the PromQL `@` modifier is always enabled. #941
* [CHANGE] Querier: removed `-querier.worker-match-max-concurrent` and `-querier.worker-parallelism` CLI flags (and their respective YAML config options). Mimir now behaves like if `-querier.worker-match-max-concurrent` is always enabled and you should configure the max concurrency per querier process using `-querier.max-concurrent` instead. #958
* [CHANGE] Querier: changed default value of `-querier.query-ingesters-within` from `0` to `13h`. #967
* [CHANGE] Querier: rename metric `cortex_query_fetched_chunks_bytes_total` to `cortex_query_fetched_chunk_bytes_total` to be consistent with the limit name. #476
* [CHANGE] Ruler: add two new metrics `cortex_ruler_list_rules_seconds` and `cortex_ruler_load_rule_groups_seconds` to the ruler. #906
* [CHANGE] Ruler: endpoints for listing configured rules now return HTTP status code 200 and an empty map when there are no rules instead of an HTTP 404 and plain text error message. The following endpoints are affected: #456
  * `<prometheus-http-prefix>/config/v1/rules`
  * `<prometheus-http-prefix>/config/v1/rules/{namespace}`
  * `<prometheus-http-prefix>/rules` (deprecated)
  * `<prometheus-http-prefix>/rules/{namespace}` (deprecated)
  * `/api/v1/rules` (deprecated)
  * `/api/v1/rules/{namespace}` (deprecated)
* [CHANGE] Ruler: removed `configdb` support from Ruler backend storages. #15 #38 #819
* [CHANGE] Ruler: removed the support for the deprecated storage configuration via `-ruler.storage.*` CLI flags (and their respective YAML config options). Use `-ruler-storage.*` instead. #628
* [CHANGE] Ruler: set new default limits for rule groups: `-ruler.max-rules-per-rule-group` to 20 (previously 0, disabled) and `-ruler.max-rule-groups-per-tenant` to 70 (previously 0, disabled). #847
* [CHANGE] Ruler: removed `-ruler.enable-sharding` option, and changed default value of `-ruler.ring.store` to `memberlist`. #943
* [CHANGE] Ruler: `-ruler.alertmanager-use-v2` has been removed. The ruler will always use the `v2` endpoints. #954 #1100
* [CHANGE] Ruler: `-experimental.ruler.enable-api` flag has been renamed to `-ruler.enable-api` and is now stable. The default value has also changed from `false` to `true`, so both ruler and alertmanager API are enabled by default. #913 #1065
* [CHANGE] Ruler: add support for [DNS service discovery format](./docs/sources/configuration/arguments.md#dns-service-discovery) for `-ruler.alertmanager-url`. `-ruler.alertmanager-discovery` flag has been removed. URLs following the prior SRV format, will be treated as a static target. To continue using service discovery for these URLs prepend `dnssrvnoa+` to them. #993
  * The following metrics for Alertmanager DNS service discovery are replaced:
    * `prometheus_sd_dns_lookups_total` replaced by `cortex_dns_lookups_total{component="ruler"}`
    * `prometheus_sd_dns_lookup_failures_total` replaced by `cortex_dns_failures_total{component="ruler"}`
* [CHANGE] Ruler: deprecate `/api/v1/rules/**` and `<prometheus-http-prefix/rules/**` configuration API endpoints in favour of `/<prometheus-http-prefix>/config/v1/rules/**`. Deprecated endpoints will be removed in Mimir 2.2.0. Main configuration API endpoints are now `/<prometheus-http-prefix>/config/api/v1/rules/**` introduced in Mimir 2.0.0. #1222
* [CHANGE] Store-gateway: index cache now includes tenant in cache keys, this invalidates previous cached entries. #607
* [CHANGE] Store-gateway: increased memcached index caching TTL from 1 day to 7 days. #718
* [CHANGE] Store-gateway: options `-store-gateway.sharding-enabled` and `-querier.store-gateway-addresses` were removed. Default value of `-store-gateway.sharding-ring.store` is now `memberlist` and default value for `-store-gateway.sharding-ring.wait-stability-min-duration` changed from `1m` to `0` (disabled). #976
* [CHANGE] Compactor: compactor will no longer try to compact blocks that are already marked for deletion. Previously compactor would consider blocks marked for deletion within `-compactor.deletion-delay / 2` period as eligible for compaction. [#4328](https://github.com/cortexproject/cortex/pull/4328)
* [CHANGE] Compactor: Removed support for block deletion marks migration. If you're upgrading from Cortex < 1.7.0 to Mimir, you should upgrade the compactor to Cortex >= 1.7.0 first, run it at least once and then upgrade to Mimir. #122
* [CHANGE] Compactor: removed the `cortex_compactor_group_vertical_compactions_total` metric. #278
* [CHANGE] Compactor: no longer waits for initial blocks cleanup to finish before starting compactions. #282
* [CHANGE] Compactor: removed overlapping sources detection. Overlapping sources may exist due to edge cases (timing issues) when horizontally sharding compactor, but are correctly handled by compactor. #494
* [CHANGE] Compactor: compactor now uses deletion marks from `<tenant>/markers` location in the bucket. Marker files are no longer fetched, only listed. #550
* [CHANGE] Compactor: Default value of `-compactor.block-sync-concurrency` has changed from 20 to 8. This flag is now only used to control number of goroutines for downloading and uploading blocks during compaction. #552
* [CHANGE] Compactor is now included in `all` target (single-binary). #866
* [CHANGE] Compactor: Removed `-compactor.sharding-enabled` option. Sharding in compactor is now always enabled. Default value of `-compactor.ring.store` has changed from `consul` to `memberlist`. Default value of `-compactor.ring.wait-stability-min-duration` is now 0, which disables the feature. #956
* [CHANGE] Alertmanager: removed `-alertmanager.configs.auto-webhook-root` #977
* [CHANGE] Alertmanager: removed `configdb` support from Alertmanager backend storages. #15 #38 #819
* [CHANGE] Alertmanager: Don't count user-not-found errors from replicas as failures in the `cortex_alertmanager_state_fetch_replica_state_failed_total` metric. #190
* [CHANGE] Alertmanager: Use distributor for non-API routes. #213
* [CHANGE] Alertmanager: removed `-alertmanager.storage.*` configuration options, with the exception of the CLI flags `-alertmanager.storage.path` and `-alertmanager.storage.retention`. Use `-alertmanager-storage.*` instead. #632
* [CHANGE] Alertmanager: set default value for `-alertmanager.web.external-url=http://localhost:8080/alertmanager` to match the default configuration. #808 #1067
* [CHANGE] Alertmanager: `-experimental.alertmanager.enable-api` flag has been renamed to `-alertmanager.enable-api` and is now stable. #913
* [CHANGE] Alertmanager: now always runs with sharding enabled; other modes of operation are removed. #1044 #1126
  * The following configuration options are removed:
    * `-alertmanager.sharding-enabled`
    * `-alertmanager.cluster.advertise-address`
    * `-alertmanager.cluster.gossip-interval`
    * `-alertmanager.cluster.listen-address`
    * `-alertmanager.cluster.peers`
    * `-alertmanager.cluster.push-pull-interval`
  * The following configuration options are renamed:
    * `-alertmanager.cluster.peer-timeout` to `-alertmanager.peer-timeout`
* [CHANGE] Alertmanager: the default value of `-alertmanager.sharding-ring.store` is now `memberlist`. #1171
* [CHANGE] Ring: changed default value of `-distributor.ring.store` (Distributor ring) and `-ring.store` (Ingester ring) to `memberlist`. #1046
* [CHANGE] Memberlist: the `memberlist_kv_store_value_bytes` metric has been removed due to values no longer being stored in-memory as encoded bytes. [#4345](https://github.com/cortexproject/cortex/pull/4345)
* [CHANGE] Memberlist: forward only changes, not entire original message. [#4419](https://github.com/cortexproject/cortex/pull/4419)
* [CHANGE] Memberlist: don't accept old tombstones as incoming change, and don't forward such messages to other gossip members. [#4420](https://github.com/cortexproject/cortex/pull/4420)
* [CHANGE] Memberlist: changed probe interval from `1s` to `5s` and probe timeout from `500ms` to `2s`. #563
* [CHANGE] Memberlist: the `name` label on metrics `cortex_dns_failures_total`, `cortex_dns_lookups_total` and `cortex_dns_provider_results` was renamed to `component`. #993
* [CHANGE] Limits: removed deprecated limits for rejecting old samples #799
  This removes the following flags:
  * `-validation.reject-old-samples`
  * `-validation.reject-old-samples.max-age`
* [CHANGE] Limits: removed local limit-related flags in favor of global limits. #725
  The distributor ring is now required, and can be configured via the `distributor.ring.*` flags.
  This removes the following flags:
  * `-distributor.ingestion-rate-strategy` -> will now always use the "global" strategy
  * `-ingester.max-series-per-user` -> set `-ingester.max-global-series-per-user` to `N` times the existing value of `-ingester.max-series-per-user` instead
  * `-ingester.max-series-per-metric` -> set `-ingester.max-global-series-per-metric`  to `N` times the existing value of `-ingester.max-series-per-metric` instead
  * `-ingester.max-metadata-per-user` -> set `-ingester.max-global-metadata-per-user` to `N` times the existing value of `-ingester.max-metadata-per-user` instead
  * `-ingester.max-metadata-per-metric` -> set `-ingester.max-global-metadata-per-metric` to `N` times the existing value of `-ingester.max-metadata-per-metric` instead
  * In the above notes, `N` refers to the number of ingester replicas
  Additionally, default values for the following flags have changed:
  * `-ingester.max-global-series-per-user` from `0` to `150000`
  * `-ingester.max-global-series-per-metric` from `0` to `20000`
  * `-distributor.ingestion-rate-limit` from `25000` to `10000`
  * `-distributor.ingestion-burst-size` from `50000` to `200000`
* [CHANGE] Limits: removed limit `enforce_metric_name`, now behave as if set to `true` always. #686
* [CHANGE] Limits: Option `-ingester.max-samples-per-query` and its YAML field `max_samples_per_query` have been removed. It required `-querier.ingester-streaming` option to be set to false, but since `-querier.ingester-streaming` is removed (always defaulting to true), the limit using it was removed as well. #204 #1132
* [CHANGE] Limits: Set the default max number of inflight ingester push requests (`-ingester.instance-limits.max-inflight-push-requests`) to 30000 in order to prevent clusters from being overwhelmed by request volume or temporary slow-downs. #259
* [CHANGE] Overrides exporter: renamed metric `cortex_overrides` to `cortex_limits_overrides`. #173 #407
* [FEATURE] The following features have been moved from experimental to stable: #913 #1002
  * Alertmanager config API
  * Alertmanager receiver firewall
  * Alertmanager sharding
  * Azure blob storage support
  * Blocks storage bucket index
  * Disable the ring health check in the readiness endpoint (`-ingester.readiness-check-ring-health=false`)
  * Distributor: do not extend writes on unhealthy ingesters
  * Do not unregister ingesters from ring on shutdown (`-ingester.unregister-on-shutdown=false`)
  * HA Tracker: cleanup of old replicas from KV Store
  * Instance limits in ingester and distributor
  * OpenStack Swift storage support
  * Query-frontend: query stats tracking
  * Query-scheduler
  * Querier: tenant federation
  * Ruler config API
  * S3 Server Side Encryption (SSE) using KMS
  * TLS configuration for gRPC, HTTP and etcd clients
  * Zone-aware replication
  * `/labels` API using matchers
  * The following querier limits:
    * `-querier.max-fetched-chunks-per-query`
    * `-querier.max-fetched-chunk-bytes-per-query`
    * `-querier.max-fetched-series-per-query`
  * The following alertmanager limits:
    * Notification rate (`-alertmanager.notification-rate-limit` and `-alertmanager.notification-rate-limit-per-integration`)
    * Dispatcher groups (`-alertmanager.max-dispatcher-aggregation-groups`)
    * User config size (`-alertmanager.max-config-size-bytes`)
    * Templates count in user config (`-alertmanager.max-templates-count`)
    * Max template size (`-alertmanager.max-template-size-bytes`)
* [FEATURE] The endpoints `/api/v1/status/buildinfo`, `<prometheus-http-prefix>/api/v1/status/buildinfo`, and `<alertmanager-http-prefix>/api/v1/status/buildinfo` have been added to display build information and enabled features. #1219 #1240
* [FEATURE] PromQL: added `present_over_time` support. #139
* [FEATURE] Added "Activity tracker" feature which can log ongoing activities from previous Mimir run in case of a crash. It is enabled by default and controlled by the `-activity-tracker.filepath` flag. It can be disabled by setting this path to an empty string. Currently, the Store-gateway, Ruler, Querier, Query-frontend and Ingester components use this feature to track queries. #631 #782 #822 #1121
* [FEATURE] Divide configuration parameters into categories "basic", "advanced", and "experimental". Only flags in the basic category are shown when invoking `-help`, whereas `-help-all` will include flags in all categories (basic, advanced, experimental). #840
* [FEATURE] Querier: Added support for tenant federation to exemplar endpoints. #927
* [FEATURE] Ingester: can expose metrics on active series matching custom trackers configured via `-ingester.active-series-custom-trackers` (or its respective YAML config option). When configured, active series for custom trackers are exposed by the `cortex_ingester_active_series_custom_tracker` metric. #42 #672
* [FEATURE] Ingester: Enable snapshotting of in-memory TSDB on disk during shutdown via `-blocks-storage.tsdb.memory-snapshot-on-shutdown` (experimental). #249
* [FEATURE] Ingester: Added `-blocks-storage.tsdb.isolation-enabled` flag, which allows disabling TSDB isolation feature. This is enabled by default (per TSDB default), but disabling can improve performance of write requests. #512
* [FEATURE] Ingester: Added `-blocks-storage.tsdb.head-chunks-write-queue-size` flag, which allows setting the size of the queue used by the TSDB before m-mapping chunks (experimental). #591
  * Added `cortex_ingester_tsdb_mmap_chunk_write_queue_operations_total` metric to track different operations of this queue.
* [FEATURE] Distributor: Added `-api.skip-label-name-validation-header-enabled` option to allow skipping label name validation on the HTTP write path based on `X-Mimir-SkipLabelNameValidation` header being `true` or not. #390
* [FEATURE] Query-frontend: Add `cortex_query_fetched_series_total` and `cortex_query_fetched_chunks_bytes_total` per-user counters to expose the number of series and bytes fetched as part of queries. These metrics can be enabled with the `-frontend.query-stats-enabled` flag (or its respective YAML config option `query_stats_enabled`). [#4343](https://github.com/cortexproject/cortex/pull/4343)
* [FEATURE] Query-frontend: Add `cortex_query_fetched_chunks_total` per-user counter to expose the number of chunks fetched as part of queries. This metric can be enabled with the `-query-frontend.query-stats-enabled` flag (or its respective YAML config option `query_stats_enabled`). #31
* [FEATURE] Query-frontend: Add query sharding for instant and range queries. You can enable querysharding by setting `-query-frontend.parallelize-shardable-queries` to `true`. The following additional config and exported metrics have been added. #79 #80 #100 #124 #140 #148 #150 #151 #153 #154 #155 #156 #157 #158 #159 #160 #163 #169 #172 #196 #205 #225 #226 #227 #228 #230 #235 #240 #239 #246 #244 #319 #330 #371 #385 #400 #458 #586 #630 #660 #707 #1542
  * New config options:
    * `-query-frontend.query-sharding-total-shards`: The amount of shards to use when doing parallelisation via query sharding.
    * `-query-frontend.query-sharding-max-sharded-queries`: The max number of sharded queries that can be run for a given received query. 0 to disable limit.
    * `-blocks-storage.bucket-store.series-hash-cache-max-size-bytes`: Max size - in bytes - of the in-memory series hash cache in the store-gateway.
    * `-blocks-storage.tsdb.series-hash-cache-max-size-bytes`: Max size - in bytes - of the in-memory series hash cache in the ingester.
  * New exported metrics:
    * `cortex_bucket_store_series_hash_cache_requests_total`
    * `cortex_bucket_store_series_hash_cache_hits_total`
    * `cortex_frontend_query_sharding_rewrites_succeeded_total`
    * `cortex_frontend_sharded_queries_per_query`
  * Renamed metrics:
    * `cortex_frontend_mapped_asts_total` to `cortex_frontend_query_sharding_rewrites_attempted_total`
  * Modified metrics:
    * added `sharded` label to `cortex_query_seconds_total`
  * When query sharding is enabled, the following querier config must be set on query-frontend too:
    * `-querier.max-concurrent`
    * `-querier.timeout`
    * `-querier.max-samples`
    * `-querier.at-modifier-enabled`
    * `-querier.default-evaluation-interval`
    * `-querier.active-query-tracker-dir`
    * `-querier.lookback-delta`
  * Sharding can be dynamically controlled per request using the `Sharding-Control: 64` header. (0 to disable)
  * Sharding can be dynamically controlled per tenant using the limit `query_sharding_total_shards`. (0 to disable)
  * Added `sharded_queries` count to the "query stats" log.
  * The number of shards is adjusted to be compatible with number of compactor shards that are used by a split-and-merge compactor. The querier can use this to avoid querying blocks that cannot have series in a given query shard.
* [FEATURE] Query-Frontend: Added `-query-frontend.cache-unaligned-requests` option to cache responses for requests that do not have step-aligned start and end times. This can improve speed of repeated queries, but can also pollute cache with results that are never reused. #432
* [FEATURE] Querier: Added label names cardinality endpoint `<prefix>/api/v1/cardinality/label_names` that is disabled by default. Can be enabled/disabled via the CLI flag `-querier.cardinality-analysis-enabled` or its respective YAML config option. Configurable on a per-tenant basis. #301 #377 #474
* [FEATURE] Querier: Added label values cardinality endpoint `<prefix>/api/v1/cardinality/label_values` that is disabled by default. Can be enabled/disabled via the CLI flag `-querier.cardinality-analysis-enabled` or its respective YAML config option, and configurable on a per-tenant basis. The maximum number of label names allowed to be queried in a single API call can be controlled via `-querier.label-values-max-cardinality-label-names-per-request`. #332 #395 #474
* [FEATURE] Querier: Added `-store.max-labels-query-length` to restrict the range of `/series`, label-names and label-values requests. #507
* [FEATURE] Ruler: Add new `-ruler.query-stats-enabled` which when enabled will report the `cortex_ruler_query_seconds_total` as a per-user metric that tracks the sum of the wall time of executing queries in the ruler in seconds. [#4317](https://github.com/cortexproject/cortex/pull/4317)
* [FEATURE] Ruler: Added federated rule groups. #533
  * Added `-ruler.tenant-federation.enabled` config flag.
  * Added support for `source_tenants` field on rule groups.
* [FEATURE] Store-gateway: Added `/store-gateway/tenants` and `/store-gateway/tenant/{tenant}/blocks` endpoints that provide functionality that was provided by `tools/listblocks`. #911 #973
* [FEATURE] Compactor: compactor now uses new algorithm that we call "split-and-merge". Previous compaction strategy was removed. With the `split-and-merge` compactor source blocks for a given tenant are grouped into `-compactor.split-groups` number of groups. Each group of blocks is then compacted separately, and is split into `-compactor.split-and-merge-shards` shards (configurable on a per-tenant basis). Compaction of each tenant shards can be horizontally scaled. Number of compactors that work on jobs for single tenant can be limited by using `-compactor.compactor-tenant-shard-size` parameter, or per-tenant `compactor_tenant_shard_size` override.  #275 #281 #282 #283 #288 #290 #303 #307 #317 #323 #324 #328 #353 #368 #479 #820
* [FEATURE] Compactor: Added `-compactor.max-compaction-time` to control how long can compaction for a single tenant take. If compactions for a tenant take longer, no new compactions are started in the same compaction cycle. Running compactions are not stopped however, and may take much longer. #523
* [FEATURE] Compactor: When compactor finds blocks with out-of-order chunks, it will mark them for no-compaction. Blocks marked for no-compaction are ignored in future compactions too. Added metric `cortex_compactor_blocks_marked_for_no_compaction_total` to track number of blocks marked for no-compaction. Added `CortexCompactorSkippedBlocksWithOutOfOrderChunks` alert based on new metric. Markers are only checked from `<tenant>/markers` location, but uploaded to the block directory too. #520 #535 #550
* [FEATURE] Compactor: multiple blocks are now downloaded and uploaded at once, which can shorten compaction process. #552
* [ENHANCEMENT] Exemplars are now emitted for all gRPC calls and many operations tracked by histograms. #180
* [ENHANCEMENT] New options `-server.http-listen-network` and `-server.grpc-listen-network` allow binding as 'tcp4' or 'tcp6'. #180
* [ENHANCEMENT] Query federation: improve performance in MergeQueryable by memoizing labels. #312
* [ENHANCEMENT] Add histogram metrics `cortex_distributor_sample_delay_seconds` and `cortex_ingester_tsdb_sample_out_of_order_delta_seconds` #488
* [ENHANCEMENT] Check internal directory access before starting up. #1217
* [ENHANCEMENT] Azure client: expose option to configure MSI URL and user-assigned identity. #584
* [ENHANCEMENT] Added a new metric `mimir_build_info` to coincide with `cortex_build_info`. The metric `cortex_build_info` has not been removed. #1022
* [ENHANCEMENT] Mimir runs a sanity check of storage config at startup and will fail to start if the sanity check doesn't pass. This is done to find potential config issues before starting up. #1180
* [ENHANCEMENT] Validate alertmanager and ruler storage configurations to ensure they don't use same bucket name and region values as those configured for the blocks storage. #1214
* [ENHANCEMENT] Ingester: added option `-ingester.readiness-check-ring-health` to disable the ring health check in the readiness endpoint. When disabled, the health checks are run against only the ingester itself instead of all ingesters in the ring. #48 #126
* [ENHANCEMENT] Ingester: reduce CPU and memory utilization if remote write requests contains a large amount of "out of bounds" samples. #413
* [ENHANCEMENT] Ingester: reduce CPU and memory utilization when querying chunks from ingesters. #430
* [ENHANCEMENT] Ingester: Expose ingester ring page on ingesters. #654
* [ENHANCEMENT] Distributor: added option `-distributor.excluded-zones` to exclude ingesters running in specific zones both on write and read path. #51
* [ENHANCEMENT] Distributor: add tags to tracing span for distributor push with user, cluster and replica. #210
* [ENHANCEMENT] Distributor: performance optimisations. #212 #217 #242
* [ENHANCEMENT] Distributor: reduce latency when HA-Tracking by doing KVStore updates in the background. #271
* [ENHANCEMENT] Distributor: make distributor inflight push requests count include background calls to ingester. #398
* [ENHANCEMENT] Distributor: silently drop exemplars more than 5 minutes older than samples in the same batch. #544
* [ENHANCEMENT] Distributor: reject exemplars with blank label names or values. The `cortex_discarded_exemplars_total` metric will use the `exemplar_labels_blank` reason in this case. #873
* [ENHANCEMENT] Query-frontend: added `cortex_query_frontend_workers_enqueued_requests_total` metric to track the number of requests enqueued in each query-scheduler. #384
* [ENHANCEMENT] Query-frontend: added `cortex_query_frontend_non_step_aligned_queries_total` to track the total number of range queries with start/end not aligned to step. #347 #357 #582
* [ENHANCEMENT] Query-scheduler: exported summary `cortex_query_scheduler_inflight_requests` tracking total number of inflight requests (both enqueued and processing) in percentile buckets. #675
* [ENHANCEMENT] Querier: can use the `LabelNames` call with matchers, if matchers are provided in the `/labels` API call, instead of using the more expensive `MetricsForLabelMatchers` call as before. #3 #1186
* [ENHANCEMENT] Querier / store-gateway: optimized regex matchers. #319 #334 #355
* [ENHANCEMENT] Querier: when fetching data for specific query-shard, we can ignore some blocks based on compactor-shard ID, since sharding of series by query sharding and compactor is the same. Added metrics: #438 #450
  * `cortex_querier_blocks_found_total`
  * `cortex_querier_blocks_queried_total`
  * `cortex_querier_blocks_with_compactor_shard_but_incompatible_query_shard_total`
* [ENHANCEMENT] Querier / ruler: reduce cpu usage, latency and peak memory consumption. #459 #463 #589
* [ENHANCEMENT] Querier: labels requests now obey `-querier.query-ingesters-within`, making them a little more efficient. #518
* [ENHANCEMENT] Querier: retry store-gateway in case of unexpected failure, instead of failing the query. #1003
* [ENHANCEMENT] Querier / ruler: reduce memory used by streaming queries, particularly in ruler. [#4341](https://github.com/cortexproject/cortex/pull/4341)
* [ENHANCEMENT] Ruler: Using shuffle sharding subring on GetRules API. [#4466](https://github.com/cortexproject/cortex/pull/4466)
* [ENHANCEMENT] Ruler: wait for ruler ring client to self-detect during startup. #990
* [ENHANCEMENT] Store-gateway: added `cortex_bucket_store_sent_chunk_size_bytes` metric, tracking the size of chunks sent from store-gateway to querier. #123
* [ENHANCEMENT] Store-gateway: reduced CPU and memory utilization due to exported metrics aggregation for instances with a large number of tenants. #123 #142
* [ENHANCEMENT] Store-gateway: added an in-memory LRU cache for chunks attributes. Can be enabled setting `-blocks-storage.bucket-store.chunks-cache.attributes-in-memory-max-items=X` where `X` is the max number of items to keep in the in-memory cache. The following new metrics are exposed: #279 #415 #437
  * `cortex_cache_memory_requests_total`
  * `cortex_cache_memory_hits_total`
  * `cortex_cache_memory_items_count`
* [ENHANCEMENT] Store-gateway: log index cache requests to tracing spans. #419
* [ENHANCEMENT] Store-gateway: store-gateway can now ignore blocks with minimum time within `-blocks-storage.bucket-store.ignore-blocks-within` duration. Useful when used together with `-querier.query-store-after`. #502
* [ENHANCEMENT] Store-gateway: label values with matchers now doesn't preload or list series, reducing latency and memory consumption. #534
* [ENHANCEMENT] Store-gateway: the results of `LabelNames()`, `LabelValues()` and `Series(skipChunks=true)` calls are now cached in the index cache. #590
* [ENHANCEMENT] Store-gateway: Added `-store-gateway.sharding-ring.unregister-on-shutdown` option that allows store-gateway to stay in the ring even after shutdown. Defaults to `true`, which is the same as current behaviour. #610 #614
* [ENHANCEMENT] Store-gateway: wait for ring tokens stability instead of ring stability to speed up startup and tests. #620
* [ENHANCEMENT] Compactor: add timeout for waiting on compactor to become ACTIVE in the ring. [#4262](https://github.com/cortexproject/cortex/pull/4262)
* [ENHANCEMENT] Compactor: skip already planned compaction jobs if the tenant doesn't belong to the compactor instance anymore. #303
* [ENHANCEMENT] Compactor: Blocks cleaner will ignore users that it no longer "owns" when sharding is enabled, and user ownership has changed since last scan. #325
* [ENHANCEMENT] Compactor: added `-compactor.compaction-jobs-order` support to configure which compaction jobs should run first for a given tenant (in case there are multiple ones). Supported values are: `smallest-range-oldest-blocks-first` (default), `newest-blocks-first`. #364
* [ENHANCEMENT] Compactor: delete blocks marked for deletion faster. #490
* [ENHANCEMENT] Compactor: expose low-level concurrency options for compactor: `-compactor.max-opening-blocks-concurrency`, `-compactor.max-closing-blocks-concurrency`, `-compactor.symbols-flushers-concurrency`. #569 #701
* [ENHANCEMENT] Compactor: expand compactor logs to include total compaction job time, total time for uploads and block counts. #549
* [ENHANCEMENT] Ring: allow experimental configuration of disabling of heartbeat timeouts by setting the relevant configuration value to zero. Applies to the following: [#4342](https://github.com/cortexproject/cortex/pull/4342)
  * `-distributor.ring.heartbeat-timeout`
  * `-ingester.ring.heartbeat-timeout`
  * `-ruler.ring.heartbeat-timeout`
  * `-alertmanager.sharding-ring.heartbeat-timeout`
  * `-compactor.ring.heartbeat-timeout`
  * `-store-gateway.sharding-ring.heartbeat-timeout`
* [ENHANCEMENT] Ring: allow heartbeats to be explicitly disabled by setting the interval to zero. This is considered experimental. This applies to the following configuration options: [#4344](https://github.com/cortexproject/cortex/pull/4344)
  * `-distributor.ring.heartbeat-period`
  * `-ingester.ring.heartbeat-period`
  * `-ruler.ring.heartbeat-period`
  * `-alertmanager.sharding-ring.heartbeat-period`
  * `-compactor.ring.heartbeat-period`
  * `-store-gateway.sharding-ring.heartbeat-period`
* [ENHANCEMENT] Memberlist: optimized receive path for processing ring state updates, to help reduce CPU utilization in large clusters. [#4345](https://github.com/cortexproject/cortex/pull/4345)
* [ENHANCEMENT] Memberlist: expose configuration of memberlist packet compression via `-memberlist.compression-enabled`. [#4346](https://github.com/cortexproject/cortex/pull/4346)
* [ENHANCEMENT] Memberlist: Add `-memberlist.advertise-addr` and `-memberlist.advertise-port` options for setting the address to advertise to other members of the cluster to enable NAT traversal. #260
* [ENHANCEMENT] Memberlist: reduce CPU utilization for rings with a large number of members. #537 #563 #634
* [ENHANCEMENT] Overrides exporter: include additional limits in the per-tenant override exporter. The following limits have been added to the `cortex_limit_overrides` metric: #21
  * `max_fetched_series_per_query`
  * `max_fetched_chunk_bytes_per_query`
  * `ruler_max_rules_per_rule_group`
  * `ruler_max_rule_groups_per_tenant`
* [ENHANCEMENT] Overrides exporter: add a metrics `cortex_limits_defaults` to expose the default values of limits. #173
* [ENHANCEMENT] Overrides exporter: Add `max_fetched_chunks_per_query` and `max_global_exemplars_per_user` limits to the default and per-tenant limits exported as metrics. #471 #515
* [ENHANCEMENT] Upgrade Go to 1.17.8. #1347 #1381
* [ENHANCEMENT] Upgrade Docker base images to `alpine:3.15.0`. #1348
* [BUGFIX] Azure storage: only create HTTP client once, to reduce memory utilization. #605
* [BUGFIX] Ingester: fixed ingester stuck on start up (LEAVING ring state) when `-ingester.ring.heartbeat-period=0` and `-ingester.unregister-on-shutdown=false`. [#4366](https://github.com/cortexproject/cortex/pull/4366)
* [BUGFIX] Ingester: prevent any reads or writes while the ingester is stopping. This will prevent accessing TSDB blocks once they have been already closed. [#4304](https://github.com/cortexproject/cortex/pull/4304)
* [BUGFIX] Ingester: TSDB now waits for pending readers before truncating Head block, fixing the `chunk not found` error and preventing wrong query results. #16
* [BUGFIX] Ingester: don't create TSDB or appender if no samples are sent by a tenant. #162
* [BUGFIX] Ingester: fix out-of-order chunks in TSDB head in-memory series after WAL replay in case some samples were appended to TSDB WAL before series. #530
* [BUGFIX] Distributor: when cleaning up obsolete elected replicas from KV store, HA tracker didn't update number of cluster per user correctly. [#4336](https://github.com/cortexproject/cortex/pull/4336)
* [BUGFIX] Distributor: fix bug in query-exemplar where some results would get dropped. #583
* [BUGFIX] Query-frontend: Fixes @ modifier functions (start/end) when splitting queries by time. #206
* [BUGFIX] Query-frontend: Ensure query_range requests handled by the query-frontend return JSON formatted errors. #360 #499
* [BUGFIX] Query-frontend: don't reuse cached results for queries that are not step-aligned. #424
* [BUGFIX] Query-frontend: fix API error messages that were mentioning Prometheus `--enable-feature=promql-negative-offset` and `--enable-feature=promql-at-modifier` flags. #688
* [BUGFIX] Query-frontend: worker's cancellation channels are now buffered to ensure that all request cancellations are properly handled. #741
* [BUGFIX] Querier: fixed `/api/v1/user_stats` endpoint. When zone-aware replication is enabled, `MaxUnavailableZones` param is used instead of `MaxErrors`, so setting `MaxErrors = 0` doesn't make the Querier wait for all Ingesters responses. #474
* [BUGFIX] Querier: Disable query scheduler SRV DNS lookup. #689
* [BUGFIX] Ruler: fixed counting of PromQL evaluation errors as user-errors when updating `cortex_ruler_queries_failed_total`. [#4335](https://github.com/cortexproject/cortex/pull/4335)
* [BUGFIX] Ruler: fix formatting of rule groups in `/ruler/rule_groups` endpoint. #655
* [BUGFIX] Ruler: do not log `unable to read rules directory` at startup if the directory hasn't been created yet. #1058
* [BUGFIX] Ruler: enable Prometheus-compatible endpoints regardless of `-ruler.enable-api`. The flag now only controls the configuration API. This is what the config flag description stated, but not what was happening. #1216
* [BUGFIX] Compactor: fixed panic while collecting Prometheus metrics. #28
* [BUGFIX] Compactor: compactor should now be able to correctly mark blocks for deletion and no-compaction, if such marking was previously interrupted. #1015
* [BUGFIX] Alertmanager: remove stale template files. #4495
* [BUGFIX] Alertmanager: don't replace user configurations with blank fallback configurations (when enabled), particularly during scaling up/down instances when sharding is enabled. #224
* [BUGFIX] Ring: multi KV runtime config changes are now propagated to all rings, not just ingester ring. #1047
* [BUGFIX] Memberlist: fixed corrupted packets when sending compound messages with more than 255 messages or messages bigger than 64KB. #551
* [BUGFIX] Overrides exporter: successfully startup even if runtime config is not set. #1056
* [BUGFIX] Fix internal modules to wait for other modules depending on them before stopping. #1472

### Mixin

_Changes since `grafana/cortex-jsonnet` `1.9.0`._

* [CHANGE] Removed chunks storage support from mixin. #641 #643 #645 #811 #812 #813
  * Removed `tsdb.libsonnet`: no need to import it anymore (its content is already automatically included when using Jsonnet)
  * Removed the following fields from `_config`:
    * `storage_engine` (defaults to `blocks`)
    * `chunk_index_backend`
    * `chunk_store_backend`
  * Removed schema config map
  * Removed the following dashboards:
    * "Cortex / Chunks"
    * "Cortex / WAL"
    * "Cortex / Blocks vs Chunks"
  * Removed the following alerts:
    * `CortexOldChunkInMemory`
    * `CortexCheckpointCreationFailed`
    * `CortexCheckpointDeletionFailed`
    * `CortexProvisioningMemcachedTooSmall`
    * `CortexWALCorruption`
    * `CortexTableSyncFailure`
    * `CortexTransferFailed`
  * Removed the following recording rules:
    * `cortex_chunk_store_index_lookups_per_query`
    * `cortex_chunk_store_series_pre_intersection_per_query`
    * `cortex_chunk_store_series_post_intersection_per_query`
    * `cortex_chunk_store_chunks_per_query`
    * `cortex_bigtable_request_duration_seconds`
    * `cortex_cassandra_request_duration_seconds`
    * `cortex_dynamo_request_duration_seconds`
    * `cortex_database_request_duration_seconds`
    * `cortex_gcs_request_duration_seconds`
* [CHANGE] Update grafana-builder dependency: use $__rate_interval in qpsPanel and latencyPanel. [#372](https://github.com/grafana/cortex-jsonnet/pull/372)
* [CHANGE] `namespace` template variable in dashboards now only selects namespaces for selected clusters. [#311](https://github.com/grafana/cortex-jsonnet/pull/311)
* [CHANGE] `CortexIngesterRestarts` alert severity changed from `critical` to `warning`. [#321](https://github.com/grafana/cortex-jsonnet/pull/321)
* [CHANGE] Dashboards: added overridable `job_labels` and `cluster_labels` to the configuration object as label lists to uniquely identify jobs and clusters in the metric names and group-by lists in dashboards. [#319](https://github.com/grafana/cortex-jsonnet/pull/319)
* [CHANGE] Dashboards: `alert_aggregation_labels` has been removed from the configuration and overriding this value has been deprecated. Instead the labels are now defined by the `cluster_labels` list, and should be overridden accordingly through that list. [#319](https://github.com/grafana/cortex-jsonnet/pull/319)
* [CHANGE] Renamed `CortexCompactorHasNotUploadedBlocksSinceStart` to `CortexCompactorHasNotUploadedBlocks`. [#334](https://github.com/grafana/cortex-jsonnet/pull/334)
* [CHANGE] Renamed `CortexCompactorRunFailed` to `CortexCompactorHasNotSuccessfullyRunCompaction`. [#334](https://github.com/grafana/cortex-jsonnet/pull/334)
* [CHANGE] Renamed `CortexInconsistentConfig` alert to `CortexInconsistentRuntimeConfig` and increased severity to `critical`. [#335](https://github.com/grafana/cortex-jsonnet/pull/335)
* [CHANGE] Increased `CortexBadRuntimeConfig` alert severity to `critical` and removed support for `cortex_overrides_last_reload_successful` metric (was removed in Cortex 1.3.0). [#335](https://github.com/grafana/cortex-jsonnet/pull/335)
* [CHANGE] Grafana 'min step' changed to 15s so dashboard show better detail. [#340](https://github.com/grafana/cortex-jsonnet/pull/340)
* [CHANGE] Replace `CortexRulerFailedEvaluations` with two new alerts: `CortexRulerTooManyFailedPushes` and `CortexRulerTooManyFailedQueries`. [#347](https://github.com/grafana/cortex-jsonnet/pull/347)
* [CHANGE] Removed `CortexCacheRequestErrors` alert. This alert was not working because the legacy Cortex cache client instrumentation doesn't track errors. [#346](https://github.com/grafana/cortex-jsonnet/pull/346)
* [CHANGE] Removed `CortexQuerierCapacityFull` alert. [#342](https://github.com/grafana/cortex-jsonnet/pull/342)
* [CHANGE] Changes blocks storage alerts to group metrics by the configured `cluster_labels` (supporting the deprecated `alert_aggregation_labels`). [#351](https://github.com/grafana/cortex-jsonnet/pull/351)
* [CHANGE] Increased `CortexIngesterReachingSeriesLimit` critical alert threshold from 80% to 85%. [#363](https://github.com/grafana/cortex-jsonnet/pull/363)
* [CHANGE] Changed default `job_names` for query-frontend, query-scheduler and querier to match custom deployments too. [#376](https://github.com/grafana/cortex-jsonnet/pull/376)
* [CHANGE] Split `cortex_api` recording rule group into three groups. This is a workaround for large clusters where this group can become slow to evaluate. [#401](https://github.com/grafana/cortex-jsonnet/pull/401)
* [CHANGE] Increased `CortexIngesterReachingSeriesLimit` warning threshold from 70% to 80% and critical threshold from 85% to 90%. [#404](https://github.com/grafana/cortex-jsonnet/pull/404)
* [CHANGE] Raised `CortexKVStoreFailure` alert severity from warning to critical. #493
* [CHANGE] Increase `CortexRolloutStuck` alert "for" duration from 15m to 30m. #493 #573
* [CHANGE] The Alertmanager and Ruler compiled dashboards (`alertmanager.json` and `ruler.json`) have been respectively renamed to `mimir-alertmanager.json` and `mimir-ruler.json`. #869
* [CHANGE] Removed `cortex_overrides_metric` from `_config`. #871
* [CHANGE] Renamed recording rule groups (`cortex_` prefix changed to `mimir_`). #871
* [CHANGE] Alerts name prefix has been changed from `Cortex` to `Mimir` (eg. alert `CortexIngesterUnhealthy` has been renamed to `MimirIngesterUnhealthy`). #879
* [CHANGE] Enabled resources dashboards by default. Can be disabled setting `resources_dashboards_enabled` config field to `false`. #920
* [FEATURE] Added `Cortex / Overrides` dashboard, displaying default limits and per-tenant overrides applied to Mimir. #673
* [FEATURE] Added `Mimir / Tenants` and `Mimir / Top tenants` dashboards, displaying user-based metrics. #776
* [FEATURE] Added querier autoscaling panels and alerts. #1006 #1016
* [FEATURE] Mimir / Top tenants dashboard now has tenants ranked by rule group size and evaluation time. #1338
* [ENHANCEMENT] cortex-mixin: Make `cluster_namespace_deployment:kube_pod_container_resource_requests_{cpu_cores,memory_bytes}:sum` backwards compatible with `kube-state-metrics` v2.0.0. [#317](https://github.com/grafana/cortex-jsonnet/pull/317)
* [ENHANCEMENT] Cortex-mixin: Include `cortex-gw-internal` naming variation in default `gateway` job names. [#328](https://github.com/grafana/cortex-jsonnet/pull/328)
* [ENHANCEMENT] Ruler dashboard: added object storage metrics. [#354](https://github.com/grafana/cortex-jsonnet/pull/354)
* [ENHANCEMENT] Alertmanager dashboard: added object storage metrics. [#354](https://github.com/grafana/cortex-jsonnet/pull/354)
* [ENHANCEMENT] Added documentation text panels and descriptions to reads and writes dashboards. [#324](https://github.com/grafana/cortex-jsonnet/pull/324)
* [ENHANCEMENT] Dashboards: defined container functions for common resources panels: containerDiskWritesPanel, containerDiskReadsPanel, containerDiskSpaceUtilization. [#331](https://github.com/grafana/cortex-jsonnet/pull/331)
* [ENHANCEMENT] cortex-mixin: Added `alert_excluded_routes` config to exclude specific routes from alerts. [#338](https://github.com/grafana/cortex-jsonnet/pull/338)
* [ENHANCEMENT] Added `CortexMemcachedRequestErrors` alert. [#346](https://github.com/grafana/cortex-jsonnet/pull/346)
* [ENHANCEMENT] Ruler dashboard: added "Per route p99 latency" panel in the "Configuration API" row. [#353](https://github.com/grafana/cortex-jsonnet/pull/353)
* [ENHANCEMENT] Increased the `for` duration of the `CortexIngesterReachingSeriesLimit` warning alert to 3h. [#362](https://github.com/grafana/cortex-jsonnet/pull/362)
* [ENHANCEMENT] Added a new tier (`medium_small_user`) so we have another tier between 100K and 1Mil active series. [#364](https://github.com/grafana/cortex-jsonnet/pull/364)
* [ENHANCEMENT] Extend Alertmanager dashboard: [#313](https://github.com/grafana/cortex-jsonnet/pull/313)
  * "Tenants" stat panel - shows number of discovered tenant configurations.
  * "Replication" row - information about the replication of tenants/alerts/silences over instances.
  * "Tenant Configuration Sync" row - information about the configuration sync procedure.
  * "Sharding Initial State Sync" row - information about the initial state sync procedure when sharding is enabled.
  * "Sharding Runtime State Sync" row - information about various state operations which occur when sharding is enabled (replication, fetch, marge, persist).
* [ENHANCEMENT] Update gsutil command for `not healthy index found` playbook [#370](https://github.com/grafana/cortex-jsonnet/pull/370)
* [ENHANCEMENT] Added Alertmanager alerts and playbooks covering configuration syncs and sharding operation: [#377 [#378](https://github.com/grafana/cortex-jsonnet/pull/378)
  * `CortexAlertmanagerSyncConfigsFailing`
  * `CortexAlertmanagerRingCheckFailing`
  * `CortexAlertmanagerPartialStateMergeFailing`
  * `CortexAlertmanagerReplicationFailing`
  * `CortexAlertmanagerPersistStateFailing`
  * `CortexAlertmanagerInitialSyncFailed`
* [ENHANCEMENT] Add recording rules to improve responsiveness of Alertmanager dashboard. [#387](https://github.com/grafana/cortex-jsonnet/pull/387)
* [ENHANCEMENT] Add `CortexRolloutStuck` alert. [#405](https://github.com/grafana/cortex-jsonnet/pull/405)
* [ENHANCEMENT] Added `CortexKVStoreFailure` alert. [#406](https://github.com/grafana/cortex-jsonnet/pull/406)
* [ENHANCEMENT] Use configured `ruler` jobname for ruler dashboard panels. [#409](https://github.com/grafana/cortex-jsonnet/pull/409)
* [ENHANCEMENT] Add ability to override `datasource` for generated dashboards. [#407](https://github.com/grafana/cortex-jsonnet/pull/407)
* [ENHANCEMENT] Use alertmanager jobname for alertmanager dashboard panels [#411](https://github.com/grafana/cortex-jsonnet/pull/411)
* [ENHANCEMENT] Added `CortexDistributorReachingInflightPushRequestLimit` alert. [#408](https://github.com/grafana/cortex-jsonnet/pull/408)
* [ENHANCEMENT] Added `CortexReachingTCPConnectionsLimit` alert. #403
* [ENHANCEMENT] Added "Cortex / Writes Networking" and "Cortex / Reads Networking" dashboards. #405
* [ENHANCEMENT] Improved "Queue length" panel in "Cortex / Queries" dashboard. #408
* [ENHANCEMENT] Add `CortexDistributorReachingInflightPushRequestLimit` alert and playbook. #401
* [ENHANCEMENT] Added "Recover accidentally deleted blocks (Google Cloud specific)" playbook. #475
* [ENHANCEMENT] Added support to multi-zone store-gateway deployments. #608 #615
* [ENHANCEMENT] Show supplementary alertmanager services in the Rollout Progress dashboard. #738 #855
* [ENHANCEMENT] Added `mimir` to default job names. This makes dashboards and alerts working when Mimir is installed in single-binary mode and the deployment is named `mimir`. #921
* [ENHANCEMENT] Introduced a new alert for the Alertmanager: `MimirAlertmanagerAllocatingTooMuchMemory`. It has two severities based on the memory usage against limits, a `warning` level at 80% and a `critical` level at 90%. #1206
* [ENHANCEMENT] Faster memcached cache requests. #2720
* [BUGFIX] Fixed `CortexIngesterHasNotShippedBlocks` alert false positive in case an ingester instance had ingested samples in the past, then no traffic was received for a long period and then it started receiving samples again. [#308](https://github.com/grafana/cortex-jsonnet/pull/308)
* [BUGFIX] Fixed `CortexInconsistentRuntimeConfig` metric. [#335](https://github.com/grafana/cortex-jsonnet/pull/335)
* [BUGFIX] Fixed scaling dashboard to correctly work when a Cortex service deployment spans across multiple zones (a zone is expected to have the `zone-[a-z]` suffix). [#365](https://github.com/grafana/cortex-jsonnet/pull/365)
* [BUGFIX] Fixed rollout progress dashboard to correctly work when a Cortex service deployment spans across multiple zones (a zone is expected to have the `zone-[a-z]` suffix). [#366](https://github.com/grafana/cortex-jsonnet/pull/366)
* [BUGFIX] Fixed rollout progress dashboard to include query-scheduler too. [#376](https://github.com/grafana/cortex-jsonnet/pull/376)
* [BUGFIX] Upstream recording rule `node_namespace_pod_container:container_cpu_usage_seconds_total:sum_irate` renamed. [#379](https://github.com/grafana/cortex-jsonnet/pull/379)
* [BUGFIX] Fixed writes/reads/alertmanager resources dashboards to use `$._config.job_names.gateway`. [#403](https://github.com/grafana/cortex-jsonnet/pull/403)
* [BUGFIX] Span the annotation.message in alerts as YAML multiline strings. [#412](https://github.com/grafana/cortex-jsonnet/pull/412)
* [BUGFIX] Fixed "Instant queries / sec" in "Cortex / Reads" dashboard. #445
* [BUGFIX] Fixed and added missing KV store panels in Writes, Reads, Ruler and Compactor dashboards. #448
* [BUGFIX] Fixed Alertmanager dashboard when alertmanager is running as part of single binary. #1064
* [BUGFIX] Fixed Ruler dashboard when ruler is running as part of single binary. #1260
* [BUGFIX] Query-frontend: fixed bad querier status code mapping with query-sharding enabled. #1227

### Jsonnet

_Changes since `grafana/cortex-jsonnet` `1.9.0`._

* [CHANGE] Removed chunks storage support. #639
  * Removed the following fields from `_config`:
    * `storage_engine` (defaults to `blocks`)
    * `querier_second_storage_engine` (not supported anymore)
    * `table_manager_enabled`, `table_prefix`
    * `memcached_index_writes_enabled` and `memcached_index_writes_max_item_size_mb`
    * `storeMemcachedChunksConfig`
    * `storeConfig`
    * `max_chunk_idle`
    * `schema` (the schema configmap is still added for backward compatibility reasons)
    * `bigtable_instance` and `bigtable_project`
    * `client_configs`
    * `enabledBackends`
    * `storage_backend`
    * `cassandra_addresses`
    * `s3_bucket_name`
    * `ingester_deployment_without_wal` (was only used by chunks storage)
    * `ingester` (was only used to configure chunks storage WAL)
  * Removed the following CLI flags from `ingester_args`:
    * `ingester.max-chunk-age`
    * `ingester.max-stale-chunk-idle`
    * `ingester.max-transfer-retries`
    * `ingester.retain-period`
* [CHANGE] Changed `overrides-exporter.libsonnet` from being based on cortex-tools to Mimir `overrides-exporter` target. #646
* [CHANGE] Store gateway: set `-blocks-storage.bucket-store.index-cache.memcached.max-get-multi-concurrency`,
  `-blocks-storage.bucket-store.chunks-cache.memcached.max-get-multi-concurrency`,
  `-blocks-storage.bucket-store.metadata-cache.memcached.max-get-multi-concurrency`,
  `-blocks-storage.bucket-store.index-cache.memcached.max-idle-connections`,
  `-blocks-storage.bucket-store.chunks-cache.memcached.max-idle-connections`,
  `-blocks-storage.bucket-store.metadata-cache.memcached.max-idle-connections` to 100 [#414](https://github.com/grafana/cortex-jsonnet/pull/414)
* [CHANGE] Alertmanager: mounted overrides configmap to alertmanager too. [#315](https://github.com/grafana/cortex-jsonnet/pull/315)
* [CHANGE] Memcached: upgraded memcached from `1.5.17` to `1.6.9`. [#316](https://github.com/grafana/cortex-jsonnet/pull/316)
* [CHANGE] Store-gateway: increased memory request and limit respectively from 6GB / 6GB to 12GB / 18GB. [#322](https://github.com/grafana/cortex-jsonnet/pull/322)
* [CHANGE] Store-gateway: increased `-blocks-storage.bucket-store.max-chunk-pool-bytes` from 2GB (default) to 12GB. [#322](https://github.com/grafana/cortex-jsonnet/pull/322)
* [CHANGE] Ingester/Ruler: set `-server.grpc-max-send-msg-size-bytes` and `-server.grpc-max-send-msg-size-bytes` to sensible default values (10MB). [#326](https://github.com/grafana/cortex-jsonnet/pull/326)
* [CHANGE] Decreased `-server.grpc-max-concurrent-streams` from 100k to 10k. [#369](https://github.com/grafana/cortex-jsonnet/pull/369)
* [CHANGE] Decreased blocks storage ingesters graceful termination period from 80m to 20m. [#369](https://github.com/grafana/cortex-jsonnet/pull/369)
* [CHANGE] Increase the rules per group and rule groups limits on different tiers. [#396](https://github.com/grafana/cortex-jsonnet/pull/396)
* [CHANGE] Removed `max_samples_per_query` limit, since it only works with chunks and only when using `-distributor.shard-by-all-labels=false`. [#397](https://github.com/grafana/cortex-jsonnet/pull/397)
* [CHANGE] Removed chunks storage query sharding config support. The following config options have been removed: [#398](https://github.com/grafana/cortex-jsonnet/pull/398)
  * `_config` > `queryFrontend` > `shard_factor`
  * `_config` > `queryFrontend` > `sharded_queries_enabled`
  * `_config` > `queryFrontend` > `query_split_factor`
* [CHANGE] Rename ruler_s3_bucket_name and ruler_gcs_bucket_name to ruler_storage_bucket_name: [#415](https://github.com/grafana/cortex-jsonnet/pull/415)
* [CHANGE] Fine-tuned rolling update policy for distributor, querier, query-frontend, query-scheduler. [#420](https://github.com/grafana/cortex-jsonnet/pull/420)
* [CHANGE] Increased memcached metadata/chunks/index-queries max connections from 4k to 16k. [#420](https://github.com/grafana/cortex-jsonnet/pull/420)
* [CHANGE] Disabled step alignment in query-frontend to be compliant with PromQL. [#420](https://github.com/grafana/cortex-jsonnet/pull/420)
* [CHANGE] Do not limit compactor CPU and request a number of cores equal to the configured concurrency. [#420](https://github.com/grafana/cortex-jsonnet/pull/420)
* [CHANGE] Configured split-and-merge compactor. #853
  * The following CLI flags are set on compactor:
    * `-compactor.split-and-merge-shards=0`
    * `-compactor.compactor-tenant-shard-size=1`
    * `-compactor.split-groups=1`
    * `-compactor.max-opening-blocks-concurrency=4`
    * `-compactor.max-closing-blocks-concurrency=2`
    * `-compactor.symbols-flushers-concurrency=4`
  * The following per-tenant overrides have been set on `super_user` and `mega_user` classes:
    ```
    compactor_split_and_merge_shards: 2,
    compactor_tenant_shard_size: 2,
    compactor_split_groups: 2,
    ```
* [CHANGE] The entrypoint file to include has been renamed from `cortex.libsonnet` to `mimir.libsonnet`. #897
* [CHANGE] The default image config field has been renamed from `cortex` to `mimir`. #896
   ```
   {
     _images+:: {
       mimir: '...',
     },
   }
   ```
* [CHANGE] Removed `cortex_` prefix from config fields. #898
  * The following config fields have been renamed:
    * `cortex_bucket_index_enabled` renamed to `bucket_index_enabled`
    * `cortex_compactor_cleanup_interval` renamed to `compactor_cleanup_interval`
    * `cortex_compactor_data_disk_class` renamed to `compactor_data_disk_class`
    * `cortex_compactor_data_disk_size` renamed to `compactor_data_disk_size`
    * `cortex_compactor_max_concurrency` renamed to `compactor_max_concurrency`
    * `cortex_distributor_allow_multiple_replicas_on_same_node` renamed to `distributor_allow_multiple_replicas_on_same_node`
    * `cortex_ingester_data_disk_class` renamed to `ingester_data_disk_class`
    * `cortex_ingester_data_disk_size` renamed to `ingester_data_disk_size`
    * `cortex_querier_allow_multiple_replicas_on_same_node` renamed to `querier_allow_multiple_replicas_on_same_node`
    * `cortex_query_frontend_allow_multiple_replicas_on_same_node` renamed to `query_frontend_allow_multiple_replicas_on_same_node`
    * `cortex_query_sharding_enabled` renamed to `query_sharding_enabled`
    * `cortex_query_sharding_msg_size_factor` renamed to `query_sharding_msg_size_factor`
    * `cortex_ruler_allow_multiple_replicas_on_same_node` renamed to `ruler_allow_multiple_replicas_on_same_node`
    * `cortex_store_gateway_data_disk_class` renamed to `store_gateway_data_disk_class`
    * `cortex_store_gateway_data_disk_size` renamed to `store_gateway_data_disk_size`
* [CHANGE] The overrides configmap default mountpoint has changed from `/etc/cortex` to `/etc/mimir`. It can be customized via the `overrides_configmap_mountpoint` config field. #899
* [CHANGE] Enabled in the querier the features to query label names with matchers, PromQL at modifier and query long-term storage for labels. #905
* [CHANGE] Reduced TSDB blocks retention on ingesters disk from 96h to 24h. #905
* [CHANGE] Enabled closing of idle TSDB in ingesters. #905
* [CHANGE] Disabled TSDB isolation in ingesters for better performances. #905
* [CHANGE] Changed log level of querier, query-frontend, query-scheduler and alertmanager from `debug` to `info`. #905
* [CHANGE] Enabled attributes in-memory cache in store-gateway. #905
* [CHANGE] Configured store-gateway to not load blocks containing samples more recent than 10h (because such samples are queried from ingesters). #905
* [CHANGE] Dynamically compute `-compactor.deletion-delay` based on other settings, in order to reduce the deletion delay as much as possible and lower the number of live blocks in the storage. #907
* [CHANGE] The config field `distributorConfig` has been renamed to `ingesterRingClientConfig`. Config field `ringClient` has been removed in favor of `ingesterRingClientConfig`. #997 #1057
* [CHANGE] Gossip.libsonnet has been fixed to modify all ring configurations, not only the ingester ring config. Furthermore it now supports migration via multi KV store. #1057 #1099
* [CHANGE] Changed the default of `bucket_index_enabled` to `true`. #924
* [CHANGE] Remove the support for the test-exporter. #1133
* [CHANGE] Removed `$.distributor_deployment_labels`, `$.ingester_deployment_labels` and `$.querier_deployment_labels` fields, that were used by gossip.libsonnet to inject additional label. Now the label is injected directly into pods of statefulsets and deployments. #1297
* [CHANGE] Disabled `-ingester.readiness-check-ring-health`. #1352
* [CHANGE] Changed Alertmanager CPU request from `100m` to `2` cores, and memory request from `1Gi` to `10Gi`. Set Alertmanager memory limit to `15Gi`. #1206
* [CHANGE] gossip.libsonnet has been renamed to memberlist.libsonnet, and is now imported by default. Use of memberlist for ring is enabled by setting `_config.memberlist_ring_enabled` to true. #1526
* [FEATURE] Added query sharding support. It can be enabled setting `cortex_query_sharding_enabled: true` in the `_config` object. #653
* [FEATURE] Added shuffle-sharding support. It can be enabled and configured using the following config: #902
   ```
   _config+:: {
     shuffle_sharding:: {
       ingester_write_path_enabled: true,
       ingester_read_path_enabled: true,
       querier_enabled: true,
       ruler_enabled: true,
       store_gateway_enabled: true,
     },
   }
   ```
* [FEATURE] Added multi-zone ingesters and store-gateways support. #1352 #1552
* [ENHANCEMENT] Add overrides config to compactor. This allows setting retention configs per user. [#386](https://github.com/grafana/cortex-jsonnet/pull/386)
* [ENHANCEMENT] Added 256MB memory ballast to querier. [#369](https://github.com/grafana/cortex-jsonnet/pull/369)
* [ENHANCEMENT] Update `etcd-operator` to latest version (see https://github.com/grafana/jsonnet-libs/pull/480). [#263](https://github.com/grafana/cortex-jsonnet/pull/263)
* [ENHANCEMENT] Add support for Azure storage in Alertmanager configuration. [#381](https://github.com/grafana/cortex-jsonnet/pull/381)
* [ENHANCEMENT] Add support for running Alertmanager in sharding mode. [#394](https://github.com/grafana/cortex-jsonnet/pull/394)
* [ENHANCEMENT] Allow to customize PromQL engine settings via `queryEngineConfig`. [#399](https://github.com/grafana/cortex-jsonnet/pull/399)
* [ENHANCEMENT] Define Azure object storage ruler args. [#416](https://github.com/grafana/cortex-jsonnet/pull/416)
* [ENHANCEMENT] Added the following config options to allow to schedule multiple replicas of the same service on the same node: [#418](https://github.com/grafana/cortex-jsonnet/pull/418)
  * `cortex_distributor_allow_multiple_replicas_on_same_node`
  * `cortex_ruler_allow_multiple_replicas_on_same_node`
  * `cortex_querier_allow_multiple_replicas_on_same_node`
  * `cortex_query_frontend_allow_multiple_replicas_on_same_node`
* [BUGFIX] Alertmanager: fixed `--alertmanager.cluster.peers` CLI flag passed to alertmanager when HA is enabled. [#329](https://github.com/grafana/cortex-jsonnet/pull/329)
* [BUGFIX] Fixed `-distributor.extend-writes` setting on ruler when `unregister_ingesters_on_shutdown` is disabled. [#369](https://github.com/grafana/cortex-jsonnet/pull/369)
* [BUGFIX] Treat `compactor_blocks_retention_period` type as string rather than int.[#395](https://github.com/grafana/cortex-jsonnet/pull/395)
* [BUGFIX] Pass `-ruler-storage.s3.endpoint` to ruler when using S3. [#421](https://github.com/grafana/cortex-jsonnet/pull/421)
* [BUGFIX] Remove service selector on label `gossip_ring_member` from other services than `gossip-ring`. [#1008](https://github.com/grafana/mimir/pull/1008)
* [BUGFIX] Rename `-ingester.readiness-check-ring-health` to `-ingester.ring.readiness-check-ring-health`, to reflect current name of flag. #1460

### Mimirtool

_Changes since cortextool `0.10.7`._

* [CHANGE] The following environment variables have been renamed: #883
  * `CORTEX_ADDRESS` to `MIMIR_ADDRESS`
  * `CORTEX_API_USER` to `MIMIR_API_USER`
  * `CORTEX_API_KEY` to `MIMIR_API_KEY`
  * `CORTEX_TENANT_ID` to `MIMIR_TENANT_ID`
  * `CORTEX_TLS_CA_PATH` to `MIMIR_TLS_CA_PATH`
  * `CORTEX_TLS_CERT_PATH` to `MIMIR_TLS_CERT_PATH`
  * `CORTEX_TLS_KEY_PATH` to `MIMIR_TLS_KEY_PATH`
* [CHANGE] Change `cortex` backend to `mimir`. #883
* [CHANGE] Do not publish `mimirtool` binary for 386 windows architecture. #1263
* [CHANGE] `analyse` command has been renamed to `analyze`. #1318
* [FEATURE] Support Arm64 on Darwin for all binaries (benchtool etc). https://github.com/grafana/cortex-tools/pull/215
* [ENHANCEMENT] Correctly support federated rules. #823
* [BUGFIX] Fix `cortextool rules` legends displaying wrong symbols for updates and deletions. https://github.com/grafana/cortex-tools/pull/226

### Query-tee

_Changes since Cortex `1.10.0`._

* [ENHANCEMENT] Added `/api/v1/query_exemplars` API endpoint support (no results comparison). #168
* [ENHANCEMENT] Add a flag (`--proxy.compare-use-relative-error`) in the query-tee to compare floating point values using relative error. #208
* [ENHANCEMENT] Add a flag (`--proxy.compare-skip-recent-samples`) in the query-tee to skip comparing recent samples. By default samples not older than 1 minute are skipped. #234
* [BUGFIX] Fixes a panic in the query-tee when comparing result. #207
* [BUGFIX] Ensure POST requests are handled correctly #286

### Blocksconvert

_Changes since Cortex `1.10.0`._

* [CHANGE] Blocksconvert tool was removed from Mimir. #637

### Metaconvert

_Changes since Cortex `1.10.0`._

* [CHANGE] `thanosconvert` tool has been renamed to `metaconvert`. `-config.file` option has been removed, while it now requires `-tenant` option to work on single tenant only. It now also preserves labels recognized by Mimir. #1120

### Test-exporter

_Changes since Cortex `1.10.0`._

* [CHANGE] Removed the test-exporter tool. #1133

### Tools

_Changes since Cortex `1.10.0`._

* [CHANGE] Removed `query-audit`. You can use `query-tee` to compare query results and performances of two Grafana Mimir backends. #1380

## [Cortex 1.10.0 CHANGELOG](https://github.com/grafana/mimir/blob/a13959db5d38ff65c2b7ef52c56331d2f4dbc00c/CHANGELOG.md#cortex-1100--2021-08-03)<|MERGE_RESOLUTION|>--- conflicted
+++ resolved
@@ -15,15 +15,12 @@
 * [ENHANCEMENT] Query-scheduler: add `cortex_query_scheduler_cancelled_requests_total` metric to track the number of requests that are already cancelled when dequeued. #3696
 * [ENHANCEMENT] Store-gateway: add `cortex_bucket_store_partitioner_extended_ranges_total` metric to keep track of the ranges that the partitioner decided to overextend and merge in order to save API call to the object storage. #3769
 * [ENHANCEMENT] Compactor: Auto-forget unhealthy compactors after ten failed ring heartbeats. #3771
-<<<<<<< HEAD
 * [ENHANCEMENT] Ruler: change default value of `-ruler.for-grace-period` from `10m` to `2m` and update help text. The new default value reflects how we operate Mimir at Grafana Labs. #3817
-=======
 * [ENHANCEMENT] Ingester: Added experimental flags to force usage of _postings for matchers cache_. These flags will be removed in the future and it's not recommended to change them. #3823
   * `-blocks-storage.tsdb.head-postings-for-matchers-cache-ttl`
   * `-blocks-storage.tsdb.head-postings-for-matchers-cache-size`
   * `-blocks-storage.tsdb.head-postings-for-matchers-cache-force`
 * [ENHANCEMENT] Ingester: Improved series selection performance when some of the matchers do not match any series. #3827
->>>>>>> 16114385
 * [BUGFIX] Log the names of services that are not yet running rather than `unsupported value type` when calling `/ready` and some services are not running. #3625
 * [BUGFIX] Alertmanager: Fix template spurious deletion with relative data dir. #3604
 * [BUGFIX] Security: update prometheus/exporter-toolkit for CVE-2022-46146. #3675
