# Changelog

## main / unreleased

<<<<<<< HEAD
### Grafana Mimir

* [CHANGE] Build: Upgrade Go to 1.25.4. #13691
* [CHANGE] Ingester: Changed default value of `-include-tenant-id-in-profile-labels` from false to true. #13375
* [CHANGE] API: The `/api/v1/user_limits` endpoint is now stable and no longer experimental. #13218
* [CHANGE] Hash ring: removed experimental support for disabling heartbeats (setting `-*.ring.heartbeat-period=0`) and heartbeat timeouts (setting `-*.ring.heartbeat-timeout=0`). These configurations are now invalid. #13104
* [CHANGE] Ingester: limiting CPU and memory utilized by the read path (`-ingester.read-path-cpu-utilization-limit` and `-ingester.read-path-memory-utilization-limit`) is now considered stable. #13167
* [CHANGE] Distributor: removed experimental flag `-distributor.metric-relabeling-enabled`. #13143
* [CHANGE] Querier: `-querier.max-estimated-fetched-chunks-per-query-multiplier` is now stable and no longer experimental. #13120
* [CHANGE] Compactor: removed experimental flag `-compactor.no-blocks-file-cleanup-enabled`. Cleanup of remaining files when no blocks exist is now always enabled. #13108
* [CHANGE] Ruler: Add "unknown" alert rule state to alerts and rules on the `GET <prometheus-http-prefix>/api/v1/alerts` end point. Alerts are in the "unknown" state when they haven't yet been evaluated since the ruler started.  #13060
* [CHANGE] Alertmanager: UTF-8 strict mode (`-alertmanager.utf8-strict-mode-enabled`) is now stable and no longer experimental. #13109
* [CHANGE] Promote the logger rate-limiting configuration parameters from experimental to stable. #13128
* [CHANGE] Ingester: Out-of-order ingestion support is now stable, use `-ingester.out-of-order-time-window` and `-ingester.out-of-order-blocks-external-label-enabled` to configure it. #13132
* [CHANGE] Ruler: `align_evaluation_time_on_interval` is now stable and no longer experimental. #13103
* [CHANGE] Query-frontend: query blocking (configured with `blocked_queries` limit) is now stable and no longer experimental. #13107
* [CHANGE] Querier: `-querier.active-series-results-max-size-bytes` is now stable and no longer experimental. #13110
* [CHANGE] All: remove experimental feature that allowed disabling ring heartbeats and timeouts. #13142
* [CHANGE] Store-gateway: Removed experimental `-blocks-storage.bucket-store.index-header.eager-loading-startup-enabled` flag. The eager loading feature is now always enabled when lazy loading is enabled. #13126
* [CHANGE] API: The `/api/v1/cardinality/active_series` endpoint is now stable and no longer experimental. #13111
* [CHANGE] Compactor: remove experimental `-compactor.in-memory-tenant-meta-cache-size`. #13131
* [CHANGE] Distributor: Replace per-label-value warning on value length exceeded by an aggregated summary per metric and label name. #13189
* [CHANGE] Limits: removed the experimental `cost_attribution_labels` configuration option. Use `cost_attribution_labels_structured` instead. #13286
* [CHANGE] Ingester: Renamed `cortex_ingest_storage_writer_buffered_produce_bytes` metric to `cortex_ingest_storage_writer_buffered_produce_bytes_distribution` (Prometheus summary), and added `cortex_ingest_storage_writer_buffered_produce_bytes` metric that exports the buffer size as a Prometheus Gauge. #13414
* [CHANGE] Querier and query-frontend: Removed support for per-step stats when MQE is enabled. #13582
* [CHANGE] Query-frontend: Removed support for calculating 'cache-adjusted samples processed' query statistic. The `-query-frontend.cache-samples-processed-stats` CLI flag has been deprecated and will be removed in a future release. Setting it has now no effect. #13582
* [CHANGE] Ingester: Stabilize experimental flag `-ingest-storage.write-logs-fsync-before-kafka-commit-concurrency` to fsync write logs before the offset is committed to Kafka. Remove `-ingest-storage.write-logs-fsync-before-kafka-commit-enabled` since this is always enabled now. #13591
* [FEATURE] Distributor: add `-distributor.otel-label-name-underscore-sanitization` and `-distributor.otel-label-name-preserve-underscores` that control sanitization of underscores during OTLP translation. #13133
* [FEATURE] Query-frontends: Automatically adjust features used in query plans generated for remote execution based on what the available queriers support. #13017 #13164 #13544
* [FEATURE] Memberlist: Add experimental support for zone-aware routing in order to reduce memberlist cross-AZ data transfer. #13129 #13651 #13664
* [FEATURE] Query-frontend and querier: Add experimental support for performing query planning in query-frontends and distributing portions of the plan to queriers for execution. #13058
* [FEATURE] Querier: Add `querier.mimir-query-engine.enable-reduce-matchers` flag that enables a new MQE AST optimization pass that eliminates duplicate or redundant matchers that are part of selector expressions. #13178
* [ENHANCEMENT] Compactor, Store-gateway: Change default value of `-compactor.upload-sparse-index-headers` to `true`. This improves lazy loading performance in the store-gateway. #13089
* [ENHANCEMENT] Store-gateway: Verify CRC32 checksums for 1 out of every 128 chunks read from object storage and the chunks cache to detect corruption. #13151
* [ENHANCEMENT] Ingester: the per-tenant postings for matchers cache is now stable. Use the following configuration options: #13101
  * `-blocks-storage.tsdb.head-postings-for-matchers-cache-ttl`
  * `-blocks-storage.tsdb.head-postings-for-matchers-cache-max-bytes`
  * `-blocks-storage.tsdb.head-postings-for-matchers-cache-force`
  * `-blocks-storage.tsdb.block-postings-for-matchers-cache-ttl`
  * `-blocks-storage.tsdb.block-postings-for-matchers-cache-max-bytes`
  * `-blocks-storage.tsdb.block-postings-for-matchers-cache-force`
* [ENHANCEMENT] OTLP: De-duplicate `target_info` samples with conflicting timestamps. #13204
* [ENHANCEMENT] Query-frontend: Include the number of remote execution requests performed for a request in query stats logs emitted by query-frontends when remote execution is enabled. #13248
* [ENHANCEMENT] Update Docker base images from `alpine:3.22.1` to `alpine:3.22.2`. #12991
* [ENHANCEMENT] Compactor, Store-gateway: Add metrics to track performance of in-memory and disk-based metadata caches. #13150
* [ENHANCEMENT] Ruler: Removed disk interaction when loading rules. #13156
* [ENHANCEMENT] Ingester: Cost-based index lookup planner accounts for query sharding when estimating cardinality and filter costs. #13374
* [ENHANCEMENT] GCS: Make uploads optionally retryable. Use the following advanced flags: #13226
  * `-alertmanager-storage.gcs.enable-upload-retries`
  * `-blocks-storage.gcs.enable-upload-retries`
  * `-common.storage.gcs.enable-upload-retries`
  * `-ruler-storage.gcs.enable-upload-retries`
  * `-alertmanager-storage.gcs.max-retries`
  * `-blocks-storage.gcs.max-retries`
  * `-common.storage.gcs.max-retries`
  * `-ruler-storage.gcs.max-retries`
* [ENHANCEMENT] Usage-tracker: Improve first snapshot loading & rehash speed. #13284
* [ENHANCEMENT] Usage-tracker: Improved snapshot loading by doing it in parallel with GOMAXPROCS workers. #13608 #13622
* [ENHANCEMENT] Usage-tracker, distributor: Make usage-tracker calls asynchronous for users who are far enough from the series limits. #13427
* [ENHANCEMENT] Usage-tracker: Ensure tenant shards have enough capacity when loading a snapshot. #13607
* [ENHANCEMENT] Ruler: Implemented `OperatorControllableErrorClassifier` for rule evaluation, allowing differentiation between operator-controllable errors (e.g., storage failures, 5xx errors, rate limiting) and user-controllable errors (e.g., bad queries, validation errors, 4xx errors). This change affects the rule evaluation failure metric `prometheus_rule_evaluation_failures_total`, which now includes a `reason` label with values `operator` or `user` to distinguish between them. #13313, #13470
* [ENHANCEMENT] Store-gateway: Added `cortex_bucket_store_block_discovery_latency_seconds` metric to track time from block creation to discovery by store-gateway. #13489 #13552
* [ENHANCEMENT] Querier: Added experimental `-querier.frontend-health-check-grace-period` CLI flag to configure a grace period for query-frontend health checks. The default value of 0 preserves the existing behaviour of immediately removing query-frontend connections that have failed a health check. #13521
* [ENHANCEMENT] Query-frontend: Added more efficient encoding and decoding of JSON payloads. #13561
* [ENHANCEMENT] Querier: Add optional per-tenant max limits for label name and label value requests, `max_label_names_limit` and `max_label_values_limit`. #13654
* [ENHANCEMENT] Usage tracker: `loadSnapshot()` checks shard emptiness instead of using explicit `first` parameter. #13534
* [ENHANCEMENT] OTLP: Add metric `cortex_distributor_otlp_requests_by_content_type_total` to track content type (json or proto) of OTLP packets. #13525
* [ENHANCEMENT] OTLP: Add experimental metric `cortex_distributor_otlp_array_lengths` to better understand the layout of OTLP packets in practice. #13525
* [ENHANCEMENT] Ruler: gRPC errors without details are classified as `operator` errors, and rule evaluation failures (such as duplicate labelsets) are classified as `user` errors. #13586
* [BUGFIX] Compactor: Fix potential concurrent map writes. #13053
* [BUGFIX] Query-frontend: Fix issue where queries sometimes fail with `failed to receive query result stream message: rpc error: code = Canceled desc = context canceled` if remote execution is enabled. #13084
* [BUGFIX] Query-frontend: Fix issue where query stats, such as series read, did not include the parameters to the `histogram_quantile` and `histogram_fraction` functions if remote execution was enabled. #13084
* [BUGFIX] Query-frontend: Fix issue where requests that are canceled or time out are sometimes cached if remote execution is enabled. #13098
* [BUGFIX] Querier: Fix issue where errors are logged as "EOF" when sending results to query-frontends in response to remote execution requests fails. #13099 #13121
* [BUGFIX] Usage-Tracker: Fix underflow in current limit calculation when series >= limit. #13113
* [BUGFIX] Querier: Fix issue where a problem sending a response to a query-frontend may cause all other responses from the same querier to the same query-frontend to fail or be delayed. #13123
* [BUGFIX] Ingester: fix index lookup planning with regular expressions which match empty strings on non-existent labels. #13117
* [BUGFIX] Memberlist: Fix memberlist initialization when Mimir is executed with `-target=memberlist-kv`. #13129
* [BUGFIX] Query-frontend: Fix issue where queriers may receive a `rpc error: code = Internal desc = cardinality violation: expected <EOF> for non server-streaming RPCs, but received another message` error while sending a query result to a query-frontend if remote execution is enabled. #13147
* [BUGFIX] Querier: Fix issue where cancelled queries may cause a `error notifying scheduler about finished query` message to be logged. #13186
* [BUGFIX] Querier: Fix issue where evaluation metrics and logs aren't emitted if remote execution is enabled. #13207
* [BUGFIX] Query-frontend: Fix issue where queries containing subqueries could fail with `slice capacity must be a power of two, but is X` if remote execution is enabled. #13211
* [BUGFIX] Query-frontend: Fix issue where queries containing duplicated shardable expressions would fail with `could not materialize query: no registered node materializer for node of type NODE_TYPE_REMOTE_EXEC` if running sharding inside MQE is enabled. #13247
* [BUGFIX] Runtime config: Fix issue when inconsistent map key types (numbers and strings) caused some of the runtime config files silently skipped from loading. #13270
* [BUGFIX] Store-gateway: Fix how out-of-order blocks are tracked in the `cortex_bucket_store_series_blocks_queried` metric. #13261
* [BUGFIX] Cost attribution: Fix panic when metrics are created with invalid labels. #13273
* [BUGFIX] Distributor: Fix in-flight request counter when the reactive limiter is full. #13406
* [BUGFIX] Query-frontend: Fix panic when evaluating a sharded `avg` expression when running sharding inside MQE. #13484
* [BUGFIX] Query-frontend: Fix incorrect annotation position information when running sharding inside MQE. #13484
* [BUGFIX] Query-frontend: Fix incorrect query results when evaluating some sharded aggregations with `without` when running sharding inside MQE. #13484
* [BUGFIX] Ingester: Panic when push and read reactive limiters are enabled with prioritization. #13482
* [BUGFIX] Usage-tracker: Prevent tracking requests to be handled by partition handlers that are not in Running state. #13532
* [BUGFIX] MQE: Fix an issue when applying extra matchers to one side of a binary operation to avoid adding matchers for labels that do not exist. #13499 #13592
* [BUGFIX] Query-frontend: Fix excessive CPU and memory consumption when running sharding inside MQE. #13580
* [BUGFIX] Rename `cortex_bucket_store_cached_postings_compression_time_seconds`, `cortex_query_frontend_regexp_matcher_count`, and `cortex_query_frontend_regexp_matcher_optimized_count` to follow naming conventions. #13599
* [BUGFIX] Query-frontend: Fix incorrect query results when running sharding inside MQE is enabled and the query contains a subquery eligible for subquery spin-off wrapped in a shardable aggregation. #13619
* [BUGFIX] Memberlist: Fix occasional nil pointer dereference panics. #13635

### Mixin

* [CHANGE] Alerts: Renamed the following alerts to fit within 40 characters: #13363
  * `MimirAlertmanagerPartialStateMergeFailing` → `MimirAlertmanagerStateMergeFailing`
  * `MimirServerInvalidClusterValidationLabelRequests` → `MimirServerInvalidClusterLabelRequests`
  * `MimirClientInvalidClusterValidationLabelRequests` → `MimirClientInvalidClusterLabelRequests`
  * `MimirHighGRPCConcurrentStreamsPerConnection` → `MimirHighGRPCStreamsPerConnection`
  * `MimirDistributorReachingInflightPushRequestLimit` → `MimirDistributorInflightRequestsHigh`
  * `MimirIngesterHasNotShippedBlocks` → `MimirIngesterNotShippingBlocks`
  * `MimirIngesterHasNotShippedBlocksSinceStart` → `MimirIngesterNotShippingBlocksSinceStart`
  * `MimirIngesterTSDBCheckpointCreationFailed` → `MimirIngesterTSDBCheckpointCreateFailed`
  * `MimirIngesterTSDBCheckpointDeletionFailed` → `MimirIngesterTSDBCheckpointDeleteFailed`
  * `MimirCompactorHasNotSuccessfullyCleanedUpBlocks` → `MimirCompactorNotCleaningUpBlocks`
  * `MimirCompactorHasNotSuccessfullyRunCompaction` → `MimirCompactorNotRunningCompaction`
  * `MimirCompactorFailingToBuildSparseIndexHeaders` → `MimirCompactorBuildingSparseIndexFailed`
  * `MimirIngesterLastConsumedOffsetCommitFailed` → `MimirIngesterOffsetCommitFailed`
  * `MimirIngesterFailedToReadRecordsFromKafka` → `MimirIngesterKafkaReadFailed`
  * `MimirStartingIngesterKafkaReceiveDelayIncreasing` → `MimirStartingIngesterKafkaDelayGrowing`
  * `MimirIngesterFailsToProcessRecordsFromKafka` → `MimirIngesterKafkaProcessingFailed`
  * `MimirIngesterStuckProcessingRecordsFromKafka` → `MimirIngesterKafkaProcessingStuck`
  * `MimirStrongConsistencyOffsetNotPropagatedToIngesters` → `MimirStrongConsistencyOffsetMissing`
  * `MimirKafkaClientBufferedProduceBytesTooHigh` → `MimirKafkaClientProduceBufferHigh`
* [ENHANCEMENT] Dashboards: Support native histograms in the Alertmanager, Compactor, Queries, Rollout operator, Reads, RemoteRuler-Reads, Ruler, and Writes dashboards. #13556 #13621 #13629 #13673 #13690 #13678 #13633 #13672
* [ENHANCEMENT] Alerts: Add `MimirFewerIngestersConsumingThanActivePartitions` alert. #13159
* [ENHANCEMENT] Querier and query-frontend: Add alerts for querier ring, which is used when performing query planning in query-frontends and distributing portions of the plan to queriers for execution. #13165
* [ENHANCEMENT] Alerts: Add `MimirBlockBuilderSchedulerNotRunning` alert. #13208
* [ENHANCEMENT] Alerts: Add `MimirBlockBuilderPersistentJobFailure` alert. #13278
* [ENHANCEMENT] Dashboards: Update default regular expressions to match multi-zone deployments for query-frontend, querier, distributor and ruler. #13200
* [ENHANCEMENT] Alerts: Update `MimirHighVolumeLevel1BlocksQueried` alert to fire on a percentage of the level 1 blocks queried. #13229
* [ENHANCEMENT] Dashboards: Plot OMMKilled events in the workingset memory panels of resources dashboards. #13377
* [ENHANCEMENT] Dashboards: Add variable to compactor and object store dashboards to switch between classic and native latencies. Use native histogram `thanos_objstore_bucket_operation_duration_seconds`. #12137
* [ENHANCEMENT] Recording rules: Add native histogram version of histogram recording rules. #13553
* [ENHANCEMENT] Alerts: Add `MimirMemberlistBridgeZoneUnavailable` alert. #13647
* [ENHANCEMENT] Dashboards and recording rules: Add usage-tracker rows to writes, writes-networking, writes-resources dashboards if the config.usage_tracker_enabled var is set. Add usage-tracker client latency recording rules. #13639 #13652
* [ENHANCEMENT] Recording rules and dashboards: Add `stage` label to `cortex_ingester_queried_series` recording rules and filter Queries dashboard "Series per query" panel to show only `stage=merged_blocks`. #13666
* [BUGFIX] Dashboards: Fix issue where throughput dashboard panels would group all gRPC requests that resulted in a status containing an underscore into one series with no name. #13184
* [BUGFIX] Dashboards: Filter out 0s from `max_series` limit on Writes Resources > Ingester > In-memory series panel. #13419

### Jsonnet

* [CHANGE] Renamed the following configuration parameters to add the `_per_zone` suffix, to better reflect that these values apply per zone in multi-zone deployments: #13632
  * `autoscaling_querier_min_replicas` → `autoscaling_querier_min_replicas_per_zone`
  * `autoscaling_querier_max_replicas` → `autoscaling_querier_max_replicas_per_zone`
  * `autoscaling_query_frontend_min_replicas` → `autoscaling_query_frontend_min_replicas_per_zone`
  * `autoscaling_query_frontend_max_replicas` → `autoscaling_query_frontend_max_replicas_per_zone`
  * `autoscaling_ruler_min_replicas` → `autoscaling_ruler_min_replicas_per_zone`
  * `autoscaling_ruler_max_replicas` → `autoscaling_ruler_max_replicas_per_zone`
  * `autoscaling_ruler_querier_min_replicas` → `autoscaling_ruler_querier_min_replicas_per_zone`
  * `autoscaling_ruler_querier_max_replicas` → `autoscaling_ruler_querier_max_replicas_per_zone`
  * `autoscaling_ruler_query_frontend_min_replicas` → `autoscaling_ruler_query_frontend_min_replicas_per_zone`
  * `autoscaling_ruler_query_frontend_max_replicas` → `autoscaling_ruler_query_frontend_max_replicas_per_zone`
* [CHANGE] Store-gateway: The store-gateway disk class now honors the one configured via `$._config.store_gateway_data_disk_class` and doesn't replace `fast` with `fast-dont-retain`. #13152
* [CHANGE] Rollout-operator: Vendor jsonnet from rollout-operator repository. #13245 #13317
* [CHANGE] Ruler: Set default memory ballast to 1GiB to reduce GC pressure during startup. #13376
* [FEATURE] Add multi-zone support for read path components (memcached, querier, query-frontend, query-scheduler, ruler, and ruler remote evaluation stack). Add multi-AZ support for ingester and store-gateway multi-zone deployments. Add memberlist-bridge support for zone-aware memberlist routing. #13559 #13628 #13636
* [ENHANCEMENT] Ruler querier and query-frontend: Add support for newly-introduced querier ring, which is used when performing query planning in query-frontends and distributing portions of the plan to queriers for execution. #13017
* [ENHANCEMENT] Ingester: Increase `$._config.ingester_tsdb_head_early_compaction_min_in_memory_series` default when Mimir is running with the ingest storage architecture. #13450
* [ENHANCEMENT] Update the list of OTel resource attributes used for tracing. #13469
* [ENHANCEMENT] Ingester: Set `-ingester.partition-ring.delete-inactive-partition-after` based on  `-querier.query-ingesters-within`. #13550
* [ENHANCEMENT] Add extra, **experimental**, KEDA ScaledObject trigger to prevent from down-scaling during OOM kills, if memory trigger is disabled and `$._config.autoscaling_oom_protection_enabled` is true. #13509
* [BUGFIX] Ingester: Fix `$._config.ingest_storage_ingester_autoscaling_max_owned_series_threshold` default value, to compute it based on the configured `$._config.ingester_instance_limits.max_series`. #13448

### Documentation

* [ENHANCEMENT] Add Azure object store workload identity example configuration. #13135
* [ENHANCEMENT] Ruler: clarify that internal distributor applies to both operational modes. #13300

### Tools

* [BUGFIX] mimir-tool-action: Fix base image of the Github action. #13303
* [BUGFIX] mimir-tool: do not fail on `$latency_metrics` dashboard variable, documented for native histograms migrations. #13526

### Query-tee

* [CHANGE] Query-Tee: Added `/api/v1/read` as a registered route. #13227
* [CHANGE] Query-tee: Added cluster validation label configuration `-query-tee.client-cluster-validation.label`. If set, query-tee will set `X-Cluster` header before forwarding the request to both primary and secondary backends. #13302
* [CHANGE] Query-tee: Make HTTP and gRPC server options configurable through the same dskit `server` flags and config block as Mimir. This begins the deprecation cycle for query-tee's `server.http-service-address`, `server.http-service-port`, `"server.grpc-service-address`, and `server.grpc-service-port` flags. #13328 #13355 #13360
=======
## 3.0.1

### Grafana Mimir

* [CHANGE] Build: Upgrade Go to 1.25.4. #13692 #13695
>>>>>>> ded396d5

## 3.0.0

### Grafana Mimir

* [CHANGE] Build: Include updated Mozilla CA bundle from Debian Testing. #12247
* [CHANGE] Query-frontend: Add support for UTF-8 label and metric names in `/api/v1/cardinality/{label_values|label_values|active_series}` endpoints. #11848.
* [CHANGE] Querier: Add support for UTF-8 label and metric names in `label_join`, `label_replace` and `count_values` PromQL functions. #11848.
* [CHANGE] Remove support for Redis as a cache backend. #12163
* [CHANGE] Memcached: Remove experimental `-<prefix>.memcached.addresses-provider` flag to use alternate DNS service discovery backends. The more reliable backend introduced in 2.16.0 (#10895) is now the default. As a result of this change, DNS-based cache service discovery no longer supports search domains. #12175 #12385
* [CHANGE] Query-frontend: Remove the CLI flag `-query-frontend.downstream-url` and corresponding YAML configuration and the ability to use the query-frontend to proxy arbitrary Prometheus backends. #12191 #12517
* [CHANGE] Query-frontend: Remove experimental instant query splitting feature. #12267
* [CHANGE] Query-frontend, querier: Replace `query-frontend.prune-queries` flag with `querier.mimir-query-engine.enable-prune-toggles` as pruning middleware has been moved into MQE. #12303 #12375
* [CHANGE] Distributor: Remove deprecated global HA tracker timeout configuration flags. #12321
* [CHANGE] Query-frontend: Use the Mimir Query Engine (MQE) by default. #12361
* [CHANGE] Query-frontend: Remove the CLI flags `-querier.frontend-address`, `-querier.max-outstanding-requests-per-tenant`, and `-query-frontend.querier-forget-delay` and corresponding YAML configurations. This is part of a change that makes the query-scheduler a required component. This removes the ability to run the query-frontend with an embedded query-scheduler. Instead, you must run a dedicated query-scheduler component. #12200
* [CHANGE] Ingester: Remove deprecated `-ingester.stream-chunks-when-using-blocks` CLI flag and `ingester_stream_chunks_when_using_blocks` runtime configuration option. #12615
* [CHANGE] Querier: Require non-zero values for `-querier.streaming-chunks-per-ingester-buffer-size` and `-querier.streaming-chunks-per-store-gateway-buffer-size` CLI flags and corresponding YAML configurations. This is part of a change that makes streaming required between queriers, ingesters, and store-gateways. Streaming has been the default since Mimir 2.14. #12790 #12818 #12897 #12929 #12973
* [CHANGE] Remove support for the experimental read-write deployment mode. #12584
* [CHANGE] Store-gateway: Update default value of `-store-gateway.dynamic-replication.multiple` to `5` to increase replication of recent blocks. #12433
* [CHANGE] Cost attribution: Reduce the default maximum per-user cardinality of cost attribution labels to 2000. #12625
* [CHANGE] Querier, query-frontend: Add `_total` suffix to `cortex_mimir_query_engine_common_subexpression_elimination_duplication_nodes_introduced`, `cortex_mimir_query_engine_common_subexpression_elimination_selectors_eliminated` and `cortex_mimir_query_engine_common_subexpression_elimination_selectors_inspected` metric names. #12636
* [CHANGE] Distributor: Remove the experimental setting `service_overload_status_code_on_rate_limit_enabled` which used an HTTP 529 error (non-standard) instead of HTTP 429 for rate limiting. #13012
* [CHANGE] Alertmanager: Change the severity for InitialSyncFailed from 'critical' to 'warning'. #12824
* [CHANGE] Ingester: Renamed experimental reactive limiter options. #12773
* [CHANGE] Distributor: gRPC errors with the `mimirpb.ERROR_CAUSE_INSTANCE_LIMIT` cause are now mapped to `codes.Unavailable` and `http.StatusServiceUnavailable` instead of `codes.Internal` and `http.StatusInternalServerError`. #13003 #13032
* [CHANGE] Admin: use relative links instead of absolute ones in the administration web UI. #13034
* [CHANGE] Distributor: Use memberlist by default for the HA tracker. #12998
* [CHANGE] Block-builder: Remove `cortex_blockbuilder_process_partition_duration_seconds` metric and related dashboard panels. #12631
* [FEATURE] Ingester: Expose the number of active series ingested via OTLP as `cortex_ingester_active_otlp_series`. #12678
* [FEATURE] Distributor, ruler: Add experimental `-validation.name-validation-scheme` flag to specify the validation scheme for metric and label names. #12215
* [FEATURE] Ruler: Add support to use a Prometheus-compatible HTTP endpoint for remote rule evaluation. See [remote evaluation mode](https://grafana.com/docs/mimir/latest/operators-guide/architecture/components/ruler/#remote-over-http-https) for more details. This feature can be used to federate data from multiple Mimir instances. #11415 #11833
* [FEATURE] Distributor: Add experimental `-distributor.otel-translation-strategy` flag to support configuring the metric and label name translation strategy in the OTLP endpoint. #12284 #12306 #12369
* [FEATURE] Query-frontend: Add `query-frontend.rewrite-propagate-matchers` flag that enables a new MQE AST optimization pass that copies relevant label matchers across binary operations. #12304
* [FEATURE] Query-frontend: Add `query-frontend.rewrite-histogram-queries` flag that enables a new MQE AST optimization pass that rewrites histogram queries for a more efficient order of execution. #12305
* [FEATURE] Query-frontend: Support delayed name removal (Prometheus experimental feature) in MQE. #12509
* [FEATURE] Usage-tracker: Introduce a new experimental service to enforce active series limits before Kafka ingestion. #12358 #12895 #12940 #12942 #12970 #13085
* [FEATURE] Ingester: Add experimental `-include-tenant-id-in-profile-labels` flag to include tenant ID in pprof profiling labels for sampled traces. Currently only supported by the ingester. This can help debug performance issues for specific tenants. #12404
* [FEATURE] Alertmanager: Add experimental `-alertmanager.storage.state-read-timeout` flag to configure the timeout for reading the Alertmanager state (notification log, silences) from object storage during the initial sync. #12425
* [FEATURE] Ingester: Add experimental `-blocks-storage.tsdb.index-lookup-planning.*` flags to configure use of a cost-based index lookup planner. This should reduce the cost of queries in the ingester. #12197 #12199 #12245 #12248 #12457 #12530 #12407 #12460 #12550 #12597 #12603 #12608 #12658 #12696 #12731 #12755 #12738 #12752 #12807 #12830 #12896 #13039
* [FEATURE] MQE: Add support for applying extra selectors to one side of a binary operation to reduce data fetched. #12577
* [FEATURE] Query-frontend: Add a native histogram presenting the length of query expressions handled by the query-frontend #12571
* [FEATURE] Query-frontend and querier: Add experimental support for performing query planning in query-frontends and distributing portions of the plan to queriers for execution. #12302 #12551 #12665 #12687 #12745 #12757 #12798 #12808 #12809 #12835 #12856 #12870 #12883 #12885 #12886 #12911 #12933 #12934 #12961 #13016 #13027 #13563
* [FEATURE] Alertmanager: add Microsoft Teams V2 as a supported integration. #12680
* [FEATURE] Distributor: Add experimental flag `-validation.label-value-length-over-limit-strategy` to configure how to handle label values over the length limit. #12627 #12844
* [FEATURE] Ingester: Introduce metric `cortex_ingester_owned_target_info_series` for counting the number of owned `target_info` series by tenant. #12681
* [FEATURE] MQE: Add support for step invariant expression handling in query planning and evaluation. #12931
* [FEATURE] MQE: Add support for experimental `ts_of_min_over_time`, `ts_of_max_over_time`, `ts_of_first_over_time` and `ts_of_last_over_time` PromQL functions. #12819
* [FEATURE] Ingester: Add experimental flags `-ingest-storage.write-logs-fsync-before-kafka-commit-enabled` and `-ingest-storage.write-logs-fsync-before-kafka-commit-concurrency` to fsync write logs before the offset is committed to Kafka. This is enabled by default. #12816
* [FEATURE] MQE: Add support for experimental `mad_over_time` PromQL function. #12995
* [FEATURE] MQE: Add support for experimental `limitk` and `limit_ratio` PromQL aggregations. #13100
* [FEATURE] Continuous test: Add experimental `-tests.ingest-storage-record.enabled` flag to verify ingest-storage record correctness by validating the V2 record format against live write requests. #12500
* [ENHANCEMENT] Query-frontend: CLI flag `-query-frontend.enabled-promql-experimental-functions` and its associated YAML configuration is now stable. #12368
* [ENHANCEMENT] Query-scheduler/query-frontend: Add native histogram definitions to `cortex_query_{scheduler|frontend}_queue_duration_seconds`. #12288
* [ENHANCEMENT] Querier: Add native histogram definition to `cortex_bucket_index_load_duration_seconds`. #12094
* [ENHANCEMENT] Query-frontend: Allow users to set the `query-frontend.extra-propagated-headers` flag to specify the extra headers allowed to pass through to the rest of the query path. #12174
* [ENHANCEMENT] MQE: Add support for applying common subexpression elimination to range vector expressions in instant queries. #12236
* [ENHANCEMENT] Ingester: Improve the performance of active series custom trackers matchers. #12184
* [ENHANCEMENT] Ingester: Add postings cache sharing and invalidation. You can enable sharing and head cache invalidation via `-blocks-storage.tsdb.shared-postings-for-matchers-cache` and `-blocks-storage.tsdb.head-postings-for-matchers-cache-invalidation` respectively, and you can configure the number of metric versions per cache via `-blocks-storage.tsdb.head-postings-for-matchers-cache-versions`. #12333 #12932
* [ENHANCEMENT] Overrides-exporter: The overrides-exporter can now export arbitrary fields from the limits configuration. Metric names are automatically discovered from YAML tags in the limits structure, eliminating the need to maintain hardcoded lists when adding new exportable metrics. #12244
* [ENHANCEMENT] OTLP: Stick to OTLP vocabulary on invalid label value length error. #12273
* [ENHANCEMENT] Elide SeriesChunksStreamReader.StartBuffering span on queries; show as events on parent span. #12257
* [ENHANCEMENT] Ruler: Add `-ruler.max-notification-batch-size` CLI flag that can be used to configure the maximum Alertmanager notification batch size. #12469
* [ENHANCEMENT] Ingester: Skip read path load shedding when an ingester is the only available replica. #12448
* [ENHANCEMENT] Querier: Include more information about inflight queries in the activity tracker. A querier logs this information after it restarts following a crash. #12526
* [ENHANCEMENT] Ruler: Add native histogram version of `cortex_ruler_sync_rules_duration_seconds`. #12628
* [ENHANCEMENT] Block-builder: Implement concurrent consumption within a job when `-ingest-storage.kafka.fetch-concurrency-max` is given. #12222
* [ENHANCEMENT] Query-frontend: Labels query optimizer is no longer experimental and is enabled by default. It can be disabled with `-query-frontend.labels-query-optimizer-enabled=false` CLI flag. #12606
* [ENHANCEMENT] Distributor: Add value length to "label value too long" error. #12583
* [ENHANCEMENT] Distributor: The metric `cortex_distributor_uncompressed_request_body_size_bytes` now differentiates by the handler serving the request. #12661
* [ENHANCEMENT] Query-frontend, querier: Add support for experimental `first_over_time` PromQL function. #12662
* [ENHANCEMENT] OTLP: native support for OpenTelemetry metric start time to Prometheus metric created timestamp conversion, instead of converting to QuietZeroNaNs introduced in #10238. The configuration parameter `-distributor.otel-start-time-quiet-zero` is therefore deprecated and will be removed. Now supports start time for exponential histograms. This is a major rewrite of the endpoint in upstream Prometheus and Mimir. #12652
* [ENHANCEMENT] Distributor: Support zstd decompression of OTLP messages. #12229
* [ENHANCEMENT] Distributor: Optimize Remote Write 1.0 to 2.0 translation by improving symbolization and reducing allocations. #12329
* [ENHANCEMENT] Ingester: Improved the performance of active series custom trackers matchers. #12663
* [ENHANCEMENT] Compactor: Log sizes of downloaded and uploaded blocks. #12656
* [ENHANCEMENT] Block-builder-scheduler: The scheduler now handles multiple concurrent jobs within a partition if allowed by `-block-builder-scheduler.max-jobs-per-partition`. #12772
* [ENHANCEMENT] Ingester: Add `cortex_ingest_storage_reader_receive_and_consume_delay_seconds` metric tracking the time between when a write request is received in the distributor and its content is ingested in ingesters, when the ingest storage is enabled. #12751
* [ENHANCEMENT] Ruler: Add `ruler_evaluation_consistency_max_delay` per-tenant configuration option support, to specify the maximum tolerated ingestion delay for eventually consistent rule evaluations. This feature is used only when ingest storage is enabled. By default, no maximum delay is enforced. #12751
* [ENHANCEMENT] Ingester: Export `cortex_attributed_series_overflow_labels` metric on the `/usage-metrics` metrics endpoint with the configured cost-attribution labels set to overflow value. #12846
* [ENHANCEMENT] Usage stats: Report ingest-storage mode as part of usage statistics. #12753
* [ENHANCEMENT] All: Add cluster validation flag `-server.cluster-validation.additional-labels` configuration support, to accept multiple cluster labels during cluster migrations. #12850
* [ENHANCEMENT] Distributor: Add new optional config flag `distributor.ha-tracker.failover-sample-timeout` for HA tracker as an additional failover timeout check based on sample time instead of server time. #12331
* [ENHANCEMENT] Distributor: Add reactive concurrency limiters to protect push operations from overload. #12923 #13003 #13033
* [ENHANCEMENT] Ingester: Add experimental matcher set reduction to cost-based lookup planning. #12831
* [ENHANCEMENT] Ruler: Add `reason` label to `cortex_prometheus_rule_evaluation_failures_total` metric to distinguish between "user" and "operator" errors. #12971
* [ENHANCEMENT] Ruler: Add the `ruler_max_rule_evaluation_results` per-tenant configuration option to limit the maximum number of alerts an alerting rule or series a recording rule can produce for the group. By default, no limit is enforced. #12832
* [ENHANCEMENT] Jsonnet: Changed the default KV store for the HA tracker from etcd to memberlist. Etcd and Consul are now deprecated for HA tracker usage but remain supported for backward compatibility. #13000
* [ENHANCEMENT] Querier: prefer querying ingesters and store-gateways in a specific zone when `-querier.prefer-availability-zone` is configured. Added the following metrics tracking the data transfer between the querier and ingesters / store-gateways respectively: #13045
  * `cortex_ingester_client_transferred_bytes_total{ingester_zone="..."}`
  * `cortex_storegateway_client_transferred_bytes_total{store_gateway_zone="..."}`
* [ENHANCEMENT] Compactor: Add experimental `-compactor.first-level-compaction-skip-future-max-time` flag to skip first-level compaction if any source block has a MaxTime more recent than the wait period threshold. #13040
* [ENHANCEMENT] Block-builder-scheduler: Add gap monitoring for planned and completed jobs via `cortex_blockbuilder_scheduler_job_gap_detected` metric. #11867
* [BUGFIX] Distributor: Calculate `WriteResponseStats` before validation and `PushWrappers`. This prevents clients using Remote-Write 2.0 from seeing a diff in written samples, histograms and exemplars. #12682
* [BUGFIX] Compactor: Fix cortex_compactor_block_uploads_failed_total metric showing type="unknown". #12477
* [BUGFIX] Querier: Samples with the same timestamp are merged deterministically. Previously, this could lead to flapping query results when an out-of-order sample is ingested that conflicts with a previously ingested in-order sample's value. #8673
* [BUGFIX] Store-gateway: Fix potential goroutine leak by passing the scoped context in LabelValues. #12048
* [BUGFIX] Distributor: Fix pooled memory reuse bug that can cause corrupt data to appear in the err-mimir-label-value-too-long error message. #12266
* [BUGFIX] Querier: Fix timeout responding to query-frontend when response size is very close to `-querier.frontend-client.grpc-max-send-msg-size`. #12261
* [BUGFIX] Block-builder-scheduler: Fix a caching bug in initial job probing causing excessive memory usage at startup. #12389
* [BUGFIX] Ruler: Support labels at the rule group level. These were previously ignored even when set via the API. #12397
* [BUGFIX] Distributor: Fix metric metadata of type Unknown being silently dropped from RW2 requests. #12461
* [BUGFIX] Distributor: Preserve inconsistent metric metadata in Remote Write 1.0 to 2.0 conversion. Previously, when converting RW1.0 requests with multiple different metadata for the same series, only the first metadata was kept. Now all inconsistent metadata are preserved to match Prometheus behavior. This only affects experimental Remote Write 2.0. #12541 #12804
* [BUGFIX] Ruler: Fix ruler remotequerier request body consumption on retries. #12514
* [BUGFIX] Block-builder: Fix a bug where a consumption error can cause a job to stay assigned to a worker for the remainder of its lifetime. #12522
* [BUGFIX] Querier: Fix possible panic when evaluating a nested subquery where the parent has no steps. #12524
* [BUGFIX] Querier: Fix bug where the pruning toggles AST optimization pass doesn't work in the query planner. #12783
* [BUGFIX] Ingester: Fix a bug where prepare-instance-ring-downscale endpoint would return an error while compacting and not read-only. #12548
* [BUGFIX] Block-builder: Fix a bug where lease renewals would cease during graceful shutdown, leading to an elevated rate of job reassignments. #12643
* [BUGFIX] OTLP: Return HTTP OK for partially rejected requests, e.g. due to OOO exemplars. #12579
* [BUGFIX] Store-gateway: Fix a panic in BucketChunkReader when chunk loading encounter a broken chunk length. #12693 #12729
* [BUGFIX] Ingester, Block-builder: silently ignore duplicate sample if it's due to zero sample from created timestamp. Created timestamp equal to the timestamp of the first sample of series is a common case if created timestamp comes from OTLP where start time equal to timestamp of the first sample simply means unknown start time. #12726
* [BUGFIX] Distributor: Fix error when native histograms bucket limit is set then no NHCB passes validation. #12741
* [BUGFIX] Ingester: Fix continous reload of active series counters when cost-attribution labels are above the max cardinality. #12822
* [BUGFIX] Distributor: Report the correct size in the `err-mimir-distributor-max-write-message-size` error. #12799
* [BUGFIX] Query-frontend: Fix issue where expressions containing unary negation could be sharded incorrectly in some cases. #12911
* [BUGFIX] Query-frontend: Fix issue where shardable expressions containing aggregations with a shardable parameter (eg. `sum(foo)` in `topk(scalar(sum(foo)), sum by (pod) (bar))`) would not have the parameter sharded. #12958
* [BUGFIX] Ingester: Fix `max_inflight_push_requests` metric and internal counter not decremented under pressure, possibly causing the rejection of all push requests. #12975
* [BUGFIX] Store-gateway: Fix not being able to scale down via the `POST /prepare-shutdown` endpoint unless there are some active tenants with sharded blocks to the store-gateway replica. #12972
* [BUGFIX] MQE: Fix invalid source label name in `label_join` error message, so it refers to the source label rather than the destination label. #12185
* [BUGFIX] Continuous test: Fix false positive in metadata assertion when duplicate metadata is present in ingest-storage record correctness test. #12891
* [BUGFIX] Query-frontend: Fix issue where the query-frontend could behave unpredictably if a response was received from queriers multiple times for the same query. #12639
* [BUGFIX] Memcached: Ignore invalid responses when discovering cache servers using `dnssrv+` or `dnssrvnoa+` service discovery prefixes. #13203

### Mixin

* [CHANGE] Enable ingest storage panels by default in all compiled mixins. #13023
* [CHANGE] Alerts: Removed `MimirFrontendQueriesStuck` alert given this is not relevant when the query-scheduler is running and the query-scheduler is now a required component. #12810
* [CHANGE] Alerts: Make `MimirIngesterHasNotShippedBlocksSinceStart` weaker to account for block-builder restarts. The change only affects the block-builder version of the alert. #12319
* [ENHANCEMENT] Rollout progress dashboard: make panels higher to fit more components. #12429
* [ENHANCEMENT] Add `max_series` limit to Writes Resources > Ingester > In-memory series panel. #12476
* [ENHANCEMENT] Alerts: Add `MimirHighGRPCConcurrentStreamsPerConnection` alert. #11947
* [ENHANCEMENT] Alerts: Add `rollout_stuck_alert_ignore_deployments` and `rollout_stuck_alert_ignore_statefulsets` configuration options to exclude particular Deployments or StatefulSets from the `MimirRolloutStuck` alert. #12951
* [ENHANCEMENT] Alerts: Replace experimental `BlockBuilderLagging` alert with `BlockBuilderSchedulerPendingJobs` alert. The new alert triggers when the block-builder scheduler has pending jobs, indicating that block-builders are unable to keep up with the workload. #12593
* [ENHANCEMENT] Rollout-operator: Vendor rollout-operator monitoring dashboard from rollout-operator repository. #12688
* [BUGFIX] Block-builder dashboard: fix reference to detected gaps metric in errors panel. #12401
* [BUGFIX] Internal: Fix `qpsPanelNativeHistogram` signature. #13649

### Jsonnet

* [CHANGE] Removed etcd-operator from the Jsonnet configuration. Users can still use etcd as a KV store for rings, but need to deploy and manage etcd themselves rather than via the operator. #13049
* [CHANGE] Distributor: Reduce calculated `GOMAXPROCS` to be closer to the requested number of CPUs. #12150
* [CHANGE] Query-scheduler: The query-scheduler is now a required component that is always used by queriers and query-frontends. #12187
* [CHANGE] Rollout-operator: Add `watch` permission to the rollout-operators's cluster role. #12360. See [rollout-operator#262](https://github.com/grafana/rollout-operator/pull/262)
* [CHANGE] Updates to CPU and memory scaling metric. Use `irate()` when calculating the CPU metric and remove `or vector(0)` from a leg of the memory query. These changes prevent downscaling deployments when scraping fails. #12406
* [CHANGE] Memcached: Remove configuration for enabling mTLS connections to Memcached servers. #12434
* [CHANGE] Ingester: Disable shipping of blocks on the third zone (zone-c) when using `ingest_storage_ingester_zones: 3` on ingest storage #12743 #12744
* [CHANGE] Distributor: Increase `server.grpc-max-concurrent-streams` from 100 to 1000. #12742
* [CHANGE] Ruler Query Frontend: Increase `server.grpc-max-concurrent-streams` from 100 to 300. #12742
* [CHANGE] Rollout-operator: Vendor jsonnet from rollout-operator repository. #12688 #12962 #12996
* [CHANGE] Mimir-continuous-test: Use `mimir -target=continuous-test` instead of standalone binary/image. #13097
* [CHANGE] Removed per-component configuration options to set the pods toleration when multi-zone is enabled. Tolerations can still be configured globally using `_config.multi_zone_schedule_toleration`. The following configuration options have been removed: #13043
  * `_config.multi_zone_distributor_schedule_toleration`
  * `_config.multi_zone_etcd_schedule_toleration`
* [FEATURE] Memcached: Allow `minReadySeconds` to be set via `_config.cache_frontend_min_ready_seconds` (etc.) to slow down Memcached rollouts. #12938
* [FEATURE] Distributor: Allow setting GOMEMLIMIT equal to memory request, via `_config.distributor_gomemlimit_enabled`. If enabled, distributor horizontal auto-scaling memory trigger is also removed, since it doesn't make sense in combination with GOMEMLIMIT. #12963
* [ENHANCEMENT] Add timeout validation for querier and query-frontend. Enhanced `parseDuration` to support milliseconds and combined formats (e.g., "4m30s"). #12766
* [ENHANCEMENT] Allow the max number of OTEL events in a span to be configure via `_config.otel_span_event_count_limit`. #12865
* [ENHANCEMENT] Memcached: added the following fields to customise the memcached's node affinity matchers: #12987
  * `$.memcached_frontend_node_affinity_matchers`
  * `$.memcached_index_queries_node_affinity_matchers`
  * `$.memcached_chunks_node_affinity_matchers`
  * `$.memcached_metadata_node_affinity_matchers`
* [ENHANCEMENT] Rollout-operator: expose `rollout_operator_enabled` in `$._config`. #12419

### Documentation

* [CHANGE] Remove references to queriers having a Prometheus HTTP API. Instead, the query-frontend is now required for a Prometheus HTTP API. #12949
* [CHANGE] Helm: Remove GEM (Grafana Enterprise Metrics) references from Helm chart documentation. #13019 #13020 #13021
* [CHANGE] Update HA tracker documentation to use memberlist as the default KV store instead of consul/etcd. Consul and etcd are now marked as deprecated for the HA tracker as of Mimir 3.0. #13002
* [ENHANCEMENT] Add migration guide for HA tracker from Consul or etcd to memberlist. #13011
* [ENHANCEMENT] Improve the MimirIngesterReachingSeriesLimit runbook. #12356
* [ENHANCEMENT] Improve the description of how to limit the number of buckets in native histograms. #12797
* [ENHANCEMENT] Document native histograms with custom buckets. #12823

### Tools

* [CHANGE] Mimir-continuous-test: Remove standalone binary and image. #13097
* [ENHANCEMENT] Base `mimirtool`, `metaconvert`, `copyblocks`, and `query-tee` images on `distroless/static-debian12`. #13014
* [ENHANCEMENT] kafkatool: add `format=json` to `kafkatool dump print`. #12737

### Query-tee

* [CHANGE] If you configure multiple secondary backends and enable comparisons, query-tee reports comparison results of the preferred backend against each of the secondaries. #13022
* [CHANGE] Add backend configuration options for request proportion sampling and time-based query filtering. #13037

## 2.17.2

### Grafana Mimir

* [BUGFIX] Add a missing attribute to the list of default promoted OTel resource attributes in the docs: deployment.environment. #12181
* [BUGFIX] Ingest: Fix memory pool poisoning in Remote-Write 2.0/OTLP by not cleaning created timestamp field before returning time series to the memory pool. #12735
* [BUGFIX] Distributor: Fix error when native histograms bucket limit is set then no NHCB passes validation. #12746
* [BUGFIX] Update Docker base images for tools from `alpine:3.22.1` to `alpine:3.22.2` to address [CVE-2025-9230](https://nvd.nist.gov/vuln/detail/CVE-2025-9230), [CVE-2025-9231](https://nvd.nist.gov/vuln/detail/CVE-2025-9231), [CVE-2025-2025-9232](https://nvd.nist.gov/vuln/detail/CVE-2025-9232). #12993
* [BUGFIX] Memcached: Ignore invalid responses when discovering cache servers using `dnssrv+` or `dnssrvnoa+` service discovery prefixes. #13206

### Tools

* [ENHANCEMENT] Base `mimirtool`, `metaconvert`, `copyblocks`, and `query-tee` images on `distroless/static-debian12`. #13014

## 2.17.1

### Grafana Mimir

* [BUGFIX] Ingester: Fix a bug ingesters would get stuck in read-only mode after compactions. #12538
* [BUGFIX] Update to Go v1.24.6 to address [CVE-2025-4674](https://www.cve.org/CVERecord?id=CVE-2025-4674), [CVE-2025-47907](https://www.cve.org/CVERecord?id=CVE-2025-47907). #12580

## 2.17.0

### Grafana Mimir

* [CHANGE] Query-frontend: Ensure that cache keys generated from cardinality estimate middleware are less than 250 bytes in length by hashing the tenant IDs that are included in them. This change invalidates all cardinality estimates in the cache. #11568
* [CHANGE] Ruler: Remove experimental CLI flag `-ruler-storage.cache.rule-group-enabled` to enable or disable caching the contents of rule groups. Caching rule group contents is now always enabled when a cache is configured for the ruler. #10949
* [CHANGE] Ingester: Out-of-order native histograms are now enabled whenever both native histogram and out-of-order ingestion is enabled. The `-ingester.ooo-native-histograms-ingestion-enabled` CLI flag and corresponding `ooo_native_histograms_ingestion_enabled` runtime configuration option have been removed. #10956
* [CHANGE] Distributor: removed the `cortex_distributor_label_values_with_newlines_total` metric. #10977
* [CHANGE] Ingester/Distributor: renamed the experimental `max_cost_attribution_cardinality_per_user` config to `max_cost_attribution_cardinality`. #11092
* [CHANGE] Frontend: The subquery spin-off feature is now enabled with `-query-frontend.subquery-spin-off-enabled=true` instead of `-query-frontend.instant-queries-with-subquery-spin-off=.*` #11153
* [CHANGE] Overrides-exporter: Don't export per-tenant overrides that are set to their default values. #11173
* [CHANGE] gRPC/HTTP clients: Rename metric `cortex_client_request_invalid_cluster_validation_labels_total` to `cortex_client_invalid_cluster_validation_label_requests_total`. #11237
* [CHANGE] Querier: Use Mimir Query Engine (MQE) by default. Set `-querier.query-engine=prometheus` to continue using Prometheus' engine. #11501
* [CHANGE] Memcached: Ignore initial DNS resolution failure, meaning don't depend on Memcached on startup. #11602
* [CHANGE] Ingester: The `-ingester.stream-chunks-when-using-blocks` CLI flag and `ingester_stream_chunks_when_using_blocks` runtime configuration option have been deprecated and will be removed in a future release. #11711
* [CHANGE] Distributor: track `cortex_ingest_storage_writer_latency_seconds` metric for failed writes too. Added `outcome` label to distinguish between `success` and `failure`. #11770
* [CHANGE] Distributor: renamed few metrics used by experimental ingest storage. #11766
  * Renamed `cortex_ingest_storage_writer_produce_requests_total` to `cortex_ingest_storage_writer_produce_records_enqueued_total`
  * Renamed `cortex_ingest_storage_writer_produce_failures_total` to `cortex_ingest_storage_writer_produce_records_failed_total`
* [CHANGE] Distributor: moved HA tracker timeout config to limits. #11774
  * Moved `distributor.ha_tracker.ha_tracker_update_timeout` to `limits.ha_tracker_update_timeout`.
  * Moved `distributor.ha_tracker.ha_tracker_update_timeout_jitter_max` to `limits.ha_tracker_update_timeout_jitter_max`.
  * Moved `distributor.ha_tracker.ha_tracker_failover_timeout` to `limits.ha_tracker_failover_timeout`.
* [CHANGE] Distributor: `Memberlist` marked as stable as an option for backend storage for the HA tracker. #11861
* [CHANGE] Distributor: `etcd` deprecated as an option for backend storage for the HA tracker. #12047
* [CHANGE] Memberlist: Apply new default configuration values for MemberlistKV. This unlocks using it as backend storage for the HA Tracker. We have observed better performance with these defaults across different production loads. #11874
  * `memberlist.packet-dial-timeout`: `500ms`
  * `memberlist.packet-write-timeout`: `500ms`
  * `memberlist.max-concurrent-writes`: `5`
  * `memberlist.acquire-writer-timeout`: `1s`
    These defaults perform better but may cause long-running packets to be dropped in high-latency networks.
* [CHANGE] Query-frontend: Apply query pruning and check for disabled experimental functions earlier in query processing. #11939
* [FEATURE] Distributor: Experimental support for Prometheus Remote-Write 2.0 protocol. Limitations: Created timestamp is ignored, per series metadata is merged on metric family level automatically, ingestion might fail if client sends ProtoBuf fields out of order. The label `version` is added to the metric `cortex_distributor_requests_in_total` with a value of either `1.0` or `2.0` depending on the detected Remote-Write protocol. #11100 #11101 #11192 #11143
* [FEATURE] Query-frontend: expand `query-frontend.cache-errors` and `query-frontend.results-cache-ttl-for-errors` configuration options to cache non-transient response failures for instant queries. #11120
* [FEATURE] Query-frontend: Allow use of Mimir Query Engine (MQE) via the experimental CLI flags `-query-frontend.query-engine` or `-query-frontend.enable-query-engine-fallback` or corresponding YAML. #11417 #11775
* [FEATURE] Querier, query-frontend, ruler: Enable experimental support for duration expressions in PromQL, which are simple arithmetics on numbers in offset and range specification. #11344
* [FEATURE] You can configure Mimir to export traces in OTLP exposition format through the standard `OTEL_` environment variables. #11618
* [FEATURE] distributor: Allow configuring tenant-specific HA tracker failover timeouts. #11774
* [FEATURE] OTLP: Add experimental support for promoting OTel scope metadata (name, version, schema URL, attributes) to metric labels, prefixed with `otel_scope_`. Enable via the `-distributor.otel-promote-scope-metadata` flag. #11795
* [FEATURE] Distributor: Add experimental `-distributor.otel-native-delta-ingestion` option to allow primitive delta metrics ingestion via the OTLP endpoint. #11631
* [FEATURE] MQE: Add support for experimental `sort_by_label` and `sort_by_label_desc` PromQL functions. #11930
* [FEATURE] Ingester/Block-builder: Handle the created timestamp field for remote-write requests. #11977
* [FEATURE] Cost attribution: Labels specified in the limit configuration may specify an output label in order to override emitted label names. #12035
* [ENHANCEMENT] Dashboards: Add "Influx write requests" row to Writes Dashboard. #11731
* [ENHANCEMENT] Mixin: Add `MimirHighVolumeLevel1BlocksQueried` alert that fires when level 1 blocks are queried for more than 6 hours, indicating potential compactor performance issues. #11803
* [ENHANCEMENT] Querier: Make the maximum series limit for cardinality API requests configurable on a per-tenant basis with the `cardinality_analysis_max_results` option. #11456
* [ENHANCEMENT] Querier: Add configurable concurrency limit for remote read queries with the `--querier.max-concurrent-remote-read-queries` flag. Defaults to 2. Set to 0 for unlimited concurrency. #11892
* [ENHANCEMENT] Dashboards: Add "Queries / sec by read path" to Queries Dashboard. #11640
* [ENHANCEMENT] Dashboards: Add "Added Latency" row to Writes Dashboard. #11579
* [ENHANCEMENT] Ingester: Add support for exporting native histogram cost attribution metrics (`cortex_ingester_attributed_active_native_histogram_series` and `cortex_ingester_attributed_active_native_histogram_buckets`) with labels specified by customers to a custom Prometheus registry. #10892
* [ENHANCEMENT] Distributor: Add new metrics `cortex_distributor_received_native_histogram_samples_total` and `cortex_distributor_received_native_histogram_buckets_total` to track native histogram samples and bucket counts separately for billing calculations. Updated `cortex_distributor_received_samples_total` description to clarify it includes native histogram samples. #11728
* [ENHANCEMENT] Store-gateway: Download sparse headers uploaded by compactors. Compactors have to be configured with `-compactor.upload-sparse-index-headers=true` option. #10879 #11072.
* [ENHANCEMENT] Compactor: Upload block index file and multiple segment files concurrently. Concurrency scales linearly with block size up to `-compactor.max-per-block-upload-concurrency`. #10947
* [ENHANCEMENT] Ingester: Add per-user `cortex_ingester_tsdb_wal_replay_unknown_refs_total` and `cortex_ingester_tsdb_wbl_replay_unknown_refs_total` metrics to track unknown series references during WAL/WBL replay. #10981
* [ENHANCEMENT] Added `-ingest-storage.kafka.fetch-max-wait` configuration option to configure the maximum amount of time a Kafka broker waits for some records before a Fetch response is returned. #11012
* [ENHANCEMENT] Ingester: Add `cortex_ingester_tsdb_forced_compactions_in_progress` metric reporting a value of 1 when there's a forced TSDB head compaction in progress. #11006
* [ENHANCEMENT] Ingester: Add `cortex_ingest_storage_reader_records_batch_fetch_max_bytes` metric reporting the distribution of `MaxBytes` specified in the Fetch requests sent to Kafka. #11014
* [ENHANCEMENT] All: Add experimental support for cluster validation in HTTP calls. When it is enabled, HTTP server verifies if a request coming from an HTTP client comes from an expected cluster. This validation can be configured by the following experimental configuration options: #11010 #11549
  * `-server.cluster-validation.label`
  * `-server.cluster-validation.http.enabled`
  * `-server.cluster-validation.http.soft-validation`
  * `-server.cluster-validation.http.exclude-paths`
* [ENHANCEMENT] Query-frontend: Add experimental support to include the cluster validation label in HTTP request headers. When cluster validation is enabled on the HTTP server side, cluster validation labels from HTTP request headers are compared with the HTTP server's cluster validation label. #11010 #11145
  * By setting `-query-frontend.client-cluster-validation.label`, you configure the query-frontend's client cluster validation label.
  * The flag `-common.client-cluster-validation.label`, if set, provides the default for `-query-frontend.client-cluster-validation.label`.
* [ENHANCEMENT] Distributor: Add  `ignore_ingest_storage_errors` and `ingest_storage_max_wait_time` flags to control error handling and timeout behavior during ingest storage migration. #11291
  * `-ingest-storage.migration.ignore-ingest-storage-errors`
  * `-ingest-storage.migration.ingest-storage-max-wait-time`
* [ENHANCEMENT] Memberlist: Add `-memberlist.abort-if-fast-join-fails` support and retries on DNS resolution. #11067
* [ENHANCEMENT] Querier: Allow configuring all gRPC options for store-gateway client, similar to other gRPC clients. #11074
* [ENHANCEMENT] Ruler: Log the number of series returned for each query as `result_series_count` as part of `query stats` log lines. #11081
* [ENHANCEMENT] Ruler: Don't log statistics that are not available when using a remote query-frontend as part of `query stats` log lines. #11083
* [ENHANCEMENT] Ingester: Remove cost-attribution experimental `max_cost_attribution_labels_per_user` limit. #11090
* [ENHANCEMENT] Update Go to 1.24.2. #11114
* [ENHANCEMENT] Query-frontend: Add `cortex_query_samples_processed_total` metric. #11110
* [ENHANCEMENT] Query-frontend: Add `cortex_query_samples_processed_cache_adjusted_total` metric. #11164
* [ENHANCEMENT] Ingester/Distributor: Add `cortex_cost_attribution_*` metrics to observe the state of the cost-attribution trackers. #11112
* [ENHANCEMENT] Querier: Process multiple remote read queries concurrently instead of sequentially for improved performance. #11732
* [ENHANCEMENT] gRPC/HTTP servers: Add `cortex_server_invalid_cluster_validation_label_requests_total` metric, that is increased for every request with an invalid cluster validation label. #11241 #11277
* [ENHANCEMENT] OTLP: Add support for converting OTel explicit bucket histograms to Prometheus native histograms with custom buckets using the `distributor.otel-convert-histograms-to-nhcb` flag. #11077
* [ENHANCEMENT] Add configurable per-tenant `limited_queries`, which you can only run at or less than an allowed frequency. #11097
* [ENHANCEMENT] Ingest-Storage: Add `ingest-storage.kafka.producer-record-version` to allow control Kafka record versioning. #11244
* [ENHANCEMENT] Ruler: Update `<prometheus-http-prefix>/api/v1/rules` and `<prometheus-http-prefix>/api/v1/alerts` to reply with HTTP error 422 if rule evaluation is completely disabled for the tenant. If only recording rule or alerting rule evaluation is disabled for the tenant, the response now includes a corresponding warning. #11321 #11495 #11511
* [ENHANCEMENT] Add tenant configuration block `ruler_alertmanager_client_config` which allows the Ruler's Alertmanager client options to be specified on a per-tenant basis. #10816
* [ENHANCEMENT] Distributor: Trace when deduplicating a metric's samples or histograms. #11159 #11715
* [ENHANCEMENT] Store-gateway: Retry querying blocks from store-gateways with dynamic replication until trying all possible store-gateways. #11354 #11398
* [ENHANCEMENT] Mimirtool: Support multiple `--selector` flags in remote read commands to send multiple queries in a single protobuf request, leveraging the remote read protocol's native batching capabilities. #11733
* [ENHANCEMENT] Mimirtool: Added `--use-chunks` flag to remote read commands to control response type preference (chunked streaming vs sampled). #11733
* [ENHANCEMENT] Query-frontend: Add optional reason to blocked_queries config. #11407 #11434
* [ENHANCEMENT] Distributor: Gracefully handle type assertion of WatchPrefix in HA Tracker to continue checking for updates. #11411 #11461
* [ENHANCEMENT] Querier: Include chunks streamed from store-gateway in Mimir Query Engine memory estimate of query memory usage. #11453 #11465
* [ENHANCEMENT] Querier: Include chunks streamed from ingester in Mimir Query Engine memory estimate of query memory usage. #11457
* [ENHANCEMENT] Query-frontend: Add retry mechanism for remote reads, series, and cardinality prometheus endpoints #11533
* [ENHANCEMENT] Ruler: Ignore rulers in non-operation states when getting and syncing rules #11569
* [ENHANCEMENT] Query-frontend: add optional reason to blocked_queries config. #11407 #11434
* [ENHANCEMENT] Tracing: Add HTTP headers as span attributes when `-server.trace-request-headers` is enabled. You can configure which headers to exclude using the `-server.trace-request-headers-exclude-list` flag. #11655
* [ENHANCEMENT] Ruler: Add new per-tenant limit on minimum rule evaluation interval. #11665
* [ENHANCEMENT] store-gateway: download sparse headers on startup when lazy loading is enabled. #11686
* [ENHANCEMENT] Distributor: added more metrics to troubleshoot Kafka records production latency when experimental ingest storage is enabled: #11766 #11771
  * `cortex_ingest_storage_writer_produce_remaining_deadline_seconds`: measures the remaining deadline (in seconds) when records are requested to be produced.
  * `cortex_ingest_storage_writer_produce_records_enqueue_duration_seconds`: measures how long it takes to enqueue produced Kafka records in the client.
  * `cortex_ingest_storage_writer_kafka_write_wait_seconds`: measures the time spent waiting to write to Kafka backend.
  * `cortex_ingest_storage_writer_kafka_write_time_seconds`: measures the time spent writing to Kafka backend.
  * `cortex_ingest_storage_writer_kafka_read_wait_seconds`: measures the time spent waiting to read from Kafka backend.
  * `cortex_ingest_storage_writer_kafka_read_time_seconds`: measures the time spent reading from Kafka backend.
  * `cortex_ingest_storage_writer_kafka_request_duration_e2e_seconds`: measures the time from the start of when a Kafka request is written to the end of when the response for that request was fully read from the Kafka backend.
  * `cortex_ingest_storage_writer_kafka_request_throttled_seconds`: measures how long Kafka requests have been throttled by the Kafka client.
* [ENHANCEMENT] Distributor: Add per-user `cortex_distributor_sample_delay_seconds` to track delay of ingested samples with regard to wall clock. #11573
* [ENHANCEMENT] Distributor: added circuit breaker to not produce Kafka records at all if the context is already canceled / expired. This applied only when experimental ingest storage is enabled. #11768
* [ENHANCEMENT] Compactor: Optimize the planning phase for tenants with a very large number of blocks, such as tens or hundreds of thousands, at the cost of making it slightly slower for tenants with a very a small number of blocks. #11819
* [ENHANCEMENT] Query-frontend: Accurate tracking of samples processed from cache. #11719
* [ENHANCEMENT] Store-gateway: Change level 0 blocks to be reported as 'unknown/old_block' in metrics instead of '0' to improve clarity. Level 0 indicates blocks with metadata from before compaction level tracking was added to the bucket index. #11891
* [ENHANCEMENT] Compactor, distributor, ruler, scheduler and store-gateway: Makes `-<component-ring-config>.auto-forget-unhealthy-periods` configurable for each component. Deprecates the `-store-gateway.sharding-ring.auto-forget-enabled` flag. #11923
* [ENHANCEMENT] otlp: Stick to OTLP vocabulary on invalid label value length error. #11889
* [ENHANCEMENT] Ingester: Display user grace interval in the tenant list obtained through the `/ingester/tenants` endpoint. #11961
* [ENHANCEMENT] `kafkatool`: add `consumer-group delete-offset` command as a way to delete the committed offset for a consumer group. #11988
* [ENHANCEMENT] Block-builder-scheduler: Detect gaps in scheduled and completed jobs. #11867
* [ENHANCEMENT] Distributor: Experimental support for Prometheus Remote-Write 2.0 protocol has been updated. Created timestamps are now supported. This feature includes some limitations. If samples in a write request aren't ordered by time, the created timestamp might be dropped. Additionally, per-series metadata is automatically merged on the metric family level. Ingestion might fail if the client sends ProtoBuf fields out-of-order. The label `version` is added to the metric `cortex_distributor_requests_in_total` with a value of either `1.0` or `2.0`, depending on the detected remote-write protocol. #11977
* [ENHANCEMENT] Query-frontend: Added labels query optimizer that automatically removes redundant `__name__!=""` matchers from label names and label values queries, improving query performance. You can enable the optimizer per-tenant with the `labels_query_optimizer_enabled` runtime configuration flag. #12054 #12066 #12076 #12080
* [ENHANCEMENT] Query-frontend: Standardise non-regex patterns in query blocking upon loading of config. #12102
* [ENHANCEMENT] Ruler: Propagate GCS object mutation rate limit for rule group uploads. #12086
* [ENHANCEMENT] Stagger head compaction intervals across zones to prevent compactions from aligning simultaneously, which could otherwise cause strong consistency queries to fail when experimental ingest storage is enabled. #12090
* [ENHANCEMENT] Compactor: Add `-compactor.update-blocks-concurrency` flag to control concurrency for updating block metadata during bucket index updates, separate from deletion marker concurrency. #12117
* [ENHANCEMENT] Query-frontend: Allow users to set the `query-frontend.extra-propagated-headers` flag to specify the extra headers allowed to pass through to the rest of the query path. #12174
* [BUGFIX] OTLP: Fix response body and Content-Type header to align with spec. #10852
* [BUGFIX] Compactor: fix issue where block becomes permanently stuck when the Compactor's block cleanup job partially deletes a block. #10888
* [BUGFIX] Storage: fix intermittent failures in S3 upload retries. #10952
* [BUGFIX] Querier: return NaN from `irate()` if the second-last sample in the range is NaN and Prometheus' query engine is in use. #10956
* [BUGFIX] Ruler: don't count alerts towards `cortex_prometheus_notifications_dropped_total` if they are dropped due to alert relabelling. #10956
* [BUGFIX] Querier: Fix issue where an entire store-gateway zone leaving caused high CPU usage trying to find active members of the leaving zone. #11028
* [BUGFIX] Query-frontend: Fix blocks retention period enforcement when a request has multiple tenants (tenant federation). #11069
* [BUGFIX] Query-frontend: Fix `-query-frontend.query-sharding-max-sharded-queries` enforcement for instant queries with binary operators. #11086
* [BUGFIX] Memberlist: Fix hash ring updates before the full-join has been completed, when `-memberlist.notify-interval` is configured. #11098
* [BUGFIX] Query-frontend: Fix an issue where transient errors could be inadvertently cached. #11198
* [BUGFIX] Ingester: read reactive limiters should activate and deactivate when the ingester changes state. #11234
* [BUGFIX] Query-frontend: Fix an issue where errors from date/time parsing methods did not include the name of the invalid parameter. #11304
* [BUGFIX] Query-frontend: Fix a panic in monolithic mode caused by a clash in labels of the `cortex_client_invalid_cluster_validation_label_requests_total` metric definition. #11455
* [BUGFIX] Compactor: Fix issue where `MimirBucketIndexNotUpdated` can fire even though the index has been updated within the alert threshold. #11303
* [BUGFIX] Distributor: fix old entries in the HA Tracker with zero valued "elected at" timestamp. #11462
* [BUGFIX] Query-scheduler: Fix issue where deregistered querier goroutines can cause a panic if their backlogged dequeue requests are serviced. #11510
* [BUGFIX] Ruler: Failures during initial sync must be fatal for the service's startup. #11545
* [BUGFIX] Querier and query-frontend: Fix issue where aggregation functions like `topk` and `quantile` could return incorrect results if the scalar parameter is not a constant and Prometheus' query engine is in use. #11548
* [BUGFIX] Querier and query-frontend: Fix issue where range vector selectors could incorrectly ignore samples at the beginning of the range. #11548
* [BUGFIX] Querier: Fix rare panic if a query is canceled while a request to ingesters or store-gateways has just begun. #11613
* [BUGFIX] Ruler: Fix QueryOffset and AlignEvaluationTimeOnInterval being ignored when either recording or alerting rule evaluation is disabled. #11647
* [BUGFIX] Ingester: Fix issue where ingesters could leave read-only mode during forced compactions, resulting in write errors. #11664
* [BUGFIX] Ruler: Fix rare panic when the ruler is shutting down. #11781
* [BUGFIX] Block-builder-scheduler: Fix data loss bug in job assignment. #11785
* [BUGFIX] Compactor: start tracking `-compactor.max-compaction-time` after the initial compaction planning phase, to avoid rare cases where planning takes longer than `-compactor.max-compaction-time` and so actual compaction never runs for a tenant. #11834
* [BUGFIX] Distributor: Validate the RW2 symbols field and reject invalid requests that don't have an empty string as the first symbol. #11953
* [BUGFIX] Distributor: Check `max_inflight_push_requests_bytes` before decompressing incoming requests. #11967
* [BUGFIX] Query-frontend: Allow limit parameter to be 0 in label queries to explicitly request unlimited results. #12054
* [BUGFIX] Distributor: Fix a possible panic in the OTLP push path while handling a gRPC status error. #12072
* [BUGFIX] Query-frontend: Evaluate experimental duration expressions before sharding, splitting, and caching. Otherwise, the result is not correct. #12038
* [BUGFIX] Block-builder-scheduler: Fix bugs in handling of partitions with no commit. #12130
* [BUGFIX] Ingester: Fix issue where ingesters can exit read-only mode during idle compactions, resulting in write errors. #12128
* [BUGFIX] otlp: Reverts #11889 which has a pooled memory re-use bug. #12266
* [BUGFIX] Ingester: Fix issue where metadata stored in ingesters indirectly prevents large Kafka record buffers from being garbage collected, resulting in unusual memory growth. #13573

### Mixin

* [CHANGE] Alerts: Update the query for `MimirBucketIndexNotUpdated` to use `max_over_time` to prevent alert firing when pods rotate. #11311, #11426
* [CHANGE] Alerts: Make alerting threshold for `DistributorGcUsesTooMuchCpu` configurable. #11508
* [CHANGE] Remove support for the experimental read-write deployment mode. #11975
* [CHANGE] Alerts: Replace namespace with job label in golang_alerts. #11957
* [FEATURE] Add an alert if the block-builder-scheduler detects that it has skipped data. #12118
* [ENHANCEMENT] Dashboards: Include absolute number of notifications attempted to alertmanager in 'Mimir / Ruler'. #10918
* [ENHANCEMENT] Alerts: Make `MimirRolloutStuck` a critical alert if it has been firing for 6h. #10890
* [ENHANCEMENT] Dashboards: Add panels to the `Mimir / Tenants` and `Mimir / Top Tenants` dashboards showing the rate of gateway requests. #10978
* [ENHANCEMENT] Alerts: Improve `MimirIngesterFailsToProcessRecordsFromKafka` to not fire during forced TSDB head compaction. #11006
* [ENHANCEMENT] Alerts: Add alerts for invalid cluster validation labels. #11255 #11282 #11413
* [ENHANCEMENT] Dashboards: Improve "Kafka 100th percentile end-to-end latency when ingesters are running (outliers)" panel, computing the baseline latency on `max(10, 10%)` of ingesters instead of a fixed 10 replicas. #11581
* [ENHANCEMENT] Dashboards: Add "per-query memory consumption" and "fallback to Prometheus' query engine" panels to the Queries dashboard. #11626
* [ENHANCEMENT] Alerts: Add `MimirGoThreadsTooHigh` alert. #11836 #11845
* [ENHANCEMENT] Dashboards: Add autoscaling row for ruler query-frontends to `Mimir / Remote ruler reads` dashboard. #11838
* [BUGFIX] Dashboards: fix "Mimir / Tenants" legends for non-Kubernetes deployments. #10891
* [BUGFIX] Dashboards: fix Query-scheduler RPS panel legend in "Mimir / Reads". #11515
* [BUGFIX] Recording rules: fix `cluster_namespace_deployment:actual_replicas:count` recording rule when there's a mix on single-zone and multi-zone deployments. #11287
* [BUGFIX] Alerts: Enhance the `MimirRolloutStuck` alert, so it checks whether rollout groups as a whole (and not spread across instances) are changing or stuck. #11288

### Jsonnet

* [CHANGE] Increase the allowed number of rule groups for small, medium_small, and extra_small user tiers by 20%. #11152
* [CHANGE] Update rollout-operator to latest release. #11232 #11748
* [CHANGE] Memcached: Set a timeout of `500ms` for the `ruler-storage` cache instead of the default `200ms`. #11231
* [CHANGE] Ruler: If ingest storage is enabled, set the maximum buffered bytes in the Kafka client used by the ruler based on the expected maximum rule evaluation response size, clamping it between 1 GB (default) and 4 GB. #11602
* [CHANGE] All: Environment variable `JAEGER_REPORTER_MAX_QUEUE_SIZE` is no longer set. Components will use OTel's default value of `2048` unless explicitly configured. You can still configure `JAEGER_REPORTER_MAX_QUEUE_SIZE` if you configure tracing using Jaeger env vars, and you can always set `OTEL_BSP_MAX_QUEUE_SIZE` OTel configuration. #11700
* [CHANGE] Removed jaeger-agent-mixin and `_config.jaeger_agent_host` configuration. You can configure tracing using an OTLP endpoint through `_config.otlp_traces_endpoint`, see `tracing.libsonnet` for more configuration options. #11773
* [CHANGE] Removed `ingester_stream_chunks_when_using_blocks` option. #11711
* [CHANGE] Enable `memberlist.abort-if-fast-join-fails` for ingesters using memberlist #11931 #11950
* [CHANGE] Remove average per-pod series scaling trigger for ingest storage ingester HPA and use one based on max owned series instead. #11952
* [CHANGE] Add `store_gateway_grpc_max_query_response_size_bytes` config option to set the max store-gateway gRCP query response send size (and corresponsing querier receive size), and set to 200MB by default. #11968
* [CHANGE] Removed support for the experimental read-write deployment mode. #11974
* [FEATURE] Make ingest storage ingester HPA behavior configurable through `_config.ingest_storage_ingester_hpa_behavior`. #11168
* [FEATURE] Add an alternate ingest storage HPA trigger that targets maximum owned series per pod. #11356
* [FEATURE] Make tracing of HTTP headers as span attributes configurable through `_config.trace_request_headers`. You can exclude certain headers from being traced using `_config.trace_request_exclude_headers_list`. #11655 #11714
* [FEATURE] Allow configuring tracing with OTel environment variables through `$._config.otlp_traces_endpoint`. When configured, the `$.jaeger_mixin` is no longer available for use. #11773 #11981 #12074
* [FEATURE] Updated rollout-operator to support `OTEL_` environment variables for tracing. #11787
* [ENHANCEMENT] Add `query_frontend_only_args` option to specify CLI flags that apply only to query-frontends but not ruler-query-frontends. #11799
* [ENHANCEMENT] Make querier scale up (`$_config.autoscaling_querier_scaleup_percent_cap`) and scale down rates (`$_config.autoscaling_querier_scaledown_percent_cap`) configurable. #11862
* [ENHANCEMENT] Set resource requests and limits for the Memcached Prometheus exporter. #11933 #11946
* [ENHANCEMENT] Add assertion to ensure ingester ScaledObject has minimum and maximum replicas set to a value greater than 0. #11979
* [ENHANCEMENT] Add `ingest_storage_migration_ignore_ingest_storage_errors` and `ingest_storage_migration_ingest_storage_max_wait_time` configs to control error handling of the partition ingesters during ingest storage migrations. #12105
* [ENHANCEMENT] Add block-builder job processing duration timings and offset-skipped errors to the Block-builder dashboard. #12118
* [BUGFIX] Honor `weight` argument when building memory HPA query for resource scaled objects. #11935

### Mimirtool

* [FEATURE] Add `--enable-experimental-functions` flag to commands that parse PromQL to allow parsing experimental functions such as `sort_by_label()`.
* [ENHANCEMENT] Add `--block-size` CLI flag to `remote-read export` that allows setting the output block size. #12025
* [BUGFIX] Fix issue where `remote-read` doesn't behave like other mimirtool commands for authentication. #11402
* [BUGFIX] Fix issue where `remote-read export` could omit some samples if the query time range spans multiple blocks. #12025
* [BUGFIX] Fix issue where `remote-read export` could omit some output blocks in the list printed to the console or fail with `read/write on closed pipe`. #12025

### Mimir Continuous Test

* [FEATURE] Add `-tests.client.cluster-validation.label` flag to send the `X-Cluster` header with queries. #11418

### Query-tee

### Documentation

* [ENHANCEMENT] Update Thanos to Mimir migration guide with a tip to add the `__tenant_id__` label. #11584
* [ENHANCEMENT] Update the `MimirIngestedDataTooFarInTheFuture` runbook with a note about false positives and the endpoint to flush TSDB blocks by user. #11961

### Tools

* [ENHANCEMENT] `kafkatool`: Add `offsets` command for querying various partition offsets. #11115
* [ENHANCEMENT] `listblocks`: Output can now also be JSON or YAML for easier parsing. #11184
* [ENHANCEMENT] `mark-blocks`: Allow specifying blocks from multiple tenants. #11343
* [ENHANCEMENT] `undelete-blocks`: Support removing S3 delete markers to avoid copying data when recovering blocks. #11256
* [BUGFIX] `screenshots`: Update to tar-fs v3.1.0 to address [CVE-2025-48387](https://nvd.nist.gov/vuln/detail/CVE-2025-48387). #12030

## 2.16.2

### Grafana Mimir

* [BUGFIX] Update to Go v1.23.12 to address [CVE-2025-22871](https://nvd.nist.gov/vuln/detail/CVE-2025-22871), [CVE-2025-4673](https://nvd.nist.gov/vuln/detail/CVE-2025-4673), [CVE-2025-0913](https://nvd.nist.gov/vuln/detail/CVE-2025-0913). #12582
* [BUGFIX] Update Docker base images for tools from `alpine:3.21.3` to `alpine:3.21.5` to address [CVE-2025-9230](https://nvd.nist.gov/vuln/detail/CVE-2025-9230), [CVE-2025-9231](https://nvd.nist.gov/vuln/detail/CVE-2025-9231), [CVE-2025-2025-9232](https://nvd.nist.gov/vuln/detail/CVE-2025-9232). #12990

## 2.16.1

### Grafana Mimir

* [BUGFIX] Update to Go v1.23.9 to address [CVE-2025-22871](https://nvd.nist.gov/vuln/detail/CVE-2025-22871). #11543
* [BUGFIX] Update `golang.org/x/net` to v0.38.0 to address [CVE-2025-22872](https://nvd.nist.gov/vuln/detail/CVE-2025-22872). #11281
* [BUGFIX] Query-frontend: Fix a panic in monolithic mode caused by a clash in labels of the `cortex_client_invalid_cluster_validation_label_requests_total` metric definition. #11455

## 2.16.0

### Grafana Mimir

* [CHANGE] Querier: pass context to queryable `IsApplicable` hook. #10451
* [CHANGE] Distributor: OTLP and push handler replace all non-UTF8 characters with the unicode replacement character `\uFFFD` in error messages before propagating them. #10236
* [CHANGE] Querier: pass query matchers to queryable `IsApplicable` hook. #10256
* [CHANGE] Build: removed Mimir Alpine Docker image and related CI tests. #10469
* [CHANGE] Query-frontend: Add `topic` label to `cortex_ingest_storage_strong_consistency_requests_total`, `cortex_ingest_storage_strong_consistency_failures_total`, and `cortex_ingest_storage_strong_consistency_wait_duration_seconds` metrics. #10220
* [CHANGE] Ruler: cap the rate of retries for remote query evaluation to 170/sec. This is configurable via `-ruler.query-frontend.max-retries-rate`. #10375 #10403
* [CHANGE] Query-frontend: Add `topic` label to `cortex_ingest_storage_reader_last_produced_offset_requests_total`, `cortex_ingest_storage_reader_last_produced_offset_failures_total`, `cortex_ingest_storage_reader_last_produced_offset_request_duration_seconds`, `cortex_ingest_storage_reader_partition_start_offset_requests_total`, `cortex_ingest_storage_reader_partition_start_offset_failures_total`, `cortex_ingest_storage_reader_partition_start_offset_request_duration_seconds` metrics. #10462
* [CHANGE] Ingester: Set `-ingester.ooo-native-histograms-ingestion-enabled` to true by default. #10483
* [CHANGE] Ruler: Add `user` and `reason` labels to `cortex_ruler_write_requests_failed_total` and `cortex_ruler_queries_failed_total`; add `user` to
    `cortex_ruler_write_requests_total` and `cortex_ruler_queries_total` metrics. #10536
* [CHANGE] Querier / Query-frontend: Remove experimental `-querier.promql-experimental-functions-enabled` and `-query-frontend.block-promql-experimental-functions` CLI flags and respective YAML configuration options to enable experimental PromQL functions. Instead access to experimental PromQL functions is always blocked. You can enable them using the per-tenant setting `enabled_promql_experimental_functions`. #10660 #10712
* [CHANGE] Store-gateway: Include posting sampling rate in sparse index headers. When the sampling rate isn't set in a sparse index header, store gateway rebuilds the sparse header with the configured `blocks-storage.bucket-store.posting-offsets-in-mem-sampling` value. If the sparse header's sampling rate is set but doesn't match the configured rate, store gateway either rebuilds the sparse header or downsamples to the configured sampling rate. #10684 #10878
* [CHANGE] Distributor: Return specific error message when burst size limit is exceeded. #10835
* [CHANGE] Ingester: enable native histograms ingestion by default, meaning`ingester.native-histograms-ingestion-enabled` defaults to true. #10867
* [FEATURE] Query Frontend: Expose query stats in the `Server-Timing` header when the `X-Mimir-Response-Query-Stats: true` header is present in the request. #10192
* [FEATURE] Distributor: Add experimental `-distributor.otel-keep-identifying-resource-attributes` option to allow keeping `service.instance.id`, `service.name` and `service.namespace` in `target_info` on top of converting them to the `instance` and `job` labels. #10216
* [FEATURE] Ingester/Distributor: Add support for exporting cost attribution metrics (`cortex_ingester_attributed_active_series`, `cortex_distributor_received_attributed_samples_total`, and `cortex_discarded_attributed_samples_total`) with labels specified by customers to a custom Prometheus registry. This feature enables more flexible billing data tracking. #10269 #10702
* [FEATURE] Ruler: Added `/ruler/tenants` endpoints to list the discovered tenants with rule groups. #10738
* [FEATURE] Distributor: Add experimental Influx handler. #10153
* [FEATURE] Query-frontend: Configuration options `query-frontend.cache-errors` and `query-frontend.results-cache-ttl-for-errors` for caching non-transient error responses are no longer experimental. #10927
* [FEATURE] Distributor: Add experimental `memberlist` KV store for ha_tracker. You can enable it using the `-distributor.ha-tracker.kvstore.store` flag. You can configure Memberlist parameters via the `-memberlist-*` flags. #10054
* [ENHANCEMENT] Compactor: Expose `cortex_bucket_index_last_successful_update_timestamp_seconds` for all tenants assigned to the compactor before starting the block cleanup job. #10569
* [ENHANCEMENT] Query Frontend: Return server-side `samples_processed` statistics. #10103
* [ENHANCEMENT] Distributor: OTLP receiver now converts also metric metadata. See also https://github.com/prometheus/prometheus/pull/15416. #10168
* [ENHANCEMENT] Distributor: discard float and histogram samples with duplicated timestamps from each timeseries in a request before the request is forwarded to ingesters. Discarded samples are tracked by `cortex_discarded_samples_total` metrics with the reason `sample_duplicate_timestamp`. #10145 #10430
* [ENHANCEMENT] Ruler: Add `cortex_prometheus_rule_group_last_rule_duration_sum_seconds` metric to track the total evaluation duration of a rule group regardless of concurrency #10189
* [ENHANCEMENT] Distributor: Add native histogram support for `electedReplicaPropagationTime` metric in ha_tracker. #10264
* [ENHANCEMENT] Ingester: More efficient CPU/memory utilization-based read request limiting. #10325
* [ENHANCEMENT] OTLP: In addition to the flag `-distributor.otel-created-timestamp-zero-ingestion-enabled` there is now `-distributor.otel-start-time-quiet-zero` to convert OTel start timestamps to Prometheus QuietZeroNaNs. This flag is to make the change rollout safe between Ingesters and Distributors. #10238
* [ENHANCEMENT] Ruler: When rule concurrency is enabled for a rule group, its rules will now be reordered and run in batches based on their dependencies. This increases the number of rules that can potentially run concurrently. Note that the global and tenant-specific limits still apply #10400
* [ENHANCEMENT] Query-frontend: include more information about read consistency in trace spans produced when using experimental ingest storage. #10412
* [ENHANCEMENT] Ingester: Hide tokens in ingester ring status page when ingest storage is enabled #10399
* [ENHANCEMENT] Ingester: add `active_series_additional_custom_trackers` configuration, in addition to the already existing `active_series_custom_trackers`. The `active_series_additional_custom_trackers` configuration allows you to configure additional custom trackers that get merged with `active_series_custom_trackers` at runtime. #10428
* [ENHANCEMENT] Query-frontend: Allow blocking raw http requests with the `blocked_requests` configuration. Requests can be blocked based on their path, method or query parameters #10484
* [ENHANCEMENT] Ingester: Added the following metrics exported by `PostingsForMatchers` cache: #10500 #10525
  * `cortex_ingester_tsdb_head_postings_for_matchers_cache_hits_total`
  * `cortex_ingester_tsdb_head_postings_for_matchers_cache_misses_total`
  * `cortex_ingester_tsdb_head_postings_for_matchers_cache_requests_total`
  * `cortex_ingester_tsdb_head_postings_for_matchers_cache_skips_total`
  * `cortex_ingester_tsdb_head_postings_for_matchers_cache_evictions_total`
  * `cortex_ingester_tsdb_block_postings_for_matchers_cache_hits_total`
  * `cortex_ingester_tsdb_block_postings_for_matchers_cache_misses_total`
  * `cortex_ingester_tsdb_block_postings_for_matchers_cache_requests_total`
  * `cortex_ingester_tsdb_block_postings_for_matchers_cache_skips_total`
  * `cortex_ingester_tsdb_block_postings_for_matchers_cache_evictions_total`
* [ENHANCEMENT] Add support for the HTTP header `X-Filter-Queryables` which allows callers to decide which queryables should be used by the querier, useful for debugging and testing queryables in isolation. #10552 #10594
* [ENHANCEMENT] Compactor: Shuffle users' order in `BlocksCleaner`. Prevents bucket indexes from going an extended period without cleanup during compactor restarts. #10513
* [ENHANCEMENT] Distributor, querier, ingester and store-gateway: Add support for `limit` parameter for label names and values requests. #10410
* [ENHANCEMENT] Ruler: Adds support for filtering results from rule status endpoint by `file[]`, `rule_group[]` and `rule_name[]`. #10589
* [ENHANCEMENT] Query-frontend: Add option to "spin off" subqueries as actual range queries, so that they benefit from query acceleration techniques such as sharding, splitting, and caching. To enable this feature, set the `-query-frontend.instant-queries-with-subquery-spin-off=<comma separated list>` option on the frontend or the `instant_queries_with_subquery_spin_off` per-tenant override with regular expressions matching the queries to enable. #10460 #10603 #10621 #10742 #10796
* [ENHANCEMENT] Querier, ingester: The series API respects passed `limit` parameter. #10620 #10652
* [ENHANCEMENT] Store-gateway: Add experimental settings under `-store-gateway.dynamic-replication` to allow more than the default of 3 store-gateways to own recent blocks. #10382 #10637
* [ENHANCEMENT] Ingester: Add reactive concurrency limiters to protect push and read operations from overload. #10574
* [ENHANCEMENT] Compactor: Add experimental `-compactor.max-lookback` option to limit blocks considered in each compaction cycle. Blocks uploaded prior to the lookback period aren't processed. This option helps reduce CPU utilization in tenants with large block metadata files that are processed before each compaction. #10585 #10794
* [ENHANCEMENT] Distributor: Optionally expose the current HA replica for each tenant in the `cortex_ha_tracker_elected_replica_status` metric. This is enabled with the `-distributor.ha-tracker.enable-elected-replica-metric=true` flag. #10644
* [ENHANCEMENT] Enable three Go runtime metrics: #10641
  * `go_cpu_classes_gc_total_cpu_seconds_total`
  * `go_cpu_classes_total_cpu_seconds_total`
  * `go_cpu_classes_idle_cpu_seconds_total`
* [ENHANCEMENT] All: Add experimental support for cluster validation in gRPC calls. When it is enabled, gRPC server verifies if a request coming from a gRPC client comes from an expected cluster. This validation can be configured by the following experimental configuration options: #10767
  * `-server.cluster-validation.label`
  * `-server.cluster-validation.grpc.enabled`
  * `-server.cluster-validation.grpc.soft-validation`
* [ENHANCEMENT] gRPC clients: Add experimental support to include the cluster validation label in gRPC metadata. When cluster validation is enabled on gRPC server side, the cluster validation label from gRPC metadata is compared with the gRPC server's cluster validation label. #10869 #10883
  * By setting `-<grpc-client-config-path>.cluster-validation.label`, you configure the cluster validation label of _a single_ gRPC client, whose `grpcclient.Config` object is configurable through `-<grpc-client-config-path>`.
  * By setting `-common.client-cluster-validation.label`, you configure the cluster validation label of _all_ gRPC clients.
* [ENHANCEMENT] gRPC clients: Add `cortex_client_request_invalid_cluster_validation_labels_total` metrics, that are used by Mimir's gRPC clients to track invalid cluster validations. #10767
* [ENHANCEMENT] Add experimental metric `cortex_distributor_dropped_native_histograms_total` to measure native histograms silently dropped when native histograms are disabled for a tenant. #10760
* [ENHANCEMENT] Compactor: Add experimental `-compactor.upload-sparse-index-headers` option. When enabled, the compactor will attempt to upload sparse index headers to object storage. This prevents latency spikes after adding store-gateway replicas. #10684
* [ENHANCEMENT] Ruler: add support for YAML aliases in `alert`, `record` and `expr` fields in rule groups. https://github.com/prometheus/prometheus/pull/14957 #10884
* [ENHANCEMENT] Memcached: Add experimental `-<prefix>.memcached.addresses-provider` flag to use alternate DNS service discovery backends when discovering Memcached hosts. #10895
* [BUGFIX] Distributor: Use a boolean to track changes while merging the ReplicaDesc components, rather than comparing the objects directly. #10185
* [BUGFIX] Querier: fix timeout responding to query-frontend when response size is very close to `-querier.frontend-client.grpc-max-send-msg-size`. #10154
* [BUGFIX] Query-frontend and querier: show warning/info annotations in some cases where they were missing (if a lazy querier was used). #10277
* [BUGFIX] Query-frontend: Fix an issue where transient errors are inadvertently cached. #10537 #10631
* [BUGFIX] Ruler: fix indeterminate rules being always run concurrently (instead of never) when `-ruler.max-independent-rule-evaluation-concurrency` is set. https://github.com/prometheus/prometheus/pull/15560 #10258
* [BUGFIX] PromQL: Fix various UTF-8 bugs related to quoting. https://github.com/prometheus/prometheus/pull/15531 #10258
* [BUGFIX] Ruler: Fixed an issue when using the experimental `-ruler.max-independent-rule-evaluation-concurrency` feature, where if a rule group was eligible for concurrency, it would flap between running concurrently or not based on the time it took after running concurrently. #9726 #10189
* [BUGFIX] Mimirtool: `remote-read` commands will now return data. #10286
* [BUGFIX] PromQL: Fix deriv, predict_linear and double_exponential_smoothing with histograms https://github.com/prometheus/prometheus/pull/15686 #10383
* [BUGFIX] MQE: Fix deriv with histograms #10383
* [BUGFIX] PromQL: Fix <aggr_over_time> functions with histograms https://github.com/prometheus/prometheus/pull/15711 #10400
* [BUGFIX] MQE: Fix <aggr_over_time> functions with histograms #10400
* [BUGFIX] Distributor: return HTTP status 415 Unsupported Media Type instead of 200 Success for Remote Write 2.0 until we support it. #10423 #10916
* [BUGFIX] Query-frontend: Add flag `-query-frontend.prom2-range-compat` and corresponding YAML to rewrite queries with ranges that worked in Prometheus 2 but are invalid in Prometheus 3. #10445 #10461 #10502
* [BUGFIX] Distributor: Fix edge case at the HA-tracker with memberlist as KVStore, where when a replica in the KVStore is marked as deleted but not yet removed, it fails to update the KVStore. #10443
* [BUGFIX] Distributor: Fix panics in `DurationWithJitter` util functions when computed variance is zero. #10507
* [BUGFIX] Ingester: Fixed a race condition in the `PostingsForMatchers` cache that may have infrequently returned expired cached postings. #10500
* [BUGFIX] Distributor: Report partially converted OTLP requests with status 400 Bad Request. #10588
* [BUGFIX] Ruler: fix issue where rule evaluations could be missed while shutting down a ruler instance if that instance owns many rule groups. prometheus/prometheus#15804 #10762
* [BUGFIX] Ingester: Add additional check on reactive limiter queue sizes. #10722
* [BUGFIX] TSDB: fix unknown series errors and possible lost data during WAL replay when series are removed from the head due to inactivity and reappear before the next WAL checkpoint. https://github.com/prometheus/prometheus/pull/16060 https://github.com/prometheus/prometheus/pull/16231 #10824 #10955
* [BUGFIX] Querier: fix issue where `label_join` could incorrectly return multiple series with the same labels rather than failing with `vector cannot contain metrics with the same labelset`. https://github.com/prometheus/prometheus/pull/15975 #10826
* [BUGFIX] Querier: fix issue where counter resets on native histograms could be incorrectly under- or over-counted when using subqueries. https://github.com/prometheus/prometheus/pull/15987 #10871
* [BUGFIX] Querier: fix incorrect annotation emitted when `quantile_over_time` is evaluated over a range with both histograms and floats. https://github.com/prometheus/prometheus/pull/16018 #10884
* [BUGFIX] Querier: fix duplicated double quotes in invalid label name error from `count_values`. https://github.com/prometheus/prometheus/pull/16054 #10884
* [BUGFIX] Ingester: fix goroutines and memory leak when experimental ingest storage enabled and a server-side error occurs during metrics ingestion. #10915
* [BUGFIX] Alertmanager: Avoid fetching Grafana state if Grafana AM compatibility is not enabled. #10857
* [BUGFIX] Alertmanager: Fix decoding of queryFromGeneratorURL in templates. #8914
* [BUGFIX] Alertmanager: DedupStage to stop notification pipeline when the timestamp of notification log entry is after the pipeline was flushed #10989

### Mixin

* [CHANGE] Alerts: Only alert on errors performing cache operations if there are over 10 request/sec to avoid flapping. #10832
* [FEATURE] Add compiled mixin for GEM installations in `operations/mimir-mixin-compiled-gem`. #10690 #10877
* [ENHANCEMENT] Dashboards: clarify that the ingester and store-gateway panels on the 'Reads' dashboard show data from all query requests to that component, not just requests from the main query path (ie. requests from the ruler query path are included as well). #10598
* [ENHANCEMENT] Dashboards: add ingester and store-gateway panels from the 'Reads' dashboard to the 'Remote ruler reads' dashboard as well. #10598
* [ENHANCEMENT] Dashboards: add ingester and store-gateway panels showing only requests from the respective dashboard's query path to the 'Reads' and 'Remote ruler reads' dashboards. For example, the 'Remote ruler reads' dashboard now has panels showing the ingester query request rate from ruler-queriers. #10598
* [ENHANCEMENT] Dashboards: 'Writes' dashboard: show write requests broken down by request type. #10599
* [ENHANCEMENT] Dashboards: clarify when query-frontend and query-scheduler dashboard panels are expected to show no data. #10624
* [ENHANCEMENT] Alerts: Add warning alert `DistributorGcUsesTooMuchCpu`. #10641
* [ENHANCEMENT] Dashboards: Add "Federation-frontend" dashboard for GEM. #10697 #10736
* [ENHANCEMENT] Dashboards: Add Query-Scheduler <-> Querier Inflight Requests row to Query Reads and Remote Ruler reads dashboards. #10290
* [ENHANCEMENT] Alerts: Add "Federation-frontend" alert for remote clusters returning errors. #10698
* [BUGFIX] Dashboards: fix how we switch between classic and native histograms. #10018
* [BUGFIX] Alerts: Ignore cache errors performing `delete` operations since these are expected to fail when keys don't exist. #10287
* [BUGFIX] Dashboards: fix "Mimir / Rollout Progress" latency comparison when gateway is enabled. #10495
* [BUGFIX] Dashboards: fix autoscaling panels when Mimir is deployed using Helm. #10473
* [BUGFIX] Alerts: fix `MimirAutoscalerNotActive` alert. #10564

### Jsonnet

* [CHANGE] Update rollout-operator version to 0.23.0. #10229 #10750
* [CHANGE] Memcached: Update to Memcached 1.6.34. #10318
* [CHANGE] Change multi-AZ deployments default toleration value from 'multi-az' to 'secondary-az', and make it configurable via the following settings: #10596
  * `_config.multi_zone_schedule_toleration` (default)
  * `_config.multi_zone_distributor_schedule_toleration` (distributor's override)
  * `_config.multi_zone_etcd_schedule_toleration` (etcd's override)
* [CHANGE] Ring: relaxed the hash ring heartbeat timeout for store-gateways: #10634
  * `-store-gateway.sharding-ring.heartbeat-timeout` set to `10m`
* [CHANGE] Memcached: Use 3 replicas for all cache types by default. #10739
* [ENHANCEMENT] Enforce `persistentVolumeClaimRetentionPolicy` `Retain` policy on partition ingesters during migration to experimental ingest storage. #10395
* [ENHANCEMENT] Allow to not configure `topologySpreadConstraints` by setting the following configuration options to a negative value: #10540
  * `distributor_topology_spread_max_skew`
  * `query_frontend_topology_spread_max_skew`
  * `querier_topology_spread_max_skew`
  * `ruler_topology_spread_max_skew`
  * `ruler_querier_topology_spread_max_skew`
* [ENHANCEMENT] Validate the `$._config.shuffle_sharding.ingester_partitions_shard_size` value when partition shuffle sharding is enabled in the ingest-storage mode. #10746
* [BUGFIX] Ports in container rollout-operator. #10273
* [BUGFIX] When downscaling is enabled, the components must annotate `prepare-downscale-http-port` with the value set in `$._config.server_http_port`. #10367

### Mimirtool

* [BUGFIX] Fix issue where `MIMIR_HTTP_PREFIX` environment variable was ignored and the value from `MIMIR_MIMIR_HTTP_PREFIX` was used instead. #10207
* [ENHANCEMENT] Unify mimirtool authentication options and add extra-headers support for commands that depend on MimirClient. #10178
* [ENHANCEMENT] `mimirtool grafana analyze` now supports custom panels. #10669
* [ENHANCEMENT] `mimirtool grafana analyze` now supports bar chart, pie chart, state timeline, status history,
  histogram, candlestick, canvas, flame graph, geomap, node graph, trend, and XY chart panels. #10669

### Mimir Continuous Test

### Query-tee

* [ENHANCEMENT] Allow skipping comparisons when preferred backend fails. Disabled by default, enable with `-proxy.compare-skip-preferred-backend-failures=true`. #10612

### Documentation

* [CHANGE] Add production tips related to cache size, heavy multi-tenancy and latency spikes. #9978
* [ENHANCEMENT] Update `MimirAutoscalerNotActive` and `MimirAutoscalerKedaFailing` runbooks, with an instruction to check whether Prometheus has enough CPU allocated. #10257

### Tools

* [CHANGE] `copyblocks`: Remove /pprof endpoint. #10329
* [CHANGE] `mark-blocks`: Replace `markblocks` with added features including removing markers and reading block identifiers from a file. #10597

## 2.15.3

### Grafana Mimir

* [BUGFIX] Update to Go v1.23.9 to address [CVE-2025-22871](https://nvd.nist.gov/vuln/detail/CVE-2025-22871). #11537

### Mimirtool

* [BUGFIX] Upgrade Alpine Linux to 3.20.6, fixes CVE-2025-26519. #11530

### Mimir Continuous Test

* [BUGFIX] Upgrade Alpine Linux to 3.20.6, fixes CVE-2025-26519. #11530

## 2.15.2

### Grafana Mimir

* [BUGFIX] Update module golang.org/x/net to v0.36.0 to address [CVE-2025-22870](https://nvd.nist.gov/vuln/detail/CVE-2025-22870). #10875
* [BUGFIX] Update module github.com/golang-jwt/jwt/v5 to v5.2.2 to address [CVE-2025-30204](https://nvd.nist.gov/vuln/detail/CVE-2025-30204). #11045


## 2.15.1

### Grafana Mimir

* [BUGFIX] Update module github.com/golang/glog to v1.2.4 to address [CVE-2024-45339](https://nvd.nist.gov/vuln/detail/CVE-2024-45339). #10541
* [BUGFIX] Update module github.com/go-jose/go-jose/v4 to v4.0.5 to address [CVE-2025-27144](https://nvd.nist.gov/vuln/detail/CVE-2025-27144). #10783
* [BUGFIX] Update module golang.org/x/oauth2 to v0.27.0 to address [CVE-2025-22868](https://nvd.nist.gov/vuln/detail/CVE-2025-22868). #10803
* [BUGFIX] Update module golang.org/x/crypto to v0.35.0 to address [CVE-2025-22869](https://nvd.nist.gov/vuln/detail/CVE-2025-22869). #10804
* [BUGFIX] Upgrade Go to 1.23.7 to address [CVE-2024-45336](https://nvd.nist.gov/vuln/detail/CVE-2024-45336), [CVE-2024-45341](https://nvd.nist.gov/vuln/detail/CVE-2024-45341), and [CVE-2025-22866](https://nvd.nist.gov/vuln/detail/CVE-2025-22866). #10862


## 2.15.0

### Grafana Mimir

* [CHANGE] Alertmanager: the following metrics are not exported for a given `user` when the metric value is zero: #9359
  * `cortex_alertmanager_alerts_received_total`
  * `cortex_alertmanager_alerts_invalid_total`
  * `cortex_alertmanager_partial_state_merges_total`
  * `cortex_alertmanager_partial_state_merges_failed_total`
  * `cortex_alertmanager_state_replication_total`
  * `cortex_alertmanager_state_replication_failed_total`
  * `cortex_alertmanager_alerts`
  * `cortex_alertmanager_silences`
* [CHANGE] Distributor: Drop experimental `-distributor.direct-otlp-translation-enabled` flag, since direct OTLP translation is well tested at this point. #9647
* [CHANGE] Ingester: Change `-initial-delay` for circuit breakers to begin when the first request is received, rather than at breaker activation. #9842
* [CHANGE] Query-frontend: apply query pruning before query sharding instead of after. #9913
* [CHANGE] Ingester: remove experimental flags `-ingest-storage.kafka.ongoing-records-per-fetch` and `-ingest-storage.kafka.startup-records-per-fetch`. They are removed in favour of `-ingest-storage.kafka.max-buffered-bytes`. #9906
* [CHANGE] Ingester: Replace `cortex_discarded_samples_total` label from `sample-out-of-bounds` to `sample-timestamp-too-old`. #9885
* [CHANGE] Ruler: the `/prometheus/config/v1/rules` does not return an error anymore if a rule group is missing in the object storage after been successfully returned by listing the storage, because it could have been deleted in the meanwhile. #9936
* [CHANGE] Querier: The `.` pattern in regular expressions in PromQL matches newline characters. With this change regular expressions like `.*` match strings that include `\n`. To maintain the old behaviour, you will have to change regular expressions by replacing all `.` patterns with `[^\n]`, e.g. `foo[^\n]*`. This upgrades PromQL compatibility from Prometheus 2.0 to 3.0. #9844
* [CHANGE] Querier: Lookback and range selectors are left open and right closed (previously left closed and right closed). This change affects queries and subqueries when the evaluation time perfectly aligns with the sample timestamps. For example assume querying a timeseries with evenly spaced samples exactly 1 minute apart. Previously, a range query with `5m` would usually return 5 samples, or 6 samples if the query evaluation aligns perfectly with a scrape. Now, queries like this will always return 5 samples. This upgrades PromQL compatibility from Prometheus 2.0 to 3.0. #9844 #10188
* [CHANGE] Querier: promql(native histograms): Introduce exponential interpolation. #9844
* [CHANGE] Remove deprecated `api.get-request-for-ingester-shutdown-enabled` setting, which scheduled for removal in 2.15. #10197
* [FEATURE] Querier: add experimental streaming PromQL engine, enabled with `-querier.query-engine=mimir`. #10067
* [FEATURE] Distributor: Add support for `lz4` OTLP compression. #9763
* [FEATURE] Query-frontend: added experimental configuration options `query-frontend.cache-errors` and `query-frontend.results-cache-ttl-for-errors` to allow non-transient responses to be cached. When set to `true` error responses from hitting limits or bad data are cached for a short TTL. #9028
* [FEATURE] Query-frontend: add middleware to control access to specific PromQL experimental functions on a per-tenant basis. #9798
* [FEATURE] gRPC: Support S2 compression. #9322
  * `-alertmanager.alertmanager-client.grpc-compression=s2`
  * `-ingester.client.grpc-compression=s2`
  * `-querier.frontend-client.grpc-compression=s2`
  * `-querier.scheduler-client.grpc-compression=s2`
  * `-query-frontend.grpc-client-config.grpc-compression=s2`
  * `-query-scheduler.grpc-client-config.grpc-compression=s2`
  * `-ruler.client.grpc-compression=s2`
  * `-ruler.query-frontend.grpc-client-config.grpc-compression=s2`
* [FEATURE] Alertmanager: limit added for maximum size of the Grafana state (`-alertmanager.max-grafana-state-size-bytes`). #9475
* [FEATURE] Alertmanager: limit added for maximum size of the Grafana configuration (`-alertmanager.max-config-size-bytes`). #9402
* [FEATURE] Ingester: Experimental support for ingesting out-of-order native histograms. This is disabled by default and can be enabled by setting `-ingester.ooo-native-histograms-ingestion-enabled` to `true`. #7175
* [FEATURE] Distributor: Added `-api.skip-label-count-validation-header-enabled` option to allow skipping label count validation on the HTTP write path based on `X-Mimir-SkipLabelCountValidation` header being `true` or not. #9576
* [FEATURE] Ruler: Add experimental support for caching the contents of rule groups. This is disabled by default and can be enabled by setting `-ruler-storage.cache.rule-group-enabled`. #9595 #10024
* [FEATURE] PromQL: Add experimental `info` function. Experimental functions are disabled by default, but can be enabled setting `-querier.promql-experimental-functions-enabled=true` in the query-frontend and querier. #9879
* [FEATURE] Distributor: Support promotion of OTel resource attributes to labels. #8271
* [FEATURE] Querier: Add experimental `double_exponential_smoothing` PromQL function. Experimental functions are disabled by default, but can be enabled by setting `-querier.promql-experimental-functions-enabled=true` in the query-frontend and querier. #9844
* [ENHANCEMENT] Query Frontend: Return server-side `bytes_processed` statistics following Server-Timing format. #9645 #9985
* [ENHANCEMENT] mimirtool: Adds bearer token support for mimirtool's analyze ruler/prometheus commands. #9587
* [ENHANCEMENT] Ruler: Support `exclude_alerts` parameter in `<prometheus-http-prefix>/api/v1/rules` endpoint. #9300
* [ENHANCEMENT] Distributor: add a metric to track tenants who are sending newlines in their label values called `cortex_distributor_label_values_with_newlines_total`. #9400
* [ENHANCEMENT] Ingester: improve performance of reading the WAL. #9508
* [ENHANCEMENT] Query-scheduler: improve the errors and traces emitted by query-schedulers when communicating with queriers. #9519
* [ENHANCEMENT] Compactor: uploaded blocks cannot be bigger than max configured compactor time range, and cannot cross the boundary for given time range. #9524
* [ENHANCEMENT] The distributor now validates that received label values only contain allowed characters. #9185
* [ENHANCEMENT] Add SASL plain authentication support to Kafka client used by the experimental ingest storage. Configure SASL credentials via the following settings: #9584
  * `-ingest-storage.kafka.sasl-password`
  * `-ingest-storage.kafka.sasl-username`
* [ENHANCEMENT] memberlist: TCP transport write path is now non-blocking, and is configurable by new flags: #9594
  * `-memberlist.max-concurrent-writes`
  * `-memberlist.acquire-writer-timeout`
* [ENHANCEMENT] memberlist: Notifications can now be processed once per interval specified by `-memberlist.notify-interval` to reduce notify storm CPU activity in large clusters. #9594
* [ENHANCEMENT] Query-scheduler: Remove the experimental `query-scheduler.prioritize-query-components` flag. Request queues always prioritize query component dequeuing above tenant fairness. #9703
* [ENHANCEMENT] Ingester: Emit traces for block syncing, to join up block-upload traces. #9656
* [ENHANCEMENT] Querier: Enable the optional querying of additional storage queryables. #9712
* [ENHANCEMENT] Ingester: Disable the push circuit breaker when ingester is in read-only mode. #9760
* [ENHANCEMENT] Ingester: Reduced lock contention in the `PostingsForMatchers` cache. #9773
* [ENHANCEMENT] Storage: Allow HTTP client settings to be tuned for GCS and Azure backends via an `http` block or corresponding CLI flags. This was already supported by the S3 backend. #9778
* [ENHANCEMENT] Ruler: Support `group_limit` and `group_next_token` parameters in the `<prometheus-http-prefix>/api/v1/rules` endpoint. #9563
* [ENHANCEMENT] Ingester: improved lock contention affecting read and write latencies during TSDB head compaction. #9822
* [ENHANCEMENT] Distributor: when a label value fails validation due to invalid UTF-8 characters, don't include the invalid characters in the returned error. #9828
* [ENHANCEMENT] Ingester: when experimental ingest storage is enabled, do not buffer records in the Kafka client when fetch concurrency is in use. #9838 #9850
* [ENHANCEMENT] Compactor: refresh deletion marks when updating the bucket index concurrently. This speeds up updating the bucket index by up to 16 times when there is a lot of blocks churn (thousands of blocks churning every cleanup cycle). #9881
* [ENHANCEMENT] PromQL: make `sort_by_label` stable. #9879
* [ENHANCEMENT] Distributor: Initialize ha_tracker cache before ha_tracker and distributor reach running state and begin serving writes. #9826 #9976
* [ENHANCEMENT] Ingester: `-ingest-storage.kafka.max-buffered-bytes` to limit the memory for buffered records when using concurrent fetching. #9892
* [ENHANCEMENT] Querier: improve performance and memory consumption of queries that select many series. #9914
* [ENHANCEMENT] Ruler: Support OAuth2 and proxies in Alertmanager client #9945 #10030
* [ENHANCEMENT] Ingester: Add `-blocks-storage.tsdb.bigger-out-of-order-blocks-for-old-samples` to build 24h blocks for out-of-order data belonging to the previous days instead of building smaller 2h blocks. This reduces pressure on compactors and ingesters when the out-of-order samples span multiple days in the past. #9844 #10033 #10035
* [ENHANCEMENT] Distributor: allow a different limit for info series (series ending in `_info`) label count, via `-validation.max-label-names-per-info-series`. #10028
* [ENHANCEMENT] Ingester: do not reuse labels, samples and histograms slices in the write request if there are more entries than 10x the pre-allocated size. This should help to reduce the in-use memory in case of few requests with a very large number of labels, samples or histograms. #10040
* [ENHANCEMENT] Query-Frontend: prune `<subquery> and on() (vector(x)==y)` style queries and stop pruning `<subquery> < -Inf`. Triggered by https://github.com/prometheus/prometheus/pull/15245. #10026
* [ENHANCEMENT] Query-Frontend: perform request format validation before processing the request. #10093
* [BUGFIX] Fix issue where functions such as `rate()` over native histograms could return incorrect values if a float stale marker was present in the selected range. #9508
* [BUGFIX] Fix issue where negation of native histograms (eg. `-some_native_histogram_series`) did nothing. #9508
* [BUGFIX] Fix issue where `metric might not be a counter, name does not end in _total/_sum/_count/_bucket` annotation would be emitted even if `rate` or `increase` did not have enough samples to compute a result. #9508
* [BUGFIX] Fix issue where sharded queries could return annotations with incorrect or confusing position information. #9536
* [BUGFIX] Fix issue where downstream consumers may not generate correct cache keys for experimental error caching. #9644
* [BUGFIX] Fix issue where active series requests error when encountering a stale posting. #9580
* [BUGFIX] Fix pooling buffer reuse logic when `-distributor.max-request-pool-buffer-size` is set. #9666
* [BUGFIX] Fix issue when using the experimental `-ruler.max-independent-rule-evaluation-concurrency` feature, where the ruler could panic as it updates a running ruleset or shutdowns. #9726
* [BUGFIX] Always return unknown hint for first sample in non-gauge native histograms chunk to avoid incorrect counter reset hints when merging chunks from different sources. #10033
* [BUGFIX] Ensure native histograms counter reset hints are corrected when merging results from different sources. #9909
* [BUGFIX] Ingester: Fix race condition in per-tenant TSDB creation. #9708
* [BUGFIX] Ingester: Fix race condition in exemplar adding. #9765
* [BUGFIX] Ingester: Fix race condition in native histogram appending. #9765
* [BUGFIX] Ingester: Fix bug in concurrent fetching where a failure to list topics on startup would cause to use an invalid topic ID (0x00000000000000000000000000000000). #9883
* [BUGFIX] Ingester: Fix data loss bug in the experimental ingest storage when a Kafka Fetch is split into multiple requests and some of them return an error. #9963 #9964
* [BUGFIX] PromQL: `round` now removes the metric name again. #9879
* [BUGFIX] Query-Frontend: fix `QueryFrontendCodec` module initialization to set lookback delta from `-querier.lookback-delta`. #9984
* [BUGFIX] OTLP: Support integer exemplar value type. #9844
* [BUGFIX] Querier: Correct the behaviour of binary operators between native histograms and floats. #9844
* [BUGFIX] Querier: Fix stddev+stdvar aggregations to always ignore native histograms. #9844
* [BUGFIX] Querier: Fix stddev+stdvar aggregations to treat Infinity consistently. #9844
* [BUGFIX] Ingester: Chunks could have one unnecessary zero byte at the end. #9844
* [BUGFIX] OTLP receiver: Preserve colons and combine multiple consecutive underscores into one when generating metric names in suffix adding mode (`-distributor.otel-metric-suffixes-enabled`). #10075
* [BUGFIX] PromQL: Ignore native histograms in `clamp`, `clamp_max` and `clamp_min` functions. #10136
* [BUGFIX] PromQL: Ignore native histograms in `max`, `min`, `stdvar`, `stddev` aggregation operators and instead return an info annotation. #10136
* [BUGFIX] PromQL: Ignore native histograms when compared to float values with `==`, `!=`, `<`, `>`, `<=`, `>=` and instead return an info annotation. #10136
* [BUGFIX] PromQL: Return an info annotation if the `quantile` function is used on a float series that does not have `le` label. #10136
* [BUGFIX] PromQL: Fix `count_values` to take into account native histograms. #10168
* [BUGFIX] PromQL: Ignore native histograms in time functions `day_of_month`, `day_of_week`, `day_of_year`, `days_in_month`, `hour`, `minute`, `month` and `year`, which means they no longer yield any value when encountering a native histograms series. #10188
* [BUGFIX] PromQL: Ignore native histograms in `topk` and `bottomk` functions and return info annotation instead. #10188
* [BUGFIX] PromQL: Let `limitk` and `limit_ratio` include native histograms if applicable. #10188
* [BUGFIX] PromQL: Fix `changes` and `resets` functions to count switch between float and native histograms sample type as change and reset. #10188

### Mixin

* [CHANGE] Remove backwards compatibility for `thanos_memcached_` prefixed metrics in dashboards and alerts removed in 2.12. #9674 #9758
* [CHANGE] Reworked the alert `MimirIngesterStuckProcessingRecordsFromKafka` to also work when concurrent fetching is enabled. #9855
* [ENHANCEMENT] Unify ingester autoscaling panels on 'Mimir / Writes' dashboard to work for both ingest-storage and non-ingest-storage autoscaling. #9617
* [ENHANCEMENT] Alerts: Enable configuring job prefix for alerts to prevent clashes with metrics from Loki/Tempo. #9659
* [ENHANCEMENT] Dashboards: visualize the age of source blocks in the "Mimir / Compactor" dashboard. #9697
* [ENHANCEMENT] Dashboards: Include block compaction level on queried blocks in 'Mimir / Queries' dashboard. #9706
* [ENHANCEMENT] Alerts: add `MimirIngesterMissedRecordsFromKafka` to detect gaps in consumed records in the ingester when using the experimental Kafka-based storage. #9921 #9972
* [ENHANCEMENT] Dashboards: Add more panels to 'Mimir / Writes' for concurrent ingestion and fetching when using ingest storage. #10021
* [ENHANCEMENT] Dashboards: Include CPU and memory resources in 'Mimir / Ruler' dashboard. #10656
* [BUGFIX] Dashboards: Fix autoscaling metrics joins when series churn. #9412 #9450 #9432
* [BUGFIX] Alerts: Fix autoscaling metrics joins in `MimirAutoscalerNotActive` when series churn. #9412
* [BUGFIX] Alerts: Exclude failed cache "add" operations from alerting since failures are expected in normal operation. #9658
* [BUGFIX] Alerts: Exclude read-only replicas from `IngesterInstanceHasNoTenants` alert. #9843
* [BUGFIX] Alerts: Use resident set memory for the `EtcdAllocatingTooMuchMemory` alert so that ephemeral file cache memory doesn't cause the alert to misfire. #9997
* [BUGFIX] Query-frontend: support `X-Read-Consistency-Offsets` on labels queries too.

### Jsonnet

* [CHANGE] Remove support to set Redis as a cache backend from jsonnet. #9677
* [CHANGE] Rollout-operator now defaults to storing scaling operation metadata in a Kubernetes ConfigMap. This avoids recursively invoking the admission webhook in some Kubernetes environments. #9699
* [CHANGE] Update rollout-operator version to 0.20.0. #9995
* [CHANGE] Remove the `track_sizes` feature for Memcached pods since it is unused. #10032
* [CHANGE] The configuration options `autoscaling_distributor_min_replicas` and `autoscaling_distributor_max_replicas` has been renamed to `autoscaling_distributor_min_replicas_per_zone` and `autoscaling_distributor_max_replicas_per_zone` respectively. #10019
* [FEATURE] Add support to deploy distributors in multi availability zones. #9548
* [FEATURE] Add configuration settings to set the number of Memcached replicas for each type of cache (`memcached_frontend_replicas`, `memcached_index_queries_replicas`, `memcached_chunks_replicas`, `memcached_metadata_replicas`). #9679
* [ENHANCEMENT] Add `ingest_storage_ingester_autoscaling_triggers` option to specify multiple triggers in ScaledObject created for ingest-store ingester autoscaling. #9422
* [ENHANCEMENT] Add `ingest_storage_ingester_autoscaling_scale_up_stabilization_window_seconds` and `ingest_storage_ingester_autoscaling_scale_down_stabilization_window_seconds` config options to make stabilization window for ingester autoscaling when using ingest-storage configurable. #9445
* [ENHANCEMENT] Make label-selector in ReplicaTemplate/ingester-zone-a object configurable when using ingest-storage. #9480
* [ENHANCEMENT] Add `querier_only_args` option to specify CLI flags that apply only to queriers but not ruler-queriers. #9503
* [ENHANCEMENT] Validate the Kafka client ID configured when ingest storage is enabled. #9573
* [ENHANCEMENT] Configure pod anti-affinity and tolerations to run etcd pods multi-AZ when `_config.multi_zone_etcd_enabled` is set to `true`. #9725

### Mimirtool

### Mimir Continuous Test

### Query-tee

* [FEATURE] Added `-proxy.compare-skip-samples-before` to skip samples before the given time when comparing responses. The time can be in RFC3339 format (or) RFC3339 without the timezone and seconds (or) date only. #9515
* [FEATURE] Add `-backend.config-file` for a YAML configuration file for per-backend options. Currently, it only supports additional HTTP request headers. #10081
* [ENHANCEMENT] Added human-readable timestamps to comparison failure messages. #9665

### Documentation

* [BUGFIX] Send native histograms: update the migration guide with the corrected dashboard query for switching between classic and native histograms queries. #10052

### Tools

* [FEATURE] `splitblocks`: add new tool to split blocks larger than a specified duration into multiple blocks. #9517, #9779
* [ENHANCEMENT] `copyblocks`: add `--skip-no-compact-block-duration-check`, which defaults to `false`, to simplify targeting blocks that are not awaiting compaction. #9439
* [ENHANCEMENT] `copyblocks`: add `--user-mapping` to support copying blocks between users. #10110
* [ENHANCEMENT] `kafkatool`: add SASL plain authentication support. The following new CLI flags have been added: #9584
  * `--kafka-sasl-username`
  * `--kafka-sasl-password`
* [ENHANCEMENT] `kafkatool`: add `dump print` command to print the content of write requests from a dump. #9942
* [ENHANCEMENT] Updated `KubePersistentVolumeFillingUp` runbook, including a sample command to debug the distroless image. #9802

## 2.14.3

### Grafana Mimir

* [BUGFIX] Update `golang.org/x/crypto` to address [CVE-2024-45337](https://github.com/advisories/GHSA-v778-237x-gjrc). #10251
* [BUGFIX] Update `golang.org/x/net` to address [CVE-2024-45338](https://github.com/advisories/GHSA-w32m-9786-jp63). #10298

## 2.14.2

### Grafana Mimir

* [BUGFIX] Query-frontend: Do not break scheduler connection on malformed queries. #9833

## 2.14.1

### Grafana Mimir

* [BUGFIX] Update objstore library to resolve issues observed for some S3-compatible object stores, which respond to `StatObject` with `Range` incorrectly. #9625

## 2.14.0

### Grafana Mimir

* [CHANGE] Update minimal supported version of Go to 1.22. #9134
* [CHANGE] Store-gateway / querier: enable streaming chunks from store-gateways to queriers by default. #6646
* [CHANGE] Querier: honor the start/end time range specified in the read hints when executing a remote read request. #8431
* [CHANGE] Querier: return only samples within the queried start/end time range when executing a remote read request using "SAMPLES" mode. Previously, samples outside of the range could have been returned. Samples outside of the queried time range may still be returned when executing a remote read request using "STREAMED_XOR_CHUNKS" mode. #8463
* [CHANGE] Querier: Set minimum for `-querier.max-concurrent` to four to prevent queue starvation with querier-worker queue prioritization algorithm; values below the minimum four are ignored and set to the minimum. #9054
* [CHANGE] Store-gateway: enabled `-blocks-storage.bucket-store.max-concurrent-queue-timeout` by default with a timeout of 5 seconds. #8496
* [CHANGE] Store-gateway: enabled `-blocks-storage.bucket-store.index-header.lazy-loading-concurrency-queue-timeout` by default with a timeout of 5 seconds . #8667
* [CHANGE] Distributor: Incoming OTLP requests were previously size-limited by using limit from `-distributor.max-recv-msg-size` option. We have added option `-distributor.max-otlp-request-size` for limiting OTLP requests, with default value of 100 MiB. #8574
* [CHANGE] Distributor: remove metric `cortex_distributor_sample_delay_seconds`. #8698
* [CHANGE] Query-frontend: Remove deprecated `frontend.align_queries_with_step` YAML configuration. The configuration option has been moved to per-tenant and default `limits` since Mimir 2.12. #8733 #8735
* [CHANGE] Store-gateway: Change default of `-blocks-storage.bucket-store.max-concurrent` to 200. #8768
* [CHANGE] Added new metric `cortex_compactor_disk_out_of_space_errors_total` which counts how many times a compaction failed due to the compactor being out of disk, alert if there is a single increase. #8237 #8278
* [CHANGE] Store-gateway: Remove experimental parameter `-blocks-storage.bucket-store.series-selection-strategy`. The default strategy is now `worst-case`. #8702
* [CHANGE] Store-gateway: Rename `-blocks-storage.bucket-store.series-selection-strategies.worst-case-series-preference` to `-blocks-storage.bucket-store.series-fetch-preference` and promote to stable. #8702
* [CHANGE] Querier, store-gateway: remove deprecated `-querier.prefer-streaming-chunks-from-store-gateways=true`. Streaming from store-gateways is now always enabled. #8696
* [CHANGE] Ingester: remove deprecated `-ingester.return-only-grpc-errors`. #8699 #8828
* [CHANGE] Distributor, ruler: remove deprecated `-ingester.client.report-grpc-codes-in-instrumentation-label-enabled`. #8700
* [CHANGE] Ingester client: experimental support for client-side circuit breakers, their configuration options (`-ingester.client.circuit-breaker.*`) and metrics (`cortex_ingester_client_circuit_breaker_results_total`, `cortex_ingester_client_circuit_breaker_transitions_total`) were removed. #8802
* [CHANGE] Ingester: circuit breakers do not open in case of per-instance limit errors anymore. Opening can be triggered only in case of push and pull requests exceeding the configured duration. #8854
* [CHANGE] Query-frontend: Return `413 Request Entity Too Large` if a response shard for an `/active_series` request is too large. #8861
* [CHANGE] Distributor: Promote replying with `Retry-After` header on retryable errors to stable and set `-distributor.retry-after-header.enabled=true` by default. #8694
* [CHANGE] Distributor: Replace `-distributor.retry-after-header.max-backoff-exponent` and `-distributor.retry-after-header.base-seconds` with `-distributor.retry-after-header.min-backoff` and `-distributor.retry-after-header.max-backoff` for easier configuration. #8694
* [CHANGE] Ingester: increase the default inactivity timeout of active series (`-ingester.active-series-metrics-idle-timeout`) from `10m` to `20m`. #8975
* [CHANGE] Distributor: Remove `-distributor.enable-otlp-metadata-storage` flag, which was deprecated in version 2.12. #9069
* [CHANGE] Ruler: Removed `-ruler.drain-notification-queue-on-shutdown` option, which is now enabled by default. #9115
* [CHANGE] Querier: allow wrapping errors with context errors only when the former actually correspond to `context.Canceled` and `context.DeadlineExceeded`. #9175
* [CHANGE] Query-scheduler: Remove the experimental `-query-scheduler.use-multi-algorithm-query-queue` flag. The new multi-algorithm tree queue is always used for the scheduler. #9210
* [CHANGE] Distributor: reject incoming requests until the distributor service has started. #9317
* [CHANGE] Ingester, Distributor: Remove deprecated `-ingester.limit-inflight-requests-using-grpc-method-limiter` and `-distributor.limit-inflight-requests-using-grpc-method-limiter`. The feature was deprecated and enabled by default in Mimir 2.12. #9407
* [CHANGE] Querier: Remove deprecated `-querier.max-query-into-future`. The feature was deprecated in Mimir 2.12. #9407
* [CHANGE] Cache: Deprecate experimental support for Redis as a cache backend. The support is set to be removed in the next major release. #9453
* [FEATURE] Alertmanager: Added `-alertmanager.log-parsing-label-matchers` to control logging when parsing label matchers. This flag is intended to be used with `-alertmanager.utf8-strict-mode-enabled` to validate UTF-8 strict mode is working as intended. The default value is `false`. #9173
* [FEATURE] Alertmanager: Added `-alertmanager.utf8-migration-logging-enabled` to enable logging of tenant configurations that are incompatible with UTF-8 strict mode. The default value is `false`. #9174
* [FEATURE] Querier: add experimental streaming PromQL engine, enabled with `-querier.query-engine=mimir`. #8422 #8430 #8454 #8455 #8360 #8490 #8508 #8577 #8660 #8671 #8677 #8747 #8850 #8872 #8838 #8911 #8909 #8923 #8924 #8925 #8932 #8933 #8934 #8962 #8986 #8993 #8995 #9008 #9017 #9018 #9019 #9120 #9121 #9136 #9139 #9140 #9145 #9191 #9192 #9194 #9196 #9201 #9212 #9225 #9260 #9272 #9277 #9278 #9280 #9281 #9342 #9343 #9371 #9859 #9858
* [FEATURE] Experimental Kafka-based ingest storage. #6888 #6894 #6929 #6940 #6951 #6974 #6982 #7029 #7030 #7091 #7142 #7147 #7148 #7153 #7160 #7193 #7349 #7376 #7388 #7391 #7393 #7394 #7402 #7404 #7423 #7424 #7437 #7486 #7503 #7508 #7540 #7621 #7682 #7685 #7694 #7695 #7696 #7697 #7701 #7733 #7734 #7741 #7752 #7838 #7851 #7871 #7877 #7880 #7882 #7887 #7891 #7925 #7955 #7967 #8031 #8063 #8077 #8088 #8135 #8176 #8184 #8194 #8216 #8217 #8222 #8233 #8503 #8542 #8579 #8657 #8686 #8688 #8703 #8706 #8708 #8738 #8750 #8778 #8808 #8809 #8841 #8842 #8845 #8853 #8886 #8988
  * What it is:
    * When the new ingest storage architecture is enabled, distributors write incoming write requests to a Kafka-compatible backend, and the ingesters asynchronously replay ingested data from Kafka. In this architecture, the write and read path are de-coupled through a Kafka-compatible backend. The write path and Kafka load is a function of the incoming write traffic, the read path load is a function of received queries. Whatever the load on the read path, it doesn't affect the write path.
  * New configuration options:
    * `-ingest-storage.enabled`
    * `-ingest-storage.kafka.*`: configures Kafka-compatible backend and how clients interact with it.
    * `-ingest-storage.ingestion-partition-tenant-shard-size`: configures the per-tenant shuffle-sharding shard size used by partitions ring.
    * `-ingest-storage.read-consistency`: configures the default read consistency.
    * `-ingest-storage.migration.distributor-send-to-ingesters-enabled`: enabled tee-ing writes to classic ingesters and Kafka, used during a live migration to the new ingest storage architecture.
    * `-ingester.partition-ring.*`: configures partitions ring backend.
* [FEATURE] Querier: added support for `limitk()` and `limit_ratio()` experimental PromQL functions. Experimental functions are disabled by default, but can be enabled setting `-querier.promql-experimental-functions-enabled=true` in the query-frontend and querier. #8632
* [FEATURE] Querier: experimental support for `X-Mimir-Chunk-Info-Logger` header that triggers logging information about TSDB chunks loaded from ingesters and store-gateways in the querier. The header should contain the comma separated list of labels for which their value will be included in the logs. #8599
* [FEATURE] Query frontend: added new query pruning middleware to enable pruning dead code (eg. expressions that cannot produce any results) and simplifying expressions (eg. expressions that can be evaluated immediately) in queries. #9086
* [FEATURE] Ruler: added experimental configuration, `-ruler.rule-evaluation-write-enabled`, to disable writing the result of rule evaluation to ingesters. This feature can be used for testing purposes. #9060
* [FEATURE] Ingester: added experimental configuration `ingester.ignore-ooo-exemplars`. When set to `true` out of order exemplars are no longer reported to the remote write client. #9151
* [ENHANCEMENT] Compactor: Add `cortex_compactor_compaction_job_duration_seconds` and `cortex_compactor_compaction_job_blocks` histogram metrics to track duration of individual compaction jobs and number of blocks per job. #8371
* [ENHANCEMENT] Rules: Added per namespace max rules per rule group limit. The maximum number of rules per rule groups for all namespaces continues to be configured by `-ruler.max-rules-per-rule-group`, but now, this can be superseded by the new `-ruler.max-rules-per-rule-group-by-namespace` option on a per namespace basis. This new limit can be overridden using the overrides mechanism to be applied per-tenant. #8378
* [ENHANCEMENT] Rules: Added per namespace max rule groups per tenant limit. The maximum number of rule groups per rule tenant for all namespaces continues to be configured by `-ruler.max-rule-groups-per-tenant`, but now, this can be superseded by the new `-ruler.max-rule-groups-per-tenant-by-namespace` option on a per namespace basis. This new limit can be overridden using the overrides mechanism to be applied per-tenant. #8425
* [ENHANCEMENT] Ruler: Added support to protect rules namespaces from modification. The `-ruler.protected-namespaces` flag can be used to specify namespaces that are protected from rule modifications. The header `X-Mimir-Ruler-Override-Namespace-Protection` can be used to override the protection. #8444
* [ENHANCEMENT] Query-frontend: be able to block remote read queries via the per tenant runtime override `blocked_queries`. #8372 #8415
* [ENHANCEMENT] Query-frontend: added `remote_read` to `op` supported label values for the `cortex_query_frontend_queries_total` metric. #8412
* [ENHANCEMENT] Query-frontend: log the overall length and start, end time offset from current time for remote read requests. The start and end times are calculated as the miminum and maximum times of the individual queries in the remote read request. #8404
* [ENHANCEMENT] Storage Provider: Added option `-<prefix>.s3.dualstack-enabled` that allows disabling S3 client from resolving AWS S3 endpoint into dual-stack IPv4/IPv6 endpoint. Defaults to true. #8405
* [ENHANCEMENT] HA Tracker: Added reporting of most recent elected replica change via `cortex_ha_tracker_last_election_timestamp_seconds` gauge, logging, and a new column in the HA Tracker status page. #8507
* [ENHANCEMENT] Use sd_notify to send events to systemd at start and stop of mimir services. Default systemd mimir.service config now wait for those events with a configurable timeout `TimeoutStartSec` default is 3 min to handle long start time (ex. store-gateway). #8220 #8555 #8658
* [ENHANCEMENT] Alertmanager: Reloading config and templates no longer needs to hit the disk. #4967
* [ENHANCEMENT] Compactor: Added experimental `-compactor.in-memory-tenant-meta-cache-size` option to set size of in-memory cache (in number of items) for parsed meta.json files. This can help when a tenant has many meta.json files and their parsing before each compaction cycle is using a lot of CPU time. #8544
* [ENHANCEMENT] Distributor: Interrupt OTLP write request translation when context is canceled or has timed out. #8524
* [ENHANCEMENT] Ingester, store-gateway: optimised regular expression matching for patterns like `1.*|2.*|3.*|...|1000.*`. #8632
* [ENHANCEMENT] Query-frontend: Add `header_cache_control` to query stats. #8590
* [ENHANCEMENT] Query-scheduler: Introduce `query-scheduler.use-multi-algorithm-query-queue`, which allows use of an experimental queue structure, with no change in external queue behavior. #7873
* [ENHANCEMENT] Query-scheduler: Improve CPU/memory performance of experimental query-scheduler. #8871
* [ENHANCEMENT] Expose a new `s3.trace.enabled` configuration option to enable detailed logging of operations against S3-compatible object stores. #8690
* [ENHANCEMENT] memberlist: locally-generated messages (e.g. ring updates) are sent to gossip network before forwarded messages. Introduced `-memberlist.broadcast-timeout-for-local-updates-on-shutdown` option to modify how long to wait until queue with locally-generated messages is empty when shutting down. Previously this was hard-coded to 10s, and wait included all messages (locally-generated and forwarded). Now it defaults to 10s, 0 means no timeout. Increasing this value may help to avoid problem when ring updates on shutdown are not propagated to other nodes, and ring entry is left in a wrong state. #8761
* [ENHANCEMENT] Querier: allow using both raw numbers of seconds and duration literals in queries where previously only one or the other was permitted. For example, `predict_linear` now accepts a duration literal (eg. `predict_linear(..., 4h)`), and range vector selectors now accept a number of seconds (eg. `rate(metric[2])`). #8780
* [ENHANCEMENT] Ruler: Add `ruler.max-independent-rule-evaluation-concurrency` to allow independent rules of a tenant to be run concurrently. You can control the amount of concurrency per tenant is controlled via the `-ruler.max-independent-rule-evaluation-concurrency-per-tenan` as a limit. Use a `-ruler.max-independent-rule-evaluation-concurrency` value of `0` can be used to disable the feature for all tenants. By default, this feature is disabled. A rule is eligible for concurrency as long as it doesn't depend on any other rules, doesn't have any other rules that depend on it, and has a total rule group runtime that exceeds 50% of its interval by default. The threshold can can be adjusted with `-ruler.independent-rule-evaluation-concurrency-min-duration-percentage`. #8146 #8858 #8880 #8884
  * This work introduces the following metrics:
    * `cortex_ruler_independent_rule_evaluation_concurrency_slots_in_use`
    * `cortex_ruler_independent_rule_evaluation_concurrency_attempts_started_total`
    * `cortex_ruler_independent_rule_evaluation_concurrency_attempts_incomplete_total`
    * `cortex_ruler_independent_rule_evaluation_concurrency_attempts_completed_total`
* [ENHANCEMENT] Expose a new `s3.session-token` configuration option to enable using temporary security credentials. #8952
* [ENHANCEMENT] Add HA deduplication features to the `mimir-microservices-mode` development environment. #9012
* [ENHANCEMENT] Remove experimental `-query-frontend.additional-query-queue-dimensions-enabled` and `-query-scheduler.additional-query-queue-dimensions-enabled`. Mimir now always includes "query components" as a queue dimension. #8984 #9135
* [ENHANCEMENT] Add a new ingester endpoint to prepare instances to downscale. #8956
* [ENHANCEMENT] Query-scheduler: Add `query-scheduler.prioritize-query-components` which, when enabled, will primarily prioritize dequeuing fairly across queue components, and secondarily prioritize dequeuing fairly across tenants. When disabled, tenant fairness is primarily prioritized. `query-scheduler.use-multi-algorithm-query-queue` must be enabled in order to use this flag. #9016 #9071
* [ENHANCEMENT] Update runtime configuration to read gzip-compressed files with `.gz` extension. #9074
* [ENHANCEMENT] Ingester: add `cortex_lifecycler_read_only` metric which is set to 1 when ingester's lifecycler is set to read-only mode. #9095
* [ENHANCEMENT] Add a new field, `encode_time_seconds` to query stats log messages, to record the amount of time it takes the query-frontend to encode a response. This does not include any serialization time for downstream components. #9062
* [ENHANCEMENT] OTLP: If the flag `-distributor.otel-created-timestamp-zero-ingestion-enabled` is true, OTel start timestamps are converted to Prometheus zero samples to mark series start. #9131 #10053
* [ENHANCEMENT] Querier: attach logs emitted during query consistency check to trace span for query. #9213
* [ENHANCEMENT] Query-scheduler: Experimental `-query-scheduler.prioritize-query-components` flag enables the querier-worker queue priority algorithm to take precedence over tenant rotation when dequeuing requests. #9220
* [ENHANCEMENT] Add application credential arguments for Openstack Swift storage backend. #9181
* [ENHANCEMENT] Make MemberlistKV module targetable (can be run through `-target=memberlist-kv`). #9940
* [BUGFIX] Ruler: add support for draining any outstanding alert notifications before shutting down. This can be enabled with the `-ruler.drain-notification-queue-on-shutdown=true` CLI flag. #8346
* [BUGFIX] Query-frontend: fix `-querier.max-query-lookback` enforcement when `-compactor.blocks-retention-period` is not set, and viceversa. #8388
* [BUGFIX] Ingester: fix sporadic `not found` error causing an internal server error if label names are queried with matchers during head compaction. #8391
* [BUGFIX] Ingester, store-gateway: fix case insensitive regular expressions not matching correctly some Unicode characters. #8391
* [BUGFIX] Query-frontend: "query stats" log now includes the actual `status_code` when the request fails due to an error occurring in the query-frontend itself. #8407
* [BUGFIX] Store-gateway: fixed a case where, on a quick subsequent restart, the previous lazy-loaded index header snapshot was overwritten by a partially loaded one. #8281
* [BUGFIX] Ingester: fixed timestamp reported in the "the sample has been rejected because its timestamp is too old" error when the write request contains only histograms. #8462
* [BUGFIX] Store-gateway: store sparse index headers atomically to disk. #8485
* [BUGFIX] Query scheduler: fix a panic in request queueing. #8451
* [BUGFIX] Querier: fix issue where "context canceled" is logged for trace spans for requests to store-gateways that return no series when chunks streaming is enabled. #8510
* [BUGFIX] Alertmanager: Fix per-tenant silence limits not reloaded during runtime. #8456
* [BUGFIX] Alertmanager: Fixes a number of bugs in silences which could cause an existing silence to be deleted/expired when updating the silence failed. This could happen when the replacing silence was invalid or exceeded limits. #8525
* [BUGFIX] Alertmanager: Fix help message for utf-8-strict-mode. #8572
* [BUGFIX] Query-frontend: Ensure that internal errors result in an HTTP 500 response code instead of 422. #8595 #8666
* [BUGFIX] Configuration: Multi line envs variables are flatten during injection to be compatible with YAML syntax
* [BUGFIX] Querier: fix issue where queries can return incorrect results if a single store-gateway returns overlapping chunks for a series. #8827
* [BUGFIX] HA Tracker: store correct timestamp for last received request from elected replica. #8821
* [BUGFIX] Querier: do not return `grpc: the client connection is closing` errors as HTTP `499`. #8865 #8888
* [BUGFIX] Compactor: fix a race condition between different compactor replicas that may cause a deleted block to be still referenced as non-deleted in the bucket index. #8905
* [BUGFIX] Querier: fix issue where some native histogram-related warnings were not emitted when `rate()` was used over native histograms. #8918
* [BUGFIX] Ruler: map invalid org-id errors to 400 status code. #8935
* [BUGFIX] Querier: Fix invalid query results when multiple chunks are being merged. #8992
* [BUGFIX] Query-frontend: return annotations generated during evaluation of sharded queries. #9138
* [BUGFIX] Querier: Support optional start and end times on `/prometheus/api/v1/labels`, `/prometheus/api/v1/label/<label>/values`, and `/prometheus/api/v1/series` when `max_query_into_future: 0`. #9129
* [BUGFIX] Alertmanager: Fix config validation gap around unreferenced templates. #9207
* [BUGFIX] Alertmanager: Fix goroutine leak when stored config fails to apply and there is no existing tenant alertmanager #9211
* [BUGFIX] Querier: fix issue where both recently compacted blocks and their source blocks can be skipped during querying if store-gateways are restarting. #9224
* [BUGFIX] Alertmanager: fix receiver firewall to detect `0.0.0.0` and IPv6 interface-local multicast address as local addresses. #9308

### Mixin

* [CHANGE] Dashboards: set default auto-refresh rate to 5m. #8758
* [ENHANCEMENT] Dashboards: allow switching between using classic or native histograms in dashboards.
  * Overview dashboard: status, read/write latency and queries/ingestion per sec panels, `cortex_request_duration_seconds` metric. #7674 #8502 #8791
  * Writes dashboard: `cortex_request_duration_seconds` metric. #8757 #8791
  * Reads dashboard: `cortex_request_duration_seconds` metric. #8752
  * Rollout progress dashboard: `cortex_request_duration_seconds` metric. #8779
  * Alertmanager dashboard: `cortex_request_duration_seconds` metric. #8792
  * Ruler dashboard: `cortex_request_duration_seconds` metric. #8795
  * Queries dashboard: `cortex_request_duration_seconds` metric. #8800
  * Remote ruler reads dashboard: `cortex_request_duration_seconds` metric. #8801
* [ENHANCEMENT] Alerts: `MimirRunningIngesterReceiveDelayTooHigh` alert has been tuned to be more reactive to high receive delay. #8538
* [ENHANCEMENT] Dashboards: improve end-to-end latency and strong read consistency panels when experimental ingest storage is enabled. #8543 #8830
* [ENHANCEMENT] Dashboards: Add panels for monitoring ingester autoscaling when not using ingest-storage. These panels are disabled by default, but can be enabled using the `autoscaling.ingester.enabled: true` config option. #8484
* [ENHANCEMENT] Dashboards: Add panels for monitoring store-gateway autoscaling. These panels are disabled by default, but can be enabled using the `autoscaling.store_gateway.enabled: true` config option. #8824
* [ENHANCEMENT] Dashboards: add panels to show writes to experimental ingest storage backend in the "Mimir / Ruler" dashboard, when `_config.show_ingest_storage_panels` is enabled. #8732
* [ENHANCEMENT] Dashboards: show all series in tooltips on time series dashboard panels. #8748
* [ENHANCEMENT] Dashboards: add compactor autoscaling panels to "Mimir / Compactor" dashboard. The panels are disabled by default, but can be enabled setting `_config.autoscaling.compactor.enabled` to `true`. #8777
* [ENHANCEMENT] Alerts: added `MimirKafkaClientBufferedProduceBytesTooHigh` alert. #8763
* [ENHANCEMENT] Dashboards: added "Kafka produced records / sec" panel to "Mimir / Writes" dashboard. #8763
* [ENHANCEMENT] Alerts: added `MimirStrongConsistencyOffsetNotPropagatedToIngesters` alert, and rename `MimirIngesterFailsEnforceStrongConsistencyOnReadPath` alert to `MimirStrongConsistencyEnforcementFailed`. #8831
* [ENHANCEMENT] Dashboards: remove "All" option for namespace dropdown in dashboards. #8829
* [ENHANCEMENT] Dashboards: add Kafka end-to-end latency outliers panel in the "Mimir / Writes" dashboard. #8948
* [ENHANCEMENT] Dashboards: add "Out-of-order samples appended" panel to "Mimir / Tenants" dashboard. #8939
* [ENHANCEMENT] Alerts: `RequestErrors` and `RulerRemoteEvaluationFailing` have been enriched with a native histogram version. #9004
* [ENHANCEMENT] Dashboards: add 'Read path' selector to 'Mimir / Queries' dashboard. #8878
* [ENHANCEMENT] Dashboards: add annotation indicating active series are being reloaded to 'Mimir / Tenants' dashboard. #9257
* [ENHANCEMENT] Dashboards: limit results on the 'Failed evaluations rate' panel of the 'Mimir / Tenants' dashboard to 50 to avoid crashing the page when there are many failing groups. #9262
* [FEATURE] Alerts: add `MimirGossipMembersEndpointsOutOfSync` alert. #9347
* [BUGFIX] Dashboards: fix "current replicas" in autoscaling panels when HPA is not active. #8566
* [BUGFIX] Alerts: do not fire `MimirRingMembersMismatch` during the migration to experimental ingest storage. #8727
* [BUGFIX] Dashboards: avoid over-counting of ingesters metrics when migrating to experimental ingest storage. #9170
* [BUGFIX] Dashboards: fix `job_prefix` not utilized in `jobSelector`. #9155

### Jsonnet

* [CHANGE] Changed the following config options when the experimental ingest storage is enabled: #8874
  * `ingest_storage_ingester_autoscaling_min_replicas` changed to `ingest_storage_ingester_autoscaling_min_replicas_per_zone`
  * `ingest_storage_ingester_autoscaling_max_replicas` changed to `ingest_storage_ingester_autoscaling_max_replicas_per_zone`
* [CHANGE] Changed the overrides configmap generation to remove any field with `null` value. #9116
* [CHANGE] `$.replicaTemplate` function now takes replicas and labelSelector parameter. #9248
* [CHANGE] Renamed `ingest_storage_ingester_autoscaling_replica_template_custom_resource_definition_enabled` to `replica_template_custom_resource_definition_enabled`. #9248
* [FEATURE] Add support for automatically deleting compactor, store-gateway, ingester and read-write mode backend PVCs when the corresponding StatefulSet is scaled down. #8382 #8736
* [FEATURE] Automatically set GOMAXPROCS on ingesters. #9273
* [ENHANCEMENT] Added the following config options to set the number of partition ingester replicas when migrating to experimental ingest storage. #8517
  * `ingest_storage_migration_partition_ingester_zone_a_replicas`
  * `ingest_storage_migration_partition_ingester_zone_b_replicas`
  * `ingest_storage_migration_partition_ingester_zone_c_replicas`
* [ENHANCEMENT] Distributor: increase `-distributor.remote-timeout` when the experimental ingest storage is enabled. #8518
* [ENHANCEMENT] Memcached: Update to Memcached 1.6.28 and memcached-exporter 0.14.4. #8557
* [ENHANCEMENT] Rollout-operator: Allow the rollout-operator to be used as Kubernetes statefulset webhook to enable `no-downscale` and `prepare-downscale` annotations to be used on ingesters or store-gateways. #8743
* [ENHANCEMENT] Do not deploy ingester-zone-c when experimental ingest storage is enabled and `ingest_storage_ingester_zones` is configured to `2`. #8776
* [ENHANCEMENT] Added the config option `ingest_storage_migration_classic_ingesters_no_scale_down_delay` to disable the downscale delay on classic ingesters when migrating to experimental ingest storage. #8775 #8873
* [ENHANCEMENT] Configure experimental ingest storage on query-frontend too when enabled. #8843
* [ENHANCEMENT] Allow to override Kafka client ID on a per-component basis. #9026
* [ENHANCEMENT] Rollout-operator's access to ReplicaTemplate is now configured via config option `rollout_operator_replica_template_access_enabled`. #9252
* [ENHANCEMENT] Added support for new way of downscaling ingesters, using rollout-operator's resource-mirroring feature and read-only mode of ingesters. This can be enabled by using `ingester_automated_downscale_v2_enabled` config option. This is mutually exclusive with both `ingester_automated_downscale_enabled` (previous downscale mode) and `ingest_storage_ingester_autoscaling_enabled` (autoscaling for ingest-storage).
* [ENHANCEMENT] Update rollout-operator to `v0.19.1`. #9388
* [BUGFIX] Added missing node affinity matchers to write component. #8910

### Mimirtool

* [CHANGE] Disable colored output on mimirtool when the output is not to a terminal. #9423
* [CHANGE] Add `--force-color` flag to be able to enable colored output when the output is not to a terminal. #9423
* [CHANGE] Analyze Rules: Count recording rules used in rules group as used. #6133
* [CHANGE] Remove deprecated `--rule-files` flag in favor of CLI arguments for the following commands: #8701
  * `mimirtool rules load`
  * `mimirtool rules sync`
  * `mimirtool rules diff`
  * `mimirtool rules check`
  * `mimirtool rules prepare`
* [ENHANCEMENT] Remote read and backfill now supports the experimental native histograms. #9156

### Mimir Continuous Test

* [CHANGE] Use test metrics that do not pass through 0 to make identifying incorrect results easier. #8630
* [CHANGE] Allowed authentication to Mimir using both Tenant ID and basic/bearer auth. #9038
* [FEATURE] Experimental support for the `-tests.send-chunks-debugging-header` boolean flag to send the `X-Mimir-Chunk-Info-Logger: series_id` header with queries. #8599
* [ENHANCEMENT] Include human-friendly timestamps in diffs logged when a test fails. #8630
* [ENHANCEMENT] Add histograms to measure latency of read and write requests. #8583
* [ENHANCEMENT] Log successful test runs in addition to failed test runs. #8817
* [ENHANCEMENT] Series emitted by continuous-test now distribute more uniformly across ingesters. #9218 #9243
* [ENHANCEMENT] Configure `User-Agent` header for the Mimir client via `-tests.client.user-agent`. #9338
* [BUGFIX] Initialize test result metrics to 0 at startup so that alerts can correctly identify the first failure after startup. #8630

### Query-tee

* [CHANGE] If a preferred backend is configured, then query-tee always returns its response, regardless of the response status code. Previously, query-tee would only return the response from the preferred backend if it did not have a 5xx status code. #8634
* [ENHANCEMENT] Emit trace spans from query-tee. #8419
* [ENHANCEMENT] Log trace ID (if present) with all log messages written while processing a request. #8419
* [ENHANCEMENT] Log user agent when processing a request. #8419
* [ENHANCEMENT] Add `time` parameter to proxied instant queries if it is not included in the incoming request. This is optional but enabled by default, and can be disabled with `-proxy.add-missing-time-parameter-to-instant-queries=false`. #8419
* [ENHANCEMENT] Add support for sending only a proportion of requests to all backends, with the remainder only sent to the preferred backend. The default behaviour is to send all requests to all backends. This can be configured with `-proxy.secondary-backends-request-proportion`. #8532
* [ENHANCEMENT] Check annotations emitted by both backends are the same when comparing responses from two backends. #8660
* [ENHANCEMENT] Compare native histograms in query results when comparing results between two backends. #8724
* [ENHANCEMENT] Don't consider responses to be different during response comparison if both backends' responses contain different series, but all samples are within the recent sample window. #8749 #8894
* [ENHANCEMENT] When the expected and actual response for a matrix series is different, the full set of samples for that series from both backends will now be logged. #8947
* [ENHANCEMENT] Wait up to `-server.graceful-shutdown-timeout` for inflight requests to finish when shutting down, rather than immediately terminating inflight requests on shutdown. #8985
* [ENHANCEMENT] Optionally consider equivalent error messages the same when comparing responses. Enabled by default, disable with `-proxy.require-exact-error-match=true`. #9143 #9350 #9366
* [BUGFIX] Ensure any errors encountered while forwarding a request to a backend (eg. DNS resolution failures) are logged. #8419
* [BUGFIX] The comparison of the results should not fail when either side contains extra samples from within SkipRecentSamples duration. #8920
* [BUGFIX] When `-proxy.compare-skip-recent-samples` is enabled, compare sample timestamps with the time the query requests were made, rather than the time at which the comparison is occurring. #9416

### Documentation

* [ENHANCEMENT] Specify in which component the configuration flags `-compactor.blocks-retention-period`, `-querier.max-query-lookback`, `-query-frontend.max-total-query-length`, `-query-frontend.max-query-expression-size-bytes` are applied and that they are applied to remote read as well. #8433
* [ENHANCEMENT] Provide more detailed recommendations on how to migrate from classic to native histograms. #8864
* [ENHANCEMENT] Clarify that `{namespace}` and `{groupName}` path segments in the ruler config API should be URL-escaped. #8969
* [ENHANCEMENT] Include stalled compactor network drive information in runbooks. #9297
* [ENHANCEMENT] Document `/ingester/prepare-partition-downscale` and `/ingester/prepare-instance-ring-downscale` endpoints. #9132
* [ENHANCEMENT] Describe read-only mode of ingesters in component documentation. #9132

### Tools

* [CHANGE] `wal-reader`: Renamed `-series-entries` to `-print-series`. Renamed `-print-series-with-samples` to `-print-samples`. #8568
* [FEATURE] `query-bucket-index`: add new tool to query a bucket index file and print the blocks that would be used for a given query time range. #8818
* [FEATURE] `kafkatool`: add new CLI tool to operate Kafka. Supported commands: #9000
  * `brokers list-leaders-by-partition`
  * `consumer-group commit-offset`
  * `consumer-group copy-offset`
  * `consumer-group list-offsets`
  * `create-partitions`
* [ENHANCEMENT] `wal-reader`: References to unknown series from Samples, Exemplars, histogram or tombstones records are now always logged. #8568
* [ENHANCEMENT] `tsdb-series`: added `-stats` option to print min/max time of chunks, total number of samples and DPM for each series. #8420
* [ENHANCEMENT] `tsdb-print-chunk`: print counter reset information for native histograms. #8812
* [ENHANCEMENT] `grpcurl-query-ingesters`: print counter reset information for native histograms. #8820
* [ENHANCEMENT] `grpcurl-query-ingesters`: concurrently query ingesters. #9102
* [ENHANCEMENT] `grpcurl-query-ingesters`: sort series and chunks in output. #9180
* [ENHANCEMENT] `grpcurl-query-ingesters`: print full chunk timestamps, not just time component. #9180
* [ENHANCEMENT] `tsdb-series`: Added `-json` option to generate JSON output for easier post-processing. #8844
* [ENHANCEMENT] `tsdb-series`: Added `-min-time` and `-max-time` options to filter samples that are used for computing data-points per minute. #8844
* [ENHANCEMENT] `mimir-rules-action`: Added new input to support matching target namespaces by regex. #9244
* [ENHANCEMENT] `mimir-rules-action`: Added new inputs to support ignoring namespaces and ignoring namespaces by regex. #9258 #9324
* [BUGFIX] `copyblocks`, `undelete-blocks`, `copyprefix`: use a multipart upload to server-side copy objects greater than 5GiB in size on S3. #9357

## 2.13.1

### Grafana Mimir

* [BUGFIX] Upgrade Go to 1.22.9 to address [CVE-2024-34156](https://nvd.nist.gov/vuln/detail/CVE-2024-34156). #10097
* [BUGFIX] Update module google.golang.org/grpc to v1.64.1 to address [GHSA-xr7q-jx4m-x55m](https://github.com/advisories/GHSA-xr7q-jx4m-x55m). #8717
* [BUGFIX] Upgrade github.com/rs/cors to v1.11.0 address [GHSA-mh55-gqvf-xfwm](https://github.com/advisories/GHSA-mh55-gqvf-xfwm). #8611

## 2.13.0

### Grafana Mimir

* [CHANGE] Build: `grafana/mimir` docker image is now based on `gcr.io/distroless/static-debian12` image. Alpine-based docker image is still available as `grafana/mimir-alpine`, until Mimir 2.15. #8204 #8235
* [CHANGE] Ingester: `/ingester/flush` endpoint is now only allowed to execute only while the ingester is in `Running` state. The 503 status code is returned if the endpoint is called while the ingester is not in `Running` state. #7486
* [CHANGE] Distributor: Include label name in `err-mimir-label-value-too-long` error message: #7740
* [CHANGE] Ingester: enabled 1 out 10 errors log sampling by default. All the discarded samples will still be tracked by the `cortex_discarded_samples_total` metric. The feature can be configured via `-ingester.error-sample-rate` (0 to log all errors). #7807
* [CHANGE] Query-frontend: Query results caching and experimental query blocking now utilize the PromQL string-formatted query format rather than the unvalidated query as submitted to the frontend. #7742
  * Query results caching should be more stable as all equivalent queries receive the same cache key, but there may be cache churn on first deploy with the updated format
  * Query blocking can no longer be circumvented with an equivalent query in a different format; see [Configure queries to block](https://grafana.com/docs/mimir/latest/configure/configure-blocked-queries/)
* [CHANGE] Query-frontend: stop using `-validation.create-grace-period` to clamp how far into the future a query can span. #8075
* [CHANGE] Clamp [`GOMAXPROCS`](https://pkg.go.dev/runtime#GOMAXPROCS) to [`runtime.NumCPU`](https://pkg.go.dev/runtime#NumCPU). #8201
* [CHANGE] Anonymous usage statistics tracking: add CPU usage percentage tracking. #8282
* [CHANGE] Added new metric `cortex_compactor_disk_out_of_space_errors_total` which counts how many times a compaction failed due to the compactor being out of disk. #8237
* [CHANGE] Anonymous usage statistics tracking: report active series in addition to in-memory series. #8279
* [CHANGE] Ruler: `evaluation_delay` field in the rule group configuration has been deprecated. Please use `query_offset` instead (it has the same exact meaning and behaviour). #8295
* [CHANGE] General: remove `-log.buffered`. The configuration option has been enabled by default and deprecated since Mimir 2.11. #8395
* [CHANGE] Ruler: promote tenant federation from experimental to stable. #8400
* [CHANGE] Ruler: promote `-ruler.recording-rules-evaluation-enabled` and `-ruler.alerting-rules-evaluation-enabled` from experimental to stable. #8400
* [CHANGE] General: promote `-tenant-federation.max-tenants` from experimental to stable. #8400
* [FEATURE] Continuous-test: now runable as a module with `mimir -target=continuous-test`. #7747
* [FEATURE] Store-gateway: Allow specific tenants to be enabled or disabled via `-store-gateway.enabled-tenants` or `-store-gateway.disabled-tenants` CLI flags or their corresponding YAML settings. #7653
* [FEATURE] New `-<prefix>.s3.bucket-lookup-type` flag configures lookup style type, used to access bucket in s3 compatible providers. #7684
* [FEATURE] Querier: add experimental streaming PromQL engine, enabled with `-querier.promql-engine=mimir`. #7693 #7898 #7899 #8023 #8058 #8096 #8121 #8197 #8230 #8247 #8270 #8276 #8277 #8291 #8303 #8340 #8256 #8348
* [FEATURE] New `/ingester/unregister-on-shutdown` HTTP endpoint allows dynamic access to ingesters' `-ingester.ring.unregister-on-shutdown` configuration. #7739
* [FEATURE] Server: added experimental [PROXY protocol support](https://www.haproxy.org/download/2.3/doc/proxy-protocol.txt). The PROXY protocol support can be enabled via `-server.proxy-protocol-enabled=true`. When enabled, the support is added both to HTTP and gRPC listening ports. #7698
* [FEATURE] Query-frontend, querier: new experimental `/cardinality/active_native_histogram_metrics` API to get active native histogram metric names with statistics about active native histogram buckets. #7982 #7986 #8008
* [FEATURE] Alertmanager: Added `-alertmanager.max-silences-count` and `-alertmanager.max-silence-size-bytes` to set limits on per tenant silences. Disabled by default. #8241 #8249
* [FEATURE] Ingester: add experimental support for the server-side circuit breakers when writing to and reading from ingesters. This can be enabled using `-ingester.push-circuit-breaker.enabled` and `-ingester.read-circuit-breaker.enabled` options. Further `-ingester.push-circuit-breaker.*` and `-ingester.read-circuit-breaker.*` options for configuring circuit-breaker are available. Added metrics `cortex_ingester_circuit_breaker_results_total`,  `cortex_ingester_circuit_breaker_transitions_total`, `cortex_ingester_circuit_breaker_current_state` and `cortex_ingester_circuit_breaker_request_timeouts_total`. #8180 #8285 #8315 #8446
* [FEATURE] Distributor, ingester: add new setting `-validation.past-grace-period` to limit how old (based on the wall clock minus OOO window) the ingested samples can be. The default 0 value disables this limit. #8262
* [ENHANCEMENT] Distributor: add metrics `cortex_distributor_samples_per_request` and `cortex_distributor_exemplars_per_request` to track samples/exemplars per request. #8265
* [ENHANCEMENT] Reduced memory allocations in functions used to propagate contextual information between gRPC calls. #7529
* [ENHANCEMENT] Distributor: add experimental limit for exemplars per series per request, enabled with `-distributor.max-exemplars-per-series-per-request`, the number of discarded exemplars are tracked with `cortex_discarded_exemplars_total{reason="too_many_exemplars_per_series_per_request"}` #7989 #8010
* [ENHANCEMENT] Store-gateway: merge series from different blocks concurrently. #7456
* [ENHANCEMENT] Store-gateway: Add `stage="wait_max_concurrent"` to `cortex_bucket_store_series_request_stage_duration_seconds` which records how long the query had to wait for its turn for `-blocks-storage.bucket-store.max-concurrent`. #7609
* [ENHANCEMENT] Querier: add `cortex_querier_federation_upstream_query_wait_duration_seconds` to observe time from when a querier picks up a cross-tenant query to when work begins on its single-tenant counterparts. #7209
* [ENHANCEMENT] Compactor: Add `cortex_compactor_block_compaction_delay_seconds` metric to track how long it takes to compact blocks since the blocks are created. #7635
* [ENHANCEMENT] Store-gateway: add `outcome` label to `cortex_bucket_stores_gate_duration_seconds` histogram metric. Possible values for the `outcome` label are: `rejected_canceled`, `rejected_deadline_exceeded`, `rejected_other`, and `permitted`. #7784
* [ENHANCEMENT] Query-frontend: use zero-allocation experimental decoder for active series queries via `-query-frontend.use-active-series-decoder`. #7665
* [ENHANCEMENT] Go: updated to 1.22.2. #7802
* [ENHANCEMENT] Query-frontend: support `limit` parameter on `/prometheus/api/v1/label/{name}/values` and `/prometheus/api/v1/labels` endpoints. #7722
* [ENHANCEMENT] Expose TLS configuration for the S3 backend client. #7959
* [ENHANCEMENT] Rules: Support expansion of native histogram values when using rule templates #7974
* [ENHANCEMENT] Rules: Add metric `cortex_prometheus_rule_group_last_restore_duration_seconds` which measures how long it takes to restore rule groups using the `ALERTS_FOR_STATE` series #7974
* [ENHANCEMENT] OTLP: Improve remote write format translation performance by using label set hashes for metric identifiers instead of string based ones. #8012
* [ENHANCEMENT] Querying: Remove OpEmptyMatch from regex concatenations. #8012
* [ENHANCEMENT] Store-gateway: add `-blocks-storage.bucket-store.max-concurrent-queue-timeout`. When set, queries at the store-gateway's query gate will not wait longer than that to execute. If a query reaches the wait timeout, then the querier will retry the blocks on a different store-gateway. If all store-gateways are unavailable, then the query will fail with `err-mimir-store-consistency-check-failed`. #7777 #8149
* [ENHANCEMENT] Store-gateway: add `-blocks-storage.bucket-store.index-header.lazy-loading-concurrency-queue-timeout`. When set, loads of index-headers at the store-gateway's index-header lazy load gate will not wait longer than that to execute. If a load reaches the wait timeout, then the querier will retry the blocks on a different store-gateway. If all store-gateways are unavailable, then the query will fail with `err-mimir-store-consistency-check-failed`. #8138
* [ENHANCEMENT] Ingester: Optimize querying with regexp matchers. #8106
* [ENHANCEMENT] Distributor: Introduce `-distributor.max-request-pool-buffer-size` to allow configuring the maximum size of the request pool buffers. #8082
* [ENHANCEMENT] Store-gateway: improve performance when streaming chunks to queriers is enabled (`-querier.prefer-streaming-chunks-from-store-gateways=true`) and the query selects fewer than `-blocks-storage.bucket-store.batch-series-size` series (defaults to 5000 series). #8039
* [ENHANCEMENT] Ingester: active series are now updated along with owned series. They decrease when series change ownership between ingesters. This helps provide a more accurate total of active series when ingesters are added. This is only enabled when `-ingester.track-ingester-owned-series` or `-ingester.use-ingester-owned-series-for-limits` are enabled. #8084
* [ENHANCEMENT] Query-frontend: include route name in query stats log lines. #8191
* [ENHANCEMENT] OTLP: Speed up conversion from OTel to Mimir format by about 8% and reduce memory consumption by about 30%. Can be disabled via `-distributor.direct-otlp-translation-enabled=false` #7957
* [ENHANCEMENT] Ingester/Querier: Optimise regexps with long lists of alternates. #8221, #8234
* [ENHANCEMENT] Ingester: Include more detail in tracing of queries. #8242
* [ENHANCEMENT] Distributor: add `insight=true` to remote-write and OTLP write handlers when the HTTP response status code is 4xx. #8294
* [ENHANCEMENT] Ingester: reduce locked time while matching postings for a label, improving the write latency and compaction speed. #8327
* [ENHANCEMENT] Ingester: reduce the amount of locks taken during the Head compaction's garbage-collection process, improving the write latency and compaction speed. #8327
* [ENHANCEMENT] Query-frontend: log the start, end time and matchers for remote read requests to the query stats logs. #8326 #8370 #8373
* [BUGFIX] Distributor: prometheus retry on 5xx and 429 errors, while otlp collector only retry on 429, 502, 503 and 504, mapping other 5xx errors to the retryable ones in otlp endpoint. #8324 #8339
* [BUGFIX] Distributor: make OTLP endpoint return marshalled proto bytes as response body for 4xx/5xx errors. #8227
* [BUGFIX] Rules: improve error handling when querier is local to the ruler. #7567
* [BUGFIX] Querier, store-gateway: Protect against panics raised during snappy encoding. #7520
* [BUGFIX] Ingester: Prevent timely compaction of empty blocks. #7624
* [BUGFIX] Querier: Don't cache context.Canceled errors for bucket index. #7620
* [BUGFIX] Store-gateway: account for `"other"` time in LabelValues and LabelNames requests. #7622
* [BUGFIX] Query-frontend: Don't panic when using the `-query-frontend.downstream-url` flag. #7651
* [BUGFIX] Ingester: when receiving multiple exemplars for a native histogram via remote write, sort them and only report an error if all are older than the latest exemplar as this could be a partial update. #7640 #7948 #8014
* [BUGFIX] Ingester: don't retain blocks if they finish exactly on the boundary of the retention window. #7656
* [BUGFIX] Bug-fixes and improvements to experimental native histograms. #7744 #7813
* [BUGFIX] Querier: return an error when a query uses `label_join` with an invalid destination label name. #7744
* [BUGFIX] Compactor: correct outstanding job estimation in metrics and `compaction-planner` tool when block labels differ. #7745
* [BUGFIX] Ingester: turn native histogram validation errors in TSDB into soft ingester errors that result in returning 4xx to the end-user instead of 5xx. In the case of TSDB validation errors, the counter `cortex_discarded_samples_total` will be increased with the `reason` label set to `"invalid-native-histogram"`. #7736 #7773
* [BUGFIX] Do not wrap error message with `sampled 1/<frequency>` if it's not actually sampled. #7784
* [BUGFIX] Store-gateway: do not track cortex_querier_blocks_consistency_checks_failed_total metric if query has been canceled or interrued due to any error not related to blocks consistency check failed. #7752
* [BUGFIX] Ingester: ignore instances with no tokens when calculating local limits to prevent discards during ingester scale-up #7881
* [BUGFIX] Ingester: do not reuse exemplars slice in the write request if there are more than 10 exemplars per series. This should help to reduce the in-use memory in case of few requests with a very large number of exemplars. #7936
* [BUGFIX] Distributor: fix down scaling of native histograms in the distributor when timeseries unmarshal cache is in use. #7947
* [BUGFIX] Distributor: fix cardinality API to return more accurate number of in-memory series when number of zones is larger than replication factor. #7984
* [BUGFIX] All: fix config validation for non-ingester modules, when ingester's ring is configured with spread-minimizing token generation strategy. #7990
* [BUGFIX] Ingester: copy LabelValues strings out of mapped memory to avoid a segmentation fault if the region becomes unmapped before the result is marshaled. #8003
* [BUGFIX] OTLP: Don't generate target_info unless at least one identifying label is defined. #8012
* [BUGFIX] OTLP: Don't generate target_info unless there are metrics. #8012
* [BUGFIX] Query-frontend: Experimental query queue splitting: fix issue where offset and range selector duration were not considered when predicting query component. #7742
* [BUGFIX] Querying: Empty matrix results were incorrectly returning `null` instead of `[]`. #8029
* [BUGFIX] All: don't increment `thanos_objstore_bucket_operation_failures_total` metric for cancelled requests. #8072
* [BUGFIX] Query-frontend: fix empty metric name matcher not being applied under certain conditions. #8076
* [BUGFIX] Querying: Fix regex matching of multibyte runes with dot operator. #8089
* [BUGFIX] Querying: matrix results returned from instant queries were not sorted by series. #8113
* [BUGFIX] Query scheduler: Fix a crash in result marshaling. #8140
* [BUGFIX] Store-gateway: Allow long-running index scans to be interrupted. #8154
* [BUGFIX] Query-frontend: fix splitting of queries using `@ start()` and `@end()` modifiers on a subquery. Previously the `start()` and `end()` would be evaluated using the start end end of the split query instead of the original query. #8162
* [BUGFIX] Distributor: Don't discard time series with invalid exemplars, just drop affected exemplars. #8224
* [BUGFIX] Ingester: fixed in-memory series count when replaying a corrupted WAL. #8295
* [BUGFIX] Ingester: fix context cancellation handling when a query is busy looking up series in the TSDB index and `-blocks-storage.tsdb.head-postings-for-matchers-cache*` or `-blocks-storage.tsdb.block-postings-for-matchers-cache*` are in use. #8337
* [BUGFIX] Querier: fix edge case where bucket indexes are sometimes cached forever instead of with the expected TTL. #8343
* [BUGFIX] OTLP handler: fix errors returned by OTLP handler when used via httpgrpc tunneling. #8363
* [BUGFIX] Update `github.com/hashicorp/go-retryablehttp` to address [CVE-2024-6104](https://github.com/advisories/GHSA-v6v8-xj6m-xwqh). #8539
* [BUGFIX] Alertmanager: Fixes a number of bugs in silences which could cause an existing silence to be deleted/expired when updating the silence failed. This could happen when the replacing silence was invalid or exceeded limits. #8525
* [BUGFIX] Alertmanager: Fix per-tenant silence limits not reloaded during runtime. #8456
* [BUGFIX] Alertmanager: Fix help message for utf-8-strict-mode. #8572
* [BUGFIX] Upgrade golang to 1.22.5 to address [CVE-2024-24791](https://nvd.nist.gov/vuln/detail/CVE-2024-24791). #8600

### Mixin

* [CHANGE] Alerts: Removed obsolete `MimirQueriesIncorrect` alert that used test-exporter metrics. Test-exporter support was however removed in Mimir 2.0 release. #7774
* [CHANGE] Alerts: Change threshold for `MimirBucketIndexNotUpdated` alert to fire before queries begin to fail due to bucket index age. #7879
* [FEATURE] Dashboards: added 'Remote ruler reads networking' dashboard. #7751
* [FEATURE] Alerts: Add `MimirIngesterStuckProcessingRecordsFromKafka` alert. #8147
* [ENHANCEMENT] Alerts: allow configuring alerts range interval via `_config.base_alerts_range_interval_minutes`. #7591
* [ENHANCEMENT] Dashboards: Add panels for monitoring distributor and ingester when using ingest-storage. These panels are disabled by default, but can be enabled using `show_ingest_storage_panels: true` config option. Similarly existing panels used when distributors and ingesters use gRPC for forwarding requests can be disabled by setting `show_grpc_ingestion_panels: false`. #7670 #7699
* [ENHANCEMENT] Alerts: add the following alerts when using ingest-storage: #7699 #7702 #7867
  * `MimirIngesterLastConsumedOffsetCommitFailed`
  * `MimirIngesterFailedToReadRecordsFromKafka`
  * `MimirIngesterKafkaFetchErrorsRateTooHigh`
  * `MimirStartingIngesterKafkaReceiveDelayIncreasing`
  * `MimirRunningIngesterReceiveDelayTooHigh`
  * `MimirIngesterFailsToProcessRecordsFromKafka`
  * `MimirIngesterFailsEnforceStrongConsistencyOnReadPath`
* [ENHANCEMENT] Dashboards: add in-flight queries scaling metric panel for ruler-querier. #7749
* [ENHANCEMENT] Dashboards: renamed rows in the "Remote ruler reads" and "Remote ruler reads resources" dashboards to match the actual component names. #7750
* [ENHANCEMENT] Dashboards: allow switching between using classic of native histograms in dashboards. #7627
  * Overview dashboard, Status panel, `cortex_request_duration_seconds` metric.
* [ENHANCEMENT] Alerts: exclude `529` and `598` status codes from failure codes in `MimirRequestsError`. #7889
* [ENHANCEMENT] Dashboards: renamed "TCP Connections" panel to "Ingress TCP Connections" in the networking dashboards. #8092
* [ENHANCEMENT] Dashboards: update the use of deprecated "table (old)" panels to "table". #8181
* [ENHANCEMENT] Dashboards: added a `component` variable to "Slow queries" dashboard to allow checking the slow queries of the remote ruler evaluation query path. #8309
* [BUGFIX] Dashboards: fix regular expression for matching read-path gRPC ingester methods to include querying of exemplars, label-related queries, or active series queries. #7676
* [BUGFIX] Dashboards: fix user id abbreviations and column heads for Top Tenants dashboard. #7724
* [BUGFIX] Dashboards: fix incorrect query used for "queue length" panel on "Ruler" dashboard. #8006
* [BUGFIX] Dashboards: fix disk space utilization panels when running with a recent version of kube-state-metrics. #8212

### Jsonnet

* [CHANGE] Memcached: Change default read timeout for chunks and index caches to `750ms` from `450ms`. #7778
* [CHANGE] Fine-tuned `terminationGracePeriodSeconds` for the following components: #7364
  * Querier: changed from `30` to `180`
  * Query-scheduler: changed from `30` to `180`
* [CHANGE] Change TCP port exposed by `mimir-continuous-test` deployment to match with updated defaults of its container image (see changes below). #7958
* [FEATURE] Add support to deploy Mimir with experimental ingest storage enabled. #8028 #8222
* [ENHANCEMENT] Compactor: add `$._config.cortex_compactor_concurrent_rollout_enabled` option (disabled by default) that makes use of rollout-operator to speed up the rollout of compactors. #7783 #7878
* [ENHANCEMENT] Shuffle-sharding: add `$._config.shuffle_sharding.ingest_storage_partitions_enabled` and `$._config.shuffle_sharding.ingester_partitions_shard_size` options, that allow configuring partitions shard size in ingest-storage mode. #7804
* [ENHANCEMENT] Update rollout-operator to `v0.17.0`. #8399
* [ENHANCEMENT] Add `_config.autoscaling_querier_predictive_scaling_enabled` to scale querier based on inflight queries 7 days ago. #7775
* [ENHANCEMENT] Add support to autoscale ruler-querier replicas based on in-flight queries too (in addition to CPU and memory based scaling). #8060 #8188
* [ENHANCEMENT] Distributor: improved distributor HPA scaling metric to only take in account ready pods. This requires the metric `kube_pod_status_ready` to be available in the data source used by KEDA to query scaling metrics (configured via `_config.autoscaling_prometheus_url`). #8251
* [BUGFIX] Guard against missing samples in KEDA queries. #7691 #10013
* [BUGFIX] Alertmanager: Set -server.http-idle-timeout to avoid EOF errors in ruler. #8192

### Mimirtool

* [CHANGE] Deprecated `--rule-files` flag in favor of CLI arguments. #7756
* [FEATURE] mimirtool: Add `runtime-config verify` sub-command, for verifying Mimir runtime config files. #8123
* [ENHANCEMENT] `mimirtool promql format`: Format PromQL query with Prometheus' string or pretty-print formatter. #7742
* [ENHANCEMENT] Add `mimir-http-prefix` configuration to set the Mimir URL prefix when using legacy routes. #8069
* [ENHANCEMENT] Add option `--output-dir` to `mimirtool rules get` and `mimirtool rules print` to allow persisting rule groups to a file for edit and re-upload. #8142
* [BUGFIX] Fix panic in `loadgen` subcommand. #7629
* [BUGFIX] `mimirtool rules prepare`: do not add aggregation label to `on()` clause if already present in `group_left()` or `group_right()`. #7839
* [BUGFIX] Analyze Grafana: fix parsing queries with variables. #8062
* [BUGFIX] `mimirtool rules sync`: detect a change when the `query_offset` or the deprecated `evaluation_delay` configuration changes. #8297

### Mimir Continuous Test

* [CHANGE] `mimir-continuous-test` has been deprecated and replaced by a Mimir module that can be run as a target from the `mimir` binary using `mimir -target=continuous-test`. #7753
* [CHANGE] `-server.metrics-port` flag is no longer available for use in the module run of mimir-continuous-test, including the grafana/mimir-continuous-test Docker image which uses the new module. Configuring this port is still possible in the binary, which is deprecated. #7747
* [CHANGE] Allowed authenticatication to Mimir using both Tenant ID and basic/bearer auth #7619.
* [BUGFIX] Set `User-Agent` header for all requests sent from the testing client. #7607

### Query-tee

* [ENHANCEMENT] Log queries that take longer than `proxy.log-slow-query-response-threshold` when compared to other backends. #7346
* [ENHANCEMENT] Add two new metrics for measuring the relative duration between backends: #7782 #8013 #8330
  * `cortex_querytee_backend_response_relative_duration_seconds`
  * `cortex_querytee_backend_response_relative_duration_proportional`

### Documentation

* [CHANGE] Note that the _Play with Grafana Mimir_ tutorial directory path changed after the release of the video. #8319
* [ENHANCEMENT] Clarify Compactor and its storage volume when configured under Kubernetes. #7675
* [ENHANCEMENT] Add OTLP route to _Mimir routes by path_ runbooks section. #8074
* [ENHANCEMENT] Document option server.log-source-ips-full. #8268

### Tools

* [ENHANCEMENT] ulidtime: add option to show random part of ULID, timestamp in milliseconds and header. #7615
* [ENHANCEMENT] copyblocks: add a flag to configure part-size for multipart uploads in s3 client-side copying. #8292
* [ENHANCEMENT] copyblocks: enable pprof HTTP endpoints. #8292

## 2.12.0

### Grafana Mimir

* [CHANGE] Alertmanager: Deprecates the `v1` API. All `v1` API endpoints now respond with a JSON deprecation notice and a status code of `410`. All endpoints have a `v2` equivalent. The list of endpoints is: #7103
  * `<alertmanager-web.external-url>/api/v1/alerts`
  * `<alertmanager-web.external-url>/api/v1/receivers`
  * `<alertmanager-web.external-url>/api/v1/silence/{id}`
  * `<alertmanager-web.external-url>/api/v1/silences`
  * `<alertmanager-web.external-url>/api/v1/status`
* [CHANGE] Ingester: Increase default value of `-blocks-storage.tsdb.head-postings-for-matchers-cache-max-bytes` and `-blocks-storage.tsdb.block-postings-for-matchers-cache-max-bytes` to 100 MiB (previous default value was 10 MiB). #6764
* [CHANGE] Validate tenant IDs according to [documented behavior](https://grafana.com/docs/mimir/latest/configure/about-tenant-ids/) even when tenant federation is not enabled. Note that this will cause some previously accepted tenant IDs to be rejected such as those longer than 150 bytes or containing `|` characters. #6959
* [CHANGE] Ruler: don't use backoff retry on remote evaluation in case of `4xx` errors. #7004
* [CHANGE] Server: responses with HTTP 4xx status codes are now treated as errors and used in `status_code` label of request duration metric. #7045
* [CHANGE] Memberlist: change default for `-memberlist.stream-timeout` from `10s` to `2s`. #7076
* [CHANGE] Memcached: remove legacy `thanos_cache_memcached_*` and `thanos_memcached_*` prefixed metrics. Instead, Memcached and Redis cache clients now emit `thanos_cache_*` prefixed metrics with a `backend` label. #7076
* [CHANGE] Ruler: the following metrics, exposed when the ruler is configured to discover Alertmanager instances via service discovery, have been renamed: #7057
  * `prometheus_sd_failed_configs` renamed to `cortex_prometheus_sd_failed_configs`
  * `prometheus_sd_discovered_targets` renamed to `cortex_prometheus_sd_discovered_targets`
  * `prometheus_sd_received_updates_total` renamed to `cortex_prometheus_sd_received_updates_total`
  * `prometheus_sd_updates_delayed_total` renamed to `cortex_prometheus_sd_updates_delayed_total`
  * `prometheus_sd_updates_total` renamed to `cortex_prometheus_sd_updates_total`
  * `prometheus_sd_refresh_failures_total` renamed to `cortex_prometheus_sd_refresh_failures_total`
  * `prometheus_sd_refresh_duration_seconds` renamed to `cortex_prometheus_sd_refresh_duration_seconds`
* [CHANGE] Query-frontend: the default value for `-query-frontend.not-running-timeout` has been changed from 0 (disabled) to 2s. The configuration option has also been moved from "experimental" to "advanced". #7127
* [CHANGE] Store-gateway: to reduce disk contention on HDDs the default value for `blocks-storage.bucket-store.tenant-sync-concurrency` has been changed from `10` to `1` and the default value for `blocks-storage.bucket-store.block-sync-concurrency` has been changed from `20` to `4`. #7136
* [CHANGE] Store-gateway: Remove deprecated CLI flags `-blocks-storage.bucket-store.index-header-lazy-loading-enabled` and `-blocks-storage.bucket-store.index-header-lazy-loading-idle-timeout` and their corresponding YAML settings. Instead, use `-blocks-storage.bucket-store.index-header.lazy-loading-enabled` and `-blocks-storage.bucket-store.index-header.lazy-loading-idle-timeout`. #7521
* [CHANGE] Store-gateway: Mark experimental CLI flag `-blocks-storage.bucket-store.index-header.lazy-loading-concurrency` and its corresponding YAML settings as advanced. #7521
* [CHANGE] Store-gateway: Remove experimental CLI flag `-blocks-storage.bucket-store.index-header.sparse-persistence-enabled` since this is now the default behavior. #7535
* [CHANGE] All: set `-server.report-grpc-codes-in-instrumentation-label-enabled` to `true` by default, which enables reporting gRPC status codes as `status_code` labels in the `cortex_request_duration_seconds` metric. #7144
* [CHANGE] Distributor: report gRPC status codes as `status_code` labels in the `cortex_ingester_client_request_duration_seconds` metric by default. #7144
* [CHANGE] Distributor: CLI flag `-ingester.client.report-grpc-codes-in-instrumentation-label-enabled` has been deprecated, and its default value is set to `true`. #7144
* [CHANGE] Ingester: CLI flag `-ingester.return-only-grpc-errors` has been deprecated, and its default value is set to `true`. To ensure backwards compatibility, during a migration from a version prior to 2.11.0 to 2.12 or later, `-ingester.return-only-grpc-errors` should be set to `false`. Once all the components are migrated, the flag can be removed.   #7151
* [CHANGE] Ingester: the following CLI flags have been moved from "experimental" to "advanced": #7169
  * `-ingester.ring.token-generation-strategy`
  * `-ingester.ring.spread-minimizing-zones`
  * `-ingester.ring.spread-minimizing-join-ring-in-order`
* [CHANGE] Query-frontend: the default value of the CLI flag `-query-frontend.max-cache-freshness` (and its respective YAML configuration parameter) has been changed from `1m` to `10m`. #7161
* [CHANGE] Distributor: default the optimization `-distributor.write-requests-buffer-pooling-enabled` to `true`. #7165
* [CHANGE] Tracing: Move query information to span attributes instead of span logs. #7046
* [CHANGE] Distributor: the default value of circuit breaker's CLI flag `-ingester.client.circuit-breaker.cooldown-period` has been changed from `1m` to `10s`. #7310
* [CHANGE] Store-gateway: remove `cortex_bucket_store_blocks_loaded_by_duration`. `cortex_bucket_store_series_blocks_queried` is better suited for detecting when compactors are not able to keep up with the number of blocks to compact. #7309
* [CHANGE] Ingester, Distributor: the support for rejecting push requests received via gRPC before reading them into memory, enabled via `-ingester.limit-inflight-requests-using-grpc-method-limiter` and `-distributor.limit-inflight-requests-using-grpc-method-limiter`, is now stable and enabled by default. The configuration options have been deprecated and will be removed in Mimir 2.14. #7360
* [CHANGE] Distributor: Change`-distributor.enable-otlp-metadata-storage` flag's default to true, and deprecate it. The flag will be removed in Mimir 2.14. #7366
* [CHANGE] Store-gateway: Use a shorter TTL for cached items related to temporary blocks. #7407 #7534
* [CHANGE] Standardise exemplar label as "trace_id". #7475
* [CHANGE] The configuration option `-querier.max-query-into-future` has been deprecated and will be removed in Mimir 2.14. #7496
* [CHANGE] Distributor: the metric `cortex_distributor_sample_delay_seconds` has been deprecated and will be removed in Mimir 2.14. #7516
* [CHANGE] Query-frontend: The deprecated YAML setting `frontend.cache_unaligned_requests` has been moved to `limits.cache_unaligned_requests`. #7519
* [CHANGE] Querier: the CLI flag `-querier.minimize-ingester-requests` has been moved from "experimental" to "advanced". #7638
* [CHANGE] Ingester: allow only POST method on `/ingester/shutdown`, as previously it was too easy to accidentally trigger through GET requests. At the same time, add an option to keep the existing behavior by introducing an `-api.get-request-for-ingester-shutdown-enabled` flag. This flag will be removed in Mimir 2.15. #7707
* [FEATURE] Introduce `-server.log-source-ips-full` option to log all IPs from `Forwarded`, `X-Real-IP`, `X-Forwarded-For` headers. #7250
* [FEATURE] Introduce `-tenant-federation.max-tenants` option to limit the max number of tenants allowed for requests when federation is enabled. #6959
* [FEATURE] Cardinality API: added a new `count_method` parameter which enables counting active label names. #7085
* [FEATURE] Querier / query-frontend: added `-querier.promql-experimental-functions-enabled` CLI flag (and respective YAML config option) to enable experimental PromQL functions. The experimental functions introduced are: `mad_over_time()`, `sort_by_label()` and `sort_by_label_desc()`. #7057
* [FEATURE] Alertmanager API: added `-alertmanager.grafana-alertmanager-compatibility-enabled` CLI flag (and respective YAML config option) to enable an experimental API endpoints that support the migration of the Grafana Alertmanager. #7057
* [FEATURE] Alertmanager: Added `-alertmanager.utf8-strict-mode-enabled` to control support for any UTF-8 character as part of Alertmanager configuration/API matchers and labels. It's default value is set to `false`. #6898
* [FEATURE] Querier: added `histogram_avg()` function support to PromQL. #7293
* [FEATURE] Ingester: added `-blocks-storage.tsdb.timely-head-compaction` flag, which enables more timely head compaction, and defaults to `false`. #7372
* [FEATURE] Compactor: Added `/compactor/tenants` and `/compactor/tenant/{tenant}/planned_jobs` endpoints that provide functionality that was provided by `tools/compaction-planner` -- listing of planned compaction jobs based on tenants' bucket index. #7381
* [FEATURE] Add experimental support for streaming response bodies from queriers to frontends via `-querier.response-streaming-enabled`. This is currently only supported for the `/api/v1/cardinality/active_series` endpoint. #7173
* [FEATURE] Release: Added mimir distroless docker image. #7371
* [FEATURE] Add support for the new grammar of `{"metric_name", "l1"="val"}` to promql and some of the exposition formats. #7475 #7541
* [ENHANCEMENT] Distributor: Add a new metric `cortex_distributor_otlp_requests_total` to track the total number of OTLP requests. #7385
* [ENHANCEMENT] Vault: add lifecycle manager for token used to authenticate to Vault. This ensures the client token is always valid. Includes a gauge (`cortex_vault_token_lease_renewal_active`) to check whether token renewal is active, and the counters `cortex_vault_token_lease_renewal_success_total` and `cortex_vault_auth_success_total` to see the total number of successful lease renewals / authentications. #7337
* [ENHANCEMENT] Store-gateway: add no-compact details column on store-gateway tenants admin UI. #6848
* [ENHANCEMENT] PromQL: ignore small errors for bucketQuantile #6766
* [ENHANCEMENT] Distributor: improve efficiency of some errors #6785
* [ENHANCEMENT] Ruler: exclude vector queries from being tracked in `cortex_ruler_queries_zero_fetched_series_total`. #6544
* [ENHANCEMENT] Ruler: local storage backend now supports reading a rule group via `/config/api/v1/rules/{namespace}/{groupName}` configuration API endpoint. #6632
* [ENHANCEMENT] Query-Frontend and Query-Scheduler: split tenant query request queues by query component with `query-frontend.additional-query-queue-dimensions-enabled` and `query-scheduler.additional-query-queue-dimensions-enabled`. #6772
* [ENHANCEMENT] Distributor: support disabling metric relabel rules per-tenant via the flag `-distributor.metric-relabeling-enabled` or associated YAML. #6970
* [ENHANCEMENT] Distributor: `-distributor.remote-timeout` is now accounted from the first ingester push request being sent. #6972
* [ENHANCEMENT] Storage Provider: `-<prefix>.s3.sts-endpoint` sets a custom endpoint for AWS Security Token Service (AWS STS) in s3 storage provider. #6172
* [ENHANCEMENT] Querier: add `cortex_querier_queries_storage_type_total ` metric that indicates how many queries have executed for a source, ingesters or store-gateways. Add `cortex_querier_query_storegateway_chunks_total` metric to count the number of chunks fetched from a store gateway. #7099,#7145
* [ENHANCEMENT] Query-frontend: add experimental support for sharding active series queries via `-query-frontend.shard-active-series-queries`. #6784
* [ENHANCEMENT] Distributor: set `-distributor.reusable-ingester-push-workers=2000` by default and mark feature as `advanced`. #7128
* [ENHANCEMENT] All: set `-server.grpc.num-workers=100` by default and mark feature as `advanced`. #7131
* [ENHANCEMENT] Distributor: invalid metric name error message gets cleaned up to not include non-ascii strings. #7146
* [ENHANCEMENT] Store-gateway: add `source`, `level`, and `out_or_order` to `cortex_bucket_store_series_blocks_queried` metric that indicates the number of blocks that were queried from store gateways by block metadata. #7112 #7262 #7267
* [ENHANCEMENT] Compactor: After updating bucket-index, compactor now also computes estimated number of compaction jobs based on current bucket-index, and reports the result in `cortex_bucket_index_estimated_compaction_jobs` metric. If computation of jobs fails, `cortex_bucket_index_estimated_compaction_jobs_errors_total` is updated instead. #7299
* [ENHANCEMENT] Mimir: Integrate profiling into tracing instrumentation. #7363
* [ENHANCEMENT] Alertmanager: Adds metric `cortex_alertmanager_notifications_suppressed_total` that counts the total number of notifications suppressed for being silenced, inhibited, outside of active time intervals or within muted time intervals. #7384
* [ENHANCEMENT] Query-scheduler: added more buckets to `cortex_query_scheduler_queue_duration_seconds` histogram metric, in order to better track queries staying in the queue for longer than 10s. #7470
* [ENHANCEMENT] A `type` label is added to `prometheus_tsdb_head_out_of_order_samples_appended_total` metric. #7475
* [ENHANCEMENT] Distributor: Optimize OTLP endpoint. #7475
* [ENHANCEMENT] API: Use github.com/klauspost/compress for faster gzip and deflate compression of API responses. #7475
* [ENHANCEMENT] Ingester: Limiting on owned series (`-ingester.use-ingester-owned-series-for-limits`) now prevents discards in cases where a tenant is sharded across all ingesters (or shuffle sharding is disabled) and the ingester count increases. #7411
* [ENHANCEMENT] Block upload: include converted timestamps in the error message if block is from the future. #7538
* [ENHANCEMENT] Query-frontend: Introduce `-query-frontend.active-series-write-timeout` to allow configuring the server-side write timeout for active series requests. #7553 #7569
* [BUGFIX] Ingester: don't ignore errors encountered while iterating through chunks or samples in response to a query request. #6451
* [BUGFIX] Fix issue where queries can fail or omit OOO samples if OOO head compaction occurs between creating a querier and reading chunks #6766
* [BUGFIX] Fix issue where concatenatingChunkIterator can obscure errors #6766
* [BUGFIX] Fix panic during tsdb Commit #6766
* [BUGFIX] tsdb/head: wlog exemplars after samples #6766
* [BUGFIX] Ruler: fix issue where "failed to remotely evaluate query expression, will retry" messages are logged without context such as the trace ID and do not appear in trace events. #6789
* [BUGFIX] Ruler: do not retry requests to remote querier when server's response exceeds its configured max payload size. #7216
* [BUGFIX] Querier: fix issue where spans in query request traces were not nested correctly. #6893
* [BUGFIX] Fix issue where all incoming HTTP requests have duplicate trace spans. #6920
* [BUGFIX] Querier: do not retry requests to store-gateway when a query gets canceled. #6934
* [BUGFIX] Querier: return 499 status code instead of 500 when a request to remote read endpoint gets canceled. #6934
* [BUGFIX] Querier: fix issue where `-querier.max-fetched-series-per-query` is not applied to `/series` endpoint if the series are loaded from ingesters. #7055
* [BUGFIX] Distributor: fix issue where `-distributor.metric-relabeling-enabled` may cause distributors to panic #7176
* [BUGFIX] Distributor: fix issue where `-distributor.metric-relabeling-enabled` may cause distributors to write unsorted labels and corrupt blocks #7326
* [BUGFIX] Query-frontend: the `cortex_query_frontend_queries_total` report incorrectly reported `op="query"` for any request which wasn't a range query. Now the `op` label value can be one of the following: #7207
  * `query`: instant query
  * `query_range`: range query
  * `cardinality`: cardinality query
  * `label_names_and_values`: label names / values query
  * `active_series`: active series query
  * `other`: any other request
* [BUGFIX] Fix performance regression introduced in Mimir 2.11.0 when uploading blocks to AWS S3. #7240
* [BUGFIX] Query-frontend: fix race condition when sharding active series is enabled (see above) and response is compressed with snappy. #7290
* [BUGFIX] Query-frontend: "query stats" log unsuccessful replies from downstream as "failed". #7296
* [BUGFIX] Packaging: remove reload from systemd file as mimir does not take into account SIGHUP. #7345
* [BUGFIX] Compactor: do not allow out-of-order blocks to prevent timely compaction. #7342
* [BUGFIX] Update `google.golang.org/grpc` to resolve occasional issues with gRPC server closing its side of connection before it was drained by the client. #7380
* [BUGFIX] Query-frontend: abort response streaming for `active_series` requests when the request context is canceled. #7378
* [BUGFIX] Compactor: improve compaction of sporadic blocks. #7329
* [BUGFIX] Ruler: fix regression that caused client errors to be tracked in `cortex_ruler_write_requests_failed_total` metric. #7472
* [BUGFIX] promql: Fix Range selectors with an @ modifier are wrongly scoped in range queries. #7475
* [BUGFIX] Fix metadata API using wrong JSON field names. #7475
* [BUGFIX] Ruler: fix native histogram recording rule result corruption. #7552
* [BUGFIX] Querier: fix HTTP status code translations for remote read requests. Previously, remote-read had conflicting behaviours: when returning samples all internal errors were translated to HTTP 400; when returning chunks all internal errors were translated to HTTP 500. #7487
* [BUGFIX] Query-frontend: Fix memory leak on every request. #7654

### Mixin

* [CHANGE] The `job` label matcher for distributor and gateway have been extended to include any deployment matching `distributor.*` and `cortex-gw.*` respectively. This change allows to match custom and multi-zone distributor and gateway deployments too. #6817
* [ENHANCEMENT] Dashboards: Add panels for alertmanager activity of a tenant #6826
* [ENHANCEMENT] Dashboards: Add graphs to "Slow Queries" dashboard. #6880
* [ENHANCEMENT] Dashboards: Update all deprecated "graph" panels to "timeseries" panels. #6864 #7413 #7457
* [ENHANCEMENT] Dashboards: Make most columns in "Slow Queries" sortable. #7000
* [ENHANCEMENT] Dashboards: Render graph panels at full resolution as opposed to at half resolution. #7027
* [ENHANCEMENT] Dashboards: show query-scheduler queue length on "Reads" and "Remote Ruler Reads" dashboards. #7088
* [ENHANCEMENT] Dashboards: Add estimated number of compaction jobs to "Compactor", "Tenants" and "Top tenants" dashboards. #7449 #7481
* [ENHANCEMENT] Recording rules: add native histogram recording rules to `cortex_request_duration_seconds`. #7528
* [ENHANCEMENT] Dashboards: Add total owned series, and per-ingester in-memory and owned series to "Tenants" dashboard. #7511
* [BUGFIX] Dashboards: drop `step` parameter from targets as it is not supported. #7157
* [BUGFIX] Recording rules: drop rules for metrics removed in 2.0: `cortex_memcache_request_duration_seconds` and `cortex_cache_request_duration_seconds`. #7514

### Jsonnet

* [CHANGE] Distributor: Increase `JAEGER_REPORTER_MAX_QUEUE_SIZE` from the default (100) to 1000, to avoid dropping tracing spans. #7259
* [CHANGE] Querier: Increase `JAEGER_REPORTER_MAX_QUEUE_SIZE` from 1000 to 5000, to avoid dropping tracing spans. #6764
* [CHANGE] rollout-operator: remove default CPU limit. #7066
* [CHANGE] Store-gateway: Increase `JAEGER_REPORTER_MAX_QUEUE_SIZE` from the default (100) to 1000, to avoid dropping tracing spans. #7068
* [CHANGE] Query-frontend, ingester, ruler, backend and write instances: Increase `JAEGER_REPORTER_MAX_QUEUE_SIZE` from the default (100), to avoid dropping tracing spans. #7086
* [CHANGE] Ring: relaxed the hash ring heartbeat period and timeout for distributor, ingester, store-gateway and compactor: #6860
  * `-distributor.ring.heartbeat-period` set to `1m`
  * `-distributor.ring.heartbeat-timeout` set to `4m`
  * `-ingester.ring.heartbeat-period` set to `2m`
  * `-store-gateway.sharding-ring.heartbeat-period` set to `1m`
  * `-store-gateway.sharding-ring.heartbeat-timeout` set to `4m`
  * `-compactor.ring.heartbeat-period` set to `1m`
  * `-compactor.ring.heartbeat-timeout` set to `4m`
* [CHANGE] Ruler-querier: the topology spread constrain max skew is now configured through the configuration option `ruler_querier_topology_spread_max_skew` instead of `querier_topology_spread_max_skew`. #7204
* [CHANGE] Distributor: `-server.grpc.keepalive.max-connection-age` lowered from `2m` to `60s` and configured `-shutdown-delay=90s` and termination grace period to `100` seconds in order to reduce the chances of failed gRPC write requests when distributors gracefully shutdown. #7361
* [FEATURE] Added support for the following root-level settings to configure the list of matchers to apply to node affinity: #6782 #6829
  * `alertmanager_node_affinity_matchers`
  * `compactor_node_affinity_matchers`
  * `continuous_test_node_affinity_matchers`
  * `distributor_node_affinity_matchers`
  * `ingester_node_affinity_matchers`
  * `ingester_zone_a_node_affinity_matchers`
  * `ingester_zone_b_node_affinity_matchers`
  * `ingester_zone_c_node_affinity_matchers`
  * `mimir_backend_node_affinity_matchers`
  * `mimir_backend_zone_a_node_affinity_matchers`
  * `mimir_backend_zone_b_node_affinity_matchers`
  * `mimir_backend_zone_c_node_affinity_matchers`
  * `mimir_read_node_affinity_matchers`
  * `mimir_write_node_affinity_matchers`
  * `mimir_write_zone_a_node_affinity_matchers`
  * `mimir_write_zone_b_node_affinity_matchers`
  * `mimir_write_zone_c_node_affinity_matchers`
  * `overrides_exporter_node_affinity_matchers`
  * `querier_node_affinity_matchers`
  * `query_frontend_node_affinity_matchers`
  * `query_scheduler_node_affinity_matchers`
  * `rollout_operator_node_affinity_matchers`
  * `ruler_node_affinity_matchers`
  * `ruler_node_affinity_matchers`
  * `ruler_querier_node_affinity_matchers`
  * `ruler_query_frontend_node_affinity_matchers`
  * `ruler_query_scheduler_node_affinity_matchers`
  * `store_gateway_node_affinity_matchers`
  * `store_gateway_node_affinity_matchers`
  * `store_gateway_zone_a_node_affinity_matchers`
  * `store_gateway_zone_b_node_affinity_matchers`
  * `store_gateway_zone_c_node_affinity_matchers`
* [FEATURE] Ingester: Allow automated zone-by-zone downscaling, that can be enabled via the `ingester_automated_downscale_enabled` flag. It is disabled by default. #6850
* [ENHANCEMENT] Alerts: Add `MimirStoreGatewayTooManyFailedOperations` warning alert that triggers when Mimir store-gateway report error when interacting with the object storage. #6831
* [ENHANCEMENT] Querier HPA: improved scaling metric and scaling policies, in order to scale up and down more gradually. #6971
* [ENHANCEMENT] Rollout-operator: upgraded to v0.13.0. #7469
* [ENHANCEMENT] Rollout-operator: add tracing configuration to rollout-operator container (when tracing is enabled and configured). #7469
* [ENHANCEMENT] Query-frontend: configured `-shutdown-delay`, `-server.grpc.keepalive.max-connection-age` and termination grace period to reduce the likelihood of queries hitting terminated query-frontends. #7129
* [ENHANCEMENT] Autoscaling: add support for KEDA's `ignoreNullValues` option for Prometheus scaler. #7471
* [BUGFIX] Update memcached-exporter to 0.14.1 due to CVE-2023-39325. #6861

### Mimirtool

* [FEATURE] Add command `migrate-utf8` to migrate Alertmanager configurations for Alertmanager versions 0.27.0 and later. #7383
* [ENHANCEMENT] Add template render command to render locally a template. #7325
* [ENHANCEMENT] Add `--extra-headers` option to `mimirtool rules` command to add extra headers to requests for auth. #7141
* [ENHANCEMENT] Analyze Prometheus: set tenant header. #6737
* [ENHANCEMENT] Add argument `--output-dir` to `mimirtool alertmanager get` where the config and templates will be written to and can be loaded via `mimirtool alertmanager load` #6760
* [BUGFIX] Analyze rule-file: .metricsUsed field wasn't populated. #6953

### Mimir Continuous Test

* [ENHANCEMENT] Include comparison of all expected and actual values when any float sample does not match. #6756

### Query-tee

* [BUGFIX] Fix issue where `Host` HTTP header was not being correctly changed for the proxy targets. #7386
* [ENHANCEMENT] Allow using the value of X-Scope-OrgID for basic auth username in the forwarded request if URL username is set as `__REQUEST_HEADER_X_SCOPE_ORGID__`. #7452

### Documentation

* [CHANGE] No longer mark OTLP distributor endpoint as experimental. #7348
* [ENHANCEMENT] Added runbook for `KubePersistentVolumeFillingUp` alert. #7297
* [ENHANCEMENT] Add Grafana Cloud recommendations to OTLP documentation. #7375
* [BUGFIX] Fixed typo on single zone->zone aware replication Helm page. #7327

### Tools

* [CHANGE] copyblocks: The flags for copyblocks have been changed to align more closely with other tools. #6607
* [CHANGE] undelete-blocks: undelete-blocks-gcs has been removed and replaced with undelete-blocks, which supports recovering deleted blocks in versioned buckets from ABS, GCS, and S3-compatible object storage. #6607
* [FEATURE] copyprefix: Add tool to copy objects between prefixes. Supports ABS, GCS, and S3-compatible object storage. #6607

## 2.11.0

### Grafana Mimir

* [CHANGE] The following deprecated configurations have been removed: #6673 #6779 #6808 #6814
  * `-querier.iterators`
  * `-querier.batch-iterators`
  * `-blocks-storage.bucket-store.max-chunk-pool-bytes`
  * `-blocks-storage.bucket-store.chunk-pool-min-bucket-size-bytes`
  * `-blocks-storage.bucket-store.chunk-pool-max-bucket-size-bytes`
  * `-blocks-storage.bucket-store.bucket-index.enabled`
* [CHANGE] Querier: Split worker GRPC config into separate client configs for the frontend and scheduler to allow TLS to be configured correctly when specifying the `tls_server_name`. The GRPC config specified under `-querier.frontend-client.*` will no longer apply to the scheduler client, and will need to be set explicitly under `-querier.scheduler-client.*`. #6445 #6573
* [CHANGE] Store-gateway: enable sparse index headers by default. Sparse index headers reduce the time to load an index header up to 90%. #6005
* [CHANGE] Store-gateway: lazy-loading concurrency limit default value is now 4. #6004
* [CHANGE] General: enabled `-log.buffered` by default. The `-log.buffered` has been deprecated and will be removed in Mimir 2.13. #6131
* [CHANGE] Ingester: changed default `-blocks-storage.tsdb.series-hash-cache-max-size-bytes` setting from `1GB` to `350MB`. The new default cache size is enough to store the hashes for all series in a ingester, assuming up to 2M in-memory series per ingester and using the default 13h retention period for local TSDB blocks in the ingesters. #6130
* [CHANGE] Query-frontend: removed `cortex_query_frontend_workers_enqueued_requests_total`. Use `cortex_query_frontend_enqueue_duration_seconds_count` instead. #6121
* [CHANGE] Ingester / querier: enable ingester to querier chunks streaming by default and mark it as stable. #6174
* [CHANGE] Ingester / querier: enable ingester query request minimisation by default and mark it as stable. #6174
* [CHANGE] Ingester: changed the default value for the experimental configuration parameter `-blocks-storage.tsdb.early-head-compaction-min-estimated-series-reduction-percentage` from 10 to 15. #6186
* [CHANGE] Ingester: `/ingester/push` HTTP endpoint has been removed. This endpoint was added for testing and troubleshooting, but was never documented or used for anything. #6299
* [CHANGE] Experimental setting `-log.rate-limit-logs-per-second-burst` renamed to `-log.rate-limit-logs-burst-size`. #6230
* [CHANGE] Ingester: by setting the newly introduced experimental CLI flag `-ingester.return-only-grpc-errors` to true, ingester will return only gRPC errors. #6443 #6680 #6723
* [CHANGE] Upgrade Node.js to v20. #6540
* [CHANGE] Querier: `cortex_querier_blocks_consistency_checks_failed_total` is now incremented when a block couldn't be queried from any attempted store-gateway as opposed to incremented after each attempt. Also `cortex_querier_blocks_consistency_checks_total` is incremented once per query as opposed to once per attempt (with 3 attempts). #6590
* [CHANGE] Ingester: Modify utilization based read path limiter to base memory usage on Go heap size. #6584
* [FEATURE] Distributor: added option `-distributor.retry-after-header.enabled` to include the `Retry-After` header in recoverable error responses. #6608
* [FEATURE] Query-frontend: add experimental support for query blocking. Queries are blocked on a per-tenant basis and is configured via the limit `blocked_queries`. #5609
* [FEATURE] Vault: Added support for new Vault authentication methods: `AppRole`, `Kubernetes`, `UserPass` and `Token`. #6143
* [FEATURE] Add experimental endpoint `/api/v1/cardinality/active_series` to return the set of active series for a given selector. #6536 #6619 #6651 #6667 #6717
* [FEATURE] Added `-<prefix>.s3.part-size` flag to configure the S3 minimum file size in bytes used for multipart uploads. #6592
* [FEATURE] Add the experimental `-<prefix>.s3.send-content-md5` flag (defaults to `false`) to configure S3 Put Object requests to send a `Content-MD5` header. Setting this flag is not recommended unless your object storage does not support checksums. #6622
* [FEATURE] Distributor: add an experimental flag `-distributor.reusable-ingester-push-worker` that can be used to pre-allocate a pool of workers to be used to send push requests to the ingesters. #6660
* [FEATURE] Distributor: Support enabling of automatically generated name suffixes for metrics ingested via OTLP, through the flag `-distributor.otel-metric-suffixes-enabled`. #6542
* [FEATURE] Ingester: ingester can now track which of the user's series the ingester actually owns according to the ring, and only consider owned series when checking for user series limit. This helps to avoid hitting the user's series limit when scaling up ingesters or changing user's ingester shard size. Feature is currently experimental, and disabled by default. It can be enabled by setting `-ingester.use-ingester-owned-series-for-limits` (to use owned series for limiting). This is currently limited to multi-zone ingester setup, with replication factor being equal to number of zones. #6718 #7087
* [ENHANCEMENT] Query-frontend: don't treat cancel as an error. #4648
* [ENHANCEMENT] Ingester: exported summary `cortex_ingester_inflight_push_requests_summary` tracking total number of inflight requests in percentile buckets. #5845
* [ENHANCEMENT] Query-scheduler: add `cortex_query_scheduler_enqueue_duration_seconds` metric that records the time taken to enqueue or reject a query request. #5879
* [ENHANCEMENT] Query-frontend: add `cortex_query_frontend_enqueue_duration_seconds` metric that records the time taken to enqueue or reject a query request. When query-scheduler is in use, the metric has the `scheduler_address` label to differentiate the enqueue duration by query-scheduler backend. #5879 #6087 #6120
* [ENHANCEMENT] Store-gateway: add metric `cortex_bucket_store_blocks_loaded_by_duration` for counting the loaded number of blocks based on their duration. #6074  #6129
* [ENHANCEMENT] Expose `/sync/mutex/wait/total:seconds` Go runtime metric as `go_sync_mutex_wait_total_seconds_total` from all components. #5879
* [ENHANCEMENT] Query-scheduler: improve latency with many concurrent queriers. #5880
* [ENHANCEMENT] Ruler: add new per-tenant `cortex_ruler_queries_zero_fetched_series_total` metric to track rules that fetched no series. #5925
* [ENHANCEMENT] Implement support for `limit`, `limit_per_metric` and `metric` parameters for `<Prometheus HTTP prefix>/api/v1/metadata` endpoint. #5890
* [ENHANCEMENT] Distributor: add experimental support for storing metadata when ingesting metrics via OTLP. This makes metrics description and type available when ingesting metrics via OTLP. Enable with `-distributor.enable-otlp-metadata-storage=true`. #5693 #6035 #6254
* [ENHANCEMENT] Ingester: added support for sampling errors, which can be enabled by setting `-ingester.error-sample-rate`. This way each error will be logged once in the configured number of times. All the discarded samples will still be tracked by the `cortex_discarded_samples_total` metric. #5584 #6014
* [ENHANCEMENT] Ruler: Fetch secrets used to configure TLS on the Alertmanager client from Vault when `-vault.enabled` is true. #5239
* [ENHANCEMENT] Query-frontend: added query-sharding support for `group by` aggregation queries. #6024
* [ENHANCEMENT] Fetch secrets used to configure server-side TLS from Vault when `-vault.enabled` is true. #6052.
* [ENHANCEMENT] Packaging: add logrotate config file. #6142
* [ENHANCEMENT] Ingester: add the experimental configuration options `-blocks-storage.tsdb.head-postings-for-matchers-cache-max-bytes` and `-blocks-storage.tsdb.block-postings-for-matchers-cache-max-bytes` to enforce a limit in bytes on the `PostingsForMatchers()` cache used by ingesters (the cache limit is per TSDB head and block basis, not a global one). The experimental configuration options `-blocks-storage.tsdb.head-postings-for-matchers-cache-size` and `-blocks-storage.tsdb.block-postings-for-matchers-cache-size` have been deprecated. #6151
* [ENHANCEMENT] Ingester: use the `PostingsForMatchers()` in-memory cache for label values queries with matchers too. #6151
* [ENHANCEMENT] Ingester / store-gateway: optimized regex matchers. #6168 #6250
* [ENHANCEMENT] Distributor: Include ingester IDs in circuit breaker related metrics and logs. #6206
* [ENHANCEMENT] Querier: improve errors and logging when streaming chunks from ingesters and store-gateways. #6194 #6309
* [ENHANCEMENT] Querier: Add `cortex_querier_federation_exemplar_tenants_queried` and `cortex_querier_federation_tenants_queried` metrics to track the number of tenants queried by multi-tenant queries. #6374 #6409
* [ENHANCEMENT] All: added an experimental `-server.grpc.num-workers` flag that configures the number of long-living workers used to process gRPC requests. This could decrease the CPU usage by reducing the number of stack allocations. #6311
* [ENHANCEMENT] All: improved IPv6 support by using the proper host:port formatting. #6311
* [ENHANCEMENT] Querier: always return error encountered during chunks streaming, rather than `the stream has already been exhausted`. #6345 #6433
* [ENHANCEMENT] Query-frontend: add `instance_enable_ipv6` to support IPv6. #6111
* [ENHANCEMENT] Store-gateway: return same detailed error messages as queriers when chunks or series limits are reached. #6347
* [ENHANCEMENT] Querier: reduce memory consumed for queries that hit store-gateways. #6348
* [ENHANCEMENT] Ruler: include corresponding trace ID with log messages associated with rule evaluation. #6379 #6520
* [ENHANCEMENT] Querier: clarify log messages and span events emitted while querying ingesters, and include both ingester name and address when relevant. #6381
* [ENHANCEMENT] Memcached: introduce new experimental configuration parameters `-<prefix>.memcached.write-buffer-size-bytes` `-<prefix>.memcached.read-buffer-size-bytes` to customise the memcached client write and read buffer size (the buffer is allocated for each memcached connection). #6468
* [ENHANCEMENT] Ingester, Distributor: added experimental support for rejecting push requests received via gRPC before reading them into memory, if ingester or distributor is unable to accept the request. This is activated by using `-ingester.limit-inflight-requests-using-grpc-method-limiter` for ingester, and `-distributor.limit-inflight-requests-using-grpc-method-limiter` for distributor. #5976 #6300
* [ENHANCEMENT] Add capability in store-gateways to accept number of tokens through config. `-store-gateway.sharding-ring.num-tokens`, `default-value=512` #4863
* [ENHANCEMENT] Query-frontend: return warnings generated during query evaluation. #6391
* [ENHANCEMENT] Server: Add the option `-server.http-read-header-timeout` to enable specifying a timeout for reading HTTP request headers. It defaults to 0, in which case reading of headers can take up to `-server.http-read-timeout`, leaving no time for reading body, if there's any. #6517
* [ENHANCEMENT] Add connection-string option, `-<prefix>.azure.connection-string`, for Azure Blob Storage. #6487
* [ENHANCEMENT] Ingester: Add `-ingester.instance-limits.max-inflight-push-requests-bytes`. This limit protects the ingester against requests that together may cause an OOM. #6492
* [ENHANCEMENT] Ingester: add new per-tenant `cortex_ingester_local_limits` metric to expose the calculated local per-tenant limits seen at each ingester. Exports the local per-tenant series limit with label `{limit="max_global_series_per_user"}` #6403
* [ENHANCEMENT] Query-frontend: added "queue_time_seconds" field to "query stats" log. This is total time that query and subqueries spent in the queue, before queriers picked it up. #6537
* [ENHANCEMENT] Server: Add `-server.report-grpc-codes-in-instrumentation-label-enabled` CLI flag to specify whether gRPC status codes should be used in `status_code` label of `cortex_request_duration_seconds` metric. It defaults to false, meaning that successful and erroneous gRPC status codes are represented with `success` and `error` respectively. #6562
* [ENHANCEMENT] Server: Add `-ingester.client.report-grpc-codes-in-instrumentation-label-enabled` CLI flag to specify whether gRPC status codes should be used in `status_code` label of `cortex_ingester_client_request_duration_seconds` metric. It defaults to false, meaning that successful and erroneous gRPC status codes are represented with `2xx` and `error` respectively. #6562
* [ENHANCEMENT] Server: Add `-server.http-log-closed-connections-without-response-enabled` option to log details about connections to HTTP server that were closed before any data was sent back. This can happen if client doesn't manage to send complete HTTP headers before timeout. #6612
* [ENHANCEMENT] Query-frontend: include length of query, time since the earliest and latest points of a query, time since the earliest and latest points of a query, cached/uncached bytes in "query stats" logs. Time parameters (start/end/time) are always formatted as RFC3339 now. #6473 #6477 #6709 #6710
* [ENHANCEMENT] Query-frontend: `-query-frontend.align-queries-with-step` has been moved from a global flag to a per-tenant override. #6714
* [ENHANCEMENT] Distributor: added support for reducing the resolution of native histogram samples upon ingestion if the sample has too many buckets compared to `-validation.max-native-histogram-buckets`. This is enabled by default and can be turned off by setting `-validation.reduce-native-histogram-over-max-buckets` to `false`. #6535
* [ENHANCEMENT] Query-frontend: optionally wait for the frontend to complete startup if requests are received while the frontend is still starting. Disabled by default, set `-query-frontend.not-running-timeout` to a non-zero value to enable. #6621
* [ENHANCEMENT] Distributor: Include source IPs in OTLP push handler logs. #6652
* [ENHANCEMENT] Query-frontend: return clearer error message when a query request is received while shutting down. #6675
* [ENHANCEMENT] Querier: return clearer error message when a query request is cancelled by the caller. #6697
* [ENHANCEMENT] Compactor: Mark corrupted blocks for no-compaction to avoid blocking compactor future runs. #6588
* [ENHANCEMENT] Distributor: Added an experimental configuration option `distributor.ingestion-burst-factor` that overrides the `distributor.ingestion-burst-size` option if set. The `distributor.ingestion-burst-factor` is used to set the underlying ingestion rate limiter token bucket's burst size to a multiple of the per distributor `distributor.ingestion-rate-limit` and the `distributor.ingestion-burst-factor`. This is disabled by default. #6662
* [ENHANCEMENT] Add debug message to track tenants sending queries that are not able to benefit from caches. #6732
* [BUGFIX] Distributor: return server overload error in the event of exceeding the ingestion rate limit. #6549
* [BUGFIX] Ring: Ensure network addresses used for component hash rings are formatted correctly when using IPv6. #6068
* [BUGFIX] Query-scheduler: don't retain connections from queriers that have shut down, leading to gradually increasing enqueue latency over time. #6100 #6145
* [BUGFIX] Ingester: prevent query logic from continuing to execute after queries are canceled. #6085
* [BUGFIX] Ensure correct nesting of children of the `querier.Select` tracing span. #6085
* [BUGFIX] Packaging: fix preremove script preventing upgrades on RHEL based OS. #6067
* [BUGFIX] Querier: return actual error rather than `attempted to read series at index XXX from stream, but the stream has already been exhausted` (or even no error at all) when streaming chunks from ingesters or store-gateways is enabled and an error occurs while streaming chunks. #6346
* [BUGFIX] Querier: reduce log volume when querying ingesters with zone-awareness enabled and one or more instances in a single zone unavailable. #6381
* [BUGFIX] Querier: don't try to query further ingesters if ingester query request minimization is enabled and a query limit is reached as a result of the responses from the initial set of ingesters. #6402
* [BUGFIX] Ingester: Don't cache context cancellation error when querying. #6446
* [BUGFIX] Ingester: don't ignore errors encountered while iterating through chunks or samples in response to a query request. #6469
* [BUGFIX] All: fix issue where traces for some inter-component gRPC calls would incorrectly show the call as failing due to cancellation. #6470
* [BUGFIX] Querier: correctly mark streaming requests to ingesters or store-gateways as successful, not cancelled, in metrics and traces. #6471 #6505
* [BUGFIX] Querier: fix issue where queries fail with "context canceled" error when an ingester or store-gateway fails healthcheck while the query is in progress. #6550
* [BUGFIX] Tracing: When creating an OpenTelemetry tracing span, add it to the context for later retrieval. #6614
* [BUGFIX] Querier: always report query results to query-frontends, even when cancelled, to ensure query-frontends don't wait for results that will otherwise never arrive. #6703
* [BUGFIX] Querier: attempt to query ingesters in PENDING state, to reduce the likelihood that scaling up the number of ingesters in multiple zones simultaneously causes a read outage. #6726 #6727
* [BUGFIX] Querier: don't cancel inflight queries from a query-scheduler if the stream between the querier and query-scheduler is broken. #6728
* [BUGFIX] Store-gateway: Fix double-counting of some duration metrics. #6616
* [BUGFIX] Fixed possible series matcher corruption leading to wrong series being included in query results. #6884

### Mixin

* [CHANGE] Dashboards: enabled reporting gRPC codes as `status_code` label in Mimir dashboards. In case of gRPC calls, the successful `status_code` label on `cortex_request_duration_seconds` and gRPC client request duration metrics has changed from 'success' and '2xx' to 'OK'. #6561
* [CHANGE] Alerts: remove `MimirGossipMembersMismatch` alert and replace it with `MimirGossipMembersTooHigh` and `MimirGossipMembersTooLow` alerts that should have a higher signal-to-noise ratio. #6508
* [ENHANCEMENT] Dashboards: Optionally show rejected requests on Mimir Writes dashboard. Useful when used together with "early request rejection" in ingester and distributor. #6132 #6556
* [ENHANCEMENT] Alerts: added a critical alert for `CompactorSkippedBlocksWithOutOfOrderChunks` when multiple blocks are affected. #6410
* [ENHANCEMENT] Dashboards: Added the min-replicas for autoscaling dashboards. #6528
* [ENHANCEMENT] Dashboards: Show queries per second for the `/api/v1/cardinality/` endpoints on the "Overview" dashboard. #6720
* [BUGFIX] Alerts: fixed issue where `GossipMembersMismatch` warning message referred to per-instance labels that were not produced by the alert query. #6146
* [BUGFIX] Dashboards: Fix autoscaling dashboard panels for KEDA > 2.9. [Requires scraping the KEDA operator for metrics since they moved](https://github.com/kedacore/keda/issues/3972). #6528
* [BUGFIX] Alerts: Fix autoscaling alerts for KEDA > 2.9. [Requires scraping the KEDA operator for metrics since they moved](https://github.com/kedacore/keda/issues/3972). #6528

### Jsonnet

* [CHANGE] Ingester: reduce `-server.grpc-max-concurrent-streams` to 500. #5666
* [CHANGE] Changed default `_config.cluster_domain` from `cluster.local` to `cluster.local.` to reduce the number of DNS lookups made by Mimir. #6389
* [CHANGE] Query-frontend: changed default `_config.autoscaling_query_frontend_cpu_target_utilization` from `1` to `0.75`. #6395
* [CHANGE] Distributor: Increase HPA scale down period such that distributors are slower to scale down after autoscaling up. #6589
* [CHANGE] Store-gateway: Change the default timeout used for index-queries caches from `200ms` to `450ms`. #6786
* [FEATURE] Store-gateway: Allow automated zone-by-zone downscaling, that can be enabled via the `store_gateway_automated_downscale_enabled` flag. It is disabled by default. #6149
* [FEATURE] Ingester: Allow to configure TSDB Head early compaction using the following `_config` parameters: #6181
  * `ingester_tsdb_head_early_compaction_enabled` (disabled by default)
  * `ingester_tsdb_head_early_compaction_reduction_percentage`
  * `ingester_tsdb_head_early_compaction_min_in_memory_series`
* [ENHANCEMENT] Double the amount of rule groups for each user tier. #5897
* [ENHANCEMENT] Set `maxUnavailable` to 0 for `distributor`, `overrides-exporter`, `querier`, `query-frontend`, `query-scheduler` `ruler-querier`, `ruler-query-frontend`, `ruler-query-scheduler` and `consul` deployments, to ensure they don't become completely unavailable during a rollout. #5924
* [ENHANCEMENT] Update rollout-operator to `v0.9.0`. #6022 #6110 #6558 #6681
* [ENHANCEMENT] Update memcached to `memcached:1.6.22-alpine`. #6585
* [ENHANCEMENT] Store-gateway: replaced the following deprecated CLI flags: #6319
  * `-blocks-storage.bucket-store.index-header-lazy-loading-enabled` replaced with `-blocks-storage.bucket-store.index-header.lazy-loading-enabled`
  * `-blocks-storage.bucket-store.index-header-lazy-loading-idle-timeout` replaced with `-blocks-storage.bucket-store.index-header.lazy-loading-idle-timeout`
* [ENHANCEMENT] Store-gateway: Allow selective enablement of store-gateway automated scaling on a per-zone basis. #6302
* [BUGFIX] Autoscaling: KEDA > 2.9 removed the ability to set metricName in the trigger metadata. To help discern which metric is used by the HPA, we set the trigger name to what was the metricName. This is available as the `scaler` label on `keda_*` metrics. #6528

### Mimirtool

* [ENHANCEMENT] Analyze Grafana: Improve support for variables in range. #6657
* [BUGFIX] Fix out of bounds error on export with large timespans and/or series count. #5700
* [BUGFIX] Fix the issue where `--read-timeout` was applied to the entire `mimirtool analyze grafana` invocation rather than to individual Grafana API calls. #5915
* [BUGFIX] Fix incorrect remote-read path joining for `mimirtool remote-read` commands on Windows. #6011
* [BUGFIX] Fix template files full path being sent in `mimirtool alertmanager load` command. #6138
* [BUGFIX] Analyze rule-file: .metricsUsed field wasn't populated. #6953

### Mimir Continuous Test

### Query-tee

### Documentation

* [ENHANCEMENT] Document the concept of native histograms and how to send them to Mimir, migration path. #5956 #6488 #6539 #6752
* [ENHANCEMENT] Document native histograms query and visualization. #6231

### Tools

* [CHANGE] tsdb-index: Rename tool to tsdb-series. #6317
* [FEATURE] tsdb-labels: Add tool to print label names and values of a TSDB block. #6317
* [ENHANCEMENT] trafficdump: Trafficdump can now parse OTEL requests. Entire request is dumped to output, there's no filtering of fields or matching of series done. #6108

## 2.10.5

### Grafana Mimir

* [ENHANCEMENT] Update Docker base images from `alpine:3.18.3` to `alpine:3.18.5`. #6897
* [BUGFIX] Fixed possible series matcher corruption leading to wrong series being included in query results. #6886

### Documentation

* [ENHANCEMENT] Document the concept of native histograms and how to send them to Mimir, migration path. #6757
* [ENHANCEMENT] Document native histograms query and visualization. #6757

## 2.10.4

### Grafana Mimir

* [BUGFIX] Update otelhttp library to v0.44.0 as a mitigation for CVE-2023-45142. #6634

## 2.10.3

### Grafana Mimir

* [BUGFIX] Update grpc-go library to 1.57.2-dev that includes a fix for a bug introduced in 1.57.1. #6419

## 2.10.2

### Grafana Mimir

* [BUGFIX] Update grpc-go library to 1.57.1 and `golang.org/x/net` to `0.17`, which include fix for CVE-2023-44487. #6349

## 2.10.1

### Grafana Mimir

* [CHANGE] Update Go version to 1.21.3. #6244 #6325
* [BUGFIX] Query-frontend: Don't retry read requests rejected by the ingester due to utilization based read path limiting. #6032
* [BUGFIX] Ingester: fix panic in WAL replay of certain native histograms. #6086

## 2.10.0

### Grafana Mimir

* [CHANGE] Store-gateway: skip verifying index header integrity upon loading. To enable verification set `blocks_storage.bucket_store.index_header.verify_on_load: true`. #5174
* [CHANGE] Querier: change the default value of the experimental `-querier.streaming-chunks-per-ingester-buffer-size` flag to 256. #5203
* [CHANGE] Querier: only initiate query requests to ingesters in the `ACTIVE` state in the ring. #5342
* [CHANGE] Querier: renamed `-querier.prefer-streaming-chunks` to `-querier.prefer-streaming-chunks-from-ingesters` to enable streaming chunks from ingesters to queriers. #5182
* [CHANGE] Querier: `-query-frontend.cache-unaligned-requests` has been moved from a global flag to a per-tenant override. #5312
* [CHANGE] Ingester: removed `cortex_ingester_shipper_dir_syncs_total` and `cortex_ingester_shipper_dir_sync_failures_total` metrics. The former metric was not much useful, and the latter was never incremented. #5396
* [CHANGE] Ingester: removed logging of errors related to hitting per-instance limits to reduce resource usage when ingesters are under pressure. #5585
* [CHANGE] gRPC clients: use default connect timeout of 5s, and therefore enable default connect backoff max delay of 5s. #5562
* [CHANGE] Ingester: the `-validation.create-grace-period` is now enforced in the ingester too, other than distributor and query-frontend. If you've configured `-validation.create-grace-period` then make sure the configuration is applied to ingesters too. #5712
* [CHANGE] Distributor: the `-validation.create-grace-period` is now enforced for examplars too in the distributor. If an examplar has timestamp greater than "now + grace_period", then the exemplar will be dropped and the metric `cortex_discarded_exemplars_total{reason="exemplar_too_far_in_future",user="..."}` increased. #5761
* [CHANGE] Query-frontend: the `-validation.create-grace-period` is now enforced in the query-frontend even when the configured value is 0. When the value is 0, the query end time range is truncated to the current real-world time. #5829
* [CHANGE] Store-gateway: deprecated configuration parameters for index header under `blocks-storage.bucket-store` and use a new configurations in `blocks-storage.bucket-store.index-header`, deprecated configuration will be removed in Mimir 2.12. Configuration changes: #5726
  * `-blocks-storage.bucket-store.index-header-lazy-loading-enabled` is deprecated, use the new configuration `-blocks-storage.bucket-store.index-header.lazy-loading-enabled`
  * `-blocks-storage.bucket-store.index-header-lazy-loading-idle-timeout` is deprecated, use the new configuration `-blocks-storage.bucket-store.index-header.lazy-loading-idle-timeout`
  * `-blocks-storage.bucket-store.index-header-lazy-loading-concurrency` is deprecated, use the new configuration `-blocks-storage.bucket-store.index-header.lazy-loading-concurrency`
* [CHANGE] Store-gateway: remove experimental fine-grained chunks caching. The following experimental configuration parameters have been removed `-blocks-storage.bucket-store.chunks-cache.fine-grained-chunks-caching-enabled`, `-blocks-storage.bucket-store.fine-grained-chunks-caching-ranges-per-series`. #5816 #5875
* [CHANGE] Ingester: remove deprecated `blocks-storage.tsdb.max-tsdb-opening-concurrency-on-startup`. #5850
* [FEATURE] Introduced `-distributor.service-overload-status-code-on-rate-limit-enabled` flag for configuring status code to 529 instead of 429 upon rate limit exhaustion. #5752
* [FEATURE] Cardinality API: added a new `count_method` parameter which enables counting active series. #5136
* [FEATURE] Query-frontend: added experimental support to cache cardinality, label names and label values query responses. The cache will be used when `-query-frontend.cache-results` is enabled, and `-query-frontend.results-cache-ttl-for-cardinality-query` or `-query-frontend.results-cache-ttl-for-labels-query` set to a value greater than 0. The following metrics have been added to track the query results cache hit ratio per `request_type`: #5212 #5235 #5426 #5524
  * `cortex_frontend_query_result_cache_requests_total{request_type="query_range|cardinality|label_names_and_values"}`
  * `cortex_frontend_query_result_cache_hits_total{request_type="query_range|cardinality|label_names_and_values"}`
* [FEATURE] Added `-<prefix>.s3.list-objects-version` flag to configure the S3 list objects version. #5099
* [FEATURE] Ingester: add optional CPU/memory utilization based read request limiting, considered experimental. Disabled by default, enable by configuring limits via both of the following flags: #5012 #5392 #5394 #5526 #5508 #5704
  * `-ingester.read-path-cpu-utilization-limit`
  * `-ingester.read-path-memory-utilization-limit`
  * `-ingester.log-utilization-based-limiter-cpu-samples`
* [FEATURE] Ruler: support filtering results from rule status endpoint by `file`, `rule_group` and `rule_name`. #5291
* [FEATURE] Ingester: add experimental support for creating tokens by using spread minimizing strategy. This can be enabled with `-ingester.ring.token-generation-strategy: spread-minimizing` and `-ingester.ring.spread-minimizing-zones: <all available zones>`. In that case `-ingester.ring.tokens-file-path` must be empty. #5308 #5324
* [FEATURE] Storegateway: Persist sparse index-headers to disk and read from disk on index-header loads instead of reconstructing. #5465 #5651 #5726
* [FEATURE] Ingester: add experimental CLI flag `-ingester.ring.spread-minimizing-join-ring-in-order` that allows an ingester to register tokens in the ring only after all previous ingesters (with ID lower than its own ID) have already been registered. #5541
* [FEATURE] Ingester: add experimental support to compact the TSDB Head when the number of in-memory series is equal or greater than `-blocks-storage.tsdb.early-head-compaction-min-in-memory-series`, and the ingester estimates that the per-tenant TSDB Head compaction will reduce in-memory series by at least `-blocks-storage.tsdb.early-head-compaction-min-estimated-series-reduction-percentage`. #5371
* [FEATURE] Ingester: add new metrics for tracking native histograms in active series: `cortex_ingester_active_native_histogram_series`, `cortex_ingester_active_native_histogram_series_custom_tracker`, `cortex_ingester_active_native_histogram_buckets`, `cortex_ingester_active_native_histogram_buckets_custom_tracker`. The first 2 are the subsets of the existing and unmodified `cortex_ingester_active_series` and `cortex_ingester_active_series_custom_tracker` respectively, only tracking native histogram series, and the last 2 are the equivalents for tracking the number of buckets in native histogram series. #5318
* [FEATURE] Add experimental CLI flag `-<prefix>.s3.native-aws-auth-enabled` that allows to enable the default credentials provider chain of the AWS SDK. #5636
* [FEATURE] Distributor: add experimental support for circuit breaking when writing to ingesters via `-ingester.client.circuit-breaker.enabled`, `-ingester.client.circuit-breaker.failure-threshold`, or `-ingester.client.circuit-breaker.cooldown-period` or their corresponding YAML. #5650
* [FEATURE] The following features are no longer considered experimental. #5701 #5872
  * Ruler storage cache (`-ruler-storage.cache.*`)
  * Exclude ingesters running in specific zones (`-ingester.ring.excluded-zones`)
  * Cardinality-based query sharding (`-query-frontend.query-sharding-target-series-per-shard`)
  * Cardinality query result caching (`-query-frontend.results-cache-ttl-for-cardinality-query`)
  * Label names and values query result caching (`-query-frontend.results-cache-ttl-for-labels-query`)
  * Query expression size limit (`-query-frontend.max-query-expression-size-bytes`)
  * Peer discovery / tenant sharding for overrides exporters (`-overrides-exporter.ring.enabled`)
  * Configuring enabled metrics in overrides exporter (`-overrides-exporter.enabled-metrics`)
  * Per-tenant results cache TTL (`-query-frontend.results-cache-ttl`, `-query-frontend.results-cache-ttl-for-out-of-order-time-window`)
  * Shutdown delay (`-shutdown-delay`)
* [FEATURE] Querier: add experimental CLI flag `-tenant-federation.max-concurrent` to adjust the max number of per-tenant queries that can be run at a time when executing a single multi-tenant query. #5874
* [FEATURE] Alertmanager: add Microsoft Teams as a supported integration. #5840
* [ENHANCEMENT] Overrides-exporter: Add new metrics for write path and alertmanager (`max_global_metadata_per_user`, `max_global_metadata_per_metric`, `request_rate`, `request_burst_size`, `alertmanager_notification_rate_limit`, `alertmanager_max_dispatcher_aggregation_groups`, `alertmanager_max_alerts_count`, `alertmanager_max_alerts_size_bytes`) and added flag `-overrides-exporter.enabled-metrics` to explicitly configure desired metrics, e.g. `-overrides-exporter.enabled-metrics=request_rate,ingestion_rate`. Default value for this flag is: `ingestion_rate,ingestion_burst_size,max_global_series_per_user,max_global_series_per_metric,max_global_exemplars_per_user,max_fetched_chunks_per_query,max_fetched_series_per_query,ruler_max_rules_per_rule_group,ruler_max_rule_groups_per_tenant`. #5376
* [ENHANCEMENT] Cardinality API: when zone aware replication is enabled, the label values cardinality API can now tolerate single zone failure #5178
* [ENHANCEMENT] Distributor: optimize sending requests to ingesters when incoming requests don't need to be modified. For now this feature can be disabled by setting `-timeseries-unmarshal-caching-optimization-enabled=false`. #5137
* [ENHANCEMENT] Add advanced CLI flags to control gRPC client behaviour: #5161
  * `-<prefix>.connect-timeout`
  * `-<prefix>.connect-backoff-base-delay`
  * `-<prefix>.connect-backoff-max-delay`
  * `-<prefix>.initial-stream-window-size`
  * `-<prefix>.initial-connection-window-size`
* [ENHANCEMENT] Query-frontend: added "response_size_bytes" field to "query stats" log. #5196
* [ENHANCEMENT] Querier: refine error messages for per-tenant query limits, informing the user of the preferred strategy for not hitting the limit, in addition to how they may tweak the limit. #5059
* [ENHANCEMENT] Distributor: optimize sending of requests to ingesters by reusing memory buffers for marshalling requests. This optimization can be enabled by setting `-distributor.write-requests-buffer-pooling-enabled` to `true`. #5195 #5805 #5830
* [ENHANCEMENT] Querier: add experimental `-querier.minimize-ingester-requests` option to initially query only the minimum set of ingesters required to reach quorum. #5202 #5259 #5263
* [ENHANCEMENT] Querier: improve error message when streaming chunks from ingesters to queriers and a query limit is reached. #5245
* [ENHANCEMENT] Use new data structure for labels, to reduce memory consumption. #3555 #5731
* [ENHANCEMENT] Update alpine base image to 3.18.2. #5276
* [ENHANCEMENT] Ruler: add `cortex_ruler_sync_rules_duration_seconds` metric, tracking the time spent syncing all rule groups owned by the ruler instance. #5311
* [ENHANCEMENT] Store-gateway: add experimental `blocks-storage.bucket-store.index-header-lazy-loading-concurrency` config option to limit the number of concurrent index-headers loads when lazy loading. #5313 #5605
* [ENHANCEMENT] Ingester and querier: improve level of detail in traces emitted for queries that hit ingesters. #5315
* [ENHANCEMENT] Querier: add `cortex_querier_queries_rejected_total` metric that counts the number of queries rejected due to hitting a limit (eg. max series per query or max chunks per query). #5316 #5440 #5450
* [ENHANCEMENT] Querier: add experimental `-querier.minimize-ingester-requests-hedging-delay` option to initiate requests to further ingesters when request minimisation is enabled and not all initial requests have completed. #5368
* [ENHANCEMENT] Clarify docs for `-ingester.client.*` flags to make it clear that these are used by both queriers and distributors. #5375
* [ENHANCEMENT] Querier and store-gateway: add experimental support for streaming chunks from store-gateways to queriers while evaluating queries. This can be enabled with `-querier.prefer-streaming-chunks-from-store-gateways=true`. #5182
* [ENHANCEMENT] Querier: enforce `max-chunks-per-query` limit earlier in query processing when streaming chunks from ingesters to queriers to avoid unnecessarily consuming resources for queries that will be aborted. #5369 #5447
* [ENHANCEMENT] Ingester: added `cortex_ingester_shipper_last_successful_upload_timestamp_seconds` metric tracking the last successful TSDB block uploaded to the bucket (unix timestamp in seconds). #5396
* [ENHANCEMENT] Ingester: add two metrics tracking resource utilization calculated by utilization based limiter: #5496
  * `cortex_ingester_utilization_limiter_current_cpu_load`: The current exponential weighted moving average of the ingester's CPU load
  * `cortex_ingester_utilization_limiter_current_memory_usage_bytes`: The current ingester memory utilization
* [ENHANCEMENT] Ruler: added `insight=true` field to ruler's prometheus component for rule evaluation logs. #5510
* [ENHANCEMENT] Distributor Ingester: add metrics to count the number of requests rejected for hitting per-instance limits, `cortex_distributor_instance_rejected_requests_total` and `cortex_ingester_instance_rejected_requests_total` respectively. #5551
* [ENHANCEMENT] Distributor: add support for ingesting exponential histograms that are over the native histogram scale limit of 8 in OpenTelemetry format by downscaling them. #5532 #5607
* [ENHANCEMENT] General: buffered logging: #5506
  * `-log.buffered` CLI flag enable buffered logging.
* [ENHANCEMENT] Distributor: add more detailed information to traces generated while processing OTLP write requests. #5539
* [ENHANCEMENT] Distributor: improve performance ingesting OTLP payloads. #5531 #5607 #5616
* [ENHANCEMENT] Ingester: optimize label-values with matchers call when number of matched series is small. #5600
* [ENHANCEMENT] Compactor: delete bucket-index, markers and debug files if there are no blocks left in the bucket index. This cleanup must be enabled by using `-compactor.no-blocks-file-cleanup-enabled` option. #5648
* [ENHANCEMENT] Ingester: reduce memory usage of active series tracker. #5665
* [ENHANCEMENT] Store-gateway: added `-store-gateway.sharding-ring.auto-forget-enabled` configuration parameter to control whether store-gateway auto-forget feature should be enabled or disabled (enabled by default). #5702
* [ENHANCEMENT] Compactor: added per tenant block upload counters `cortex_block_upload_api_blocks_total`, `cortex_block_upload_api_bytes_total`, and `cortex_block_upload_api_files_total`. #5738
* [ENHANCEMENT] Compactor: verify time range of compacted block(s) matches the time range of input blocks. #5760
* [ENHANCEMENT] Querier: improved observability of calls to ingesters during queries. #5724
* [ENHANCEMENT] Compactor: block backfilling logging is now more verbose. #5711
* [ENHANCEMENT] Added support to rate limit application logs: #5764
  * `-log.rate-limit-enabled`
  * `-log.rate-limit-logs-per-second`
  * `-log.rate-limit-logs-per-second-burst`
* [ENHANCEMENT] Ingester: added `cortex_ingester_tsdb_head_min_timestamp_seconds` and `cortex_ingester_tsdb_head_max_timestamp_seconds` metrics which return min and max time of all TSDB Heads open in an ingester. #5786 #5815
* [ENHANCEMENT] Querier: cancel query requests to ingesters in a zone upon first error received from the zone, to reduce wasted effort spent computing results that won't be used #5764
* [ENHANCEMENT] All: improve tracing of internal HTTP requests sent over httpgrpc. #5782
* [ENHANCEMENT] Querier: add experimental per-query chunks limit based on an estimate of the number of chunks that will be sent from ingesters and store-gateways that is enforced earlier during query evaluation. This limit is disabled by default and can be configured with `-querier.max-estimated-fetched-chunks-per-query-multiplier`. #5765
* [ENHANCEMENT] Ingester: add UI for listing tenants with TSDB on given ingester and viewing details of tenants's TSDB on given ingester. #5803 #5824
* [ENHANCEMENT] Querier: improve observability of calls to store-gateways during queries. #5809
* [ENHANCEMENT] Query-frontend: improve tracing of interactions with query-scheduler. #5818
* [ENHANCEMENT] Query-scheduler: improve tracing of requests when request is rejected by query-scheduler. #5848
* [ENHANCEMENT] Ingester: avoid logging some errors that could cause logging contention. #5494 #5581
* [ENHANCEMENT] Store-gateway: wait for query gate after loading blocks. #5507
* [ENHANCEMENT] Store-gateway: always include `__name__` posting group in selection in order to reduce the number of object storage API calls. #5246
* [ENHANCEMENT] Ingester: track active series by ref instead of hash/labels to reduce memory usage. #5134 #5193
* [ENHANCEMENT] Go: updated to 1.21.1. #5955 #5960
* [ENHANCEMENT] Alertmanager: updated to alertmanager 0.26.0. #5840
* [BUGFIX] Ingester: Handle when previous ring state is leaving and the number of tokens has changed. #5204
* [BUGFIX] Querier: fix issue where queries that use the `timestamp()` function fail with `execution: attempted to read series at index 0 from stream, but the stream has already been exhausted` if streaming chunks from ingesters to queriers is enabled. #5370
* [BUGFIX] memberlist: bring back `memberlist_client_kv_store_count` metric that used to exist in Cortex, but got lost during dskit updates before Mimir 2.0. #5377
* [BUGFIX] Querier: pass on HTTP 503 query response code. #5364
* [BUGFIX] Store-gateway: Fix issue where stopping a store-gateway could cause all store-gateways to unload all blocks. #5464
* [BUGFIX] Allocate ballast in smaller blocks to avoid problem when entire ballast was kept in memory working set. #5565
* [BUGFIX] Querier: retry frontend result notification when an error is returned. #5591
* [BUGFIX] Querier: fix issue where `cortex_ingester_client_request_duration_seconds` metric did not include streaming query requests that did not return any series. #5695
* [BUGFIX] Ingester: fix ActiveSeries tracker double-counting series that have been deleted from the Head while still being active and then recreated again. #5678
* [BUGFIX] Ingester: don't set "last update time" of TSDB into the future when opening TSDB. This could prevent detecting of idle TSDB for a long time, if sample in distant future was ingested. #5787
* [BUGFIX] Store-gateway: fix bug when lazy index header could be closed prematurely even when still in use. #5795
* [BUGFIX] Ruler: gracefully shut down rule evaluations. #5778
* [BUGFIX] Querier: fix performance when ingesters stream samples. #5836
* [BUGFIX] Ingester: fix spurious `not found` errors on label values API during head compaction. #5957
* [BUGFIX] All: updated Minio object storage client from 7.0.62 to 7.0.63 to fix auto-detection of AWS GovCloud environments. #5905

### Mixin

* [CHANGE] Dashboards: show all workloads in selected namespace on "rollout progress" dashboard. #5113
* [CHANGE] Dashboards: show the number of updated and ready pods for each workload in the "rollout progress" panel on the "rollout progress" dashboard. #5113
* [CHANGE] Dashboards: removed "Query results cache misses" panel on the "Mimir / Queries" dashboard. #5423
* [CHANGE] Dashboards: default to shared crosshair on all dashboards. #5489
* [CHANGE] Dashboards: sort variable drop-down lists from A to Z, rather than Z to A. #5490
* [CHANGE] Alerts: removed `MimirProvisioningTooManyActiveSeries` alert. You should configure `-ingester.instance-limits.max-series` and rely on `MimirIngesterReachingSeriesLimit` alert instead. #5593
* [CHANGE] Alerts: removed `MimirProvisioningTooManyWrites` alert. The alerting threshold used in this alert was chosen arbitrarily and ingesters receiving an higher number of samples / sec don't necessarily have any issue. You should rely on SLOs metrics and alerts instead. #5706
* [CHANGE] Alerts: don't raise `MimirRequestErrors` or `MimirRequestLatency` alert for the `/debug/pprof` endpoint. #5826
* [ENHANCEMENT] Dashboards: adjust layout of "rollout progress" dashboard panels so that the "rollout progress" panel doesn't require scrolling. #5113
* [ENHANCEMENT] Dashboards: show container name first in "pods count per version" panel on "rollout progress" dashboard. #5113
* [ENHANCEMENT] Dashboards: show time spend waiting for turn when lazy loading index headers in the "index-header lazy load gate latency" panel on the "queries" dashboard. #5313
* [ENHANCEMENT] Dashboards: split query results cache hit ratio by request type in "Query results cache hit ratio" panel on the "Mimir / Queries" dashboard. #5423
* [ENHANCEMENT] Dashboards: add "rejected queries" panel to "queries" dashboard. #5429
* [ENHANCEMENT] Dashboards: add native histogram active series and active buckets to "tenants" dashboard. #5543
* [ENHANCEMENT] Dashboards: add panels to "Mimir / Writes" for requests rejected for per-instance limits. #5638
* [ENHANCEMENT] Dashboards: rename "Blocks currently loaded" to "Blocks currently owned" in the "Mimir / Queries" dashboard. #5705
* [ENHANCEMENT] Alerts: Add `MimirIngestedDataTooFarInTheFuture` warning alert that triggers when Mimir ingests sample with timestamp more than 1h in the future. #5822
* [BUGFIX] Alerts: fix `MimirIngesterRestarts` to fire only when the ingester container is restarted, excluding the cases the pod is rescheduled. #5397
* [BUGFIX] Dashboards: fix "unhealthy pods" panel on "rollout progress" dashboard showing only a number rather than the name of the workload and the number of unhealthy pods if only one workload has unhealthy pods. #5113 #5200
* [BUGFIX] Alerts: fixed `MimirIngesterHasNotShippedBlocks` and `MimirIngesterHasNotShippedBlocksSinceStart` alerts. #5396
* [BUGFIX] Alerts: Fix `MimirGossipMembersMismatch` to include `admin-api` and custom compactor pods. `admin-api` is a GEM component. #5641 #5797
* [BUGFIX] Dashboards: fix autoscaling dashboard panels that could show multiple series for a single component. #5810
* [BUGFIX] Dashboards: fix ruler-querier scaling metric panel query and split into CPU and memory scaling metric panels. #5739

### Jsonnet

* [CHANGE] Removed `_config.querier.concurrency` configuration option and replaced it with `_config.querier_max_concurrency` and `_config.ruler_querier_max_concurrency` to allow to easily fine tune it for different querier deployments. #5322
* [CHANGE] Change `_config.multi_zone_ingester_max_unavailable` to 50. #5327
* [CHANGE] Change distributors rolling update strategy configuration: `maxSurge` and `maxUnavailable` are set to `15%` and `0`. #5714
* [FEATURE] Alertmanager: Add horizontal pod autoscaler config, that can be enabled using `autoscaling_alertmanager_enabled: true`. #5194 #5249
* [ENHANCEMENT] Enable the `track_sizes` feature for Memcached pods to help determine cache efficiency. #5209
* [ENHANCEMENT] Add per-container map for environment variables. #5181
* [ENHANCEMENT] Add `PodDisruptionBudget`s for compactor, continuous-test, distributor, overrides-exporter, querier, query-frontend, query-scheduler, rollout-operator, ruler, ruler-querier, ruler-query-frontend, ruler-query-scheduler, and all memcached workloads. #5098
* [ENHANCEMENT] Ruler: configure the ruler storage cache when the metadata cache is enabled. #5326 #5334
* [ENHANCEMENT] Shuffle-sharding: ingester shards in user-classes can now be configured to target different series and limit percentage utilization through `_config.shuffle_sharding.target_series_per_ingester` and `_config.shuffle_sharding.target_utilization_percentage` values. #5470
* [ENHANCEMENT] Distributor: allow adjustment of the targeted CPU usage as a percentage of requested CPU. This can be adjusted with `_config.autoscaling_distributor_cpu_target_utilization`. #5525
* [ENHANCEMENT] Ruler: add configuration option `_config.ruler_remote_evaluation_max_query_response_size_bytes` to easily set the maximum query response size allowed (in bytes). #5592
* [ENHANCEMENT] Distributor: dynamically set `GOMAXPROCS` based on the CPU request. This should reduce distributor CPU utilization, assuming the CPU request is set to a value close to the actual utilization. #5588
* [ENHANCEMENT] Querier: dynamically set `GOMAXPROCS` based on the CPU request. This should reduce noisy neighbour issues created by the querier, whose CPU utilization could eventually saturate the Kubernetes node if unbounded. #5646 #5658
* [ENHANCEMENT] Allow to remove an entry from the configured environment variable for a given component, setting the environment value to `null` in the `*_env_map` objects (e.g. `store_gateway_env_map+:: { 'field': null}`). #5599
* [ENHANCEMENT] Allow overriding the default number of replicas for `etcd`. #5589
* [ENHANCEMENT] Memcached: reduce memory request for results, chunks and metadata caches. The requested memory is 5% greater than the configured memcached max cache size. #5661
* [ENHANCEMENT] Autoscaling: Add the following configuration options to fine tune autoscaler target utilization: #5679 #5682 #5689
  * `autoscaling_querier_target_utilization` (defaults to `0.75`)
  * `autoscaling_mimir_read_target_utilization` (defaults to `0.75`)
  * `autoscaling_ruler_querier_cpu_target_utilization` (defaults to `1`)
  * `autoscaling_distributor_memory_target_utilization` (defaults to `1`)
  * `autoscaling_ruler_cpu_target_utilization` (defaults to `1`)
  * `autoscaling_query_frontend_cpu_target_utilization` (defaults to `1`)
  * `autoscaling_ruler_query_frontend_cpu_target_utilization` (defaults to `1`)
  * `autoscaling_alertmanager_cpu_target_utilization` (defaults to `1`)
* [ENHANCEMENT] Gossip-ring: add appProtocol for istio compatibility. #5680
* [ENHANCEMENT] Add _config.commonConfig to allow adding common configuration parameters for all Mimir components. #5703
* [ENHANCEMENT] Update rollout-operator to `v0.7.0`. #5718
* [ENHANCEMENT] Increase the default rollout speed for store-gateway when lazy loading is disabled. #5823
* [ENHANCEMENT] Add autoscaling on memory for ruler-queriers. #5739
* [ENHANCEMENT] Deduplicate scaled object creation for most objects that scale on CPU and memory. #6411
* [BUGFIX] Fix compilation when index, chunks or metadata caches are disabled. #5710
* [BUGFIX] Autoscaling: treat OOMing containers as though they are using their full memory request. #5739
* [BUGFIX] Autoscaling: if no containers are up, report 0 memory usage instead of no data. #6411

### Mimirtool

* [ENHANCEMENT] Mimirtool uses paging to fetch all dashboards from Grafana when running `mimirtool analyse grafana`. This allows the tool to work correctly when running against Grafana instances with more than a 1000 dashboards. #5825
* [ENHANCEMENT] Extract metric name from queries that have a `__name__` matcher. #5911
* [BUGFIX] Mimirtool no longer parses label names as metric names when handling templating variables that are populated using `label_values(<label_name>)` when running `mimirtool analyse grafana`. #5832
* [BUGFIX] Fix panic when analyzing a grafana dashboard with multiline queries in templating variables. #5911

### Query-tee

* [CHANGE] Proxy `Content-Type` response header from backend. Previously `Content-Type: text/plain; charset=utf-8` was returned on all requests. #5183
* [CHANGE] Increase default value of `-proxy.compare-skip-recent-samples` to avoid racing with recording rule evaluation. #5561
* [CHANGE] Add `-backend.skip-tls-verify` to optionally skip TLS verification on backends. #5656

### Documentation

* [CHANGE] Fix reference to `get-started` documentation directory. #5476
* [CHANGE] Fix link to external OTLP/HTTP documentation.
* [ENHANCEMENT] Improved `MimirRulerTooManyFailedQueries` runbook. #5586
* [ENHANCEMENT] Improved "Recover accidentally deleted blocks" runbook. #5620
* [ENHANCEMENT] Documented options and trade-offs to query label names and values. #5582
* [ENHANCEMENT] Improved `MimirRequestErrors` runbook for alertmanager. #5694

### Tools

* [CHANGE] copyblocks: add support for S3 and the ability to copy between different object storage services. Due to this, the `-source-service` and `-destination-service` flags are now required and the `-service` flag has been removed. #5486
* [FEATURE] undelete-block-gcs: Added new tool for undeleting blocks on GCS storage. #5610 #5855
* [FEATURE] wal-reader: Added new tool for printing entries in TSDB WAL. #5780
* [ENHANCEMENT] ulidtime: add -seconds flag to print timestamps as Unix timestamps. #5621
* [ENHANCEMENT] ulidtime: exit with status code 1 if some ULIDs can't be parsed. #5621
* [ENHANCEMENT] tsdb-index-toc: added index-header size estimates. #5652
* [BUGFIX] Stop tools from panicking when `-help` flag is passed. #5412
* [BUGFIX] Remove github.com/golang/glog command line flags from tools. #5413

## 2.9.4

### Grafana Mimir

* [ENHANCEMENT] Update Docker base images from `alpine:3.18.3` to `alpine:3.18.5`. #6895

## 2.9.3

### Grafana Mimir

* [BUGFIX] Update `go.opentelemetry.io/contrib/instrumentation/net/http/otelhttp` to `0.44` which includes a fix for CVE-2023-45142. #6637

## 2.9.2

### Grafana Mimir

* [BUGFIX] Update grpc-go library to 1.56.3 and `golang.org/x/net` to `0.17`, which include fix for CVE-2023-44487. #6353 #6364

## 2.9.1

### Grafana Mimir

* [ENHANCEMENT] Update alpine base image to 3.18.3. #6021

## 2.9.0

### Grafana Mimir

* [CHANGE] Store-gateway: change expanded postings, postings, and label values index cache key format. These caches will be invalidated when rolling out the new Mimir version. #4770 #4978 #5037
* [CHANGE] Distributor: remove the "forwarding" feature as it isn't necessary anymore. #4876
* [CHANGE] Query-frontend: Change the default value of `-query-frontend.query-sharding-max-regexp-size-bytes` from `0` to `4096`. #4932
* [CHANGE] Querier: `-querier.query-ingesters-within` has been moved from a global flag to a per-tenant override. #4287
* [CHANGE] Querier: Use `-blocks-storage.tsdb.retention-period` instead of `-querier.query-ingesters-within` for calculating the lookback period for shuffle sharded ingesters. Setting `-querier.query-ingesters-within=0` no longer disables shuffle sharding on the read path. #4287
* [CHANGE] Block upload: `/api/v1/upload/block/{block}/files` endpoint now allows file uploads with no `Content-Length`. #4956
* [CHANGE] Store-gateway: deprecate configuration parameters for chunk pooling, they will be removed in Mimir 2.11. The following options are now also ignored: #4996
  * `-blocks-storage.bucket-store.max-chunk-pool-bytes`
  * `-blocks-storage.bucket-store.chunk-pool-min-bucket-size-bytes`
  * `-blocks-storage.bucket-store.chunk-pool-max-bucket-size-bytes`
* [CHANGE] Store-gateway: remove metrics `cortex_bucket_store_chunk_pool_requested_bytes_total` and `cortex_bucket_store_chunk_pool_returned_bytes_total`. #4996
* [CHANGE] Compactor: change default of `-compactor.partial-block-deletion-delay` to `1d`. This will automatically clean up partial blocks that were a result of failed block upload or deletion. #5026
* [CHANGE] Compactor: the deprecated configuration parameter `-compactor.consistency-delay` has been removed. #5050
* [CHANGE] Store-gateway: the deprecated configuration parameter `-blocks-storage.bucket-store.consistency-delay` has been removed. #5050
* [CHANGE] The configuration parameter `-blocks-storage.bucket-store.bucket-index.enabled` has been deprecated and will be removed in Mimir 2.11. Mimir is running by default with the bucket index enabled since version 2.0, and starting from the version 2.11 it will not be possible to disable it. #5051
* [CHANGE] The configuration parameters `-querier.iterators` and `-query.batch-iterators` have been deprecated and will be removed in Mimir 2.11. Mimir runs by default with `-querier.batch-iterators=true`, and starting from version 2.11 it will not be possible to change this. #5114
* [CHANGE] Compactor: change default of `-compactor.first-level-compaction-wait-period` to 25m. #5128
* [CHANGE] Ruler: changed default of `-ruler.poll-interval` from `1m` to `10m`. Starting from this release, the configured rule groups will also be re-synced each time they're modified calling the ruler configuration API. #5170
* [FEATURE] Query-frontend: add `-query-frontend.log-query-request-headers` to enable logging of request headers in query logs. #5030
* [FEATURE] Store-gateway: add experimental feature to retain lazy-loaded index headers between restarts by eagerly loading them during startup. This is disabled by default and can only be enabled if lazy loading is enabled. To enable this set the following: #5606
  * `-blocks-storage.bucket-store.index-header-lazy-loading-enabled` must be set to true
  * `-blocks-storage.bucket-store.index-header.eager-loading-startup-enabled` must be set to true
* [ENHANCEMENT] Add per-tenant limit `-validation.max-native-histogram-buckets` to be able to ignore native histogram samples that have too many buckets. #4765
* [ENHANCEMENT] Store-gateway: reduce memory usage in some LabelValues calls. #4789
* [ENHANCEMENT] Store-gateway: add a `stage` label to the metric `cortex_bucket_store_series_data_touched`. This label now applies to `data_type="chunks"` and `data_type="series"`. The `stage` label has 2 values: `processed` - the number of series that parsed - and `returned` - the number of series selected from the processed bytes to satisfy the query. #4797 #4830
* [ENHANCEMENT] Distributor: make `__meta_tenant_id` label available in relabeling rules configured via `metric_relabel_configs`. #4725
* [ENHANCEMENT] Compactor: added the configurable limit `compactor.block-upload-max-block-size-bytes` or `compactor_block_upload_max_block_size_bytes` to limit the byte size of uploaded or validated blocks. #4680
* [ENHANCEMENT] Querier: reduce CPU utilisation when shuffle sharding is enabled with large shard sizes. #4851
* [ENHANCEMENT] Packaging: facilitate configuration management by instructing systemd to start mimir with a configuration file. #4810
* [ENHANCEMENT] Store-gateway: reduce memory allocations when looking up postings from cache. #4861 #4869 #4962 #5047
* [ENHANCEMENT] Store-gateway: retain only necessary bytes when reading series from the bucket. #4926
* [ENHANCEMENT] Ingester, store-gateway: clear the shutdown marker after a successful shutdown to enable reusing their persistent volumes in case the ingester or store-gateway is restarted. #4985
* [ENHANCEMENT] Store-gateway, query-frontend: Reduced memory allocations when looking up cached entries from Memcached. #4862
* [ENHANCEMENT] Alertmanager: Add additional template function `queryFromGeneratorURL` returning query URL decoded query from the `GeneratorURL` field of an alert. #4301
* [ENHANCEMENT] Ruler: added experimental ruler storage cache support. The cache should reduce the number of "list objects" API calls issued to the object storage when there are 2+ ruler replicas running in a Mimir cluster. The cache can be configured setting `-ruler-storage.cache.*` CLI flags or their respective YAML config options. #4950 #5054
* [ENHANCEMENT] Store-gateway: added HTTP `/store-gateway/prepare-shutdown` endpoint for gracefully scaling down of store-gateways. A gauge `cortex_store_gateway_prepare_shutdown_requested` has been introduced for tracing this process. #4955
* [ENHANCEMENT] Updated Kuberesolver dependency (github.com/sercand/kuberesolver) from v2.4.0 to v4.0.0 and gRPC dependency (google.golang.org/grpc) from v1.47.0 to v1.53.0. #4922
* [ENHANCEMENT] Introduced new options for logging HTTP request headers: `-server.log-request-headers` enables logging HTTP request headers, `-server.log-request-headers-exclude-list` lists headers which should not be logged. #4922
* [ENHANCEMENT] Block upload: `/api/v1/upload/block/{block}/files` endpoint now disables read and write HTTP timeout, overriding `-server.http-read-timeout` and `-server.http-write-timeout` values. This is done to allow large file uploads to succeed. #4956
* [ENHANCEMENT] Alertmanager: Introduce new metrics from upstream. #4918
  * `cortex_alertmanager_notifications_failed_total` (added `reason` label)
  * `cortex_alertmanager_nflog_maintenance_total`
  * `cortex_alertmanager_nflog_maintenance_errors_total`
  * `cortex_alertmanager_silences_maintenance_total`
  * `cortex_alertmanager_silences_maintenance_errors_total`
* [ENHANCEMENT] Add native histogram support for `cortex_request_duration_seconds` metric family. #4987
* [ENHANCEMENT] Ruler: do not list rule groups in the object storage for disabled tenants. #5004
* [ENHANCEMENT] Query-frontend and querier: add HTTP API endpoint `<prometheus-http-prefix>/api/v1/format_query` to format a PromQL query. #4373
* [ENHANCEMENT] Query-frontend: Add `cortex_query_frontend_regexp_matcher_count` and `cortex_query_frontend_regexp_matcher_optimized_count` metrics to track optimization of regular expression label matchers. #4813
* [ENHANCEMENT] Alertmanager: Add configuration option to enable or disable the deletion of alertmanager state from object storage. This is useful when migrating alertmanager tenants from one cluster to another, because it avoids a condition where the state object is copied but then deleted before the configuration object is copied. #4989
* [ENHANCEMENT] Querier: only use the minimum set of chunks from ingesters when querying, and cancel unnecessary requests to ingesters sooner if we know their results won't be used. #5016
* [ENHANCEMENT] Add `-enable-go-runtime-metrics` flag to expose all go runtime metrics as Prometheus metrics. #5009
* [ENHANCEMENT] Ruler: trigger a synchronization of tenant's rule groups as soon as they change the rules configuration via API. This synchronization is in addition of the periodic syncing done every `-ruler.poll-interval`. The new behavior is enabled by default, but can be disabled with `-ruler.sync-rules-on-changes-enabled=false` (configurable on a per-tenant basis too). If you disable the new behaviour, then you may want to revert `-ruler.poll-interval` to `1m`. #4975 #5053 #5115 #5170
* [ENHANCEMENT] Distributor: Improve invalid tenant shard size error message. #5024
* [ENHANCEMENT] Store-gateway: record index header loading time separately in `cortex_bucket_store_series_request_stage_duration_seconds{stage="load_index_header"}`. Now index header loading will be visible in the "Mimir / Queries" dashboard in the "Series request p99/average latency" panels. #5011 #5062
* [ENHANCEMENT] Querier and ingester: add experimental support for streaming chunks from ingesters to queriers while evaluating queries. This can be enabled with `-querier.prefer-streaming-chunks=true`. #4886 #5078 #5094 #5126
* [ENHANCEMENT] Update Docker base images from `alpine:3.17.3` to `alpine:3.18.0`. #5065
* [ENHANCEMENT] Compactor: reduced the number of "object exists" API calls issued by the compactor to the object storage when syncing block's `meta.json` files. #5063
* [ENHANCEMENT] Distributor: Push request rate limits (`-distributor.request-rate-limit` and `-distributor.request-burst-size`) and their associated YAML configuration are now stable. #5124
* [ENHANCEMENT] Go: updated to 1.20.5. #5185
* [ENHANCEMENT] Update alpine base image to 3.18.2. #5274 #5276
* [BUGFIX] Metadata API: Mimir will now return an empty object when no metadata is available, matching Prometheus. #4782
* [BUGFIX] Store-gateway: add collision detection on expanded postings and individual postings cache keys. #4770
* [BUGFIX] Ruler: Support the `type=alert|record` query parameter for the API endpoint `<prometheus-http-prefix>/api/v1/rules`. #4302
* [BUGFIX] Backend: Check that alertmanager's data-dir doesn't overlap with bucket-sync dir. #4921
* [BUGFIX] Alertmanager: Allow to rate-limit webex, telegram and discord notifications. #4979
* [BUGFIX] Store-gateway: panics when decoding LabelValues responses that contain more than 655360 values. These responses are no longer cached. #5021
* [BUGFIX] Querier: don't leak memory when processing query requests from query-frontends (ie. when the query-scheduler is disabled). #5199

### Documentation

* [ENHANCEMENT] Improve `MimirIngesterReachingTenantsLimit` runbook. #4744 #4752
* [ENHANCEMENT] Add `symbol table size exceeds` case to `MimirCompactorHasNotSuccessfullyRunCompaction` runbook. #4945
* [ENHANCEMENT] Clarify which APIs use query sharding. #4948

### Mixin

* [CHANGE] Alerts: Remove `MimirQuerierHighRefetchRate`. #4980
* [CHANGE] Alerts: Remove `MimirTenantHasPartialBlocks`. This is obsoleted by the changed default of `-compactor.partial-block-deletion-delay` to `1d`, which will auto remediate this alert. #5026
* [ENHANCEMENT] Alertmanager dashboard: display active aggregation groups #4772
* [ENHANCEMENT] Alerts: `MimirIngesterTSDBWALCorrupted` now only fires when there are more than one corrupted WALs in single-zone deployments and when there are more than two zones affected in multi-zone deployments. #4920
* [ENHANCEMENT] Alerts: added labels to duplicated `MimirRolloutStuck` and `MimirCompactorHasNotUploadedBlocks` rules in order to distinguish them. #5023
* [ENHANCEMENT] Dashboards: fix holes in graph for lightly loaded clusters #4915
* [ENHANCEMENT] Dashboards: allow configuring additional services for the Rollout Progress dashboard. #5007
* [ENHANCEMENT] Alerts: do not fire `MimirAllocatingTooMuchMemory` alert for any matching container outside of namespaces where Mimir is running. #5089
* [BUGFIX] Dashboards: show cancelled requests in a different color to successful requests in throughput panels on dashboards. #5039
* [BUGFIX] Dashboards: fix dashboard panels that showed percentages with axes from 0 to 10000%. #5084
* [BUGFIX] Remove dependency on upstream Kubernetes mixin. #4732

### Jsonnet

* [CHANGE] Ruler: changed ruler autoscaling policy, extended scale down period from 60s to 600s. #4786
* [CHANGE] Update to v0.5.0 rollout-operator. #4893
* [CHANGE] Backend: add `alertmanager_args` to `mimir-backend` when running in read-write deployment mode. Remove hardcoded `filesystem` alertmanager storage. This moves alertmanager's data-dir to `/data/alertmanager` by default. #4907 #4921
* [CHANGE] Remove `-pdb` suffix from `PodDisruptionBudget` names. This will create new `PodDisruptionBudget` resources. Make sure to prune the old resources; otherwise, rollouts will be blocked. #5109
* [CHANGE] Query-frontend: enable query sharding for cardinality estimation via `-query-frontend.query-sharding-target-series-per-shard` by default if the results cache is enabled. #5128
* [ENHANCEMENT] Ingester: configure `-blocks-storage.tsdb.head-compaction-interval=15m` to spread TSDB head compaction over a wider time range. #4870
* [ENHANCEMENT] Ingester: configure `-blocks-storage.tsdb.wal-replay-concurrency` to CPU request minus 1. #4864
* [ENHANCEMENT] Compactor: configure `-compactor.first-level-compaction-wait-period` to TSDB head compaction interval plus 10 minutes. #4872
* [ENHANCEMENT] Store-gateway: set `GOMEMLIMIT` to the memory request value. This should reduce the likelihood the store-gateway may go out of memory, at the cost of an higher CPU utilization due to more frequent garbage collections when the memory utilization gets closer or above the configured requested memory. #4971
* [ENHANCEMENT] Store-gateway: dynamically set `GOMAXPROCS` based on the CPU request. This should reduce the likelihood a high load on the store-gateway will slow down the entire Kubernetes node. #5104
* [ENHANCEMENT] Store-gateway: add `store_gateway_lazy_loading_enabled` configuration option which combines disabled lazy-loading and reducing blocks sync concurrency. Reducing blocks sync concurrency improves startup times with disabled lazy loading on HDDs. #5025
* [ENHANCEMENT] Update `rollout-operator` image to `v0.6.0`. #5155
* [BUGFIX] Backend: configure `-ruler.alertmanager-url` to `mimir-backend` when running in read-write deployment mode. #4892
* [ENHANCEMENT] Memcached: don't overwrite upsteam memcached statefulset jsonnet to allow chosing between antiAffinity and topologySpreadConstraints.

### Mimirtool

* [CHANGE] check rules: will fail on duplicate rules when `--strict` is provided. #5035
* [FEATURE] sync/diff can now include/exclude namespaces based on a regular expression using `--namespaces-regex` and `--ignore-namespaces-regex`. #5100
* [ENHANCEMENT] analyze prometheus: allow to specify `-prometheus-http-prefix`. #4966
* [ENHANCEMENT] analyze grafana: allow to specify `--folder-title` to limit dashboards analysis based on their exact folder title. #4973

### Tools

* [CHANGE] copyblocks: copying between Azure Blob Storage buckets is now supported in addition to copying between Google Cloud Storage buckets. As a result, the `--service` flag is now required to be specified (accepted values are `gcs` or `abs`). #4756

## 2.8.0

### Grafana Mimir

* [CHANGE] Ingester: changed experimental CLI flag from `-out-of-order-blocks-external-label-enabled` to `-ingester.out-of-order-blocks-external-label-enabled` #4440
* [CHANGE] Store-gateway: The following metrics have been removed: #4332
  * `cortex_bucket_store_series_get_all_duration_seconds`
  * `cortex_bucket_store_series_merge_duration_seconds`
* [CHANGE] Ingester: changed default value of `-blocks-storage.tsdb.retention-period` from `24h` to `13h`. If you're running Mimir with a custom configuration and you're overriding `-querier.query-store-after` to a value greater than the default `12h` then you should increase `-blocks-storage.tsdb.retention-period` accordingly. #4382
* [CHANGE] Ingester: the configuration parameter `-blocks-storage.tsdb.max-tsdb-opening-concurrency-on-startup` has been deprecated and will be removed in Mimir 2.10. #4445
* [CHANGE] Query-frontend: Cached results now contain timestamp which allows Mimir to check if cached results are still valid based on current TTL configured for tenant. Results cached by previous Mimir version are used until they expire from cache, which can take up to 7 days. If you need to use per-tenant TTL sooner, please flush results cache manually. #4439
* [CHANGE] Ingester: the `cortex_ingester_tsdb_wal_replay_duration_seconds` metrics has been removed. #4465
* [CHANGE] Query-frontend and ruler: use protobuf internal query result payload format by default. This feature is no longer considered experimental. #4557 #4709
* [CHANGE] Ruler: reject creating federated rule groups while tenant federation is disabled. Previously the rule groups would be silently dropped during bucket sync. #4555
* [CHANGE] Compactor: the `/api/v1/upload/block/{block}/finish` endpoint now returns a `429` status code when the compactor has reached the limit specified by `-compactor.max-block-upload-validation-concurrency`. #4598
* [CHANGE] Compactor: when starting a block upload the maximum byte size of the block metadata provided in the request body is now limited to 1 MiB. If this limit is exceeded a `413` status code is returned. #4683
* [CHANGE] Store-gateway: cache key format for expanded postings has changed. This will invalidate the expanded postings in the index cache when deployed. #4667
* [FEATURE] Cache: Introduce experimental support for using Redis for results, chunks, index, and metadata caches. #4371
* [FEATURE] Vault: Introduce experimental integration with Vault to fetch secrets used to configure TLS for clients. Server TLS secrets will still be read from a file. `tls-ca-path`, `tls-cert-path` and `tls-key-path` will denote the path in Vault for the following CLI flags when `-vault.enabled` is true: #4446.
  * `-distributor.ha-tracker.etcd.*`
  * `-distributor.ring.etcd.*`
  * `-distributor.forwarding.grpc-client.*`
  * `-querier.store-gateway-client.*`
  * `-ingester.client.*`
  * `-ingester.ring.etcd.*`
  * `-querier.frontend-client.*`
  * `-query-frontend.grpc-client-config.*`
  * `-query-frontend.results-cache.redis.*`
  * `-blocks-storage.bucket-store.index-cache.redis.*`
  * `-blocks-storage.bucket-store.chunks-cache.redis.*`
  * `-blocks-storage.bucket-store.metadata-cache.redis.*`
  * `-compactor.ring.etcd.*`
  * `-store-gateway.sharding-ring.etcd.*`
  * `-ruler.client.*`
  * `-ruler.alertmanager-client.*`
  * `-ruler.ring.etcd.*`
  * `-ruler.query-frontend.grpc-client-config.*`
  * `-alertmanager.sharding-ring.etcd.*`
  * `-alertmanager.alertmanager-client.*`
  * `-memberlist.*`
  * `-query-scheduler.grpc-client-config.*`
  * `-query-scheduler.ring.etcd.*`
  * `-overrides-exporter.ring.etcd.*`
* [FEATURE] Distributor, ingester, querier, query-frontend, store-gateway: add experimental support for native histograms. Requires that the experimental protobuf query result response format is enabled by `-query-frontend.query-result-response-format=protobuf` on the query frontend. #4286 #4352 #4354 #4376 #4377 #4387 #4396 #4425 #4442 #4494 #4512 #4513 #4526
* [FEATURE] Added `-<prefix>.s3.storage-class` flag to configure the S3 storage class for objects written to S3 buckets. #4300
* [FEATURE] Add `freebsd` to the target OS when generating binaries for a Mimir release. #4654
* [FEATURE] Ingester: Add `prepare-shutdown` endpoint which can be used as part of Kubernetes scale down automations. #4718
* [ENHANCEMENT] Add timezone information to Alpine Docker images. #4583
* [ENHANCEMENT] Ruler: Sync rules when ruler JOINING the ring instead of ACTIVE, In order to reducing missed rule iterations during ruler restarts. #4451
* [ENHANCEMENT] Allow to define service name used for tracing via `JAEGER_SERVICE_NAME` environment variable. #4394
* [ENHANCEMENT] Querier and query-frontend: add experimental, more performant protobuf query result response format enabled with `-query-frontend.query-result-response-format=protobuf`. #4304 #4318 #4375
* [ENHANCEMENT] Compactor: added experimental configuration parameter `-compactor.first-level-compaction-wait-period`, to configure how long the compactor should wait before compacting 1st level blocks (uploaded by ingesters). This configuration option allows to reduce the chances compactor begins compacting blocks before all ingesters have uploaded their blocks to the storage. #4401
* [ENHANCEMENT] Store-gateway: use more efficient chunks fetching and caching. #4255
* [ENHANCEMENT] Query-frontend and ruler: add experimental, more performant protobuf internal query result response format enabled with `-ruler.query-frontend.query-result-response-format=protobuf`. #4331
* [ENHANCEMENT] Ruler: increased tolerance for missed iterations on alerts, reducing the chances of flapping firing alerts during ruler restarts. #4432
* [ENHANCEMENT] Optimized `.*` and `.+` regular expression label matchers. #4432
* [ENHANCEMENT] Optimized regular expression label matchers with alternates (e.g. `a|b|c`). #4647
* [ENHANCEMENT] Added an in-memory cache for regular expression matchers, to avoid parsing and compiling the same expression multiple times when used in recurring queries. #4633
* [ENHANCEMENT] Query-frontend: results cache TTL is now configurable by using `-query-frontend.results-cache-ttl` and `-query-frontend.results-cache-ttl-for-out-of-order-time-window` options. These values can also be specified per tenant. Default values are unchanged (7 days and 10 minutes respectively). #4385
* [ENHANCEMENT] Ingester: added advanced configuration parameter `-blocks-storage.tsdb.wal-replay-concurrency` representing the maximum number of CPUs used during WAL replay. #4445
* [ENHANCEMENT] Ingester: added metrics `cortex_ingester_tsdb_open_duration_seconds_total` to measure the total time it takes to open all existing TSDBs. The time tracked by this metric also includes the TSDBs WAL replay duration. #4465
* [ENHANCEMENT] Store-gateway: use streaming implementation for LabelNames RPC. The batch size for streaming is controlled by `-blocks-storage.bucket-store.batch-series-size`. #4464
* [ENHANCEMENT] Memcached: Add support for TLS or mTLS connections to cache servers. #4535
* [ENHANCEMENT] Compactor: blocks index files are now validated for correctness for blocks uploaded via the TSDB block upload feature. #4503
* [ENHANCEMENT] Compactor: block chunks and segment files are now validated for correctness for blocks uploaded via the TSDB block upload feature. #4549
* [ENHANCEMENT] Ingester: added configuration options to configure the "postings for matchers" cache of each compacted block queried from ingesters: #4561
  * `-blocks-storage.tsdb.block-postings-for-matchers-cache-ttl`
  * `-blocks-storage.tsdb.block-postings-for-matchers-cache-size`
  * `-blocks-storage.tsdb.block-postings-for-matchers-cache-force`
* [ENHANCEMENT] Compactor: validation of blocks uploaded via the TSDB block upload feature is now configurable on a per tenant basis: #4585
  * `-compactor.block-upload-validation-enabled` has been added, `compactor_block_upload_validation_enabled` can be used to override per tenant
  * `-compactor.block-upload.block-validation-enabled` was the previous global flag and has been removed
* [ENHANCEMENT] TSDB Block Upload: block upload validation concurrency can now be limited with `-compactor.max-block-upload-validation-concurrency`. #4598
* [ENHANCEMENT] OTLP: Add support for converting OTel exponential histograms to Prometheus native histograms. The ingestion of native histograms must be enabled, please set `-ingester.native-histograms-ingestion-enabled` to `true`. #4063 #4639
* [ENHANCEMENT] Query-frontend: add metric `cortex_query_fetched_index_bytes_total` to measure TSDB index bytes fetched to execute a query. #4597
* [ENHANCEMENT] Query-frontend: add experimental limit to enforce a max query expression size in bytes via `-query-frontend.max-query-expression-size-bytes` or `max_query_expression_size_bytes`. #4604
* [ENHANCEMENT] Query-tee: improve message logged when comparing responses and one response contains a non-JSON payload. #4588
* [ENHANCEMENT] Distributor: add ability to set per-distributor limits via `distributor_limits` block in runtime configuration in addition to the existing configuration. #4619
* [ENHANCEMENT] Querier: reduce peak memory consumption for queries that touch a large number of chunks. #4625
* [ENHANCEMENT] Query-frontend: added experimental `-query-frontend.query-sharding-max-regexp-size-bytes` limit to query-frontend. When set to a value greater than 0, query-frontend disabled query sharding for any query with a regexp matcher longer than the configured limit. #4632
* [ENHANCEMENT] Store-gateway: include statistics from LabelValues and LabelNames calls in `cortex_bucket_store_series*` metrics. #4673
* [ENHANCEMENT] Query-frontend: improve readability of distributed tracing spans. #4656
* [ENHANCEMENT] Update Docker base images from `alpine:3.17.2` to `alpine:3.17.3`. #4685
* [ENHANCEMENT] Querier: improve performance when shuffle sharding is enabled and the shard size is large. #4711
* [ENHANCEMENT] Ingester: improve performance when Active Series Tracker is in use. #4717
* [ENHANCEMENT] Store-gateway: optionally select `-blocks-storage.bucket-store.series-selection-strategy`, which can limit the impact of large posting lists (when many series share the same label name and value). #4667 #4695 #4698
* [ENHANCEMENT] Querier: Cache the converted float histogram from chunk iterator, hence there is no need to lookup chunk every time to get the converted float histogram. #4684
* [ENHANCEMENT] Ruler: Improve rule upload performance when not enforcing per-tenant rule group limits. #4828
* [ENHANCEMENT] Improved memory limit on the in-memory cache used for regular expression matchers. #4751
* [BUGFIX] Querier: Streaming remote read will now continue to return multiple chunks per frame after the first frame. #4423
* [BUGFIX] Store-gateway: the values for `stage="processed"` for the metrics `cortex_bucket_store_series_data_touched` and  `cortex_bucket_store_series_data_size_touched_bytes` when using fine-grained chunks caching is now reporting the correct values of chunks held in memory. #4449
* [BUGFIX] Compactor: fixed reporting a compaction error when compactor is correctly shut down while populating blocks. #4580
* [BUGFIX] OTLP: Do not drop exemplars of the OTLP Monotonic Sum metric. #4063
* [BUGFIX] Packaging: flag `/etc/default/mimir` and `/etc/sysconfig/mimir` as config to prevent overwrite. #4587
* [BUGFIX] Query-frontend: don't retry queries which error inside PromQL. #4643
* [BUGFIX] Store-gateway & query-frontend: report more consistent statistics for fetched index bytes. #4671
* [BUGFIX] Native histograms: fix how IsFloatHistogram determines if mimirpb.Histogram is a float histogram. #4706
* [BUGFIX] Query-frontend: fix query sharding for native histograms. #4666
* [BUGFIX] Ring status page: fixed the owned tokens percentage value displayed. #4730
* [BUGFIX] Querier: fixed chunk iterator that can return sample with wrong timestamp. #4450
* [BUGFIX] Packaging: fix preremove script preventing upgrades. #4801
* [BUGFIX] Security: updates Go to version 1.20.4 to fix CVE-2023-24539, CVE-2023-24540, CVE-2023-29400. #4903

### Mixin

* [ENHANCEMENT] Queries: Display data touched per sec in bytes instead of number of items. #4492
* [ENHANCEMENT] `_config.job_names.<job>` values can now be arrays of regular expressions in addition to a single string. Strings are still supported and behave as before. #4543
* [ENHANCEMENT] Queries dashboard: remove mention to store-gateway "streaming enabled" in panels because store-gateway only support streaming series since Mimir 2.7. #4569
* [ENHANCEMENT] Ruler: Add panel description for Read QPS panel in Ruler dashboard to explain values when in remote ruler mode. #4675
* [BUGFIX] Ruler dashboard: show data for reads from ingesters. #4543
* [BUGFIX] Pod selector regex for deployments: change `(.*-mimir-)` to `(.*mimir-)`. #4603

### Jsonnet

* [CHANGE] Ruler: changed ruler deployment max surge from `0` to `50%`, and max unavailable from `1` to `0`. #4381
* [CHANGE] Memcached connections parameters `-blocks-storage.bucket-store.index-cache.memcached.max-idle-connections`, `-blocks-storage.bucket-store.chunks-cache.memcached.max-idle-connections` and `-blocks-storage.bucket-store.metadata-cache.memcached.max-idle-connections` settings are now configured based on `max-get-multi-concurrency` and `max-async-concurrency`. #4591
* [CHANGE] Add support to use external Redis as cache. Following are some changes in the jsonnet config: #4386 #4640
  * Renamed `memcached_*_enabled` config options to `cache_*_enabled`
  * Renamed `memcached_*_max_item_size_mb` config options to `cache_*_max_item_size_mb`
  * Added `cache_*_backend` config options
* [CHANGE] Store-gateway StatefulSets with disabled multi-zone deployment are also unregistered from the ring on shutdown. This eliminated resharding during rollouts, at the cost of extra effort during scaling down store-gateways. For more information see [Scaling down store-gateways](https://grafana.com/docs/mimir/v2.7.x/operators-guide/run-production-environment/scaling-out/#scaling-down-store-gateways). #4713
* [CHANGE] Removed `$._config.querier.replicas` and `$._config.queryFrontend.replicas`. If you need to customize the number of querier or query-frontend replicas, and autoscaling is disabled, please set an override as is done for other stateless components (e.g. distributors). #5130
* [ENHANCEMENT] Alertmanager: add `alertmanager_data_disk_size` and  `alertmanager_data_disk_class` configuration options, by default no storage class is set. #4389
* [ENHANCEMENT] Update `rollout-operator` to `v0.4.0`. #4524
* [ENHANCEMENT] Update memcached to `memcached:1.6.19-alpine`. #4581
* [ENHANCEMENT] Add support for mTLS connections to Memcached servers. #4553
* [ENHANCEMENT] Update the `memcached-exporter` to `v0.11.2`. #4570
* [ENHANCEMENT] Autoscaling: Add `autoscaling_query_frontend_memory_target_utilization`, `autoscaling_ruler_query_frontend_memory_target_utilization`, and `autoscaling_ruler_memory_target_utilization` configuration options, for controlling the corresponding autoscaler memory thresholds. Each has a default of 1, i.e. 100%. #4612
* [ENHANCEMENT] Distributor: add ability to set per-distributor limits via `distributor_instance_limits` using runtime configuration. #4627
* [BUGFIX] Add missing query sharding settings for user_24M and user_32M plans. #4374

### Mimirtool

* [ENHANCEMENT] Backfill: mimirtool will now sleep and retry if it receives a 429 response while trying to finish an upload due to validation concurrency limits. #4598
* [ENHANCEMENT] `gauge` panel type is supported now in `mimirtool analyze dashboard`. #4679
* [ENHANCEMENT] Set a `User-Agent` header on requests to Mimir or Prometheus servers. #4700

### Mimir Continuous Test

* [FEATURE] Allow continuous testing of native histograms as well by enabling the flag `-tests.write-read-series-test.histogram-samples-enabled`. The metrics exposed by the tool will now have a new label called `type` with possible values of `float`, `histogram_float_counter`, `histogram_float_gauge`, `histogram_int_counter`, `histogram_int_gauge`, the list of metrics impacted: #4457
  * `mimir_continuous_test_writes_total`
  * `mimir_continuous_test_writes_failed_total`
  * `mimir_continuous_test_queries_total`
  * `mimir_continuous_test_queries_failed_total`
  * `mimir_continuous_test_query_result_checks_total`
  * `mimir_continuous_test_query_result_checks_failed_total`
* [ENHANCEMENT] Added a new metric `mimir_continuous_test_build_info` that reports version information, similar to the existing `cortex_build_info` metric exposed by other Mimir components. #4712
* [ENHANCEMENT] Add coherency for the selected ranges and instants of test queries. #4704

### Query-tee

### Documentation

* [CHANGE] Clarify what deprecation means in the lifecycle of configuration parameters. #4499
* [CHANGE] Update compactor `split-groups` and `split-and-merge-shards` recommendation on component page. #4623
* [FEATURE] Add instructions about how to configure native histograms. #4527
* [ENHANCEMENT] Runbook for MimirCompactorHasNotSuccessfullyRunCompaction extended to include scenario where compaction has fallen behind. #4609
* [ENHANCEMENT] Add explanation for QPS values for reads in remote ruler mode and writes generally, to the Ruler dashboard page. #4629
* [ENHANCEMENT] Expand zone-aware replication page to cover single physical availability zone deployments. #4631
* [FEATURE] Add instructions to use puppet module. #4610
* [FEATURE] Add documentation on how deploy mixin with terraform. #4161

### Tools

* [ENHANCEMENT] tsdb-index: iteration over index is now faster when any equal matcher is supplied. #4515

## 2.7.3

### Grafana Mimir

* [BUGFIX] Security: updates Go to version 1.20.4 to fix CVE-2023-24539, CVE-2023-24540, CVE-2023-29400. #4905

## 2.7.2

### Grafana Mimir

* [BUGFIX] Security: updated Go version to 1.20.3 to fix CVE-2023-24538 #4795

## 2.7.1

**Note**: During the release process, version 2.7.0 was tagged too early, before completing the release checklist and production testing. Release 2.7.1 doesn't include any code changes since 2.7.0, but now has proper release notes, published documentation, and has been fully tested in our production environment.

### Grafana Mimir

* [CHANGE] Ingester: the configuration parameter `-ingester.ring.readiness-check-ring-health` has been deprecated and will be removed in Mimir 2.9. #4422
* [CHANGE] Ruler: changed default value of `-ruler.evaluation-delay-duration` option from 0 to 1m. #4250
* [CHANGE] Querier: Errors with status code `422` coming from the store-gateway are propagated and not converted to the consistency check error anymore. #4100
* [CHANGE] Store-gateway: When a query hits `max_fetched_chunks_per_query` and `max_fetched_series_per_query` limits, an error with the status code `422` is created and returned. #4056
* [CHANGE] Packaging: Migrate FPM packaging solution to NFPM. Rationalize packages dependencies and add package for all binaries. #3911
* [CHANGE] Store-gateway: Deprecate flag `-blocks-storage.bucket-store.chunks-cache.subrange-size` since there's no benefit to changing the default of `16000`. #4135
* [CHANGE] Experimental support for ephemeral storage introduced in Mimir 2.6.0 has been removed. Following options are no longer available: #4252
  * `-blocks-storage.ephemeral-tsdb.*`
  * `-distributor.ephemeral-series-enabled`
  * `-distributor.ephemeral-series-matchers`
  * `-ingester.max-ephemeral-series-per-user`
  * `-ingester.instance-limits.max-ephemeral-series`
Querying with using `{__mimir_storage__="ephemeral"}` selector no longer works. All label values with `ephemeral-` prefix in `reason` label of `cortex_discarded_samples_total` metric are no longer available. Following metrics have been removed:
  * `cortex_ingester_ephemeral_series`
  * `cortex_ingester_ephemeral_series_created_total`
  * `cortex_ingester_ephemeral_series_removed_total`
  * `cortex_ingester_ingested_ephemeral_samples_total`
  * `cortex_ingester_ingested_ephemeral_samples_failures_total`
  * `cortex_ingester_memory_ephemeral_users`
  * `cortex_ingester_queries_ephemeral_total`
  * `cortex_ingester_queried_ephemeral_samples`
  * `cortex_ingester_queried_ephemeral_series`
* [CHANGE] Store-gateway: use mmap-less index-header reader by default and remove mmap-based index header reader. The following flags have changed: #4280
   * `-blocks-storage.bucket-store.index-header.map-populate-enabled` has been removed
   * `-blocks-storage.bucket-store.index-header.stream-reader-enabled` has been removed
   * `-blocks-storage.bucket-store.index-header.stream-reader-max-idle-file-handles` has been renamed to `-blocks-storage.bucket-store.index-header.max-idle-file-handles`, and the corresponding configuration file option has been renamed from `stream_reader_max_idle_file_handles` to `max_idle_file_handles`
* [CHANGE] Store-gateway: the streaming store-gateway is now enabled by default. The new default setting for `-blocks-storage.bucket-store.batch-series-size` is `5000`. #4330
* [CHANGE] Compactor: the configuration parameter `-compactor.consistency-delay` has been deprecated and will be removed in Mimir 2.9. #4409
* [CHANGE] Store-gateway: the configuration parameter `-blocks-storage.bucket-store.consistency-delay` has been deprecated and will be removed in Mimir 2.9. #4409
* [FEATURE] Ruler: added `keep_firing_for` support to alerting rules. #4099
* [FEATURE] Distributor, ingester: ingestion of native histograms. The new per-tenant limit `-ingester.native-histograms-ingestion-enabled` controls whether native histograms are stored or ignored. #4159
* [FEATURE] Query-frontend: Introduce experimental `-query-frontend.query-sharding-target-series-per-shard` to allow query sharding to take into account cardinality of similar requests executed previously. This feature uses the same cache that's used for results caching. #4121 #4177 #4188 #4254
* [ENHANCEMENT] Go: update go to 1.20.1. #4266
* [ENHANCEMENT] Ingester: added `out_of_order_blocks_external_label_enabled` shipper option to label out-of-order blocks before shipping them to cloud storage. #4182 #4297
* [ENHANCEMENT] Ruler: introduced concurrency when loading per-tenant rules configuration. This improvement is expected to speed up the ruler start up time in a Mimir cluster with a large number of tenants. #4258
* [ENHANCEMENT] Compactor: Add `reason` label to `cortex_compactor_runs_failed_total`. The value can be `shutdown` or `error`. #4012
* [ENHANCEMENT] Store-gateway: enforce `max_fetched_series_per_query`. #4056
* [ENHANCEMENT] Query-frontend: Disambiguate logs for failed queries. #4067
* [ENHANCEMENT] Query-frontend: log caller user agent in query stats logs. #4093
* [ENHANCEMENT] Store-gateway: add `data_type` label with values on `cortex_bucket_store_partitioner_extended_ranges_total`, `cortex_bucket_store_partitioner_expanded_ranges_total`, `cortex_bucket_store_partitioner_requested_ranges_total`, `cortex_bucket_store_partitioner_expanded_bytes_total`, `cortex_bucket_store_partitioner_requested_bytes_total` for `postings`, `series`, and `chunks`. #4095
* [ENHANCEMENT] Store-gateway: Reduce memory allocation rate when loading TSDB chunks from Memcached. #4074
* [ENHANCEMENT] Query-frontend: track `cortex_frontend_query_response_codec_duration_seconds` and `cortex_frontend_query_response_codec_payload_bytes` metrics to measure the time taken and bytes read / written while encoding and decoding query result payloads. #4110
* [ENHANCEMENT] Alertmanager: expose additional upstream metrics `cortex_alertmanager_dispatcher_aggregation_groups`, `cortex_alertmanager_dispatcher_alert_processing_duration_seconds`. #4151
* [ENHANCEMENT] Querier and query-frontend: add experimental, more performant protobuf internal query result response format enabled with `-query-frontend.query-result-response-format=protobuf`. #4153
* [ENHANCEMENT] Store-gateway: use more efficient chunks fetching and caching. This should reduce CPU, memory utilization, and receive bandwidth of a store-gateway. Enable with `-blocks-storage.bucket-store.chunks-cache.fine-grained-chunks-caching-enabled=true`. #4163 #4174 #4227
* [ENHANCEMENT] Query-frontend: Wait for in-flight queries to finish before shutting down. #4073 #4170
* [ENHANCEMENT] Store-gateway: added `encode` and `other` stage to `cortex_bucket_store_series_request_stage_duration_seconds` metric. #4179
* [ENHANCEMENT] Ingester: log state of TSDB when shipping or forced compaction can't be done due to unexpected state of TSDB. #4211
* [ENHANCEMENT] Update Docker base images from `alpine:3.17.1` to `alpine:3.17.2`. #4240
* [ENHANCEMENT] Store-gateway: add a `stage` label to the metrics `cortex_bucket_store_series_data_fetched`, `cortex_bucket_store_series_data_size_fetched_bytes`, `cortex_bucket_store_series_data_touched`, `cortex_bucket_store_series_data_size_touched_bytes`. This label only applies to `data_type="chunks"`. For `fetched` metrics with `data_type="chunks"` the `stage` label has 2 values: `fetched` - the chunks or bytes that were fetched from the cache or the object store, `refetched` - the chunks or bytes that had to be refetched from the cache or the object store because their size was underestimated during the first fetch. For `touched` metrics with `data_type="chunks"` the `stage` label has 2 values: `processed` - the chunks or bytes that were read from the fetched chunks or bytes and were processed in memory, `returned` - the chunks or bytes that were selected from the processed bytes to satisfy the query. #4227 #4316
* [ENHANCEMENT] Compactor: improve the partial block check related to `compactor.partial-block-deletion-delay` to potentially issue less requests to object storage. #4246
* [ENHANCEMENT] Memcached: added `-*.memcached.min-idle-connections-headroom-percentage` support to configure the minimum number of idle connections to keep open as a percentage (0-100) of the number of recently used idle connections. This feature is disabled when set to a negative value (default), which means idle connections are kept open indefinitely. #4249
* [ENHANCEMENT] Querier and store-gateway: optimized regular expression label matchers with case insensitive alternate operator. #4340 #4357
* [ENHANCEMENT] Compactor: added the experimental flag `-compactor.block-upload.block-validation-enabled` with the default `true` to configure whether block validation occurs on backfilled blocks. #3411
* [ENHANCEMENT] Ingester: apply a jitter to the first TSDB head compaction interval configured via `-blocks-storage.tsdb.head-compaction-interval`. Subsequent checks will happen at the configured interval. This should help to spread the TSDB head compaction among different ingesters over the configured interval. #4364
* [ENHANCEMENT] Ingester: the maximum accepted value for `-blocks-storage.tsdb.head-compaction-interval` has been increased from 5m to 15m. #4364
* [BUGFIX] Store-gateway: return `Canceled` rather than `Aborted` or `Internal` error when the calling querier cancels a label names or values request, and return `Internal` if processing the request fails for another reason. #4061
* [BUGFIX] Querier: track canceled requests with status code `499` in the metrics instead of `503` or `422`. #4099
* [BUGFIX] Ingester: compact out-of-order data during `/ingester/flush` or when TSDB is idle. #4180
* [BUGFIX] Ingester: conversion of global limits `max-series-per-user`, `max-series-per-metric`, `max-metadata-per-user` and `max-metadata-per-metric` into corresponding local limits now takes into account the number of ingesters in each zone. #4238
* [BUGFIX] Ingester: track `cortex_ingester_memory_series` metric consistently with `cortex_ingester_memory_series_created_total` and `cortex_ingester_memory_series_removed_total`. #4312
* [BUGFIX] Querier: fixed a bug which was incorrectly matching series with regular expression label matchers with begin/end anchors in the middle of the regular expression. #4340

### Mixin

* [CHANGE] Move auto-scaling panel rows down beneath logical network path in Reads and Writes dashboards. #4049
* [CHANGE] Make distributor auto-scaling metric panels show desired number of replicas. #4218
* [CHANGE] Alerts: The alert `MimirMemcachedRequestErrors` has been renamed to `MimirCacheRequestErrors`. #4242
* [ENHANCEMENT] Alerts: Added `MimirAutoscalerKedaFailing` alert firing when a KEDA scaler is failing. #4045
* [ENHANCEMENT] Add auto-scaling panels to ruler dashboard. #4046
* [ENHANCEMENT] Add gateway auto-scaling panels to Reads and Writes dashboards. #4049 #4216
* [ENHANCEMENT] Dashboards: distinguish between label names and label values queries. #4065
* [ENHANCEMENT] Add query-frontend and ruler-query-frontend auto-scaling panels to Reads and Ruler dashboards. #4199
* [BUGFIX] Alerts: Fixed `MimirAutoscalerNotActive` to not fire if scaling metric does not exist, to avoid false positives on scaled objects with 0 min replicas. #4045
* [BUGFIX] Alerts: `MimirCompactorHasNotSuccessfullyRunCompaction` is no longer triggered by frequent compactor restarts. #4012
* [BUGFIX] Tenants dashboard: Correctly show the ruler-query-scheduler queue size. #4152

### Jsonnet

* [CHANGE] Create the `query-frontend-discovery` service only when Mimir is deployed in microservice mode without query-scheduler. #4353
* [CHANGE] Add results cache backend config to `ruler-query-frontend` configuration to allow cache reuse for cardinality-estimation based sharding. #4257
* [ENHANCEMENT] Add support for ruler auto-scaling. #4046
* [ENHANCEMENT] Add optional `weight` param to `newQuerierScaledObject` and `newRulerQuerierScaledObject` to allow running multiple querier deployments on different node types. #4141
* [ENHANCEMENT] Add support for query-frontend and ruler-query-frontend auto-scaling. #4199
* [BUGFIX] Shuffle sharding: when applying user class limits, honor the minimum shard size configured in `$._config.shuffle_sharding.*`. #4363

### Mimirtool

* [FEATURE] Added `keep_firing_for` support to rules configuration. #4099
* [ENHANCEMENT] Add `-tls-insecure-skip-verify` to rules, alertmanager and backfill commands. #4162

### Query-tee

* [CHANGE] Increase default value of `-backend.read-timeout` to 150s, to accommodate default querier and query frontend timeout of 120s. #4262
* [ENHANCEMENT] Log errors that occur while performing requests to compare two endpoints. #4262
* [ENHANCEMENT] When comparing two responses that both contain an error, only consider the comparison failed if the errors differ. Previously, if either response contained an error, the comparison always failed, even if both responses contained the same error. #4262
* [ENHANCEMENT] Include the value of the `X-Scope-OrgID` header when logging a comparison failure. #4262
* [BUGFIX] Parameters (expression, time range etc.) for a query request where the parameters are in the HTTP request body rather than in the URL are now logged correctly when responses differ. #4265

### Documentation

* [ENHANCEMENT] Add guide on alternative migration method for Thanos to Mimir #3554
* [ENHANCEMENT] Restore "Migrate from Cortex" for Jsonnet. #3929
* [ENHANCEMENT] Document migration from microservices to read-write deployment mode. #3951
* [ENHANCEMENT] Do not error when there is nothing to commit as part of a publish #4058
* [ENHANCEMENT] Explain how to run Mimir locally using docker-compose #4079
* [ENHANCEMENT] Docs: use long flag names in runbook commands. #4088
* [ENHANCEMENT] Clarify how ingester replication happens. #4101
* [ENHANCEMENT] Improvements to the Get Started guide. #4315
* [BUGFIX] Added indentation to Azure and SWIFT backend definition. #4263

### Tools

* [ENHANCEMENT] Adapt tsdb-print-chunk for native histograms. #4186
* [ENHANCEMENT] Adapt tsdb-index-health for blocks containing native histograms. #4186
* [ENHANCEMENT] Adapt tsdb-chunks tool to handle native histograms. #4186

## 2.6.2

* [BUGFIX] Security: updates Go to version 1.20.4 to fix CVE-2023-24539, CVE-2023-24540, CVE-2023-29400. #4903

## 2.6.1

### Grafana Mimir

* [BUGFIX] Security: updates Go to version 1.20.3 to fix CVE-2023-24538 #4798

## 2.6.0

### Grafana Mimir

* [CHANGE] Querier: Introduce `-querier.max-partial-query-length` to limit the time range for partial queries at the querier level and deprecate `-store.max-query-length`. #3825 #4017
* [CHANGE] Store-gateway: Remove experimental `-blocks-storage.bucket-store.max-concurrent-reject-over-limit` flag. #3706
* [CHANGE] Ingester: If shipping is enabled block retention will now be relative to the upload time to cloud storage. If shipping is disabled block retention will be relative to the creation time of the block instead of the mintime of the last block created. #3816
* [CHANGE] Query-frontend: Deprecated CLI flag `-query-frontend.align-querier-with-step` has been removed. #3982
* [CHANGE] Alertmanager: added default configuration for `-alertmanager.configs.fallback`. Allows tenants to send alerts without first uploading an Alertmanager configuration. #3541
* [FEATURE] Store-gateway: streaming of series. The store-gateway can now stream results back to the querier instead of buffering them. This is expected to greatly reduce peak memory consumption while keeping latency the same. You can enable this feature by setting `-blocks-storage.bucket-store.batch-series-size` to a value in the high thousands (5000-10000). This is still an experimental feature and is subject to a changing API and instability. #3540 #3546 #3587 #3606 #3611 #3620 #3645 #3355 #3697 #3666 #3687 #3728 #3739 #3751 #3779 #3839
* [FEATURE] Alertmanager: Added support for the Webex receiver. #3758
* [FEATURE] Limits: Added the `-validation.separate-metrics-group-label` flag. This allows further separation of the `cortex_discarded_samples_total` metric by an additional `group` label - which is configured by this flag to be the value of a specific label on an incoming timeseries. Active groups are tracked and inactive groups are cleaned up on a defined interval. The maximum number of groups tracked is controlled by the `-max-separate-metrics-groups-per-user` flag. #3439
* [FEATURE] Overrides-exporter: Added experimental ring support to overrides-exporter via `-overrides-exporter.ring.enabled`. When enabled, the ring is used to establish a leader replica for the export of limit override metrics. #3908 #3953
* [FEATURE] Ephemeral storage (experimental): Mimir can now accept samples into "ephemeral storage". Such samples are available for querying for a short amount of time (`-blocks-storage.ephemeral-tsdb.retention-period`, defaults to 10 minutes), and then removed from memory. To use ephemeral storage, distributor must be configured with `-distributor.ephemeral-series-enabled` option. Series matching `-distributor.ephemeral-series-matchers` will be marked for storing into ephemeral storage in ingesters. Each tenant needs to have ephemeral storage enabled by using `-ingester.max-ephemeral-series-per-user` limit, which defaults to 0 (no ephemeral storage). Ingesters have new `-ingester.instance-limits.max-ephemeral-series` limit for total number of series in ephemeral storage across all tenants. If ingestion of samples into ephemeral storage fails, `cortex_discarded_samples_total` metric will use values prefixed with `ephemeral-` for `reason` label. Querying of ephemeral storage is possible by using `{__mimir_storage__="ephemeral"}` as metric selector. Following new metrics related to ephemeral storage are introduced: #3897 #3922 #3961 #3997 #4004
  * `cortex_ingester_ephemeral_series`
  * `cortex_ingester_ephemeral_series_created_total`
  * `cortex_ingester_ephemeral_series_removed_total`
  * `cortex_ingester_ingested_ephemeral_samples_total`
  * `cortex_ingester_ingested_ephemeral_samples_failures_total`
  * `cortex_ingester_memory_ephemeral_users`
  * `cortex_ingester_queries_ephemeral_total`
  * `cortex_ingester_queried_ephemeral_samples`
  * `cortex_ingester_queried_ephemeral_series`
* [ENHANCEMENT] Added new metric `thanos_shipper_last_successful_upload_time`: Unix timestamp (in seconds) of the last successful TSDB block uploaded to the bucket. #3627
* [ENHANCEMENT] Ruler: Added `-ruler.alertmanager-client.tls-enabled` configuration for alertmanager client. #3432 #3597
* [ENHANCEMENT] Activity tracker logs now have `component=activity-tracker` label. #3556
* [ENHANCEMENT] Distributor: remove labels with empty values #2439
* [ENHANCEMENT] Query-frontend: track query HTTP requests in the Activity Tracker. #3561
* [ENHANCEMENT] Store-gateway: Add experimental alternate implementation of index-header reader that does not use memory mapped files. The index-header reader is expected to improve stability of the store-gateway. You can enable this implementation with the flag `-blocks-storage.bucket-store.index-header.stream-reader-enabled`. #3639 #3691 #3703 #3742 #3785 #3787 #3797
* [ENHANCEMENT] Query-scheduler: add `cortex_query_scheduler_cancelled_requests_total` metric to track the number of requests that are already cancelled when dequeued. #3696
* [ENHANCEMENT] Store-gateway: add `cortex_bucket_store_partitioner_extended_ranges_total` metric to keep track of the ranges that the partitioner decided to overextend and merge in order to save API call to the object storage. #3769
* [ENHANCEMENT] Compactor: Auto-forget unhealthy compactors after ten failed ring heartbeats. #3771
* [ENHANCEMENT] Ruler: change default value of `-ruler.for-grace-period` from `10m` to `2m` and update help text. The new default value reflects how we operate Mimir at Grafana Labs. #3817
* [ENHANCEMENT] Ingester: Added experimental flags to force usage of _postings for matchers cache_. These flags will be removed in the future and it's not recommended to change them. #3823
  * `-blocks-storage.tsdb.head-postings-for-matchers-cache-ttl`
  * `-blocks-storage.tsdb.head-postings-for-matchers-cache-size`
  * `-blocks-storage.tsdb.head-postings-for-matchers-cache-force`
* [ENHANCEMENT] Ingester: Improved series selection performance when some of the matchers do not match any series. #3827
* [ENHANCEMENT] Alertmanager: Add new additional template function `tenantID` returning id of the tenant owning the alert. #3758
* [ENHANCEMENT] Alertmanager: Add additional template function `grafanaExploreURL` returning URL to grafana explore with range query. #3849
* [ENHANCEMENT] Reduce overhead of debug logging when filtered out. #3875
* [ENHANCEMENT] Update Docker base images from `alpine:3.16.2` to `alpine:3.17.1`. #3898
* [ENHANCEMENT] Ingester: Add new `/ingester/tsdb_metrics` endpoint to return tenant-specific TSDB metrics. #3923
* [ENHANCEMENT] Query-frontend: CLI flag `-query-frontend.max-total-query-length` and its associated YAML configuration is now stable. #3882
* [ENHANCEMENT] Ruler: rule groups now support optional and experimental `align_evaluation_time_on_interval` field, which causes all evaluations to happen on interval-aligned timestamp. #4013
* [ENHANCEMENT] Query-scheduler: ring-based service discovery is now stable. #4028
* [ENHANCEMENT] Store-gateway: improved performance of prefix matching on the labels. #4055 #4080
* [BUGFIX] Log the names of services that are not yet running rather than `unsupported value type` when calling `/ready` and some services are not running. #3625
* [BUGFIX] Alertmanager: Fix template spurious deletion with relative data dir. #3604
* [BUGFIX] Security: update prometheus/exporter-toolkit for CVE-2022-46146. #3675
* [BUGFIX] Security: update golang.org/x/net for CVE-2022-41717. #3755
* [BUGFIX] Debian package: Fix post-install, environment file path and user creation. #3720
* [BUGFIX] memberlist: Fix panic during Mimir startup when Mimir receives gossip message before it's ready. #3746
* [BUGFIX] Store-gateway: fix `cortex_bucket_store_partitioner_requested_bytes_total` metric to not double count overlapping ranges. #3769
* [BUGFIX] Update `github.com/thanos-io/objstore` to address issue with Multipart PUT on s3-compatible Object Storage. #3802 #3821
* [BUGFIX] Distributor, Query-scheduler: Make sure ring metrics include a `cortex_` prefix as expected by dashboards. #3809
* [BUGFIX] Querier: canceled requests are no longer reported as "consistency check" failures. #3837 #3927
* [BUGFIX] Distributor: don't panic when `metric_relabel_configs` in overrides contains null element. #3868
* [BUGFIX] Distributor: don't panic when OTLP histograms don't have any buckets. #3853
* [BUGFIX] Ingester, Compactor: fix panic that can occur when compaction fails. #3955
* [BUGFIX] Store-gateway: return `Canceled` rather than `Aborted` error when the calling querier cancels the request. #4007

### Mixin

* [ENHANCEMENT] Alerts: Added `MimirIngesterInstanceHasNoTenants` alert that fires when an ingester replica is not receiving write requests for any tenant. #3681
* [ENHANCEMENT] Alerts: Extended `MimirAllocatingTooMuchMemory` to check read-write deployment containers. #3710
* [ENHANCEMENT] Alerts: Added `MimirAlertmanagerInstanceHasNoTenants` alert that fires when an alertmanager instance ows no tenants. #3826
* [ENHANCEMENT] Alerts: Added `MimirRulerInstanceHasNoRuleGroups` alert that fires when a ruler replica is not assigned any rule group to evaluate. #3723
* [ENHANCEMENT] Support for baremetal deployment for alerts and scaling recording rules. #3719
* [ENHANCEMENT] Dashboards: querier autoscaling now supports multiple scaled objects (configurable via `$._config.autoscale.querier.hpa_name`). #3962
* [BUGFIX] Alerts: Fixed `MimirIngesterRestarts` alert when Mimir is deployed in read-write mode. #3716
* [BUGFIX] Alerts: Fixed `MimirIngesterHasNotShippedBlocks` and `MimirIngesterHasNotShippedBlocksSinceStart` alerts for when Mimir is deployed in read-write or monolithic modes and updated them to use new `thanos_shipper_last_successful_upload_time` metric. #3627
* [BUGFIX] Alerts: Fixed `MimirMemoryMapAreasTooHigh` alert when Mimir is deployed in read-write mode. #3626
* [BUGFIX] Alerts: Fixed `MimirCompactorSkippedBlocksWithOutOfOrderChunks` matching on non-existent label. #3628
* [BUGFIX] Dashboards: Fix `Rollout Progress` dashboard incorrectly using Gateway metrics when Gateway was not enabled. #3709
* [BUGFIX] Tenants dashboard: Make it compatible with all deployment types. #3754
* [BUGFIX] Alerts: Fixed `MimirCompactorHasNotUploadedBlocks` to not fire if compactor has nothing to do. #3793
* [BUGFIX] Alerts: Fixed `MimirAutoscalerNotActive` to not fire if scaling metric is 0, to avoid false positives on scaled objects with 0 min replicas. #3999

### Jsonnet

* [CHANGE] Replaced the deprecated `policy/v1beta1` with `policy/v1` when configuring a PodDisruptionBudget for read-write deployment mode. #3811
* [CHANGE] Removed `-server.http-write-timeout` default option value from querier and query-frontend, as it defaults to a higher value in the code now, and cannot be lower than `-querier.timeout`. #3836
* [CHANGE] Replaced `-store.max-query-length` with `-query-frontend.max-total-query-length` in the query-frontend config. #3879
* [CHANGE] Changed default `mimir_backend_data_disk_size` from `100Gi` to `250Gi`. #3894
* [ENHANCEMENT] Update `rollout-operator` to `v0.2.0`. #3624
* [ENHANCEMENT] Add `user_24M` and `user_32M` classes to operations config. #3367
* [ENHANCEMENT] Update memcached image from `memcached:1.6.16-alpine` to `memcached:1.6.17-alpine`. #3914
* [ENHANCEMENT] Allow configuring the ring for overrides-exporter. #3995
* [BUGFIX] Apply ingesters and store-gateways per-zone CLI flags overrides to read-write deployment mode too. #3766
* [BUGFIX] Apply overrides-exporter CLI flags to mimir-backend when running Mimir in read-write deployment mode. #3790
* [BUGFIX] Fixed `mimir-write` and `mimir-read` Kubernetes service to correctly balance requests among pods. #3855 #3864 #3906
* [BUGFIX] Fixed `ruler-query-frontend` and `mimir-read` gRPC server configuration to force clients to periodically re-resolve the backend addresses. #3862
* [BUGFIX] Fixed `mimir-read` CLI flags to ensure query-frontend configuration takes precedence over querier configuration. #3877

### Mimirtool

* [ENHANCEMENT] Update `mimirtool config convert` to work with Mimir 2.4, 2.5, 2.6 changes. #3952
* [ENHANCEMENT] Mimirtool is now available to install through Homebrew with `brew install mimirtool`. #3776
* [ENHANCEMENT] Added `--concurrency` to `mimirtool rules sync` command. #3996
* [BUGFIX] Fix summary output from `mimirtool rules sync` to display correct number of groups created and updated. #3918

### Documentation

* [BUGFIX] Querier: Remove assertion that the `-querier.max-concurrent` flag must also be set for the query-frontend. #3678
* [ENHANCEMENT] Update migration from cortex documentation. #3662
* [ENHANCEMENT] Query-scheduler: documented how to migrate from DNS-based to ring-based service discovery. #4028

### Tools

## 2.5.0

### Grafana Mimir

* [CHANGE] Flag `-azure.msi-resource` is now ignored, and will be removed in Mimir 2.7. This setting is now made automatically by Azure. #2682
* [CHANGE] Experimental flag `-blocks-storage.tsdb.out-of-order-capacity-min` has been removed. #3261
* [CHANGE] Distributor: Wrap errors from pushing to ingesters with useful context, for example clarifying timeouts. #3307
* [CHANGE] The default value of `-server.http-write-timeout` has changed from 30s to 2m. #3346
* [CHANGE] Reduce period of health checks in connection pools for querier->store-gateway, ruler->ruler, and alertmanager->alertmanager clients to 10s. This reduces the time to fail a gRPC call when the remote stops responding. #3168
* [CHANGE] Hide TSDB block ranges period config from doc and mark it experimental. #3518
* [FEATURE] Alertmanager: added Discord support. #3309
* [ENHANCEMENT] Added `-server.tls-min-version` and `-server.tls-cipher-suites` flags to configure cipher suites and min TLS version supported by HTTP and gRPC servers. #2898
* [ENHANCEMENT] Distributor: Add age filter to forwarding functionality, to not forward samples which are older than defined duration. If such samples are not ingested, `cortex_discarded_samples_total{reason="forwarded-sample-too-old"}` is increased. #3049 #3113
* [ENHANCEMENT] Store-gateway: Reduce memory allocation when generating ids in index cache. #3179
* [ENHANCEMENT] Query-frontend: truncate queries based on the configured creation grace period (`--validation.create-grace-period`) to avoid querying too far into the future. #3172
* [ENHANCEMENT] Ingester: Reduce activity tracker memory allocation. #3203
* [ENHANCEMENT] Query-frontend: Log more detailed information in the case of a failed query. #3190
* [ENHANCEMENT] Added `-usage-stats.installation-mode` configuration to track the installation mode via the anonymous usage statistics. #3244
* [ENHANCEMENT] Compactor: Add new `cortex_compactor_block_max_time_delta_seconds` histogram for detecting if compaction of blocks is lagging behind. #3240 #3429
* [ENHANCEMENT] Ingester: reduced the memory footprint of active series custom trackers. #2568
* [ENHANCEMENT] Distributor: Include `X-Scope-OrgId` header in requests forwarded to configured forwarding endpoint. #3283 #3385
* [ENHANCEMENT] Alertmanager: reduced memory utilization in Mimir clusters with a large number of tenants. #3309
* [ENHANCEMENT] Add experimental flag `-shutdown-delay` to allow components to wait after receiving SIGTERM and before stopping. In this time the component returns 503 from /ready endpoint. #3298
* [ENHANCEMENT] Go: update to go 1.19.3. #3371
* [ENHANCEMENT] Alerts: added `RulerRemoteEvaluationFailing` alert, firing when communication between ruler and frontend fails in remote operational mode. #3177 #3389
* [ENHANCEMENT] Clarify which S3 signature versions are supported in the error "unsupported signature version". #3376
* [ENHANCEMENT] Store-gateway: improved index header reading performance. #3393 #3397 #3436
* [ENHANCEMENT] Store-gateway: improved performance of series matching. #3391
* [ENHANCEMENT] Move the validation of incoming series before the distributor's forwarding functionality, so that we don't forward invalid series. #3386 #3458
* [ENHANCEMENT] S3 bucket configuration now validates that the endpoint does not have the bucket name prefix. #3414
* [ENHANCEMENT] Query-frontend: added "fetched index bytes" to query statistics, so that the statistics contain the total bytes read by store-gateways from TSDB block indexes. #3206
* [ENHANCEMENT] Distributor: push wrapper should only receive unforwarded samples. #2980
* [ENHANCEMENT] Added `/api/v1/status/config` and `/api/v1/status/flags` APIs to maintain compatibility with prometheus. #3596 #3983
* [BUGFIX] Flusher: Add `Overrides` as a dependency to prevent panics when starting with `-target=flusher`. #3151
* [BUGFIX] Updated `golang.org/x/text` dependency to fix CVE-2022-32149. #3285
* [BUGFIX] Query-frontend: properly close gRPC streams to the query-scheduler to stop memory and goroutines leak. #3302
* [BUGFIX] Ruler: persist evaluation delay configured in the rulegroup. #3392
* [BUGFIX] Ring status pages: show 100% ownership as "100%", not "1e+02%". #3435
* [BUGFIX] Fix panics in OTLP ingest path when parse errors exist. #3538

### Mixin

* [CHANGE] Alerts: Change `MimirSchedulerQueriesStuck` `for` time to 7 minutes to account for the time it takes for HPA to scale up. #3223
* [CHANGE] Dashboards: Removed the `Querier > Stages` panel from the `Mimir / Queries` dashboard. #3311
* [CHANGE] Configuration: The format of the `autoscaling` section of the configuration has changed to support more components. #3378
  * Instead of specific config variables for each component, they are listed in a dictionary. For example, `autoscaling.querier_enabled` becomes `autoscaling.querier.enabled`.
* [FEATURE] Dashboards: Added "Mimir / Overview resources" dashboard, providing an high level view over a Mimir cluster resources utilization. #3481
* [FEATURE] Dashboards: Added "Mimir / Overview networking" dashboard, providing an high level view over a Mimir cluster network bandwidth, inflight requests and TCP connections. #3487
* [FEATURE] Compile baremetal mixin along k8s mixin. #3162 #3514
* [ENHANCEMENT] Alerts: Add MimirRingMembersMismatch firing when a component does not have the expected number of running jobs. #2404
* [ENHANCEMENT] Dashboards: Add optional row about the Distributor's metric forwarding feature to the `Mimir / Writes` dashboard. #3182 #3394 #3394 #3461
* [ENHANCEMENT] Dashboards: Remove the "Instance Mapper" row from the "Alertmanager Resources Dashboard". This is a Grafana Cloud specific service and not relevant for external users. #3152
* [ENHANCEMENT] Dashboards: Add "remote read", "metadata", and "exemplar" queries to "Mimir / Overview" dashboard. #3245
* [ENHANCEMENT] Dashboards: Use non-red colors for non-error series in the "Mimir / Overview" dashboard. #3246
* [ENHANCEMENT] Dashboards: Add support to multi-zone deployments for the experimental read-write deployment mode. #3256
* [ENHANCEMENT] Dashboards: If enabled, add new row to the `Mimir / Writes` for distributor autoscaling metrics. #3378
* [ENHANCEMENT] Dashboards: Add read path insights row to the "Mimir / Tenants" dashboard. #3326
* [ENHANCEMENT] Alerts: Add runbook urls for alerts. #3452
* [ENHANCEMENT] Configuration: Make it possible to configure namespace label, job label, and job prefix. #3482
* [ENHANCEMENT] Dashboards: improved resources and networking dashboards to work with read-write deployment mode too. #3497 #3504 #3519 #3531
* [ENHANCEMENT] Alerts: Added "MimirDistributorForwardingErrorRate" alert, which fires on high error rates in the distributor’s forwarding feature. #3200
* [ENHANCEMENT] Improve phrasing in Overview dashboard. #3488
* [BUGFIX] Dashboards: Fix legend showing `persistentvolumeclaim` when using `deployment_type=baremetal` for `Disk space utilization` panels. #3173 #3184
* [BUGFIX] Alerts: Fixed `MimirGossipMembersMismatch` alert when Mimir is deployed in read-write mode. #3489
* [BUGFIX] Dashboards: Remove "Inflight requests" from object store panels because the panel is not tracking the inflight requests to object storage. #3521

### Jsonnet

* [CHANGE] Replaced the deprecated `policy/v1beta1` with `policy/v1` when configuring a PodDisruptionBudget. #3284
* [CHANGE] [Common storage configuration](https://grafana.com/docs/mimir/v2.3.x/operators-guide/configure/configure-object-storage-backend/#common-configuration) is now used to configure object storage in all components. This is a breaking change in terms of Jsonnet manifests and also a CLI flag update for components that use object storage, so it will require a rollout of those components. The changes include: #3257
  * `blocks_storage_backend` was renamed to `storage_backend` and is now used as the common storage backend for all components.
    * So were the related `blocks_storage_azure_account_(name|key)` and `blocks_storage_s3_endpoint` configurations.
  * `storage_s3_endpoint` is now rendered by default using the `aws_region` configuration instead of a hardcoded `us-east-1`.
  * `ruler_client_type` and `alertmanager_client_type` were renamed to `ruler_storage_backend` and `alertmanager_storage_backend` respectively, and their corresponding CLI flags won't be rendered unless explicitly set to a value different from the one in `storage_backend` (like `local`).
  * `alertmanager_s3_bucket_name`, `alertmanager_gcs_bucket_name` and `alertmanager_azure_container_name` have been removed, and replaced by a single `alertmanager_storage_bucket_name` configuration used for all object storages.
  * `genericBlocksStorageConfig` configuration object was removed, and so any extensions to it will be now ignored. Use `blockStorageConfig` instead.
  * `rulerClientConfig` and `alertmanagerStorageClientConfig` configuration objects were renamed to `rulerStorageConfig` and `alertmanagerStorageConfig` respectively, and so any extensions to their previous names will be now ignored. Use the new names instead.
  * The CLI flags `*.s3.region` are no longer rendered as they are optional and the region can be inferred by Mimir by performing an initial API call to the endpoint.
  * The migration to this change should usually consist of:
    * Renaming `blocks_storage_backend` key to `storage_backend`.
    * For Azure/S3:
      * Renaming `blocks_storage_(azure|s3)_*` configurations to `storage_(azure|s3)_*`.
      * If `ruler_storage_(azure|s3)_*` and `alertmanager_storage_(azure|s3)_*` keys were different from the `block_storage_*` ones, they should be now provided using CLI flags, see [configuration reference](https://grafana.com/docs/mimir/v2.3.x/operators-guide/configure/reference-configuration-parameters/) for more details.
    * Removing `ruler_client_type` and `alertmanager_client_type` if their value match the `storage_backend`, or renaming them to their new names otherwise.
    * Reviewing any possible extensions to `genericBlocksStorageConfig`, `rulerClientConfig` and `alertmanagerStorageClientConfig` and moving them to the corresponding new options.
    * Renaming the alertmanager's bucket name configuration from provider-specific to the new `alertmanager_storage_bucket_name` key.
* [CHANGE] The `overrides-exporter.libsonnet` file is now always imported. The overrides-exporter can be enabled in jsonnet setting the following: #3379
  ```jsonnet
  {
    _config+:: {
      overrides_exporter_enabled: true,
    }
  }
  ```
* [FEATURE] Added support for experimental read-write deployment mode. Enabling the read-write deployment mode on a existing Mimir cluster is a destructive operation, because the cluster will be re-created. If you're creating a new Mimir cluster, you can deploy it in read-write mode adding the following configuration: #3379 #3475 #3405
  ```jsonnet
  {
    _config+:: {
      deployment_mode: 'read-write',

      // See operations/mimir/read-write-deployment.libsonnet for more configuration options.
      mimir_write_replicas: 3,
      mimir_read_replicas: 2,
      mimir_backend_replicas: 3,
    }
  }
  ```
* [ENHANCEMENT] Add autoscaling support to the `mimir-read` component when running the read-write-deployment model. #3419
* [ENHANCEMENT] Added `$._config.usageStatsConfig` to track the installation mode via the anonymous usage statistics. #3294
* [ENHANCEMENT] The query-tee node port (`$._config.query_tee_node_port`) is now optional. #3272
* [ENHANCEMENT] Add support for autoscaling distributors. #3378
* [ENHANCEMENT] Make auto-scaling logic ensure integer KEDA thresholds. #3512
* [BUGFIX] Fixed query-scheduler ring configuration for dedicated ruler's queries and query-frontends. #3237 #3239
* [BUGFIX] Jsonnet: Fix auto-scaling so that ruler-querier CPU threshold is a string-encoded integer millicores value. #3520

### Mimirtool

* [FEATURE] Added `mimirtool alertmanager verify` command to validate configuration without uploading. #3440
* [ENHANCEMENT] Added `mimirtool rules delete-namespace` command to delete all of the rule groups in a namespace including the namespace itself. #3136
* [ENHANCEMENT] Refactor `mimirtool analyze prometheus`: add concurrency and resiliency #3349
  * Add `--concurrency` flag. Default: number of logical CPUs
* [BUGFIX] `--log.level=debug` now correctly prints the response from the remote endpoint when a request fails. #3180

### Documentation

* [ENHANCEMENT] Documented how to configure HA deduplication using Consul in a Mimir Helm deployment. #2972
* [ENHANCEMENT] Improve `MimirQuerierAutoscalerNotActive` runbook. #3186
* [ENHANCEMENT] Improve `MimirSchedulerQueriesStuck` runbook to reflect debug steps with querier auto-scaling enabled. #3223
* [ENHANCEMENT] Use imperative for docs titles. #3178 #3332 #3343
* [ENHANCEMENT] Docs: mention gRPC compression in "Production tips". #3201
* [ENHANCEMENT] Update ADOPTERS.md. #3224 #3225
* [ENHANCEMENT] Add a note for jsonnet deploying. #3213
* [ENHANCEMENT] out-of-order runbook update with use case. #3253
* [ENHANCEMENT] Fixed TSDB retention mentioned in the "Recover source blocks from ingesters" runbook. #3280
* [ENHANCEMENT] Run Grafana Mimir in production using the Helm chart. #3072
* [ENHANCEMENT] Use common configuration in the tutorial. #3282
* [ENHANCEMENT] Updated detailed steps for migrating blocks from Thanos to Mimir. #3290
* [ENHANCEMENT] Add scheme to DNS service discovery docs. #3450
* [BUGFIX] Remove reference to file that no longer exists in contributing guide. #3404
* [BUGFIX] Fix some minor typos in the contributing guide and on the runbooks page. #3418
* [BUGFIX] Fix small typos in API reference. #3526
* [BUGFIX] Fixed TSDB retention mentioned in the "Recover source blocks from ingesters" runbook. #3278
* [BUGFIX] Fixed configuration example in the "Configuring the Grafana Mimir query-frontend to work with Prometheus" guide. #3374

### Tools

* [FEATURE] Add `copyblocks` tool, to copy Mimir blocks between two GCS buckets. #3264
* [ENHANCEMENT] copyblocks: copy no-compact global markers and optimize min time filter check. #3268
* [ENHANCEMENT] Mimir rules GitHub action: Added the ability to change default value of `label` when running `prepare` command. #3236
* [BUGFIX] Mimir rules Github action: Fix single line output. #3421

## 2.4.0

### Grafana Mimir

* [CHANGE] Distributor: change the default value of `-distributor.remote-timeout` to `2s` from `20s` and `-distributor.forwarding.request-timeout` to `2s` from `10s` to improve distributor resource usage when ingesters crash. #2728 #2912
* [CHANGE] Anonymous usage statistics tracking: added the `-ingester.ring.store` value. #2981
* [CHANGE] Series metadata `HELP` that is longer than `-validation.max-metadata-length` is now truncated silently, instead of being dropped with a 400 status code. #2993
* [CHANGE] Ingester: changed default setting for `-ingester.ring.readiness-check-ring-health` from `true` to `false`. #2953
* [CHANGE] Anonymous usage statistics tracking has been enabled by default, to help Mimir maintainers make better decisions to support the open source community. #2939 #3034
* [CHANGE] Anonymous usage statistics tracking: added the minimum and maximum value of `-ingester.out-of-order-time-window`. #2940
* [CHANGE] The default hash ring heartbeat period for distributors, ingesters, rulers and compactors has been increased from `5s` to `15s`. Now the default heartbeat period for all Mimir hash rings is `15s`. #3033
* [CHANGE] Reduce the default TSDB head compaction concurrency (`-blocks-storage.tsdb.head-compaction-concurrency`) from 5 to 1, in order to reduce CPU spikes. #3093
* [CHANGE] Ruler: the ruler's [remote evaluation mode](https://grafana.com/docs/mimir/latest/operators-guide/architecture/components/ruler/#remote) (`-ruler.query-frontend.address`) is now stable. #3109
* [CHANGE] Limits: removed the deprecated YAML configuration option `active_series_custom_trackers_config`. Please use `active_series_custom_trackers` instead. #3110
* [CHANGE] Ingester: removed the deprecated configuration option `-ingester.ring.join-after`. #3111
* [CHANGE] Querier: removed the deprecated configuration option `-querier.shuffle-sharding-ingesters-lookback-period`. The value of `-querier.query-ingesters-within` is now used internally for shuffle sharding lookback, while you can use `-querier.shuffle-sharding-ingesters-enabled` to enable or disable shuffle sharding on the read path. #3111
* [CHANGE] Memberlist: cluster label verification feature (`-memberlist.cluster-label` and `-memberlist.cluster-label-verification-disabled`) is now marked as stable. #3108
* [CHANGE] Distributor: only single per-tenant forwarding endpoint can be configured now. Support for per-rule endpoint has been removed. #3095
* [FEATURE] Query-scheduler: added an experimental ring-based service discovery support for the query-scheduler. Refer to [query-scheduler configuration](https://grafana.com/docs/mimir/next/operators-guide/architecture/components/query-scheduler/#configuration) for more information. #2957
* [FEATURE] Introduced the experimental endpoint `/api/v1/user_limits` exposed by all components that load runtime configuration. This endpoint exposes realtime limits for the authenticated tenant, in JSON format. #2864 #3017
* [FEATURE] Query-scheduler: added the experimental configuration option `-query-scheduler.max-used-instances` to restrict the number of query-schedulers effectively used regardless how many replicas are running. This feature can be useful when using the experimental read-write deployment mode. #3005
* [ENHANCEMENT] Go: updated to go 1.19.2. #2637 #3127 #3129
* [ENHANCEMENT] Runtime config: don't unmarshal runtime configuration files if they haven't changed. This can save a bit of CPU and memory on every component using runtime config. #2954
* [ENHANCEMENT] Query-frontend: Add `cortex_frontend_query_result_cache_skipped_total` and `cortex_frontend_query_result_cache_attempted_total` metrics to track the reason why query results are not cached. #2855
* [ENHANCEMENT] Distributor: pool more connections per host when forwarding request. Mark requests as idempotent so they can be retried under some conditions. #2968
* [ENHANCEMENT] Distributor: failure to send request to forwarding target now also increments `cortex_distributor_forward_errors_total`, with `status_code="failed"`. #2968
* [ENHANCEMENT] Distributor: added support forwarding push requests via gRPC, using `httpgrpc` messages from weaveworks/common library. #2996
* [ENHANCEMENT] Query-frontend / Querier: increase internal backoff period used to retry connections to query-frontend / query-scheduler. #3011
* [ENHANCEMENT] Querier: do not log "error processing requests from scheduler" when the query-scheduler is shutting down. #3012
* [ENHANCEMENT] Query-frontend: query sharding process is now time-bounded and it is cancelled if the request is aborted. #3028
* [ENHANCEMENT] Query-frontend: improved Prometheus response JSON encoding performance. #2450
* [ENHANCEMENT] TLS: added configuration parameters to configure the client's TLS cipher suites and minimum version. The following new CLI flags have been added: #3070
  * `-alertmanager.alertmanager-client.tls-cipher-suites`
  * `-alertmanager.alertmanager-client.tls-min-version`
  * `-alertmanager.sharding-ring.etcd.tls-cipher-suites`
  * `-alertmanager.sharding-ring.etcd.tls-min-version`
  * `-compactor.ring.etcd.tls-cipher-suites`
  * `-compactor.ring.etcd.tls-min-version`
  * `-distributor.forwarding.grpc-client.tls-cipher-suites`
  * `-distributor.forwarding.grpc-client.tls-min-version`
  * `-distributor.ha-tracker.etcd.tls-cipher-suites`
  * `-distributor.ha-tracker.etcd.tls-min-version`
  * `-distributor.ring.etcd.tls-cipher-suites`
  * `-distributor.ring.etcd.tls-min-version`
  * `-ingester.client.tls-cipher-suites`
  * `-ingester.client.tls-min-version`
  * `-ingester.ring.etcd.tls-cipher-suites`
  * `-ingester.ring.etcd.tls-min-version`
  * `-memberlist.tls-cipher-suites`
  * `-memberlist.tls-min-version`
  * `-querier.frontend-client.tls-cipher-suites`
  * `-querier.frontend-client.tls-min-version`
  * `-querier.store-gateway-client.tls-cipher-suites`
  * `-querier.store-gateway-client.tls-min-version`
  * `-query-frontend.grpc-client-config.tls-cipher-suites`
  * `-query-frontend.grpc-client-config.tls-min-version`
  * `-query-scheduler.grpc-client-config.tls-cipher-suites`
  * `-query-scheduler.grpc-client-config.tls-min-version`
  * `-query-scheduler.ring.etcd.tls-cipher-suites`
  * `-query-scheduler.ring.etcd.tls-min-version`
  * `-ruler.alertmanager-client.tls-cipher-suites`
  * `-ruler.alertmanager-client.tls-min-version`
  * `-ruler.client.tls-cipher-suites`
  * `-ruler.client.tls-min-version`
  * `-ruler.query-frontend.grpc-client-config.tls-cipher-suites`
  * `-ruler.query-frontend.grpc-client-config.tls-min-version`
  * `-ruler.ring.etcd.tls-cipher-suites`
  * `-ruler.ring.etcd.tls-min-version`
  * `-store-gateway.sharding-ring.etcd.tls-cipher-suites`
  * `-store-gateway.sharding-ring.etcd.tls-min-version`
* [ENHANCEMENT] Store-gateway: Add `-blocks-storage.bucket-store.max-concurrent-reject-over-limit` option to allow requests that exceed the max number of inflight object storage requests to be rejected. #2999
* [ENHANCEMENT] Query-frontend: allow setting a separate limit on the total (before splitting/sharding) query length of range queries with the new experimental `-query-frontend.max-total-query-length` flag, which defaults to `-store.max-query-length` if unset or set to 0. #3058
* [ENHANCEMENT] Query-frontend: Lower TTL for cache entries overlapping the out-of-order samples ingestion window (re-using `-ingester.out-of-order-allowance` from ingesters). #2935
* [ENHANCEMENT] Ruler: added support to forcefully disable recording and/or alerting rules evaluation. The following new configuration options have been introduced, which can be overridden on a per-tenant basis in the runtime configuration: #3088
  * `-ruler.recording-rules-evaluation-enabled`
  * `-ruler.alerting-rules-evaluation-enabled`
* [ENHANCEMENT] Distributor: Improved error messages reported when the distributor fails to remote write to ingesters. #3055
* [ENHANCEMENT] Improved tracing spans tracked by distributors, ingesters and store-gateways. #2879 #3099 #3089
* [ENHANCEMENT] Ingester: improved the performance of label value cardinality endpoint. #3044
* [ENHANCEMENT] Ruler: use backoff retry on remote evaluation #3098
* [ENHANCEMENT] Query-frontend: Include multiple tenant IDs in query logs when present instead of dropping them. #3125
* [ENHANCEMENT] Query-frontend: truncate queries based on the configured blocks retention period (`-compactor.blocks-retention-period`) to avoid querying past this period. #3134
* [ENHANCEMENT] Alertmanager: reduced memory utilization in Mimir clusters with a large number of tenants. #3143
* [ENHANCEMENT] Store-gateway: added extra span logging to improve observability. #3131
* [ENHANCEMENT] Compactor: cleaning up different tenants' old blocks and updating bucket indexes is now more independent. This prevents a single tenant from delaying cleanup for other tenants. #2631
* [ENHANCEMENT] Distributor: request rate, ingestion rate, and inflight requests limits are now enforced before reading and parsing the body of the request. This makes the distributor more resilient against a burst of requests over those limit. #2419
* [BUGFIX] Querier: Fix 400 response while handling streaming remote read. #2963
* [BUGFIX] Fix a bug causing query-frontend, query-scheduler, and querier not failing if one of their internal components fail. #2978
* [BUGFIX] Querier: re-balance the querier worker connections when a query-frontend or query-scheduler is terminated. #3005
* [BUGFIX] Distributor: Now returns the quorum error from ingesters. For example, with replication_factor=3, two HTTP 400 errors and one HTTP 500 error, now the distributor will always return HTTP 400. Previously the behaviour was to return the error which the distributor first received. #2979
* [BUGFIX] Ruler: fix panic when ruler.external_url is explicitly set to an empty string ("") in YAML. #2915
* [BUGFIX] Alertmanager: Fix support for the Telegram API URL in the global settings. #3097
* [BUGFIX] Alertmanager: Fix parsing of label matchers without label value in the API used to retrieve alerts. #3097
* [BUGFIX] Ruler: Fix not restoring alert state for rule groups when other ruler replicas shut down. #3156
* [BUGFIX] Updated `golang.org/x/net` dependency to fix CVE-2022-27664. #3124
* [BUGFIX] Fix distributor from returning a `500` status code when a `400` was received from the ingester. #3211
* [BUGFIX] Fix incorrect OS value set in Mimir v2.3.* RPM packages. #3221

### Mixin

* [CHANGE] Alerts: MimirQuerierAutoscalerNotActive is now critical and fires after 1h instead of 15m. #2958
* [FEATURE] Dashboards: Added "Mimir / Overview" dashboards, providing an high level view over a Mimir cluster. #3122 #3147 #3155
* [ENHANCEMENT] Dashboards: Updated the "Writes" and "Rollout progress" dashboards to account for samples ingested via the new OTLP ingestion endpoint. #2919 #2938
* [ENHANCEMENT] Dashboards: Include per-tenant request rate in "Tenants" dashboard. #2874
* [ENHANCEMENT] Dashboards: Include inflight object store requests in "Reads" dashboard. #2914
* [ENHANCEMENT] Dashboards: Make queries used to find job, cluster and namespace for dropdown menus configurable. #2893
* [ENHANCEMENT] Dashboards: Include rate of label and series queries in "Reads" dashboard. #3065 #3074
* [ENHANCEMENT] Dashboards: Fix legend showing on per-pod panels. #2944
* [ENHANCEMENT] Dashboards: Use the "req/s" unit on panels showing the requests rate. #3118
* [ENHANCEMENT] Dashboards: Use a consistent color across dashboards for the error rate. #3154

### Jsonnet

* [FEATURE] Added support for query-scheduler ring-based service discovery. #3128
* [ENHANCEMENT] Querier autoscaling is now slower on scale downs: scale down 10% every 1m instead of 100%. #2962
* [BUGFIX] Memberlist: `gossip_member_label` is now set for ruler-queriers. #3141

### Mimirtool

* [ENHANCEMENT] mimirtool analyze: Store the query errors instead of exit during the analysis. #3052
* [BUGFIX] mimir-tool remote-read: fix returns where some conditions [return nil error even if there is error](https://github.com/grafana/cortex-tools/issues/260). #3053

### Documentation

* [ENHANCEMENT] Added documentation on how to configure storage retention. #2970
* [ENHANCEMENT] Improved gRPC clients config documentation. #3020
* [ENHANCEMENT] Added documentation on how to manage alerting and recording rules. #2983
* [ENHANCEMENT] Improved `MimirSchedulerQueriesStuck` runbook. #3006
* [ENHANCEMENT] Added "Cluster label verification" section to memberlist documentation. #3096
* [ENHANCEMENT] Mention compression in multi-zone replication documentation. #3107
* [BUGFIX] Fixed configuration option names in "Enabling zone-awareness via the Grafana Mimir Jsonnet". #3018
* [BUGFIX] Fixed `mimirtool analyze` parameters documentation. #3094
* [BUGFIX] Fixed YAML configuraton in the "Manage the configuration of Grafana Mimir with Helm" guide. #3042
* [BUGFIX] Fixed Alertmanager capacity planning documentation. #3132

### Tools

- [BUGFIX] trafficdump: Fixed panic occurring when `-success-only=true` and the captured request failed. #2863

## 2.3.1

### Grafana Mimir
* [BUGFIX] Query-frontend: query sharding took exponential time to map binary expressions. #3027
* [BUGFIX] Distributor: Stop panics on OTLP endpoint when a single metric has multiple timeseries. #3040

## 2.3.0

### Grafana Mimir

* [CHANGE] Ingester: Added user label to ingester metric `cortex_ingester_tsdb_out_of_order_samples_appended_total`. On multitenant clusters this helps us find the rate of appended out-of-order samples for a specific tenant. #2493
* [CHANGE] Compactor: delete source and output blocks from local disk on compaction failed, to reduce likelihood that subsequent compactions fail because of no space left on disk. #2261
* [CHANGE] Ruler: Remove unused CLI flags `-ruler.search-pending-for` and `-ruler.flush-period` (and their respective YAML config options). #2288
* [CHANGE] Successful gRPC requests are no longer logged (only affects internal API calls). #2309
* [CHANGE] Add new `-*.consul.cas-retry-delay` flags. They have a default value of `1s`, while previously there was no delay between retries. #2309
* [CHANGE] Store-gateway: Remove the experimental ability to run requests in a dedicated OS thread pool and associated CLI flag `-store-gateway.thread-pool-size`. #2423
* [CHANGE] Memberlist: disabled TCP-based ping fallback, because Mimir already uses a custom transport based on TCP. #2456
* [CHANGE] Change default value for `-distributor.ha-tracker.max-clusters` to `100` to provide a DoS protection. #2465
* [CHANGE] Experimental block upload API exposed by compactor has changed: Previous `/api/v1/upload/block/{block}` endpoint for starting block upload is now `/api/v1/upload/block/{block}/start`, and previous endpoint `/api/v1/upload/block/{block}?uploadComplete=true` for finishing block upload is now `/api/v1/upload/block/{block}/finish`. New API endpoint has been added: `/api/v1/upload/block/{block}/check`. #2486 #2548
* [CHANGE] Compactor: changed `-compactor.max-compaction-time` default from `0s` (disabled) to `1h`. When compacting blocks for a tenant, the compactor will move to compact blocks of another tenant or re-plan blocks to compact at least every 1h. #2514
* [CHANGE] Distributor: removed previously deprecated `extend_writes` (see #1856) YAML key and `-distributor.extend-writes` CLI flag from the distributor config. #2551
* [CHANGE] Ingester: removed previously deprecated `active_series_custom_trackers` (see #1188) YAML key from the ingester config. #2552
* [CHANGE] The tenant ID `__mimir_cluster` is reserved by Mimir and not allowed to store metrics. #2643
* [CHANGE] Purger: removed the purger component and moved its API endpoints `/purger/delete_tenant` and `/purger/delete_tenant_status` to the compactor at `/compactor/delete_tenant` and `/compactor/delete_tenant_status`. The new endpoints on the compactor are stable. #2644
* [CHANGE] Memberlist: Change the leave timeout duration (`-memberlist.leave-timeout duration`) from 5s to 20s and connection timeout (`-memberlist.packet-dial-timeout`) from 5s to 2s. This makes leave timeout 10x the connection timeout, so that we can communicate the leave to at least 1 node, if the first 9 we try to contact times out. #2669
* [CHANGE] Alertmanager: return status code `412 Precondition Failed` and log info message when alertmanager isn't configured for a tenant. #2635
* [CHANGE] Distributor: if forwarding rules are used to forward samples, exemplars are now removed from the request. #2710 #2725
* [CHANGE] Limits: change the default value of `max_global_series_per_metric` limit to `0` (disabled). Setting this limit by default does not provide much benefit because series are sharded by all labels. #2714
* [CHANGE] Ingester: experimental `-blocks-storage.tsdb.new-chunk-disk-mapper` has been removed, new chunk disk mapper is now always used, and is no longer marked experimental. Default value of `-blocks-storage.tsdb.head-chunks-write-queue-size` has changed to 1000000, this enables async chunk queue by default, which leads to improved latency on the write path when new chunks are created in ingesters. #2762
* [CHANGE] Ingester: removed deprecated `-blocks-storage.tsdb.isolation-enabled` option. TSDB-level isolation is now always disabled in Mimir. #2782
* [CHANGE] Compactor: `-compactor.partial-block-deletion-delay` must either be set to 0 (to disable partial blocks deletion) or a value higher than `4h`. #2787
* [CHANGE] Query-frontend: CLI flag `-query-frontend.align-querier-with-step` has been deprecated. Please use `-query-frontend.align-queries-with-step` instead. #2840
* [FEATURE] Compactor: Adds the ability to delete partial blocks after a configurable delay. This option can be configured per tenant. #2285
  - `-compactor.partial-block-deletion-delay`, as a duration string, allows you to set the delay since a partial block has been modified before marking it for deletion. A value of `0`, the default, disables this feature.
  - The metric `cortex_compactor_blocks_marked_for_deletion_total` has a new value for the `reason` label `reason="partial"`, when a block deletion marker is triggered by the partial block deletion delay.
* [FEATURE] Querier: enabled support for queries with negative offsets, which are not cached in the query results cache. #2429
* [FEATURE] EXPERIMENTAL: OpenTelemetry Metrics ingestion path on `/otlp/v1/metrics`. #695 #2436 #2461
* [FEATURE] Querier: Added support for tenant federation to metric metadata endpoint. #2467
* [FEATURE] Query-frontend: introduced experimental support to split instant queries by time. The instant query splitting can be enabled setting `-query-frontend.split-instant-queries-by-interval`. #2469 #2564 #2565 #2570 #2571 #2572 #2573 #2574 #2575 #2576 #2581 #2582 #2601 #2632 #2633 #2634 #2641 #2642 #2766
* [FEATURE] Introduced an experimental anonymous usage statistics tracking (disabled by default), to help Mimir maintainers make better decisions to support the open source community. The tracking system anonymously collects non-sensitive, non-personally identifiable information about the running Mimir cluster, and is disabled by default. #2643 #2662 #2685 #2732 #2733 #2735
* [FEATURE] Introduced an experimental deployment mode called read-write and running a fully featured Mimir cluster with three components: write, read and backend. The read-write deployment mode is a trade-off between the monolithic mode (only one component, no isolation) and the microservices mode (many components, high isolation). #2754 #2838
* [ENHANCEMENT] Distributor: Decreased distributor tests execution time. #2562
* [ENHANCEMENT] Alertmanager: Allow the HTTP `proxy_url` configuration option in the receiver's configuration. #2317
* [ENHANCEMENT] ring: optimize shuffle-shard computation when lookback is used, and all instances have registered timestamp within the lookback window. In that case we can immediately return origial ring, because we would select all instances anyway. #2309
* [ENHANCEMENT] Memberlist: added experimental memberlist cluster label support via `-memberlist.cluster-label` and `-memberlist.cluster-label-verification-disabled` CLI flags (and their respective YAML config options). #2354
* [ENHANCEMENT] Object storage can now be configured for all components using the `common` YAML config option key (or `-common.storage.*` CLI flags). #2330 #2347
* [ENHANCEMENT] Go: updated to go 1.18.4. #2400
* [ENHANCEMENT] Store-gateway, listblocks: list of blocks now includes stats from `meta.json` file: number of series, samples and chunks. #2425
* [ENHANCEMENT] Added more buckets to `cortex_ingester_client_request_duration_seconds` histogram metric, to correctly track requests taking longer than 1s (up until 16s). #2445
* [ENHANCEMENT] Azure client: Improve memory usage for large object storage downloads. #2408
* [ENHANCEMENT] Distributor: Add `-distributor.instance-limits.max-inflight-push-requests-bytes`. This limit protects the distributor against multiple large requests that together may cause an OOM, but are only a few, so do not trigger the `max-inflight-push-requests` limit. #2413
* [ENHANCEMENT] Distributor: Drop exemplars in distributor for tenants where exemplars are disabled. #2504
* [ENHANCEMENT] Runtime Config: Allow operator to specify multiple comma-separated yaml files in `-runtime-config.file` that will be merged in left to right order. #2583
* [ENHANCEMENT] Query sharding: shard binary operations only if it doesn't lead to non-shardable vector selectors in one of the operands. #2696
* [ENHANCEMENT] Add packaging for both debian based deb file and redhat based rpm file using FPM. #1803
* [ENHANCEMENT] Distributor: Add `cortex_distributor_query_ingester_chunks_deduped_total` and `cortex_distributor_query_ingester_chunks_total` metrics for determining how effective ingester chunk deduplication at query time is. #2713
* [ENHANCEMENT] Upgrade Docker base images to `alpine:3.16.2`. #2729
* [ENHANCEMENT] Ruler: Add `<prometheus-http-prefix>/api/v1/status/buildinfo` endpoint. #2724
* [ENHANCEMENT] Querier: Ensure all queries pulled from query-frontend or query-scheduler are immediately executed. The maximum workers concurrency in each querier is configured by `-querier.max-concurrent`. #2598
* [ENHANCEMENT] Distributor: Add `cortex_distributor_received_requests_total` and `cortex_distributor_requests_in_total` metrics to provide visiblity into appropriate per-tenant request limits. #2770
* [ENHANCEMENT] Distributor: Add single forwarding remote-write endpoint for a tenant (`forwarding_endpoint`), instead of using per-rule endpoints. This takes precendence over per-rule endpoints. #2801
* [ENHANCEMENT] Added `err-mimir-distributor-max-write-message-size` to the errors catalog. #2470
* [ENHANCEMENT] Add sanity check at startup to ensure the configured filesystem directories don't overlap for different components. #2828 #2947
* [BUGFIX] TSDB: Fixed a bug on the experimental out-of-order implementation that led to wrong query results. #2701
* [BUGFIX] Compactor: log the actual error on compaction failed. #2261
* [BUGFIX] Alertmanager: restore state from storage even when running a single replica. #2293
* [BUGFIX] Ruler: do not block "List Prometheus rules" API endpoint while syncing rules. #2289
* [BUGFIX] Ruler: return proper `*status.Status` error when running in remote operational mode. #2417
* [BUGFIX] Alertmanager: ensure the configured `-alertmanager.web.external-url` is either a path starting with `/`, or a full URL including the scheme and hostname. #2381 #2542
* [BUGFIX] Memberlist: fix problem with loss of some packets, typically ring updates when instances were removed from the ring during shutdown. #2418
* [BUGFIX] Ingester: fix misfiring `MimirIngesterHasUnshippedBlocks` and stale `cortex_ingester_oldest_unshipped_block_timestamp_seconds` when some block uploads fail. #2435
* [BUGFIX] Query-frontend: fix incorrect mapping of http status codes 429 to 500 when request queue is full. #2447
* [BUGFIX] Memberlist: Fix problem with ring being empty right after startup. Memberlist KV store now tries to "fast-join" the cluster to avoid serving empty KV store. #2505
* [BUGFIX] Compactor: Fix bug when using `-compactor.partial-block-deletion-delay`: compactor didn't correctly check for modification time of all block files. #2559
* [BUGFIX] Query-frontend: fix wrong query sharding results for queries with boolean result like `1 < bool 0`. #2558
* [BUGFIX] Fixed error messages related to per-instance limits incorrectly reporting they can be set on a per-tenant basis. #2610
* [BUGFIX] Perform HA-deduplication before forwarding samples according to forwarding rules in the distributor. #2603 #2709
* [BUGFIX] Fix reporting of tracing spans from PromQL engine. #2707
* [BUGFIX] Apply relabel and drop_label rules before forwarding rules in the distributor. #2703
* [BUGFIX] Distributor: Register `cortex_discarded_requests_total` metric, which previously was not registered and therefore not exported. #2712
* [BUGFIX] Ruler: fix not restoring alerts' state at startup. #2648
* [BUGFIX] Ingester: Fix disk filling up after restarting ingesters with out-of-order support disabled while it was enabled before. #2799
* [BUGFIX] Memberlist: retry joining memberlist cluster on startup when no nodes are resolved. #2837
* [BUGFIX] Query-frontend: fix incorrect mapping of http status codes 413 to 500 when request is too large. #2819
* [BUGFIX] Alertmanager: revert upstream alertmananger to v0.24.0 to fix panic when unmarshalling email headers #2924 #2925

### Mixin

* [CHANGE] Dashboards: "Slow Queries" dashboard no longer works with versions older than Grafana 9.0. #2223
* [CHANGE] Alerts: use RSS memory instead of working set memory in the `MimirAllocatingTooMuchMemory` alert for ingesters. #2480
* [CHANGE] Dashboards: remove the "Cache - Latency (old)" panel from the "Mimir / Queries" dashboard. #2796
* [FEATURE] Dashboards: added support to experimental read-write deployment mode. #2780
* [ENHANCEMENT] Dashboards: added missed rule evaluations to the "Evaluations per second" panel in the "Mimir / Ruler" dashboard. #2314
* [ENHANCEMENT] Dashboards: add k8s resource requests to CPU and memory panels. #2346
* [ENHANCEMENT] Dashboards: add RSS memory utilization panel for ingesters, store-gateways and compactors. #2479
* [ENHANCEMENT] Dashboards: allow to configure graph tooltip. #2647
* [ENHANCEMENT] Alerts: MimirFrontendQueriesStuck and MimirSchedulerQueriesStuck alerts are more reliable now as they consider all the intermediate samples in the minute prior to the evaluation. #2630
* [ENHANCEMENT] Alerts: added `RolloutOperatorNotReconciling` alert, firing if the optional rollout-operator is not successfully reconciling. #2700
* [ENHANCEMENT] Dashboards: added support to query-tee in front of ruler-query-frontend in the "Remote ruler reads" dashboard. #2761
* [ENHANCEMENT] Dashboards: Introduce support for baremetal deployment, setting `deployment_type: 'baremetal'` in the mixin `_config`. #2657
* [ENHANCEMENT] Dashboards: use timeseries panel to show exemplars. #2800
* [BUGFIX] Dashboards: fixed unit of latency panels in the "Mimir / Ruler" dashboard. #2312
* [BUGFIX] Dashboards: fixed "Intervals per query" panel in the "Mimir / Queries" dashboard. #2308
* [BUGFIX] Dashboards: Make "Slow Queries" dashboard works with Grafana 9.0. #2223
* [BUGFIX] Dashboards: add missing API routes to Ruler dashboard. #2412
* [BUGFIX] Dashboards: stop setting 'interval' in dashboards; it should be set on your datasource. #2802

### Jsonnet

* [CHANGE] query-scheduler is enabled by default. We advise to deploy the query-scheduler to improve the scalability of the query-frontend. #2431
* [CHANGE] Replaced anti-affinity rules with pod topology spread constraints for distributor, query-frontend, querier and ruler. #2517
  - The following configuration options have been removed:
    - `distributor_allow_multiple_replicas_on_same_node`
    - `query_frontend_allow_multiple_replicas_on_same_node`
    - `querier_allow_multiple_replicas_on_same_node`
    - `ruler_allow_multiple_replicas_on_same_node`
  - The following configuration options have been added:
    - `distributor_topology_spread_max_skew`
    - `query_frontend_topology_spread_max_skew`
    - `querier_topology_spread_max_skew`
    - `ruler_topology_spread_max_skew`
* [CHANGE] Change `max_global_series_per_metric` to 0 in all plans, and as a default value. #2669
* [FEATURE] Memberlist: added support for experimental memberlist cluster label, through the jsonnet configuration options `memberlist_cluster_label` and `memberlist_cluster_label_verification_disabled`. #2349
* [FEATURE] Added ruler-querier autoscaling support. It requires [KEDA](https://keda.sh) installed in the Kubernetes cluster. Ruler-querier autoscaler can be enabled and configure through the following options in the jsonnet config: #2545
  * `autoscaling_ruler_querier_enabled`: `true` to enable autoscaling.
  * `autoscaling_ruler_querier_min_replicas`: minimum number of ruler-querier replicas.
  * `autoscaling_ruler_querier_max_replicas`: maximum number of ruler-querier replicas.
  * `autoscaling_prometheus_url`: Prometheus base URL from which to scrape Mimir metrics (e.g. `http://prometheus.default:9090/prometheus`).
* [ENHANCEMENT] Memberlist now uses DNS service-discovery by default. #2549
* [ENHANCEMENT] Upgrade memcached image tag to `memcached:1.6.16-alpine`. #2740
* [ENHANCEMENT] Added `$._config.configmaps` and `$._config.runtime_config_files` to make it easy to add new configmaps or runtime config file to all components. #2748

### Mimirtool

* [ENHANCEMENT] Added `mimirtool backfill` command to upload Prometheus blocks using API available in the compactor. #1822
* [ENHANCEMENT] mimirtool bucket-validation: Verify existing objects can be overwritten by subsequent uploads. #2491
* [ENHANCEMENT] mimirtool config convert: Now supports migrating to the current version of Mimir. #2629
* [BUGFIX] mimirtool analyze: Fix dashboard JSON unmarshalling errors by using custom parsing. #2386
* [BUGFIX] Version checking no longer prompts for updating when already on latest version. #2723

### Mimir Continuous Test

* [ENHANCEMENT] Added basic authentication and bearer token support for when Mimir is behind a gateway authenticating the calls. #2717

### Query-tee

* [CHANGE] Renamed CLI flag `-server.service-port` to `-server.http-service-port`. #2683
* [CHANGE] Renamed metric `cortex_querytee_request_duration_seconds` to `cortex_querytee_backend_request_duration_seconds`. Metric `cortex_querytee_request_duration_seconds` is now reported without label `backend`. #2683
* [ENHANCEMENT] Added HTTP over gRPC support to `query-tee` to allow testing gRPC requests to Mimir instances. #2683

### Documentation

* [ENHANCEMENT] Referenced `mimirtool` commands in the HTTP API documentation. #2516
* [ENHANCEMENT] Improved DNS service discovery documentation. #2513

### Tools

* [ENHANCEMENT] `markblocks` now processes multiple blocks concurrently. #2677

## 2.2.0

### Grafana Mimir

* [CHANGE] Increased default configuration for `-server.grpc-max-recv-msg-size-bytes` and `-server.grpc-max-send-msg-size-bytes` from 4MB to 100MB. #1884
* [CHANGE] Default values have changed for the following settings. This improves query performance for recent data (within 12h) by only reading from ingesters: #1909 #1921
    - `-blocks-storage.bucket-store.ignore-blocks-within` now defaults to `10h` (previously `0`)
    - `-querier.query-store-after` now defaults to `12h` (previously `0`)
* [CHANGE] Alertmanager: removed support for migrating local files from Cortex 1.8 or earlier. Related to original Cortex PR https://github.com/cortexproject/cortex/pull/3910. #2253
* [CHANGE] The following settings are now classified as advanced because the defaults should work for most users and tuning them requires in-depth knowledge of how the read path works: #1929
    - `-querier.query-ingesters-within`
    - `-querier.query-store-after`
* [CHANGE] Config flag category overrides can be set dynamically at runtime. #1934
* [CHANGE] Ingester: deprecated `-ingester.ring.join-after`. Mimir now behaves as this setting is always set to 0s. This configuration option will be removed in Mimir 2.4.0. #1965
* [CHANGE] Blocks uploaded by ingester no longer contain `__org_id__` label. Compactor now ignores this label and will compact blocks with and without this label together. `mimirconvert` tool will remove the label from blocks as "unknown" label. #1972
* [CHANGE] Querier: deprecated `-querier.shuffle-sharding-ingesters-lookback-period`, instead adding `-querier.shuffle-sharding-ingesters-enabled` to enable or disable shuffle sharding on the read path. The value of `-querier.query-ingesters-within` is now used internally for shuffle sharding lookback. #2110
* [CHANGE] Memberlist: `-memberlist.abort-if-join-fails` now defaults to false. Previously it defaulted to true. #2168
* [CHANGE] Ruler: `/api/v1/rules*` and `/prometheus/rules*` configuration endpoints are removed. Use `/prometheus/config/v1/rules*`. #2182
* [CHANGE] Ingester: `-ingester.exemplars-update-period` has been renamed to `-ingester.tsdb-config-update-period`. You can use it to update multiple, per-tenant TSDB configurations. #2187
* [FEATURE] Ingester: (Experimental) Add the ability to ingest out-of-order samples up to an allowed limit. If you enable this feature, it requires additional memory and disk space. This feature also enables a write-behind log, which might lead to longer ingester-start replays. When this feature is disabled, there is no overhead on memory, disk space, or startup times. #2187
  * `-ingester.out-of-order-time-window`, as duration string, allows you to set how back in time a sample can be. The default is `0s`, where `s` is seconds.
  * `cortex_ingester_tsdb_out_of_order_samples_appended_total` metric tracks the total number of out-of-order samples ingested by the ingester.
  * `cortex_discarded_samples_total` has a new label `reason="sample-too-old"`, when the `-ingester.out-of-order-time-window` flag is greater than zero. The label tracks the number of samples that were discarded for being too old; they were out of order, but beyond the time window allowed. The labels `reason="sample-out-of-order"` and `reason="sample-out-of-bounds"` are not used when out-of-order ingestion is enabled.
* [ENHANCEMENT] Distributor: Added limit to prevent tenants from sending excessive number of requests: #1843
  * The following CLI flags (and their respective YAML config options) have been added:
    * `-distributor.request-rate-limit`
    * `-distributor.request-burst-limit`
  * The following metric is exposed to tell how many requests have been rejected:
    * `cortex_discarded_requests_total`
* [ENHANCEMENT] Store-gateway: Add the experimental ability to run requests in a dedicated OS thread pool. This feature can be configured using `-store-gateway.thread-pool-size` and is disabled by default. Replaces the ability to run index header operations in a dedicated thread pool. #1660 #1812
* [ENHANCEMENT] Improved error messages to make them easier to understand; each now have a unique, global identifier that you can use to look up in the runbooks for more information. #1907 #1919 #1888 #1939 #1984 #2009 #2056 #2066 #2104 #2150 #2234
* [ENHANCEMENT] Memberlist KV: incoming messages are now processed on per-key goroutine. This may reduce loss of "maintanance" packets in busy memberlist installations, but use more CPU. New `memberlist_client_received_broadcasts_dropped_total` counter tracks number of dropped per-key messages. #1912
* [ENHANCEMENT] Blocks Storage, Alertmanager, Ruler: add support a prefix to the bucket store (`*_storage.storage_prefix`). This enables using the same bucket for the three components. #1686 #1951
* [ENHANCEMENT] Upgrade Docker base images to `alpine:3.16.0`. #2028
* [ENHANCEMENT] Store-gateway: Add experimental configuration option for the store-gateway to attempt to pre-populate the file system cache when memory-mapping index-header files. Enabled with `-blocks-storage.bucket-store.index-header.map-populate-enabled=true`. Note this flag only has an effect when running on Linux. #2019 #2054
* [ENHANCEMENT] Chunk Mapper: reduce memory usage of async chunk mapper. #2043
* [ENHANCEMENT] Ingester: reduce sleep time when reading WAL. #2098
* [ENHANCEMENT] Compactor: Run sanity check on blocks storage configuration at startup. #2144
* [ENHANCEMENT] Compactor: Add HTTP API for uploading TSDB blocks. Enabled with `-compactor.block-upload-enabled`. #1694 #2126
* [ENHANCEMENT] Ingester: Enable querying overlapping blocks by default. #2187
* [ENHANCEMENT] Distributor: Auto-forget unhealthy distributors after ten failed ring heartbeats. #2154
* [ENHANCEMENT] Distributor: Add new metric `cortex_distributor_forward_errors_total` for error codes resulting from forwarding requests. #2077
* [ENHANCEMENT] `/ready` endpoint now returns and logs detailed services information. #2055
* [ENHANCEMENT] Memcached client: Reduce number of connections required to fetch cached keys from memcached. #1920
* [ENHANCEMENT] Improved error message returned when `-querier.query-store-after` validation fails. #1914
* [BUGFIX] Fix regexp parsing panic for regexp label matchers with start/end quantifiers. #1883
* [BUGFIX] Ingester: fixed deceiving error log "failed to update cached shipped blocks after shipper initialisation", occurring for each new tenant in the ingester. #1893
* [BUGFIX] Ring: fix bug where instances may appear unhealthy in the hash ring web UI even though they are not. #1933
* [BUGFIX] API: gzip is now enforced when identity encoding is explicitly rejected. #1864
* [BUGFIX] Fix panic at startup when Mimir is running in monolithic mode and query sharding is enabled. #2036
* [BUGFIX] Ruler: report `cortex_ruler_queries_failed_total` metric for any remote query error except 4xx when remote operational mode is enabled. #2053 #2143
* [BUGFIX] Ingester: fix slow rollout when using `-ingester.ring.unregister-on-shutdown=false` with long `-ingester.ring.heartbeat-period`. #2085
* [BUGFIX] Ruler: add timeout for remote rule evaluation queries to prevent rule group evaluations getting stuck indefinitely. The duration is configurable with `-querier.timeout` (default `2m`). #2090 #2222
* [BUGFIX] Limits: Active series custom tracker configuration has been named back from `active_series_custom_trackers_config` to `active_series_custom_trackers`. For backwards compatibility both version is going to be supported for until Mimir v2.4. When both fields are specified, `active_series_custom_trackers_config` takes precedence over `active_series_custom_trackers`. #2101
* [BUGFIX] Ingester: fixed the order of labels applied when incrementing the `cortex_discarded_metadata_total` metric. #2096
* [BUGFIX] Ingester: fixed bug where retrieving metadata for a metric with multiple metadata entries would return multiple copies of a single metadata entry rather than all available entries. #2096
* [BUGFIX] Distributor: canceled requests are no longer accounted as internal errors. #2157
* [BUGFIX] Memberlist: Fix typo in memberlist admin UI. #2202
* [BUGFIX] Ruler: fixed typo in error message when ruler failed to decode a rule group. #2151
* [BUGFIX] Active series custom tracker configuration is now displayed properly on `/runtime_config` page. #2065
* [BUGFIX] Query-frontend: `vector` and `time` functions were sharded, which made expressions like `vector(1) > 0 and vector(1)` fail. #2355

### Mixin

* [CHANGE] Split `mimir_queries` rules group into `mimir_queries` and `mimir_ingester_queries` to keep number of rules per group within the default per-tenant limit. #1885
* [CHANGE] Dashboards: Expose full image tag in "Mimir / Rollout progress" dashboard's "Pod per version panel." #1932
* [CHANGE] Dashboards: Disabled gateway panels by default, because most users don't have a gateway exposing the metrics expected by Mimir dashboards. You can re-enable it setting `gateway_enabled: true` in the mixin config and recompiling the mixin running `make build-mixin`. #1955
* [CHANGE] Alerts: adapt `MimirFrontendQueriesStuck` and `MimirSchedulerQueriesStuck` to consider ruler query path components. #1949
* [CHANGE] Alerts: Change `MimirRulerTooManyFailedQueries` severity to `critical`. #2165
* [ENHANCEMENT] Dashboards: Add config option `datasource_regex` to customise the regular expression used to select valid datasources for Mimir dashboards. #1802
* [ENHANCEMENT] Dashboards: Added "Mimir / Remote ruler reads" and "Mimir / Remote ruler reads resources" dashboards. #1911 #1937
* [ENHANCEMENT] Dashboards: Make networking panels work for pods created by the mimir-distributed helm chart. #1927
* [ENHANCEMENT] Alerts: Add `MimirStoreGatewayNoSyncedTenants` alert that fires when there is a store-gateway owning no tenants. #1882
* [ENHANCEMENT] Rules: Make `recording_rules_range_interval` configurable for cases where Mimir metrics are scraped less often that every 30 seconds. #2118
* [ENHANCEMENT] Added minimum Grafana version to mixin dashboards. #1943
* [BUGFIX] Fix `container_memory_usage_bytes:sum` recording rule. #1865
* [BUGFIX] Fix `MimirGossipMembersMismatch` alerts if Mimir alertmanager is activated. #1870
* [BUGFIX] Fix `MimirRulerMissedEvaluations` to show % of missed alerts as a value between 0 and 100 instead of 0 and 1. #1895
* [BUGFIX] Fix `MimirCompactorHasNotUploadedBlocks` alert false positive when Mimir is deployed in monolithic mode. #1902
* [BUGFIX] Fix `MimirGossipMembersMismatch` to make it less sensitive during rollouts and fire one alert per installation, not per job. #1926
* [BUGFIX] Do not trigger `MimirAllocatingTooMuchMemory` alerts if no container limits are supplied. #1905
* [BUGFIX] Dashboards: Remove empty "Chunks per query" panel from `Mimir / Queries` dashboard. #1928
* [BUGFIX] Dashboards: Use Grafana's `$__rate_interval` for rate queries in dashboards to support scrape intervals of >15s. #2011
* [BUGFIX] Alerts: Make each version of `MimirCompactorHasNotUploadedBlocks` distinct to avoid rule evaluation failures due to duplicate series being generated. #2197
* [BUGFIX] Fix `MimirGossipMembersMismatch` alert when using remote ruler evaluation. #2159

### Jsonnet

* [CHANGE] Remove use of `-querier.query-store-after`, `-querier.shuffle-sharding-ingesters-lookback-period`, `-blocks-storage.bucket-store.ignore-blocks-within`, and `-blocks-storage.tsdb.close-idle-tsdb-timeout` CLI flags since the values now match defaults. #1915 #1921
* [CHANGE] Change default value for `-blocks-storage.bucket-store.chunks-cache.memcached.timeout` to `450ms` to increase use of cached data. #2035
* [CHANGE] The `memberlist_ring_enabled` configuration now applies to Alertmanager. #2102 #2103 #2107
* [CHANGE] Default value for `memberlist_ring_enabled` is now true. It means that all hash rings use Memberlist as default KV store instead of Consul (previous default). #2161
* [CHANGE] Configure `-ingester.max-global-metadata-per-user` to correspond to 20% of the configured max number of series per tenant. #2250
* [CHANGE] Configure `-ingester.max-global-metadata-per-metric` to be 10. #2250
* [CHANGE] Change `_config.multi_zone_ingester_max_unavailable` to 25. #2251
* [FEATURE] Added querier autoscaling support. It requires [KEDA](https://keda.sh) installed in the Kubernetes cluster and query-scheduler enabled in the Mimir cluster. Querier autoscaler can be enabled and configure through the following options in the jsonnet config: #2013 #2023
  * `autoscaling_querier_enabled`: `true` to enable autoscaling.
  * `autoscaling_querier_min_replicas`: minimum number of querier replicas.
  * `autoscaling_querier_max_replicas`: maximum number of querier replicas.
  * `autoscaling_prometheus_url`: Prometheus base URL from which to scrape Mimir metrics (e.g. `http://prometheus.default:9090/prometheus`).
* [FEATURE] Jsonnet: Add support for ruler remote evaluation mode (`ruler_remote_evaluation_enabled`), which deploys and uses a dedicated query path for rule evaluation. This enables the benefits of the query-frontend for rule evaluation, such as query sharding. #2073
* [ENHANCEMENT] Added `compactor` service, that can be used to route requests directly to compactor (e.g. admin UI). #2063
* [ENHANCEMENT] Added a `consul_enabled` configuration option to provide the ability to disable consul. It is automatically set to false when `memberlist_ring_enabled` is true and `multikv_migration_enabled` (used for migration from Consul to memberlist) is not set. #2093 #2152
* [BUGFIX] Querier: Fix disabling shuffle sharding on the read path whilst keeping it enabled on write path. #2164

### Mimirtool

* [CHANGE] mimirtool rules: `--use-legacy-routes` now toggles between using `/prometheus/config/v1/rules` (default) and `/api/v1/rules` (legacy) endpoints. #2182
* [FEATURE] Added bearer token support for when Mimir is behind a gateway authenticating by bearer token. #2146
* [BUGFIX] mimirtool analyze: Fix dashboard JSON unmarshalling errors (#1840). #1973
* [BUGFIX] Make mimirtool build for Windows work again. #2273

### Mimir Continuous Test

* [ENHANCEMENT] Added the `-tests.smoke-test` flag to run the `mimir-continuous-test` suite once and immediately exit. #2047 #2094
* [ENHANCEMENT] Added the `-tests.write-protocol` flag to write using the `prometheus` remote write protocol or `otlp-http` in the `mimir-continuous-test` suite. #5719

### Documentation

* [ENHANCEMENT] Published Grafana Mimir runbooks as part of documentation. #1970
* [ENHANCEMENT] Improved ruler's "remote operational mode" documentation. #1906
* [ENHANCEMENT] Recommend fast disks for ingesters and store-gateways in production tips. #1903
* [ENHANCEMENT] Explain the runtime override of active series matchers. #1868
* [ENHANCEMENT] Clarify "Set rule group" API specification. #1869
* [ENHANCEMENT] Published Mimir jsonnet documentation. #2024
* [ENHANCEMENT] Documented required scrape interval for using alerting and recording rules from Mimir jsonnet. #2147
* [ENHANCEMENT] Runbooks: Mention memberlist as possible source of problems for various alerts. #2158
* [ENHANCEMENT] Added step-by-step article about migrating from Consul to Memberlist KV store using jsonnet without downtime. #2166
* [ENHANCEMENT] Documented `/memberlist` admin page. #2166
* [ENHANCEMENT] Documented how to configure Grafana Mimir's ruler with Jsonnet. #2127
* [ENHANCEMENT] Documented how to configure queriers’ autoscaling with Jsonnet. #2128
* [ENHANCEMENT] Updated mixin building instructions in "Installing Grafana Mimir dashboards and alerts" article. #2015 #2163
* [ENHANCEMENT] Fix location of "Monitoring Grafana Mimir" article in the documentation hierarchy. #2130
* [ENHANCEMENT] Runbook for `MimirRequestLatency` was expanded with more practical advice. #1967
* [BUGFIX] Fixed ruler configuration used in the getting started guide. #2052
* [BUGFIX] Fixed Mimir Alertmanager datasource in Grafana used by "Play with Grafana Mimir" tutorial. #2115
* [BUGFIX] Fixed typos in "Scaling out Grafana Mimir" article. #2170
* [BUGFIX] Added missing ring endpoint exposed by Ingesters. #1918

## 2.1.0

### Grafana Mimir

* [CHANGE] Compactor: No longer upload debug meta files to object storage. #1257
* [CHANGE] Default values have changed for the following settings: #1547
    - `-alertmanager.alertmanager-client.grpc-max-recv-msg-size` now defaults to 100 MiB (previously was not configurable and set to 16 MiB)
    - `-alertmanager.alertmanager-client.grpc-max-send-msg-size` now defaults to 100 MiB (previously was not configurable and set to 4 MiB)
    - `-alertmanager.max-recv-msg-size` now defaults to 100 MiB (previously was 16 MiB)
* [CHANGE] Ingester: Add `user` label to metrics `cortex_ingester_ingested_samples_total` and `cortex_ingester_ingested_samples_failures_total`. #1533
* [CHANGE] Ingester: Changed `-blocks-storage.tsdb.isolation-enabled` default from `true` to `false`. The config option has also been deprecated and will be removed in 2 minor version. #1655
* [CHANGE] Query-frontend: results cache keys are now versioned, this will cause cache to be re-filled when rolling out this version. #1631
* [CHANGE] Store-gateway: enabled attributes in-memory cache by default. New default configuration is `-blocks-storage.bucket-store.chunks-cache.attributes-in-memory-max-items=50000`. #1727
* [CHANGE] Compactor: Removed the metric `cortex_compactor_garbage_collected_blocks_total` since it duplicates `cortex_compactor_blocks_marked_for_deletion_total`. #1728
* [CHANGE] All: Logs that used the`org_id` label now use `user` label. #1634 #1758
* [CHANGE] Alertmanager: the following metrics are not exported for a given `user` and `integration` when the metric value is zero: #1783
  * `cortex_alertmanager_notifications_total`
  * `cortex_alertmanager_notifications_failed_total`
  * `cortex_alertmanager_notification_requests_total`
  * `cortex_alertmanager_notification_requests_failed_total`
  * `cortex_alertmanager_notification_rate_limited_total`
* [CHANGE] Removed the following metrics exposed by the Mimir hash rings: #1791
  * `cortex_member_ring_tokens_owned`
  * `cortex_member_ring_tokens_to_own`
  * `cortex_ring_tokens_owned`
  * `cortex_ring_member_ownership_percent`
* [CHANGE] Querier / Ruler: removed the following metrics tracking number of query requests send to each ingester. You can use `cortex_request_duration_seconds_count{route=~"/cortex.Ingester/(QueryStream|QueryExemplars)"}` instead. #1797
  * `cortex_distributor_ingester_queries_total`
  * `cortex_distributor_ingester_query_failures_total`
* [CHANGE] Distributor: removed the following metrics tracking the number of requests from a distributor to ingesters: #1799
  * `cortex_distributor_ingester_appends_total`
  * `cortex_distributor_ingester_append_failures_total`
* [CHANGE] Distributor / Ruler: deprecated `-distributor.extend-writes`. Now Mimir always behaves as if this setting was set to `false`, which we expect to be safe for every Mimir cluster setup. #1856
* [FEATURE] Querier: Added support for [streaming remote read](https://prometheus.io/blog/2019/10/10/remote-read-meets-streaming/). Should be noted that benefits of chunking the response are partial here, since in a typical `query-frontend` setup responses will be buffered until they've been completed. #1735
* [FEATURE] Ruler: Allow setting `evaluation_delay` for each rule group via rules group configuration file. #1474
* [FEATURE] Ruler: Added support for expression remote evaluation. #1536 #1818
  * The following CLI flags (and their respective YAML config options) have been added:
    * `-ruler.query-frontend.address`
    * `-ruler.query-frontend.grpc-client-config.grpc-max-recv-msg-size`
    * `-ruler.query-frontend.grpc-client-config.grpc-max-send-msg-size`
    * `-ruler.query-frontend.grpc-client-config.grpc-compression`
    * `-ruler.query-frontend.grpc-client-config.grpc-client-rate-limit`
    * `-ruler.query-frontend.grpc-client-config.grpc-client-rate-limit-burst`
    * `-ruler.query-frontend.grpc-client-config.backoff-on-ratelimits`
    * `-ruler.query-frontend.grpc-client-config.backoff-min-period`
    * `-ruler.query-frontend.grpc-client-config.backoff-max-period`
    * `-ruler.query-frontend.grpc-client-config.backoff-retries`
    * `-ruler.query-frontend.grpc-client-config.tls-enabled`
    * `-ruler.query-frontend.grpc-client-config.tls-ca-path`
    * `-ruler.query-frontend.grpc-client-config.tls-cert-path`
    * `-ruler.query-frontend.grpc-client-config.tls-key-path`
    * `-ruler.query-frontend.grpc-client-config.tls-server-name`
    * `-ruler.query-frontend.grpc-client-config.tls-insecure-skip-verify`
* [FEATURE] Distributor: Added the ability to forward specifics metrics to alternative remote_write API endpoints. #1052
* [FEATURE] Ingester: Active series custom trackers now supports runtime tenant-specific overrides. The configuration has been moved to limit config, the ingester config has been deprecated.  #1188
* [ENHANCEMENT] Alertmanager API: Concurrency limit for GET requests is now configurable using `-alertmanager.max-concurrent-get-requests-per-tenant`. #1547
* [ENHANCEMENT] Alertmanager: Added the ability to configure additional gRPC client settings for the Alertmanager distributor #1547
  - `-alertmanager.alertmanager-client.backoff-max-period`
  - `-alertmanager.alertmanager-client.backoff-min-period`
  - `-alertmanager.alertmanager-client.backoff-on-ratelimits`
  - `-alertmanager.alertmanager-client.backoff-retries`
  - `-alertmanager.alertmanager-client.grpc-client-rate-limit`
  - `-alertmanager.alertmanager-client.grpc-client-rate-limit-burst`
  - `-alertmanager.alertmanager-client.grpc-compression`
  - `-alertmanager.alertmanager-client.grpc-max-recv-msg-size`
  - `-alertmanager.alertmanager-client.grpc-max-send-msg-size`
* [ENHANCEMENT] Ruler: Add more detailed query information to ruler query stats logging. #1411
* [ENHANCEMENT] Admin: Admin API now has some styling. #1482 #1549 #1821 #1824
* [ENHANCEMENT] Alertmanager: added `insight=true` field to alertmanager dispatch logs. #1379
* [ENHANCEMENT] Store-gateway: Add the experimental ability to run index header operations in a dedicated thread pool. This feature can be configured using `-blocks-storage.bucket-store.index-header-thread-pool-size` and is disabled by default. #1660
* [ENHANCEMENT] Store-gateway: don't drop all blocks if instance finds itself as unhealthy or missing in the ring. #1806 #1823
* [ENHANCEMENT] Querier: wait until inflight queries are completed when shutting down queriers. #1756 #1767
* [BUGFIX] Query-frontend: do not shard queries with a subquery unless the subquery is inside a shardable aggregation function call. #1542
* [BUGFIX] Query-frontend: added `component=query-frontend` label to results cache memcached metrics to fix a panic when Mimir is running in single binary mode and results cache is enabled. #1704
* [BUGFIX] Mimir: services' status content-type is now correctly set to `text/html`. #1575
* [BUGFIX] Multikv: Fix panic when using using runtime config to set primary KV store used by `multi` KV. #1587
* [BUGFIX] Multikv: Fix watching for runtime config changes in `multi` KV store in ruler and querier. #1665
* [BUGFIX] Memcached: allow to use CNAME DNS records for the memcached backend addresses. #1654
* [BUGFIX] Querier: fixed temporary partial query results when shuffle sharding is enabled and hash ring backend storage is flushed / reset. #1829
* [BUGFIX] Alertmanager: prevent more file traversal cases related to template names. #1833
* [BUGFUX] Alertmanager: Allow usage with `-alertmanager-storage.backend=local`. Note that when using this storage type, the Alertmanager is not able persist state remotely, so it not recommended for production use. #1836
* [BUGFIX] Alertmanager: Do not validate alertmanager configuration if it's not running. #1835

### Mixin

* [CHANGE] Dashboards: Remove per-user series legends from Tenants dashboard. #1605
* [CHANGE] Dashboards: Show in-memory series and the per-user series limit on Tenants dashboard. #1613
* [CHANGE] Dashboards: Slow-queries dashboard now uses `user` label from logs instead of `org_id`. #1634
* [CHANGE] Dashboards: changed all Grafana dashboards UIDs to not conflict with Cortex ones, to let people install both while migrating from Cortex to Mimir: #1801 #1808
  * Alertmanager from `a76bee5913c97c918d9e56a3cc88cc28` to `b0d38d318bbddd80476246d4930f9e55`
  * Alertmanager Resources from `68b66aed90ccab448009089544a8d6c6` to `a6883fb22799ac74479c7db872451092`
  * Compactor from `9c408e1d55681ecb8a22c9fab46875cc` to `1b3443aea86db629e6efdb7d05c53823`
  * Compactor Resources from `df9added6f1f4332f95848cca48ebd99` to `09a5c49e9cdb2f2b24c6d184574a07fd`
  * Config from `61bb048ced9817b2d3e07677fb1c6290` to `5d9d0b4724c0f80d68467088ec61e003`
  * Object Store from `d5a3a4489d57c733b5677fb55370a723` to `e1324ee2a434f4158c00a9ee279d3292`
  * Overrides from `b5c95fee2e5e7c4b5930826ff6e89a12` to `1e2c358600ac53f09faea133f811b5bb`
  * Queries from `d9931b1054053c8b972d320774bb8f1d` to `b3abe8d5c040395cc36615cb4334c92d`
  * Reads from `8d6ba60eccc4b6eedfa329b24b1bd339` to `e327503188913dc38ad571c647eef643`
  * Reads Networking from `c0464f0d8bd026f776c9006b05910000` to `54b2a0a4748b3bd1aefa92ce5559a1c2`
  * Reads Resources from `2fd2cda9eea8d8af9fbc0a5960425120` to `cc86fd5aa9301c6528986572ad974db9`
  * Rollout Progress from `7544a3a62b1be6ffd919fc990ab8ba8f` to `7f0b5567d543a1698e695b530eb7f5de`
  * Ruler from `44d12bcb1f95661c6ab6bc946dfc3473` to `631e15d5d85afb2ca8e35d62984eeaa0`
  * Scaling from `88c041017b96856c9176e07cf557bdcf` to `64bbad83507b7289b514725658e10352`
  * Slow queries from `e6f3091e29d2636e3b8393447e925668` to `6089e1ce1e678788f46312a0a1e647e6`
  * Tenants from `35fa247ce651ba189debf33d7ae41611` to `35fa247ce651ba189debf33d7ae41611`
  * Top Tenants from `bc6e12d4fe540e4a1785b9d3ca0ffdd9` to `bc6e12d4fe540e4a1785b9d3ca0ffdd9`
  * Writes from `0156f6d15aa234d452a33a4f13c838e3` to `8280707b8f16e7b87b840fc1cc92d4c5`
  * Writes Networking from `681cd62b680b7154811fe73af55dcfd4` to `978c1cb452585c96697a238eaac7fe2d`
  * Writes Resources from `c0464f0d8bd026f776c9006b0591bb0b` to `bc9160e50b52e89e0e49c840fea3d379`
* [FEATURE] Alerts: added the following alerts on `mimir-continuous-test` tool: #1676
  - `MimirContinuousTestNotRunningOnWrites`
  - `MimirContinuousTestNotRunningOnReads`
  - `MimirContinuousTestFailed`
* [ENHANCEMENT] Added `per_cluster_label` support to allow to change the label name used to differentiate between Kubernetes clusters. #1651
* [ENHANCEMENT] Dashboards: Show QPS and latency of the Alertmanager Distributor. #1696
* [ENHANCEMENT] Playbooks: Add Alertmanager suggestions for `MimirRequestErrors` and `MimirRequestLatency` #1702
* [ENHANCEMENT] Dashboards: Allow custom datasources. #1749
* [ENHANCEMENT] Dashboards: Add config option `gateway_enabled` (defaults to `true`) to disable gateway panels from dashboards. #1761
* [ENHANCEMENT] Dashboards: Extend Top tenants dashboard with queries for tenants with highest sample rate, discard rate, and discard rate growth. #1842
* [ENHANCEMENT] Dashboards: Show ingestion rate limit and rule group limit on Tenants dashboard. #1845
* [ENHANCEMENT] Dashboards: Add "last successful run" panel to compactor dashboard. #1628
* [BUGFIX] Dashboards: Fix "Failed evaluation rate" panel on Tenants dashboard. #1629
* [BUGFIX] Honor the configured `per_instance_label` in all dashboards and alerts. #1697

### Jsonnet

* [FEATURE] Added support for `mimir-continuous-test`. To deploy `mimir-continuous-test` you can use the following configuration: #1675 #1850
  ```jsonnet
  _config+: {
    continuous_test_enabled: true,
    continuous_test_tenant_id: 'type-tenant-id',
    continuous_test_write_endpoint: 'http://type-write-path-hostname',
    continuous_test_read_endpoint: 'http://type-read-path-hostname/prometheus',
  },
  ```
* [ENHANCEMENT] Ingester anti-affinity can now be disabled by using `ingester_allow_multiple_replicas_on_same_node` configuration key. #1581
* [ENHANCEMENT] Added `node_selector` configuration option to select Kubernetes nodes where Mimir should run. #1596
* [ENHANCEMENT] Alertmanager: Added a `PodDisruptionBudget` of `withMaxUnavailable = 1`, to ensure we maintain quorum during rollouts. #1683
* [ENHANCEMENT] Store-gateway anti-affinity can now be enabled/disabled using `store_gateway_allow_multiple_replicas_on_same_node` configuration key. #1730
* [ENHANCEMENT] Added `store_gateway_zone_a_args`, `store_gateway_zone_b_args` and `store_gateway_zone_c_args` configuration options. #1807
* [BUGFIX] Pass primary and secondary multikv stores via CLI flags. Introduced new `multikv_switch_primary_secondary` config option to flip primary and secondary in runtime config.

### Mimirtool

* [BUGFIX] `config convert`: Retain Cortex defaults for `blocks_storage.backend`, `ruler_storage.backend`, `alertmanager_storage.backend`, `auth.type`, `activity_tracker.filepath`, `alertmanager.data_dir`, `blocks_storage.filesystem.dir`, `compactor.data_dir`, `ruler.rule_path`, `ruler_storage.filesystem.dir`, and `graphite.querier.schemas.backend`. #1626 #1762

### Tools

* [FEATURE] Added a `markblocks` tool that creates `no-compact` and `delete` marks for the blocks. #1551
* [FEATURE] Added `mimir-continuous-test` tool to continuously run smoke tests on live Mimir clusters. #1535 #1540 #1653 #1603 #1630 #1691 #1675 #1676 #1692 #1706 #1709 #1775 #1777 #1778 #1795
* [FEATURE] Added `mimir-rules-action` GitHub action, located at `operations/mimir-rules-action/`, used to lint, prepare, verify, diff, and sync rules to a Mimir cluster. #1723

## 2.0.0

### Grafana Mimir

_Changes since Cortex 1.10.0._

* [CHANGE] Remove chunks storage engine. #86 #119 #510 #545 #743 #744 #748 #753 #755 #757 #758 #759 #760 #762 #764 #789 #812 #813
  * The following CLI flags (and their respective YAML config options) have been removed:
    * `-store.engine`
    * `-schema-config-file`
    * `-ingester.checkpoint-duration`
    * `-ingester.checkpoint-enabled`
    * `-ingester.chunk-encoding`
    * `-ingester.chunk-age-jitter`
    * `-ingester.concurrent-flushes`
    * `-ingester.flush-on-shutdown-with-wal-enabled`
    * `-ingester.flush-op-timeout`
    * `-ingester.flush-period`
    * `-ingester.max-chunk-age`
    * `-ingester.max-chunk-idle`
    * `-ingester.max-series-per-query` (and `max_series_per_query` from runtime config)
    * `-ingester.max-stale-chunk-idle`
    * `-ingester.max-transfer-retries`
    * `-ingester.min-chunk-length`
    * `-ingester.recover-from-wal`
    * `-ingester.retain-period`
    * `-ingester.spread-flushes`
    * `-ingester.wal-dir`
    * `-ingester.wal-enabled`
    * `-querier.query-parallelism`
    * `-querier.second-store-engine`
    * `-querier.use-second-store-before-time`
    * `-flusher.wal-dir`
    * `-flusher.concurrent-flushes`
    * `-flusher.flush-op-timeout`
    * All `-table-manager.*` flags
    * All `-deletes.*` flags
    * All `-purger.*` flags
    * All `-metrics.*` flags
    * All `-dynamodb.*` flags
    * All `-s3.*` flags
    * All `-azure.*` flags
    * All `-bigtable.*` flags
    * All `-gcs.*` flags
    * All `-cassandra.*` flags
    * All `-boltdb.*` flags
    * All `-local.*` flags
    * All `-swift.*` flags
    * All `-store.*` flags except `-store.engine`, `-store.max-query-length`, `-store.max-labels-query-length`
    * All `-grpc-store.*` flags
  * The following API endpoints have been removed:
    * `/api/v1/chunks` and `/chunks`
  * The following metrics have been removed:
    * `cortex_ingester_flush_queue_length`
    * `cortex_ingester_queried_chunks`
    * `cortex_ingester_chunks_created_total`
    * `cortex_ingester_wal_replay_duration_seconds`
    * `cortex_ingester_wal_corruptions_total`
    * `cortex_ingester_sent_chunks`
    * `cortex_ingester_received_chunks`
    * `cortex_ingester_flush_series_in_progress`
    * `cortex_ingester_chunk_utilization`
    * `cortex_ingester_chunk_length`
    * `cortex_ingester_chunk_size_bytes`
    * `cortex_ingester_chunk_age_seconds`
    * `cortex_ingester_memory_chunks`
    * `cortex_ingester_flushing_enqueued_series_total`
    * `cortex_ingester_flushing_dequeued_series_total`
    * `cortex_ingester_dropped_chunks_total`
    * `cortex_oldest_unflushed_chunk_timestamp_seconds`
    * `prometheus_local_storage_chunk_ops_total`
    * `prometheus_local_storage_chunkdesc_ops_total`
    * `prometheus_local_storage_memory_chunkdescs`
* [CHANGE] Changed default storage backends from `s3` to `filesystem` #833
  This effects the following flags:
  * `-blocks-storage.backend` now defaults to `filesystem`
  * `-blocks-storage.filesystem.dir` now defaults to `blocks`
  * `-alertmanager-storage.backend` now defaults to `filesystem`
  * `-alertmanager-storage.filesystem.dir` now defaults to `alertmanager`
  * `-ruler-storage.backend` now defaults to `filesystem`
  * `-ruler-storage.filesystem.dir` now defaults to `ruler`
* [CHANGE] Renamed metric `cortex_experimental_features_in_use_total` as `cortex_experimental_features_used_total` and added `feature` label. #32 #658
* [CHANGE] Removed `log_messages_total` metric. #32
* [CHANGE] Some files and directories created by Mimir components on local disk now have stricter permissions, and are only readable by owner, but not group or others. #58
* [CHANGE] Memcached client DNS resolution switched from golang built-in to [`miekg/dns`](https://github.com/miekg/dns). #142
* [CHANGE] The metric `cortex_deprecated_flags_inuse_total` has been renamed to `deprecated_flags_inuse_total` as part of using grafana/dskit functionality. #185
* [CHANGE] API: The `-api.response-compression-enabled` flag has been removed, and GZIP response compression is always enabled except on `/api/v1/push` and `/push` endpoints. #880
* [CHANGE] Update Go version to 1.17.3. #480
* [CHANGE] The `status_code` label on gRPC client metrics has changed from '200' and '500' to '2xx', '5xx', '4xx', 'cancel' or 'error'. #537
* [CHANGE] Removed the deprecated `-<prefix>.fifocache.size` flag. #618
* [CHANGE] Enable index header lazy loading by default. #693
  * `-blocks-storage.bucket-store.index-header-lazy-loading-enabled` default from `false` to `true`
  * `-blocks-storage.bucket-store.index-header-lazy-loading-idle-timeout` default from `20m` to `1h`
* [CHANGE] Shuffle-sharding:
  * `-distributor.sharding-strategy` option has been removed, and shuffle sharding is enabled by default. Default shard size is set to 0, which disables shuffle sharding for the tenant (all ingesters will receive tenants's samples). #888
  * `-ruler.sharding-strategy` option has been removed from ruler. Ruler now uses shuffle-sharding by default, but respects `ruler_tenant_shard_size`, which defaults to 0 (ie. use all rulers for tenant). #889
  * `-store-gateway.sharding-strategy` option has been removed store-gateways. Store-gateway now uses shuffle-sharding by default, but respects `store_gateway_tenant_shard_size` for tenant, and this value defaults to 0. #891
* [CHANGE] Server: `-server.http-listen-port` (yaml: `server.http_listen_port`) now defaults to `8080` (previously `80`). #871
* [CHANGE] Changed the default value of `-blocks-storage.bucket-store.ignore-deletion-marks-delay` from 6h to 1h. #892
* [CHANGE] Changed default settings for memcached clients: #959 #1000
  * The default value for the following config options has changed from `10000` to `25000`:
    * `-blocks-storage.bucket-store.chunks-cache.memcached.max-async-buffer-size`
    * `-blocks-storage.bucket-store.index-cache.memcached.max-async-buffer-size`
    * `-blocks-storage.bucket-store.metadata-cache.memcached.max-async-buffer-size`
    * `-query-frontend.results-cache.memcached.max-async-buffer-size`
  * The default value for the following config options has changed from `0` (unlimited) to `100`:
    * `-blocks-storage.bucket-store.chunks-cache.memcached.max-get-multi-batch-size`
    * `-blocks-storage.bucket-store.index-cache.memcached.max-get-multi-batch-size`
    * `-blocks-storage.bucket-store.metadata-cache.memcached.max-get-multi-batch-size`
    * `-query-frontend.results-cache.memcached.max-get-multi-batch-size`
  * The default value for the following config options has changed from `16` to `100`:
    * `-blocks-storage.bucket-store.chunks-cache.memcached.max-idle-connections`
    * `-blocks-storage.bucket-store.index-cache.memcached.max-idle-connections`
    * `-blocks-storage.bucket-store.metadata-cache.memcached.max-idle-connections`
    * `-query-frontend.results-cache.memcached.max-idle-connections`
  * The default value for the following config options has changed from `100ms` to `200ms`:
    * `-blocks-storage.bucket-store.metadata-cache.memcached.timeout`
    * `-blocks-storage.bucket-store.index-cache.memcached.timeout`
    * `-blocks-storage.bucket-store.chunks-cache.memcached.timeout`
    * `-query-frontend.results-cache.memcached.timeout`
* [CHANGE] Changed the default value of `-blocks-storage.bucket-store.bucket-index.enabled` to `true`. The default configuration must now run the compactor in order to write the bucket index or else queries to long term storage will fail. #924
* [CHANGE] Option `-auth.enabled` has been renamed to `-auth.multitenancy-enabled`. #1130
* [CHANGE] Default tenant ID used with disabled auth (`-auth.multitenancy-enabled=false`) has changed from `fake` to `anonymous`. This tenant ID can now be changed with `-auth.no-auth-tenant` option. #1063
* [CHANGE] The default values for the following local directories have changed: #1072
  * `-alertmanager.storage.path` default value changed to `./data-alertmanager/`
  * `-compactor.data-dir` default value changed to `./data-compactor/`
  * `-ruler.rule-path` default value changed to `./data-ruler/`
* [CHANGE] The default value for gRPC max send message size has been changed from 16MB to 100MB. This affects the following parameters: #1152
  * `-query-frontend.grpc-client-config.grpc-max-send-msg-size`
  * `-ingester.client.grpc-max-send-msg-size`
  * `-querier.frontend-client.grpc-max-send-msg-size`
  * `-query-scheduler.grpc-client-config.grpc-max-send-msg-size`
  * `-ruler.client.grpc-max-send-msg-size`
* [CHANGE] Remove `-http.prefix` flag (and `http_prefix` config file option). #763
* [CHANGE] Remove legacy endpoints. Please use their alternatives listed below. As part of the removal process we are
  introducing two new sets of endpoints for the ruler configuration API: `<prometheus-http-prefix>/rules` and
  `<prometheus-http-prefix>/config/v1/rules/**`. We are also deprecating `<prometheus-http-prefix>/rules` and `/api/v1/rules`;
  and will remove them in Mimir 2.2.0. #763 #1222
  * Query endpoints

    | Legacy                                                  | Alternative                                                |
    | ------------------------------------------------------- | ---------------------------------------------------------- |
    | `/<legacy-http-prefix>/api/v1/query`                    | `<prometheus-http-prefix>/api/v1/query`                    |
    | `/<legacy-http-prefix>/api/v1/query_range`              | `<prometheus-http-prefix>/api/v1/query_range`              |
    | `/<legacy-http-prefix>/api/v1/query_exemplars`          | `<prometheus-http-prefix>/api/v1/query_exemplars`          |
    | `/<legacy-http-prefix>/api/v1/series`                   | `<prometheus-http-prefix>/api/v1/series`                   |
    | `/<legacy-http-prefix>/api/v1/labels`                   | `<prometheus-http-prefix>/api/v1/labels`                   |
    | `/<legacy-http-prefix>/api/v1/label/{name}/values`      | `<prometheus-http-prefix>/api/v1/label/{name}/values`      |
    | `/<legacy-http-prefix>/api/v1/metadata`                 | `<prometheus-http-prefix>/api/v1/metadata`                 |
    | `/<legacy-http-prefix>/api/v1/read`                     | `<prometheus-http-prefix>/api/v1/read`                     |
    | `/<legacy-http-prefix>/api/v1/cardinality/label_names`  | `<prometheus-http-prefix>/api/v1/cardinality/label_names`  |
    | `/<legacy-http-prefix>/api/v1/cardinality/label_values` | `<prometheus-http-prefix>/api/v1/cardinality/label_values` |
    | `/api/prom/user_stats`                                  | `/api/v1/user_stats`                                       |

  * Distributor endpoints

    | Legacy endpoint               | Alternative                   |
    | ----------------------------- | ----------------------------- |
    | `/<legacy-http-prefix>/push`  | `/api/v1/push`                |
    | `/all_user_stats`             | `/distributor/all_user_stats` |
    | `/ha-tracker`                 | `/distributor/ha_tracker`     |

  * Ingester endpoints

    | Legacy          | Alternative           |
    | --------------- | --------------------- |
    | `/ring`         | `/ingester/ring`      |
    | `/shutdown`     | `/ingester/shutdown`  |
    | `/flush`        | `/ingester/flush`     |
    | `/push`         | `/ingester/push`      |

  * Ruler endpoints

    | Legacy                                                | Alternative                                         | Alternative #2 (not available before Mimir 2.0.0)                    |
    | ----------------------------------------------------- | --------------------------------------------------- | ------------------------------------------------------------------- |
    | `/<legacy-http-prefix>/api/v1/rules`                  | `<prometheus-http-prefix>/api/v1/rules`             |                                                                     |
    | `/<legacy-http-prefix>/api/v1/alerts`                 | `<prometheus-http-prefix>/api/v1/alerts`            |                                                                     |
    | `/<legacy-http-prefix>/rules`                         | `/api/v1/rules` (see below)                         |  `<prometheus-http-prefix>/config/v1/rules`                         |
    | `/<legacy-http-prefix>/rules/{namespace}`             | `/api/v1/rules/{namespace}` (see below)             |  `<prometheus-http-prefix>/config/v1/rules/{namespace}`             |
    | `/<legacy-http-prefix>/rules/{namespace}/{groupName}` | `/api/v1/rules/{namespace}/{groupName}` (see below) |  `<prometheus-http-prefix>/config/v1/rules/{namespace}/{groupName}` |
    | `/<legacy-http-prefix>/rules/{namespace}`             | `/api/v1/rules/{namespace}` (see below)             |  `<prometheus-http-prefix>/config/v1/rules/{namespace}`             |
    | `/<legacy-http-prefix>/rules/{namespace}/{groupName}` | `/api/v1/rules/{namespace}/{groupName}` (see below) |  `<prometheus-http-prefix>/config/v1/rules/{namespace}/{groupName}` |
    | `/<legacy-http-prefix>/rules/{namespace}`             | `/api/v1/rules/{namespace}` (see below)             |  `<prometheus-http-prefix>/config/v1/rules/{namespace}`             |
    | `/ruler_ring`                                         | `/ruler/ring`                                       |                                                                     |

    > __Note:__ The `/api/v1/rules/**` endpoints are considered deprecated with Mimir 2.0.0 and will be removed
    in Mimir 2.2.0. After upgrading to 2.0.0 we recommend switching uses to the equivalent
    `/<prometheus-http-prefix>/config/v1/**` endpoints that Mimir 2.0.0 introduces.

  * Alertmanager endpoints

    | Legacy                      | Alternative                        |
    | --------------------------- | ---------------------------------- |
    | `/<legacy-http-prefix>`     | `/alertmanager`                    |
    | `/status`                   | `/multitenant_alertmanager/status` |

* [CHANGE] Ingester: changed `-ingester.stream-chunks-when-using-blocks` default value from `false` to `true`. #717
* [CHANGE] Ingester: default `-ingester.ring.min-ready-duration` reduced from 1m to 15s. #126
* [CHANGE] Ingester: `-ingester.ring.min-ready-duration` now start counting the delay after the ring's health checks have passed instead of when the ring client was started. #126
* [CHANGE] Ingester: allow experimental ingester max-exemplars setting to be changed dynamically #144
  * CLI flag `-blocks-storage.tsdb.max-exemplars` is renamed to `-ingester.max-global-exemplars-per-user`.
  * YAML `max_exemplars` is moved from `tsdb` to `overrides` and renamed to `max_global_exemplars_per_user`.
* [CHANGE] Ingester: active series metrics `cortex_ingester_active_series` and `cortex_ingester_active_series_custom_tracker` are now removed when their value is zero. #672 #690
* [CHANGE] Ingester: changed default value of `-blocks-storage.tsdb.retention-period` from `6h` to `24h`. #966
* [CHANGE] Ingester: changed default value of `-blocks-storage.tsdb.close-idle-tsdb-timeout` from `0` to `13h`. #967
* [CHANGE] Ingester: changed default value of `-ingester.ring.final-sleep` from `30s` to `0s`. #981
* [CHANGE] Ingester: the following low level settings have been removed: #1153
  * `-ingester-client.expected-labels`
  * `-ingester-client.expected-samples-per-series`
  * `-ingester-client.expected-timeseries`
* [CHANGE] Ingester: following command line options related to ingester ring were renamed: #1155
  * `-consul.*` changed to `-ingester.ring.consul.*`
  * `-etcd.*` changed to `-ingester.ring.etcd.*`
  * `-multi.*` changed to `-ingester.ring.multi.*`
  * `-distributor.excluded-zones` changed to `-ingester.ring.excluded-zones`
  * `-distributor.replication-factor` changed to `-ingester.ring.replication-factor`
  * `-distributor.zone-awareness-enabled` changed to `-ingester.ring.zone-awareness-enabled`
  * `-ingester.availability-zone` changed to `-ingester.ring.instance-availability-zone`
  * `-ingester.final-sleep` changed to `-ingester.ring.final-sleep`
  * `-ingester.heartbeat-period` changed to `-ingester.ring.heartbeat-period`
  * `-ingester.join-after` changed to `-ingester.ring.join-after`
  * `-ingester.lifecycler.ID` changed to `-ingester.ring.instance-id`
  * `-ingester.lifecycler.addr` changed to `-ingester.ring.instance-addr`
  * `-ingester.lifecycler.interface` changed to `-ingester.ring.instance-interface-names`
  * `-ingester.lifecycler.port` changed to `-ingester.ring.instance-port`
  * `-ingester.min-ready-duration` changed to `-ingester.ring.min-ready-duration`
  * `-ingester.num-tokens` changed to `-ingester.ring.num-tokens`
  * `-ingester.observe-period` changed to `-ingester.ring.observe-period`
  * `-ingester.readiness-check-ring-health` changed to `-ingester.ring.readiness-check-ring-health`
  * `-ingester.tokens-file-path` changed to `-ingester.ring.tokens-file-path`
  * `-ingester.unregister-on-shutdown` changed to `-ingester.ring.unregister-on-shutdown`
  * `-ring.heartbeat-timeout` changed to `-ingester.ring.heartbeat-timeout`
  * `-ring.prefix` changed to `-ingester.ring.prefix`
  * `-ring.store` changed to `-ingester.ring.store`
* [CHANGE] Ingester: fields in YAML configuration for ingester ring have been changed: #1155
  * `ingester.lifecycler` changed to `ingester.ring`
  * Fields from `ingester.lifecycler.ring` moved to `ingester.ring`
  * `ingester.lifecycler.address` changed to `ingester.ring.instance_addr`
  * `ingester.lifecycler.id` changed to `ingester.ring.instance_id`
  * `ingester.lifecycler.port` changed to `ingester.ring.instance_port`
  * `ingester.lifecycler.availability_zone` changed to `ingester.ring.instance_availability_zone`
  * `ingester.lifecycler.interface_names` changed to `ingester.ring.instance_interface_names`
* [CHANGE] Distributor: removed the `-distributor.shard-by-all-labels` configuration option. It is now assumed to be true. #698
* [CHANGE] Distributor: change default value of `-distributor.instance-limits.max-inflight-push-requests` to `2000`. #964
* [CHANGE] Distributor: change default value of `-distributor.remote-timeout` from `2s` to `20s`. #970
* [CHANGE] Distributor: removed the `-distributor.extra-query-delay` flag (and its respective YAML config option). #1048
* [CHANGE] Query-frontend: Enable query stats by default, they can still be disabled with `-query-frontend.query-stats-enabled=false`. #83
* [CHANGE] Query-frontend: the `cortex_frontend_mapped_asts_total` metric has been renamed to `cortex_frontend_query_sharding_rewrites_attempted_total`. #150
* [CHANGE] Query-frontend: added `sharded` label to `cortex_query_seconds_total` metric. #235
* [CHANGE] Query-frontend: changed the flag name for controlling query sharding total shards from `-querier.total-shards` to `-query-frontend.query-sharding-total-shards`. #230
* [CHANGE] Query-frontend: flag `-querier.parallelise-shardable-queries` has been renamed to `-query-frontend.parallelize-shardable-queries` #284
* [CHANGE] Query-frontend: removed the deprecated (and unused) `-frontend.cache-split-interval`. Use `-query-frontend.split-queries-by-interval` instead. #587
* [CHANGE] Query-frontend: range query response now omits the `data` field when it's empty (error case) like Prometheus does, previously it was `"data":{"resultType":"","result":null}`. #629
* [CHANGE] Query-frontend: instant queries now honor the `-query-frontend.max-retries-per-request` flag. #630
* [CHANGE] Query-frontend: removed in-memory and Redis cache support. Reason is that these caching backends were just supported by query-frontend, while all other Mimir services only support memcached. #796
  * The following CLI flags (and their respective YAML config options) have been removed:
    * `-frontend.cache.enable-fifocache`
    * `-frontend.redis.*`
    * `-frontend.fifocache.*`
  * The following metrics have been removed:
    * `querier_cache_added_total`
    * `querier_cache_added_new_total`
    * `querier_cache_evicted_total`
    * `querier_cache_entries`
    * `querier_cache_gets_total`
    * `querier_cache_misses_total`
    * `querier_cache_stale_gets_total`
    * `querier_cache_memory_bytes`
    * `cortex_rediscache_request_duration_seconds`
* [CHANGE] Query-frontend: migrated memcached backend client to the same one used in other components (memcached config and metrics are now consistent across all Mimir services). #821
  * The following CLI flags (and their respective YAML config options) have been added:
    * `-query-frontend.results-cache.backend` (set it to `memcached` if `-query-frontend.cache-results=true`)
  * The following CLI flags (and their respective YAML config options) have been changed:
    * `-frontend.memcached.hostname` and `-frontend.memcached.service` have been removed: use `-query-frontend.results-cache.memcached.addresses` instead
  * The following CLI flags (and their respective YAML config options) have been renamed:
    * `-frontend.background.write-back-concurrency` renamed to `-query-frontend.results-cache.memcached.max-async-concurrency`
    * `-frontend.background.write-back-buffer` renamed to `-query-frontend.results-cache.memcached.max-async-buffer-size`
    * `-frontend.memcached.batchsize` renamed to `-query-frontend.results-cache.memcached.max-get-multi-batch-size`
    * `-frontend.memcached.parallelism` renamed to `-query-frontend.results-cache.memcached.max-get-multi-concurrency`
    * `-frontend.memcached.timeout` renamed to `-query-frontend.results-cache.memcached.timeout`
    * `-frontend.memcached.max-item-size` renamed to `-query-frontend.results-cache.memcached.max-item-size`
    * `-frontend.memcached.max-idle-conns` renamed to `-query-frontend.results-cache.memcached.max-idle-connections`
    * `-frontend.compression` renamed to `-query-frontend.results-cache.compression`
  * The following CLI flags (and their respective YAML config options) have been removed:
    * `-frontend.memcached.circuit-breaker-consecutive-failures`: feature removed
    * `-frontend.memcached.circuit-breaker-timeout`: feature removed
    * `-frontend.memcached.circuit-breaker-interval`: feature removed
    * `-frontend.memcached.update-interval`: new setting is hardcoded to 30s
    * `-frontend.memcached.consistent-hash`: new setting is always enabled
    * `-frontend.default-validity` and `-frontend.memcached.expiration`: new setting is hardcoded to 7 days
  * The following metrics have been changed:
    * `cortex_cache_dropped_background_writes_total{name}` changed to `thanos_memcached_operation_skipped_total{name, operation, reason}`
    * `cortex_cache_value_size_bytes{name, method}` changed to `thanos_memcached_operation_data_size_bytes{name}`
    * `cortex_cache_request_duration_seconds{name, method, status_code}` changed to `thanos_memcached_operation_duration_seconds{name, operation}`
    * `cortex_cache_fetched_keys{name}` changed to `thanos_cache_memcached_requests_total{name}`
    * `cortex_cache_hits{name}` changed to `thanos_cache_memcached_hits_total{name}`
    * `cortex_memcache_request_duration_seconds{name, method, status_code}` changed to `thanos_memcached_operation_duration_seconds{name, operation}`
    * `cortex_memcache_client_servers{name}` changed to `thanos_memcached_dns_provider_results{name, addr}`
    * `cortex_memcache_client_set_skip_total{name}` changed to `thanos_memcached_operation_skipped_total{name, operation, reason}`
    * `cortex_dns_lookups_total` changed to `thanos_memcached_dns_lookups_total`
    * For all metrics the value of the "name" label has changed from `frontend.memcached` to `frontend-cache`
  * The following metrics have been removed:
    * `cortex_cache_background_queue_length{name}`
* [CHANGE] Query-frontend: merged `query_range` into `frontend` in the YAML config (keeping the same keys) and renamed flags: #825
  * `-querier.max-retries-per-request` renamed to `-query-frontend.max-retries-per-request`
  * `-querier.split-queries-by-interval` renamed to `-query-frontend.split-queries-by-interval`
  * `-querier.align-querier-with-step` renamed to `-query-frontend.align-querier-with-step`
  * `-querier.cache-results` renamed to `-query-frontend.cache-results`
  * `-querier.parallelise-shardable-queries` renamed to `-query-frontend.parallelize-shardable-queries`
* [CHANGE] Query-frontend: the default value of `-query-frontend.split-queries-by-interval` has changed from `0` to `24h`. #1131
* [CHANGE] Query-frontend: `-frontend.` flags were renamed to `-query-frontend.`: #1167
* [CHANGE] Query-frontend / Query-scheduler: classified the `-query-frontend.querier-forget-delay` and `-query-scheduler.querier-forget-delay` flags (and their respective YAML config options) as experimental. #1208
* [CHANGE] Querier / ruler: Change `-querier.max-fetched-chunks-per-query` configuration to limit to maximum number of chunks that can be fetched in a single query. The number of chunks fetched by ingesters AND long-term storare combined should not exceed the value configured on `-querier.max-fetched-chunks-per-query`. [#4260](https://github.com/cortexproject/cortex/pull/4260)
* [CHANGE] Querier / ruler: Option `-querier.ingester-streaming` has been removed. Querier/ruler now always use streaming method to query ingesters. #204
* [CHANGE] Querier: always fetch labels from store and respect start/end times in request; the option `-querier.query-store-for-labels-enabled` has been removed and is now always on. #518 #1132
* [CHANGE] Querier / ruler: removed the `-store.query-chunk-limit` flag (and its respective YAML config option `max_chunks_per_query`). `-querier.max-fetched-chunks-per-query` (and its respective YAML config option `max_fetched_chunks_per_query`) should be used instead. #705
* [CHANGE] Querier/Ruler: `-querier.active-query-tracker-dir` option has been removed. Active query tracking is now done via Activity tracker configured by `-activity-tracker.filepath` and enabled by default. Limit for max number of concurrent queries (`-querier.max-concurrent`) is now respected even if activity tracking is not enabled. #661 #822
* [CHANGE] Querier/ruler/query-frontend: the experimental `-querier.at-modifier-enabled` CLI flag has been removed and the PromQL `@` modifier is always enabled. #941
* [CHANGE] Querier: removed `-querier.worker-match-max-concurrent` and `-querier.worker-parallelism` CLI flags (and their respective YAML config options). Mimir now behaves like if `-querier.worker-match-max-concurrent` is always enabled and you should configure the max concurrency per querier process using `-querier.max-concurrent` instead. #958
* [CHANGE] Querier: changed default value of `-querier.query-ingesters-within` from `0` to `13h`. #967
* [CHANGE] Querier: rename metric `cortex_query_fetched_chunks_bytes_total` to `cortex_query_fetched_chunk_bytes_total` to be consistent with the limit name. #476
* [CHANGE] Ruler: add two new metrics `cortex_ruler_list_rules_seconds` and `cortex_ruler_load_rule_groups_seconds` to the ruler. #906
* [CHANGE] Ruler: endpoints for listing configured rules now return HTTP status code 200 and an empty map when there are no rules instead of an HTTP 404 and plain text error message. The following endpoints are affected: #456
  * `<prometheus-http-prefix>/config/v1/rules`
  * `<prometheus-http-prefix>/config/v1/rules/{namespace}`
  * `<prometheus-http-prefix>/rules` (deprecated)
  * `<prometheus-http-prefix>/rules/{namespace}` (deprecated)
  * `/api/v1/rules` (deprecated)
  * `/api/v1/rules/{namespace}` (deprecated)
* [CHANGE] Ruler: removed `configdb` support from Ruler backend storages. #15 #38 #819
* [CHANGE] Ruler: removed the support for the deprecated storage configuration via `-ruler.storage.*` CLI flags (and their respective YAML config options). Use `-ruler-storage.*` instead. #628
* [CHANGE] Ruler: set new default limits for rule groups: `-ruler.max-rules-per-rule-group` to 20 (previously 0, disabled) and `-ruler.max-rule-groups-per-tenant` to 70 (previously 0, disabled). #847
* [CHANGE] Ruler: removed `-ruler.enable-sharding` option, and changed default value of `-ruler.ring.store` to `memberlist`. #943
* [CHANGE] Ruler: `-ruler.alertmanager-use-v2` has been removed. The ruler will always use the `v2` endpoints. #954 #1100
* [CHANGE] Ruler: `-experimental.ruler.enable-api` flag has been renamed to `-ruler.enable-api` and is now stable. The default value has also changed from `false` to `true`, so both ruler and alertmanager API are enabled by default. #913 #1065
* [CHANGE] Ruler: add support for [DNS service discovery format](./docs/sources/configuration/arguments.md#dns-service-discovery) for `-ruler.alertmanager-url`. `-ruler.alertmanager-discovery` flag has been removed. URLs following the prior SRV format, will be treated as a static target. To continue using service discovery for these URLs prepend `dnssrvnoa+` to them. #993
  * The following metrics for Alertmanager DNS service discovery are replaced:
    * `prometheus_sd_dns_lookups_total` replaced by `cortex_dns_lookups_total{component="ruler"}`
    * `prometheus_sd_dns_lookup_failures_total` replaced by `cortex_dns_failures_total{component="ruler"}`
* [CHANGE] Ruler: deprecate `/api/v1/rules/**` and `<prometheus-http-prefix/rules/**` configuration API endpoints in favour of `/<prometheus-http-prefix>/config/v1/rules/**`. Deprecated endpoints will be removed in Mimir 2.2.0. Main configuration API endpoints are now `/<prometheus-http-prefix>/config/api/v1/rules/**` introduced in Mimir 2.0.0. #1222
* [CHANGE] Store-gateway: index cache now includes tenant in cache keys, this invalidates previous cached entries. #607
* [CHANGE] Store-gateway: increased memcached index caching TTL from 1 day to 7 days. #718
* [CHANGE] Store-gateway: options `-store-gateway.sharding-enabled` and `-querier.store-gateway-addresses` were removed. Default value of `-store-gateway.sharding-ring.store` is now `memberlist` and default value for `-store-gateway.sharding-ring.wait-stability-min-duration` changed from `1m` to `0` (disabled). #976
* [CHANGE] Compactor: compactor will no longer try to compact blocks that are already marked for deletion. Previously compactor would consider blocks marked for deletion within `-compactor.deletion-delay / 2` period as eligible for compaction. [#4328](https://github.com/cortexproject/cortex/pull/4328)
* [CHANGE] Compactor: Removed support for block deletion marks migration. If you're upgrading from Cortex < 1.7.0 to Mimir, you should upgrade the compactor to Cortex >= 1.7.0 first, run it at least once and then upgrade to Mimir. #122
* [CHANGE] Compactor: removed the `cortex_compactor_group_vertical_compactions_total` metric. #278
* [CHANGE] Compactor: no longer waits for initial blocks cleanup to finish before starting compactions. #282
* [CHANGE] Compactor: removed overlapping sources detection. Overlapping sources may exist due to edge cases (timing issues) when horizontally sharding compactor, but are correctly handled by compactor. #494
* [CHANGE] Compactor: compactor now uses deletion marks from `<tenant>/markers` location in the bucket. Marker files are no longer fetched, only listed. #550
* [CHANGE] Compactor: Default value of `-compactor.block-sync-concurrency` has changed from 20 to 8. This flag is now only used to control number of goroutines for downloading and uploading blocks during compaction. #552
* [CHANGE] Compactor is now included in `all` target (single-binary). #866
* [CHANGE] Compactor: Removed `-compactor.sharding-enabled` option. Sharding in compactor is now always enabled. Default value of `-compactor.ring.store` has changed from `consul` to `memberlist`. Default value of `-compactor.ring.wait-stability-min-duration` is now 0, which disables the feature. #956
* [CHANGE] Alertmanager: removed `-alertmanager.configs.auto-webhook-root` #977
* [CHANGE] Alertmanager: removed `configdb` support from Alertmanager backend storages. #15 #38 #819
* [CHANGE] Alertmanager: Don't count user-not-found errors from replicas as failures in the `cortex_alertmanager_state_fetch_replica_state_failed_total` metric. #190
* [CHANGE] Alertmanager: Use distributor for non-API routes. #213
* [CHANGE] Alertmanager: removed `-alertmanager.storage.*` configuration options, with the exception of the CLI flags `-alertmanager.storage.path` and `-alertmanager.storage.retention`. Use `-alertmanager-storage.*` instead. #632
* [CHANGE] Alertmanager: set default value for `-alertmanager.web.external-url=http://localhost:8080/alertmanager` to match the default configuration. #808 #1067
* [CHANGE] Alertmanager: `-experimental.alertmanager.enable-api` flag has been renamed to `-alertmanager.enable-api` and is now stable. #913
* [CHANGE] Alertmanager: now always runs with sharding enabled; other modes of operation are removed. #1044 #1126
  * The following configuration options are removed:
    * `-alertmanager.sharding-enabled`
    * `-alertmanager.cluster.advertise-address`
    * `-alertmanager.cluster.gossip-interval`
    * `-alertmanager.cluster.listen-address`
    * `-alertmanager.cluster.peers`
    * `-alertmanager.cluster.push-pull-interval`
  * The following configuration options are renamed:
    * `-alertmanager.cluster.peer-timeout` to `-alertmanager.peer-timeout`
* [CHANGE] Alertmanager: the default value of `-alertmanager.sharding-ring.store` is now `memberlist`. #1171
* [CHANGE] Ring: changed default value of `-distributor.ring.store` (Distributor ring) and `-ring.store` (Ingester ring) to `memberlist`. #1046
* [CHANGE] Memberlist: the `memberlist_kv_store_value_bytes` metric has been removed due to values no longer being stored in-memory as encoded bytes. [#4345](https://github.com/cortexproject/cortex/pull/4345)
* [CHANGE] Memberlist: forward only changes, not entire original message. [#4419](https://github.com/cortexproject/cortex/pull/4419)
* [CHANGE] Memberlist: don't accept old tombstones as incoming change, and don't forward such messages to other gossip members. [#4420](https://github.com/cortexproject/cortex/pull/4420)
* [CHANGE] Memberlist: changed probe interval from `1s` to `5s` and probe timeout from `500ms` to `2s`. #563
* [CHANGE] Memberlist: the `name` label on metrics `cortex_dns_failures_total`, `cortex_dns_lookups_total` and `cortex_dns_provider_results` was renamed to `component`. #993
* [CHANGE] Limits: removed deprecated limits for rejecting old samples #799
  This removes the following flags:
  * `-validation.reject-old-samples`
  * `-validation.reject-old-samples.max-age`
* [CHANGE] Limits: removed local limit-related flags in favor of global limits. #725
  The distributor ring is now required, and can be configured via the `distributor.ring.*` flags.
  This removes the following flags:
  * `-distributor.ingestion-rate-strategy` -> will now always use the "global" strategy
  * `-ingester.max-series-per-user` -> set `-ingester.max-global-series-per-user` to `N` times the existing value of `-ingester.max-series-per-user` instead
  * `-ingester.max-series-per-metric` -> set `-ingester.max-global-series-per-metric`  to `N` times the existing value of `-ingester.max-series-per-metric` instead
  * `-ingester.max-metadata-per-user` -> set `-ingester.max-global-metadata-per-user` to `N` times the existing value of `-ingester.max-metadata-per-user` instead
  * `-ingester.max-metadata-per-metric` -> set `-ingester.max-global-metadata-per-metric` to `N` times the existing value of `-ingester.max-metadata-per-metric` instead
  * In the above notes, `N` refers to the number of ingester replicas
  Additionally, default values for the following flags have changed:
  * `-ingester.max-global-series-per-user` from `0` to `150000`
  * `-ingester.max-global-series-per-metric` from `0` to `20000`
  * `-distributor.ingestion-rate-limit` from `25000` to `10000`
  * `-distributor.ingestion-burst-size` from `50000` to `200000`
* [CHANGE] Limits: removed limit `enforce_metric_name`, now behave as if set to `true` always. #686
* [CHANGE] Limits: Option `-ingester.max-samples-per-query` and its YAML field `max_samples_per_query` have been removed. It required `-querier.ingester-streaming` option to be set to false, but since `-querier.ingester-streaming` is removed (always defaulting to true), the limit using it was removed as well. #204 #1132
* [CHANGE] Limits: Set the default max number of inflight ingester push requests (`-ingester.instance-limits.max-inflight-push-requests`) to 30000 in order to prevent clusters from being overwhelmed by request volume or temporary slow-downs. #259
* [CHANGE] Overrides exporter: renamed metric `cortex_overrides` to `cortex_limits_overrides`. #173 #407
* [FEATURE] The following features have been moved from experimental to stable: #913 #1002
  * Alertmanager config API
  * Alertmanager receiver firewall
  * Alertmanager sharding
  * Azure blob storage support
  * Blocks storage bucket index
  * Disable the ring health check in the readiness endpoint (`-ingester.readiness-check-ring-health=false`)
  * Distributor: do not extend writes on unhealthy ingesters
  * Do not unregister ingesters from ring on shutdown (`-ingester.unregister-on-shutdown=false`)
  * HA Tracker: cleanup of old replicas from KV Store
  * Instance limits in ingester and distributor
  * OpenStack Swift storage support
  * Query-frontend: query stats tracking
  * Query-scheduler
  * Querier: tenant federation
  * Ruler config API
  * S3 Server Side Encryption (SSE) using KMS
  * TLS configuration for gRPC, HTTP and etcd clients
  * Zone-aware replication
  * `/labels` API using matchers
  * The following querier limits:
    * `-querier.max-fetched-chunks-per-query`
    * `-querier.max-fetched-chunk-bytes-per-query`
    * `-querier.max-fetched-series-per-query`
  * The following alertmanager limits:
    * Notification rate (`-alertmanager.notification-rate-limit` and `-alertmanager.notification-rate-limit-per-integration`)
    * Dispatcher groups (`-alertmanager.max-dispatcher-aggregation-groups`)
    * User config size (`-alertmanager.max-config-size-bytes`)
    * Templates count in user config (`-alertmanager.max-templates-count`)
    * Max template size (`-alertmanager.max-template-size-bytes`)
* [FEATURE] The endpoints `/api/v1/status/buildinfo`, `<prometheus-http-prefix>/api/v1/status/buildinfo`, and `<alertmanager-http-prefix>/api/v1/status/buildinfo` have been added to display build information and enabled features. #1219 #1240
* [FEATURE] PromQL: added `present_over_time` support. #139
* [FEATURE] Added "Activity tracker" feature which can log ongoing activities from previous Mimir run in case of a crash. It is enabled by default and controlled by the `-activity-tracker.filepath` flag. It can be disabled by setting this path to an empty string. Currently, the Store-gateway, Ruler, Querier, Query-frontend and Ingester components use this feature to track queries. #631 #782 #822 #1121
* [FEATURE] Divide configuration parameters into categories "basic", "advanced", and "experimental". Only flags in the basic category are shown when invoking `-help`, whereas `-help-all` will include flags in all categories (basic, advanced, experimental). #840
* [FEATURE] Querier: Added support for tenant federation to exemplar endpoints. #927
* [FEATURE] Ingester: can expose metrics on active series matching custom trackers configured via `-ingester.active-series-custom-trackers` (or its respective YAML config option). When configured, active series for custom trackers are exposed by the `cortex_ingester_active_series_custom_tracker` metric. #42 #672
* [FEATURE] Ingester: Enable snapshotting of in-memory TSDB on disk during shutdown via `-blocks-storage.tsdb.memory-snapshot-on-shutdown` (experimental). #249
* [FEATURE] Ingester: Added `-blocks-storage.tsdb.isolation-enabled` flag, which allows disabling TSDB isolation feature. This is enabled by default (per TSDB default), but disabling can improve performance of write requests. #512
* [FEATURE] Ingester: Added `-blocks-storage.tsdb.head-chunks-write-queue-size` flag, which allows setting the size of the queue used by the TSDB before m-mapping chunks (experimental). #591
  * Added `cortex_ingester_tsdb_mmap_chunk_write_queue_operations_total` metric to track different operations of this queue.
* [FEATURE] Distributor: Added `-api.skip-label-name-validation-header-enabled` option to allow skipping label name validation on the HTTP write path based on `X-Mimir-SkipLabelNameValidation` header being `true` or not. #390
* [FEATURE] Query-frontend: Add `cortex_query_fetched_series_total` and `cortex_query_fetched_chunks_bytes_total` per-user counters to expose the number of series and bytes fetched as part of queries. These metrics can be enabled with the `-frontend.query-stats-enabled` flag (or its respective YAML config option `query_stats_enabled`). [#4343](https://github.com/cortexproject/cortex/pull/4343)
* [FEATURE] Query-frontend: Add `cortex_query_fetched_chunks_total` per-user counter to expose the number of chunks fetched as part of queries. This metric can be enabled with the `-query-frontend.query-stats-enabled` flag (or its respective YAML config option `query_stats_enabled`). #31
* [FEATURE] Query-frontend: Add query sharding for instant and range queries. You can enable querysharding by setting `-query-frontend.parallelize-shardable-queries` to `true`. The following additional config and exported metrics have been added. #79 #80 #100 #124 #140 #148 #150 #151 #153 #154 #155 #156 #157 #158 #159 #160 #163 #169 #172 #196 #205 #225 #226 #227 #228 #230 #235 #240 #239 #246 #244 #319 #330 #371 #385 #400 #458 #586 #630 #660 #707 #1542
  * New config options:
    * `-query-frontend.query-sharding-total-shards`: The amount of shards to use when doing parallelisation via query sharding.
    * `-query-frontend.query-sharding-max-sharded-queries`: The max number of sharded queries that can be run for a given received query. 0 to disable limit.
    * `-blocks-storage.bucket-store.series-hash-cache-max-size-bytes`: Max size - in bytes - of the in-memory series hash cache in the store-gateway.
    * `-blocks-storage.tsdb.series-hash-cache-max-size-bytes`: Max size - in bytes - of the in-memory series hash cache in the ingester.
  * New exported metrics:
    * `cortex_bucket_store_series_hash_cache_requests_total`
    * `cortex_bucket_store_series_hash_cache_hits_total`
    * `cortex_frontend_query_sharding_rewrites_succeeded_total`
    * `cortex_frontend_sharded_queries_per_query`
  * Renamed metrics:
    * `cortex_frontend_mapped_asts_total` to `cortex_frontend_query_sharding_rewrites_attempted_total`
  * Modified metrics:
    * added `sharded` label to `cortex_query_seconds_total`
  * When query sharding is enabled, the following querier config must be set on query-frontend too:
    * `-querier.max-concurrent`
    * `-querier.timeout`
    * `-querier.max-samples`
    * `-querier.at-modifier-enabled`
    * `-querier.default-evaluation-interval`
    * `-querier.active-query-tracker-dir`
    * `-querier.lookback-delta`
  * Sharding can be dynamically controlled per request using the `Sharding-Control: 64` header. (0 to disable)
  * Sharding can be dynamically controlled per tenant using the limit `query_sharding_total_shards`. (0 to disable)
  * Added `sharded_queries` count to the "query stats" log.
  * The number of shards is adjusted to be compatible with number of compactor shards that are used by a split-and-merge compactor. The querier can use this to avoid querying blocks that cannot have series in a given query shard.
* [FEATURE] Query-Frontend: Added `-query-frontend.cache-unaligned-requests` option to cache responses for requests that do not have step-aligned start and end times. This can improve speed of repeated queries, but can also pollute cache with results that are never reused. #432
* [FEATURE] Querier: Added label names cardinality endpoint `<prefix>/api/v1/cardinality/label_names` that is disabled by default. Can be enabled/disabled via the CLI flag `-querier.cardinality-analysis-enabled` or its respective YAML config option. Configurable on a per-tenant basis. #301 #377 #474
* [FEATURE] Querier: Added label values cardinality endpoint `<prefix>/api/v1/cardinality/label_values` that is disabled by default. Can be enabled/disabled via the CLI flag `-querier.cardinality-analysis-enabled` or its respective YAML config option, and configurable on a per-tenant basis. The maximum number of label names allowed to be queried in a single API call can be controlled via `-querier.label-values-max-cardinality-label-names-per-request`. #332 #395 #474
* [FEATURE] Querier: Added `-store.max-labels-query-length` to restrict the range of `/series`, label-names and label-values requests. #507
* [FEATURE] Ruler: Add new `-ruler.query-stats-enabled` which when enabled will report the `cortex_ruler_query_seconds_total` as a per-user metric that tracks the sum of the wall time of executing queries in the ruler in seconds. [#4317](https://github.com/cortexproject/cortex/pull/4317)
* [FEATURE] Ruler: Added federated rule groups. #533
  * Added `-ruler.tenant-federation.enabled` config flag.
  * Added support for `source_tenants` field on rule groups.
* [FEATURE] Store-gateway: Added `/store-gateway/tenants` and `/store-gateway/tenant/{tenant}/blocks` endpoints that provide functionality that was provided by `tools/listblocks`. #911 #973
* [FEATURE] Compactor: compactor now uses new algorithm that we call "split-and-merge". Previous compaction strategy was removed. With the `split-and-merge` compactor source blocks for a given tenant are grouped into `-compactor.split-groups` number of groups. Each group of blocks is then compacted separately, and is split into `-compactor.split-and-merge-shards` shards (configurable on a per-tenant basis). Compaction of each tenant shards can be horizontally scaled. Number of compactors that work on jobs for single tenant can be limited by using `-compactor.compactor-tenant-shard-size` parameter, or per-tenant `compactor_tenant_shard_size` override.  #275 #281 #282 #283 #288 #290 #303 #307 #317 #323 #324 #328 #353 #368 #479 #820
* [FEATURE] Compactor: Added `-compactor.max-compaction-time` to control how long can compaction for a single tenant take. If compactions for a tenant take longer, no new compactions are started in the same compaction cycle. Running compactions are not stopped however, and may take much longer. #523
* [FEATURE] Compactor: When compactor finds blocks with out-of-order chunks, it will mark them for no-compaction. Blocks marked for no-compaction are ignored in future compactions too. Added metric `cortex_compactor_blocks_marked_for_no_compaction_total` to track number of blocks marked for no-compaction. Added `CortexCompactorSkippedBlocksWithOutOfOrderChunks` alert based on new metric. Markers are only checked from `<tenant>/markers` location, but uploaded to the block directory too. #520 #535 #550
* [FEATURE] Compactor: multiple blocks are now downloaded and uploaded at once, which can shorten compaction process. #552
* [ENHANCEMENT] Exemplars are now emitted for all gRPC calls and many operations tracked by histograms. #180
* [ENHANCEMENT] New options `-server.http-listen-network` and `-server.grpc-listen-network` allow binding as 'tcp4' or 'tcp6'. #180
* [ENHANCEMENT] Query federation: improve performance in MergeQueryable by memoizing labels. #312
* [ENHANCEMENT] Add histogram metrics `cortex_distributor_sample_delay_seconds` and `cortex_ingester_tsdb_sample_out_of_order_delta_seconds` #488
* [ENHANCEMENT] Check internal directory access before starting up. #1217
* [ENHANCEMENT] Azure client: expose option to configure MSI URL and user-assigned identity. #584
* [ENHANCEMENT] Added a new metric `mimir_build_info` to coincide with `cortex_build_info`. The metric `cortex_build_info` has not been removed. #1022
* [ENHANCEMENT] Mimir runs a sanity check of storage config at startup and will fail to start if the sanity check doesn't pass. This is done to find potential config issues before starting up. #1180
* [ENHANCEMENT] Validate alertmanager and ruler storage configurations to ensure they don't use same bucket name and region values as those configured for the blocks storage. #1214
* [ENHANCEMENT] Ingester: added option `-ingester.readiness-check-ring-health` to disable the ring health check in the readiness endpoint. When disabled, the health checks are run against only the ingester itself instead of all ingesters in the ring. #48 #126
* [ENHANCEMENT] Ingester: reduce CPU and memory utilization if remote write requests contains a large amount of "out of bounds" samples. #413
* [ENHANCEMENT] Ingester: reduce CPU and memory utilization when querying chunks from ingesters. #430
* [ENHANCEMENT] Ingester: Expose ingester ring page on ingesters. #654
* [ENHANCEMENT] Distributor: added option `-distributor.excluded-zones` to exclude ingesters running in specific zones both on write and read path. #51
* [ENHANCEMENT] Distributor: add tags to tracing span for distributor push with user, cluster and replica. #210
* [ENHANCEMENT] Distributor: performance optimisations. #212 #217 #242
* [ENHANCEMENT] Distributor: reduce latency when HA-Tracking by doing KVStore updates in the background. #271
* [ENHANCEMENT] Distributor: make distributor inflight push requests count include background calls to ingester. #398
* [ENHANCEMENT] Distributor: silently drop exemplars more than 5 minutes older than samples in the same batch. #544
* [ENHANCEMENT] Distributor: reject exemplars with blank label names or values. The `cortex_discarded_exemplars_total` metric will use the `exemplar_labels_blank` reason in this case. #873
* [ENHANCEMENT] Query-frontend: added `cortex_query_frontend_workers_enqueued_requests_total` metric to track the number of requests enqueued in each query-scheduler. #384
* [ENHANCEMENT] Query-frontend: added `cortex_query_frontend_non_step_aligned_queries_total` to track the total number of range queries with start/end not aligned to step. #347 #357 #582
* [ENHANCEMENT] Query-scheduler: exported summary `cortex_query_scheduler_inflight_requests` tracking total number of inflight requests (both enqueued and processing) in percentile buckets. #675
* [ENHANCEMENT] Querier: can use the `LabelNames` call with matchers, if matchers are provided in the `/labels` API call, instead of using the more expensive `MetricsForLabelMatchers` call as before. #3 #1186
* [ENHANCEMENT] Querier / store-gateway: optimized regex matchers. #319 #334 #355
* [ENHANCEMENT] Querier: when fetching data for specific query-shard, we can ignore some blocks based on compactor-shard ID, since sharding of series by query sharding and compactor is the same. Added metrics: #438 #450
  * `cortex_querier_blocks_found_total`
  * `cortex_querier_blocks_queried_total`
  * `cortex_querier_blocks_with_compactor_shard_but_incompatible_query_shard_total`
* [ENHANCEMENT] Querier / ruler: reduce cpu usage, latency and peak memory consumption. #459 #463 #589
* [ENHANCEMENT] Querier: labels requests now obey `-querier.query-ingesters-within`, making them a little more efficient. #518
* [ENHANCEMENT] Querier: retry store-gateway in case of unexpected failure, instead of failing the query. #1003
* [ENHANCEMENT] Querier / ruler: reduce memory used by streaming queries, particularly in ruler. [#4341](https://github.com/cortexproject/cortex/pull/4341)
* [ENHANCEMENT] Ruler: Using shuffle sharding subring on GetRules API. [#4466](https://github.com/cortexproject/cortex/pull/4466)
* [ENHANCEMENT] Ruler: wait for ruler ring client to self-detect during startup. #990
* [ENHANCEMENT] Store-gateway: added `cortex_bucket_store_sent_chunk_size_bytes` metric, tracking the size of chunks sent from store-gateway to querier. #123
* [ENHANCEMENT] Store-gateway: reduced CPU and memory utilization due to exported metrics aggregation for instances with a large number of tenants. #123 #142
* [ENHANCEMENT] Store-gateway: added an in-memory LRU cache for chunks attributes. Can be enabled setting `-blocks-storage.bucket-store.chunks-cache.attributes-in-memory-max-items=X` where `X` is the max number of items to keep in the in-memory cache. The following new metrics are exposed: #279 #415 #437
  * `cortex_cache_memory_requests_total`
  * `cortex_cache_memory_hits_total`
  * `cortex_cache_memory_items_count`
* [ENHANCEMENT] Store-gateway: log index cache requests to tracing spans. #419
* [ENHANCEMENT] Store-gateway: store-gateway can now ignore blocks with minimum time within `-blocks-storage.bucket-store.ignore-blocks-within` duration. Useful when used together with `-querier.query-store-after`. #502
* [ENHANCEMENT] Store-gateway: label values with matchers now doesn't preload or list series, reducing latency and memory consumption. #534
* [ENHANCEMENT] Store-gateway: the results of `LabelNames()`, `LabelValues()` and `Series(skipChunks=true)` calls are now cached in the index cache. #590
* [ENHANCEMENT] Store-gateway: Added `-store-gateway.sharding-ring.unregister-on-shutdown` option that allows store-gateway to stay in the ring even after shutdown. Defaults to `true`, which is the same as current behaviour. #610 #614
* [ENHANCEMENT] Store-gateway: wait for ring tokens stability instead of ring stability to speed up startup and tests. #620
* [ENHANCEMENT] Compactor: add timeout for waiting on compactor to become ACTIVE in the ring. [#4262](https://github.com/cortexproject/cortex/pull/4262)
* [ENHANCEMENT] Compactor: skip already planned compaction jobs if the tenant doesn't belong to the compactor instance anymore. #303
* [ENHANCEMENT] Compactor: Blocks cleaner will ignore users that it no longer "owns" when sharding is enabled, and user ownership has changed since last scan. #325
* [ENHANCEMENT] Compactor: added `-compactor.compaction-jobs-order` support to configure which compaction jobs should run first for a given tenant (in case there are multiple ones). Supported values are: `smallest-range-oldest-blocks-first` (default), `newest-blocks-first`. #364
* [ENHANCEMENT] Compactor: delete blocks marked for deletion faster. #490
* [ENHANCEMENT] Compactor: expose low-level concurrency options for compactor: `-compactor.max-opening-blocks-concurrency`, `-compactor.max-closing-blocks-concurrency`, `-compactor.symbols-flushers-concurrency`. #569 #701
* [ENHANCEMENT] Compactor: expand compactor logs to include total compaction job time, total time for uploads and block counts. #549
* [ENHANCEMENT] Ring: allow experimental configuration of disabling of heartbeat timeouts by setting the relevant configuration value to zero. Applies to the following: [#4342](https://github.com/cortexproject/cortex/pull/4342)
  * `-distributor.ring.heartbeat-timeout`
  * `-ingester.ring.heartbeat-timeout`
  * `-ruler.ring.heartbeat-timeout`
  * `-alertmanager.sharding-ring.heartbeat-timeout`
  * `-compactor.ring.heartbeat-timeout`
  * `-store-gateway.sharding-ring.heartbeat-timeout`
* [ENHANCEMENT] Ring: allow heartbeats to be explicitly disabled by setting the interval to zero. This is considered experimental. This applies to the following configuration options: [#4344](https://github.com/cortexproject/cortex/pull/4344)
  * `-distributor.ring.heartbeat-period`
  * `-ingester.ring.heartbeat-period`
  * `-ruler.ring.heartbeat-period`
  * `-alertmanager.sharding-ring.heartbeat-period`
  * `-compactor.ring.heartbeat-period`
  * `-store-gateway.sharding-ring.heartbeat-period`
* [ENHANCEMENT] Memberlist: optimized receive path for processing ring state updates, to help reduce CPU utilization in large clusters. [#4345](https://github.com/cortexproject/cortex/pull/4345)
* [ENHANCEMENT] Memberlist: expose configuration of memberlist packet compression via `-memberlist.compression-enabled`. [#4346](https://github.com/cortexproject/cortex/pull/4346)
* [ENHANCEMENT] Memberlist: Add `-memberlist.advertise-addr` and `-memberlist.advertise-port` options for setting the address to advertise to other members of the cluster to enable NAT traversal. #260
* [ENHANCEMENT] Memberlist: reduce CPU utilization for rings with a large number of members. #537 #563 #634
* [ENHANCEMENT] Overrides exporter: include additional limits in the per-tenant override exporter. The following limits have been added to the `cortex_limit_overrides` metric: #21
  * `max_fetched_series_per_query`
  * `max_fetched_chunk_bytes_per_query`
  * `ruler_max_rules_per_rule_group`
  * `ruler_max_rule_groups_per_tenant`
* [ENHANCEMENT] Overrides exporter: add a metrics `cortex_limits_defaults` to expose the default values of limits. #173
* [ENHANCEMENT] Overrides exporter: Add `max_fetched_chunks_per_query` and `max_global_exemplars_per_user` limits to the default and per-tenant limits exported as metrics. #471 #515
* [ENHANCEMENT] Upgrade Go to 1.17.8. #1347 #1381
* [ENHANCEMENT] Upgrade Docker base images to `alpine:3.15.0`. #1348
* [BUGFIX] Azure storage: only create HTTP client once, to reduce memory utilization. #605
* [BUGFIX] Ingester: fixed ingester stuck on start up (LEAVING ring state) when `-ingester.ring.heartbeat-period=0` and `-ingester.unregister-on-shutdown=false`. [#4366](https://github.com/cortexproject/cortex/pull/4366)
* [BUGFIX] Ingester: prevent any reads or writes while the ingester is stopping. This will prevent accessing TSDB blocks once they have been already closed. [#4304](https://github.com/cortexproject/cortex/pull/4304)
* [BUGFIX] Ingester: TSDB now waits for pending readers before truncating Head block, fixing the `chunk not found` error and preventing wrong query results. #16
* [BUGFIX] Ingester: don't create TSDB or appender if no samples are sent by a tenant. #162
* [BUGFIX] Ingester: fix out-of-order chunks in TSDB head in-memory series after WAL replay in case some samples were appended to TSDB WAL before series. #530
* [BUGFIX] Distributor: when cleaning up obsolete elected replicas from KV store, HA tracker didn't update number of cluster per user correctly. [#4336](https://github.com/cortexproject/cortex/pull/4336)
* [BUGFIX] Distributor: fix bug in query-exemplar where some results would get dropped. #583
* [BUGFIX] Query-frontend: Fixes @ modifier functions (start/end) when splitting queries by time. #206
* [BUGFIX] Query-frontend: Ensure query_range requests handled by the query-frontend return JSON formatted errors. #360 #499
* [BUGFIX] Query-frontend: don't reuse cached results for queries that are not step-aligned. #424
* [BUGFIX] Query-frontend: fix API error messages that were mentioning Prometheus `--enable-feature=promql-negative-offset` and `--enable-feature=promql-at-modifier` flags. #688
* [BUGFIX] Query-frontend: worker's cancellation channels are now buffered to ensure that all request cancellations are properly handled. #741
* [BUGFIX] Querier: fixed `/api/v1/user_stats` endpoint. When zone-aware replication is enabled, `MaxUnavailableZones` param is used instead of `MaxErrors`, so setting `MaxErrors = 0` doesn't make the Querier wait for all Ingesters responses. #474
* [BUGFIX] Querier: Disable query scheduler SRV DNS lookup. #689
* [BUGFIX] Ruler: fixed counting of PromQL evaluation errors as user-errors when updating `cortex_ruler_queries_failed_total`. [#4335](https://github.com/cortexproject/cortex/pull/4335)
* [BUGFIX] Ruler: fix formatting of rule groups in `/ruler/rule_groups` endpoint. #655
* [BUGFIX] Ruler: do not log `unable to read rules directory` at startup if the directory hasn't been created yet. #1058
* [BUGFIX] Ruler: enable Prometheus-compatible endpoints regardless of `-ruler.enable-api`. The flag now only controls the configuration API. This is what the config flag description stated, but not what was happening. #1216
* [BUGFIX] Compactor: fixed panic while collecting Prometheus metrics. #28
* [BUGFIX] Compactor: compactor should now be able to correctly mark blocks for deletion and no-compaction, if such marking was previously interrupted. #1015
* [BUGFIX] Alertmanager: remove stale template files. #4495
* [BUGFIX] Alertmanager: don't replace user configurations with blank fallback configurations (when enabled), particularly during scaling up/down instances when sharding is enabled. #224
* [BUGFIX] Ring: multi KV runtime config changes are now propagated to all rings, not just ingester ring. #1047
* [BUGFIX] Memberlist: fixed corrupted packets when sending compound messages with more than 255 messages or messages bigger than 64KB. #551
* [BUGFIX] Overrides exporter: successfully startup even if runtime config is not set. #1056
* [BUGFIX] Fix internal modules to wait for other modules depending on them before stopping. #1472

### Mixin

_Changes since `grafana/cortex-jsonnet` `1.9.0`._

* [CHANGE] Removed chunks storage support from mixin. #641 #643 #645 #811 #812 #813
  * Removed `tsdb.libsonnet`: no need to import it anymore (its content is already automatically included when using Jsonnet)
  * Removed the following fields from `_config`:
    * `storage_engine` (defaults to `blocks`)
    * `chunk_index_backend`
    * `chunk_store_backend`
  * Removed schema config map
  * Removed the following dashboards:
    * "Cortex / Chunks"
    * "Cortex / WAL"
    * "Cortex / Blocks vs Chunks"
  * Removed the following alerts:
    * `CortexOldChunkInMemory`
    * `CortexCheckpointCreationFailed`
    * `CortexCheckpointDeletionFailed`
    * `CortexProvisioningMemcachedTooSmall`
    * `CortexWALCorruption`
    * `CortexTableSyncFailure`
    * `CortexTransferFailed`
  * Removed the following recording rules:
    * `cortex_chunk_store_index_lookups_per_query`
    * `cortex_chunk_store_series_pre_intersection_per_query`
    * `cortex_chunk_store_series_post_intersection_per_query`
    * `cortex_chunk_store_chunks_per_query`
    * `cortex_bigtable_request_duration_seconds`
    * `cortex_cassandra_request_duration_seconds`
    * `cortex_dynamo_request_duration_seconds`
    * `cortex_database_request_duration_seconds`
    * `cortex_gcs_request_duration_seconds`
* [CHANGE] Update grafana-builder dependency: use $__rate_interval in qpsPanel and latencyPanel. [#372](https://github.com/grafana/cortex-jsonnet/pull/372)
* [CHANGE] `namespace` template variable in dashboards now only selects namespaces for selected clusters. [#311](https://github.com/grafana/cortex-jsonnet/pull/311)
* [CHANGE] `CortexIngesterRestarts` alert severity changed from `critical` to `warning`. [#321](https://github.com/grafana/cortex-jsonnet/pull/321)
* [CHANGE] Dashboards: added overridable `job_labels` and `cluster_labels` to the configuration object as label lists to uniquely identify jobs and clusters in the metric names and group-by lists in dashboards. [#319](https://github.com/grafana/cortex-jsonnet/pull/319)
* [CHANGE] Dashboards: `alert_aggregation_labels` has been removed from the configuration and overriding this value has been deprecated. Instead the labels are now defined by the `cluster_labels` list, and should be overridden accordingly through that list. [#319](https://github.com/grafana/cortex-jsonnet/pull/319)
* [CHANGE] Renamed `CortexCompactorHasNotUploadedBlocksSinceStart` to `CortexCompactorHasNotUploadedBlocks`. [#334](https://github.com/grafana/cortex-jsonnet/pull/334)
* [CHANGE] Renamed `CortexCompactorRunFailed` to `CortexCompactorHasNotSuccessfullyRunCompaction`. [#334](https://github.com/grafana/cortex-jsonnet/pull/334)
* [CHANGE] Renamed `CortexInconsistentConfig` alert to `CortexInconsistentRuntimeConfig` and increased severity to `critical`. [#335](https://github.com/grafana/cortex-jsonnet/pull/335)
* [CHANGE] Increased `CortexBadRuntimeConfig` alert severity to `critical` and removed support for `cortex_overrides_last_reload_successful` metric (was removed in Cortex 1.3.0). [#335](https://github.com/grafana/cortex-jsonnet/pull/335)
* [CHANGE] Grafana 'min step' changed to 15s so dashboard show better detail. [#340](https://github.com/grafana/cortex-jsonnet/pull/340)
* [CHANGE] Replace `CortexRulerFailedEvaluations` with two new alerts: `CortexRulerTooManyFailedPushes` and `CortexRulerTooManyFailedQueries`. [#347](https://github.com/grafana/cortex-jsonnet/pull/347)
* [CHANGE] Removed `CortexCacheRequestErrors` alert. This alert was not working because the legacy Cortex cache client instrumentation doesn't track errors. [#346](https://github.com/grafana/cortex-jsonnet/pull/346)
* [CHANGE] Removed `CortexQuerierCapacityFull` alert. [#342](https://github.com/grafana/cortex-jsonnet/pull/342)
* [CHANGE] Changes blocks storage alerts to group metrics by the configured `cluster_labels` (supporting the deprecated `alert_aggregation_labels`). [#351](https://github.com/grafana/cortex-jsonnet/pull/351)
* [CHANGE] Increased `CortexIngesterReachingSeriesLimit` critical alert threshold from 80% to 85%. [#363](https://github.com/grafana/cortex-jsonnet/pull/363)
* [CHANGE] Changed default `job_names` for query-frontend, query-scheduler and querier to match custom deployments too. [#376](https://github.com/grafana/cortex-jsonnet/pull/376)
* [CHANGE] Split `cortex_api` recording rule group into three groups. This is a workaround for large clusters where this group can become slow to evaluate. [#401](https://github.com/grafana/cortex-jsonnet/pull/401)
* [CHANGE] Increased `CortexIngesterReachingSeriesLimit` warning threshold from 70% to 80% and critical threshold from 85% to 90%. [#404](https://github.com/grafana/cortex-jsonnet/pull/404)
* [CHANGE] Raised `CortexKVStoreFailure` alert severity from warning to critical. #493
* [CHANGE] Increase `CortexRolloutStuck` alert "for" duration from 15m to 30m. #493 #573
* [CHANGE] The Alertmanager and Ruler compiled dashboards (`alertmanager.json` and `ruler.json`) have been respectively renamed to `mimir-alertmanager.json` and `mimir-ruler.json`. #869
* [CHANGE] Removed `cortex_overrides_metric` from `_config`. #871
* [CHANGE] Renamed recording rule groups (`cortex_` prefix changed to `mimir_`). #871
* [CHANGE] Alerts name prefix has been changed from `Cortex` to `Mimir` (eg. alert `CortexIngesterUnhealthy` has been renamed to `MimirIngesterUnhealthy`). #879
* [CHANGE] Enabled resources dashboards by default. Can be disabled setting `resources_dashboards_enabled` config field to `false`. #920
* [FEATURE] Added `Cortex / Overrides` dashboard, displaying default limits and per-tenant overrides applied to Mimir. #673
* [FEATURE] Added `Mimir / Tenants` and `Mimir / Top tenants` dashboards, displaying user-based metrics. #776
* [FEATURE] Added querier autoscaling panels and alerts. #1006 #1016
* [FEATURE] Mimir / Top tenants dashboard now has tenants ranked by rule group size and evaluation time. #1338
* [ENHANCEMENT] cortex-mixin: Make `cluster_namespace_deployment:kube_pod_container_resource_requests_{cpu_cores,memory_bytes}:sum` backwards compatible with `kube-state-metrics` v2.0.0. [#317](https://github.com/grafana/cortex-jsonnet/pull/317)
* [ENHANCEMENT] Cortex-mixin: Include `cortex-gw-internal` naming variation in default `gateway` job names. [#328](https://github.com/grafana/cortex-jsonnet/pull/328)
* [ENHANCEMENT] Ruler dashboard: added object storage metrics. [#354](https://github.com/grafana/cortex-jsonnet/pull/354)
* [ENHANCEMENT] Alertmanager dashboard: added object storage metrics. [#354](https://github.com/grafana/cortex-jsonnet/pull/354)
* [ENHANCEMENT] Added documentation text panels and descriptions to reads and writes dashboards. [#324](https://github.com/grafana/cortex-jsonnet/pull/324)
* [ENHANCEMENT] Dashboards: defined container functions for common resources panels: containerDiskWritesPanel, containerDiskReadsPanel, containerDiskSpaceUtilization. [#331](https://github.com/grafana/cortex-jsonnet/pull/331)
* [ENHANCEMENT] cortex-mixin: Added `alert_excluded_routes` config to exclude specific routes from alerts. [#338](https://github.com/grafana/cortex-jsonnet/pull/338)
* [ENHANCEMENT] Added `CortexMemcachedRequestErrors` alert. [#346](https://github.com/grafana/cortex-jsonnet/pull/346)
* [ENHANCEMENT] Ruler dashboard: added "Per route p99 latency" panel in the "Configuration API" row. [#353](https://github.com/grafana/cortex-jsonnet/pull/353)
* [ENHANCEMENT] Increased the `for` duration of the `CortexIngesterReachingSeriesLimit` warning alert to 3h. [#362](https://github.com/grafana/cortex-jsonnet/pull/362)
* [ENHANCEMENT] Added a new tier (`medium_small_user`) so we have another tier between 100K and 1Mil active series. [#364](https://github.com/grafana/cortex-jsonnet/pull/364)
* [ENHANCEMENT] Extend Alertmanager dashboard: [#313](https://github.com/grafana/cortex-jsonnet/pull/313)
  * "Tenants" stat panel - shows number of discovered tenant configurations.
  * "Replication" row - information about the replication of tenants/alerts/silences over instances.
  * "Tenant Configuration Sync" row - information about the configuration sync procedure.
  * "Sharding Initial State Sync" row - information about the initial state sync procedure when sharding is enabled.
  * "Sharding Runtime State Sync" row - information about various state operations which occur when sharding is enabled (replication, fetch, marge, persist).
* [ENHANCEMENT] Update gsutil command for `not healthy index found` playbook [#370](https://github.com/grafana/cortex-jsonnet/pull/370)
* [ENHANCEMENT] Added Alertmanager alerts and playbooks covering configuration syncs and sharding operation: [#377 [#378](https://github.com/grafana/cortex-jsonnet/pull/378)
  * `CortexAlertmanagerSyncConfigsFailing`
  * `CortexAlertmanagerRingCheckFailing`
  * `CortexAlertmanagerPartialStateMergeFailing`
  * `CortexAlertmanagerReplicationFailing`
  * `CortexAlertmanagerPersistStateFailing`
  * `CortexAlertmanagerInitialSyncFailed`
* [ENHANCEMENT] Add recording rules to improve responsiveness of Alertmanager dashboard. [#387](https://github.com/grafana/cortex-jsonnet/pull/387)
* [ENHANCEMENT] Add `CortexRolloutStuck` alert. [#405](https://github.com/grafana/cortex-jsonnet/pull/405)
* [ENHANCEMENT] Added `CortexKVStoreFailure` alert. [#406](https://github.com/grafana/cortex-jsonnet/pull/406)
* [ENHANCEMENT] Use configured `ruler` jobname for ruler dashboard panels. [#409](https://github.com/grafana/cortex-jsonnet/pull/409)
* [ENHANCEMENT] Add ability to override `datasource` for generated dashboards. [#407](https://github.com/grafana/cortex-jsonnet/pull/407)
* [ENHANCEMENT] Use alertmanager jobname for alertmanager dashboard panels [#411](https://github.com/grafana/cortex-jsonnet/pull/411)
* [ENHANCEMENT] Added `CortexDistributorReachingInflightPushRequestLimit` alert. [#408](https://github.com/grafana/cortex-jsonnet/pull/408)
* [ENHANCEMENT] Added `CortexReachingTCPConnectionsLimit` alert. #403
* [ENHANCEMENT] Added "Cortex / Writes Networking" and "Cortex / Reads Networking" dashboards. #405
* [ENHANCEMENT] Improved "Queue length" panel in "Cortex / Queries" dashboard. #408
* [ENHANCEMENT] Add `CortexDistributorReachingInflightPushRequestLimit` alert and playbook. #401
* [ENHANCEMENT] Added "Recover accidentally deleted blocks (Google Cloud specific)" playbook. #475
* [ENHANCEMENT] Added support to multi-zone store-gateway deployments. #608 #615
* [ENHANCEMENT] Show supplementary alertmanager services in the Rollout Progress dashboard. #738 #855
* [ENHANCEMENT] Added `mimir` to default job names. This makes dashboards and alerts working when Mimir is installed in single-binary mode and the deployment is named `mimir`. #921
* [ENHANCEMENT] Introduced a new alert for the Alertmanager: `MimirAlertmanagerAllocatingTooMuchMemory`. It has two severities based on the memory usage against limits, a `warning` level at 80% and a `critical` level at 90%. #1206
* [ENHANCEMENT] Faster memcached cache requests. #2720
* [BUGFIX] Fixed `CortexIngesterHasNotShippedBlocks` alert false positive in case an ingester instance had ingested samples in the past, then no traffic was received for a long period and then it started receiving samples again. [#308](https://github.com/grafana/cortex-jsonnet/pull/308)
* [BUGFIX] Fixed `CortexInconsistentRuntimeConfig` metric. [#335](https://github.com/grafana/cortex-jsonnet/pull/335)
* [BUGFIX] Fixed scaling dashboard to correctly work when a Cortex service deployment spans across multiple zones (a zone is expected to have the `zone-[a-z]` suffix). [#365](https://github.com/grafana/cortex-jsonnet/pull/365)
* [BUGFIX] Fixed rollout progress dashboard to correctly work when a Cortex service deployment spans across multiple zones (a zone is expected to have the `zone-[a-z]` suffix). [#366](https://github.com/grafana/cortex-jsonnet/pull/366)
* [BUGFIX] Fixed rollout progress dashboard to include query-scheduler too. [#376](https://github.com/grafana/cortex-jsonnet/pull/376)
* [BUGFIX] Upstream recording rule `node_namespace_pod_container:container_cpu_usage_seconds_total:sum_irate` renamed. [#379](https://github.com/grafana/cortex-jsonnet/pull/379)
* [BUGFIX] Fixed writes/reads/alertmanager resources dashboards to use `$._config.job_names.gateway`. [#403](https://github.com/grafana/cortex-jsonnet/pull/403)
* [BUGFIX] Span the annotation.message in alerts as YAML multiline strings. [#412](https://github.com/grafana/cortex-jsonnet/pull/412)
* [BUGFIX] Fixed "Instant queries / sec" in "Cortex / Reads" dashboard. #445
* [BUGFIX] Fixed and added missing KV store panels in Writes, Reads, Ruler and Compactor dashboards. #448
* [BUGFIX] Fixed Alertmanager dashboard when alertmanager is running as part of single binary. #1064
* [BUGFIX] Fixed Ruler dashboard when ruler is running as part of single binary. #1260
* [BUGFIX] Query-frontend: fixed bad querier status code mapping with query-sharding enabled. #1227

### Jsonnet

_Changes since `grafana/cortex-jsonnet` `1.9.0`._

* [CHANGE] Removed chunks storage support. #639
  * Removed the following fields from `_config`:
    * `storage_engine` (defaults to `blocks`)
    * `querier_second_storage_engine` (not supported anymore)
    * `table_manager_enabled`, `table_prefix`
    * `memcached_index_writes_enabled` and `memcached_index_writes_max_item_size_mb`
    * `storeMemcachedChunksConfig`
    * `storeConfig`
    * `max_chunk_idle`
    * `schema` (the schema configmap is still added for backward compatibility reasons)
    * `bigtable_instance` and `bigtable_project`
    * `client_configs`
    * `enabledBackends`
    * `storage_backend`
    * `cassandra_addresses`
    * `s3_bucket_name`
    * `ingester_deployment_without_wal` (was only used by chunks storage)
    * `ingester` (was only used to configure chunks storage WAL)
  * Removed the following CLI flags from `ingester_args`:
    * `ingester.max-chunk-age`
    * `ingester.max-stale-chunk-idle`
    * `ingester.max-transfer-retries`
    * `ingester.retain-period`
* [CHANGE] Changed `overrides-exporter.libsonnet` from being based on cortex-tools to Mimir `overrides-exporter` target. #646
* [CHANGE] Store gateway: set `-blocks-storage.bucket-store.index-cache.memcached.max-get-multi-concurrency`,
  `-blocks-storage.bucket-store.chunks-cache.memcached.max-get-multi-concurrency`,
  `-blocks-storage.bucket-store.metadata-cache.memcached.max-get-multi-concurrency`,
  `-blocks-storage.bucket-store.index-cache.memcached.max-idle-connections`,
  `-blocks-storage.bucket-store.chunks-cache.memcached.max-idle-connections`,
  `-blocks-storage.bucket-store.metadata-cache.memcached.max-idle-connections` to 100 [#414](https://github.com/grafana/cortex-jsonnet/pull/414)
* [CHANGE] Alertmanager: mounted overrides configmap to alertmanager too. [#315](https://github.com/grafana/cortex-jsonnet/pull/315)
* [CHANGE] Memcached: upgraded memcached from `1.5.17` to `1.6.9`. [#316](https://github.com/grafana/cortex-jsonnet/pull/316)
* [CHANGE] Store-gateway: increased memory request and limit respectively from 6GB / 6GB to 12GB / 18GB. [#322](https://github.com/grafana/cortex-jsonnet/pull/322)
* [CHANGE] Store-gateway: increased `-blocks-storage.bucket-store.max-chunk-pool-bytes` from 2GB (default) to 12GB. [#322](https://github.com/grafana/cortex-jsonnet/pull/322)
* [CHANGE] Ingester/Ruler: set `-server.grpc-max-send-msg-size-bytes` and `-server.grpc-max-send-msg-size-bytes` to sensible default values (10MB). [#326](https://github.com/grafana/cortex-jsonnet/pull/326)
* [CHANGE] Decreased `-server.grpc-max-concurrent-streams` from 100k to 10k. [#369](https://github.com/grafana/cortex-jsonnet/pull/369)
* [CHANGE] Decreased blocks storage ingesters graceful termination period from 80m to 20m. [#369](https://github.com/grafana/cortex-jsonnet/pull/369)
* [CHANGE] Increase the rules per group and rule groups limits on different tiers. [#396](https://github.com/grafana/cortex-jsonnet/pull/396)
* [CHANGE] Removed `max_samples_per_query` limit, since it only works with chunks and only when using `-distributor.shard-by-all-labels=false`. [#397](https://github.com/grafana/cortex-jsonnet/pull/397)
* [CHANGE] Removed chunks storage query sharding config support. The following config options have been removed: [#398](https://github.com/grafana/cortex-jsonnet/pull/398)
  * `_config` > `queryFrontend` > `shard_factor`
  * `_config` > `queryFrontend` > `sharded_queries_enabled`
  * `_config` > `queryFrontend` > `query_split_factor`
* [CHANGE] Rename ruler_s3_bucket_name and ruler_gcs_bucket_name to ruler_storage_bucket_name: [#415](https://github.com/grafana/cortex-jsonnet/pull/415)
* [CHANGE] Fine-tuned rolling update policy for distributor, querier, query-frontend, query-scheduler. [#420](https://github.com/grafana/cortex-jsonnet/pull/420)
* [CHANGE] Increased memcached metadata/chunks/index-queries max connections from 4k to 16k. [#420](https://github.com/grafana/cortex-jsonnet/pull/420)
* [CHANGE] Disabled step alignment in query-frontend to be compliant with PromQL. [#420](https://github.com/grafana/cortex-jsonnet/pull/420)
* [CHANGE] Do not limit compactor CPU and request a number of cores equal to the configured concurrency. [#420](https://github.com/grafana/cortex-jsonnet/pull/420)
* [CHANGE] Configured split-and-merge compactor. #853
  * The following CLI flags are set on compactor:
    * `-compactor.split-and-merge-shards=0`
    * `-compactor.compactor-tenant-shard-size=1`
    * `-compactor.split-groups=1`
    * `-compactor.max-opening-blocks-concurrency=4`
    * `-compactor.max-closing-blocks-concurrency=2`
    * `-compactor.symbols-flushers-concurrency=4`
  * The following per-tenant overrides have been set on `super_user` and `mega_user` classes:
    ```
    compactor_split_and_merge_shards: 2,
    compactor_tenant_shard_size: 2,
    compactor_split_groups: 2,
    ```
* [CHANGE] The entrypoint file to include has been renamed from `cortex.libsonnet` to `mimir.libsonnet`. #897
* [CHANGE] The default image config field has been renamed from `cortex` to `mimir`. #896
   ```
   {
     _images+:: {
       mimir: '...',
     },
   }
   ```
* [CHANGE] Removed `cortex_` prefix from config fields. #898
  * The following config fields have been renamed:
    * `cortex_bucket_index_enabled` renamed to `bucket_index_enabled`
    * `cortex_compactor_cleanup_interval` renamed to `compactor_cleanup_interval`
    * `cortex_compactor_data_disk_class` renamed to `compactor_data_disk_class`
    * `cortex_compactor_data_disk_size` renamed to `compactor_data_disk_size`
    * `cortex_compactor_max_concurrency` renamed to `compactor_max_concurrency`
    * `cortex_distributor_allow_multiple_replicas_on_same_node` renamed to `distributor_allow_multiple_replicas_on_same_node`
    * `cortex_ingester_data_disk_class` renamed to `ingester_data_disk_class`
    * `cortex_ingester_data_disk_size` renamed to `ingester_data_disk_size`
    * `cortex_querier_allow_multiple_replicas_on_same_node` renamed to `querier_allow_multiple_replicas_on_same_node`
    * `cortex_query_frontend_allow_multiple_replicas_on_same_node` renamed to `query_frontend_allow_multiple_replicas_on_same_node`
    * `cortex_query_sharding_enabled` renamed to `query_sharding_enabled`
    * `cortex_query_sharding_msg_size_factor` renamed to `query_sharding_msg_size_factor`
    * `cortex_ruler_allow_multiple_replicas_on_same_node` renamed to `ruler_allow_multiple_replicas_on_same_node`
    * `cortex_store_gateway_data_disk_class` renamed to `store_gateway_data_disk_class`
    * `cortex_store_gateway_data_disk_size` renamed to `store_gateway_data_disk_size`
* [CHANGE] The overrides configmap default mountpoint has changed from `/etc/cortex` to `/etc/mimir`. It can be customized via the `overrides_configmap_mountpoint` config field. #899
* [CHANGE] Enabled in the querier the features to query label names with matchers, PromQL at modifier and query long-term storage for labels. #905
* [CHANGE] Reduced TSDB blocks retention on ingesters disk from 96h to 24h. #905
* [CHANGE] Enabled closing of idle TSDB in ingesters. #905
* [CHANGE] Disabled TSDB isolation in ingesters for better performances. #905
* [CHANGE] Changed log level of querier, query-frontend, query-scheduler and alertmanager from `debug` to `info`. #905
* [CHANGE] Enabled attributes in-memory cache in store-gateway. #905
* [CHANGE] Configured store-gateway to not load blocks containing samples more recent than 10h (because such samples are queried from ingesters). #905
* [CHANGE] Dynamically compute `-compactor.deletion-delay` based on other settings, in order to reduce the deletion delay as much as possible and lower the number of live blocks in the storage. #907
* [CHANGE] The config field `distributorConfig` has been renamed to `ingesterRingClientConfig`. Config field `ringClient` has been removed in favor of `ingesterRingClientConfig`. #997 #1057
* [CHANGE] Gossip.libsonnet has been fixed to modify all ring configurations, not only the ingester ring config. Furthermore it now supports migration via multi KV store. #1057 #1099
* [CHANGE] Changed the default of `bucket_index_enabled` to `true`. #924
* [CHANGE] Remove the support for the test-exporter. #1133
* [CHANGE] Removed `$.distributor_deployment_labels`, `$.ingester_deployment_labels` and `$.querier_deployment_labels` fields, that were used by gossip.libsonnet to inject additional label. Now the label is injected directly into pods of statefulsets and deployments. #1297
* [CHANGE] Disabled `-ingester.readiness-check-ring-health`. #1352
* [CHANGE] Changed Alertmanager CPU request from `100m` to `2` cores, and memory request from `1Gi` to `10Gi`. Set Alertmanager memory limit to `15Gi`. #1206
* [CHANGE] gossip.libsonnet has been renamed to memberlist.libsonnet, and is now imported by default. Use of memberlist for ring is enabled by setting `_config.memberlist_ring_enabled` to true. #1526
* [FEATURE] Added query sharding support. It can be enabled setting `cortex_query_sharding_enabled: true` in the `_config` object. #653
* [FEATURE] Added shuffle-sharding support. It can be enabled and configured using the following config: #902
   ```
   _config+:: {
     shuffle_sharding:: {
       ingester_write_path_enabled: true,
       ingester_read_path_enabled: true,
       querier_enabled: true,
       ruler_enabled: true,
       store_gateway_enabled: true,
     },
   }
   ```
* [FEATURE] Added multi-zone ingesters and store-gateways support. #1352 #1552
* [ENHANCEMENT] Add overrides config to compactor. This allows setting retention configs per user. [#386](https://github.com/grafana/cortex-jsonnet/pull/386)
* [ENHANCEMENT] Added 256MB memory ballast to querier. [#369](https://github.com/grafana/cortex-jsonnet/pull/369)
* [ENHANCEMENT] Update `etcd-operator` to latest version (see https://github.com/grafana/jsonnet-libs/pull/480). [#263](https://github.com/grafana/cortex-jsonnet/pull/263)
* [ENHANCEMENT] Add support for Azure storage in Alertmanager configuration. [#381](https://github.com/grafana/cortex-jsonnet/pull/381)
* [ENHANCEMENT] Add support for running Alertmanager in sharding mode. [#394](https://github.com/grafana/cortex-jsonnet/pull/394)
* [ENHANCEMENT] Allow to customize PromQL engine settings via `queryEngineConfig`. [#399](https://github.com/grafana/cortex-jsonnet/pull/399)
* [ENHANCEMENT] Define Azure object storage ruler args. [#416](https://github.com/grafana/cortex-jsonnet/pull/416)
* [ENHANCEMENT] Added the following config options to allow to schedule multiple replicas of the same service on the same node: [#418](https://github.com/grafana/cortex-jsonnet/pull/418)
  * `cortex_distributor_allow_multiple_replicas_on_same_node`
  * `cortex_ruler_allow_multiple_replicas_on_same_node`
  * `cortex_querier_allow_multiple_replicas_on_same_node`
  * `cortex_query_frontend_allow_multiple_replicas_on_same_node`
* [BUGFIX] Alertmanager: fixed `--alertmanager.cluster.peers` CLI flag passed to alertmanager when HA is enabled. [#329](https://github.com/grafana/cortex-jsonnet/pull/329)
* [BUGFIX] Fixed `-distributor.extend-writes` setting on ruler when `unregister_ingesters_on_shutdown` is disabled. [#369](https://github.com/grafana/cortex-jsonnet/pull/369)
* [BUGFIX] Treat `compactor_blocks_retention_period` type as string rather than int.[#395](https://github.com/grafana/cortex-jsonnet/pull/395)
* [BUGFIX] Pass `-ruler-storage.s3.endpoint` to ruler when using S3. [#421](https://github.com/grafana/cortex-jsonnet/pull/421)
* [BUGFIX] Remove service selector on label `gossip_ring_member` from other services than `gossip-ring`. [#1008](https://github.com/grafana/mimir/pull/1008)
* [BUGFIX] Rename `-ingester.readiness-check-ring-health` to `-ingester.ring.readiness-check-ring-health`, to reflect current name of flag. #1460

### Mimirtool

_Changes since cortextool `0.10.7`._

* [CHANGE] The following environment variables have been renamed: #883
  * `CORTEX_ADDRESS` to `MIMIR_ADDRESS`
  * `CORTEX_API_USER` to `MIMIR_API_USER`
  * `CORTEX_API_KEY` to `MIMIR_API_KEY`
  * `CORTEX_TENANT_ID` to `MIMIR_TENANT_ID`
  * `CORTEX_TLS_CA_PATH` to `MIMIR_TLS_CA_PATH`
  * `CORTEX_TLS_CERT_PATH` to `MIMIR_TLS_CERT_PATH`
  * `CORTEX_TLS_KEY_PATH` to `MIMIR_TLS_KEY_PATH`
* [CHANGE] Change `cortex` backend to `mimir`. #883
* [CHANGE] Do not publish `mimirtool` binary for 386 windows architecture. #1263
* [CHANGE] `analyse` command has been renamed to `analyze`. #1318
* [FEATURE] Support Arm64 on Darwin for all binaries (benchtool etc). https://github.com/grafana/cortex-tools/pull/215
* [ENHANCEMENT] Correctly support federated rules. #823
* [BUGFIX] Fix `cortextool rules` legends displaying wrong symbols for updates and deletions. https://github.com/grafana/cortex-tools/pull/226

### Query-tee

_Changes since Cortex `1.10.0`._

* [ENHANCEMENT] Added `/api/v1/query_exemplars` API endpoint support (no results comparison). #168
* [ENHANCEMENT] Add a flag (`--proxy.compare-use-relative-error`) in the query-tee to compare floating point values using relative error. #208
* [ENHANCEMENT] Add a flag (`--proxy.compare-skip-recent-samples`) in the query-tee to skip comparing recent samples. By default samples not older than 1 minute are skipped. #234
* [BUGFIX] Fixes a panic in the query-tee when comparing result. #207
* [BUGFIX] Ensure POST requests are handled correctly #286

### Blocksconvert

_Changes since Cortex `1.10.0`._

* [CHANGE] Blocksconvert tool was removed from Mimir. #637

### Metaconvert

_Changes since Cortex `1.10.0`._

* [CHANGE] `thanosconvert` tool has been renamed to `metaconvert`. `-config.file` option has been removed, while it now requires `-tenant` option to work on single tenant only. It now also preserves labels recognized by Mimir. #1120

### Test-exporter

_Changes since Cortex `1.10.0`._

* [CHANGE] Removed the test-exporter tool. #1133

### Tools

_Changes since Cortex `1.10.0`._

* [CHANGE] Removed `query-audit`. You can use `query-tee` to compare query results and performances of two Grafana Mimir backends. #1380

## [Cortex 1.10.0 CHANGELOG](https://github.com/grafana/mimir/blob/a13959db5d38ff65c2b7ef52c56331d2f4dbc00c/CHANGELOG.md#cortex-1100--2021-08-03)<|MERGE_RESOLUTION|>--- conflicted
+++ resolved
@@ -2,7 +2,6 @@
 
 ## main / unreleased
 
-<<<<<<< HEAD
 ### Grafana Mimir
 
 * [CHANGE] Build: Upgrade Go to 1.25.4. #13691
@@ -178,13 +177,12 @@
 * [CHANGE] Query-Tee: Added `/api/v1/read` as a registered route. #13227
 * [CHANGE] Query-tee: Added cluster validation label configuration `-query-tee.client-cluster-validation.label`. If set, query-tee will set `X-Cluster` header before forwarding the request to both primary and secondary backends. #13302
 * [CHANGE] Query-tee: Make HTTP and gRPC server options configurable through the same dskit `server` flags and config block as Mimir. This begins the deprecation cycle for query-tee's `server.http-service-address`, `server.http-service-port`, `"server.grpc-service-address`, and `server.grpc-service-port` flags. #13328 #13355 #13360
-=======
+
 ## 3.0.1
 
 ### Grafana Mimir
 
 * [CHANGE] Build: Upgrade Go to 1.25.4. #13692 #13695
->>>>>>> ded396d5
 
 ## 3.0.0
 
