# Changelog

## Grafana Mimir - main / unreleased

### Grafana Mimir

* [CHANGE] Flag `-azure.msi-resource` is now ignored, and will be removed in Mimir 2.7. This setting is now made automatically by Azure. #2682
* [ENHANCEMENT] Added `<prefix>.tls-min-version` and `<prefix>.tls-cipher-suites` flags to configure cipher suites and min TLS version supported by servers. #2898
* [ENHANCEMENT] Distributor: Add age filter to forwarding functionality, to not forward samples which are older than defined duration. If such samples are not ingested, `cortex_discarded_samples_total{reason="forwarded-sample-too-old"}` is increased. #3049 #3133
* [ENHANCEMENT] Store-gateway: Reduce memory allocation when generating ids in index cache. #3179
* [ENHANCEMENT] Query-frontend: truncate queries based on the configured creation grace period (`--validation.create-grace-period`) to avoid querying too far into the future. #3172
* [ENHANCEMENT] Ingester: Reduce activity tracker memory allocation. #3203
* [ENHANCEMENT] Query-frontend: Log more detailed information in the case of a failed query. #3190
<<<<<<< HEAD
* [ENHANCEMENT] Added `-usage-stats.installation-mode` configuration to track the installation mode via the anonymous usage statistics. #3244
=======
* [ENHANCEMENT] Compactor: Add new `cortex_compactor_block_max_time_delta_seconds` histogram for detecting if compaction of blocks is lagging behind. #3240
>>>>>>> 2c59d780
* [BUGFIX] Flusher: Add `Overrides` as a dependency to prevent panics when starting with `-target=flusher`. #3151

### Mixin

* [CHANGE] Alerts: Change `MimirSchedulerQueriesStuck` `for` time to 7 minutes to account for the time it takes for HPA to scale up. #3223
* [ENHANCEMENT] Alerts: Add MimirRingMembersMismatch firing when a component does not have the expected number of running jobs. #2404
* [ENHANCEMENT] Dashboards: Add optional row about the Distributor's metric forwarding feature to the `Mimir / Writes` dashboard. #3182
* [ENHANCEMENT] Dashboards: Remove the "Instance Mapper" row from the "Alertmanager Resources Dashboard". This is a Grafana Cloud specific service and not relevant for external users. #3152
* [ENHANCEMENT] Dashboards: Add "remote read", "metadata", and "exemplar" queries to "Mimir / Overview" dashboard. #3245
* [BUGFIX] Dashboards: Fix legend showing `persistentvolumeclaim` when using `deployment_type=baremetal` for `Disk space utilization` panels. #3173

### Jsonnet

* [BUGFIX] Fixed query-scheduler ring configuration for dedicated ruler's queries and query-frontends. #3237 #3239

### Mimirtool

* [ENHANCEMENT] Added `mimirtool rules delete-namespace` command to delete all of the rule groups in a namespace including the namespace itself. #3136

### Documentation

* [ENHANCEMENT] Improve `MimirQuerierAutoscalerNotActive` runbook. #3186
* [ENHANCEMENT] Improve `MimirSchedulerQueriesStuck` runbook to reflect debug steps with querier auto-scaling enabled. #3223

### Tools

* [ENHANCEMENT] Mimir rules GitHub action: Added the ability to change default value of `label` when running `prepare` command. #3236

## 2.4.0-rc.1

### Grafana Mimir

* [BUGFIX] Fix distributor from returning a 500 status code when a 400 was received from the ingester. #3211
* [BUGFIX] Fix incorrect OS value set in Mimir v2.3.* RPM packages. #3221

## 2.4.0-rc.0

### Grafana Mimir

* [CHANGE] Distributor: change the default value of `-distributor.remote-timeout` to `2s` from `20s` and `-distributor.forwarding.request-timeout` to `2s` from `10s` to improve distributor resource usage when ingesters crash. #2728 #2912
* [CHANGE] Anonymous usage statistics tracking: added the `-ingester.ring.store` value. #2981
* [CHANGE] Series metadata `HELP` that is longer than `-validation.max-metadata-length` is now truncated silently, instead of being dropped with a 400 status code. #2993
* [CHANGE] Ingester: changed default setting for `-ingester.ring.readiness-check-ring-health` from `true` to `false`. #2953
* [CHANGE] Anonymous usage statistics tracking has been enabled by default, to help Mimir maintainers make better decisions to support the open source community. #2939 #3034
* [CHANGE] Anonymous usage statistics tracking: added the minimum and maximum value of `-ingester.out-of-order-time-window`. #2940
* [CHANGE] The default hash ring heartbeat period for distributors, ingesters, rulers and compactors has been increased from `5s` to `15s`. Now the default heartbeat period for all Mimir hash rings is `15s`. #3033
* [CHANGE] Reduce the default TSDB head compaction concurrency (`-blocks-storage.tsdb.head-compaction-concurrency`) from 5 to 1, in order to reduce CPU spikes. #3093
* [CHANGE] Ruler: the ruler's [remote evaluation mode](https://grafana.com/docs/mimir/latest/operators-guide/architecture/components/ruler/#remote) (`-ruler.query-frontend.address`) is now stable. #3109
* [CHANGE] Limits: removed the deprecated YAML configuration option `active_series_custom_trackers_config`. Please use `active_series_custom_trackers` instead. #3110
* [CHANGE] Ingester: removed the deprecated configuration option `-ingester.ring.join-after`. #3111
* [CHANGE] Querier: removed the deprecated configuration option `-querier.shuffle-sharding-ingesters-lookback-period`. The value of `-querier.query-ingesters-within` is now used internally for shuffle sharding lookback, while you can use `-querier.shuffle-sharding-ingesters-enabled` to enable or disable shuffle sharding on the read path. #3111
* [CHANGE] Memberlist: cluster label verification feature (`-memberlist.cluster-label` and `-memberlist.cluster-label-verification-disabled`) is now marked as stable. #3108
* [CHANGE] Distributor: only single per-tenant forwarding endpoint can be configured now. Support for per-rule endpoint has been removed. #3095
* [CHANGE] Query-frontend: truncate queries based on the configured blocks retention period (`-compactor.blocks-retention-period`) to avoid querying past this period. #3134
* [FEATURE] Query-scheduler: added an experimental ring-based service discovery support for the query-scheduler. Refer to [query-scheduler configuration](https://grafana.com/docs/mimir/next/operators-guide/architecture/components/query-scheduler/#configuration) for more information. #2957
* [FEATURE] Introduced the experimental endpoint `/api/v1/user_limits` exposed by all components that load runtime configuration. This endpoint exposes realtime limits for the authenticated tenant, in JSON format. #2864 #3017
* [FEATURE] Query-scheduler: added the experimental configuration option `-query-scheduler.max-used-instances` to restrict the number of query-schedulers effectively used regardless how many replicas are running. This feature can be useful when using the experimental read-write deployment mode. #3005
* [ENHANCEMENT] Go: updated to go 1.19.2. #2637 #3127 #3129
* [ENHANCEMENT] Runtime config: don't unmarshal runtime configuration files if they haven't changed. This can save a bit of CPU and memory on every component using runtime config. #2954
* [ENHANCEMENT] Query-frontend: Add `cortex_frontend_query_result_cache_skipped_total` and `cortex_frontend_query_result_cache_attempted_total` metrics to track the reason why query results are not cached. #2855
* [ENHANCEMENT] Distributor: pool more connections per host when forwarding request. Mark requests as idempotent so they can be retried under some conditions. #2968
* [ENHANCEMENT] Distributor: failure to send request to forwarding target now also increments `cortex_distributor_forward_errors_total`, with `status_code="failed"`. #2968
* [ENHANCEMENT] Distributor: added support forwarding push requests via gRPC, using `httpgrpc` messages from weaveworks/common library. #2996
* [ENHANCEMENT] Query-frontend / Querier: increase internal backoff period used to retry connections to query-frontend / query-scheduler. #3011
* [ENHANCEMENT] Querier: do not log "error processing requests from scheduler" when the query-scheduler is shutting down. #3012
* [ENHANCEMENT] Query-frontend: query sharding process is now time-bounded and it is cancelled if the request is aborted. #3028
* [ENHANCEMENT] Query-frontend: improved Prometheus response JSON encoding performance. #2450
* [ENHANCEMENT] TLS: added configuration parameters to configure the client's TLS cipher suites and minimum version. The following new CLI flags have been added: #3070
  * `-alertmanager.alertmanager-client.tls-cipher-suites`
  * `-alertmanager.alertmanager-client.tls-min-version`
  * `-alertmanager.sharding-ring.etcd.tls-cipher-suites`
  * `-alertmanager.sharding-ring.etcd.tls-min-version`
  * `-compactor.ring.etcd.tls-cipher-suites`
  * `-compactor.ring.etcd.tls-min-version`
  * `-distributor.forwarding.grpc-client.tls-cipher-suites`
  * `-distributor.forwarding.grpc-client.tls-min-version`
  * `-distributor.ha-tracker.etcd.tls-cipher-suites`
  * `-distributor.ha-tracker.etcd.tls-min-version`
  * `-distributor.ring.etcd.tls-cipher-suites`
  * `-distributor.ring.etcd.tls-min-version`
  * `-ingester.client.tls-cipher-suites`
  * `-ingester.client.tls-min-version`
  * `-ingester.ring.etcd.tls-cipher-suites`
  * `-ingester.ring.etcd.tls-min-version`
  * `-memberlist.tls-cipher-suites`
  * `-memberlist.tls-min-version`
  * `-querier.frontend-client.tls-cipher-suites`
  * `-querier.frontend-client.tls-min-version`
  * `-querier.store-gateway-client.tls-cipher-suites`
  * `-querier.store-gateway-client.tls-min-version`
  * `-query-frontend.grpc-client-config.tls-cipher-suites`
  * `-query-frontend.grpc-client-config.tls-min-version`
  * `-query-scheduler.grpc-client-config.tls-cipher-suites`
  * `-query-scheduler.grpc-client-config.tls-min-version`
  * `-query-scheduler.ring.etcd.tls-cipher-suites`
  * `-query-scheduler.ring.etcd.tls-min-version`
  * `-ruler.alertmanager-client.tls-cipher-suites`
  * `-ruler.alertmanager-client.tls-min-version`
  * `-ruler.client.tls-cipher-suites`
  * `-ruler.client.tls-min-version`
  * `-ruler.query-frontend.grpc-client-config.tls-cipher-suites`
  * `-ruler.query-frontend.grpc-client-config.tls-min-version`
  * `-ruler.ring.etcd.tls-cipher-suites`
  * `-ruler.ring.etcd.tls-min-version`
  * `-store-gateway.sharding-ring.etcd.tls-cipher-suites`
  * `-store-gateway.sharding-ring.etcd.tls-min-version`
* [ENHANCEMENT] Store-gateway: Add `-blocks-storage.bucket-store.max-concurrent-reject-over-limit` option to allow requests that exceed the max number of inflight object storage requests to be rejected. #2999
* [ENHANCEMENT] Query-frontend: allow setting a separate limit on the total (before splitting/sharding) query length of range queries with the new experimental `-query-frontend.max-total-query-length` flag, which defaults to `-store.max-query-length` if unset or set to 0. #3058
* [ENHANCEMENT] Query-frontend: Lower TTL for cache entries overlapping the out-of-order samples ingestion window (re-using `-ingester.out-of-order-allowance` from ingesters). #2935
* [ENHANCEMENT] Ruler: added support to forcefully disable recording and/or alerting rules evaluation. The following new configuration options have been introduced, which can be overridden on a per-tenant basis in the runtime configuration: #3088
  * `-ruler.recording-rules-evaluation-enabled`
  * `-ruler.alerting-rules-evaluation-enabled`
* [ENHANCEMENT] Distributor: Improved error messages reported when the distributor fails to remote write to ingesters. #3055
* [ENHANCEMENT] Improved tracing spans tracked by distributors, ingesters and store-gateways. #2879 #3099 #3089
* [ENHANCEMENT] Ingester: improved the performance of label value cardinality endpoint. #3044
* [ENHANCEMENT] Ruler: use backoff retry on remote evaluation #3098
* [ENHANCEMENT] Query-frontend: Include multiple tenant IDs in query logs when present instead of dropping them. #3125
* [ENHANCEMENT] Alertmanager: reduced memory utilization in Mimir clusters with a large number of tenants. #3143
* [ENHANCEMENT] Store-gateway: added extra span logging to improve observability. #3131
* [BUGFIX] Querier: Fix 400 response while handling streaming remote read. #2963
* [BUGFIX] Fix a bug causing query-frontend, query-scheduler, and querier not failing if one of their internal components fail. #2978
* [BUGFIX] Querier: re-balance the querier worker connections when a query-frontend or query-scheduler is terminated. #3005
* [BUGFIX] Distributor: Now returns the quorum error from ingesters. For example, with replication_factor=3, two HTTP 400 errors and one HTTP 500 error, now the distributor will always return HTTP 400. Previously the behaviour was to return the error which the distributor first received. #2979
* [BUGFIX] Ruler: fix panic when ruler.external_url is explicitly set to an empty string ("") in YAML. #2915
* [BUGFIX] Alertmanager: Fix support for the Telegram API URL in the global settings. #3097
* [BUGFIX] Alertmanager: Fix parsing of label matchers without label value in the API used to retrieve alerts. #3097
* [BUGFIX] Ruler: Fix not restoring alert state for rule groups when other ruler replicas shut down. #3156
* [BUGFIX] Updated `golang.org/x/net` dependency to fix CVE-2022-27664. #3124

### Mixin

* [CHANGE] Alerts: MimirQuerierAutoscalerNotActive is now critical and fires after 1h instead of 15m. #2958
* [FEATURE] Dashboards: Added "Mimir / Overview" dashboards, providing an high level view over a Mimir cluster. #3122 #3147 #3155
* [ENHANCEMENT] Dashboards: Updated the "Writes" and "Rollout progress" dashboards to account for samples ingested via the new OTLP ingestion endpoint. #2919 #2938
* [ENHANCEMENT] Dashboards: Include per-tenant request rate in "Tenants" dashboard. #2874
* [ENHANCEMENT] Dashboards: Include inflight object store requests in "Reads" dashboard. #2914
* [ENHANCEMENT] Dashboards: Make queries used to find job, cluster and namespace for dropdown menus configurable. #2893
* [ENHANCEMENT] Dashboards: Include rate of label and series queries in "Reads" dashboard. #3065 #3074
* [ENHANCEMENT] Dashboards: Fix legend showing on per-pod panels. #2944
* [ENHANCEMENT] Dashboards: Use the "req/s" unit on panels showing the requests rate. #3118
* [ENHANCEMENT] Dashboards: Use a consistent color across dashboards for the error rate. #3154

### Jsonnet

* [FEATURE] Added support for query-scheduler ring-based service discovery. #3128
* [ENHANCEMENT] Querier autoscaling is now slower on scale downs: scale down 10% every 1m instead of 100%. #2962
* [BUGFIX] Memberlist: `gossip_member_label` is now set for ruler-queriers. #3141

### Mimirtool

* [ENHANCEMENT] mimirtool analyze: Store the query errors instead of exit during the analysis. #3052
* [BUGFIX] mimir-tool remote-read: fix returns where some conditions [return nil error even if there is error](https://github.com/grafana/cortex-tools/issues/260). #3053

### Documentation

* [ENHANCEMENT] Added documentation on how to configure storage retention. #2970
* [ENHANCEMENT] Improved gRPC clients config documentation. #3020
* [ENHANCEMENT] Added documentation on how to manage alerting and recording rules. #2983
* [ENHANCEMENT] Improved `MimirSchedulerQueriesStuck` runbook. #3006
* [ENHANCEMENT] Added "Cluster label verification" section to memberlist documentation. #3096
* [ENHANCEMENT] Mention compression in multi-zone replication documentation. #3107
* [BUGFIX] Fixed configuration option names in "Enabling zone-awareness via the Grafana Mimir Jsonnet". #3018
* [BUGFIX] Fixed `mimirtool analyze` parameters documentation. #3094
* [BUGFIX] Fixed YAML configuraton in the "Manage the configuration of Grafana Mimir with Helm" guide. #3042
* [BUGFIX] Fixed Alertmanager capacity planning documentation. #3132

### Tools

- [BUGFIX] trafficdump: Fixed panic occurring when `-success-only=true` and the captured request failed. #2863

## 2.3.1

### Grafana Mimir
* [BUGFIX] Query-frontend: query sharding took exponential time to map binary expressions. #3027
* [BUGFIX] Distributor: Stop panics on OTLP endpoint when a single metric has multiple timeseries. #3040

## 2.3.0

### Grafana Mimir

* [CHANGE] Ingester: Added user label to ingester metric `cortex_ingester_tsdb_out_of_order_samples_appended_total`. On multitenant clusters this helps us find the rate of appended out-of-order samples for a specific tenant. #2493
* [CHANGE] Compactor: delete source and output blocks from local disk on compaction failed, to reduce likelihood that subsequent compactions fail because of no space left on disk. #2261
* [CHANGE] Ruler: Remove unused CLI flags `-ruler.search-pending-for` and `-ruler.flush-period` (and their respective YAML config options). #2288
* [CHANGE] Successful gRPC requests are no longer logged (only affects internal API calls). #2309
* [CHANGE] Add new `-*.consul.cas-retry-delay` flags. They have a default value of `1s`, while previously there was no delay between retries. #2309
* [CHANGE] Store-gateway: Remove the experimental ability to run requests in a dedicated OS thread pool and associated CLI flag `-store-gateway.thread-pool-size`. #2423
* [CHANGE] Memberlist: disabled TCP-based ping fallback, because Mimir already uses a custom transport based on TCP. #2456
* [CHANGE] Change default value for `-distributor.ha-tracker.max-clusters` to `100` to provide a DoS protection. #2465
* [CHANGE] Experimental block upload API exposed by compactor has changed: Previous `/api/v1/upload/block/{block}` endpoint for starting block upload is now `/api/v1/upload/block/{block}/start`, and previous endpoint `/api/v1/upload/block/{block}?uploadComplete=true` for finishing block upload is now `/api/v1/upload/block/{block}/finish`. New API endpoint has been added: `/api/v1/upload/block/{block}/check`. #2486 #2548
* [CHANGE] Compactor: changed `-compactor.max-compaction-time` default from `0s` (disabled) to `1h`. When compacting blocks for a tenant, the compactor will move to compact blocks of another tenant or re-plan blocks to compact at least every 1h. #2514
* [CHANGE] Distributor: removed previously deprecated `extend_writes` (see #1856) YAML key and `-distributor.extend-writes` CLI flag from the distributor config. #2551
* [CHANGE] Ingester: removed previously deprecated `active_series_custom_trackers` (see #1188) YAML key from the ingester config. #2552
* [CHANGE] The tenant ID `__mimir_cluster` is reserved by Mimir and not allowed to store metrics. #2643
* [CHANGE] Purger: removed the purger component and moved its API endpoints `/purger/delete_tenant` and `/purger/delete_tenant_status` to the compactor at `/compactor/delete_tenant` and `/compactor/delete_tenant_status`. The new endpoints on the compactor are stable. #2644
* [CHANGE] Memberlist: Change the leave timeout duration (`-memberlist.leave-timeout duration`) from 5s to 20s and connection timeout (`-memberlist.packet-dial-timeout`) from 5s to 2s. This makes leave timeout 10x the connection timeout, so that we can communicate the leave to at least 1 node, if the first 9 we try to contact times out. #2669
* [CHANGE] Alertmanager: return status code `412 Precondition Failed` and log info message when alertmanager isn't configured for a tenant. #2635
* [CHANGE] Distributor: if forwarding rules are used to forward samples, exemplars are now removed from the request. #2710 #2725
* [CHANGE] Limits: change the default value of `max_global_series_per_metric` limit to `0` (disabled). Setting this limit by default does not provide much benefit because series are sharded by all labels. #2714
* [CHANGE] Ingester: experimental `-blocks-storage.tsdb.new-chunk-disk-mapper` has been removed, new chunk disk mapper is now always used, and is no longer marked experimental. Default value of `-blocks-storage.tsdb.head-chunks-write-queue-size` has changed to 1000000, this enables async chunk queue by default, which leads to improved latency on the write path when new chunks are created in ingesters. #2762
* [CHANGE] Ingester: removed deprecated `-blocks-storage.tsdb.isolation-enabled` option. TSDB-level isolation is now always disabled in Mimir. #2782
* [CHANGE] Compactor: `-compactor.partial-block-deletion-delay` must either be set to 0 (to disable partial blocks deletion) or a value higher than `4h`. #2787
* [CHANGE] Query-frontend: CLI flag `-query-frontend.align-querier-with-step` has been deprecated. Please use `-query-frontend.align-queries-with-step` instead. #2840
* [FEATURE] Compactor: Adds the ability to delete partial blocks after a configurable delay. This option can be configured per tenant. #2285
  - `-compactor.partial-block-deletion-delay`, as a duration string, allows you to set the delay since a partial block has been modified before marking it for deletion. A value of `0`, the default, disables this feature.
  - The metric `cortex_compactor_blocks_marked_for_deletion_total` has a new value for the `reason` label `reason="partial"`, when a block deletion marker is triggered by the partial block deletion delay.
* [FEATURE] Querier: enabled support for queries with negative offsets, which are not cached in the query results cache. #2429
* [FEATURE] EXPERIMENTAL: OpenTelemetry Metrics ingestion path on `/otlp/v1/metrics`. #695 #2436 #2461
* [FEATURE] Querier: Added support for tenant federation to metric metadata endpoint. #2467
* [FEATURE] Query-frontend: introduced experimental support to split instant queries by time. The instant query splitting can be enabled setting `-query-frontend.split-instant-queries-by-interval`. #2469 #2564 #2565 #2570 #2571 #2572 #2573 #2574 #2575 #2576 #2581 #2582 #2601 #2632 #2633 #2634 #2641 #2642 #2766
* [FEATURE] Introduced an experimental anonymous usage statistics tracking (disabled by default), to help Mimir maintainers make better decisions to support the open source community. The tracking system anonymously collects non-sensitive, non-personally identifiable information about the running Mimir cluster, and is disabled by default. #2643 #2662 #2685 #2732 #2733 #2735
* [FEATURE] Introduced an experimental deployment mode called read-write and running a fully featured Mimir cluster with three components: write, read and backend. The read-write deployment mode is a trade-off between the monolithic mode (only one component, no isolation) and the microservices mode (many components, high isolation). #2754 #2838
* [ENHANCEMENT] Distributor: Decreased distributor tests execution time. #2562
* [ENHANCEMENT] Alertmanager: Allow the HTTP `proxy_url` configuration option in the receiver's configuration. #2317
* [ENHANCEMENT] ring: optimize shuffle-shard computation when lookback is used, and all instances have registered timestamp within the lookback window. In that case we can immediately return origial ring, because we would select all instances anyway. #2309
* [ENHANCEMENT] Memberlist: added experimental memberlist cluster label support via `-memberlist.cluster-label` and `-memberlist.cluster-label-verification-disabled` CLI flags (and their respective YAML config options). #2354
* [ENHANCEMENT] Object storage can now be configured for all components using the `common` YAML config option key (or `-common.storage.*` CLI flags). #2330 #2347
* [ENHANCEMENT] Go: updated to go 1.18.4. #2400
* [ENHANCEMENT] Store-gateway, listblocks: list of blocks now includes stats from `meta.json` file: number of series, samples and chunks. #2425
* [ENHANCEMENT] Added more buckets to `cortex_ingester_client_request_duration_seconds` histogram metric, to correctly track requests taking longer than 1s (up until 16s). #2445
* [ENHANCEMENT] Azure client: Improve memory usage for large object storage downloads. #2408
* [ENHANCEMENT] Distributor: Add `-distributor.instance-limits.max-inflight-push-requests-bytes`. This limit protects the distributor against multiple large requests that together may cause an OOM, but are only a few, so do not trigger the `max-inflight-push-requests` limit. #2413
* [ENHANCEMENT] Distributor: Drop exemplars in distributor for tenants where exemplars are disabled. #2504
* [ENHANCEMENT] Runtime Config: Allow operator to specify multiple comma-separated yaml files in `-runtime-config.file` that will be merged in left to right order. #2583
* [ENHANCEMENT] Query sharding: shard binary operations only if it doesn't lead to non-shardable vector selectors in one of the operands. #2696
* [ENHANCEMENT] Add packaging for both debian based deb file and redhat based rpm file using FPM. #1803
* [ENHANCEMENT] Distributor: Add `cortex_distributor_query_ingester_chunks_deduped_total` and `cortex_distributor_query_ingester_chunks_total` metrics for determining how effective ingester chunk deduplication at query time is. #2713
* [ENHANCEMENT] Upgrade Docker base images to `alpine:3.16.2`. #2729
* [ENHANCEMENT] Ruler: Add `<prometheus-http-prefix>/api/v1/status/buildinfo` endpoint. #2724
* [ENHANCEMENT] Querier: Ensure all queries pulled from query-frontend or query-scheduler are immediately executed. The maximum workers concurrency in each querier is configured by `-querier.max-concurrent`. #2598
* [ENHANCEMENT] Distributor: Add `cortex_distributor_received_requests_total` and `cortex_distributor_requests_in_total` metrics to provide visiblity into appropriate per-tenant request limits. #2770
* [ENHANCEMENT] Distributor: Add single forwarding remote-write endpoint for a tenant (`forwarding_endpoint`), instead of using per-rule endpoints. This takes precendence over per-rule endpoints. #2801
* [ENHANCEMENT] Added `err-mimir-distributor-max-write-message-size` to the errors catalog. #2470
* [ENHANCEMENT] Add sanity check at startup to ensure the configured filesystem directories don't overlap for different components. #2828 #2947
* [BUGFIX] TSDB: Fixed a bug on the experimental out-of-order implementation that led to wrong query results. #2701
* [BUGFIX] Compactor: log the actual error on compaction failed. #2261
* [BUGFIX] Alertmanager: restore state from storage even when running a single replica. #2293
* [BUGFIX] Ruler: do not block "List Prometheus rules" API endpoint while syncing rules. #2289
* [BUGFIX] Ruler: return proper `*status.Status` error when running in remote operational mode. #2417
* [BUGFIX] Alertmanager: ensure the configured `-alertmanager.web.external-url` is either a path starting with `/`, or a full URL including the scheme and hostname. #2381 #2542
* [BUGFIX] Memberlist: fix problem with loss of some packets, typically ring updates when instances were removed from the ring during shutdown. #2418
* [BUGFIX] Ingester: fix misfiring `MimirIngesterHasUnshippedBlocks` and stale `cortex_ingester_oldest_unshipped_block_timestamp_seconds` when some block uploads fail. #2435
* [BUGFIX] Query-frontend: fix incorrect mapping of http status codes 429 to 500 when request queue is full. #2447
* [BUGFIX] Memberlist: Fix problem with ring being empty right after startup. Memberlist KV store now tries to "fast-join" the cluster to avoid serving empty KV store. #2505
* [BUGFIX] Compactor: Fix bug when using `-compactor.partial-block-deletion-delay`: compactor didn't correctly check for modification time of all block files. #2559
* [BUGFIX] Query-frontend: fix wrong query sharding results for queries with boolean result like `1 < bool 0`. #2558
* [BUGFIX] Fixed error messages related to per-instance limits incorrectly reporting they can be set on a per-tenant basis. #2610
* [BUGFIX] Perform HA-deduplication before forwarding samples according to forwarding rules in the distributor. #2603 #2709
* [BUGFIX] Fix reporting of tracing spans from PromQL engine. #2707
* [BUGFIX] Apply relabel and drop_label rules before forwarding rules in the distributor. #2703
* [BUGFIX] Distributor: Register `cortex_discarded_requests_total` metric, which previously was not registered and therefore not exported. #2712
* [BUGFIX] Ruler: fix not restoring alerts' state at startup. #2648
* [BUGFIX] Ingester: Fix disk filling up after restarting ingesters with out-of-order support disabled while it was enabled before. #2799
* [BUGFIX] Memberlist: retry joining memberlist cluster on startup when no nodes are resolved. #2837
* [BUGFIX] Query-frontend: fix incorrect mapping of http status codes 413 to 500 when request is too large. #2819
* [BUGFIX] Alertmanager: revert upstream alertmananger to v0.24.0 to fix panic when unmarshalling email headers #2924 #2925

### Mixin

* [CHANGE] Dashboards: "Slow Queries" dashboard no longer works with versions older than Grafana 9.0. #2223
* [CHANGE] Alerts: use RSS memory instead of working set memory in the `MimirAllocatingTooMuchMemory` alert for ingesters. #2480
* [CHANGE] Dashboards: remove the "Cache - Latency (old)" panel from the "Mimir / Queries" dashboard. #2796
* [FEATURE] Dashboards: added support to experimental read-write deployment mode. #2780
* [ENHANCEMENT] Dashboards: added missed rule evaluations to the "Evaluations per second" panel in the "Mimir / Ruler" dashboard. #2314
* [ENHANCEMENT] Dashboards: add k8s resource requests to CPU and memory panels. #2346
* [ENHANCEMENT] Dashboards: add RSS memory utilization panel for ingesters, store-gateways and compactors. #2479
* [ENHANCEMENT] Dashboards: allow to configure graph tooltip. #2647
* [ENHANCEMENT] Alerts: MimirFrontendQueriesStuck and MimirSchedulerQueriesStuck alerts are more reliable now as they consider all the intermediate samples in the minute prior to the evaluation. #2630
* [ENHANCEMENT] Alerts: added `RolloutOperatorNotReconciling` alert, firing if the optional rollout-operator is not successfully reconciling. #2700
* [ENHANCEMENT] Dashboards: added support to query-tee in front of ruler-query-frontend in the "Remote ruler reads" dashboard. #2761
* [ENHANCEMENT] Dashboards: Introduce support for baremetal deployment, setting `deployment_type: 'baremetal'` in the mixin `_config`. #2657
* [ENHANCEMENT] Dashboards: use timeseries panel to show exemplars. #2800
* [BUGFIX] Dashboards: fixed unit of latency panels in the "Mimir / Ruler" dashboard. #2312
* [BUGFIX] Dashboards: fixed "Intervals per query" panel in the "Mimir / Queries" dashboard. #2308
* [BUGFIX] Dashboards: Make "Slow Queries" dashboard works with Grafana 9.0. #2223
* [BUGFIX] Dashboards: add missing API routes to Ruler dashboard. #2412
* [BUGFIX] Dashboards: stop setting 'interval' in dashboards; it should be set on your datasource. #2802

### Jsonnet

* [CHANGE] query-scheduler is enabled by default. We advise to deploy the query-scheduler to improve the scalability of the query-frontend. #2431
* [CHANGE] Replaced anti-affinity rules with pod topology spread constraints for distributor, query-frontend, querier and ruler. #2517
  - The following configuration options have been removed:
    - `distributor_allow_multiple_replicas_on_same_node`
    - `query_frontend_allow_multiple_replicas_on_same_node`
    - `querier_allow_multiple_replicas_on_same_node`
    - `ruler_allow_multiple_replicas_on_same_node`
  - The following configuration options have been added:
    - `distributor_topology_spread_max_skew`
    - `query_frontend_topology_spread_max_skew`
    - `querier_topology_spread_max_skew`
    - `ruler_topology_spread_max_skew`
* [CHANGE] Change `max_global_series_per_metric` to 0 in all plans, and as a default value. #2669
* [FEATURE] Memberlist: added support for experimental memberlist cluster label, through the jsonnet configuration options `memberlist_cluster_label` and `memberlist_cluster_label_verification_disabled`. #2349
* [FEATURE] Added ruler-querier autoscaling support. It requires [KEDA](https://keda.sh) installed in the Kubernetes cluster. Ruler-querier autoscaler can be enabled and configure through the following options in the jsonnet config: #2545
  * `autoscaling_ruler_querier_enabled`: `true` to enable autoscaling.
  * `autoscaling_ruler_querier_min_replicas`: minimum number of ruler-querier replicas.
  * `autoscaling_ruler_querier_max_replicas`: maximum number of ruler-querier replicas.
  * `autoscaling_prometheus_url`: Prometheus base URL from which to scrape Mimir metrics (e.g. `http://prometheus.default:9090/prometheus`).
* [ENHANCEMENT] Memberlist now uses DNS service-discovery by default. #2549
* [ENHANCEMENT] Upgrade memcached image tag to `memcached:1.6.16-alpine`. #2740
* [ENHANCEMENT] Added `$._config.configmaps` and `$._config.runtime_config_files` to make it easy to add new configmaps or runtime config file to all components. #2748

### Mimirtool

* [ENHANCEMENT] Added `mimirtool backfill` command to upload Prometheus blocks using API available in the compactor. #1822
* [ENHANCEMENT] mimirtool bucket-validation: Verify existing objects can be overwritten by subsequent uploads. #2491
* [ENHANCEMENT] mimirtool config convert: Now supports migrating to the current version of Mimir. #2629
* [BUGFIX] mimirtool analyze: Fix dashboard JSON unmarshalling errors by using custom parsing. #2386
* [BUGFIX] Version checking no longer prompts for updating when already on latest version. #2723

### Mimir Continuous Test

* [ENHANCEMENT] Added basic authentication and bearer token support for when Mimir is behind a gateway authenticating the calls. #2717

### Query-tee

* [CHANGE] Renamed CLI flag `-server.service-port` to `-server.http-service-port`. #2683
* [CHANGE] Renamed metric `cortex_querytee_request_duration_seconds` to `cortex_querytee_backend_request_duration_seconds`. Metric `cortex_querytee_request_duration_seconds` is now reported without label `backend`. #2683
* [ENHANCEMENT] Added HTTP over gRPC support to `query-tee` to allow testing gRPC requests to Mimir instances. #2683

### Documentation

* [ENHANCEMENT] Referenced `mimirtool` commands in the HTTP API documentation. #2516
* [ENHANCEMENT] Improved DNS service discovery documentation. #2513

### Tools

* [ENHANCEMENT] `markblocks` now processes multiple blocks concurrently. #2677

## 2.2.0

### Grafana Mimir

* [CHANGE] Increased default configuration for `-server.grpc-max-recv-msg-size-bytes` and `-server.grpc-max-send-msg-size-bytes` from 4MB to 100MB. #1884
* [CHANGE] Default values have changed for the following settings. This improves query performance for recent data (within 12h) by only reading from ingesters: #1909 #1921
    - `-blocks-storage.bucket-store.ignore-blocks-within` now defaults to `10h` (previously `0`)
    - `-querier.query-store-after` now defaults to `12h` (previously `0`)
* [CHANGE] Alertmanager: removed support for migrating local files from Cortex 1.8 or earlier. Related to original Cortex PR https://github.com/cortexproject/cortex/pull/3910. #2253
* [CHANGE] The following settings are now classified as advanced because the defaults should work for most users and tuning them requires in-depth knowledge of how the read path works: #1929
    - `-querier.query-ingesters-within`
    - `-querier.query-store-after`
* [CHANGE] Config flag category overrides can be set dynamically at runtime. #1934
* [CHANGE] Ingester: deprecated `-ingester.ring.join-after`. Mimir now behaves as this setting is always set to 0s. This configuration option will be removed in Mimir 2.4.0. #1965
* [CHANGE] Blocks uploaded by ingester no longer contain `__org_id__` label. Compactor now ignores this label and will compact blocks with and without this label together. `mimirconvert` tool will remove the label from blocks as "unknown" label. #1972
* [CHANGE] Querier: deprecated `-querier.shuffle-sharding-ingesters-lookback-period`, instead adding `-querier.shuffle-sharding-ingesters-enabled` to enable or disable shuffle sharding on the read path. The value of `-querier.query-ingesters-within` is now used internally for shuffle sharding lookback. #2110
* [CHANGE] Memberlist: `-memberlist.abort-if-join-fails` now defaults to false. Previously it defaulted to true. #2168
* [CHANGE] Ruler: `/api/v1/rules*` and `/prometheus/rules*` configuration endpoints are removed. Use `/prometheus/config/v1/rules*`. #2182
* [CHANGE] Ingester: `-ingester.exemplars-update-period` has been renamed to `-ingester.tsdb-config-update-period`. You can use it to update multiple, per-tenant TSDB configurations. #2187
* [FEATURE] Ingester: (Experimental) Add the ability to ingest out-of-order samples up to an allowed limit. If you enable this feature, it requires additional memory and disk space. This feature also enables a write-behind log, which might lead to longer ingester-start replays. When this feature is disabled, there is no overhead on memory, disk space, or startup times. #2187
  * `-ingester.out-of-order-time-window`, as duration string, allows you to set how back in time a sample can be. The default is `0s`, where `s` is seconds.
  * `cortex_ingester_tsdb_out_of_order_samples_appended_total` metric tracks the total number of out-of-order samples ingested by the ingester.
  * `cortex_discarded_samples_total` has a new label `reason="sample-too-old"`, when the `-ingester.out-of-order-time-window` flag is greater than zero. The label tracks the number of samples that were discarded for being too old; they were out of order, but beyond the time window allowed. The labels `reason="sample-out-of-order"` and `reason="sample-out-of-bounds"` are not used when out-of-order ingestion is enabled.
* [ENHANCEMENT] Distributor: Added limit to prevent tenants from sending excessive number of requests: #1843
  * The following CLI flags (and their respective YAML config options) have been added:
    * `-distributor.request-rate-limit`
    * `-distributor.request-burst-limit`
  * The following metric is exposed to tell how many requests have been rejected:
    * `cortex_discarded_requests_total`
* [ENHANCEMENT] Store-gateway: Add the experimental ability to run requests in a dedicated OS thread pool. This feature can be configured using `-store-gateway.thread-pool-size` and is disabled by default. Replaces the ability to run index header operations in a dedicated thread pool. #1660 #1812
* [ENHANCEMENT] Improved error messages to make them easier to understand; each now have a unique, global identifier that you can use to look up in the runbooks for more information. #1907 #1919 #1888 #1939 #1984 #2009 #2056 #2066 #2104 #2150 #2234
* [ENHANCEMENT] Memberlist KV: incoming messages are now processed on per-key goroutine. This may reduce loss of "maintanance" packets in busy memberlist installations, but use more CPU. New `memberlist_client_received_broadcasts_dropped_total` counter tracks number of dropped per-key messages. #1912
* [ENHANCEMENT] Blocks Storage, Alertmanager, Ruler: add support a prefix to the bucket store (`*_storage.storage_prefix`). This enables using the same bucket for the three components. #1686 #1951
* [ENHANCEMENT] Upgrade Docker base images to `alpine:3.16.0`. #2028
* [ENHANCEMENT] Store-gateway: Add experimental configuration option for the store-gateway to attempt to pre-populate the file system cache when memory-mapping index-header files. Enabled with `-blocks-storage.bucket-store.index-header.map-populate-enabled=true`. Note this flag only has an effect when running on Linux. #2019 #2054
* [ENHANCEMENT] Chunk Mapper: reduce memory usage of async chunk mapper. #2043
* [ENHANCEMENT] Ingester: reduce sleep time when reading WAL. #2098
* [ENHANCEMENT] Compactor: Run sanity check on blocks storage configuration at startup. #2144
* [ENHANCEMENT] Compactor: Add HTTP API for uploading TSDB blocks. Enabled with `-compactor.block-upload-enabled`. #1694 #2126
* [ENHANCEMENT] Ingester: Enable querying overlapping blocks by default. #2187
* [ENHANCEMENT] Distributor: Auto-forget unhealthy distributors after ten failed ring heartbeats. #2154
* [ENHANCEMENT] Distributor: Add new metric `cortex_distributor_forward_errors_total` for error codes resulting from forwarding requests. #2077
* [ENHANCEMENT] `/ready` endpoint now returns and logs detailed services information. #2055
* [ENHANCEMENT] Memcached client: Reduce number of connections required to fetch cached keys from memcached. #1920
* [ENHANCEMENT] Improved error message returned when `-querier.query-store-after` validation fails. #1914
* [BUGFIX] Fix regexp parsing panic for regexp label matchers with start/end quantifiers. #1883
* [BUGFIX] Ingester: fixed deceiving error log "failed to update cached shipped blocks after shipper initialisation", occurring for each new tenant in the ingester. #1893
* [BUGFIX] Ring: fix bug where instances may appear unhealthy in the hash ring web UI even though they are not. #1933
* [BUGFIX] API: gzip is now enforced when identity encoding is explicitly rejected. #1864
* [BUGFIX] Fix panic at startup when Mimir is running in monolithic mode and query sharding is enabled. #2036
* [BUGFIX] Ruler: report `cortex_ruler_queries_failed_total` metric for any remote query error except 4xx when remote operational mode is enabled. #2053 #2143
* [BUGFIX] Ingester: fix slow rollout when using `-ingester.ring.unregister-on-shutdown=false` with long `-ingester.ring.heartbeat-period`. #2085
* [BUGFIX] Ruler: add timeout for remote rule evaluation queries to prevent rule group evaluations getting stuck indefinitely. The duration is configurable with `-querier.timeout` (default `2m`). #2090 #2222
* [BUGFIX] Limits: Active series custom tracker configuration has been named back from `active_series_custom_trackers_config` to `active_series_custom_trackers`. For backwards compatibility both version is going to be supported for until Mimir v2.4. When both fields are specified, `active_series_custom_trackers_config` takes precedence over `active_series_custom_trackers`. #2101
* [BUGFIX] Ingester: fixed the order of labels applied when incrementing the `cortex_discarded_metadata_total` metric. #2096
* [BUGFIX] Ingester: fixed bug where retrieving metadata for a metric with multiple metadata entries would return multiple copies of a single metadata entry rather than all available entries. #2096
* [BUGFIX] Distributor: canceled requests are no longer accounted as internal errors. #2157
* [BUGFIX] Memberlist: Fix typo in memberlist admin UI. #2202
* [BUGFIX] Ruler: fixed typo in error message when ruler failed to decode a rule group. #2151
* [BUGFIX] Active series custom tracker configuration is now displayed properly on `/runtime_config` page. #2065
* [BUGFIX] Query-frontend: `vector` and `time` functions were sharded, which made expressions like `vector(1) > 0 and vector(1)` fail. #2355

### Mixin

* [CHANGE] Split `mimir_queries` rules group into `mimir_queries` and `mimir_ingester_queries` to keep number of rules per group within the default per-tenant limit. #1885
* [CHANGE] Dashboards: Expose full image tag in "Mimir / Rollout progress" dashboard's "Pod per version panel." #1932
* [CHANGE] Dashboards: Disabled gateway panels by default, because most users don't have a gateway exposing the metrics expected by Mimir dashboards. You can re-enable it setting `gateway_enabled: true` in the mixin config and recompiling the mixin running `make build-mixin`. #1955
* [CHANGE] Alerts: adapt `MimirFrontendQueriesStuck` and `MimirSchedulerQueriesStuck` to consider ruler query path components. #1949
* [CHANGE] Alerts: Change `MimirRulerTooManyFailedQueries` severity to `critical`. #2165
* [ENHANCEMENT] Dashboards: Add config option `datasource_regex` to customise the regular expression used to select valid datasources for Mimir dashboards. #1802
* [ENHANCEMENT] Dashboards: Added "Mimir / Remote ruler reads" and "Mimir / Remote ruler reads resources" dashboards. #1911 #1937
* [ENHANCEMENT] Dashboards: Make networking panels work for pods created by the mimir-distributed helm chart. #1927
* [ENHANCEMENT] Alerts: Add `MimirStoreGatewayNoSyncedTenants` alert that fires when there is a store-gateway owning no tenants. #1882
* [ENHANCEMENT] Rules: Make `recording_rules_range_interval` configurable for cases where Mimir metrics are scraped less often that every 30 seconds. #2118
* [ENHANCEMENT] Added minimum Grafana version to mixin dashboards. #1943
* [BUGFIX] Fix `container_memory_usage_bytes:sum` recording rule. #1865
* [BUGFIX] Fix `MimirGossipMembersMismatch` alerts if Mimir alertmanager is activated. #1870
* [BUGFIX] Fix `MimirRulerMissedEvaluations` to show % of missed alerts as a value between 0 and 100 instead of 0 and 1. #1895
* [BUGFIX] Fix `MimirCompactorHasNotUploadedBlocks` alert false positive when Mimir is deployed in monolithic mode. #1902
* [BUGFIX] Fix `MimirGossipMembersMismatch` to make it less sensitive during rollouts and fire one alert per installation, not per job. #1926
* [BUGFIX] Do not trigger `MimirAllocatingTooMuchMemory` alerts if no container limits are supplied. #1905
* [BUGFIX] Dashboards: Remove empty "Chunks per query" panel from `Mimir / Queries` dashboard. #1928
* [BUGFIX] Dashboards: Use Grafana's `$__rate_interval` for rate queries in dashboards to support scrape intervals of >15s. #2011
* [BUGFIX] Alerts: Make each version of `MimirCompactorHasNotUploadedBlocks` distinct to avoid rule evaluation failures due to duplicate series being generated. #2197
* [BUGFIX] Fix `MimirGossipMembersMismatch` alert when using remote ruler evaluation. #2159

### Jsonnet

* [CHANGE] Remove use of `-querier.query-store-after`, `-querier.shuffle-sharding-ingesters-lookback-period`, `-blocks-storage.bucket-store.ignore-blocks-within`, and `-blocks-storage.tsdb.close-idle-tsdb-timeout` CLI flags since the values now match defaults. #1915 #1921
* [CHANGE] Change default value for `-blocks-storage.bucket-store.chunks-cache.memcached.timeout` to `450ms` to increase use of cached data. #2035
* [CHANGE] The `memberlist_ring_enabled` configuration now applies to Alertmanager. #2102 #2103 #2107
* [CHANGE] Default value for `memberlist_ring_enabled` is now true. It means that all hash rings use Memberlist as default KV store instead of Consul (previous default). #2161
* [CHANGE] Configure `-ingester.max-global-metadata-per-user` to correspond to 20% of the configured max number of series per tenant. #2250
* [CHANGE] Configure `-ingester.max-global-metadata-per-metric` to be 10. #2250
* [CHANGE] Change `_config.multi_zone_ingester_max_unavailable` to 25. #2251
* [FEATURE] Added querier autoscaling support. It requires [KEDA](https://keda.sh) installed in the Kubernetes cluster and query-scheduler enabled in the Mimir cluster. Querier autoscaler can be enabled and configure through the following options in the jsonnet config: #2013 #2023
  * `autoscaling_querier_enabled`: `true` to enable autoscaling.
  * `autoscaling_querier_min_replicas`: minimum number of querier replicas.
  * `autoscaling_querier_max_replicas`: maximum number of querier replicas.
  * `autoscaling_prometheus_url`: Prometheus base URL from which to scrape Mimir metrics (e.g. `http://prometheus.default:9090/prometheus`).
* [FEATURE] Jsonnet: Add support for ruler remote evaluation mode (`ruler_remote_evaluation_enabled`), which deploys and uses a dedicated query path for rule evaluation. This enables the benefits of the query-frontend for rule evaluation, such as query sharding. #2073
* [ENHANCEMENT] Added `compactor` service, that can be used to route requests directly to compactor (e.g. admin UI). #2063
* [ENHANCEMENT] Added a `consul_enabled` configuration option to provide the ability to disable consul. It is automatically set to false when `memberlist_ring_enabled` is true and `multikv_migration_enabled` (used for migration from Consul to memberlist) is not set. #2093 #2152
* [BUGFIX] Querier: Fix disabling shuffle sharding on the read path whilst keeping it enabled on write path. #2164

### Mimirtool

* [CHANGE] mimirtool rules: `--use-legacy-routes` now toggles between using `/prometheus/config/v1/rules` (default) and `/api/v1/rules` (legacy) endpoints. #2182
* [FEATURE] Added bearer token support for when Mimir is behind a gateway authenticating by bearer token. #2146
* [BUGFIX] mimirtool analyze: Fix dashboard JSON unmarshalling errors (#1840). #1973
* [BUGFIX] Make mimirtool build for Windows work again. #2273

### Mimir Continuous Test

* [ENHANCEMENT] Added the `-tests.smoke-test` flag to run the `mimir-continuous-test` suite once and immediately exit. #2047 #2094

### Documentation

* [ENHANCEMENT] Published Grafana Mimir runbooks as part of documentation. #1970
* [ENHANCEMENT] Improved ruler's "remote operational mode" documentation. #1906
* [ENHANCEMENT] Recommend fast disks for ingesters and store-gateways in production tips. #1903
* [ENHANCEMENT] Explain the runtime override of active series matchers. #1868
* [ENHANCEMENT] Clarify "Set rule group" API specification. #1869
* [ENHANCEMENT] Published Mimir jsonnet documentation. #2024
* [ENHANCEMENT] Documented required scrape interval for using alerting and recording rules from Mimir jsonnet. #2147
* [ENHANCEMENT] Runbooks: Mention memberlist as possible source of problems for various alerts. #2158
* [ENHANCEMENT] Added step-by-step article about migrating from Consul to Memberlist KV store using jsonnet without downtime. #2166
* [ENHANCEMENT] Documented `/memberlist` admin page. #2166
* [ENHANCEMENT] Documented how to configure Grafana Mimir's ruler with Jsonnet. #2127
* [ENHANCEMENT] Documented how to configure queriers’ autoscaling with Jsonnet. #2128
* [ENHANCEMENT] Updated mixin building instructions in "Installing Grafana Mimir dashboards and alerts" article. #2015 #2163
* [ENHANCEMENT] Fix location of "Monitoring Grafana Mimir" article in the documentation hierarchy. #2130
* [ENHANCEMENT] Runbook for `MimirRequestLatency` was expanded with more practical advice. #1967
* [BUGFIX] Fixed ruler configuration used in the getting started guide. #2052
* [BUGFIX] Fixed Mimir Alertmanager datasource in Grafana used by "Play with Grafana Mimir" tutorial. #2115
* [BUGFIX] Fixed typos in "Scaling out Grafana Mimir" article. #2170
* [BUGFIX] Added missing ring endpoint exposed by Ingesters. #1918

## 2.1.0

### Grafana Mimir

* [CHANGE] Compactor: No longer upload debug meta files to object storage. #1257
* [CHANGE] Default values have changed for the following settings: #1547
    - `-alertmanager.alertmanager-client.grpc-max-recv-msg-size` now defaults to 100 MiB (previously was not configurable and set to 16 MiB)
    - `-alertmanager.alertmanager-client.grpc-max-send-msg-size` now defaults to 100 MiB (previously was not configurable and set to 4 MiB)
    - `-alertmanager.max-recv-msg-size` now defaults to 100 MiB (previously was 16 MiB)
* [CHANGE] Ingester: Add `user` label to metrics `cortex_ingester_ingested_samples_total` and `cortex_ingester_ingested_samples_failures_total`. #1533
* [CHANGE] Ingester: Changed `-blocks-storage.tsdb.isolation-enabled` default from `true` to `false`. The config option has also been deprecated and will be removed in 2 minor version. #1655
* [CHANGE] Query-frontend: results cache keys are now versioned, this will cause cache to be re-filled when rolling out this version. #1631
* [CHANGE] Store-gateway: enabled attributes in-memory cache by default. New default configuration is `-blocks-storage.bucket-store.chunks-cache.attributes-in-memory-max-items=50000`. #1727
* [CHANGE] Compactor: Removed the metric `cortex_compactor_garbage_collected_blocks_total` since it duplicates `cortex_compactor_blocks_marked_for_deletion_total`. #1728
* [CHANGE] All: Logs that used the`org_id` label now use `user` label. #1634 #1758
* [CHANGE] Alertmanager: the following metrics are not exported for a given `user` and `integration` when the metric value is zero: #1783
  * `cortex_alertmanager_notifications_total`
  * `cortex_alertmanager_notifications_failed_total`
  * `cortex_alertmanager_notification_requests_total`
  * `cortex_alertmanager_notification_requests_failed_total`
  * `cortex_alertmanager_notification_rate_limited_total`
* [CHANGE] Removed the following metrics exposed by the Mimir hash rings: #1791
  * `cortex_member_ring_tokens_owned`
  * `cortex_member_ring_tokens_to_own`
  * `cortex_ring_tokens_owned`
  * `cortex_ring_member_ownership_percent`
* [CHANGE] Querier / Ruler: removed the following metrics tracking number of query requests send to each ingester. You can use `cortex_request_duration_seconds_count{route=~"/cortex.Ingester/(QueryStream|QueryExemplars)"}` instead. #1797
  * `cortex_distributor_ingester_queries_total`
  * `cortex_distributor_ingester_query_failures_total`
* [CHANGE] Distributor: removed the following metrics tracking the number of requests from a distributor to ingesters: #1799
  * `cortex_distributor_ingester_appends_total`
  * `cortex_distributor_ingester_append_failures_total`
* [CHANGE] Distributor / Ruler: deprecated `-distributor.extend-writes`. Now Mimir always behaves as if this setting was set to `false`, which we expect to be safe for every Mimir cluster setup. #1856
* [FEATURE] Querier: Added support for [streaming remote read](https://prometheus.io/blog/2019/10/10/remote-read-meets-streaming/). Should be noted that benefits of chunking the response are partial here, since in a typical `query-frontend` setup responses will be buffered until they've been completed. #1735
* [FEATURE] Ruler: Allow setting `evaluation_delay` for each rule group via rules group configuration file. #1474
* [FEATURE] Ruler: Added support for expression remote evaluation. #1536 #1818
  * The following CLI flags (and their respective YAML config options) have been added:
    * `-ruler.query-frontend.address`
    * `-ruler.query-frontend.grpc-client-config.grpc-max-recv-msg-size`
    * `-ruler.query-frontend.grpc-client-config.grpc-max-send-msg-size`
    * `-ruler.query-frontend.grpc-client-config.grpc-compression`
    * `-ruler.query-frontend.grpc-client-config.grpc-client-rate-limit`
    * `-ruler.query-frontend.grpc-client-config.grpc-client-rate-limit-burst`
    * `-ruler.query-frontend.grpc-client-config.backoff-on-ratelimits`
    * `-ruler.query-frontend.grpc-client-config.backoff-min-period`
    * `-ruler.query-frontend.grpc-client-config.backoff-max-period`
    * `-ruler.query-frontend.grpc-client-config.backoff-retries`
    * `-ruler.query-frontend.grpc-client-config.tls-enabled`
    * `-ruler.query-frontend.grpc-client-config.tls-ca-path`
    * `-ruler.query-frontend.grpc-client-config.tls-cert-path`
    * `-ruler.query-frontend.grpc-client-config.tls-key-path`
    * `-ruler.query-frontend.grpc-client-config.tls-server-name`
    * `-ruler.query-frontend.grpc-client-config.tls-insecure-skip-verify`
* [FEATURE] Distributor: Added the ability to forward specifics metrics to alternative remote_write API endpoints. #1052
* [FEATURE] Ingester: Active series custom trackers now supports runtime tenant-specific overrides. The configuration has been moved to limit config, the ingester config has been deprecated.  #1188
* [ENHANCEMENT] Alertmanager API: Concurrency limit for GET requests is now configurable using `-alertmanager.max-concurrent-get-requests-per-tenant`. #1547
* [ENHANCEMENT] Alertmanager: Added the ability to configure additional gRPC client settings for the Alertmanager distributor #1547
  - `-alertmanager.alertmanager-client.backoff-max-period`
  - `-alertmanager.alertmanager-client.backoff-min-period`
  - `-alertmanager.alertmanager-client.backoff-on-ratelimits`
  - `-alertmanager.alertmanager-client.backoff-retries`
  - `-alertmanager.alertmanager-client.grpc-client-rate-limit`
  - `-alertmanager.alertmanager-client.grpc-client-rate-limit-burst`
  - `-alertmanager.alertmanager-client.grpc-compression`
  - `-alertmanager.alertmanager-client.grpc-max-recv-msg-size`
  - `-alertmanager.alertmanager-client.grpc-max-send-msg-size`
* [ENHANCEMENT] Ruler: Add more detailed query information to ruler query stats logging. #1411
* [ENHANCEMENT] Admin: Admin API now has some styling. #1482 #1549 #1821 #1824
* [ENHANCEMENT] Alertmanager: added `insight=true` field to alertmanager dispatch logs. #1379
* [ENHANCEMENT] Store-gateway: Add the experimental ability to run index header operations in a dedicated thread pool. This feature can be configured using `-blocks-storage.bucket-store.index-header-thread-pool-size` and is disabled by default. #1660
* [ENHANCEMENT] Store-gateway: don't drop all blocks if instance finds itself as unhealthy or missing in the ring. #1806 #1823
* [ENHANCEMENT] Querier: wait until inflight queries are completed when shutting down queriers. #1756 #1767
* [BUGFIX] Query-frontend: do not shard queries with a subquery unless the subquery is inside a shardable aggregation function call. #1542
* [BUGFIX] Query-frontend: added `component=query-frontend` label to results cache memcached metrics to fix a panic when Mimir is running in single binary mode and results cache is enabled. #1704
* [BUGFIX] Mimir: services' status content-type is now correctly set to `text/html`. #1575
* [BUGFIX] Multikv: Fix panic when using using runtime config to set primary KV store used by `multi` KV. #1587
* [BUGFIX] Multikv: Fix watching for runtime config changes in `multi` KV store in ruler and querier. #1665
* [BUGFIX] Memcached: allow to use CNAME DNS records for the memcached backend addresses. #1654
* [BUGFIX] Querier: fixed temporary partial query results when shuffle sharding is enabled and hash ring backend storage is flushed / reset. #1829
* [BUGFIX] Alertmanager: prevent more file traversal cases related to template names. #1833
* [BUGFUX] Alertmanager: Allow usage with `-alertmanager-storage.backend=local`. Note that when using this storage type, the Alertmanager is not able persist state remotely, so it not recommended for production use. #1836
* [BUGFIX] Alertmanager: Do not validate alertmanager configuration if it's not running. #1835

### Mixin

* [CHANGE] Dashboards: Remove per-user series legends from Tenants dashboard. #1605
* [CHANGE] Dashboards: Show in-memory series and the per-user series limit on Tenants dashboard. #1613
* [CHANGE] Dashboards: Slow-queries dashboard now uses `user` label from logs instead of `org_id`. #1634
* [CHANGE] Dashboards: changed all Grafana dashboards UIDs to not conflict with Cortex ones, to let people install both while migrating from Cortex to Mimir: #1801 #1808
  * Alertmanager from `a76bee5913c97c918d9e56a3cc88cc28` to `b0d38d318bbddd80476246d4930f9e55`
  * Alertmanager Resources from `68b66aed90ccab448009089544a8d6c6` to `a6883fb22799ac74479c7db872451092`
  * Compactor from `9c408e1d55681ecb8a22c9fab46875cc` to `1b3443aea86db629e6efdb7d05c53823`
  * Compactor Resources from `df9added6f1f4332f95848cca48ebd99` to `09a5c49e9cdb2f2b24c6d184574a07fd`
  * Config from `61bb048ced9817b2d3e07677fb1c6290` to `5d9d0b4724c0f80d68467088ec61e003`
  * Object Store from `d5a3a4489d57c733b5677fb55370a723` to `e1324ee2a434f4158c00a9ee279d3292`
  * Overrides from `b5c95fee2e5e7c4b5930826ff6e89a12` to `1e2c358600ac53f09faea133f811b5bb`
  * Queries from `d9931b1054053c8b972d320774bb8f1d` to `b3abe8d5c040395cc36615cb4334c92d`
  * Reads from `8d6ba60eccc4b6eedfa329b24b1bd339` to `e327503188913dc38ad571c647eef643`
  * Reads Networking from `c0464f0d8bd026f776c9006b05910000` to `54b2a0a4748b3bd1aefa92ce5559a1c2`
  * Reads Resources from `2fd2cda9eea8d8af9fbc0a5960425120` to `cc86fd5aa9301c6528986572ad974db9`
  * Rollout Progress from `7544a3a62b1be6ffd919fc990ab8ba8f` to `7f0b5567d543a1698e695b530eb7f5de`
  * Ruler from `44d12bcb1f95661c6ab6bc946dfc3473` to `631e15d5d85afb2ca8e35d62984eeaa0`
  * Scaling from `88c041017b96856c9176e07cf557bdcf` to `64bbad83507b7289b514725658e10352`
  * Slow queries from `e6f3091e29d2636e3b8393447e925668` to `6089e1ce1e678788f46312a0a1e647e6`
  * Tenants from `35fa247ce651ba189debf33d7ae41611` to `35fa247ce651ba189debf33d7ae41611`
  * Top Tenants from `bc6e12d4fe540e4a1785b9d3ca0ffdd9` to `bc6e12d4fe540e4a1785b9d3ca0ffdd9`
  * Writes from `0156f6d15aa234d452a33a4f13c838e3` to `8280707b8f16e7b87b840fc1cc92d4c5`
  * Writes Networking from `681cd62b680b7154811fe73af55dcfd4` to `978c1cb452585c96697a238eaac7fe2d`
  * Writes Resources from `c0464f0d8bd026f776c9006b0591bb0b` to `bc9160e50b52e89e0e49c840fea3d379`
* [FEATURE] Alerts: added the following alerts on `mimir-continuous-test` tool: #1676
  - `MimirContinuousTestNotRunningOnWrites`
  - `MimirContinuousTestNotRunningOnReads`
  - `MimirContinuousTestFailed`
* [ENHANCEMENT] Added `per_cluster_label` support to allow to change the label name used to differentiate between Kubernetes clusters. #1651
* [ENHANCEMENT] Dashboards: Show QPS and latency of the Alertmanager Distributor. #1696
* [ENHANCEMENT] Playbooks: Add Alertmanager suggestions for `MimirRequestErrors` and `MimirRequestLatency` #1702
* [ENHANCEMENT] Dashboards: Allow custom datasources. #1749
* [ENHANCEMENT] Dashboards: Add config option `gateway_enabled` (defaults to `true`) to disable gateway panels from dashboards. #1761
* [ENHANCEMENT] Dashboards: Extend Top tenants dashboard with queries for tenants with highest sample rate, discard rate, and discard rate growth. #1842
* [ENHANCEMENT] Dashboards: Show ingestion rate limit and rule group limit on Tenants dashboard. #1845
* [ENHANCEMENT] Dashboards: Add "last successful run" panel to compactor dashboard. #1628
* [BUGFIX] Dashboards: Fix "Failed evaluation rate" panel on Tenants dashboard. #1629
* [BUGFIX] Honor the configured `per_instance_label` in all dashboards and alerts. #1697

### Jsonnet

* [FEATURE] Added support for `mimir-continuous-test`. To deploy `mimir-continuous-test` you can use the following configuration: #1675 #1850
  ```jsonnet
  _config+: {
    continuous_test_enabled: true,
    continuous_test_tenant_id: 'type-tenant-id',
    continuous_test_write_endpoint: 'http://type-write-path-hostname',
    continuous_test_read_endpoint: 'http://type-read-path-hostname/prometheus',
  },
  ```
* [ENHANCEMENT] Ingester anti-affinity can now be disabled by using `ingester_allow_multiple_replicas_on_same_node` configuration key. #1581
* [ENHANCEMENT] Added `node_selector` configuration option to select Kubernetes nodes where Mimir should run. #1596
* [ENHANCEMENT] Alertmanager: Added a `PodDisruptionBudget` of `withMaxUnavailable = 1`, to ensure we maintain quorum during rollouts. #1683
* [ENHANCEMENT] Store-gateway anti-affinity can now be enabled/disabled using `store_gateway_allow_multiple_replicas_on_same_node` configuration key. #1730
* [ENHANCEMENT] Added `store_gateway_zone_a_args`, `store_gateway_zone_b_args` and `store_gateway_zone_c_args` configuration options. #1807
* [BUGFIX] Pass primary and secondary multikv stores via CLI flags. Introduced new `multikv_switch_primary_secondary` config option to flip primary and secondary in runtime config.

### Mimirtool

* [BUGFIX] `config convert`: Retain Cortex defaults for `blocks_storage.backend`, `ruler_storage.backend`, `alertmanager_storage.backend`, `auth.type`, `activity_tracker.filepath`, `alertmanager.data_dir`, `blocks_storage.filesystem.dir`, `compactor.data_dir`, `ruler.rule_path`, `ruler_storage.filesystem.dir`, and `graphite.querier.schemas.backend`. #1626 #1762

### Tools

* [FEATURE] Added a `markblocks` tool that creates `no-compact` and `delete` marks for the blocks. #1551
* [FEATURE] Added `mimir-continuous-test` tool to continuously run smoke tests on live Mimir clusters. #1535 #1540 #1653 #1603 #1630 #1691 #1675 #1676 #1692 #1706 #1709 #1775 #1777 #1778 #1795
* [FEATURE] Added `mimir-rules-action` GitHub action, located at `operations/mimir-rules-action/`, used to lint, prepare, verify, diff, and sync rules to a Mimir cluster. #1723

## 2.0.0

### Grafana Mimir

_Changes since Cortex 1.10.0._

* [CHANGE] Remove chunks storage engine. #86 #119 #510 #545 #743 #744 #748 #753 #755 #757 #758 #759 #760 #762 #764 #789 #812 #813
  * The following CLI flags (and their respective YAML config options) have been removed:
    * `-store.engine`
    * `-schema-config-file`
    * `-ingester.checkpoint-duration`
    * `-ingester.checkpoint-enabled`
    * `-ingester.chunk-encoding`
    * `-ingester.chunk-age-jitter`
    * `-ingester.concurrent-flushes`
    * `-ingester.flush-on-shutdown-with-wal-enabled`
    * `-ingester.flush-op-timeout`
    * `-ingester.flush-period`
    * `-ingester.max-chunk-age`
    * `-ingester.max-chunk-idle`
    * `-ingester.max-series-per-query` (and `max_series_per_query` from runtime config)
    * `-ingester.max-stale-chunk-idle`
    * `-ingester.max-transfer-retries`
    * `-ingester.min-chunk-length`
    * `-ingester.recover-from-wal`
    * `-ingester.retain-period`
    * `-ingester.spread-flushes`
    * `-ingester.wal-dir`
    * `-ingester.wal-enabled`
    * `-querier.query-parallelism`
    * `-querier.second-store-engine`
    * `-querier.use-second-store-before-time`
    * `-flusher.wal-dir`
    * `-flusher.concurrent-flushes`
    * `-flusher.flush-op-timeout`
    * All `-table-manager.*` flags
    * All `-deletes.*` flags
    * All `-purger.*` flags
    * All `-metrics.*` flags
    * All `-dynamodb.*` flags
    * All `-s3.*` flags
    * All `-azure.*` flags
    * All `-bigtable.*` flags
    * All `-gcs.*` flags
    * All `-cassandra.*` flags
    * All `-boltdb.*` flags
    * All `-local.*` flags
    * All `-swift.*` flags
    * All `-store.*` flags except `-store.engine`, `-store.max-query-length`, `-store.max-labels-query-length`
    * All `-grpc-store.*` flags
  * The following API endpoints have been removed:
    * `/api/v1/chunks` and `/chunks`
  * The following metrics have been removed:
    * `cortex_ingester_flush_queue_length`
    * `cortex_ingester_queried_chunks`
    * `cortex_ingester_chunks_created_total`
    * `cortex_ingester_wal_replay_duration_seconds`
    * `cortex_ingester_wal_corruptions_total`
    * `cortex_ingester_sent_chunks`
    * `cortex_ingester_received_chunks`
    * `cortex_ingester_flush_series_in_progress`
    * `cortex_ingester_chunk_utilization`
    * `cortex_ingester_chunk_length`
    * `cortex_ingester_chunk_size_bytes`
    * `cortex_ingester_chunk_age_seconds`
    * `cortex_ingester_memory_chunks`
    * `cortex_ingester_flushing_enqueued_series_total`
    * `cortex_ingester_flushing_dequeued_series_total`
    * `cortex_ingester_dropped_chunks_total`
    * `cortex_oldest_unflushed_chunk_timestamp_seconds`
    * `prometheus_local_storage_chunk_ops_total`
    * `prometheus_local_storage_chunkdesc_ops_total`
    * `prometheus_local_storage_memory_chunkdescs`
* [CHANGE] Changed default storage backends from `s3` to `filesystem` #833
  This effects the following flags:
  * `-blocks-storage.backend` now defaults to `filesystem`
  * `-blocks-storage.filesystem.dir` now defaults to `blocks`
  * `-alertmanager-storage.backend` now defaults to `filesystem`
  * `-alertmanager-storage.filesystem.dir` now defaults to `alertmanager`
  * `-ruler-storage.backend` now defaults to `filesystem`
  * `-ruler-storage.filesystem.dir` now defaults to `ruler`
* [CHANGE] Renamed metric `cortex_experimental_features_in_use_total` as `cortex_experimental_features_used_total` and added `feature` label. #32 #658
* [CHANGE] Removed `log_messages_total` metric. #32
* [CHANGE] Some files and directories created by Mimir components on local disk now have stricter permissions, and are only readable by owner, but not group or others. #58
* [CHANGE] Memcached client DNS resolution switched from golang built-in to [`miekg/dns`](https://github.com/miekg/dns). #142
* [CHANGE] The metric `cortex_deprecated_flags_inuse_total` has been renamed to `deprecated_flags_inuse_total` as part of using grafana/dskit functionality. #185
* [CHANGE] API: The `-api.response-compression-enabled` flag has been removed, and GZIP response compression is always enabled except on `/api/v1/push` and `/push` endpoints. #880
* [CHANGE] Update Go version to 1.17.3. #480
* [CHANGE] The `status_code` label on gRPC client metrics has changed from '200' and '500' to '2xx', '5xx', '4xx', 'cancel' or 'error'. #537
* [CHANGE] Removed the deprecated `-<prefix>.fifocache.size` flag. #618
* [CHANGE] Enable index header lazy loading by default. #693
  * `-blocks-storage.bucket-store.index-header-lazy-loading-enabled` default from `false` to `true`
  * `-blocks-storage.bucket-store.index-header-lazy-loading-idle-timeout` default from `20m` to `1h`
* [CHANGE] Shuffle-sharding:
  * `-distributor.sharding-strategy` option has been removed, and shuffle sharding is enabled by default. Default shard size is set to 0, which disables shuffle sharding for the tenant (all ingesters will receive tenants's samples). #888
  * `-ruler.sharding-strategy` option has been removed from ruler. Ruler now uses shuffle-sharding by default, but respects `ruler_tenant_shard_size`, which defaults to 0 (ie. use all rulers for tenant). #889
  * `-store-gateway.sharding-strategy` option has been removed store-gateways. Store-gateway now uses shuffle-sharding by default, but respects `store_gateway_tenant_shard_size` for tenant, and this value defaults to 0. #891
* [CHANGE] Server: `-server.http-listen-port` (yaml: `server.http_listen_port`) now defaults to `8080` (previously `80`). #871
* [CHANGE] Changed the default value of `-blocks-storage.bucket-store.ignore-deletion-marks-delay` from 6h to 1h. #892
* [CHANGE] Changed default settings for memcached clients: #959 #1000
  * The default value for the following config options has changed from `10000` to `25000`:
    * `-blocks-storage.bucket-store.chunks-cache.memcached.max-async-buffer-size`
    * `-blocks-storage.bucket-store.index-cache.memcached.max-async-buffer-size`
    * `-blocks-storage.bucket-store.metadata-cache.memcached.max-async-buffer-size`
    * `-query-frontend.results-cache.memcached.max-async-buffer-size`
  * The default value for the following config options has changed from `0` (unlimited) to `100`:
    * `-blocks-storage.bucket-store.chunks-cache.memcached.max-get-multi-batch-size`
    * `-blocks-storage.bucket-store.index-cache.memcached.max-get-multi-batch-size`
    * `-blocks-storage.bucket-store.metadata-cache.memcached.max-get-multi-batch-size`
    * `-query-frontend.results-cache.memcached.max-get-multi-batch-size`
  * The default value for the following config options has changed from `16` to `100`:
    * `-blocks-storage.bucket-store.chunks-cache.memcached.max-idle-connections`
    * `-blocks-storage.bucket-store.index-cache.memcached.max-idle-connections`
    * `-blocks-storage.bucket-store.metadata-cache.memcached.max-idle-connections`
    * `-query-frontend.results-cache.memcached.max-idle-connections`
  * The default value for the following config options has changed from `100ms` to `200ms`:
    * `-blocks-storage.bucket-store.metadata-cache.memcached.timeout`
    * `-blocks-storage.bucket-store.index-cache.memcached.timeout`
    * `-blocks-storage.bucket-store.chunks-cache.memcached.timeout`
    * `-query-frontend.results-cache.memcached.timeout`
* [CHANGE] Changed the default value of `-blocks-storage.bucket-store.bucket-index.enabled` to `true`. The default configuration must now run the compactor in order to write the bucket index or else queries to long term storage will fail. #924
* [CHANGE] Option `-auth.enabled` has been renamed to `-auth.multitenancy-enabled`. #1130
* [CHANGE] Default tenant ID used with disabled auth (`-auth.multitenancy-enabled=false`) has changed from `fake` to `anonymous`. This tenant ID can now be changed with `-auth.no-auth-tenant` option. #1063
* [CHANGE] The default values for the following local directories have changed: #1072
  * `-alertmanager.storage.path` default value changed to `./data-alertmanager/`
  * `-compactor.data-dir` default value changed to `./data-compactor/`
  * `-ruler.rule-path` default value changed to `./data-ruler/`
* [CHANGE] The default value for gRPC max send message size has been changed from 16MB to 100MB. This affects the following parameters: #1152
  * `-query-frontend.grpc-client-config.grpc-max-send-msg-size`
  * `-ingester.client.grpc-max-send-msg-size`
  * `-querier.frontend-client.grpc-max-send-msg-size`
  * `-query-scheduler.grpc-client-config.grpc-max-send-msg-size`
  * `-ruler.client.grpc-max-send-msg-size`
* [CHANGE] Remove `-http.prefix` flag (and `http_prefix` config file option). #763
* [CHANGE] Remove legacy endpoints. Please use their alternatives listed below. As part of the removal process we are
  introducing two new sets of endpoints for the ruler configuration API: `<prometheus-http-prefix>/rules` and
  `<prometheus-http-prefix>/config/v1/rules/**`. We are also deprecating `<prometheus-http-prefix>/rules` and `/api/v1/rules`;
  and will remove them in Mimir 2.2.0. #763 #1222
  * Query endpoints

    | Legacy                                                  | Alternative                                                |
    | ------------------------------------------------------- | ---------------------------------------------------------- |
    | `/<legacy-http-prefix>/api/v1/query`                    | `<prometheus-http-prefix>/api/v1/query`                    |
    | `/<legacy-http-prefix>/api/v1/query_range`              | `<prometheus-http-prefix>/api/v1/query_range`              |
    | `/<legacy-http-prefix>/api/v1/query_exemplars`          | `<prometheus-http-prefix>/api/v1/query_exemplars`          |
    | `/<legacy-http-prefix>/api/v1/series`                   | `<prometheus-http-prefix>/api/v1/series`                   |
    | `/<legacy-http-prefix>/api/v1/labels`                   | `<prometheus-http-prefix>/api/v1/labels`                   |
    | `/<legacy-http-prefix>/api/v1/label/{name}/values`      | `<prometheus-http-prefix>/api/v1/label/{name}/values`      |
    | `/<legacy-http-prefix>/api/v1/metadata`                 | `<prometheus-http-prefix>/api/v1/metadata`                 |
    | `/<legacy-http-prefix>/api/v1/read`                     | `<prometheus-http-prefix>/api/v1/read`                     |
    | `/<legacy-http-prefix>/api/v1/cardinality/label_names`  | `<prometheus-http-prefix>/api/v1/cardinality/label_names`  |
    | `/<legacy-http-prefix>/api/v1/cardinality/label_values` | `<prometheus-http-prefix>/api/v1/cardinality/label_values` |
    | `/api/prom/user_stats`                                  | `/api/v1/user_stats`                                       |

  * Distributor endpoints

    | Legacy endpoint               | Alternative                   |
    | ----------------------------- | ----------------------------- |
    | `/<legacy-http-prefix>/push`  | `/api/v1/push`                |
    | `/all_user_stats`             | `/distributor/all_user_stats` |
    | `/ha-tracker`                 | `/distributor/ha_tracker`     |

  * Ingester endpoints

    | Legacy          | Alternative           |
    | --------------- | --------------------- |
    | `/ring`         | `/ingester/ring`      |
    | `/shutdown`     | `/ingester/shutdown`  |
    | `/flush`        | `/ingester/flush`     |
    | `/push`         | `/ingester/push`      |

  * Ruler endpoints

    | Legacy                                                | Alternative                                         | Alternative #2 (not available before Mimir 2.0.0)                    |
    | ----------------------------------------------------- | --------------------------------------------------- | ------------------------------------------------------------------- |
    | `/<legacy-http-prefix>/api/v1/rules`                  | `<prometheus-http-prefix>/api/v1/rules`             |                                                                     |
    | `/<legacy-http-prefix>/api/v1/alerts`                 | `<prometheus-http-prefix>/api/v1/alerts`            |                                                                     |
    | `/<legacy-http-prefix>/rules`                         | `/api/v1/rules` (see below)                         |  `<prometheus-http-prefix>/config/v1/rules`                         |
    | `/<legacy-http-prefix>/rules/{namespace}`             | `/api/v1/rules/{namespace}` (see below)             |  `<prometheus-http-prefix>/config/v1/rules/{namespace}`             |
    | `/<legacy-http-prefix>/rules/{namespace}/{groupName}` | `/api/v1/rules/{namespace}/{groupName}` (see below) |  `<prometheus-http-prefix>/config/v1/rules/{namespace}/{groupName}` |
    | `/<legacy-http-prefix>/rules/{namespace}`             | `/api/v1/rules/{namespace}` (see below)             |  `<prometheus-http-prefix>/config/v1/rules/{namespace}`             |
    | `/<legacy-http-prefix>/rules/{namespace}/{groupName}` | `/api/v1/rules/{namespace}/{groupName}` (see below) |  `<prometheus-http-prefix>/config/v1/rules/{namespace}/{groupName}` |
    | `/<legacy-http-prefix>/rules/{namespace}`             | `/api/v1/rules/{namespace}` (see below)             |  `<prometheus-http-prefix>/config/v1/rules/{namespace}`             |
    | `/ruler_ring`                                         | `/ruler/ring`                                       |                                                                     |

    > __Note:__ The `/api/v1/rules/**` endpoints are considered deprecated with Mimir 2.0.0 and will be removed
    in Mimir 2.2.0. After upgrading to 2.0.0 we recommend switching uses to the equivalent
    `/<prometheus-http-prefix>/config/v1/**` endpoints that Mimir 2.0.0 introduces.

  * Alertmanager endpoints

    | Legacy                      | Alternative                        |
    | --------------------------- | ---------------------------------- |
    | `/<legacy-http-prefix>`     | `/alertmanager`                    |
    | `/status`                   | `/multitenant_alertmanager/status` |

* [CHANGE] Ingester: changed `-ingester.stream-chunks-when-using-blocks` default value from `false` to `true`. #717
* [CHANGE] Ingester: default `-ingester.ring.min-ready-duration` reduced from 1m to 15s. #126
* [CHANGE] Ingester: `-ingester.ring.min-ready-duration` now start counting the delay after the ring's health checks have passed instead of when the ring client was started. #126
* [CHANGE] Ingester: allow experimental ingester max-exemplars setting to be changed dynamically #144
  * CLI flag `-blocks-storage.tsdb.max-exemplars` is renamed to `-ingester.max-global-exemplars-per-user`.
  * YAML `max_exemplars` is moved from `tsdb` to `overrides` and renamed to `max_global_exemplars_per_user`.
* [CHANGE] Ingester: active series metrics `cortex_ingester_active_series` and `cortex_ingester_active_series_custom_tracker` are now removed when their value is zero. #672 #690
* [CHANGE] Ingester: changed default value of `-blocks-storage.tsdb.retention-period` from `6h` to `24h`. #966
* [CHANGE] Ingester: changed default value of `-blocks-storage.tsdb.close-idle-tsdb-timeout` from `0` to `13h`. #967
* [CHANGE] Ingester: changed default value of `-ingester.ring.final-sleep` from `30s` to `0s`. #981
* [CHANGE] Ingester: the following low level settings have been removed: #1153
  * `-ingester-client.expected-labels`
  * `-ingester-client.expected-samples-per-series`
  * `-ingester-client.expected-timeseries`
* [CHANGE] Ingester: following command line options related to ingester ring were renamed: #1155
  * `-consul.*` changed to `-ingester.ring.consul.*`
  * `-etcd.*` changed to `-ingester.ring.etcd.*`
  * `-multi.*` changed to `-ingester.ring.multi.*`
  * `-distributor.excluded-zones` changed to `-ingester.ring.excluded-zones`
  * `-distributor.replication-factor` changed to `-ingester.ring.replication-factor`
  * `-distributor.zone-awareness-enabled` changed to `-ingester.ring.zone-awareness-enabled`
  * `-ingester.availability-zone` changed to `-ingester.ring.instance-availability-zone`
  * `-ingester.final-sleep` changed to `-ingester.ring.final-sleep`
  * `-ingester.heartbeat-period` changed to `-ingester.ring.heartbeat-period`
  * `-ingester.join-after` changed to `-ingester.ring.join-after`
  * `-ingester.lifecycler.ID` changed to `-ingester.ring.instance-id`
  * `-ingester.lifecycler.addr` changed to `-ingester.ring.instance-addr`
  * `-ingester.lifecycler.interface` changed to `-ingester.ring.instance-interface-names`
  * `-ingester.lifecycler.port` changed to `-ingester.ring.instance-port`
  * `-ingester.min-ready-duration` changed to `-ingester.ring.min-ready-duration`
  * `-ingester.num-tokens` changed to `-ingester.ring.num-tokens`
  * `-ingester.observe-period` changed to `-ingester.ring.observe-period`
  * `-ingester.readiness-check-ring-health` changed to `-ingester.ring.readiness-check-ring-health`
  * `-ingester.tokens-file-path` changed to `-ingester.ring.tokens-file-path`
  * `-ingester.unregister-on-shutdown` changed to `-ingester.ring.unregister-on-shutdown`
  * `-ring.heartbeat-timeout` changed to `-ingester.ring.heartbeat-timeout`
  * `-ring.prefix` changed to `-ingester.ring.prefix`
  * `-ring.store` changed to `-ingester.ring.store`
* [CHANGE] Ingester: fields in YAML configuration for ingester ring have been changed: #1155
  * `ingester.lifecycler` changed to `ingester.ring`
  * Fields from `ingester.lifecycler.ring` moved to `ingester.ring`
  * `ingester.lifecycler.address` changed to `ingester.ring.instance_addr`
  * `ingester.lifecycler.id` changed to `ingester.ring.instance_id`
  * `ingester.lifecycler.port` changed to `ingester.ring.instance_port`
  * `ingester.lifecycler.availability_zone` changed to `ingester.ring.instance_availability_zone`
  * `ingester.lifecycler.interface_names` changed to `ingester.ring.instance_interface_names`
* [CHANGE] Distributor: removed the `-distributor.shard-by-all-labels` configuration option. It is now assumed to be true. #698
* [CHANGE] Distributor: change default value of `-distributor.instance-limits.max-inflight-push-requests` to `2000`. #964
* [CHANGE] Distributor: change default value of `-distributor.remote-timeout` from `2s` to `20s`. #970
* [CHANGE] Distributor: removed the `-distributor.extra-query-delay` flag (and its respective YAML config option). #1048
* [CHANGE] Query-frontend: Enable query stats by default, they can still be disabled with `-query-frontend.query-stats-enabled=false`. #83
* [CHANGE] Query-frontend: the `cortex_frontend_mapped_asts_total` metric has been renamed to `cortex_frontend_query_sharding_rewrites_attempted_total`. #150
* [CHANGE] Query-frontend: added `sharded` label to `cortex_query_seconds_total` metric. #235
* [CHANGE] Query-frontend: changed the flag name for controlling query sharding total shards from `-querier.total-shards` to `-query-frontend.query-sharding-total-shards`. #230
* [CHANGE] Query-frontend: flag `-querier.parallelise-shardable-queries` has been renamed to `-query-frontend.parallelize-shardable-queries` #284
* [CHANGE] Query-frontend: removed the deprecated (and unused) `-frontend.cache-split-interval`. Use `-query-frontend.split-queries-by-interval` instead. #587
* [CHANGE] Query-frontend: range query response now omits the `data` field when it's empty (error case) like Prometheus does, previously it was `"data":{"resultType":"","result":null}`. #629
* [CHANGE] Query-frontend: instant queries now honor the `-query-frontend.max-retries-per-request` flag. #630
* [CHANGE] Query-frontend: removed in-memory and Redis cache support. Reason is that these caching backends were just supported by query-frontend, while all other Mimir services only support memcached. #796
  * The following CLI flags (and their respective YAML config options) have been removed:
    * `-frontend.cache.enable-fifocache`
    * `-frontend.redis.*`
    * `-frontend.fifocache.*`
  * The following metrics have been removed:
    * `querier_cache_added_total`
    * `querier_cache_added_new_total`
    * `querier_cache_evicted_total`
    * `querier_cache_entries`
    * `querier_cache_gets_total`
    * `querier_cache_misses_total`
    * `querier_cache_stale_gets_total`
    * `querier_cache_memory_bytes`
    * `cortex_rediscache_request_duration_seconds`
* [CHANGE] Query-frontend: migrated memcached backend client to the same one used in other components (memcached config and metrics are now consistent across all Mimir services). #821
  * The following CLI flags (and their respective YAML config options) have been added:
    * `-query-frontend.results-cache.backend` (set it to `memcached` if `-query-frontend.cache-results=true`)
  * The following CLI flags (and their respective YAML config options) have been changed:
    * `-frontend.memcached.hostname` and `-frontend.memcached.service` have been removed: use `-query-frontend.results-cache.memcached.addresses` instead
  * The following CLI flags (and their respective YAML config options) have been renamed:
    * `-frontend.background.write-back-concurrency` renamed to `-query-frontend.results-cache.memcached.max-async-concurrency`
    * `-frontend.background.write-back-buffer` renamed to `-query-frontend.results-cache.memcached.max-async-buffer-size`
    * `-frontend.memcached.batchsize` renamed to `-query-frontend.results-cache.memcached.max-get-multi-batch-size`
    * `-frontend.memcached.parallelism` renamed to `-query-frontend.results-cache.memcached.max-get-multi-concurrency`
    * `-frontend.memcached.timeout` renamed to `-query-frontend.results-cache.memcached.timeout`
    * `-frontend.memcached.max-item-size` renamed to `-query-frontend.results-cache.memcached.max-item-size`
    * `-frontend.memcached.max-idle-conns` renamed to `-query-frontend.results-cache.memcached.max-idle-connections`
    * `-frontend.compression` renamed to `-query-frontend.results-cache.compression`
  * The following CLI flags (and their respective YAML config options) have been removed:
    * `-frontend.memcached.circuit-breaker-consecutive-failures`: feature removed
    * `-frontend.memcached.circuit-breaker-timeout`: feature removed
    * `-frontend.memcached.circuit-breaker-interval`: feature removed
    * `-frontend.memcached.update-interval`: new setting is hardcoded to 30s
    * `-frontend.memcached.consistent-hash`: new setting is always enabled
    * `-frontend.default-validity` and `-frontend.memcached.expiration`: new setting is hardcoded to 7 days
  * The following metrics have been changed:
    * `cortex_cache_dropped_background_writes_total{name}` changed to `thanos_memcached_operation_skipped_total{name, operation, reason}`
    * `cortex_cache_value_size_bytes{name, method}` changed to `thanos_memcached_operation_data_size_bytes{name}`
    * `cortex_cache_request_duration_seconds{name, method, status_code}` changed to `thanos_memcached_operation_duration_seconds{name, operation}`
    * `cortex_cache_fetched_keys{name}` changed to `thanos_cache_memcached_requests_total{name}`
    * `cortex_cache_hits{name}` changed to `thanos_cache_memcached_hits_total{name}`
    * `cortex_memcache_request_duration_seconds{name, method, status_code}` changed to `thanos_memcached_operation_duration_seconds{name, operation}`
    * `cortex_memcache_client_servers{name}` changed to `thanos_memcached_dns_provider_results{name, addr}`
    * `cortex_memcache_client_set_skip_total{name}` changed to `thanos_memcached_operation_skipped_total{name, operation, reason}`
    * `cortex_dns_lookups_total` changed to `thanos_memcached_dns_lookups_total`
    * For all metrics the value of the "name" label has changed from `frontend.memcached` to `frontend-cache`
  * The following metrics have been removed:
    * `cortex_cache_background_queue_length{name}`
* [CHANGE] Query-frontend: merged `query_range` into `frontend` in the YAML config (keeping the same keys) and renamed flags: #825
  * `-querier.max-retries-per-request` renamed to `-query-frontend.max-retries-per-request`
  * `-querier.split-queries-by-interval` renamed to `-query-frontend.split-queries-by-interval`
  * `-querier.align-querier-with-step` renamed to `-query-frontend.align-querier-with-step`
  * `-querier.cache-results` renamed to `-query-frontend.cache-results`
  * `-querier.parallelise-shardable-queries` renamed to `-query-frontend.parallelize-shardable-queries`
* [CHANGE] Query-frontend: the default value of `-query-frontend.split-queries-by-interval` has changed from `0` to `24h`. #1131
* [CHANGE] Query-frontend: `-frontend.` flags were renamed to `-query-frontend.`: #1167
* [CHANGE] Query-frontend / Query-scheduler: classified the `-query-frontend.querier-forget-delay` and `-query-scheduler.querier-forget-delay` flags (and their respective YAML config options) as experimental. #1208
* [CHANGE] Querier / ruler: Change `-querier.max-fetched-chunks-per-query` configuration to limit to maximum number of chunks that can be fetched in a single query. The number of chunks fetched by ingesters AND long-term storare combined should not exceed the value configured on `-querier.max-fetched-chunks-per-query`. [#4260](https://github.com/cortexproject/cortex/pull/4260)
* [CHANGE] Querier / ruler: Option `-querier.ingester-streaming` has been removed. Querier/ruler now always use streaming method to query ingesters. #204
* [CHANGE] Querier: always fetch labels from store and respect start/end times in request; the option `-querier.query-store-for-labels-enabled` has been removed and is now always on. #518 #1132
* [CHANGE] Querier / ruler: removed the `-store.query-chunk-limit` flag (and its respective YAML config option `max_chunks_per_query`). `-querier.max-fetched-chunks-per-query` (and its respective YAML config option `max_fetched_chunks_per_query`) should be used instead. #705
* [CHANGE] Querier/Ruler: `-querier.active-query-tracker-dir` option has been removed. Active query tracking is now done via Activity tracker configured by `-activity-tracker.filepath` and enabled by default. Limit for max number of concurrent queries (`-querier.max-concurrent`) is now respected even if activity tracking is not enabled. #661 #822
* [CHANGE] Querier/ruler/query-frontend: the experimental `-querier.at-modifier-enabled` CLI flag has been removed and the PromQL `@` modifier is always enabled. #941
* [CHANGE] Querier: removed `-querier.worker-match-max-concurrent` and `-querier.worker-parallelism` CLI flags (and their respective YAML config options). Mimir now behaves like if `-querier.worker-match-max-concurrent` is always enabled and you should configure the max concurrency per querier process using `-querier.max-concurrent` instead. #958
* [CHANGE] Querier: changed default value of `-querier.query-ingesters-within` from `0` to `13h`. #967
* [CHANGE] Querier: rename metric `cortex_query_fetched_chunks_bytes_total` to `cortex_query_fetched_chunk_bytes_total` to be consistent with the limit name. #476
* [CHANGE] Ruler: add two new metrics `cortex_ruler_list_rules_seconds` and `cortex_ruler_load_rule_groups_seconds` to the ruler. #906
* [CHANGE] Ruler: endpoints for listing configured rules now return HTTP status code 200 and an empty map when there are no rules instead of an HTTP 404 and plain text error message. The following endpoints are affected: #456
  * `<prometheus-http-prefix>/config/v1/rules`
  * `<prometheus-http-prefix>/config/v1/rules/{namespace}`
  * `<prometheus-http-prefix>/rules` (deprecated)
  * `<prometheus-http-prefix>/rules/{namespace}` (deprecated)
  * `/api/v1/rules` (deprecated)
  * `/api/v1/rules/{namespace}` (deprecated)
* [CHANGE] Ruler: removed `configdb` support from Ruler backend storages. #15 #38 #819
* [CHANGE] Ruler: removed the support for the deprecated storage configuration via `-ruler.storage.*` CLI flags (and their respective YAML config options). Use `-ruler-storage.*` instead. #628
* [CHANGE] Ruler: set new default limits for rule groups: `-ruler.max-rules-per-rule-group` to 20 (previously 0, disabled) and `-ruler.max-rule-groups-per-tenant` to 70 (previously 0, disabled). #847
* [CHANGE] Ruler: removed `-ruler.enable-sharding` option, and changed default value of `-ruler.ring.store` to `memberlist`. #943
* [CHANGE] Ruler: `-ruler.alertmanager-use-v2` has been removed. The ruler will always use the `v2` endpoints. #954 #1100
* [CHANGE] Ruler: `-experimental.ruler.enable-api` flag has been renamed to `-ruler.enable-api` and is now stable. The default value has also changed from `false` to `true`, so both ruler and alertmanager API are enabled by default. #913 #1065
* [CHANGE] Ruler: add support for [DNS service discovery format](./docs/sources/configuration/arguments.md#dns-service-discovery) for `-ruler.alertmanager-url`. `-ruler.alertmanager-discovery` flag has been removed. URLs following the prior SRV format, will be treated as a static target. To continue using service discovery for these URLs prepend `dnssrvnoa+` to them. #993
  * The following metrics for Alertmanager DNS service discovery are replaced:
    * `prometheus_sd_dns_lookups_total` replaced by `cortex_dns_lookups_total{component="ruler"}`
    * `prometheus_sd_dns_lookup_failures_total` replaced by `cortex_dns_failures_total{component="ruler"}`
* [CHANGE] Ruler: deprecate `/api/v1/rules/**` and `<prometheus-http-prefix/rules/**` configuration API endpoints in favour of `/<prometheus-http-prefix>/config/v1/rules/**`. Deprecated endpoints will be removed in Mimir 2.2.0. Main configuration API endpoints are now `/<prometheus-http-prefix>/config/api/v1/rules/**` introduced in Mimir 2.0.0. #1222
* [CHANGE] Store-gateway: index cache now includes tenant in cache keys, this invalidates previous cached entries. #607
* [CHANGE] Store-gateway: increased memcached index caching TTL from 1 day to 7 days. #718
* [CHANGE] Store-gateway: options `-store-gateway.sharding-enabled` and `-querier.store-gateway-addresses` were removed. Default value of `-store-gateway.sharding-ring.store` is now `memberlist` and default value for `-store-gateway.sharding-ring.wait-stability-min-duration` changed from `1m` to `0` (disabled). #976
* [CHANGE] Compactor: compactor will no longer try to compact blocks that are already marked for deletion. Previously compactor would consider blocks marked for deletion within `-compactor.deletion-delay / 2` period as eligible for compaction. [#4328](https://github.com/cortexproject/cortex/pull/4328)
* [CHANGE] Compactor: Removed support for block deletion marks migration. If you're upgrading from Cortex < 1.7.0 to Mimir, you should upgrade the compactor to Cortex >= 1.7.0 first, run it at least once and then upgrade to Mimir. #122
* [CHANGE] Compactor: removed the `cortex_compactor_group_vertical_compactions_total` metric. #278
* [CHANGE] Compactor: no longer waits for initial blocks cleanup to finish before starting compactions. #282
* [CHANGE] Compactor: removed overlapping sources detection. Overlapping sources may exist due to edge cases (timing issues) when horizontally sharding compactor, but are correctly handled by compactor. #494
* [CHANGE] Compactor: compactor now uses deletion marks from `<tenant>/markers` location in the bucket. Marker files are no longer fetched, only listed. #550
* [CHANGE] Compactor: Default value of `-compactor.block-sync-concurrency` has changed from 20 to 8. This flag is now only used to control number of goroutines for downloading and uploading blocks during compaction. #552
* [CHANGE] Compactor is now included in `all` target (single-binary). #866
* [CHANGE] Compactor: Removed `-compactor.sharding-enabled` option. Sharding in compactor is now always enabled. Default value of `-compactor.ring.store` has changed from `consul` to `memberlist`. Default value of `-compactor.ring.wait-stability-min-duration` is now 0, which disables the feature. #956
* [CHANGE] Alertmanager: removed `-alertmanager.configs.auto-webhook-root` #977
* [CHANGE] Alertmanager: removed `configdb` support from Alertmanager backend storages. #15 #38 #819
* [CHANGE] Alertmanager: Don't count user-not-found errors from replicas as failures in the `cortex_alertmanager_state_fetch_replica_state_failed_total` metric. #190
* [CHANGE] Alertmanager: Use distributor for non-API routes. #213
* [CHANGE] Alertmanager: removed `-alertmanager.storage.*` configuration options, with the exception of the CLI flags `-alertmanager.storage.path` and `-alertmanager.storage.retention`. Use `-alertmanager-storage.*` instead. #632
* [CHANGE] Alertmanager: set default value for `-alertmanager.web.external-url=http://localhost:8080/alertmanager` to match the default configuration. #808 #1067
* [CHANGE] Alertmanager: `-experimental.alertmanager.enable-api` flag has been renamed to `-alertmanager.enable-api` and is now stable. #913
* [CHANGE] Alertmanager: now always runs with sharding enabled; other modes of operation are removed. #1044 #1126
  * The following configuration options are removed:
    * `-alertmanager.sharding-enabled`
    * `-alertmanager.cluster.advertise-address`
    * `-alertmanager.cluster.gossip-interval`
    * `-alertmanager.cluster.listen-address`
    * `-alertmanager.cluster.peers`
    * `-alertmanager.cluster.push-pull-interval`
  * The following configuration options are renamed:
    * `-alertmanager.cluster.peer-timeout` to `-alertmanager.peer-timeout`
* [CHANGE] Alertmanager: the default value of `-alertmanager.sharding-ring.store` is now `memberlist`. #1171
* [CHANGE] Ring: changed default value of `-distributor.ring.store` (Distributor ring) and `-ring.store` (Ingester ring) to `memberlist`. #1046
* [CHANGE] Memberlist: the `memberlist_kv_store_value_bytes` metric has been removed due to values no longer being stored in-memory as encoded bytes. [#4345](https://github.com/cortexproject/cortex/pull/4345)
* [CHANGE] Memberlist: forward only changes, not entire original message. [#4419](https://github.com/cortexproject/cortex/pull/4419)
* [CHANGE] Memberlist: don't accept old tombstones as incoming change, and don't forward such messages to other gossip members. [#4420](https://github.com/cortexproject/cortex/pull/4420)
* [CHANGE] Memberlist: changed probe interval from `1s` to `5s` and probe timeout from `500ms` to `2s`. #563
* [CHANGE] Memberlist: the `name` label on metrics `cortex_dns_failures_total`, `cortex_dns_lookups_total` and `cortex_dns_provider_results` was renamed to `component`. #993
* [CHANGE] Limits: removed deprecated limits for rejecting old samples #799
  This removes the following flags:
  * `-validation.reject-old-samples`
  * `-validation.reject-old-samples.max-age`
* [CHANGE] Limits: removed local limit-related flags in favor of global limits. #725
  The distributor ring is now required, and can be configured via the `distributor.ring.*` flags.
  This removes the following flags:
  * `-distributor.ingestion-rate-strategy` -> will now always use the "global" strategy
  * `-ingester.max-series-per-user` -> set `-ingester.max-global-series-per-user` to `N` times the existing value of `-ingester.max-series-per-user` instead
  * `-ingester.max-series-per-metric` -> set `-ingester.max-global-series-per-metric`  to `N` times the existing value of `-ingester.max-series-per-metric` instead
  * `-ingester.max-metadata-per-user` -> set `-ingester.max-global-metadata-per-user` to `N` times the existing value of `-ingester.max-metadata-per-user` instead
  * `-ingester.max-metadata-per-metric` -> set `-ingester.max-global-metadata-per-metric` to `N` times the existing value of `-ingester.max-metadata-per-metric` instead
  * In the above notes, `N` refers to the number of ingester replicas
  Additionally, default values for the following flags have changed:
  * `-ingester.max-global-series-per-user` from `0` to `150000`
  * `-ingester.max-global-series-per-metric` from `0` to `20000`
  * `-distributor.ingestion-rate-limit` from `25000` to `10000`
  * `-distributor.ingestion-burst-size` from `50000` to `200000`
* [CHANGE] Limits: removed limit `enforce_metric_name`, now behave as if set to `true` always. #686
* [CHANGE] Limits: Option `-ingester.max-samples-per-query` and its YAML field `max_samples_per_query` have been removed. It required `-querier.ingester-streaming` option to be set to false, but since `-querier.ingester-streaming` is removed (always defaulting to true), the limit using it was removed as well. #204 #1132
* [CHANGE] Limits: Set the default max number of inflight ingester push requests (`-ingester.instance-limits.max-inflight-push-requests`) to 30000 in order to prevent clusters from being overwhelmed by request volume or temporary slow-downs. #259
* [CHANGE] Overrides exporter: renamed metric `cortex_overrides` to `cortex_limits_overrides`. #173 #407
* [FEATURE] The following features have been moved from experimental to stable: #913 #1002
  * Alertmanager config API
  * Alertmanager receiver firewall
  * Alertmanager sharding
  * Azure blob storage support
  * Blocks storage bucket index
  * Disable the ring health check in the readiness endpoint (`-ingester.readiness-check-ring-health=false`)
  * Distributor: do not extend writes on unhealthy ingesters
  * Do not unregister ingesters from ring on shutdown (`-ingester.unregister-on-shutdown=false`)
  * HA Tracker: cleanup of old replicas from KV Store
  * Instance limits in ingester and distributor
  * OpenStack Swift storage support
  * Query-frontend: query stats tracking
  * Query-scheduler
  * Querier: tenant federation
  * Ruler config API
  * S3 Server Side Encryption (SSE) using KMS
  * TLS configuration for gRPC, HTTP and etcd clients
  * Zone-aware replication
  * `/labels` API using matchers
  * The following querier limits:
    * `-querier.max-fetched-chunks-per-query`
    * `-querier.max-fetched-chunk-bytes-per-query`
    * `-querier.max-fetched-series-per-query`
  * The following alertmanager limits:
    * Notification rate (`-alertmanager.notification-rate-limit` and `-alertmanager.notification-rate-limit-per-integration`)
    * Dispatcher groups (`-alertmanager.max-dispatcher-aggregation-groups`)
    * User config size (`-alertmanager.max-config-size-bytes`)
    * Templates count in user config (`-alertmanager.max-templates-count`)
    * Max template size (`-alertmanager.max-template-size-bytes`)
* [FEATURE] The endpoints `/api/v1/status/buildinfo`, `<prometheus-http-prefix>/api/v1/status/buildinfo`, and `<alertmanager-http-prefix>/api/v1/status/buildinfo` have been added to display build information and enabled features. #1219 #1240
* [FEATURE] PromQL: added `present_over_time` support. #139
* [FEATURE] Added "Activity tracker" feature which can log ongoing activities from previous Mimir run in case of a crash. It is enabled by default and controlled by the `-activity-tracker.filepath` flag. It can be disabled by setting this path to an empty string. Currently, the Store-gateway, Ruler, Querier, Query-frontend and Ingester components use this feature to track queries. #631 #782 #822 #1121
* [FEATURE] Divide configuration parameters into categories "basic", "advanced", and "experimental". Only flags in the basic category are shown when invoking `-help`, whereas `-help-all` will include flags in all categories (basic, advanced, experimental). #840
* [FEATURE] Querier: Added support for tenant federation to exemplar endpoints. #927
* [FEATURE] Ingester: can expose metrics on active series matching custom trackers configured via `-ingester.active-series-custom-trackers` (or its respective YAML config option). When configured, active series for custom trackers are exposed by the `cortex_ingester_active_series_custom_tracker` metric. #42 #672
* [FEATURE] Ingester: Enable snapshotting of in-memory TSDB on disk during shutdown via `-blocks-storage.tsdb.memory-snapshot-on-shutdown` (experimental). #249
* [FEATURE] Ingester: Added `-blocks-storage.tsdb.isolation-enabled` flag, which allows disabling TSDB isolation feature. This is enabled by default (per TSDB default), but disabling can improve performance of write requests. #512
* [FEATURE] Ingester: Added `-blocks-storage.tsdb.head-chunks-write-queue-size` flag, which allows setting the size of the queue used by the TSDB before m-mapping chunks (experimental). #591
  * Added `cortex_ingester_tsdb_mmap_chunk_write_queue_operations_total` metric to track different operations of this queue.
* [FEATURE] Distributor: Added `-api.skip-label-name-validation-header-enabled` option to allow skipping label name validation on the HTTP write path based on `X-Mimir-SkipLabelNameValidation` header being `true` or not. #390
* [FEATURE] Query-frontend: Add `cortex_query_fetched_series_total` and `cortex_query_fetched_chunks_bytes_total` per-user counters to expose the number of series and bytes fetched as part of queries. These metrics can be enabled with the `-frontend.query-stats-enabled` flag (or its respective YAML config option `query_stats_enabled`). [#4343](https://github.com/cortexproject/cortex/pull/4343)
* [FEATURE] Query-frontend: Add `cortex_query_fetched_chunks_total` per-user counter to expose the number of chunks fetched as part of queries. This metric can be enabled with the `-query-frontend.query-stats-enabled` flag (or its respective YAML config option `query_stats_enabled`). #31
* [FEATURE] Query-frontend: Add query sharding for instant and range queries. You can enable querysharding by setting `-query-frontend.parallelize-shardable-queries` to `true`. The following additional config and exported metrics have been added. #79 #80 #100 #124 #140 #148 #150 #151 #153 #154 #155 #156 #157 #158 #159 #160 #163 #169 #172 #196 #205 #225 #226 #227 #228 #230 #235 #240 #239 #246 #244 #319 #330 #371 #385 #400 #458 #586 #630 #660 #707 #1542
  * New config options:
    * `-query-frontend.query-sharding-total-shards`: The amount of shards to use when doing parallelisation via query sharding.
    * `-query-frontend.query-sharding-max-sharded-queries`: The max number of sharded queries that can be run for a given received query. 0 to disable limit.
    * `-blocks-storage.bucket-store.series-hash-cache-max-size-bytes`: Max size - in bytes - of the in-memory series hash cache in the store-gateway.
    * `-blocks-storage.tsdb.series-hash-cache-max-size-bytes`: Max size - in bytes - of the in-memory series hash cache in the ingester.
  * New exported metrics:
    * `cortex_bucket_store_series_hash_cache_requests_total`
    * `cortex_bucket_store_series_hash_cache_hits_total`
    * `cortex_frontend_query_sharding_rewrites_succeeded_total`
    * `cortex_frontend_sharded_queries_per_query`
  * Renamed metrics:
    * `cortex_frontend_mapped_asts_total` to `cortex_frontend_query_sharding_rewrites_attempted_total`
  * Modified metrics:
    * added `sharded` label to `cortex_query_seconds_total`
  * When query sharding is enabled, the following querier config must be set on query-frontend too:
    * `-querier.max-concurrent`
    * `-querier.timeout`
    * `-querier.max-samples`
    * `-querier.at-modifier-enabled`
    * `-querier.default-evaluation-interval`
    * `-querier.active-query-tracker-dir`
    * `-querier.lookback-delta`
  * Sharding can be dynamically controlled per request using the `Sharding-Control: 64` header. (0 to disable)
  * Sharding can be dynamically controlled per tenant using the limit `query_sharding_total_shards`. (0 to disable)
  * Added `sharded_queries` count to the "query stats" log.
  * The number of shards is adjusted to be compatible with number of compactor shards that are used by a split-and-merge compactor. The querier can use this to avoid querying blocks that cannot have series in a given query shard.
* [FEATURE] Query-Frontend: Added `-query-frontend.cache-unaligned-requests` option to cache responses for requests that do not have step-aligned start and end times. This can improve speed of repeated queries, but can also pollute cache with results that are never reused. #432
* [FEATURE] Querier: Added label names cardinality endpoint `<prefix>/api/v1/cardinality/label_names` that is disabled by default. Can be enabled/disabled via the CLI flag `-querier.cardinality-analysis-enabled` or its respective YAML config option. Configurable on a per-tenant basis. #301 #377 #474
* [FEATURE] Querier: Added label values cardinality endpoint `<prefix>/api/v1/cardinality/label_values` that is disabled by default. Can be enabled/disabled via the CLI flag `-querier.cardinality-analysis-enabled` or its respective YAML config option, and configurable on a per-tenant basis. The maximum number of label names allowed to be queried in a single API call can be controlled via `-querier.label-values-max-cardinality-label-names-per-request`. #332 #395 #474
* [FEATURE] Querier: Added `-store.max-labels-query-length` to restrict the range of `/series`, label-names and label-values requests. #507
* [FEATURE] Ruler: Add new `-ruler.query-stats-enabled` which when enabled will report the `cortex_ruler_query_seconds_total` as a per-user metric that tracks the sum of the wall time of executing queries in the ruler in seconds. [#4317](https://github.com/cortexproject/cortex/pull/4317)
* [FEATURE] Ruler: Added federated rule groups. #533
  * Added `-ruler.tenant-federation.enabled` config flag.
  * Added support for `source_tenants` field on rule groups.
* [FEATURE] Store-gateway: Added `/store-gateway/tenants` and `/store-gateway/tenant/{tenant}/blocks` endpoints that provide functionality that was provided by `tools/listblocks`. #911 #973
* [FEATURE] Compactor: compactor now uses new algorithm that we call "split-and-merge". Previous compaction strategy was removed. With the `split-and-merge` compactor source blocks for a given tenant are grouped into `-compactor.split-groups` number of groups. Each group of blocks is then compacted separately, and is split into `-compactor.split-and-merge-shards` shards (configurable on a per-tenant basis). Compaction of each tenant shards can be horizontally scaled. Number of compactors that work on jobs for single tenant can be limited by using `-compactor.compactor-tenant-shard-size` parameter, or per-tenant `compactor_tenant_shard_size` override.  #275 #281 #282 #283 #288 #290 #303 #307 #317 #323 #324 #328 #353 #368 #479 #820
* [FEATURE] Compactor: Added `-compactor.max-compaction-time` to control how long can compaction for a single tenant take. If compactions for a tenant take longer, no new compactions are started in the same compaction cycle. Running compactions are not stopped however, and may take much longer. #523
* [FEATURE] Compactor: When compactor finds blocks with out-of-order chunks, it will mark them for no-compaction. Blocks marked for no-compaction are ignored in future compactions too. Added metric `cortex_compactor_blocks_marked_for_no_compaction_total` to track number of blocks marked for no-compaction. Added `CortexCompactorSkippedBlocksWithOutOfOrderChunks` alert based on new metric. Markers are only checked from `<tenant>/markers` location, but uploaded to the block directory too. #520 #535 #550
* [FEATURE] Compactor: multiple blocks are now downloaded and uploaded at once, which can shorten compaction process. #552
* [ENHANCEMENT] Exemplars are now emitted for all gRPC calls and many operations tracked by histograms. #180
* [ENHANCEMENT] New options `-server.http-listen-network` and `-server.grpc-listen-network` allow binding as 'tcp4' or 'tcp6'. #180
* [ENHANCEMENT] Query federation: improve performance in MergeQueryable by memoizing labels. #312
* [ENHANCEMENT] Add histogram metrics `cortex_distributor_sample_delay_seconds` and `cortex_ingester_tsdb_sample_out_of_order_delta_seconds` #488
* [ENHANCEMENT] Check internal directory access before starting up. #1217
* [ENHANCEMENT] Azure client: expose option to configure MSI URL and user-assigned identity. #584
* [ENHANCEMENT] Added a new metric `mimir_build_info` to coincide with `cortex_build_info`. The metric `cortex_build_info` has not been removed. #1022
* [ENHANCEMENT] Mimir runs a sanity check of storage config at startup and will fail to start if the sanity check doesn't pass. This is done to find potential config issues before starting up. #1180
* [ENHANCEMENT] Validate alertmanager and ruler storage configurations to ensure they don't use same bucket name and region values as those configured for the blocks storage. #1214
* [ENHANCEMENT] Ingester: added option `-ingester.readiness-check-ring-health` to disable the ring health check in the readiness endpoint. When disabled, the health checks are run against only the ingester itself instead of all ingesters in the ring. #48 #126
* [ENHANCEMENT] Ingester: reduce CPU and memory utilization if remote write requests contains a large amount of "out of bounds" samples. #413
* [ENHANCEMENT] Ingester: reduce CPU and memory utilization when querying chunks from ingesters. #430
* [ENHANCEMENT] Ingester: Expose ingester ring page on ingesters. #654
* [ENHANCEMENT] Distributor: added option `-distributor.excluded-zones` to exclude ingesters running in specific zones both on write and read path. #51
* [ENHANCEMENT] Distributor: add tags to tracing span for distributor push with user, cluster and replica. #210
* [ENHANCEMENT] Distributor: performance optimisations. #212 #217 #242
* [ENHANCEMENT] Distributor: reduce latency when HA-Tracking by doing KVStore updates in the background. #271
* [ENHANCEMENT] Distributor: make distributor inflight push requests count include background calls to ingester. #398
* [ENHANCEMENT] Distributor: silently drop exemplars more than 5 minutes older than samples in the same batch. #544
* [ENHANCEMENT] Distributor: reject exemplars with blank label names or values. The `cortex_discarded_exemplars_total` metric will use the `exemplar_labels_blank` reason in this case. #873
* [ENHANCEMENT] Query-frontend: added `cortex_query_frontend_workers_enqueued_requests_total` metric to track the number of requests enqueued in each query-scheduler. #384
* [ENHANCEMENT] Query-frontend: added `cortex_query_frontend_non_step_aligned_queries_total` to track the total number of range queries with start/end not aligned to step. #347 #357 #582
* [ENHANCEMENT] Query-scheduler: exported summary `cortex_query_scheduler_inflight_requests` tracking total number of inflight requests (both enqueued and processing) in percentile buckets. #675
* [ENHANCEMENT] Querier: can use the `LabelNames` call with matchers, if matchers are provided in the `/labels` API call, instead of using the more expensive `MetricsForLabelMatchers` call as before. #3 #1186
* [ENHANCEMENT] Querier / store-gateway: optimized regex matchers. #319 #334 #355
* [ENHANCEMENT] Querier: when fetching data for specific query-shard, we can ignore some blocks based on compactor-shard ID, since sharding of series by query sharding and compactor is the same. Added metrics: #438 #450
  * `cortex_querier_blocks_found_total`
  * `cortex_querier_blocks_queried_total`
  * `cortex_querier_blocks_with_compactor_shard_but_incompatible_query_shard_total`
* [ENHANCEMENT] Querier / ruler: reduce cpu usage, latency and peak memory consumption. #459 #463 #589
* [ENHANCEMENT] Querier: labels requests now obey `-querier.query-ingesters-within`, making them a little more efficient. #518
* [ENHANCEMENT] Querier: retry store-gateway in case of unexpected failure, instead of failing the query. #1003
* [ENHANCEMENT] Querier / ruler: reduce memory used by streaming queries, particularly in ruler. [#4341](https://github.com/cortexproject/cortex/pull/4341)
* [ENHANCEMENT] Ruler: Using shuffle sharding subring on GetRules API. [#4466](https://github.com/cortexproject/cortex/pull/4466)
* [ENHANCEMENT] Ruler: wait for ruler ring client to self-detect during startup. #990
* [ENHANCEMENT] Store-gateway: added `cortex_bucket_store_sent_chunk_size_bytes` metric, tracking the size of chunks sent from store-gateway to querier. #123
* [ENHANCEMENT] Store-gateway: reduced CPU and memory utilization due to exported metrics aggregation for instances with a large number of tenants. #123 #142
* [ENHANCEMENT] Store-gateway: added an in-memory LRU cache for chunks attributes. Can be enabled setting `-blocks-storage.bucket-store.chunks-cache.attributes-in-memory-max-items=X` where `X` is the max number of items to keep in the in-memory cache. The following new metrics are exposed: #279 #415 #437
  * `cortex_cache_memory_requests_total`
  * `cortex_cache_memory_hits_total`
  * `cortex_cache_memory_items_count`
* [ENHANCEMENT] Store-gateway: log index cache requests to tracing spans. #419
* [ENHANCEMENT] Store-gateway: store-gateway can now ignore blocks with minimum time within `-blocks-storage.bucket-store.ignore-blocks-within` duration. Useful when used together with `-querier.query-store-after`. #502
* [ENHANCEMENT] Store-gateway: label values with matchers now doesn't preload or list series, reducing latency and memory consumption. #534
* [ENHANCEMENT] Store-gateway: the results of `LabelNames()`, `LabelValues()` and `Series(skipChunks=true)` calls are now cached in the index cache. #590
* [ENHANCEMENT] Store-gateway: Added `-store-gateway.sharding-ring.unregister-on-shutdown` option that allows store-gateway to stay in the ring even after shutdown. Defaults to `true`, which is the same as current behaviour. #610 #614
* [ENHANCEMENT] Store-gateway: wait for ring tokens stability instead of ring stability to speed up startup and tests. #620
* [ENHANCEMENT] Compactor: add timeout for waiting on compactor to become ACTIVE in the ring. [#4262](https://github.com/cortexproject/cortex/pull/4262)
* [ENHANCEMENT] Compactor: skip already planned compaction jobs if the tenant doesn't belong to the compactor instance anymore. #303
* [ENHANCEMENT] Compactor: Blocks cleaner will ignore users that it no longer "owns" when sharding is enabled, and user ownership has changed since last scan. #325
* [ENHANCEMENT] Compactor: added `-compactor.compaction-jobs-order` support to configure which compaction jobs should run first for a given tenant (in case there are multiple ones). Supported values are: `smallest-range-oldest-blocks-first` (default), `newest-blocks-first`. #364
* [ENHANCEMENT] Compactor: delete blocks marked for deletion faster. #490
* [ENHANCEMENT] Compactor: expose low-level concurrency options for compactor: `-compactor.max-opening-blocks-concurrency`, `-compactor.max-closing-blocks-concurrency`, `-compactor.symbols-flushers-concurrency`. #569 #701
* [ENHANCEMENT] Compactor: expand compactor logs to include total compaction job time, total time for uploads and block counts. #549
* [ENHANCEMENT] Ring: allow experimental configuration of disabling of heartbeat timeouts by setting the relevant configuration value to zero. Applies to the following: [#4342](https://github.com/cortexproject/cortex/pull/4342)
  * `-distributor.ring.heartbeat-timeout`
  * `-ingester.ring.heartbeat-timeout`
  * `-ruler.ring.heartbeat-timeout`
  * `-alertmanager.sharding-ring.heartbeat-timeout`
  * `-compactor.ring.heartbeat-timeout`
  * `-store-gateway.sharding-ring.heartbeat-timeout`
* [ENHANCEMENT] Ring: allow heartbeats to be explicitly disabled by setting the interval to zero. This is considered experimental. This applies to the following configuration options: [#4344](https://github.com/cortexproject/cortex/pull/4344)
  * `-distributor.ring.heartbeat-period`
  * `-ingester.ring.heartbeat-period`
  * `-ruler.ring.heartbeat-period`
  * `-alertmanager.sharding-ring.heartbeat-period`
  * `-compactor.ring.heartbeat-period`
  * `-store-gateway.sharding-ring.heartbeat-period`
* [ENHANCEMENT] Memberlist: optimized receive path for processing ring state updates, to help reduce CPU utilization in large clusters. [#4345](https://github.com/cortexproject/cortex/pull/4345)
* [ENHANCEMENT] Memberlist: expose configuration of memberlist packet compression via `-memberlist.compression-enabled`. [#4346](https://github.com/cortexproject/cortex/pull/4346)
* [ENHANCEMENT] Memberlist: Add `-memberlist.advertise-addr` and `-memberlist.advertise-port` options for setting the address to advertise to other members of the cluster to enable NAT traversal. #260
* [ENHANCEMENT] Memberlist: reduce CPU utilization for rings with a large number of members. #537 #563 #634
* [ENHANCEMENT] Overrides exporter: include additional limits in the per-tenant override exporter. The following limits have been added to the `cortex_limit_overrides` metric: #21
  * `max_fetched_series_per_query`
  * `max_fetched_chunk_bytes_per_query`
  * `ruler_max_rules_per_rule_group`
  * `ruler_max_rule_groups_per_tenant`
* [ENHANCEMENT] Overrides exporter: add a metrics `cortex_limits_defaults` to expose the default values of limits. #173
* [ENHANCEMENT] Overrides exporter: Add `max_fetched_chunks_per_query` and `max_global_exemplars_per_user` limits to the default and per-tenant limits exported as metrics. #471 #515
* [ENHANCEMENT] Upgrade Go to 1.17.8. #1347 #1381
* [ENHANCEMENT] Upgrade Docker base images to `alpine:3.15.0`. #1348
* [BUGFIX] Azure storage: only create HTTP client once, to reduce memory utilization. #605
* [BUGFIX] Ingester: fixed ingester stuck on start up (LEAVING ring state) when `-ingester.ring.heartbeat-period=0` and `-ingester.unregister-on-shutdown=false`. [#4366](https://github.com/cortexproject/cortex/pull/4366)
* [BUGFIX] Ingester: prevent any reads or writes while the ingester is stopping. This will prevent accessing TSDB blocks once they have been already closed. [#4304](https://github.com/cortexproject/cortex/pull/4304)
* [BUGFIX] Ingester: TSDB now waits for pending readers before truncating Head block, fixing the `chunk not found` error and preventing wrong query results. #16
* [BUGFIX] Ingester: don't create TSDB or appender if no samples are sent by a tenant. #162
* [BUGFIX] Ingester: fix out-of-order chunks in TSDB head in-memory series after WAL replay in case some samples were appended to TSDB WAL before series. #530
* [BUGFIX] Distributor: when cleaning up obsolete elected replicas from KV store, HA tracker didn't update number of cluster per user correctly. [#4336](https://github.com/cortexproject/cortex/pull/4336)
* [BUGFIX] Distributor: fix bug in query-exemplar where some results would get dropped. #583
* [BUGFIX] Query-frontend: Fixes @ modifier functions (start/end) when splitting queries by time. #206
* [BUGFIX] Query-frontend: Ensure query_range requests handled by the query-frontend return JSON formatted errors. #360 #499
* [BUGFIX] Query-frontend: don't reuse cached results for queries that are not step-aligned. #424
* [BUGFIX] Query-frontend: fix API error messages that were mentioning Prometheus `--enable-feature=promql-negative-offset` and `--enable-feature=promql-at-modifier` flags. #688
* [BUGFIX] Query-frontend: worker's cancellation channels are now buffered to ensure that all request cancellations are properly handled. #741
* [BUGFIX] Querier: fixed `/api/v1/user_stats` endpoint. When zone-aware replication is enabled, `MaxUnavailableZones` param is used instead of `MaxErrors`, so setting `MaxErrors = 0` doesn't make the Querier wait for all Ingesters responses. #474
* [BUGFIX] Querier: Disable query scheduler SRV DNS lookup. #689
* [BUGFIX] Ruler: fixed counting of PromQL evaluation errors as user-errors when updating `cortex_ruler_queries_failed_total`. [#4335](https://github.com/cortexproject/cortex/pull/4335)
* [BUGFIX] Ruler: fix formatting of rule groups in `/ruler/rule_groups` endpoint. #655
* [BUGFIX] Ruler: do not log `unable to read rules directory` at startup if the directory hasn't been created yet. #1058
* [BUGFIX] Ruler: enable Prometheus-compatible endpoints regardless of `-ruler.enable-api`. The flag now only controls the configuration API. This is what the config flag description stated, but not what was happening. #1216
* [BUGFIX] Compactor: fixed panic while collecting Prometheus metrics. #28
* [BUGFIX] Compactor: compactor should now be able to correctly mark blocks for deletion and no-compaction, if such marking was previously interrupted. #1015
* [BUGFIX] Alertmanager: remove stale template files. #4495
* [BUGFIX] Alertmanager: don't replace user configurations with blank fallback configurations (when enabled), particularly during scaling up/down instances when sharding is enabled. #224
* [BUGFIX] Ring: multi KV runtime config changes are now propagated to all rings, not just ingester ring. #1047
* [BUGFIX] Memberlist: fixed corrupted packets when sending compound messages with more than 255 messages or messages bigger than 64KB. #551
* [BUGFIX] Overrides exporter: successfully startup even if runtime config is not set. #1056
* [BUGFIX] Fix internal modules to wait for other modules depending on them before stopping. #1472

### Mixin

_Changes since `grafana/cortex-jsonnet` `1.9.0`._

* [CHANGE] Removed chunks storage support from mixin. #641 #643 #645 #811 #812 #813
  * Removed `tsdb.libsonnet`: no need to import it anymore (its content is already automatically included when using Jsonnet)
  * Removed the following fields from `_config`:
    * `storage_engine` (defaults to `blocks`)
    * `chunk_index_backend`
    * `chunk_store_backend`
  * Removed schema config map
  * Removed the following dashboards:
    * "Cortex / Chunks"
    * "Cortex / WAL"
    * "Cortex / Blocks vs Chunks"
  * Removed the following alerts:
    * `CortexOldChunkInMemory`
    * `CortexCheckpointCreationFailed`
    * `CortexCheckpointDeletionFailed`
    * `CortexProvisioningMemcachedTooSmall`
    * `CortexWALCorruption`
    * `CortexTableSyncFailure`
    * `CortexTransferFailed`
  * Removed the following recording rules:
    * `cortex_chunk_store_index_lookups_per_query`
    * `cortex_chunk_store_series_pre_intersection_per_query`
    * `cortex_chunk_store_series_post_intersection_per_query`
    * `cortex_chunk_store_chunks_per_query`
    * `cortex_bigtable_request_duration_seconds`
    * `cortex_cassandra_request_duration_seconds`
    * `cortex_dynamo_request_duration_seconds`
    * `cortex_database_request_duration_seconds`
    * `cortex_gcs_request_duration_seconds`
* [CHANGE] Update grafana-builder dependency: use $__rate_interval in qpsPanel and latencyPanel. [#372](https://github.com/grafana/cortex-jsonnet/pull/372)
* [CHANGE] `namespace` template variable in dashboards now only selects namespaces for selected clusters. [#311](https://github.com/grafana/cortex-jsonnet/pull/311)
* [CHANGE] `CortexIngesterRestarts` alert severity changed from `critical` to `warning`. [#321](https://github.com/grafana/cortex-jsonnet/pull/321)
* [CHANGE] Dashboards: added overridable `job_labels` and `cluster_labels` to the configuration object as label lists to uniquely identify jobs and clusters in the metric names and group-by lists in dashboards. [#319](https://github.com/grafana/cortex-jsonnet/pull/319)
* [CHANGE] Dashboards: `alert_aggregation_labels` has been removed from the configuration and overriding this value has been deprecated. Instead the labels are now defined by the `cluster_labels` list, and should be overridden accordingly through that list. [#319](https://github.com/grafana/cortex-jsonnet/pull/319)
* [CHANGE] Renamed `CortexCompactorHasNotUploadedBlocksSinceStart` to `CortexCompactorHasNotUploadedBlocks`. [#334](https://github.com/grafana/cortex-jsonnet/pull/334)
* [CHANGE] Renamed `CortexCompactorRunFailed` to `CortexCompactorHasNotSuccessfullyRunCompaction`. [#334](https://github.com/grafana/cortex-jsonnet/pull/334)
* [CHANGE] Renamed `CortexInconsistentConfig` alert to `CortexInconsistentRuntimeConfig` and increased severity to `critical`. [#335](https://github.com/grafana/cortex-jsonnet/pull/335)
* [CHANGE] Increased `CortexBadRuntimeConfig` alert severity to `critical` and removed support for `cortex_overrides_last_reload_successful` metric (was removed in Cortex 1.3.0). [#335](https://github.com/grafana/cortex-jsonnet/pull/335)
* [CHANGE] Grafana 'min step' changed to 15s so dashboard show better detail. [#340](https://github.com/grafana/cortex-jsonnet/pull/340)
* [CHANGE] Replace `CortexRulerFailedEvaluations` with two new alerts: `CortexRulerTooManyFailedPushes` and `CortexRulerTooManyFailedQueries`. [#347](https://github.com/grafana/cortex-jsonnet/pull/347)
* [CHANGE] Removed `CortexCacheRequestErrors` alert. This alert was not working because the legacy Cortex cache client instrumentation doesn't track errors. [#346](https://github.com/grafana/cortex-jsonnet/pull/346)
* [CHANGE] Removed `CortexQuerierCapacityFull` alert. [#342](https://github.com/grafana/cortex-jsonnet/pull/342)
* [CHANGE] Changes blocks storage alerts to group metrics by the configured `cluster_labels` (supporting the deprecated `alert_aggregation_labels`). [#351](https://github.com/grafana/cortex-jsonnet/pull/351)
* [CHANGE] Increased `CortexIngesterReachingSeriesLimit` critical alert threshold from 80% to 85%. [#363](https://github.com/grafana/cortex-jsonnet/pull/363)
* [CHANGE] Changed default `job_names` for query-frontend, query-scheduler and querier to match custom deployments too. [#376](https://github.com/grafana/cortex-jsonnet/pull/376)
* [CHANGE] Split `cortex_api` recording rule group into three groups. This is a workaround for large clusters where this group can become slow to evaluate. [#401](https://github.com/grafana/cortex-jsonnet/pull/401)
* [CHANGE] Increased `CortexIngesterReachingSeriesLimit` warning threshold from 70% to 80% and critical threshold from 85% to 90%. [#404](https://github.com/grafana/cortex-jsonnet/pull/404)
* [CHANGE] Raised `CortexKVStoreFailure` alert severity from warning to critical. #493
* [CHANGE] Increase `CortexRolloutStuck` alert "for" duration from 15m to 30m. #493 #573
* [CHANGE] The Alertmanager and Ruler compiled dashboards (`alertmanager.json` and `ruler.json`) have been respectively renamed to `mimir-alertmanager.json` and `mimir-ruler.json`. #869
* [CHANGE] Removed `cortex_overrides_metric` from `_config`. #871
* [CHANGE] Renamed recording rule groups (`cortex_` prefix changed to `mimir_`). #871
* [CHANGE] Alerts name prefix has been changed from `Cortex` to `Mimir` (eg. alert `CortexIngesterUnhealthy` has been renamed to `MimirIngesterUnhealthy`). #879
* [CHANGE] Enabled resources dashboards by default. Can be disabled setting `resources_dashboards_enabled` config field to `false`. #920
* [FEATURE] Added `Cortex / Overrides` dashboard, displaying default limits and per-tenant overrides applied to Mimir. #673
* [FEATURE] Added `Mimir / Tenants` and `Mimir / Top tenants` dashboards, displaying user-based metrics. #776
* [FEATURE] Added querier autoscaling panels and alerts. #1006 #1016
* [FEATURE] Mimir / Top tenants dashboard now has tenants ranked by rule group size and evaluation time. #1338
* [ENHANCEMENT] cortex-mixin: Make `cluster_namespace_deployment:kube_pod_container_resource_requests_{cpu_cores,memory_bytes}:sum` backwards compatible with `kube-state-metrics` v2.0.0. [#317](https://github.com/grafana/cortex-jsonnet/pull/317)
* [ENHANCEMENT] Cortex-mixin: Include `cortex-gw-internal` naming variation in default `gateway` job names. [#328](https://github.com/grafana/cortex-jsonnet/pull/328)
* [ENHANCEMENT] Ruler dashboard: added object storage metrics. [#354](https://github.com/grafana/cortex-jsonnet/pull/354)
* [ENHANCEMENT] Alertmanager dashboard: added object storage metrics. [#354](https://github.com/grafana/cortex-jsonnet/pull/354)
* [ENHANCEMENT] Added documentation text panels and descriptions to reads and writes dashboards. [#324](https://github.com/grafana/cortex-jsonnet/pull/324)
* [ENHANCEMENT] Dashboards: defined container functions for common resources panels: containerDiskWritesPanel, containerDiskReadsPanel, containerDiskSpaceUtilization. [#331](https://github.com/grafana/cortex-jsonnet/pull/331)
* [ENHANCEMENT] cortex-mixin: Added `alert_excluded_routes` config to exclude specific routes from alerts. [#338](https://github.com/grafana/cortex-jsonnet/pull/338)
* [ENHANCEMENT] Added `CortexMemcachedRequestErrors` alert. [#346](https://github.com/grafana/cortex-jsonnet/pull/346)
* [ENHANCEMENT] Ruler dashboard: added "Per route p99 latency" panel in the "Configuration API" row. [#353](https://github.com/grafana/cortex-jsonnet/pull/353)
* [ENHANCEMENT] Increased the `for` duration of the `CortexIngesterReachingSeriesLimit` warning alert to 3h. [#362](https://github.com/grafana/cortex-jsonnet/pull/362)
* [ENHANCEMENT] Added a new tier (`medium_small_user`) so we have another tier between 100K and 1Mil active series. [#364](https://github.com/grafana/cortex-jsonnet/pull/364)
* [ENHANCEMENT] Extend Alertmanager dashboard: [#313](https://github.com/grafana/cortex-jsonnet/pull/313)
  * "Tenants" stat panel - shows number of discovered tenant configurations.
  * "Replication" row - information about the replication of tenants/alerts/silences over instances.
  * "Tenant Configuration Sync" row - information about the configuration sync procedure.
  * "Sharding Initial State Sync" row - information about the initial state sync procedure when sharding is enabled.
  * "Sharding Runtime State Sync" row - information about various state operations which occur when sharding is enabled (replication, fetch, marge, persist).
* [ENHANCEMENT] Update gsutil command for `not healthy index found` playbook [#370](https://github.com/grafana/cortex-jsonnet/pull/370)
* [ENHANCEMENT] Added Alertmanager alerts and playbooks covering configuration syncs and sharding operation: [#377 [#378](https://github.com/grafana/cortex-jsonnet/pull/378)
  * `CortexAlertmanagerSyncConfigsFailing`
  * `CortexAlertmanagerRingCheckFailing`
  * `CortexAlertmanagerPartialStateMergeFailing`
  * `CortexAlertmanagerReplicationFailing`
  * `CortexAlertmanagerPersistStateFailing`
  * `CortexAlertmanagerInitialSyncFailed`
* [ENHANCEMENT] Add recording rules to improve responsiveness of Alertmanager dashboard. [#387](https://github.com/grafana/cortex-jsonnet/pull/387)
* [ENHANCEMENT] Add `CortexRolloutStuck` alert. [#405](https://github.com/grafana/cortex-jsonnet/pull/405)
* [ENHANCEMENT] Added `CortexKVStoreFailure` alert. [#406](https://github.com/grafana/cortex-jsonnet/pull/406)
* [ENHANCEMENT] Use configured `ruler` jobname for ruler dashboard panels. [#409](https://github.com/grafana/cortex-jsonnet/pull/409)
* [ENHANCEMENT] Add ability to override `datasource` for generated dashboards. [#407](https://github.com/grafana/cortex-jsonnet/pull/407)
* [ENHANCEMENT] Use alertmanager jobname for alertmanager dashboard panels [#411](https://github.com/grafana/cortex-jsonnet/pull/411)
* [ENHANCEMENT] Added `CortexDistributorReachingInflightPushRequestLimit` alert. [#408](https://github.com/grafana/cortex-jsonnet/pull/408)
* [ENHANCEMENT] Added `CortexReachingTCPConnectionsLimit` alert. #403
* [ENHANCEMENT] Added "Cortex / Writes Networking" and "Cortex / Reads Networking" dashboards. #405
* [ENHANCEMENT] Improved "Queue length" panel in "Cortex / Queries" dashboard. #408
* [ENHANCEMENT] Add `CortexDistributorReachingInflightPushRequestLimit` alert and playbook. #401
* [ENHANCEMENT] Added "Recover accidentally deleted blocks (Google Cloud specific)" playbook. #475
* [ENHANCEMENT] Added support to multi-zone store-gateway deployments. #608 #615
* [ENHANCEMENT] Show supplementary alertmanager services in the Rollout Progress dashboard. #738 #855
* [ENHANCEMENT] Added `mimir` to default job names. This makes dashboards and alerts working when Mimir is installed in single-binary mode and the deployment is named `mimir`. #921
* [ENHANCEMENT] Introduced a new alert for the Alertmanager: `MimirAlertmanagerAllocatingTooMuchMemory`. It has two severities based on the memory usage against limits, a `warning` level at 80% and a `critical` level at 90%. #1206
* [ENHANCEMENT] Faster memcached cache requests. #2720
* [BUGFIX] Fixed `CortexIngesterHasNotShippedBlocks` alert false positive in case an ingester instance had ingested samples in the past, then no traffic was received for a long period and then it started receiving samples again. [#308](https://github.com/grafana/cortex-jsonnet/pull/308)
* [BUGFIX] Fixed `CortexInconsistentRuntimeConfig` metric. [#335](https://github.com/grafana/cortex-jsonnet/pull/335)
* [BUGFIX] Fixed scaling dashboard to correctly work when a Cortex service deployment spans across multiple zones (a zone is expected to have the `zone-[a-z]` suffix). [#365](https://github.com/grafana/cortex-jsonnet/pull/365)
* [BUGFIX] Fixed rollout progress dashboard to correctly work when a Cortex service deployment spans across multiple zones (a zone is expected to have the `zone-[a-z]` suffix). [#366](https://github.com/grafana/cortex-jsonnet/pull/366)
* [BUGFIX] Fixed rollout progress dashboard to include query-scheduler too. [#376](https://github.com/grafana/cortex-jsonnet/pull/376)
* [BUGFIX] Upstream recording rule `node_namespace_pod_container:container_cpu_usage_seconds_total:sum_irate` renamed. [#379](https://github.com/grafana/cortex-jsonnet/pull/379)
* [BUGFIX] Fixed writes/reads/alertmanager resources dashboards to use `$._config.job_names.gateway`. [#403](https://github.com/grafana/cortex-jsonnet/pull/403)
* [BUGFIX] Span the annotation.message in alerts as YAML multiline strings. [#412](https://github.com/grafana/cortex-jsonnet/pull/412)
* [BUGFIX] Fixed "Instant queries / sec" in "Cortex / Reads" dashboard. #445
* [BUGFIX] Fixed and added missing KV store panels in Writes, Reads, Ruler and Compactor dashboards. #448
* [BUGFIX] Fixed Alertmanager dashboard when alertmanager is running as part of single binary. #1064
* [BUGFIX] Fixed Ruler dashboard when ruler is running as part of single binary. #1260
* [BUGFIX] Query-frontend: fixed bad querier status code mapping with query-sharding enabled. #1227

### Jsonnet

_Changes since `grafana/cortex-jsonnet` `1.9.0`._

* [CHANGE] Removed chunks storage support. #639
  * Removed the following fields from `_config`:
    * `storage_engine` (defaults to `blocks`)
    * `querier_second_storage_engine` (not supported anymore)
    * `table_manager_enabled`, `table_prefix`
    * `memcached_index_writes_enabled` and `memcached_index_writes_max_item_size_mb`
    * `storeMemcachedChunksConfig`
    * `storeConfig`
    * `max_chunk_idle`
    * `schema` (the schema configmap is still added for backward compatibility reasons)
    * `bigtable_instance` and `bigtable_project`
    * `client_configs`
    * `enabledBackends`
    * `storage_backend`
    * `cassandra_addresses`
    * `s3_bucket_name`
    * `ingester_deployment_without_wal` (was only used by chunks storage)
    * `ingester` (was only used to configure chunks storage WAL)
  * Removed the following CLI flags from `ingester_args`:
    * `ingester.max-chunk-age`
    * `ingester.max-stale-chunk-idle`
    * `ingester.max-transfer-retries`
    * `ingester.retain-period`
* [CHANGE] Changed `overrides-exporter.libsonnet` from being based on cortex-tools to Mimir `overrides-exporter` target. #646
* [CHANGE] Store gateway: set `-blocks-storage.bucket-store.index-cache.memcached.max-get-multi-concurrency`,
  `-blocks-storage.bucket-store.chunks-cache.memcached.max-get-multi-concurrency`,
  `-blocks-storage.bucket-store.metadata-cache.memcached.max-get-multi-concurrency`,
  `-blocks-storage.bucket-store.index-cache.memcached.max-idle-connections`,
  `-blocks-storage.bucket-store.chunks-cache.memcached.max-idle-connections`,
  `-blocks-storage.bucket-store.metadata-cache.memcached.max-idle-connections` to 100 [#414](https://github.com/grafana/cortex-jsonnet/pull/414)
* [CHANGE] Alertmanager: mounted overrides configmap to alertmanager too. [#315](https://github.com/grafana/cortex-jsonnet/pull/315)
* [CHANGE] Memcached: upgraded memcached from `1.5.17` to `1.6.9`. [#316](https://github.com/grafana/cortex-jsonnet/pull/316)
* [CHANGE] Store-gateway: increased memory request and limit respectively from 6GB / 6GB to 12GB / 18GB. [#322](https://github.com/grafana/cortex-jsonnet/pull/322)
* [CHANGE] Store-gateway: increased `-blocks-storage.bucket-store.max-chunk-pool-bytes` from 2GB (default) to 12GB. [#322](https://github.com/grafana/cortex-jsonnet/pull/322)
* [CHANGE] Ingester/Ruler: set `-server.grpc-max-send-msg-size-bytes` and `-server.grpc-max-send-msg-size-bytes` to sensible default values (10MB). [#326](https://github.com/grafana/cortex-jsonnet/pull/326)
* [CHANGE] Decreased `-server.grpc-max-concurrent-streams` from 100k to 10k. [#369](https://github.com/grafana/cortex-jsonnet/pull/369)
* [CHANGE] Decreased blocks storage ingesters graceful termination period from 80m to 20m. [#369](https://github.com/grafana/cortex-jsonnet/pull/369)
* [CHANGE] Increase the rules per group and rule groups limits on different tiers. [#396](https://github.com/grafana/cortex-jsonnet/pull/396)
* [CHANGE] Removed `max_samples_per_query` limit, since it only works with chunks and only when using `-distributor.shard-by-all-labels=false`. [#397](https://github.com/grafana/cortex-jsonnet/pull/397)
* [CHANGE] Removed chunks storage query sharding config support. The following config options have been removed: [#398](https://github.com/grafana/cortex-jsonnet/pull/398)
  * `_config` > `queryFrontend` > `shard_factor`
  * `_config` > `queryFrontend` > `sharded_queries_enabled`
  * `_config` > `queryFrontend` > `query_split_factor`
* [CHANGE] Rename ruler_s3_bucket_name and ruler_gcs_bucket_name to ruler_storage_bucket_name: [#415](https://github.com/grafana/cortex-jsonnet/pull/415)
* [CHANGE] Fine-tuned rolling update policy for distributor, querier, query-frontend, query-scheduler. [#420](https://github.com/grafana/cortex-jsonnet/pull/420)
* [CHANGE] Increased memcached metadata/chunks/index-queries max connections from 4k to 16k. [#420](https://github.com/grafana/cortex-jsonnet/pull/420)
* [CHANGE] Disabled step alignment in query-frontend to be compliant with PromQL. [#420](https://github.com/grafana/cortex-jsonnet/pull/420)
* [CHANGE] Do not limit compactor CPU and request a number of cores equal to the configured concurrency. [#420](https://github.com/grafana/cortex-jsonnet/pull/420)
* [CHANGE] Configured split-and-merge compactor. #853
  * The following CLI flags are set on compactor:
    * `-compactor.split-and-merge-shards=0`
    * `-compactor.compactor-tenant-shard-size=1`
    * `-compactor.split-groups=1`
    * `-compactor.max-opening-blocks-concurrency=4`
    * `-compactor.max-closing-blocks-concurrency=2`
    * `-compactor.symbols-flushers-concurrency=4`
  * The following per-tenant overrides have been set on `super_user` and `mega_user` classes:
    ```
    compactor_split_and_merge_shards: 2,
    compactor_tenant_shard_size: 2,
    compactor_split_groups: 2,
    ```
* [CHANGE] The entrypoint file to include has been renamed from `cortex.libsonnet` to `mimir.libsonnet`. #897
* [CHANGE] The default image config field has been renamed from `cortex` to `mimir`. #896
   ```
   {
     _images+:: {
       mimir: '...',
     },
   }
   ```
* [CHANGE] Removed `cortex_` prefix from config fields. #898
  * The following config fields have been renamed:
    * `cortex_bucket_index_enabled` renamed to `bucket_index_enabled`
    * `cortex_compactor_cleanup_interval` renamed to `compactor_cleanup_interval`
    * `cortex_compactor_data_disk_class` renamed to `compactor_data_disk_class`
    * `cortex_compactor_data_disk_size` renamed to `compactor_data_disk_size`
    * `cortex_compactor_max_concurrency` renamed to `compactor_max_concurrency`
    * `cortex_distributor_allow_multiple_replicas_on_same_node` renamed to `distributor_allow_multiple_replicas_on_same_node`
    * `cortex_ingester_data_disk_class` renamed to `ingester_data_disk_class`
    * `cortex_ingester_data_disk_size` renamed to `ingester_data_disk_size`
    * `cortex_querier_allow_multiple_replicas_on_same_node` renamed to `querier_allow_multiple_replicas_on_same_node`
    * `cortex_query_frontend_allow_multiple_replicas_on_same_node` renamed to `query_frontend_allow_multiple_replicas_on_same_node`
    * `cortex_query_sharding_enabled` renamed to `query_sharding_enabled`
    * `cortex_query_sharding_msg_size_factor` renamed to `query_sharding_msg_size_factor`
    * `cortex_ruler_allow_multiple_replicas_on_same_node` renamed to `ruler_allow_multiple_replicas_on_same_node`
    * `cortex_store_gateway_data_disk_class` renamed to `store_gateway_data_disk_class`
    * `cortex_store_gateway_data_disk_size` renamed to `store_gateway_data_disk_size`
* [CHANGE] The overrides configmap default mountpoint has changed from `/etc/cortex` to `/etc/mimir`. It can be customized via the `overrides_configmap_mountpoint` config field. #899
* [CHANGE] Enabled in the querier the features to query label names with matchers, PromQL at modifier and query long-term storage for labels. #905
* [CHANGE] Reduced TSDB blocks retention on ingesters disk from 96h to 24h. #905
* [CHANGE] Enabled closing of idle TSDB in ingesters. #905
* [CHANGE] Disabled TSDB isolation in ingesters for better performances. #905
* [CHANGE] Changed log level of querier, query-frontend, query-scheduler and alertmanager from `debug` to `info`. #905
* [CHANGE] Enabled attributes in-memory cache in store-gateway. #905
* [CHANGE] Configured store-gateway to not load blocks containing samples more recent than 10h (because such samples are queried from ingesters). #905
* [CHANGE] Dynamically compute `-compactor.deletion-delay` based on other settings, in order to reduce the deletion delay as much as possible and lower the number of live blocks in the storage. #907
* [CHANGE] The config field `distributorConfig` has been renamed to `ingesterRingClientConfig`. Config field `ringClient` has been removed in favor of `ingesterRingClientConfig`. #997 #1057
* [CHANGE] Gossip.libsonnet has been fixed to modify all ring configurations, not only the ingester ring config. Furthermore it now supports migration via multi KV store. #1057 #1099
* [CHANGE] Changed the default of `bucket_index_enabled` to `true`. #924
* [CHANGE] Remove the support for the test-exporter. #1133
* [CHANGE] Removed `$.distributor_deployment_labels`, `$.ingester_deployment_labels` and `$.querier_deployment_labels` fields, that were used by gossip.libsonnet to inject additional label. Now the label is injected directly into pods of statefulsets and deployments. #1297
* [CHANGE] Disabled `-ingester.readiness-check-ring-health`. #1352
* [CHANGE] Changed Alertmanager CPU request from `100m` to `2` cores, and memory request from `1Gi` to `10Gi`. Set Alertmanager memory limit to `15Gi`. #1206
* [CHANGE] gossip.libsonnet has been renamed to memberlist.libsonnet, and is now imported by default. Use of memberlist for ring is enabled by setting `_config.memberlist_ring_enabled` to true. #1526
* [FEATURE] Added query sharding support. It can be enabled setting `cortex_query_sharding_enabled: true` in the `_config` object. #653
* [FEATURE] Added shuffle-sharding support. It can be enabled and configured using the following config: #902
   ```
   _config+:: {
     shuffle_sharding:: {
       ingester_write_path_enabled: true,
       ingester_read_path_enabled: true,
       querier_enabled: true,
       ruler_enabled: true,
       store_gateway_enabled: true,
     },
   }
   ```
* [FEATURE] Added multi-zone ingesters and store-gateways support. #1352 #1552
* [ENHANCEMENT] Add overrides config to compactor. This allows setting retention configs per user. [#386](https://github.com/grafana/cortex-jsonnet/pull/386)
* [ENHANCEMENT] Added 256MB memory ballast to querier. [#369](https://github.com/grafana/cortex-jsonnet/pull/369)
* [ENHANCEMENT] Update `etcd-operator` to latest version (see https://github.com/grafana/jsonnet-libs/pull/480). [#263](https://github.com/grafana/cortex-jsonnet/pull/263)
* [ENHANCEMENT] Add support for Azure storage in Alertmanager configuration. [#381](https://github.com/grafana/cortex-jsonnet/pull/381)
* [ENHANCEMENT] Add support for running Alertmanager in sharding mode. [#394](https://github.com/grafana/cortex-jsonnet/pull/394)
* [ENHANCEMENT] Allow to customize PromQL engine settings via `queryEngineConfig`. [#399](https://github.com/grafana/cortex-jsonnet/pull/399)
* [ENHANCEMENT] Define Azure object storage ruler args. [#416](https://github.com/grafana/cortex-jsonnet/pull/416)
* [ENHANCEMENT] Added the following config options to allow to schedule multiple replicas of the same service on the same node: [#418](https://github.com/grafana/cortex-jsonnet/pull/418)
  * `cortex_distributor_allow_multiple_replicas_on_same_node`
  * `cortex_ruler_allow_multiple_replicas_on_same_node`
  * `cortex_querier_allow_multiple_replicas_on_same_node`
  * `cortex_query_frontend_allow_multiple_replicas_on_same_node`
* [BUGFIX] Alertmanager: fixed `--alertmanager.cluster.peers` CLI flag passed to alertmanager when HA is enabled. [#329](https://github.com/grafana/cortex-jsonnet/pull/329)
* [BUGFIX] Fixed `-distributor.extend-writes` setting on ruler when `unregister_ingesters_on_shutdown` is disabled. [#369](https://github.com/grafana/cortex-jsonnet/pull/369)
* [BUGFIX] Treat `compactor_blocks_retention_period` type as string rather than int.[#395](https://github.com/grafana/cortex-jsonnet/pull/395)
* [BUGFIX] Pass `-ruler-storage.s3.endpoint` to ruler when using S3. [#421](https://github.com/grafana/cortex-jsonnet/pull/421)
* [BUGFIX] Remove service selector on label `gossip_ring_member` from other services than `gossip-ring`. [#1008](https://github.com/grafana/mimir/pull/1008)
* [BUGFIX] Rename `-ingester.readiness-check-ring-health` to `-ingester.ring.readiness-check-ring-health`, to reflect current name of flag. #1460

### Mimirtool

_Changes since cortextool `0.10.7`._

* [CHANGE] The following environment variables have been renamed: #883
  * `CORTEX_ADDRESS` to `MIMIR_ADDRESS`
  * `CORTEX_API_USER` to `MIMIR_API_USER`
  * `CORTEX_API_KEY` to `MIMIR_API_KEY`
  * `CORTEX_TENANT_ID` to `MIMIR_TENANT_ID`
  * `CORTEX_TLS_CA_PATH` to `MIMIR_TLS_CA_PATH`
  * `CORTEX_TLS_CERT_PATH` to `MIMIR_TLS_CERT_PATH`
  * `CORTEX_TLS_KEY_PATH` to `MIMIR_TLS_KEY_PATH`
* [CHANGE] Change `cortex` backend to `mimir`. #883
* [CHANGE] Do not publish `mimirtool` binary for 386 windows architecture. #1263
* [CHANGE] `analyse` command has been renamed to `analyze`. #1318
* [FEATURE] Support Arm64 on Darwin for all binaries (benchtool etc). https://github.com/grafana/cortex-tools/pull/215
* [ENHANCEMENT] Correctly support federated rules. #823
* [BUGFIX] Fix `cortextool rules` legends displaying wrong symbols for updates and deletions. https://github.com/grafana/cortex-tools/pull/226

### Query-tee

_Changes since Cortex `1.10.0`._

* [ENHANCEMENT] Added `/api/v1/query_exemplars` API endpoint support (no results comparison). #168
* [ENHANCEMENT] Add a flag (`--proxy.compare-use-relative-error`) in the query-tee to compare floating point values using relative error. #208
* [ENHANCEMENT] Add a flag (`--proxy.compare-skip-recent-samples`) in the query-tee to skip comparing recent samples. By default samples not older than 1 minute are skipped. #234
* [BUGFIX] Fixes a panic in the query-tee when comparing result. #207
* [BUGFIX] Ensure POST requests are handled correctly #286

### Blocksconvert

_Changes since Cortex `1.10.0`._

* [CHANGE] Blocksconvert tool was removed from Mimir. #637

### Metaconvert

_Changes since Cortex `1.10.0`._

* [CHANGE] `thanosconvert` tool has been renamed to `metaconvert`. `-config.file` option has been removed, while it now requires `-tenant` option to work on single tenant only. It now also preserves labels recognized by Mimir. #1120

### Test-exporter

_Changes since Cortex `1.10.0`._

* [CHANGE] Removed the test-exporter tool. #1133

### Tools

_Changes since Cortex `1.10.0`._

* [CHANGE] Removed `query-audit`. You can use `query-tee` to compare query results and performances of two Grafana Mimir backends. #1380

## [Cortex 1.10.0 CHANGELOG](https://github.com/grafana/mimir/blob/a13959db5d38ff65c2b7ef52c56331d2f4dbc00c/CHANGELOG.md#cortex-1100--2021-08-03)<|MERGE_RESOLUTION|>--- conflicted
+++ resolved
@@ -11,11 +11,8 @@
 * [ENHANCEMENT] Query-frontend: truncate queries based on the configured creation grace period (`--validation.create-grace-period`) to avoid querying too far into the future. #3172
 * [ENHANCEMENT] Ingester: Reduce activity tracker memory allocation. #3203
 * [ENHANCEMENT] Query-frontend: Log more detailed information in the case of a failed query. #3190
-<<<<<<< HEAD
 * [ENHANCEMENT] Added `-usage-stats.installation-mode` configuration to track the installation mode via the anonymous usage statistics. #3244
-=======
 * [ENHANCEMENT] Compactor: Add new `cortex_compactor_block_max_time_delta_seconds` histogram for detecting if compaction of blocks is lagging behind. #3240
->>>>>>> 2c59d780
 * [BUGFIX] Flusher: Add `Overrides` as a dependency to prevent panics when starting with `-target=flusher`. #3151
 
 ### Mixin
