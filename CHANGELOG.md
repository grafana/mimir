--- conflicted
+++ resolved
@@ -1,6 +1,5 @@
 # Changelog
 
-<<<<<<< HEAD
 ## main / unreleased
 
 ### Grafana Mimir
@@ -421,7 +420,7 @@
 * [ENHANCEMENT] `mimir-rules-action`: Added new input to support matching target namespaces by regex. #9244
 * [ENHANCEMENT] `mimir-rules-action`: Added new inputs to support ignoring namespaces and ignoring namespaces by regex. #9258 #9324
 * [BUGFIX] `copyblocks`, `undelete-blocks`, `copyprefix`: use a multipart upload to server-side copy objects greater than 5GiB in size on S3. #9357
-=======
+
 ## 2.13.1
 
 ### Grafana Mimir
@@ -429,7 +428,6 @@
 * [BUGFIX] Upgrade Go to 1.22.9 to address [CVE-2024-34156](https://nvd.nist.gov/vuln/detail/CVE-2024-34156). #10097
 * [BUGFIX] Update module google.golang.org/grpc to v1.64.1 to address [GHSA-xr7q-jx4m-x55m](https://github.com/advisories/GHSA-xr7q-jx4m-x55m). #8717
 * [BUGFIX] Upgrade github.com/rs/cors to v1.11.0 address [GHSA-mh55-gqvf-xfwm](https://github.com/advisories/GHSA-mh55-gqvf-xfwm). #8611
->>>>>>> 3acea3b4
 
 ## 2.13.0
 
