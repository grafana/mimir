# Changelog

## Grafana Mimir - main / unreleased

### Grafana Mimir

* [CHANGE] Flag `-azure.msi-resource` is now ignored, and will be removed in Mimir 2.7. This setting is now made automatically by Azure. #2682
* [CHANGE] Experimental flag `-blocks-storage.tsdb.out-of-order-capacity-min` has been removed. #3261
* [CHANGE] Distributor: Wrap errors from pushing to ingesters with useful context, for example clarifying timeouts. #3307
* [CHANGE] The default value of `-server.http-write-timeout` has changed from 30s to 2m. #3346
* [CHANGE] Reduce period of health checks in connection pools for querier->store-gateway, ruler->ruler, and alertmanager->alertmanager clients to 10s. This reduces the time to fail a gRPC call when the remote stops responding. #3168
* [FEATURE] Alertmanager: added Discord support. #3309
* [ENHANCEMENT] Added `-server.tls-min-version` and `-server.tls-cipher-suites` flags to configure cipher suites and min TLS version supported by HTTP and gRPC servers. #2898
* [ENHANCEMENT] Distributor: Add age filter to forwarding functionality, to not forward samples which are older than defined duration. If such samples are not ingested, `cortex_discarded_samples_total{reason="forwarded-sample-too-old"}` is increased. #3049 #3133
* [ENHANCEMENT] Store-gateway: Reduce memory allocation when generating ids in index cache. #3179
* [ENHANCEMENT] Query-frontend: truncate queries based on the configured creation grace period (`--validation.create-grace-period`) to avoid querying too far into the future. #3172
* [ENHANCEMENT] Ingester: Reduce activity tracker memory allocation. #3203
* [ENHANCEMENT] Query-frontend: Log more detailed information in the case of a failed query. #3190
* [ENHANCEMENT] Added `-usage-stats.installation-mode` configuration to track the installation mode via the anonymous usage statistics. #3244
* [ENHANCEMENT] Compactor: Add new `cortex_compactor_block_max_time_delta_seconds` histogram for detecting if compaction of blocks is lagging behind. #3240 #3429
* [ENHANCEMENT] Ingester: reduced the memory footprint of active series custom trackers. #2568
* [ENHANCEMENT] Distributor: Include `X-Scope-OrgId` header in requests forwarded to configured forwarding endpoint. #3283
* [ENHANCEMENT] Alertmanager: reduced memory utilization in Mimir clusters with a large number of tenants. #3309
* [ENHANCEMENT] Add experimental flag `-shutdown-delay` to allow components to wait after receiving SIGTERM and before stopping. In this time the component returns 503 from /ready endpoint. #3298
* [ENHANCEMENT] Go: update to go 1.19.3. #3371
* [ENHANCEMENT] Alerts: added `RulerRemoteEvaluationFailing` alert, firing when communication between ruler and frontend fails in remote operational mode. #3177 #3389
* [ENHANCEMENT] Clarify which S3 signature versions are supported in the error "unsupported signature version". #3376
* [ENHANCEMENT] Store-gateway: improved index header reading performance. #3393 #3397 #3436
* [ENHANCEMENT] Store-gateway: improved performance of series matching. #3391
* [ENHANCEMENT] Move the validation of incoming series before the distributor's forwarding functionality, so that we don't forward invalid series. #3386 #3458
* [ENHANCEMENT] S3 bucket configuration now validates that the endpoint does not have the bucket name prefix. #3414
* [BUGFIX] Flusher: Add `Overrides` as a dependency to prevent panics when starting with `-target=flusher`. #3151
* [BUGFIX] Updated `golang.org/x/text` dependency to fix CVE-2022-32149. #3285
* [BUGFIX] Query-frontend: properly close gRPC streams to the query-scheduler to stop memory and goroutines leak. #3302
* [BUGFIX] Ruler: persist evaluation delay configured in the rulegroup. #3392
* [BUGFIX] Ring status pages: show 100% ownership as "100%", not "1e+02%". #3435

### Mixin

* [CHANGE] Alerts: Change `MimirSchedulerQueriesStuck` `for` time to 7 minutes to account for the time it takes for HPA to scale up. #3223
* [CHANGE] Dashboards: Removed the `Querier > Stages` panel from the `Mimir / Queries` dashboard. #3311
* [CHANGE] Configuration: The format of the `autoscaling` section of the configuration has changed to support more components. #3378
  * Instead of specific config variables for each component, they are listed in a dictionary. For example, `autoscaling.querier_enabled` becomes `autoscaling.querier.enabled`.
* [FEATURE] Dashboards: Added "Mimir / Overview resources" dashboard, providing an high level view over a Mimir cluster resources utilization. #3481
* [FEATURE] Dashboards: Added "Mimir / Overview networking" dashboard, providing an high level view over a Mimir cluster network bandwidth, inflight requests and TCP connections. #3487
* [FEATURE] Compile baremetal mixin along k8s mixin. #3162
* [ENHANCEMENT] Alerts: Add MimirRingMembersMismatch firing when a component does not have the expected number of running jobs. #2404
* [ENHANCEMENT] Dashboards: Add optional row about the Distributor's metric forwarding feature to the `Mimir / Writes` dashboard. #3182 #3394 #3394 #3461
* [ENHANCEMENT] Dashboards: Remove the "Instance Mapper" row from the "Alertmanager Resources Dashboard". This is a Grafana Cloud specific service and not relevant for external users. #3152
* [ENHANCEMENT] Dashboards: Add "remote read", "metadata", and "exemplar" queries to "Mimir / Overview" dashboard. #3245
* [ENHANCEMENT] Dashboards: Use non-red colors for non-error series in the "Mimir / Overview" dashboard. #3246
* [ENHANCEMENT] Dashboards: Add support to multi-zone deployments for the experimental read-write deployment mode. #3254
* [ENHANCEMENT] Dashboards: If enabled, add new row to the `Mimir / Writes` for distributor autoscaling metrics. #3378
* [ENHANCEMENT] Dashboards: Add read path insights row to the "Mimir / Tenants" dashboard. #3326
* [ENHANCEMENT] Alerts: Add runbook urls for alerts. #3452
<<<<<<< HEAD
* [ENHANCEMENT] Configuration: Allow configuring namespace label, job label, and job prefix. #3482
=======
* [ENHANCEMENT] Dashboards: improved "Mimir / Writes resources" and "Mimir / Reads resources" dashboards to work with read-write deployment mode too. #3497 #3504
>>>>>>> 44a08d1e
* [BUGFIX] Dashboards: Fix legend showing `persistentvolumeclaim` when using `deployment_type=baremetal` for `Disk space utilization` panels. #3173
* [BUGFIX] Alerts: Fixed `MimirGossipMembersMismatch` alert when Mimir is deployed in read-write mode. #3489

### Jsonnet

* [CHANGE] Replaced the deprecated `policy/v1beta1` with `policy/v1` when configuring a PodDisruptionBudget. #3284
* [CHANGE] [Common storage configuration](https://grafana.com/docs/mimir/v2.3.x/operators-guide/configure/configure-object-storage-backend/#common-configuration) is now used to configure object storage in all components. This is a breaking change in terms of Jsonnet manifests and also a CLI flag update for components that use object storage, so it will require a rollout of those components. The changes include: #3257
  * `blocks_storage_backend` was renamed to `storage_backend` and is now used as the common storage backend for all components.
    * So were the related `blocks_storage_azure_account_(name|key)` and `blocks_storage_s3_endpoint` configurations.
  * `storage_s3_endpoint` is now rendered by default using the `aws_region` configuration instead of a hardcoded `us-east-1`.
  * `ruler_client_type` and `alertmanager_client_type` were renamed to `ruler_storage_backend` and `alertmanager_storage_backend` respectively, and their corresponding CLI flags won't be rendered unless explicitly set to a value different from the one in `storage_backend` (like `local`).
  * `alertmanager_s3_bucket_name`, `alertmanager_gcs_bucket_name` and `alertmanager_azure_container_name` have been removed, and replaced by a single `alertmanager_storage_bucket_name` configuration used for all object storages.
  * `genericBlocksStorageConfig` configuration object was removed, and so any extensions to it will be now ignored. Use `blockStorageConfig` instead.
  * `rulerClientConfig` and `alertmanagerStorageClientConfig` configuration objects were renamed to `rulerStorageConfig` and `alertmanagerStorageConfig` respectively, and so any extensions to their previous names will be now ignored. Use the new names instead.
  * The CLI flags `*.s3.region` are no longer rendered as they are optional and the region can be inferred by Mimir by performing an initial API call to the endpoint.
  * The migration to this change should usually consist of:
    * Renaming `blocks_storage_backend` key to `storage_backend`.
    * For Azure/S3:
      * Renaming `blocks_storage_(azure|s3)_*` configurations to `storage_(azure|s3)_*`.
      * If `ruler_storage_(azure|s3)_*` and `alertmanager_storage_(azure|s3)_*` keys were different from the `block_storage_*` ones, they should be now provided using CLI flags, see [configuration reference](https://grafana.com/docs/mimir/v2.3.x/operators-guide/configure/reference-configuration-parameters/) for more details.
    * Removing `ruler_client_type` and `alertmanager_client_type` if their value match the `storage_backend`, or renaming them to their new names otherwise.
    * Reviewing any possible extensions to `genericBlocksStorageConfig`, `rulerClientConfig` and `alertmanagerStorageClientConfig` and moving them to the corresponding new options.
    * Renaming the alertmanager's bucket name configuration from provider-specific to the new `alertmanager_storage_bucket_name` key.
* [CHANGE] The `overrides-exporter.libsonnet` file is now always imported. The overrides-exporter can be enabled in jsonnet setting the following: #3379
  ```jsonnet
  {
    _config+:: {
      overrides_exporter_enabled: true,
    }
  }
  ```
* [FEATURE] Added support for experimental read-write deployment mode. Enabling the read-write deployment mode on a existing Mimir cluster is a destructive operation, because the cluster will be re-created. If you're creating a new Mimir cluster, you can deploy it in read-write mode adding the following configuration: #3379 #3475
  ```jsonnet
  {
    _config+:: {
      deployment_mode: 'read-write',

      // See operations/mimir/read-write-deployment.libsonnet for more configuration options.
      mimir_write_replicas: 3,
      mimir_read_replicas: 2,
      mimir_backend_replicas: 3,
    }
  }
  ```
* [ENHANCEMENT] Add autoscaling support to the `mimir-read` component when running the read-write-deployment model. #3419
* [ENHANCEMENT] Added `$._config.usageStatsConfig` to track the installation mode via the anonymous usage statistics. #3294
* [ENHANCEMENT] The query-tee node port (`$._config.query_tee_node_port`) is now optional. #3272
* [ENHANCEMENT] Add support for autoscaling distributors. #3378
* [BUGFIX] Fixed query-scheduler ring configuration for dedicated ruler's queries and query-frontends. #3237 #3239

### Mimirtool

* [FEATURE] Added `mimirtool alertmanager verify` command to validate configuration without uploading. #3440
* [ENHANCEMENT] Added `mimirtool rules delete-namespace` command to delete all of the rule groups in a namespace including the namespace itself. #3136
* [ENHANCEMENT] Refactor `mimirtool analyze prometheus`: add concurrency and resiliency #3349
  * Add `--concurrency` flag. Default: number of logical CPUs
* [BUGFIX] `--log.level=debug` now correctly prints the response from the remote endpoint when a request fails. #3180

### Documentation

* [ENHANCEMENT] Documented how to configure HA deduplication using Consul in a Mimir Helm deployment. #2972
* [ENHANCEMENT] Improve `MimirQuerierAutoscalerNotActive` runbook. #3186
* [ENHANCEMENT] Improve `MimirSchedulerQueriesStuck` runbook to reflect debug steps with querier auto-scaling enabled. #3223
* [BUGFIX] Fixed TSDB retention mentioned in the "Recover source blocks from ingesters" runbook. #3278
* [BUGFIX] Fixed configuration example in the "Configuring the Grafana Mimir query-frontend to work with Prometheus" guide. #3373

### Tools

* [FEATURE] Add `copyblocks` tool, to copy Mimir blocks between two GCS buckets. #3263
* [ENHANCEMENT] copyblocks: copy no-compact global markers and optimize min time filter check. #3268
* [ENHANCEMENT] Mimir rules GitHub action: Added the ability to change default value of `label` when running `prepare` command. #3236
* [BUGFIX] Mimir rules Github action: Fix single line output. #3421

## 2.4.0

### Grafana Mimir

* [CHANGE] Distributor: change the default value of `-distributor.remote-timeout` to `2s` from `20s` and `-distributor.forwarding.request-timeout` to `2s` from `10s` to improve distributor resource usage when ingesters crash. #2728 #2912
* [CHANGE] Anonymous usage statistics tracking: added the `-ingester.ring.store` value. #2981
* [CHANGE] Series metadata `HELP` that is longer than `-validation.max-metadata-length` is now truncated silently, instead of being dropped with a 400 status code. #2993
* [CHANGE] Ingester: changed default setting for `-ingester.ring.readiness-check-ring-health` from `true` to `false`. #2953
* [CHANGE] Anonymous usage statistics tracking has been enabled by default, to help Mimir maintainers make better decisions to support the open source community. #2939 #3034
* [CHANGE] Anonymous usage statistics tracking: added the minimum and maximum value of `-ingester.out-of-order-time-window`. #2940
* [CHANGE] The default hash ring heartbeat period for distributors, ingesters, rulers and compactors has been increased from `5s` to `15s`. Now the default heartbeat period for all Mimir hash rings is `15s`. #3033
* [CHANGE] Reduce the default TSDB head compaction concurrency (`-blocks-storage.tsdb.head-compaction-concurrency`) from 5 to 1, in order to reduce CPU spikes. #3093
* [CHANGE] Ruler: the ruler's [remote evaluation mode](https://grafana.com/docs/mimir/latest/operators-guide/architecture/components/ruler/#remote) (`-ruler.query-frontend.address`) is now stable. #3109
* [CHANGE] Limits: removed the deprecated YAML configuration option `active_series_custom_trackers_config`. Please use `active_series_custom_trackers` instead. #3110
* [CHANGE] Ingester: removed the deprecated configuration option `-ingester.ring.join-after`. #3111
* [CHANGE] Querier: removed the deprecated configuration option `-querier.shuffle-sharding-ingesters-lookback-period`. The value of `-querier.query-ingesters-within` is now used internally for shuffle sharding lookback, while you can use `-querier.shuffle-sharding-ingesters-enabled` to enable or disable shuffle sharding on the read path. #3111
* [CHANGE] Memberlist: cluster label verification feature (`-memberlist.cluster-label` and `-memberlist.cluster-label-verification-disabled`) is now marked as stable. #3108
* [CHANGE] Distributor: only single per-tenant forwarding endpoint can be configured now. Support for per-rule endpoint has been removed. #3095
* [FEATURE] Query-scheduler: added an experimental ring-based service discovery support for the query-scheduler. Refer to [query-scheduler configuration](https://grafana.com/docs/mimir/next/operators-guide/architecture/components/query-scheduler/#configuration) for more information. #2957
* [FEATURE] Introduced the experimental endpoint `/api/v1/user_limits` exposed by all components that load runtime configuration. This endpoint exposes realtime limits for the authenticated tenant, in JSON format. #2864 #3017
* [FEATURE] Query-scheduler: added the experimental configuration option `-query-scheduler.max-used-instances` to restrict the number of query-schedulers effectively used regardless how many replicas are running. This feature can be useful when using the experimental read-write deployment mode. #3005
* [ENHANCEMENT] Go: updated to go 1.19.2. #2637 #3127 #3129
* [ENHANCEMENT] Runtime config: don't unmarshal runtime configuration files if they haven't changed. This can save a bit of CPU and memory on every component using runtime config. #2954
* [ENHANCEMENT] Query-frontend: Add `cortex_frontend_query_result_cache_skipped_total` and `cortex_frontend_query_result_cache_attempted_total` metrics to track the reason why query results are not cached. #2855
* [ENHANCEMENT] Distributor: pool more connections per host when forwarding request. Mark requests as idempotent so they can be retried under some conditions. #2968
* [ENHANCEMENT] Distributor: failure to send request to forwarding target now also increments `cortex_distributor_forward_errors_total`, with `status_code="failed"`. #2968
* [ENHANCEMENT] Distributor: added support forwarding push requests via gRPC, using `httpgrpc` messages from weaveworks/common library. #2996
* [ENHANCEMENT] Query-frontend / Querier: increase internal backoff period used to retry connections to query-frontend / query-scheduler. #3011
* [ENHANCEMENT] Querier: do not log "error processing requests from scheduler" when the query-scheduler is shutting down. #3012
* [ENHANCEMENT] Query-frontend: query sharding process is now time-bounded and it is cancelled if the request is aborted. #3028
* [ENHANCEMENT] Query-frontend: improved Prometheus response JSON encoding performance. #2450
* [ENHANCEMENT] TLS: added configuration parameters to configure the client's TLS cipher suites and minimum version. The following new CLI flags have been added: #3070
  * `-alertmanager.alertmanager-client.tls-cipher-suites`
  * `-alertmanager.alertmanager-client.tls-min-version`
  * `-alertmanager.sharding-ring.etcd.tls-cipher-suites`
  * `-alertmanager.sharding-ring.etcd.tls-min-version`
  * `-compactor.ring.etcd.tls-cipher-suites`
  * `-compactor.ring.etcd.tls-min-version`
  * `-distributor.forwarding.grpc-client.tls-cipher-suites`
  * `-distributor.forwarding.grpc-client.tls-min-version`
  * `-distributor.ha-tracker.etcd.tls-cipher-suites`
  * `-distributor.ha-tracker.etcd.tls-min-version`
  * `-distributor.ring.etcd.tls-cipher-suites`
  * `-distributor.ring.etcd.tls-min-version`
  * `-ingester.client.tls-cipher-suites`
  * `-ingester.client.tls-min-version`
  * `-ingester.ring.etcd.tls-cipher-suites`
  * `-ingester.ring.etcd.tls-min-version`
  * `-memberlist.tls-cipher-suites`
  * `-memberlist.tls-min-version`
  * `-querier.frontend-client.tls-cipher-suites`
  * `-querier.frontend-client.tls-min-version`
  * `-querier.store-gateway-client.tls-cipher-suites`
  * `-querier.store-gateway-client.tls-min-version`
  * `-query-frontend.grpc-client-config.tls-cipher-suites`
  * `-query-frontend.grpc-client-config.tls-min-version`
  * `-query-scheduler.grpc-client-config.tls-cipher-suites`
  * `-query-scheduler.grpc-client-config.tls-min-version`
  * `-query-scheduler.ring.etcd.tls-cipher-suites`
  * `-query-scheduler.ring.etcd.tls-min-version`
  * `-ruler.alertmanager-client.tls-cipher-suites`
  * `-ruler.alertmanager-client.tls-min-version`
  * `-ruler.client.tls-cipher-suites`
  * `-ruler.client.tls-min-version`
  * `-ruler.query-frontend.grpc-client-config.tls-cipher-suites`
  * `-ruler.query-frontend.grpc-client-config.tls-min-version`
  * `-ruler.ring.etcd.tls-cipher-suites`
  * `-ruler.ring.etcd.tls-min-version`
  * `-store-gateway.sharding-ring.etcd.tls-cipher-suites`
  * `-store-gateway.sharding-ring.etcd.tls-min-version`
* [ENHANCEMENT] Store-gateway: Add `-blocks-storage.bucket-store.max-concurrent-reject-over-limit` option to allow requests that exceed the max number of inflight object storage requests to be rejected. #2999
* [ENHANCEMENT] Query-frontend: allow setting a separate limit on the total (before splitting/sharding) query length of range queries with the new experimental `-query-frontend.max-total-query-length` flag, which defaults to `-store.max-query-length` if unset or set to 0. #3058
* [ENHANCEMENT] Query-frontend: Lower TTL for cache entries overlapping the out-of-order samples ingestion window (re-using `-ingester.out-of-order-allowance` from ingesters). #2935
* [ENHANCEMENT] Ruler: added support to forcefully disable recording and/or alerting rules evaluation. The following new configuration options have been introduced, which can be overridden on a per-tenant basis in the runtime configuration: #3088
  * `-ruler.recording-rules-evaluation-enabled`
  * `-ruler.alerting-rules-evaluation-enabled`
* [ENHANCEMENT] Distributor: Improved error messages reported when the distributor fails to remote write to ingesters. #3055
* [ENHANCEMENT] Improved tracing spans tracked by distributors, ingesters and store-gateways. #2879 #3099 #3089
* [ENHANCEMENT] Ingester: improved the performance of label value cardinality endpoint. #3044
* [ENHANCEMENT] Ruler: use backoff retry on remote evaluation #3098
* [ENHANCEMENT] Query-frontend: Include multiple tenant IDs in query logs when present instead of dropping them. #3125
* [ENHANCEMENT] Query-frontend: truncate queries based on the configured blocks retention period (`-compactor.blocks-retention-period`) to avoid querying past this period. #3134
* [ENHANCEMENT] Alertmanager: reduced memory utilization in Mimir clusters with a large number of tenants. #3143
* [ENHANCEMENT] Store-gateway: added extra span logging to improve observability. #3131
* [ENHANCEMENT] Compactor: cleaning up different tenants' old blocks and updating bucket indexes is now more independent. This prevents a single tenant from delaying cleanup for other tenants. #2631
* [ENHANCEMENT] Distributor: request rate, ingestion rate, and inflight requests limits are now enforced before reading and parsing the body of the request. This makes the distributor more resilient against a burst of requests over those limit. #2419
* [BUGFIX] Querier: Fix 400 response while handling streaming remote read. #2963
* [BUGFIX] Fix a bug causing query-frontend, query-scheduler, and querier not failing if one of their internal components fail. #2978
* [BUGFIX] Querier: re-balance the querier worker connections when a query-frontend or query-scheduler is terminated. #3005
* [BUGFIX] Distributor: Now returns the quorum error from ingesters. For example, with replication_factor=3, two HTTP 400 errors and one HTTP 500 error, now the distributor will always return HTTP 400. Previously the behaviour was to return the error which the distributor first received. #2979
* [BUGFIX] Ruler: fix panic when ruler.external_url is explicitly set to an empty string ("") in YAML. #2915
* [BUGFIX] Alertmanager: Fix support for the Telegram API URL in the global settings. #3097
* [BUGFIX] Alertmanager: Fix parsing of label matchers without label value in the API used to retrieve alerts. #3097
* [BUGFIX] Ruler: Fix not restoring alert state for rule groups when other ruler replicas shut down. #3156
* [BUGFIX] Updated `golang.org/x/net` dependency to fix CVE-2022-27664. #3124
* [BUGFIX] Fix distributor from returning a `500` status code when a `400` was received from the ingester. #3211
* [BUGFIX] Fix incorrect OS value set in Mimir v2.3.* RPM packages. #3221

### Mixin

* [CHANGE] Alerts: MimirQuerierAutoscalerNotActive is now critical and fires after 1h instead of 15m. #2958
* [FEATURE] Dashboards: Added "Mimir / Overview" dashboards, providing an high level view over a Mimir cluster. #3122 #3147 #3155
* [ENHANCEMENT] Dashboards: Updated the "Writes" and "Rollout progress" dashboards to account for samples ingested via the new OTLP ingestion endpoint. #2919 #2938
* [ENHANCEMENT] Dashboards: Include per-tenant request rate in "Tenants" dashboard. #2874
* [ENHANCEMENT] Dashboards: Include inflight object store requests in "Reads" dashboard. #2914
* [ENHANCEMENT] Dashboards: Make queries used to find job, cluster and namespace for dropdown menus configurable. #2893
* [ENHANCEMENT] Dashboards: Include rate of label and series queries in "Reads" dashboard. #3065 #3074
* [ENHANCEMENT] Dashboards: Fix legend showing on per-pod panels. #2944
* [ENHANCEMENT] Dashboards: Use the "req/s" unit on panels showing the requests rate. #3118
* [ENHANCEMENT] Dashboards: Use a consistent color across dashboards for the error rate. #3154

### Jsonnet

* [FEATURE] Added support for query-scheduler ring-based service discovery. #3128
* [ENHANCEMENT] Querier autoscaling is now slower on scale downs: scale down 10% every 1m instead of 100%. #2962
* [BUGFIX] Memberlist: `gossip_member_label` is now set for ruler-queriers. #3141

### Mimirtool

* [ENHANCEMENT] mimirtool analyze: Store the query errors instead of exit during the analysis. #3052
* [BUGFIX] mimir-tool remote-read: fix returns where some conditions [return nil error even if there is error](https://github.com/grafana/cortex-tools/issues/260). #3053

### Documentation

* [ENHANCEMENT] Added documentation on how to configure storage retention. #2970
* [ENHANCEMENT] Improved gRPC clients config documentation. #3020
* [ENHANCEMENT] Added documentation on how to manage alerting and recording rules. #2983
* [ENHANCEMENT] Improved `MimirSchedulerQueriesStuck` runbook. #3006
* [ENHANCEMENT] Added "Cluster label verification" section to memberlist documentation. #3096
* [ENHANCEMENT] Mention compression in multi-zone replication documentation. #3107
* [BUGFIX] Fixed configuration option names in "Enabling zone-awareness via the Grafana Mimir Jsonnet". #3018
* [BUGFIX] Fixed `mimirtool analyze` parameters documentation. #3094
* [BUGFIX] Fixed YAML configuraton in the "Manage the configuration of Grafana Mimir with Helm" guide. #3042
* [BUGFIX] Fixed Alertmanager capacity planning documentation. #3132

### Tools

- [BUGFIX] trafficdump: Fixed panic occurring when `-success-only=true` and the captured request failed. #2863

## 2.3.1

### Grafana Mimir
* [BUGFIX] Query-frontend: query sharding took exponential time to map binary expressions. #3027
* [BUGFIX] Distributor: Stop panics on OTLP endpoint when a single metric has multiple timeseries. #3040

## 2.3.0

### Grafana Mimir

* [CHANGE] Ingester: Added user label to ingester metric `cortex_ingester_tsdb_out_of_order_samples_appended_total`. On multitenant clusters this helps us find the rate of appended out-of-order samples for a specific tenant. #2493
* [CHANGE] Compactor: delete source and output blocks from local disk on compaction failed, to reduce likelihood that subsequent compactions fail because of no space left on disk. #2261
* [CHANGE] Ruler: Remove unused CLI flags `-ruler.search-pending-for` and `-ruler.flush-period` (and their respective YAML config options). #2288
* [CHANGE] Successful gRPC requests are no longer logged (only affects internal API calls). #2309
* [CHANGE] Add new `-*.consul.cas-retry-delay` flags. They have a default value of `1s`, while previously there was no delay between retries. #2309
* [CHANGE] Store-gateway: Remove the experimental ability to run requests in a dedicated OS thread pool and associated CLI flag `-store-gateway.thread-pool-size`. #2423
* [CHANGE] Memberlist: disabled TCP-based ping fallback, because Mimir already uses a custom transport based on TCP. #2456
* [CHANGE] Change default value for `-distributor.ha-tracker.max-clusters` to `100` to provide a DoS protection. #2465
* [CHANGE] Experimental block upload API exposed by compactor has changed: Previous `/api/v1/upload/block/{block}` endpoint for starting block upload is now `/api/v1/upload/block/{block}/start`, and previous endpoint `/api/v1/upload/block/{block}?uploadComplete=true` for finishing block upload is now `/api/v1/upload/block/{block}/finish`. New API endpoint has been added: `/api/v1/upload/block/{block}/check`. #2486 #2548
* [CHANGE] Compactor: changed `-compactor.max-compaction-time` default from `0s` (disabled) to `1h`. When compacting blocks for a tenant, the compactor will move to compact blocks of another tenant or re-plan blocks to compact at least every 1h. #2514
* [CHANGE] Distributor: removed previously deprecated `extend_writes` (see #1856) YAML key and `-distributor.extend-writes` CLI flag from the distributor config. #2551
* [CHANGE] Ingester: removed previously deprecated `active_series_custom_trackers` (see #1188) YAML key from the ingester config. #2552
* [CHANGE] The tenant ID `__mimir_cluster` is reserved by Mimir and not allowed to store metrics. #2643
* [CHANGE] Purger: removed the purger component and moved its API endpoints `/purger/delete_tenant` and `/purger/delete_tenant_status` to the compactor at `/compactor/delete_tenant` and `/compactor/delete_tenant_status`. The new endpoints on the compactor are stable. #2644
* [CHANGE] Memberlist: Change the leave timeout duration (`-memberlist.leave-timeout duration`) from 5s to 20s and connection timeout (`-memberlist.packet-dial-timeout`) from 5s to 2s. This makes leave timeout 10x the connection timeout, so that we can communicate the leave to at least 1 node, if the first 9 we try to contact times out. #2669
* [CHANGE] Alertmanager: return status code `412 Precondition Failed` and log info message when alertmanager isn't configured for a tenant. #2635
* [CHANGE] Distributor: if forwarding rules are used to forward samples, exemplars are now removed from the request. #2710 #2725
* [CHANGE] Limits: change the default value of `max_global_series_per_metric` limit to `0` (disabled). Setting this limit by default does not provide much benefit because series are sharded by all labels. #2714
* [CHANGE] Ingester: experimental `-blocks-storage.tsdb.new-chunk-disk-mapper` has been removed, new chunk disk mapper is now always used, and is no longer marked experimental. Default value of `-blocks-storage.tsdb.head-chunks-write-queue-size` has changed to 1000000, this enables async chunk queue by default, which leads to improved latency on the write path when new chunks are created in ingesters. #2762
* [CHANGE] Ingester: removed deprecated `-blocks-storage.tsdb.isolation-enabled` option. TSDB-level isolation is now always disabled in Mimir. #2782
* [CHANGE] Compactor: `-compactor.partial-block-deletion-delay` must either be set to 0 (to disable partial blocks deletion) or a value higher than `4h`. #2787
* [CHANGE] Query-frontend: CLI flag `-query-frontend.align-querier-with-step` has been deprecated. Please use `-query-frontend.align-queries-with-step` instead. #2840
* [FEATURE] Compactor: Adds the ability to delete partial blocks after a configurable delay. This option can be configured per tenant. #2285
  - `-compactor.partial-block-deletion-delay`, as a duration string, allows you to set the delay since a partial block has been modified before marking it for deletion. A value of `0`, the default, disables this feature.
  - The metric `cortex_compactor_blocks_marked_for_deletion_total` has a new value for the `reason` label `reason="partial"`, when a block deletion marker is triggered by the partial block deletion delay.
* [FEATURE] Querier: enabled support for queries with negative offsets, which are not cached in the query results cache. #2429
* [FEATURE] EXPERIMENTAL: OpenTelemetry Metrics ingestion path on `/otlp/v1/metrics`. #695 #2436 #2461
* [FEATURE] Querier: Added support for tenant federation to metric metadata endpoint. #2467
* [FEATURE] Query-frontend: introduced experimental support to split instant queries by time. The instant query splitting can be enabled setting `-query-frontend.split-instant-queries-by-interval`. #2469 #2564 #2565 #2570 #2571 #2572 #2573 #2574 #2575 #2576 #2581 #2582 #2601 #2632 #2633 #2634 #2641 #2642 #2766
* [FEATURE] Introduced an experimental anonymous usage statistics tracking (disabled by default), to help Mimir maintainers make better decisions to support the open source community. The tracking system anonymously collects non-sensitive, non-personally identifiable information about the running Mimir cluster, and is disabled by default. #2643 #2662 #2685 #2732 #2733 #2735
* [FEATURE] Introduced an experimental deployment mode called read-write and running a fully featured Mimir cluster with three components: write, read and backend. The read-write deployment mode is a trade-off between the monolithic mode (only one component, no isolation) and the microservices mode (many components, high isolation). #2754 #2838
* [ENHANCEMENT] Distributor: Decreased distributor tests execution time. #2562
* [ENHANCEMENT] Alertmanager: Allow the HTTP `proxy_url` configuration option in the receiver's configuration. #2317
* [ENHANCEMENT] ring: optimize shuffle-shard computation when lookback is used, and all instances have registered timestamp within the lookback window. In that case we can immediately return origial ring, because we would select all instances anyway. #2309
* [ENHANCEMENT] Memberlist: added experimental memberlist cluster label support via `-memberlist.cluster-label` and `-memberlist.cluster-label-verification-disabled` CLI flags (and their respective YAML config options). #2354
* [ENHANCEMENT] Object storage can now be configured for all components using the `common` YAML config option key (or `-common.storage.*` CLI flags). #2330 #2347
* [ENHANCEMENT] Go: updated to go 1.18.4. #2400
* [ENHANCEMENT] Store-gateway, listblocks: list of blocks now includes stats from `meta.json` file: number of series, samples and chunks. #2425
* [ENHANCEMENT] Added more buckets to `cortex_ingester_client_request_duration_seconds` histogram metric, to correctly track requests taking longer than 1s (up until 16s). #2445
* [ENHANCEMENT] Azure client: Improve memory usage for large object storage downloads. #2408
* [ENHANCEMENT] Distributor: Add `-distributor.instance-limits.max-inflight-push-requests-bytes`. This limit protects the distributor against multiple large requests that together may cause an OOM, but are only a few, so do not trigger the `max-inflight-push-requests` limit. #2413
* [ENHANCEMENT] Distributor: Drop exemplars in distributor for tenants where exemplars are disabled. #2504
* [ENHANCEMENT] Runtime Config: Allow operator to specify multiple comma-separated yaml files in `-runtime-config.file` that will be merged in left to right order. #2583
* [ENHANCEMENT] Query sharding: shard binary operations only if it doesn't lead to non-shardable vector selectors in one of the operands. #2696
* [ENHANCEMENT] Add packaging for both debian based deb file and redhat based rpm file using FPM. #1803
* [ENHANCEMENT] Distributor: Add `cortex_distributor_query_ingester_chunks_deduped_total` and `cortex_distributor_query_ingester_chunks_total` metrics for determining how effective ingester chunk deduplication at query time is. #2713
* [ENHANCEMENT] Upgrade Docker base images to `alpine:3.16.2`. #2729
* [ENHANCEMENT] Ruler: Add `<prometheus-http-prefix>/api/v1/status/buildinfo` endpoint. #2724
* [ENHANCEMENT] Querier: Ensure all queries pulled from query-frontend or query-scheduler are immediately executed. The maximum workers concurrency in each querier is configured by `-querier.max-concurrent`. #2598
* [ENHANCEMENT] Distributor: Add `cortex_distributor_received_requests_total` and `cortex_distributor_requests_in_total` metrics to provide visiblity into appropriate per-tenant request limits. #2770
* [ENHANCEMENT] Distributor: Add single forwarding remote-write endpoint for a tenant (`forwarding_endpoint`), instead of using per-rule endpoints. This takes precendence over per-rule endpoints. #2801
* [ENHANCEMENT] Added `err-mimir-distributor-max-write-message-size` to the errors catalog. #2470
* [ENHANCEMENT] Add sanity check at startup to ensure the configured filesystem directories don't overlap for different components. #2828 #2947
* [BUGFIX] TSDB: Fixed a bug on the experimental out-of-order implementation that led to wrong query results. #2701
* [BUGFIX] Compactor: log the actual error on compaction failed. #2261
* [BUGFIX] Alertmanager: restore state from storage even when running a single replica. #2293
* [BUGFIX] Ruler: do not block "List Prometheus rules" API endpoint while syncing rules. #2289
* [BUGFIX] Ruler: return proper `*status.Status` error when running in remote operational mode. #2417
* [BUGFIX] Alertmanager: ensure the configured `-alertmanager.web.external-url` is either a path starting with `/`, or a full URL including the scheme and hostname. #2381 #2542
* [BUGFIX] Memberlist: fix problem with loss of some packets, typically ring updates when instances were removed from the ring during shutdown. #2418
* [BUGFIX] Ingester: fix misfiring `MimirIngesterHasUnshippedBlocks` and stale `cortex_ingester_oldest_unshipped_block_timestamp_seconds` when some block uploads fail. #2435
* [BUGFIX] Query-frontend: fix incorrect mapping of http status codes 429 to 500 when request queue is full. #2447
* [BUGFIX] Memberlist: Fix problem with ring being empty right after startup. Memberlist KV store now tries to "fast-join" the cluster to avoid serving empty KV store. #2505
* [BUGFIX] Compactor: Fix bug when using `-compactor.partial-block-deletion-delay`: compactor didn't correctly check for modification time of all block files. #2559
* [BUGFIX] Query-frontend: fix wrong query sharding results for queries with boolean result like `1 < bool 0`. #2558
* [BUGFIX] Fixed error messages related to per-instance limits incorrectly reporting they can be set on a per-tenant basis. #2610
* [BUGFIX] Perform HA-deduplication before forwarding samples according to forwarding rules in the distributor. #2603 #2709
* [BUGFIX] Fix reporting of tracing spans from PromQL engine. #2707
* [BUGFIX] Apply relabel and drop_label rules before forwarding rules in the distributor. #2703
* [BUGFIX] Distributor: Register `cortex_discarded_requests_total` metric, which previously was not registered and therefore not exported. #2712
* [BUGFIX] Ruler: fix not restoring alerts' state at startup. #2648
* [BUGFIX] Ingester: Fix disk filling up after restarting ingesters with out-of-order support disabled while it was enabled before. #2799
* [BUGFIX] Memberlist: retry joining memberlist cluster on startup when no nodes are resolved. #2837
* [BUGFIX] Query-frontend: fix incorrect mapping of http status codes 413 to 500 when request is too large. #2819
* [BUGFIX] Alertmanager: revert upstream alertmananger to v0.24.0 to fix panic when unmarshalling email headers #2924 #2925

### Mixin

* [CHANGE] Dashboards: "Slow Queries" dashboard no longer works with versions older than Grafana 9.0. #2223
* [CHANGE] Alerts: use RSS memory instead of working set memory in the `MimirAllocatingTooMuchMemory` alert for ingesters. #2480
* [CHANGE] Dashboards: remove the "Cache - Latency (old)" panel from the "Mimir / Queries" dashboard. #2796
* [FEATURE] Dashboards: added support to experimental read-write deployment mode. #2780
* [ENHANCEMENT] Dashboards: added missed rule evaluations to the "Evaluations per second" panel in the "Mimir / Ruler" dashboard. #2314
* [ENHANCEMENT] Dashboards: add k8s resource requests to CPU and memory panels. #2346
* [ENHANCEMENT] Dashboards: add RSS memory utilization panel for ingesters, store-gateways and compactors. #2479
* [ENHANCEMENT] Dashboards: allow to configure graph tooltip. #2647
* [ENHANCEMENT] Alerts: MimirFrontendQueriesStuck and MimirSchedulerQueriesStuck alerts are more reliable now as they consider all the intermediate samples in the minute prior to the evaluation. #2630
* [ENHANCEMENT] Alerts: added `RolloutOperatorNotReconciling` alert, firing if the optional rollout-operator is not successfully reconciling. #2700
* [ENHANCEMENT] Dashboards: added support to query-tee in front of ruler-query-frontend in the "Remote ruler reads" dashboard. #2761
* [ENHANCEMENT] Dashboards: Introduce support for baremetal deployment, setting `deployment_type: 'baremetal'` in the mixin `_config`. #2657
* [ENHANCEMENT] Dashboards: use timeseries panel to show exemplars. #2800
* [BUGFIX] Dashboards: fixed unit of latency panels in the "Mimir / Ruler" dashboard. #2312
* [BUGFIX] Dashboards: fixed "Intervals per query" panel in the "Mimir / Queries" dashboard. #2308
* [BUGFIX] Dashboards: Make "Slow Queries" dashboard works with Grafana 9.0. #2223
* [BUGFIX] Dashboards: add missing API routes to Ruler dashboard. #2412
* [BUGFIX] Dashboards: stop setting 'interval' in dashboards; it should be set on your datasource. #2802

### Jsonnet

* [CHANGE] query-scheduler is enabled by default. We advise to deploy the query-scheduler to improve the scalability of the query-frontend. #2431
* [CHANGE] Replaced anti-affinity rules with pod topology spread constraints for distributor, query-frontend, querier and ruler. #2517
  - The following configuration options have been removed:
    - `distributor_allow_multiple_replicas_on_same_node`
    - `query_frontend_allow_multiple_replicas_on_same_node`
    - `querier_allow_multiple_replicas_on_same_node`
    - `ruler_allow_multiple_replicas_on_same_node`
  - The following configuration options have been added:
    - `distributor_topology_spread_max_skew`
    - `query_frontend_topology_spread_max_skew`
    - `querier_topology_spread_max_skew`
    - `ruler_topology_spread_max_skew`
* [CHANGE] Change `max_global_series_per_metric` to 0 in all plans, and as a default value. #2669
* [FEATURE] Memberlist: added support for experimental memberlist cluster label, through the jsonnet configuration options `memberlist_cluster_label` and `memberlist_cluster_label_verification_disabled`. #2349
* [FEATURE] Added ruler-querier autoscaling support. It requires [KEDA](https://keda.sh) installed in the Kubernetes cluster. Ruler-querier autoscaler can be enabled and configure through the following options in the jsonnet config: #2545
  * `autoscaling_ruler_querier_enabled`: `true` to enable autoscaling.
  * `autoscaling_ruler_querier_min_replicas`: minimum number of ruler-querier replicas.
  * `autoscaling_ruler_querier_max_replicas`: maximum number of ruler-querier replicas.
  * `autoscaling_prometheus_url`: Prometheus base URL from which to scrape Mimir metrics (e.g. `http://prometheus.default:9090/prometheus`).
* [ENHANCEMENT] Memberlist now uses DNS service-discovery by default. #2549
* [ENHANCEMENT] Upgrade memcached image tag to `memcached:1.6.16-alpine`. #2740
* [ENHANCEMENT] Added `$._config.configmaps` and `$._config.runtime_config_files` to make it easy to add new configmaps or runtime config file to all components. #2748

### Mimirtool

* [ENHANCEMENT] Added `mimirtool backfill` command to upload Prometheus blocks using API available in the compactor. #1822
* [ENHANCEMENT] mimirtool bucket-validation: Verify existing objects can be overwritten by subsequent uploads. #2491
* [ENHANCEMENT] mimirtool config convert: Now supports migrating to the current version of Mimir. #2629
* [BUGFIX] mimirtool analyze: Fix dashboard JSON unmarshalling errors by using custom parsing. #2386
* [BUGFIX] Version checking no longer prompts for updating when already on latest version. #2723

### Mimir Continuous Test

* [ENHANCEMENT] Added basic authentication and bearer token support for when Mimir is behind a gateway authenticating the calls. #2717

### Query-tee

* [CHANGE] Renamed CLI flag `-server.service-port` to `-server.http-service-port`. #2683
* [CHANGE] Renamed metric `cortex_querytee_request_duration_seconds` to `cortex_querytee_backend_request_duration_seconds`. Metric `cortex_querytee_request_duration_seconds` is now reported without label `backend`. #2683
* [ENHANCEMENT] Added HTTP over gRPC support to `query-tee` to allow testing gRPC requests to Mimir instances. #2683

### Documentation

* [ENHANCEMENT] Referenced `mimirtool` commands in the HTTP API documentation. #2516
* [ENHANCEMENT] Improved DNS service discovery documentation. #2513

### Tools

* [ENHANCEMENT] `markblocks` now processes multiple blocks concurrently. #2677

## 2.2.0

### Grafana Mimir

* [CHANGE] Increased default configuration for `-server.grpc-max-recv-msg-size-bytes` and `-server.grpc-max-send-msg-size-bytes` from 4MB to 100MB. #1884
* [CHANGE] Default values have changed for the following settings. This improves query performance for recent data (within 12h) by only reading from ingesters: #1909 #1921
    - `-blocks-storage.bucket-store.ignore-blocks-within` now defaults to `10h` (previously `0`)
    - `-querier.query-store-after` now defaults to `12h` (previously `0`)
* [CHANGE] Alertmanager: removed support for migrating local files from Cortex 1.8 or earlier. Related to original Cortex PR https://github.com/cortexproject/cortex/pull/3910. #2253
* [CHANGE] The following settings are now classified as advanced because the defaults should work for most users and tuning them requires in-depth knowledge of how the read path works: #1929
    - `-querier.query-ingesters-within`
    - `-querier.query-store-after`
* [CHANGE] Config flag category overrides can be set dynamically at runtime. #1934
* [CHANGE] Ingester: deprecated `-ingester.ring.join-after`. Mimir now behaves as this setting is always set to 0s. This configuration option will be removed in Mimir 2.4.0. #1965
* [CHANGE] Blocks uploaded by ingester no longer contain `__org_id__` label. Compactor now ignores this label and will compact blocks with and without this label together. `mimirconvert` tool will remove the label from blocks as "unknown" label. #1972
* [CHANGE] Querier: deprecated `-querier.shuffle-sharding-ingesters-lookback-period`, instead adding `-querier.shuffle-sharding-ingesters-enabled` to enable or disable shuffle sharding on the read path. The value of `-querier.query-ingesters-within` is now used internally for shuffle sharding lookback. #2110
* [CHANGE] Memberlist: `-memberlist.abort-if-join-fails` now defaults to false. Previously it defaulted to true. #2168
* [CHANGE] Ruler: `/api/v1/rules*` and `/prometheus/rules*` configuration endpoints are removed. Use `/prometheus/config/v1/rules*`. #2182
* [CHANGE] Ingester: `-ingester.exemplars-update-period` has been renamed to `-ingester.tsdb-config-update-period`. You can use it to update multiple, per-tenant TSDB configurations. #2187
* [FEATURE] Ingester: (Experimental) Add the ability to ingest out-of-order samples up to an allowed limit. If you enable this feature, it requires additional memory and disk space. This feature also enables a write-behind log, which might lead to longer ingester-start replays. When this feature is disabled, there is no overhead on memory, disk space, or startup times. #2187
  * `-ingester.out-of-order-time-window`, as duration string, allows you to set how back in time a sample can be. The default is `0s`, where `s` is seconds.
  * `cortex_ingester_tsdb_out_of_order_samples_appended_total` metric tracks the total number of out-of-order samples ingested by the ingester.
  * `cortex_discarded_samples_total` has a new label `reason="sample-too-old"`, when the `-ingester.out-of-order-time-window` flag is greater than zero. The label tracks the number of samples that were discarded for being too old; they were out of order, but beyond the time window allowed. The labels `reason="sample-out-of-order"` and `reason="sample-out-of-bounds"` are not used when out-of-order ingestion is enabled.
* [ENHANCEMENT] Distributor: Added limit to prevent tenants from sending excessive number of requests: #1843
  * The following CLI flags (and their respective YAML config options) have been added:
    * `-distributor.request-rate-limit`
    * `-distributor.request-burst-limit`
  * The following metric is exposed to tell how many requests have been rejected:
    * `cortex_discarded_requests_total`
* [ENHANCEMENT] Store-gateway: Add the experimental ability to run requests in a dedicated OS thread pool. This feature can be configured using `-store-gateway.thread-pool-size` and is disabled by default. Replaces the ability to run index header operations in a dedicated thread pool. #1660 #1812
* [ENHANCEMENT] Improved error messages to make them easier to understand; each now have a unique, global identifier that you can use to look up in the runbooks for more information. #1907 #1919 #1888 #1939 #1984 #2009 #2056 #2066 #2104 #2150 #2234
* [ENHANCEMENT] Memberlist KV: incoming messages are now processed on per-key goroutine. This may reduce loss of "maintanance" packets in busy memberlist installations, but use more CPU. New `memberlist_client_received_broadcasts_dropped_total` counter tracks number of dropped per-key messages. #1912
* [ENHANCEMENT] Blocks Storage, Alertmanager, Ruler: add support a prefix to the bucket store (`*_storage.storage_prefix`). This enables using the same bucket for the three components. #1686 #1951
* [ENHANCEMENT] Upgrade Docker base images to `alpine:3.16.0`. #2028
* [ENHANCEMENT] Store-gateway: Add experimental configuration option for the store-gateway to attempt to pre-populate the file system cache when memory-mapping index-header files. Enabled with `-blocks-storage.bucket-store.index-header.map-populate-enabled=true`. Note this flag only has an effect when running on Linux. #2019 #2054
* [ENHANCEMENT] Chunk Mapper: reduce memory usage of async chunk mapper. #2043
* [ENHANCEMENT] Ingester: reduce sleep time when reading WAL. #2098
* [ENHANCEMENT] Compactor: Run sanity check on blocks storage configuration at startup. #2144
* [ENHANCEMENT] Compactor: Add HTTP API for uploading TSDB blocks. Enabled with `-compactor.block-upload-enabled`. #1694 #2126
* [ENHANCEMENT] Ingester: Enable querying overlapping blocks by default. #2187
* [ENHANCEMENT] Distributor: Auto-forget unhealthy distributors after ten failed ring heartbeats. #2154
* [ENHANCEMENT] Distributor: Add new metric `cortex_distributor_forward_errors_total` for error codes resulting from forwarding requests. #2077
* [ENHANCEMENT] `/ready` endpoint now returns and logs detailed services information. #2055
* [ENHANCEMENT] Memcached client: Reduce number of connections required to fetch cached keys from memcached. #1920
* [ENHANCEMENT] Improved error message returned when `-querier.query-store-after` validation fails. #1914
* [BUGFIX] Fix regexp parsing panic for regexp label matchers with start/end quantifiers. #1883
* [BUGFIX] Ingester: fixed deceiving error log "failed to update cached shipped blocks after shipper initialisation", occurring for each new tenant in the ingester. #1893
* [BUGFIX] Ring: fix bug where instances may appear unhealthy in the hash ring web UI even though they are not. #1933
* [BUGFIX] API: gzip is now enforced when identity encoding is explicitly rejected. #1864
* [BUGFIX] Fix panic at startup when Mimir is running in monolithic mode and query sharding is enabled. #2036
* [BUGFIX] Ruler: report `cortex_ruler_queries_failed_total` metric for any remote query error except 4xx when remote operational mode is enabled. #2053 #2143
* [BUGFIX] Ingester: fix slow rollout when using `-ingester.ring.unregister-on-shutdown=false` with long `-ingester.ring.heartbeat-period`. #2085
* [BUGFIX] Ruler: add timeout for remote rule evaluation queries to prevent rule group evaluations getting stuck indefinitely. The duration is configurable with `-querier.timeout` (default `2m`). #2090 #2222
* [BUGFIX] Limits: Active series custom tracker configuration has been named back from `active_series_custom_trackers_config` to `active_series_custom_trackers`. For backwards compatibility both version is going to be supported for until Mimir v2.4. When both fields are specified, `active_series_custom_trackers_config` takes precedence over `active_series_custom_trackers`. #2101
* [BUGFIX] Ingester: fixed the order of labels applied when incrementing the `cortex_discarded_metadata_total` metric. #2096
* [BUGFIX] Ingester: fixed bug where retrieving metadata for a metric with multiple metadata entries would return multiple copies of a single metadata entry rather than all available entries. #2096
* [BUGFIX] Distributor: canceled requests are no longer accounted as internal errors. #2157
* [BUGFIX] Memberlist: Fix typo in memberlist admin UI. #2202
* [BUGFIX] Ruler: fixed typo in error message when ruler failed to decode a rule group. #2151
* [BUGFIX] Active series custom tracker configuration is now displayed properly on `/runtime_config` page. #2065
* [BUGFIX] Query-frontend: `vector` and `time` functions were sharded, which made expressions like `vector(1) > 0 and vector(1)` fail. #2355

### Mixin

* [CHANGE] Split `mimir_queries` rules group into `mimir_queries` and `mimir_ingester_queries` to keep number of rules per group within the default per-tenant limit. #1885
* [CHANGE] Dashboards: Expose full image tag in "Mimir / Rollout progress" dashboard's "Pod per version panel." #1932
* [CHANGE] Dashboards: Disabled gateway panels by default, because most users don't have a gateway exposing the metrics expected by Mimir dashboards. You can re-enable it setting `gateway_enabled: true` in the mixin config and recompiling the mixin running `make build-mixin`. #1955
* [CHANGE] Alerts: adapt `MimirFrontendQueriesStuck` and `MimirSchedulerQueriesStuck` to consider ruler query path components. #1949
* [CHANGE] Alerts: Change `MimirRulerTooManyFailedQueries` severity to `critical`. #2165
* [ENHANCEMENT] Dashboards: Add config option `datasource_regex` to customise the regular expression used to select valid datasources for Mimir dashboards. #1802
* [ENHANCEMENT] Dashboards: Added "Mimir / Remote ruler reads" and "Mimir / Remote ruler reads resources" dashboards. #1911 #1937
* [ENHANCEMENT] Dashboards: Make networking panels work for pods created by the mimir-distributed helm chart. #1927
* [ENHANCEMENT] Alerts: Add `MimirStoreGatewayNoSyncedTenants` alert that fires when there is a store-gateway owning no tenants. #1882
* [ENHANCEMENT] Rules: Make `recording_rules_range_interval` configurable for cases where Mimir metrics are scraped less often that every 30 seconds. #2118
* [ENHANCEMENT] Added minimum Grafana version to mixin dashboards. #1943
* [BUGFIX] Fix `container_memory_usage_bytes:sum` recording rule. #1865
* [BUGFIX] Fix `MimirGossipMembersMismatch` alerts if Mimir alertmanager is activated. #1870
* [BUGFIX] Fix `MimirRulerMissedEvaluations` to show % of missed alerts as a value between 0 and 100 instead of 0 and 1. #1895
* [BUGFIX] Fix `MimirCompactorHasNotUploadedBlocks` alert false positive when Mimir is deployed in monolithic mode. #1902
* [BUGFIX] Fix `MimirGossipMembersMismatch` to make it less sensitive during rollouts and fire one alert per installation, not per job. #1926
* [BUGFIX] Do not trigger `MimirAllocatingTooMuchMemory` alerts if no container limits are supplied. #1905
* [BUGFIX] Dashboards: Remove empty "Chunks per query" panel from `Mimir / Queries` dashboard. #1928
* [BUGFIX] Dashboards: Use Grafana's `$__rate_interval` for rate queries in dashboards to support scrape intervals of >15s. #2011
* [BUGFIX] Alerts: Make each version of `MimirCompactorHasNotUploadedBlocks` distinct to avoid rule evaluation failures due to duplicate series being generated. #2197
* [BUGFIX] Fix `MimirGossipMembersMismatch` alert when using remote ruler evaluation. #2159

### Jsonnet

* [CHANGE] Remove use of `-querier.query-store-after`, `-querier.shuffle-sharding-ingesters-lookback-period`, `-blocks-storage.bucket-store.ignore-blocks-within`, and `-blocks-storage.tsdb.close-idle-tsdb-timeout` CLI flags since the values now match defaults. #1915 #1921
* [CHANGE] Change default value for `-blocks-storage.bucket-store.chunks-cache.memcached.timeout` to `450ms` to increase use of cached data. #2035
* [CHANGE] The `memberlist_ring_enabled` configuration now applies to Alertmanager. #2102 #2103 #2107
* [CHANGE] Default value for `memberlist_ring_enabled` is now true. It means that all hash rings use Memberlist as default KV store instead of Consul (previous default). #2161
* [CHANGE] Configure `-ingester.max-global-metadata-per-user` to correspond to 20% of the configured max number of series per tenant. #2250
* [CHANGE] Configure `-ingester.max-global-metadata-per-metric` to be 10. #2250
* [CHANGE] Change `_config.multi_zone_ingester_max_unavailable` to 25. #2251
* [FEATURE] Added querier autoscaling support. It requires [KEDA](https://keda.sh) installed in the Kubernetes cluster and query-scheduler enabled in the Mimir cluster. Querier autoscaler can be enabled and configure through the following options in the jsonnet config: #2013 #2023
  * `autoscaling_querier_enabled`: `true` to enable autoscaling.
  * `autoscaling_querier_min_replicas`: minimum number of querier replicas.
  * `autoscaling_querier_max_replicas`: maximum number of querier replicas.
  * `autoscaling_prometheus_url`: Prometheus base URL from which to scrape Mimir metrics (e.g. `http://prometheus.default:9090/prometheus`).
* [FEATURE] Jsonnet: Add support for ruler remote evaluation mode (`ruler_remote_evaluation_enabled`), which deploys and uses a dedicated query path for rule evaluation. This enables the benefits of the query-frontend for rule evaluation, such as query sharding. #2073
* [ENHANCEMENT] Added `compactor` service, that can be used to route requests directly to compactor (e.g. admin UI). #2063
* [ENHANCEMENT] Added a `consul_enabled` configuration option to provide the ability to disable consul. It is automatically set to false when `memberlist_ring_enabled` is true and `multikv_migration_enabled` (used for migration from Consul to memberlist) is not set. #2093 #2152
* [BUGFIX] Querier: Fix disabling shuffle sharding on the read path whilst keeping it enabled on write path. #2164

### Mimirtool

* [CHANGE] mimirtool rules: `--use-legacy-routes` now toggles between using `/prometheus/config/v1/rules` (default) and `/api/v1/rules` (legacy) endpoints. #2182
* [FEATURE] Added bearer token support for when Mimir is behind a gateway authenticating by bearer token. #2146
* [BUGFIX] mimirtool analyze: Fix dashboard JSON unmarshalling errors (#1840). #1973
* [BUGFIX] Make mimirtool build for Windows work again. #2273

### Mimir Continuous Test

* [ENHANCEMENT] Added the `-tests.smoke-test` flag to run the `mimir-continuous-test` suite once and immediately exit. #2047 #2094

### Documentation

* [ENHANCEMENT] Published Grafana Mimir runbooks as part of documentation. #1970
* [ENHANCEMENT] Improved ruler's "remote operational mode" documentation. #1906
* [ENHANCEMENT] Recommend fast disks for ingesters and store-gateways in production tips. #1903
* [ENHANCEMENT] Explain the runtime override of active series matchers. #1868
* [ENHANCEMENT] Clarify "Set rule group" API specification. #1869
* [ENHANCEMENT] Published Mimir jsonnet documentation. #2024
* [ENHANCEMENT] Documented required scrape interval for using alerting and recording rules from Mimir jsonnet. #2147
* [ENHANCEMENT] Runbooks: Mention memberlist as possible source of problems for various alerts. #2158
* [ENHANCEMENT] Added step-by-step article about migrating from Consul to Memberlist KV store using jsonnet without downtime. #2166
* [ENHANCEMENT] Documented `/memberlist` admin page. #2166
* [ENHANCEMENT] Documented how to configure Grafana Mimir's ruler with Jsonnet. #2127
* [ENHANCEMENT] Documented how to configure queriers’ autoscaling with Jsonnet. #2128
* [ENHANCEMENT] Updated mixin building instructions in "Installing Grafana Mimir dashboards and alerts" article. #2015 #2163
* [ENHANCEMENT] Fix location of "Monitoring Grafana Mimir" article in the documentation hierarchy. #2130
* [ENHANCEMENT] Runbook for `MimirRequestLatency` was expanded with more practical advice. #1967
* [BUGFIX] Fixed ruler configuration used in the getting started guide. #2052
* [BUGFIX] Fixed Mimir Alertmanager datasource in Grafana used by "Play with Grafana Mimir" tutorial. #2115
* [BUGFIX] Fixed typos in "Scaling out Grafana Mimir" article. #2170
* [BUGFIX] Added missing ring endpoint exposed by Ingesters. #1918

## 2.1.0

### Grafana Mimir

* [CHANGE] Compactor: No longer upload debug meta files to object storage. #1257
* [CHANGE] Default values have changed for the following settings: #1547
    - `-alertmanager.alertmanager-client.grpc-max-recv-msg-size` now defaults to 100 MiB (previously was not configurable and set to 16 MiB)
    - `-alertmanager.alertmanager-client.grpc-max-send-msg-size` now defaults to 100 MiB (previously was not configurable and set to 4 MiB)
    - `-alertmanager.max-recv-msg-size` now defaults to 100 MiB (previously was 16 MiB)
* [CHANGE] Ingester: Add `user` label to metrics `cortex_ingester_ingested_samples_total` and `cortex_ingester_ingested_samples_failures_total`. #1533
* [CHANGE] Ingester: Changed `-blocks-storage.tsdb.isolation-enabled` default from `true` to `false`. The config option has also been deprecated and will be removed in 2 minor version. #1655
* [CHANGE] Query-frontend: results cache keys are now versioned, this will cause cache to be re-filled when rolling out this version. #1631
* [CHANGE] Store-gateway: enabled attributes in-memory cache by default. New default configuration is `-blocks-storage.bucket-store.chunks-cache.attributes-in-memory-max-items=50000`. #1727
* [CHANGE] Compactor: Removed the metric `cortex_compactor_garbage_collected_blocks_total` since it duplicates `cortex_compactor_blocks_marked_for_deletion_total`. #1728
* [CHANGE] All: Logs that used the`org_id` label now use `user` label. #1634 #1758
* [CHANGE] Alertmanager: the following metrics are not exported for a given `user` and `integration` when the metric value is zero: #1783
  * `cortex_alertmanager_notifications_total`
  * `cortex_alertmanager_notifications_failed_total`
  * `cortex_alertmanager_notification_requests_total`
  * `cortex_alertmanager_notification_requests_failed_total`
  * `cortex_alertmanager_notification_rate_limited_total`
* [CHANGE] Removed the following metrics exposed by the Mimir hash rings: #1791
  * `cortex_member_ring_tokens_owned`
  * `cortex_member_ring_tokens_to_own`
  * `cortex_ring_tokens_owned`
  * `cortex_ring_member_ownership_percent`
* [CHANGE] Querier / Ruler: removed the following metrics tracking number of query requests send to each ingester. You can use `cortex_request_duration_seconds_count{route=~"/cortex.Ingester/(QueryStream|QueryExemplars)"}` instead. #1797
  * `cortex_distributor_ingester_queries_total`
  * `cortex_distributor_ingester_query_failures_total`
* [CHANGE] Distributor: removed the following metrics tracking the number of requests from a distributor to ingesters: #1799
  * `cortex_distributor_ingester_appends_total`
  * `cortex_distributor_ingester_append_failures_total`
* [CHANGE] Distributor / Ruler: deprecated `-distributor.extend-writes`. Now Mimir always behaves as if this setting was set to `false`, which we expect to be safe for every Mimir cluster setup. #1856
* [FEATURE] Querier: Added support for [streaming remote read](https://prometheus.io/blog/2019/10/10/remote-read-meets-streaming/). Should be noted that benefits of chunking the response are partial here, since in a typical `query-frontend` setup responses will be buffered until they've been completed. #1735
* [FEATURE] Ruler: Allow setting `evaluation_delay` for each rule group via rules group configuration file. #1474
* [FEATURE] Ruler: Added support for expression remote evaluation. #1536 #1818
  * The following CLI flags (and their respective YAML config options) have been added:
    * `-ruler.query-frontend.address`
    * `-ruler.query-frontend.grpc-client-config.grpc-max-recv-msg-size`
    * `-ruler.query-frontend.grpc-client-config.grpc-max-send-msg-size`
    * `-ruler.query-frontend.grpc-client-config.grpc-compression`
    * `-ruler.query-frontend.grpc-client-config.grpc-client-rate-limit`
    * `-ruler.query-frontend.grpc-client-config.grpc-client-rate-limit-burst`
    * `-ruler.query-frontend.grpc-client-config.backoff-on-ratelimits`
    * `-ruler.query-frontend.grpc-client-config.backoff-min-period`
    * `-ruler.query-frontend.grpc-client-config.backoff-max-period`
    * `-ruler.query-frontend.grpc-client-config.backoff-retries`
    * `-ruler.query-frontend.grpc-client-config.tls-enabled`
    * `-ruler.query-frontend.grpc-client-config.tls-ca-path`
    * `-ruler.query-frontend.grpc-client-config.tls-cert-path`
    * `-ruler.query-frontend.grpc-client-config.tls-key-path`
    * `-ruler.query-frontend.grpc-client-config.tls-server-name`
    * `-ruler.query-frontend.grpc-client-config.tls-insecure-skip-verify`
* [FEATURE] Distributor: Added the ability to forward specifics metrics to alternative remote_write API endpoints. #1052
* [FEATURE] Ingester: Active series custom trackers now supports runtime tenant-specific overrides. The configuration has been moved to limit config, the ingester config has been deprecated.  #1188
* [ENHANCEMENT] Alertmanager API: Concurrency limit for GET requests is now configurable using `-alertmanager.max-concurrent-get-requests-per-tenant`. #1547
* [ENHANCEMENT] Alertmanager: Added the ability to configure additional gRPC client settings for the Alertmanager distributor #1547
  - `-alertmanager.alertmanager-client.backoff-max-period`
  - `-alertmanager.alertmanager-client.backoff-min-period`
  - `-alertmanager.alertmanager-client.backoff-on-ratelimits`
  - `-alertmanager.alertmanager-client.backoff-retries`
  - `-alertmanager.alertmanager-client.grpc-client-rate-limit`
  - `-alertmanager.alertmanager-client.grpc-client-rate-limit-burst`
  - `-alertmanager.alertmanager-client.grpc-compression`
  - `-alertmanager.alertmanager-client.grpc-max-recv-msg-size`
  - `-alertmanager.alertmanager-client.grpc-max-send-msg-size`
* [ENHANCEMENT] Ruler: Add more detailed query information to ruler query stats logging. #1411
* [ENHANCEMENT] Admin: Admin API now has some styling. #1482 #1549 #1821 #1824
* [ENHANCEMENT] Alertmanager: added `insight=true` field to alertmanager dispatch logs. #1379
* [ENHANCEMENT] Store-gateway: Add the experimental ability to run index header operations in a dedicated thread pool. This feature can be configured using `-blocks-storage.bucket-store.index-header-thread-pool-size` and is disabled by default. #1660
* [ENHANCEMENT] Store-gateway: don't drop all blocks if instance finds itself as unhealthy or missing in the ring. #1806 #1823
* [ENHANCEMENT] Querier: wait until inflight queries are completed when shutting down queriers. #1756 #1767
* [BUGFIX] Query-frontend: do not shard queries with a subquery unless the subquery is inside a shardable aggregation function call. #1542
* [BUGFIX] Query-frontend: added `component=query-frontend` label to results cache memcached metrics to fix a panic when Mimir is running in single binary mode and results cache is enabled. #1704
* [BUGFIX] Mimir: services' status content-type is now correctly set to `text/html`. #1575
* [BUGFIX] Multikv: Fix panic when using using runtime config to set primary KV store used by `multi` KV. #1587
* [BUGFIX] Multikv: Fix watching for runtime config changes in `multi` KV store in ruler and querier. #1665
* [BUGFIX] Memcached: allow to use CNAME DNS records for the memcached backend addresses. #1654
* [BUGFIX] Querier: fixed temporary partial query results when shuffle sharding is enabled and hash ring backend storage is flushed / reset. #1829
* [BUGFIX] Alertmanager: prevent more file traversal cases related to template names. #1833
* [BUGFUX] Alertmanager: Allow usage with `-alertmanager-storage.backend=local`. Note that when using this storage type, the Alertmanager is not able persist state remotely, so it not recommended for production use. #1836
* [BUGFIX] Alertmanager: Do not validate alertmanager configuration if it's not running. #1835

### Mixin

* [CHANGE] Dashboards: Remove per-user series legends from Tenants dashboard. #1605
* [CHANGE] Dashboards: Show in-memory series and the per-user series limit on Tenants dashboard. #1613
* [CHANGE] Dashboards: Slow-queries dashboard now uses `user` label from logs instead of `org_id`. #1634
* [CHANGE] Dashboards: changed all Grafana dashboards UIDs to not conflict with Cortex ones, to let people install both while migrating from Cortex to Mimir: #1801 #1808
  * Alertmanager from `a76bee5913c97c918d9e56a3cc88cc28` to `b0d38d318bbddd80476246d4930f9e55`
  * Alertmanager Resources from `68b66aed90ccab448009089544a8d6c6` to `a6883fb22799ac74479c7db872451092`
  * Compactor from `9c408e1d55681ecb8a22c9fab46875cc` to `1b3443aea86db629e6efdb7d05c53823`
  * Compactor Resources from `df9added6f1f4332f95848cca48ebd99` to `09a5c49e9cdb2f2b24c6d184574a07fd`
  * Config from `61bb048ced9817b2d3e07677fb1c6290` to `5d9d0b4724c0f80d68467088ec61e003`
  * Object Store from `d5a3a4489d57c733b5677fb55370a723` to `e1324ee2a434f4158c00a9ee279d3292`
  * Overrides from `b5c95fee2e5e7c4b5930826ff6e89a12` to `1e2c358600ac53f09faea133f811b5bb`
  * Queries from `d9931b1054053c8b972d320774bb8f1d` to `b3abe8d5c040395cc36615cb4334c92d`
  * Reads from `8d6ba60eccc4b6eedfa329b24b1bd339` to `e327503188913dc38ad571c647eef643`
  * Reads Networking from `c0464f0d8bd026f776c9006b05910000` to `54b2a0a4748b3bd1aefa92ce5559a1c2`
  * Reads Resources from `2fd2cda9eea8d8af9fbc0a5960425120` to `cc86fd5aa9301c6528986572ad974db9`
  * Rollout Progress from `7544a3a62b1be6ffd919fc990ab8ba8f` to `7f0b5567d543a1698e695b530eb7f5de`
  * Ruler from `44d12bcb1f95661c6ab6bc946dfc3473` to `631e15d5d85afb2ca8e35d62984eeaa0`
  * Scaling from `88c041017b96856c9176e07cf557bdcf` to `64bbad83507b7289b514725658e10352`
  * Slow queries from `e6f3091e29d2636e3b8393447e925668` to `6089e1ce1e678788f46312a0a1e647e6`
  * Tenants from `35fa247ce651ba189debf33d7ae41611` to `35fa247ce651ba189debf33d7ae41611`
  * Top Tenants from `bc6e12d4fe540e4a1785b9d3ca0ffdd9` to `bc6e12d4fe540e4a1785b9d3ca0ffdd9`
  * Writes from `0156f6d15aa234d452a33a4f13c838e3` to `8280707b8f16e7b87b840fc1cc92d4c5`
  * Writes Networking from `681cd62b680b7154811fe73af55dcfd4` to `978c1cb452585c96697a238eaac7fe2d`
  * Writes Resources from `c0464f0d8bd026f776c9006b0591bb0b` to `bc9160e50b52e89e0e49c840fea3d379`
* [FEATURE] Alerts: added the following alerts on `mimir-continuous-test` tool: #1676
  - `MimirContinuousTestNotRunningOnWrites`
  - `MimirContinuousTestNotRunningOnReads`
  - `MimirContinuousTestFailed`
* [ENHANCEMENT] Added `per_cluster_label` support to allow to change the label name used to differentiate between Kubernetes clusters. #1651
* [ENHANCEMENT] Dashboards: Show QPS and latency of the Alertmanager Distributor. #1696
* [ENHANCEMENT] Playbooks: Add Alertmanager suggestions for `MimirRequestErrors` and `MimirRequestLatency` #1702
* [ENHANCEMENT] Dashboards: Allow custom datasources. #1749
* [ENHANCEMENT] Dashboards: Add config option `gateway_enabled` (defaults to `true`) to disable gateway panels from dashboards. #1761
* [ENHANCEMENT] Dashboards: Extend Top tenants dashboard with queries for tenants with highest sample rate, discard rate, and discard rate growth. #1842
* [ENHANCEMENT] Dashboards: Show ingestion rate limit and rule group limit on Tenants dashboard. #1845
* [ENHANCEMENT] Dashboards: Add "last successful run" panel to compactor dashboard. #1628
* [BUGFIX] Dashboards: Fix "Failed evaluation rate" panel on Tenants dashboard. #1629
* [BUGFIX] Honor the configured `per_instance_label` in all dashboards and alerts. #1697

### Jsonnet

* [FEATURE] Added support for `mimir-continuous-test`. To deploy `mimir-continuous-test` you can use the following configuration: #1675 #1850
  ```jsonnet
  _config+: {
    continuous_test_enabled: true,
    continuous_test_tenant_id: 'type-tenant-id',
    continuous_test_write_endpoint: 'http://type-write-path-hostname',
    continuous_test_read_endpoint: 'http://type-read-path-hostname/prometheus',
  },
  ```
* [ENHANCEMENT] Ingester anti-affinity can now be disabled by using `ingester_allow_multiple_replicas_on_same_node` configuration key. #1581
* [ENHANCEMENT] Added `node_selector` configuration option to select Kubernetes nodes where Mimir should run. #1596
* [ENHANCEMENT] Alertmanager: Added a `PodDisruptionBudget` of `withMaxUnavailable = 1`, to ensure we maintain quorum during rollouts. #1683
* [ENHANCEMENT] Store-gateway anti-affinity can now be enabled/disabled using `store_gateway_allow_multiple_replicas_on_same_node` configuration key. #1730
* [ENHANCEMENT] Added `store_gateway_zone_a_args`, `store_gateway_zone_b_args` and `store_gateway_zone_c_args` configuration options. #1807
* [BUGFIX] Pass primary and secondary multikv stores via CLI flags. Introduced new `multikv_switch_primary_secondary` config option to flip primary and secondary in runtime config.

### Mimirtool

* [BUGFIX] `config convert`: Retain Cortex defaults for `blocks_storage.backend`, `ruler_storage.backend`, `alertmanager_storage.backend`, `auth.type`, `activity_tracker.filepath`, `alertmanager.data_dir`, `blocks_storage.filesystem.dir`, `compactor.data_dir`, `ruler.rule_path`, `ruler_storage.filesystem.dir`, and `graphite.querier.schemas.backend`. #1626 #1762

### Tools

* [FEATURE] Added a `markblocks` tool that creates `no-compact` and `delete` marks for the blocks. #1551
* [FEATURE] Added `mimir-continuous-test` tool to continuously run smoke tests on live Mimir clusters. #1535 #1540 #1653 #1603 #1630 #1691 #1675 #1676 #1692 #1706 #1709 #1775 #1777 #1778 #1795
* [FEATURE] Added `mimir-rules-action` GitHub action, located at `operations/mimir-rules-action/`, used to lint, prepare, verify, diff, and sync rules to a Mimir cluster. #1723

## 2.0.0

### Grafana Mimir

_Changes since Cortex 1.10.0._

* [CHANGE] Remove chunks storage engine. #86 #119 #510 #545 #743 #744 #748 #753 #755 #757 #758 #759 #760 #762 #764 #789 #812 #813
  * The following CLI flags (and their respective YAML config options) have been removed:
    * `-store.engine`
    * `-schema-config-file`
    * `-ingester.checkpoint-duration`
    * `-ingester.checkpoint-enabled`
    * `-ingester.chunk-encoding`
    * `-ingester.chunk-age-jitter`
    * `-ingester.concurrent-flushes`
    * `-ingester.flush-on-shutdown-with-wal-enabled`
    * `-ingester.flush-op-timeout`
    * `-ingester.flush-period`
    * `-ingester.max-chunk-age`
    * `-ingester.max-chunk-idle`
    * `-ingester.max-series-per-query` (and `max_series_per_query` from runtime config)
    * `-ingester.max-stale-chunk-idle`
    * `-ingester.max-transfer-retries`
    * `-ingester.min-chunk-length`
    * `-ingester.recover-from-wal`
    * `-ingester.retain-period`
    * `-ingester.spread-flushes`
    * `-ingester.wal-dir`
    * `-ingester.wal-enabled`
    * `-querier.query-parallelism`
    * `-querier.second-store-engine`
    * `-querier.use-second-store-before-time`
    * `-flusher.wal-dir`
    * `-flusher.concurrent-flushes`
    * `-flusher.flush-op-timeout`
    * All `-table-manager.*` flags
    * All `-deletes.*` flags
    * All `-purger.*` flags
    * All `-metrics.*` flags
    * All `-dynamodb.*` flags
    * All `-s3.*` flags
    * All `-azure.*` flags
    * All `-bigtable.*` flags
    * All `-gcs.*` flags
    * All `-cassandra.*` flags
    * All `-boltdb.*` flags
    * All `-local.*` flags
    * All `-swift.*` flags
    * All `-store.*` flags except `-store.engine`, `-store.max-query-length`, `-store.max-labels-query-length`
    * All `-grpc-store.*` flags
  * The following API endpoints have been removed:
    * `/api/v1/chunks` and `/chunks`
  * The following metrics have been removed:
    * `cortex_ingester_flush_queue_length`
    * `cortex_ingester_queried_chunks`
    * `cortex_ingester_chunks_created_total`
    * `cortex_ingester_wal_replay_duration_seconds`
    * `cortex_ingester_wal_corruptions_total`
    * `cortex_ingester_sent_chunks`
    * `cortex_ingester_received_chunks`
    * `cortex_ingester_flush_series_in_progress`
    * `cortex_ingester_chunk_utilization`
    * `cortex_ingester_chunk_length`
    * `cortex_ingester_chunk_size_bytes`
    * `cortex_ingester_chunk_age_seconds`
    * `cortex_ingester_memory_chunks`
    * `cortex_ingester_flushing_enqueued_series_total`
    * `cortex_ingester_flushing_dequeued_series_total`
    * `cortex_ingester_dropped_chunks_total`
    * `cortex_oldest_unflushed_chunk_timestamp_seconds`
    * `prometheus_local_storage_chunk_ops_total`
    * `prometheus_local_storage_chunkdesc_ops_total`
    * `prometheus_local_storage_memory_chunkdescs`
* [CHANGE] Changed default storage backends from `s3` to `filesystem` #833
  This effects the following flags:
  * `-blocks-storage.backend` now defaults to `filesystem`
  * `-blocks-storage.filesystem.dir` now defaults to `blocks`
  * `-alertmanager-storage.backend` now defaults to `filesystem`
  * `-alertmanager-storage.filesystem.dir` now defaults to `alertmanager`
  * `-ruler-storage.backend` now defaults to `filesystem`
  * `-ruler-storage.filesystem.dir` now defaults to `ruler`
* [CHANGE] Renamed metric `cortex_experimental_features_in_use_total` as `cortex_experimental_features_used_total` and added `feature` label. #32 #658
* [CHANGE] Removed `log_messages_total` metric. #32
* [CHANGE] Some files and directories created by Mimir components on local disk now have stricter permissions, and are only readable by owner, but not group or others. #58
* [CHANGE] Memcached client DNS resolution switched from golang built-in to [`miekg/dns`](https://github.com/miekg/dns). #142
* [CHANGE] The metric `cortex_deprecated_flags_inuse_total` has been renamed to `deprecated_flags_inuse_total` as part of using grafana/dskit functionality. #185
* [CHANGE] API: The `-api.response-compression-enabled` flag has been removed, and GZIP response compression is always enabled except on `/api/v1/push` and `/push` endpoints. #880
* [CHANGE] Update Go version to 1.17.3. #480
* [CHANGE] The `status_code` label on gRPC client metrics has changed from '200' and '500' to '2xx', '5xx', '4xx', 'cancel' or 'error'. #537
* [CHANGE] Removed the deprecated `-<prefix>.fifocache.size` flag. #618
* [CHANGE] Enable index header lazy loading by default. #693
  * `-blocks-storage.bucket-store.index-header-lazy-loading-enabled` default from `false` to `true`
  * `-blocks-storage.bucket-store.index-header-lazy-loading-idle-timeout` default from `20m` to `1h`
* [CHANGE] Shuffle-sharding:
  * `-distributor.sharding-strategy` option has been removed, and shuffle sharding is enabled by default. Default shard size is set to 0, which disables shuffle sharding for the tenant (all ingesters will receive tenants's samples). #888
  * `-ruler.sharding-strategy` option has been removed from ruler. Ruler now uses shuffle-sharding by default, but respects `ruler_tenant_shard_size`, which defaults to 0 (ie. use all rulers for tenant). #889
  * `-store-gateway.sharding-strategy` option has been removed store-gateways. Store-gateway now uses shuffle-sharding by default, but respects `store_gateway_tenant_shard_size` for tenant, and this value defaults to 0. #891
* [CHANGE] Server: `-server.http-listen-port` (yaml: `server.http_listen_port`) now defaults to `8080` (previously `80`). #871
* [CHANGE] Changed the default value of `-blocks-storage.bucket-store.ignore-deletion-marks-delay` from 6h to 1h. #892
* [CHANGE] Changed default settings for memcached clients: #959 #1000
  * The default value for the following config options has changed from `10000` to `25000`:
    * `-blocks-storage.bucket-store.chunks-cache.memcached.max-async-buffer-size`
    * `-blocks-storage.bucket-store.index-cache.memcached.max-async-buffer-size`
    * `-blocks-storage.bucket-store.metadata-cache.memcached.max-async-buffer-size`
    * `-query-frontend.results-cache.memcached.max-async-buffer-size`
  * The default value for the following config options has changed from `0` (unlimited) to `100`:
    * `-blocks-storage.bucket-store.chunks-cache.memcached.max-get-multi-batch-size`
    * `-blocks-storage.bucket-store.index-cache.memcached.max-get-multi-batch-size`
    * `-blocks-storage.bucket-store.metadata-cache.memcached.max-get-multi-batch-size`
    * `-query-frontend.results-cache.memcached.max-get-multi-batch-size`
  * The default value for the following config options has changed from `16` to `100`:
    * `-blocks-storage.bucket-store.chunks-cache.memcached.max-idle-connections`
    * `-blocks-storage.bucket-store.index-cache.memcached.max-idle-connections`
    * `-blocks-storage.bucket-store.metadata-cache.memcached.max-idle-connections`
    * `-query-frontend.results-cache.memcached.max-idle-connections`
  * The default value for the following config options has changed from `100ms` to `200ms`:
    * `-blocks-storage.bucket-store.metadata-cache.memcached.timeout`
    * `-blocks-storage.bucket-store.index-cache.memcached.timeout`
    * `-blocks-storage.bucket-store.chunks-cache.memcached.timeout`
    * `-query-frontend.results-cache.memcached.timeout`
* [CHANGE] Changed the default value of `-blocks-storage.bucket-store.bucket-index.enabled` to `true`. The default configuration must now run the compactor in order to write the bucket index or else queries to long term storage will fail. #924
* [CHANGE] Option `-auth.enabled` has been renamed to `-auth.multitenancy-enabled`. #1130
* [CHANGE] Default tenant ID used with disabled auth (`-auth.multitenancy-enabled=false`) has changed from `fake` to `anonymous`. This tenant ID can now be changed with `-auth.no-auth-tenant` option. #1063
* [CHANGE] The default values for the following local directories have changed: #1072
  * `-alertmanager.storage.path` default value changed to `./data-alertmanager/`
  * `-compactor.data-dir` default value changed to `./data-compactor/`
  * `-ruler.rule-path` default value changed to `./data-ruler/`
* [CHANGE] The default value for gRPC max send message size has been changed from 16MB to 100MB. This affects the following parameters: #1152
  * `-query-frontend.grpc-client-config.grpc-max-send-msg-size`
  * `-ingester.client.grpc-max-send-msg-size`
  * `-querier.frontend-client.grpc-max-send-msg-size`
  * `-query-scheduler.grpc-client-config.grpc-max-send-msg-size`
  * `-ruler.client.grpc-max-send-msg-size`
* [CHANGE] Remove `-http.prefix` flag (and `http_prefix` config file option). #763
* [CHANGE] Remove legacy endpoints. Please use their alternatives listed below. As part of the removal process we are
  introducing two new sets of endpoints for the ruler configuration API: `<prometheus-http-prefix>/rules` and
  `<prometheus-http-prefix>/config/v1/rules/**`. We are also deprecating `<prometheus-http-prefix>/rules` and `/api/v1/rules`;
  and will remove them in Mimir 2.2.0. #763 #1222
  * Query endpoints

    | Legacy                                                  | Alternative                                                |
    | ------------------------------------------------------- | ---------------------------------------------------------- |
    | `/<legacy-http-prefix>/api/v1/query`                    | `<prometheus-http-prefix>/api/v1/query`                    |
    | `/<legacy-http-prefix>/api/v1/query_range`              | `<prometheus-http-prefix>/api/v1/query_range`              |
    | `/<legacy-http-prefix>/api/v1/query_exemplars`          | `<prometheus-http-prefix>/api/v1/query_exemplars`          |
    | `/<legacy-http-prefix>/api/v1/series`                   | `<prometheus-http-prefix>/api/v1/series`                   |
    | `/<legacy-http-prefix>/api/v1/labels`                   | `<prometheus-http-prefix>/api/v1/labels`                   |
    | `/<legacy-http-prefix>/api/v1/label/{name}/values`      | `<prometheus-http-prefix>/api/v1/label/{name}/values`      |
    | `/<legacy-http-prefix>/api/v1/metadata`                 | `<prometheus-http-prefix>/api/v1/metadata`                 |
    | `/<legacy-http-prefix>/api/v1/read`                     | `<prometheus-http-prefix>/api/v1/read`                     |
    | `/<legacy-http-prefix>/api/v1/cardinality/label_names`  | `<prometheus-http-prefix>/api/v1/cardinality/label_names`  |
    | `/<legacy-http-prefix>/api/v1/cardinality/label_values` | `<prometheus-http-prefix>/api/v1/cardinality/label_values` |
    | `/api/prom/user_stats`                                  | `/api/v1/user_stats`                                       |

  * Distributor endpoints

    | Legacy endpoint               | Alternative                   |
    | ----------------------------- | ----------------------------- |
    | `/<legacy-http-prefix>/push`  | `/api/v1/push`                |
    | `/all_user_stats`             | `/distributor/all_user_stats` |
    | `/ha-tracker`                 | `/distributor/ha_tracker`     |

  * Ingester endpoints

    | Legacy          | Alternative           |
    | --------------- | --------------------- |
    | `/ring`         | `/ingester/ring`      |
    | `/shutdown`     | `/ingester/shutdown`  |
    | `/flush`        | `/ingester/flush`     |
    | `/push`         | `/ingester/push`      |

  * Ruler endpoints

    | Legacy                                                | Alternative                                         | Alternative #2 (not available before Mimir 2.0.0)                    |
    | ----------------------------------------------------- | --------------------------------------------------- | ------------------------------------------------------------------- |
    | `/<legacy-http-prefix>/api/v1/rules`                  | `<prometheus-http-prefix>/api/v1/rules`             |                                                                     |
    | `/<legacy-http-prefix>/api/v1/alerts`                 | `<prometheus-http-prefix>/api/v1/alerts`            |                                                                     |
    | `/<legacy-http-prefix>/rules`                         | `/api/v1/rules` (see below)                         |  `<prometheus-http-prefix>/config/v1/rules`                         |
    | `/<legacy-http-prefix>/rules/{namespace}`             | `/api/v1/rules/{namespace}` (see below)             |  `<prometheus-http-prefix>/config/v1/rules/{namespace}`             |
    | `/<legacy-http-prefix>/rules/{namespace}/{groupName}` | `/api/v1/rules/{namespace}/{groupName}` (see below) |  `<prometheus-http-prefix>/config/v1/rules/{namespace}/{groupName}` |
    | `/<legacy-http-prefix>/rules/{namespace}`             | `/api/v1/rules/{namespace}` (see below)             |  `<prometheus-http-prefix>/config/v1/rules/{namespace}`             |
    | `/<legacy-http-prefix>/rules/{namespace}/{groupName}` | `/api/v1/rules/{namespace}/{groupName}` (see below) |  `<prometheus-http-prefix>/config/v1/rules/{namespace}/{groupName}` |
    | `/<legacy-http-prefix>/rules/{namespace}`             | `/api/v1/rules/{namespace}` (see below)             |  `<prometheus-http-prefix>/config/v1/rules/{namespace}`             |
    | `/ruler_ring`                                         | `/ruler/ring`                                       |                                                                     |

    > __Note:__ The `/api/v1/rules/**` endpoints are considered deprecated with Mimir 2.0.0 and will be removed
    in Mimir 2.2.0. After upgrading to 2.0.0 we recommend switching uses to the equivalent
    `/<prometheus-http-prefix>/config/v1/**` endpoints that Mimir 2.0.0 introduces.

  * Alertmanager endpoints

    | Legacy                      | Alternative                        |
    | --------------------------- | ---------------------------------- |
    | `/<legacy-http-prefix>`     | `/alertmanager`                    |
    | `/status`                   | `/multitenant_alertmanager/status` |

* [CHANGE] Ingester: changed `-ingester.stream-chunks-when-using-blocks` default value from `false` to `true`. #717
* [CHANGE] Ingester: default `-ingester.ring.min-ready-duration` reduced from 1m to 15s. #126
* [CHANGE] Ingester: `-ingester.ring.min-ready-duration` now start counting the delay after the ring's health checks have passed instead of when the ring client was started. #126
* [CHANGE] Ingester: allow experimental ingester max-exemplars setting to be changed dynamically #144
  * CLI flag `-blocks-storage.tsdb.max-exemplars` is renamed to `-ingester.max-global-exemplars-per-user`.
  * YAML `max_exemplars` is moved from `tsdb` to `overrides` and renamed to `max_global_exemplars_per_user`.
* [CHANGE] Ingester: active series metrics `cortex_ingester_active_series` and `cortex_ingester_active_series_custom_tracker` are now removed when their value is zero. #672 #690
* [CHANGE] Ingester: changed default value of `-blocks-storage.tsdb.retention-period` from `6h` to `24h`. #966
* [CHANGE] Ingester: changed default value of `-blocks-storage.tsdb.close-idle-tsdb-timeout` from `0` to `13h`. #967
* [CHANGE] Ingester: changed default value of `-ingester.ring.final-sleep` from `30s` to `0s`. #981
* [CHANGE] Ingester: the following low level settings have been removed: #1153
  * `-ingester-client.expected-labels`
  * `-ingester-client.expected-samples-per-series`
  * `-ingester-client.expected-timeseries`
* [CHANGE] Ingester: following command line options related to ingester ring were renamed: #1155
  * `-consul.*` changed to `-ingester.ring.consul.*`
  * `-etcd.*` changed to `-ingester.ring.etcd.*`
  * `-multi.*` changed to `-ingester.ring.multi.*`
  * `-distributor.excluded-zones` changed to `-ingester.ring.excluded-zones`
  * `-distributor.replication-factor` changed to `-ingester.ring.replication-factor`
  * `-distributor.zone-awareness-enabled` changed to `-ingester.ring.zone-awareness-enabled`
  * `-ingester.availability-zone` changed to `-ingester.ring.instance-availability-zone`
  * `-ingester.final-sleep` changed to `-ingester.ring.final-sleep`
  * `-ingester.heartbeat-period` changed to `-ingester.ring.heartbeat-period`
  * `-ingester.join-after` changed to `-ingester.ring.join-after`
  * `-ingester.lifecycler.ID` changed to `-ingester.ring.instance-id`
  * `-ingester.lifecycler.addr` changed to `-ingester.ring.instance-addr`
  * `-ingester.lifecycler.interface` changed to `-ingester.ring.instance-interface-names`
  * `-ingester.lifecycler.port` changed to `-ingester.ring.instance-port`
  * `-ingester.min-ready-duration` changed to `-ingester.ring.min-ready-duration`
  * `-ingester.num-tokens` changed to `-ingester.ring.num-tokens`
  * `-ingester.observe-period` changed to `-ingester.ring.observe-period`
  * `-ingester.readiness-check-ring-health` changed to `-ingester.ring.readiness-check-ring-health`
  * `-ingester.tokens-file-path` changed to `-ingester.ring.tokens-file-path`
  * `-ingester.unregister-on-shutdown` changed to `-ingester.ring.unregister-on-shutdown`
  * `-ring.heartbeat-timeout` changed to `-ingester.ring.heartbeat-timeout`
  * `-ring.prefix` changed to `-ingester.ring.prefix`
  * `-ring.store` changed to `-ingester.ring.store`
* [CHANGE] Ingester: fields in YAML configuration for ingester ring have been changed: #1155
  * `ingester.lifecycler` changed to `ingester.ring`
  * Fields from `ingester.lifecycler.ring` moved to `ingester.ring`
  * `ingester.lifecycler.address` changed to `ingester.ring.instance_addr`
  * `ingester.lifecycler.id` changed to `ingester.ring.instance_id`
  * `ingester.lifecycler.port` changed to `ingester.ring.instance_port`
  * `ingester.lifecycler.availability_zone` changed to `ingester.ring.instance_availability_zone`
  * `ingester.lifecycler.interface_names` changed to `ingester.ring.instance_interface_names`
* [CHANGE] Distributor: removed the `-distributor.shard-by-all-labels` configuration option. It is now assumed to be true. #698
* [CHANGE] Distributor: change default value of `-distributor.instance-limits.max-inflight-push-requests` to `2000`. #964
* [CHANGE] Distributor: change default value of `-distributor.remote-timeout` from `2s` to `20s`. #970
* [CHANGE] Distributor: removed the `-distributor.extra-query-delay` flag (and its respective YAML config option). #1048
* [CHANGE] Query-frontend: Enable query stats by default, they can still be disabled with `-query-frontend.query-stats-enabled=false`. #83
* [CHANGE] Query-frontend: the `cortex_frontend_mapped_asts_total` metric has been renamed to `cortex_frontend_query_sharding_rewrites_attempted_total`. #150
* [CHANGE] Query-frontend: added `sharded` label to `cortex_query_seconds_total` metric. #235
* [CHANGE] Query-frontend: changed the flag name for controlling query sharding total shards from `-querier.total-shards` to `-query-frontend.query-sharding-total-shards`. #230
* [CHANGE] Query-frontend: flag `-querier.parallelise-shardable-queries` has been renamed to `-query-frontend.parallelize-shardable-queries` #284
* [CHANGE] Query-frontend: removed the deprecated (and unused) `-frontend.cache-split-interval`. Use `-query-frontend.split-queries-by-interval` instead. #587
* [CHANGE] Query-frontend: range query response now omits the `data` field when it's empty (error case) like Prometheus does, previously it was `"data":{"resultType":"","result":null}`. #629
* [CHANGE] Query-frontend: instant queries now honor the `-query-frontend.max-retries-per-request` flag. #630
* [CHANGE] Query-frontend: removed in-memory and Redis cache support. Reason is that these caching backends were just supported by query-frontend, while all other Mimir services only support memcached. #796
  * The following CLI flags (and their respective YAML config options) have been removed:
    * `-frontend.cache.enable-fifocache`
    * `-frontend.redis.*`
    * `-frontend.fifocache.*`
  * The following metrics have been removed:
    * `querier_cache_added_total`
    * `querier_cache_added_new_total`
    * `querier_cache_evicted_total`
    * `querier_cache_entries`
    * `querier_cache_gets_total`
    * `querier_cache_misses_total`
    * `querier_cache_stale_gets_total`
    * `querier_cache_memory_bytes`
    * `cortex_rediscache_request_duration_seconds`
* [CHANGE] Query-frontend: migrated memcached backend client to the same one used in other components (memcached config and metrics are now consistent across all Mimir services). #821
  * The following CLI flags (and their respective YAML config options) have been added:
    * `-query-frontend.results-cache.backend` (set it to `memcached` if `-query-frontend.cache-results=true`)
  * The following CLI flags (and their respective YAML config options) have been changed:
    * `-frontend.memcached.hostname` and `-frontend.memcached.service` have been removed: use `-query-frontend.results-cache.memcached.addresses` instead
  * The following CLI flags (and their respective YAML config options) have been renamed:
    * `-frontend.background.write-back-concurrency` renamed to `-query-frontend.results-cache.memcached.max-async-concurrency`
    * `-frontend.background.write-back-buffer` renamed to `-query-frontend.results-cache.memcached.max-async-buffer-size`
    * `-frontend.memcached.batchsize` renamed to `-query-frontend.results-cache.memcached.max-get-multi-batch-size`
    * `-frontend.memcached.parallelism` renamed to `-query-frontend.results-cache.memcached.max-get-multi-concurrency`
    * `-frontend.memcached.timeout` renamed to `-query-frontend.results-cache.memcached.timeout`
    * `-frontend.memcached.max-item-size` renamed to `-query-frontend.results-cache.memcached.max-item-size`
    * `-frontend.memcached.max-idle-conns` renamed to `-query-frontend.results-cache.memcached.max-idle-connections`
    * `-frontend.compression` renamed to `-query-frontend.results-cache.compression`
  * The following CLI flags (and their respective YAML config options) have been removed:
    * `-frontend.memcached.circuit-breaker-consecutive-failures`: feature removed
    * `-frontend.memcached.circuit-breaker-timeout`: feature removed
    * `-frontend.memcached.circuit-breaker-interval`: feature removed
    * `-frontend.memcached.update-interval`: new setting is hardcoded to 30s
    * `-frontend.memcached.consistent-hash`: new setting is always enabled
    * `-frontend.default-validity` and `-frontend.memcached.expiration`: new setting is hardcoded to 7 days
  * The following metrics have been changed:
    * `cortex_cache_dropped_background_writes_total{name}` changed to `thanos_memcached_operation_skipped_total{name, operation, reason}`
    * `cortex_cache_value_size_bytes{name, method}` changed to `thanos_memcached_operation_data_size_bytes{name}`
    * `cortex_cache_request_duration_seconds{name, method, status_code}` changed to `thanos_memcached_operation_duration_seconds{name, operation}`
    * `cortex_cache_fetched_keys{name}` changed to `thanos_cache_memcached_requests_total{name}`
    * `cortex_cache_hits{name}` changed to `thanos_cache_memcached_hits_total{name}`
    * `cortex_memcache_request_duration_seconds{name, method, status_code}` changed to `thanos_memcached_operation_duration_seconds{name, operation}`
    * `cortex_memcache_client_servers{name}` changed to `thanos_memcached_dns_provider_results{name, addr}`
    * `cortex_memcache_client_set_skip_total{name}` changed to `thanos_memcached_operation_skipped_total{name, operation, reason}`
    * `cortex_dns_lookups_total` changed to `thanos_memcached_dns_lookups_total`
    * For all metrics the value of the "name" label has changed from `frontend.memcached` to `frontend-cache`
  * The following metrics have been removed:
    * `cortex_cache_background_queue_length{name}`
* [CHANGE] Query-frontend: merged `query_range` into `frontend` in the YAML config (keeping the same keys) and renamed flags: #825
  * `-querier.max-retries-per-request` renamed to `-query-frontend.max-retries-per-request`
  * `-querier.split-queries-by-interval` renamed to `-query-frontend.split-queries-by-interval`
  * `-querier.align-querier-with-step` renamed to `-query-frontend.align-querier-with-step`
  * `-querier.cache-results` renamed to `-query-frontend.cache-results`
  * `-querier.parallelise-shardable-queries` renamed to `-query-frontend.parallelize-shardable-queries`
* [CHANGE] Query-frontend: the default value of `-query-frontend.split-queries-by-interval` has changed from `0` to `24h`. #1131
* [CHANGE] Query-frontend: `-frontend.` flags were renamed to `-query-frontend.`: #1167
* [CHANGE] Query-frontend / Query-scheduler: classified the `-query-frontend.querier-forget-delay` and `-query-scheduler.querier-forget-delay` flags (and their respective YAML config options) as experimental. #1208
* [CHANGE] Querier / ruler: Change `-querier.max-fetched-chunks-per-query` configuration to limit to maximum number of chunks that can be fetched in a single query. The number of chunks fetched by ingesters AND long-term storare combined should not exceed the value configured on `-querier.max-fetched-chunks-per-query`. [#4260](https://github.com/cortexproject/cortex/pull/4260)
* [CHANGE] Querier / ruler: Option `-querier.ingester-streaming` has been removed. Querier/ruler now always use streaming method to query ingesters. #204
* [CHANGE] Querier: always fetch labels from store and respect start/end times in request; the option `-querier.query-store-for-labels-enabled` has been removed and is now always on. #518 #1132
* [CHANGE] Querier / ruler: removed the `-store.query-chunk-limit` flag (and its respective YAML config option `max_chunks_per_query`). `-querier.max-fetched-chunks-per-query` (and its respective YAML config option `max_fetched_chunks_per_query`) should be used instead. #705
* [CHANGE] Querier/Ruler: `-querier.active-query-tracker-dir` option has been removed. Active query tracking is now done via Activity tracker configured by `-activity-tracker.filepath` and enabled by default. Limit for max number of concurrent queries (`-querier.max-concurrent`) is now respected even if activity tracking is not enabled. #661 #822
* [CHANGE] Querier/ruler/query-frontend: the experimental `-querier.at-modifier-enabled` CLI flag has been removed and the PromQL `@` modifier is always enabled. #941
* [CHANGE] Querier: removed `-querier.worker-match-max-concurrent` and `-querier.worker-parallelism` CLI flags (and their respective YAML config options). Mimir now behaves like if `-querier.worker-match-max-concurrent` is always enabled and you should configure the max concurrency per querier process using `-querier.max-concurrent` instead. #958
* [CHANGE] Querier: changed default value of `-querier.query-ingesters-within` from `0` to `13h`. #967
* [CHANGE] Querier: rename metric `cortex_query_fetched_chunks_bytes_total` to `cortex_query_fetched_chunk_bytes_total` to be consistent with the limit name. #476
* [CHANGE] Ruler: add two new metrics `cortex_ruler_list_rules_seconds` and `cortex_ruler_load_rule_groups_seconds` to the ruler. #906
* [CHANGE] Ruler: endpoints for listing configured rules now return HTTP status code 200 and an empty map when there are no rules instead of an HTTP 404 and plain text error message. The following endpoints are affected: #456
  * `<prometheus-http-prefix>/config/v1/rules`
  * `<prometheus-http-prefix>/config/v1/rules/{namespace}`
  * `<prometheus-http-prefix>/rules` (deprecated)
  * `<prometheus-http-prefix>/rules/{namespace}` (deprecated)
  * `/api/v1/rules` (deprecated)
  * `/api/v1/rules/{namespace}` (deprecated)
* [CHANGE] Ruler: removed `configdb` support from Ruler backend storages. #15 #38 #819
* [CHANGE] Ruler: removed the support for the deprecated storage configuration via `-ruler.storage.*` CLI flags (and their respective YAML config options). Use `-ruler-storage.*` instead. #628
* [CHANGE] Ruler: set new default limits for rule groups: `-ruler.max-rules-per-rule-group` to 20 (previously 0, disabled) and `-ruler.max-rule-groups-per-tenant` to 70 (previously 0, disabled). #847
* [CHANGE] Ruler: removed `-ruler.enable-sharding` option, and changed default value of `-ruler.ring.store` to `memberlist`. #943
* [CHANGE] Ruler: `-ruler.alertmanager-use-v2` has been removed. The ruler will always use the `v2` endpoints. #954 #1100
* [CHANGE] Ruler: `-experimental.ruler.enable-api` flag has been renamed to `-ruler.enable-api` and is now stable. The default value has also changed from `false` to `true`, so both ruler and alertmanager API are enabled by default. #913 #1065
* [CHANGE] Ruler: add support for [DNS service discovery format](./docs/sources/configuration/arguments.md#dns-service-discovery) for `-ruler.alertmanager-url`. `-ruler.alertmanager-discovery` flag has been removed. URLs following the prior SRV format, will be treated as a static target. To continue using service discovery for these URLs prepend `dnssrvnoa+` to them. #993
  * The following metrics for Alertmanager DNS service discovery are replaced:
    * `prometheus_sd_dns_lookups_total` replaced by `cortex_dns_lookups_total{component="ruler"}`
    * `prometheus_sd_dns_lookup_failures_total` replaced by `cortex_dns_failures_total{component="ruler"}`
* [CHANGE] Ruler: deprecate `/api/v1/rules/**` and `<prometheus-http-prefix/rules/**` configuration API endpoints in favour of `/<prometheus-http-prefix>/config/v1/rules/**`. Deprecated endpoints will be removed in Mimir 2.2.0. Main configuration API endpoints are now `/<prometheus-http-prefix>/config/api/v1/rules/**` introduced in Mimir 2.0.0. #1222
* [CHANGE] Store-gateway: index cache now includes tenant in cache keys, this invalidates previous cached entries. #607
* [CHANGE] Store-gateway: increased memcached index caching TTL from 1 day to 7 days. #718
* [CHANGE] Store-gateway: options `-store-gateway.sharding-enabled` and `-querier.store-gateway-addresses` were removed. Default value of `-store-gateway.sharding-ring.store` is now `memberlist` and default value for `-store-gateway.sharding-ring.wait-stability-min-duration` changed from `1m` to `0` (disabled). #976
* [CHANGE] Compactor: compactor will no longer try to compact blocks that are already marked for deletion. Previously compactor would consider blocks marked for deletion within `-compactor.deletion-delay / 2` period as eligible for compaction. [#4328](https://github.com/cortexproject/cortex/pull/4328)
* [CHANGE] Compactor: Removed support for block deletion marks migration. If you're upgrading from Cortex < 1.7.0 to Mimir, you should upgrade the compactor to Cortex >= 1.7.0 first, run it at least once and then upgrade to Mimir. #122
* [CHANGE] Compactor: removed the `cortex_compactor_group_vertical_compactions_total` metric. #278
* [CHANGE] Compactor: no longer waits for initial blocks cleanup to finish before starting compactions. #282
* [CHANGE] Compactor: removed overlapping sources detection. Overlapping sources may exist due to edge cases (timing issues) when horizontally sharding compactor, but are correctly handled by compactor. #494
* [CHANGE] Compactor: compactor now uses deletion marks from `<tenant>/markers` location in the bucket. Marker files are no longer fetched, only listed. #550
* [CHANGE] Compactor: Default value of `-compactor.block-sync-concurrency` has changed from 20 to 8. This flag is now only used to control number of goroutines for downloading and uploading blocks during compaction. #552
* [CHANGE] Compactor is now included in `all` target (single-binary). #866
* [CHANGE] Compactor: Removed `-compactor.sharding-enabled` option. Sharding in compactor is now always enabled. Default value of `-compactor.ring.store` has changed from `consul` to `memberlist`. Default value of `-compactor.ring.wait-stability-min-duration` is now 0, which disables the feature. #956
* [CHANGE] Alertmanager: removed `-alertmanager.configs.auto-webhook-root` #977
* [CHANGE] Alertmanager: removed `configdb` support from Alertmanager backend storages. #15 #38 #819
* [CHANGE] Alertmanager: Don't count user-not-found errors from replicas as failures in the `cortex_alertmanager_state_fetch_replica_state_failed_total` metric. #190
* [CHANGE] Alertmanager: Use distributor for non-API routes. #213
* [CHANGE] Alertmanager: removed `-alertmanager.storage.*` configuration options, with the exception of the CLI flags `-alertmanager.storage.path` and `-alertmanager.storage.retention`. Use `-alertmanager-storage.*` instead. #632
* [CHANGE] Alertmanager: set default value for `-alertmanager.web.external-url=http://localhost:8080/alertmanager` to match the default configuration. #808 #1067
* [CHANGE] Alertmanager: `-experimental.alertmanager.enable-api` flag has been renamed to `-alertmanager.enable-api` and is now stable. #913
* [CHANGE] Alertmanager: now always runs with sharding enabled; other modes of operation are removed. #1044 #1126
  * The following configuration options are removed:
    * `-alertmanager.sharding-enabled`
    * `-alertmanager.cluster.advertise-address`
    * `-alertmanager.cluster.gossip-interval`
    * `-alertmanager.cluster.listen-address`
    * `-alertmanager.cluster.peers`
    * `-alertmanager.cluster.push-pull-interval`
  * The following configuration options are renamed:
    * `-alertmanager.cluster.peer-timeout` to `-alertmanager.peer-timeout`
* [CHANGE] Alertmanager: the default value of `-alertmanager.sharding-ring.store` is now `memberlist`. #1171
* [CHANGE] Ring: changed default value of `-distributor.ring.store` (Distributor ring) and `-ring.store` (Ingester ring) to `memberlist`. #1046
* [CHANGE] Memberlist: the `memberlist_kv_store_value_bytes` metric has been removed due to values no longer being stored in-memory as encoded bytes. [#4345](https://github.com/cortexproject/cortex/pull/4345)
* [CHANGE] Memberlist: forward only changes, not entire original message. [#4419](https://github.com/cortexproject/cortex/pull/4419)
* [CHANGE] Memberlist: don't accept old tombstones as incoming change, and don't forward such messages to other gossip members. [#4420](https://github.com/cortexproject/cortex/pull/4420)
* [CHANGE] Memberlist: changed probe interval from `1s` to `5s` and probe timeout from `500ms` to `2s`. #563
* [CHANGE] Memberlist: the `name` label on metrics `cortex_dns_failures_total`, `cortex_dns_lookups_total` and `cortex_dns_provider_results` was renamed to `component`. #993
* [CHANGE] Limits: removed deprecated limits for rejecting old samples #799
  This removes the following flags:
  * `-validation.reject-old-samples`
  * `-validation.reject-old-samples.max-age`
* [CHANGE] Limits: removed local limit-related flags in favor of global limits. #725
  The distributor ring is now required, and can be configured via the `distributor.ring.*` flags.
  This removes the following flags:
  * `-distributor.ingestion-rate-strategy` -> will now always use the "global" strategy
  * `-ingester.max-series-per-user` -> set `-ingester.max-global-series-per-user` to `N` times the existing value of `-ingester.max-series-per-user` instead
  * `-ingester.max-series-per-metric` -> set `-ingester.max-global-series-per-metric`  to `N` times the existing value of `-ingester.max-series-per-metric` instead
  * `-ingester.max-metadata-per-user` -> set `-ingester.max-global-metadata-per-user` to `N` times the existing value of `-ingester.max-metadata-per-user` instead
  * `-ingester.max-metadata-per-metric` -> set `-ingester.max-global-metadata-per-metric` to `N` times the existing value of `-ingester.max-metadata-per-metric` instead
  * In the above notes, `N` refers to the number of ingester replicas
  Additionally, default values for the following flags have changed:
  * `-ingester.max-global-series-per-user` from `0` to `150000`
  * `-ingester.max-global-series-per-metric` from `0` to `20000`
  * `-distributor.ingestion-rate-limit` from `25000` to `10000`
  * `-distributor.ingestion-burst-size` from `50000` to `200000`
* [CHANGE] Limits: removed limit `enforce_metric_name`, now behave as if set to `true` always. #686
* [CHANGE] Limits: Option `-ingester.max-samples-per-query` and its YAML field `max_samples_per_query` have been removed. It required `-querier.ingester-streaming` option to be set to false, but since `-querier.ingester-streaming` is removed (always defaulting to true), the limit using it was removed as well. #204 #1132
* [CHANGE] Limits: Set the default max number of inflight ingester push requests (`-ingester.instance-limits.max-inflight-push-requests`) to 30000 in order to prevent clusters from being overwhelmed by request volume or temporary slow-downs. #259
* [CHANGE] Overrides exporter: renamed metric `cortex_overrides` to `cortex_limits_overrides`. #173 #407
* [FEATURE] The following features have been moved from experimental to stable: #913 #1002
  * Alertmanager config API
  * Alertmanager receiver firewall
  * Alertmanager sharding
  * Azure blob storage support
  * Blocks storage bucket index
  * Disable the ring health check in the readiness endpoint (`-ingester.readiness-check-ring-health=false`)
  * Distributor: do not extend writes on unhealthy ingesters
  * Do not unregister ingesters from ring on shutdown (`-ingester.unregister-on-shutdown=false`)
  * HA Tracker: cleanup of old replicas from KV Store
  * Instance limits in ingester and distributor
  * OpenStack Swift storage support
  * Query-frontend: query stats tracking
  * Query-scheduler
  * Querier: tenant federation
  * Ruler config API
  * S3 Server Side Encryption (SSE) using KMS
  * TLS configuration for gRPC, HTTP and etcd clients
  * Zone-aware replication
  * `/labels` API using matchers
  * The following querier limits:
    * `-querier.max-fetched-chunks-per-query`
    * `-querier.max-fetched-chunk-bytes-per-query`
    * `-querier.max-fetched-series-per-query`
  * The following alertmanager limits:
    * Notification rate (`-alertmanager.notification-rate-limit` and `-alertmanager.notification-rate-limit-per-integration`)
    * Dispatcher groups (`-alertmanager.max-dispatcher-aggregation-groups`)
    * User config size (`-alertmanager.max-config-size-bytes`)
    * Templates count in user config (`-alertmanager.max-templates-count`)
    * Max template size (`-alertmanager.max-template-size-bytes`)
* [FEATURE] The endpoints `/api/v1/status/buildinfo`, `<prometheus-http-prefix>/api/v1/status/buildinfo`, and `<alertmanager-http-prefix>/api/v1/status/buildinfo` have been added to display build information and enabled features. #1219 #1240
* [FEATURE] PromQL: added `present_over_time` support. #139
* [FEATURE] Added "Activity tracker" feature which can log ongoing activities from previous Mimir run in case of a crash. It is enabled by default and controlled by the `-activity-tracker.filepath` flag. It can be disabled by setting this path to an empty string. Currently, the Store-gateway, Ruler, Querier, Query-frontend and Ingester components use this feature to track queries. #631 #782 #822 #1121
* [FEATURE] Divide configuration parameters into categories "basic", "advanced", and "experimental". Only flags in the basic category are shown when invoking `-help`, whereas `-help-all` will include flags in all categories (basic, advanced, experimental). #840
* [FEATURE] Querier: Added support for tenant federation to exemplar endpoints. #927
* [FEATURE] Ingester: can expose metrics on active series matching custom trackers configured via `-ingester.active-series-custom-trackers` (or its respective YAML config option). When configured, active series for custom trackers are exposed by the `cortex_ingester_active_series_custom_tracker` metric. #42 #672
* [FEATURE] Ingester: Enable snapshotting of in-memory TSDB on disk during shutdown via `-blocks-storage.tsdb.memory-snapshot-on-shutdown` (experimental). #249
* [FEATURE] Ingester: Added `-blocks-storage.tsdb.isolation-enabled` flag, which allows disabling TSDB isolation feature. This is enabled by default (per TSDB default), but disabling can improve performance of write requests. #512
* [FEATURE] Ingester: Added `-blocks-storage.tsdb.head-chunks-write-queue-size` flag, which allows setting the size of the queue used by the TSDB before m-mapping chunks (experimental). #591
  * Added `cortex_ingester_tsdb_mmap_chunk_write_queue_operations_total` metric to track different operations of this queue.
* [FEATURE] Distributor: Added `-api.skip-label-name-validation-header-enabled` option to allow skipping label name validation on the HTTP write path based on `X-Mimir-SkipLabelNameValidation` header being `true` or not. #390
* [FEATURE] Query-frontend: Add `cortex_query_fetched_series_total` and `cortex_query_fetched_chunks_bytes_total` per-user counters to expose the number of series and bytes fetched as part of queries. These metrics can be enabled with the `-frontend.query-stats-enabled` flag (or its respective YAML config option `query_stats_enabled`). [#4343](https://github.com/cortexproject/cortex/pull/4343)
* [FEATURE] Query-frontend: Add `cortex_query_fetched_chunks_total` per-user counter to expose the number of chunks fetched as part of queries. This metric can be enabled with the `-query-frontend.query-stats-enabled` flag (or its respective YAML config option `query_stats_enabled`). #31
* [FEATURE] Query-frontend: Add query sharding for instant and range queries. You can enable querysharding by setting `-query-frontend.parallelize-shardable-queries` to `true`. The following additional config and exported metrics have been added. #79 #80 #100 #124 #140 #148 #150 #151 #153 #154 #155 #156 #157 #158 #159 #160 #163 #169 #172 #196 #205 #225 #226 #227 #228 #230 #235 #240 #239 #246 #244 #319 #330 #371 #385 #400 #458 #586 #630 #660 #707 #1542
  * New config options:
    * `-query-frontend.query-sharding-total-shards`: The amount of shards to use when doing parallelisation via query sharding.
    * `-query-frontend.query-sharding-max-sharded-queries`: The max number of sharded queries that can be run for a given received query. 0 to disable limit.
    * `-blocks-storage.bucket-store.series-hash-cache-max-size-bytes`: Max size - in bytes - of the in-memory series hash cache in the store-gateway.
    * `-blocks-storage.tsdb.series-hash-cache-max-size-bytes`: Max size - in bytes - of the in-memory series hash cache in the ingester.
  * New exported metrics:
    * `cortex_bucket_store_series_hash_cache_requests_total`
    * `cortex_bucket_store_series_hash_cache_hits_total`
    * `cortex_frontend_query_sharding_rewrites_succeeded_total`
    * `cortex_frontend_sharded_queries_per_query`
  * Renamed metrics:
    * `cortex_frontend_mapped_asts_total` to `cortex_frontend_query_sharding_rewrites_attempted_total`
  * Modified metrics:
    * added `sharded` label to `cortex_query_seconds_total`
  * When query sharding is enabled, the following querier config must be set on query-frontend too:
    * `-querier.max-concurrent`
    * `-querier.timeout`
    * `-querier.max-samples`
    * `-querier.at-modifier-enabled`
    * `-querier.default-evaluation-interval`
    * `-querier.active-query-tracker-dir`
    * `-querier.lookback-delta`
  * Sharding can be dynamically controlled per request using the `Sharding-Control: 64` header. (0 to disable)
  * Sharding can be dynamically controlled per tenant using the limit `query_sharding_total_shards`. (0 to disable)
  * Added `sharded_queries` count to the "query stats" log.
  * The number of shards is adjusted to be compatible with number of compactor shards that are used by a split-and-merge compactor. The querier can use this to avoid querying blocks that cannot have series in a given query shard.
* [FEATURE] Query-Frontend: Added `-query-frontend.cache-unaligned-requests` option to cache responses for requests that do not have step-aligned start and end times. This can improve speed of repeated queries, but can also pollute cache with results that are never reused. #432
* [FEATURE] Querier: Added label names cardinality endpoint `<prefix>/api/v1/cardinality/label_names` that is disabled by default. Can be enabled/disabled via the CLI flag `-querier.cardinality-analysis-enabled` or its respective YAML config option. Configurable on a per-tenant basis. #301 #377 #474
* [FEATURE] Querier: Added label values cardinality endpoint `<prefix>/api/v1/cardinality/label_values` that is disabled by default. Can be enabled/disabled via the CLI flag `-querier.cardinality-analysis-enabled` or its respective YAML config option, and configurable on a per-tenant basis. The maximum number of label names allowed to be queried in a single API call can be controlled via `-querier.label-values-max-cardinality-label-names-per-request`. #332 #395 #474
* [FEATURE] Querier: Added `-store.max-labels-query-length` to restrict the range of `/series`, label-names and label-values requests. #507
* [FEATURE] Ruler: Add new `-ruler.query-stats-enabled` which when enabled will report the `cortex_ruler_query_seconds_total` as a per-user metric that tracks the sum of the wall time of executing queries in the ruler in seconds. [#4317](https://github.com/cortexproject/cortex/pull/4317)
* [FEATURE] Ruler: Added federated rule groups. #533
  * Added `-ruler.tenant-federation.enabled` config flag.
  * Added support for `source_tenants` field on rule groups.
* [FEATURE] Store-gateway: Added `/store-gateway/tenants` and `/store-gateway/tenant/{tenant}/blocks` endpoints that provide functionality that was provided by `tools/listblocks`. #911 #973
* [FEATURE] Compactor: compactor now uses new algorithm that we call "split-and-merge". Previous compaction strategy was removed. With the `split-and-merge` compactor source blocks for a given tenant are grouped into `-compactor.split-groups` number of groups. Each group of blocks is then compacted separately, and is split into `-compactor.split-and-merge-shards` shards (configurable on a per-tenant basis). Compaction of each tenant shards can be horizontally scaled. Number of compactors that work on jobs for single tenant can be limited by using `-compactor.compactor-tenant-shard-size` parameter, or per-tenant `compactor_tenant_shard_size` override.  #275 #281 #282 #283 #288 #290 #303 #307 #317 #323 #324 #328 #353 #368 #479 #820
* [FEATURE] Compactor: Added `-compactor.max-compaction-time` to control how long can compaction for a single tenant take. If compactions for a tenant take longer, no new compactions are started in the same compaction cycle. Running compactions are not stopped however, and may take much longer. #523
* [FEATURE] Compactor: When compactor finds blocks with out-of-order chunks, it will mark them for no-compaction. Blocks marked for no-compaction are ignored in future compactions too. Added metric `cortex_compactor_blocks_marked_for_no_compaction_total` to track number of blocks marked for no-compaction. Added `CortexCompactorSkippedBlocksWithOutOfOrderChunks` alert based on new metric. Markers are only checked from `<tenant>/markers` location, but uploaded to the block directory too. #520 #535 #550
* [FEATURE] Compactor: multiple blocks are now downloaded and uploaded at once, which can shorten compaction process. #552
* [ENHANCEMENT] Exemplars are now emitted for all gRPC calls and many operations tracked by histograms. #180
* [ENHANCEMENT] New options `-server.http-listen-network` and `-server.grpc-listen-network` allow binding as 'tcp4' or 'tcp6'. #180
* [ENHANCEMENT] Query federation: improve performance in MergeQueryable by memoizing labels. #312
* [ENHANCEMENT] Add histogram metrics `cortex_distributor_sample_delay_seconds` and `cortex_ingester_tsdb_sample_out_of_order_delta_seconds` #488
* [ENHANCEMENT] Check internal directory access before starting up. #1217
* [ENHANCEMENT] Azure client: expose option to configure MSI URL and user-assigned identity. #584
* [ENHANCEMENT] Added a new metric `mimir_build_info` to coincide with `cortex_build_info`. The metric `cortex_build_info` has not been removed. #1022
* [ENHANCEMENT] Mimir runs a sanity check of storage config at startup and will fail to start if the sanity check doesn't pass. This is done to find potential config issues before starting up. #1180
* [ENHANCEMENT] Validate alertmanager and ruler storage configurations to ensure they don't use same bucket name and region values as those configured for the blocks storage. #1214
* [ENHANCEMENT] Ingester: added option `-ingester.readiness-check-ring-health` to disable the ring health check in the readiness endpoint. When disabled, the health checks are run against only the ingester itself instead of all ingesters in the ring. #48 #126
* [ENHANCEMENT] Ingester: reduce CPU and memory utilization if remote write requests contains a large amount of "out of bounds" samples. #413
* [ENHANCEMENT] Ingester: reduce CPU and memory utilization when querying chunks from ingesters. #430
* [ENHANCEMENT] Ingester: Expose ingester ring page on ingesters. #654
* [ENHANCEMENT] Distributor: added option `-distributor.excluded-zones` to exclude ingesters running in specific zones both on write and read path. #51
* [ENHANCEMENT] Distributor: add tags to tracing span for distributor push with user, cluster and replica. #210
* [ENHANCEMENT] Distributor: performance optimisations. #212 #217 #242
* [ENHANCEMENT] Distributor: reduce latency when HA-Tracking by doing KVStore updates in the background. #271
* [ENHANCEMENT] Distributor: make distributor inflight push requests count include background calls to ingester. #398
* [ENHANCEMENT] Distributor: silently drop exemplars more than 5 minutes older than samples in the same batch. #544
* [ENHANCEMENT] Distributor: reject exemplars with blank label names or values. The `cortex_discarded_exemplars_total` metric will use the `exemplar_labels_blank` reason in this case. #873
* [ENHANCEMENT] Query-frontend: added `cortex_query_frontend_workers_enqueued_requests_total` metric to track the number of requests enqueued in each query-scheduler. #384
* [ENHANCEMENT] Query-frontend: added `cortex_query_frontend_non_step_aligned_queries_total` to track the total number of range queries with start/end not aligned to step. #347 #357 #582
* [ENHANCEMENT] Query-scheduler: exported summary `cortex_query_scheduler_inflight_requests` tracking total number of inflight requests (both enqueued and processing) in percentile buckets. #675
* [ENHANCEMENT] Querier: can use the `LabelNames` call with matchers, if matchers are provided in the `/labels` API call, instead of using the more expensive `MetricsForLabelMatchers` call as before. #3 #1186
* [ENHANCEMENT] Querier / store-gateway: optimized regex matchers. #319 #334 #355
* [ENHANCEMENT] Querier: when fetching data for specific query-shard, we can ignore some blocks based on compactor-shard ID, since sharding of series by query sharding and compactor is the same. Added metrics: #438 #450
  * `cortex_querier_blocks_found_total`
  * `cortex_querier_blocks_queried_total`
  * `cortex_querier_blocks_with_compactor_shard_but_incompatible_query_shard_total`
* [ENHANCEMENT] Querier / ruler: reduce cpu usage, latency and peak memory consumption. #459 #463 #589
* [ENHANCEMENT] Querier: labels requests now obey `-querier.query-ingesters-within`, making them a little more efficient. #518
* [ENHANCEMENT] Querier: retry store-gateway in case of unexpected failure, instead of failing the query. #1003
* [ENHANCEMENT] Querier / ruler: reduce memory used by streaming queries, particularly in ruler. [#4341](https://github.com/cortexproject/cortex/pull/4341)
* [ENHANCEMENT] Ruler: Using shuffle sharding subring on GetRules API. [#4466](https://github.com/cortexproject/cortex/pull/4466)
* [ENHANCEMENT] Ruler: wait for ruler ring client to self-detect during startup. #990
* [ENHANCEMENT] Store-gateway: added `cortex_bucket_store_sent_chunk_size_bytes` metric, tracking the size of chunks sent from store-gateway to querier. #123
* [ENHANCEMENT] Store-gateway: reduced CPU and memory utilization due to exported metrics aggregation for instances with a large number of tenants. #123 #142
* [ENHANCEMENT] Store-gateway: added an in-memory LRU cache for chunks attributes. Can be enabled setting `-blocks-storage.bucket-store.chunks-cache.attributes-in-memory-max-items=X` where `X` is the max number of items to keep in the in-memory cache. The following new metrics are exposed: #279 #415 #437
  * `cortex_cache_memory_requests_total`
  * `cortex_cache_memory_hits_total`
  * `cortex_cache_memory_items_count`
* [ENHANCEMENT] Store-gateway: log index cache requests to tracing spans. #419
* [ENHANCEMENT] Store-gateway: store-gateway can now ignore blocks with minimum time within `-blocks-storage.bucket-store.ignore-blocks-within` duration. Useful when used together with `-querier.query-store-after`. #502
* [ENHANCEMENT] Store-gateway: label values with matchers now doesn't preload or list series, reducing latency and memory consumption. #534
* [ENHANCEMENT] Store-gateway: the results of `LabelNames()`, `LabelValues()` and `Series(skipChunks=true)` calls are now cached in the index cache. #590
* [ENHANCEMENT] Store-gateway: Added `-store-gateway.sharding-ring.unregister-on-shutdown` option that allows store-gateway to stay in the ring even after shutdown. Defaults to `true`, which is the same as current behaviour. #610 #614
* [ENHANCEMENT] Store-gateway: wait for ring tokens stability instead of ring stability to speed up startup and tests. #620
* [ENHANCEMENT] Compactor: add timeout for waiting on compactor to become ACTIVE in the ring. [#4262](https://github.com/cortexproject/cortex/pull/4262)
* [ENHANCEMENT] Compactor: skip already planned compaction jobs if the tenant doesn't belong to the compactor instance anymore. #303
* [ENHANCEMENT] Compactor: Blocks cleaner will ignore users that it no longer "owns" when sharding is enabled, and user ownership has changed since last scan. #325
* [ENHANCEMENT] Compactor: added `-compactor.compaction-jobs-order` support to configure which compaction jobs should run first for a given tenant (in case there are multiple ones). Supported values are: `smallest-range-oldest-blocks-first` (default), `newest-blocks-first`. #364
* [ENHANCEMENT] Compactor: delete blocks marked for deletion faster. #490
* [ENHANCEMENT] Compactor: expose low-level concurrency options for compactor: `-compactor.max-opening-blocks-concurrency`, `-compactor.max-closing-blocks-concurrency`, `-compactor.symbols-flushers-concurrency`. #569 #701
* [ENHANCEMENT] Compactor: expand compactor logs to include total compaction job time, total time for uploads and block counts. #549
* [ENHANCEMENT] Ring: allow experimental configuration of disabling of heartbeat timeouts by setting the relevant configuration value to zero. Applies to the following: [#4342](https://github.com/cortexproject/cortex/pull/4342)
  * `-distributor.ring.heartbeat-timeout`
  * `-ingester.ring.heartbeat-timeout`
  * `-ruler.ring.heartbeat-timeout`
  * `-alertmanager.sharding-ring.heartbeat-timeout`
  * `-compactor.ring.heartbeat-timeout`
  * `-store-gateway.sharding-ring.heartbeat-timeout`
* [ENHANCEMENT] Ring: allow heartbeats to be explicitly disabled by setting the interval to zero. This is considered experimental. This applies to the following configuration options: [#4344](https://github.com/cortexproject/cortex/pull/4344)
  * `-distributor.ring.heartbeat-period`
  * `-ingester.ring.heartbeat-period`
  * `-ruler.ring.heartbeat-period`
  * `-alertmanager.sharding-ring.heartbeat-period`
  * `-compactor.ring.heartbeat-period`
  * `-store-gateway.sharding-ring.heartbeat-period`
* [ENHANCEMENT] Memberlist: optimized receive path for processing ring state updates, to help reduce CPU utilization in large clusters. [#4345](https://github.com/cortexproject/cortex/pull/4345)
* [ENHANCEMENT] Memberlist: expose configuration of memberlist packet compression via `-memberlist.compression-enabled`. [#4346](https://github.com/cortexproject/cortex/pull/4346)
* [ENHANCEMENT] Memberlist: Add `-memberlist.advertise-addr` and `-memberlist.advertise-port` options for setting the address to advertise to other members of the cluster to enable NAT traversal. #260
* [ENHANCEMENT] Memberlist: reduce CPU utilization for rings with a large number of members. #537 #563 #634
* [ENHANCEMENT] Overrides exporter: include additional limits in the per-tenant override exporter. The following limits have been added to the `cortex_limit_overrides` metric: #21
  * `max_fetched_series_per_query`
  * `max_fetched_chunk_bytes_per_query`
  * `ruler_max_rules_per_rule_group`
  * `ruler_max_rule_groups_per_tenant`
* [ENHANCEMENT] Overrides exporter: add a metrics `cortex_limits_defaults` to expose the default values of limits. #173
* [ENHANCEMENT] Overrides exporter: Add `max_fetched_chunks_per_query` and `max_global_exemplars_per_user` limits to the default and per-tenant limits exported as metrics. #471 #515
* [ENHANCEMENT] Upgrade Go to 1.17.8. #1347 #1381
* [ENHANCEMENT] Upgrade Docker base images to `alpine:3.15.0`. #1348
* [BUGFIX] Azure storage: only create HTTP client once, to reduce memory utilization. #605
* [BUGFIX] Ingester: fixed ingester stuck on start up (LEAVING ring state) when `-ingester.ring.heartbeat-period=0` and `-ingester.unregister-on-shutdown=false`. [#4366](https://github.com/cortexproject/cortex/pull/4366)
* [BUGFIX] Ingester: prevent any reads or writes while the ingester is stopping. This will prevent accessing TSDB blocks once they have been already closed. [#4304](https://github.com/cortexproject/cortex/pull/4304)
* [BUGFIX] Ingester: TSDB now waits for pending readers before truncating Head block, fixing the `chunk not found` error and preventing wrong query results. #16
* [BUGFIX] Ingester: don't create TSDB or appender if no samples are sent by a tenant. #162
* [BUGFIX] Ingester: fix out-of-order chunks in TSDB head in-memory series after WAL replay in case some samples were appended to TSDB WAL before series. #530
* [BUGFIX] Distributor: when cleaning up obsolete elected replicas from KV store, HA tracker didn't update number of cluster per user correctly. [#4336](https://github.com/cortexproject/cortex/pull/4336)
* [BUGFIX] Distributor: fix bug in query-exemplar where some results would get dropped. #583
* [BUGFIX] Query-frontend: Fixes @ modifier functions (start/end) when splitting queries by time. #206
* [BUGFIX] Query-frontend: Ensure query_range requests handled by the query-frontend return JSON formatted errors. #360 #499
* [BUGFIX] Query-frontend: don't reuse cached results for queries that are not step-aligned. #424
* [BUGFIX] Query-frontend: fix API error messages that were mentioning Prometheus `--enable-feature=promql-negative-offset` and `--enable-feature=promql-at-modifier` flags. #688
* [BUGFIX] Query-frontend: worker's cancellation channels are now buffered to ensure that all request cancellations are properly handled. #741
* [BUGFIX] Querier: fixed `/api/v1/user_stats` endpoint. When zone-aware replication is enabled, `MaxUnavailableZones` param is used instead of `MaxErrors`, so setting `MaxErrors = 0` doesn't make the Querier wait for all Ingesters responses. #474
* [BUGFIX] Querier: Disable query scheduler SRV DNS lookup. #689
* [BUGFIX] Ruler: fixed counting of PromQL evaluation errors as user-errors when updating `cortex_ruler_queries_failed_total`. [#4335](https://github.com/cortexproject/cortex/pull/4335)
* [BUGFIX] Ruler: fix formatting of rule groups in `/ruler/rule_groups` endpoint. #655
* [BUGFIX] Ruler: do not log `unable to read rules directory` at startup if the directory hasn't been created yet. #1058
* [BUGFIX] Ruler: enable Prometheus-compatible endpoints regardless of `-ruler.enable-api`. The flag now only controls the configuration API. This is what the config flag description stated, but not what was happening. #1216
* [BUGFIX] Compactor: fixed panic while collecting Prometheus metrics. #28
* [BUGFIX] Compactor: compactor should now be able to correctly mark blocks for deletion and no-compaction, if such marking was previously interrupted. #1015
* [BUGFIX] Alertmanager: remove stale template files. #4495
* [BUGFIX] Alertmanager: don't replace user configurations with blank fallback configurations (when enabled), particularly during scaling up/down instances when sharding is enabled. #224
* [BUGFIX] Ring: multi KV runtime config changes are now propagated to all rings, not just ingester ring. #1047
* [BUGFIX] Memberlist: fixed corrupted packets when sending compound messages with more than 255 messages or messages bigger than 64KB. #551
* [BUGFIX] Overrides exporter: successfully startup even if runtime config is not set. #1056
* [BUGFIX] Fix internal modules to wait for other modules depending on them before stopping. #1472

### Mixin

_Changes since `grafana/cortex-jsonnet` `1.9.0`._

* [CHANGE] Removed chunks storage support from mixin. #641 #643 #645 #811 #812 #813
  * Removed `tsdb.libsonnet`: no need to import it anymore (its content is already automatically included when using Jsonnet)
  * Removed the following fields from `_config`:
    * `storage_engine` (defaults to `blocks`)
    * `chunk_index_backend`
    * `chunk_store_backend`
  * Removed schema config map
  * Removed the following dashboards:
    * "Cortex / Chunks"
    * "Cortex / WAL"
    * "Cortex / Blocks vs Chunks"
  * Removed the following alerts:
    * `CortexOldChunkInMemory`
    * `CortexCheckpointCreationFailed`
    * `CortexCheckpointDeletionFailed`
    * `CortexProvisioningMemcachedTooSmall`
    * `CortexWALCorruption`
    * `CortexTableSyncFailure`
    * `CortexTransferFailed`
  * Removed the following recording rules:
    * `cortex_chunk_store_index_lookups_per_query`
    * `cortex_chunk_store_series_pre_intersection_per_query`
    * `cortex_chunk_store_series_post_intersection_per_query`
    * `cortex_chunk_store_chunks_per_query`
    * `cortex_bigtable_request_duration_seconds`
    * `cortex_cassandra_request_duration_seconds`
    * `cortex_dynamo_request_duration_seconds`
    * `cortex_database_request_duration_seconds`
    * `cortex_gcs_request_duration_seconds`
* [CHANGE] Update grafana-builder dependency: use $__rate_interval in qpsPanel and latencyPanel. [#372](https://github.com/grafana/cortex-jsonnet/pull/372)
* [CHANGE] `namespace` template variable in dashboards now only selects namespaces for selected clusters. [#311](https://github.com/grafana/cortex-jsonnet/pull/311)
* [CHANGE] `CortexIngesterRestarts` alert severity changed from `critical` to `warning`. [#321](https://github.com/grafana/cortex-jsonnet/pull/321)
* [CHANGE] Dashboards: added overridable `job_labels` and `cluster_labels` to the configuration object as label lists to uniquely identify jobs and clusters in the metric names and group-by lists in dashboards. [#319](https://github.com/grafana/cortex-jsonnet/pull/319)
* [CHANGE] Dashboards: `alert_aggregation_labels` has been removed from the configuration and overriding this value has been deprecated. Instead the labels are now defined by the `cluster_labels` list, and should be overridden accordingly through that list. [#319](https://github.com/grafana/cortex-jsonnet/pull/319)
* [CHANGE] Renamed `CortexCompactorHasNotUploadedBlocksSinceStart` to `CortexCompactorHasNotUploadedBlocks`. [#334](https://github.com/grafana/cortex-jsonnet/pull/334)
* [CHANGE] Renamed `CortexCompactorRunFailed` to `CortexCompactorHasNotSuccessfullyRunCompaction`. [#334](https://github.com/grafana/cortex-jsonnet/pull/334)
* [CHANGE] Renamed `CortexInconsistentConfig` alert to `CortexInconsistentRuntimeConfig` and increased severity to `critical`. [#335](https://github.com/grafana/cortex-jsonnet/pull/335)
* [CHANGE] Increased `CortexBadRuntimeConfig` alert severity to `critical` and removed support for `cortex_overrides_last_reload_successful` metric (was removed in Cortex 1.3.0). [#335](https://github.com/grafana/cortex-jsonnet/pull/335)
* [CHANGE] Grafana 'min step' changed to 15s so dashboard show better detail. [#340](https://github.com/grafana/cortex-jsonnet/pull/340)
* [CHANGE] Replace `CortexRulerFailedEvaluations` with two new alerts: `CortexRulerTooManyFailedPushes` and `CortexRulerTooManyFailedQueries`. [#347](https://github.com/grafana/cortex-jsonnet/pull/347)
* [CHANGE] Removed `CortexCacheRequestErrors` alert. This alert was not working because the legacy Cortex cache client instrumentation doesn't track errors. [#346](https://github.com/grafana/cortex-jsonnet/pull/346)
* [CHANGE] Removed `CortexQuerierCapacityFull` alert. [#342](https://github.com/grafana/cortex-jsonnet/pull/342)
* [CHANGE] Changes blocks storage alerts to group metrics by the configured `cluster_labels` (supporting the deprecated `alert_aggregation_labels`). [#351](https://github.com/grafana/cortex-jsonnet/pull/351)
* [CHANGE] Increased `CortexIngesterReachingSeriesLimit` critical alert threshold from 80% to 85%. [#363](https://github.com/grafana/cortex-jsonnet/pull/363)
* [CHANGE] Changed default `job_names` for query-frontend, query-scheduler and querier to match custom deployments too. [#376](https://github.com/grafana/cortex-jsonnet/pull/376)
* [CHANGE] Split `cortex_api` recording rule group into three groups. This is a workaround for large clusters where this group can become slow to evaluate. [#401](https://github.com/grafana/cortex-jsonnet/pull/401)
* [CHANGE] Increased `CortexIngesterReachingSeriesLimit` warning threshold from 70% to 80% and critical threshold from 85% to 90%. [#404](https://github.com/grafana/cortex-jsonnet/pull/404)
* [CHANGE] Raised `CortexKVStoreFailure` alert severity from warning to critical. #493
* [CHANGE] Increase `CortexRolloutStuck` alert "for" duration from 15m to 30m. #493 #573
* [CHANGE] The Alertmanager and Ruler compiled dashboards (`alertmanager.json` and `ruler.json`) have been respectively renamed to `mimir-alertmanager.json` and `mimir-ruler.json`. #869
* [CHANGE] Removed `cortex_overrides_metric` from `_config`. #871
* [CHANGE] Renamed recording rule groups (`cortex_` prefix changed to `mimir_`). #871
* [CHANGE] Alerts name prefix has been changed from `Cortex` to `Mimir` (eg. alert `CortexIngesterUnhealthy` has been renamed to `MimirIngesterUnhealthy`). #879
* [CHANGE] Enabled resources dashboards by default. Can be disabled setting `resources_dashboards_enabled` config field to `false`. #920
* [FEATURE] Added `Cortex / Overrides` dashboard, displaying default limits and per-tenant overrides applied to Mimir. #673
* [FEATURE] Added `Mimir / Tenants` and `Mimir / Top tenants` dashboards, displaying user-based metrics. #776
* [FEATURE] Added querier autoscaling panels and alerts. #1006 #1016
* [FEATURE] Mimir / Top tenants dashboard now has tenants ranked by rule group size and evaluation time. #1338
* [ENHANCEMENT] cortex-mixin: Make `cluster_namespace_deployment:kube_pod_container_resource_requests_{cpu_cores,memory_bytes}:sum` backwards compatible with `kube-state-metrics` v2.0.0. [#317](https://github.com/grafana/cortex-jsonnet/pull/317)
* [ENHANCEMENT] Cortex-mixin: Include `cortex-gw-internal` naming variation in default `gateway` job names. [#328](https://github.com/grafana/cortex-jsonnet/pull/328)
* [ENHANCEMENT] Ruler dashboard: added object storage metrics. [#354](https://github.com/grafana/cortex-jsonnet/pull/354)
* [ENHANCEMENT] Alertmanager dashboard: added object storage metrics. [#354](https://github.com/grafana/cortex-jsonnet/pull/354)
* [ENHANCEMENT] Added documentation text panels and descriptions to reads and writes dashboards. [#324](https://github.com/grafana/cortex-jsonnet/pull/324)
* [ENHANCEMENT] Dashboards: defined container functions for common resources panels: containerDiskWritesPanel, containerDiskReadsPanel, containerDiskSpaceUtilization. [#331](https://github.com/grafana/cortex-jsonnet/pull/331)
* [ENHANCEMENT] cortex-mixin: Added `alert_excluded_routes` config to exclude specific routes from alerts. [#338](https://github.com/grafana/cortex-jsonnet/pull/338)
* [ENHANCEMENT] Added `CortexMemcachedRequestErrors` alert. [#346](https://github.com/grafana/cortex-jsonnet/pull/346)
* [ENHANCEMENT] Ruler dashboard: added "Per route p99 latency" panel in the "Configuration API" row. [#353](https://github.com/grafana/cortex-jsonnet/pull/353)
* [ENHANCEMENT] Increased the `for` duration of the `CortexIngesterReachingSeriesLimit` warning alert to 3h. [#362](https://github.com/grafana/cortex-jsonnet/pull/362)
* [ENHANCEMENT] Added a new tier (`medium_small_user`) so we have another tier between 100K and 1Mil active series. [#364](https://github.com/grafana/cortex-jsonnet/pull/364)
* [ENHANCEMENT] Extend Alertmanager dashboard: [#313](https://github.com/grafana/cortex-jsonnet/pull/313)
  * "Tenants" stat panel - shows number of discovered tenant configurations.
  * "Replication" row - information about the replication of tenants/alerts/silences over instances.
  * "Tenant Configuration Sync" row - information about the configuration sync procedure.
  * "Sharding Initial State Sync" row - information about the initial state sync procedure when sharding is enabled.
  * "Sharding Runtime State Sync" row - information about various state operations which occur when sharding is enabled (replication, fetch, marge, persist).
* [ENHANCEMENT] Update gsutil command for `not healthy index found` playbook [#370](https://github.com/grafana/cortex-jsonnet/pull/370)
* [ENHANCEMENT] Added Alertmanager alerts and playbooks covering configuration syncs and sharding operation: [#377 [#378](https://github.com/grafana/cortex-jsonnet/pull/378)
  * `CortexAlertmanagerSyncConfigsFailing`
  * `CortexAlertmanagerRingCheckFailing`
  * `CortexAlertmanagerPartialStateMergeFailing`
  * `CortexAlertmanagerReplicationFailing`
  * `CortexAlertmanagerPersistStateFailing`
  * `CortexAlertmanagerInitialSyncFailed`
* [ENHANCEMENT] Add recording rules to improve responsiveness of Alertmanager dashboard. [#387](https://github.com/grafana/cortex-jsonnet/pull/387)
* [ENHANCEMENT] Add `CortexRolloutStuck` alert. [#405](https://github.com/grafana/cortex-jsonnet/pull/405)
* [ENHANCEMENT] Added `CortexKVStoreFailure` alert. [#406](https://github.com/grafana/cortex-jsonnet/pull/406)
* [ENHANCEMENT] Use configured `ruler` jobname for ruler dashboard panels. [#409](https://github.com/grafana/cortex-jsonnet/pull/409)
* [ENHANCEMENT] Add ability to override `datasource` for generated dashboards. [#407](https://github.com/grafana/cortex-jsonnet/pull/407)
* [ENHANCEMENT] Use alertmanager jobname for alertmanager dashboard panels [#411](https://github.com/grafana/cortex-jsonnet/pull/411)
* [ENHANCEMENT] Added `CortexDistributorReachingInflightPushRequestLimit` alert. [#408](https://github.com/grafana/cortex-jsonnet/pull/408)
* [ENHANCEMENT] Added `CortexReachingTCPConnectionsLimit` alert. #403
* [ENHANCEMENT] Added "Cortex / Writes Networking" and "Cortex / Reads Networking" dashboards. #405
* [ENHANCEMENT] Improved "Queue length" panel in "Cortex / Queries" dashboard. #408
* [ENHANCEMENT] Add `CortexDistributorReachingInflightPushRequestLimit` alert and playbook. #401
* [ENHANCEMENT] Added "Recover accidentally deleted blocks (Google Cloud specific)" playbook. #475
* [ENHANCEMENT] Added support to multi-zone store-gateway deployments. #608 #615
* [ENHANCEMENT] Show supplementary alertmanager services in the Rollout Progress dashboard. #738 #855
* [ENHANCEMENT] Added `mimir` to default job names. This makes dashboards and alerts working when Mimir is installed in single-binary mode and the deployment is named `mimir`. #921
* [ENHANCEMENT] Introduced a new alert for the Alertmanager: `MimirAlertmanagerAllocatingTooMuchMemory`. It has two severities based on the memory usage against limits, a `warning` level at 80% and a `critical` level at 90%. #1206
* [ENHANCEMENT] Faster memcached cache requests. #2720
* [BUGFIX] Fixed `CortexIngesterHasNotShippedBlocks` alert false positive in case an ingester instance had ingested samples in the past, then no traffic was received for a long period and then it started receiving samples again. [#308](https://github.com/grafana/cortex-jsonnet/pull/308)
* [BUGFIX] Fixed `CortexInconsistentRuntimeConfig` metric. [#335](https://github.com/grafana/cortex-jsonnet/pull/335)
* [BUGFIX] Fixed scaling dashboard to correctly work when a Cortex service deployment spans across multiple zones (a zone is expected to have the `zone-[a-z]` suffix). [#365](https://github.com/grafana/cortex-jsonnet/pull/365)
* [BUGFIX] Fixed rollout progress dashboard to correctly work when a Cortex service deployment spans across multiple zones (a zone is expected to have the `zone-[a-z]` suffix). [#366](https://github.com/grafana/cortex-jsonnet/pull/366)
* [BUGFIX] Fixed rollout progress dashboard to include query-scheduler too. [#376](https://github.com/grafana/cortex-jsonnet/pull/376)
* [BUGFIX] Upstream recording rule `node_namespace_pod_container:container_cpu_usage_seconds_total:sum_irate` renamed. [#379](https://github.com/grafana/cortex-jsonnet/pull/379)
* [BUGFIX] Fixed writes/reads/alertmanager resources dashboards to use `$._config.job_names.gateway`. [#403](https://github.com/grafana/cortex-jsonnet/pull/403)
* [BUGFIX] Span the annotation.message in alerts as YAML multiline strings. [#412](https://github.com/grafana/cortex-jsonnet/pull/412)
* [BUGFIX] Fixed "Instant queries / sec" in "Cortex / Reads" dashboard. #445
* [BUGFIX] Fixed and added missing KV store panels in Writes, Reads, Ruler and Compactor dashboards. #448
* [BUGFIX] Fixed Alertmanager dashboard when alertmanager is running as part of single binary. #1064
* [BUGFIX] Fixed Ruler dashboard when ruler is running as part of single binary. #1260
* [BUGFIX] Query-frontend: fixed bad querier status code mapping with query-sharding enabled. #1227

### Jsonnet

_Changes since `grafana/cortex-jsonnet` `1.9.0`._

* [CHANGE] Removed chunks storage support. #639
  * Removed the following fields from `_config`:
    * `storage_engine` (defaults to `blocks`)
    * `querier_second_storage_engine` (not supported anymore)
    * `table_manager_enabled`, `table_prefix`
    * `memcached_index_writes_enabled` and `memcached_index_writes_max_item_size_mb`
    * `storeMemcachedChunksConfig`
    * `storeConfig`
    * `max_chunk_idle`
    * `schema` (the schema configmap is still added for backward compatibility reasons)
    * `bigtable_instance` and `bigtable_project`
    * `client_configs`
    * `enabledBackends`
    * `storage_backend`
    * `cassandra_addresses`
    * `s3_bucket_name`
    * `ingester_deployment_without_wal` (was only used by chunks storage)
    * `ingester` (was only used to configure chunks storage WAL)
  * Removed the following CLI flags from `ingester_args`:
    * `ingester.max-chunk-age`
    * `ingester.max-stale-chunk-idle`
    * `ingester.max-transfer-retries`
    * `ingester.retain-period`
* [CHANGE] Changed `overrides-exporter.libsonnet` from being based on cortex-tools to Mimir `overrides-exporter` target. #646
* [CHANGE] Store gateway: set `-blocks-storage.bucket-store.index-cache.memcached.max-get-multi-concurrency`,
  `-blocks-storage.bucket-store.chunks-cache.memcached.max-get-multi-concurrency`,
  `-blocks-storage.bucket-store.metadata-cache.memcached.max-get-multi-concurrency`,
  `-blocks-storage.bucket-store.index-cache.memcached.max-idle-connections`,
  `-blocks-storage.bucket-store.chunks-cache.memcached.max-idle-connections`,
  `-blocks-storage.bucket-store.metadata-cache.memcached.max-idle-connections` to 100 [#414](https://github.com/grafana/cortex-jsonnet/pull/414)
* [CHANGE] Alertmanager: mounted overrides configmap to alertmanager too. [#315](https://github.com/grafana/cortex-jsonnet/pull/315)
* [CHANGE] Memcached: upgraded memcached from `1.5.17` to `1.6.9`. [#316](https://github.com/grafana/cortex-jsonnet/pull/316)
* [CHANGE] Store-gateway: increased memory request and limit respectively from 6GB / 6GB to 12GB / 18GB. [#322](https://github.com/grafana/cortex-jsonnet/pull/322)
* [CHANGE] Store-gateway: increased `-blocks-storage.bucket-store.max-chunk-pool-bytes` from 2GB (default) to 12GB. [#322](https://github.com/grafana/cortex-jsonnet/pull/322)
* [CHANGE] Ingester/Ruler: set `-server.grpc-max-send-msg-size-bytes` and `-server.grpc-max-send-msg-size-bytes` to sensible default values (10MB). [#326](https://github.com/grafana/cortex-jsonnet/pull/326)
* [CHANGE] Decreased `-server.grpc-max-concurrent-streams` from 100k to 10k. [#369](https://github.com/grafana/cortex-jsonnet/pull/369)
* [CHANGE] Decreased blocks storage ingesters graceful termination period from 80m to 20m. [#369](https://github.com/grafana/cortex-jsonnet/pull/369)
* [CHANGE] Increase the rules per group and rule groups limits on different tiers. [#396](https://github.com/grafana/cortex-jsonnet/pull/396)
* [CHANGE] Removed `max_samples_per_query` limit, since it only works with chunks and only when using `-distributor.shard-by-all-labels=false`. [#397](https://github.com/grafana/cortex-jsonnet/pull/397)
* [CHANGE] Removed chunks storage query sharding config support. The following config options have been removed: [#398](https://github.com/grafana/cortex-jsonnet/pull/398)
  * `_config` > `queryFrontend` > `shard_factor`
  * `_config` > `queryFrontend` > `sharded_queries_enabled`
  * `_config` > `queryFrontend` > `query_split_factor`
* [CHANGE] Rename ruler_s3_bucket_name and ruler_gcs_bucket_name to ruler_storage_bucket_name: [#415](https://github.com/grafana/cortex-jsonnet/pull/415)
* [CHANGE] Fine-tuned rolling update policy for distributor, querier, query-frontend, query-scheduler. [#420](https://github.com/grafana/cortex-jsonnet/pull/420)
* [CHANGE] Increased memcached metadata/chunks/index-queries max connections from 4k to 16k. [#420](https://github.com/grafana/cortex-jsonnet/pull/420)
* [CHANGE] Disabled step alignment in query-frontend to be compliant with PromQL. [#420](https://github.com/grafana/cortex-jsonnet/pull/420)
* [CHANGE] Do not limit compactor CPU and request a number of cores equal to the configured concurrency. [#420](https://github.com/grafana/cortex-jsonnet/pull/420)
* [CHANGE] Configured split-and-merge compactor. #853
  * The following CLI flags are set on compactor:
    * `-compactor.split-and-merge-shards=0`
    * `-compactor.compactor-tenant-shard-size=1`
    * `-compactor.split-groups=1`
    * `-compactor.max-opening-blocks-concurrency=4`
    * `-compactor.max-closing-blocks-concurrency=2`
    * `-compactor.symbols-flushers-concurrency=4`
  * The following per-tenant overrides have been set on `super_user` and `mega_user` classes:
    ```
    compactor_split_and_merge_shards: 2,
    compactor_tenant_shard_size: 2,
    compactor_split_groups: 2,
    ```
* [CHANGE] The entrypoint file to include has been renamed from `cortex.libsonnet` to `mimir.libsonnet`. #897
* [CHANGE] The default image config field has been renamed from `cortex` to `mimir`. #896
   ```
   {
     _images+:: {
       mimir: '...',
     },
   }
   ```
* [CHANGE] Removed `cortex_` prefix from config fields. #898
  * The following config fields have been renamed:
    * `cortex_bucket_index_enabled` renamed to `bucket_index_enabled`
    * `cortex_compactor_cleanup_interval` renamed to `compactor_cleanup_interval`
    * `cortex_compactor_data_disk_class` renamed to `compactor_data_disk_class`
    * `cortex_compactor_data_disk_size` renamed to `compactor_data_disk_size`
    * `cortex_compactor_max_concurrency` renamed to `compactor_max_concurrency`
    * `cortex_distributor_allow_multiple_replicas_on_same_node` renamed to `distributor_allow_multiple_replicas_on_same_node`
    * `cortex_ingester_data_disk_class` renamed to `ingester_data_disk_class`
    * `cortex_ingester_data_disk_size` renamed to `ingester_data_disk_size`
    * `cortex_querier_allow_multiple_replicas_on_same_node` renamed to `querier_allow_multiple_replicas_on_same_node`
    * `cortex_query_frontend_allow_multiple_replicas_on_same_node` renamed to `query_frontend_allow_multiple_replicas_on_same_node`
    * `cortex_query_sharding_enabled` renamed to `query_sharding_enabled`
    * `cortex_query_sharding_msg_size_factor` renamed to `query_sharding_msg_size_factor`
    * `cortex_ruler_allow_multiple_replicas_on_same_node` renamed to `ruler_allow_multiple_replicas_on_same_node`
    * `cortex_store_gateway_data_disk_class` renamed to `store_gateway_data_disk_class`
    * `cortex_store_gateway_data_disk_size` renamed to `store_gateway_data_disk_size`
* [CHANGE] The overrides configmap default mountpoint has changed from `/etc/cortex` to `/etc/mimir`. It can be customized via the `overrides_configmap_mountpoint` config field. #899
* [CHANGE] Enabled in the querier the features to query label names with matchers, PromQL at modifier and query long-term storage for labels. #905
* [CHANGE] Reduced TSDB blocks retention on ingesters disk from 96h to 24h. #905
* [CHANGE] Enabled closing of idle TSDB in ingesters. #905
* [CHANGE] Disabled TSDB isolation in ingesters for better performances. #905
* [CHANGE] Changed log level of querier, query-frontend, query-scheduler and alertmanager from `debug` to `info`. #905
* [CHANGE] Enabled attributes in-memory cache in store-gateway. #905
* [CHANGE] Configured store-gateway to not load blocks containing samples more recent than 10h (because such samples are queried from ingesters). #905
* [CHANGE] Dynamically compute `-compactor.deletion-delay` based on other settings, in order to reduce the deletion delay as much as possible and lower the number of live blocks in the storage. #907
* [CHANGE] The config field `distributorConfig` has been renamed to `ingesterRingClientConfig`. Config field `ringClient` has been removed in favor of `ingesterRingClientConfig`. #997 #1057
* [CHANGE] Gossip.libsonnet has been fixed to modify all ring configurations, not only the ingester ring config. Furthermore it now supports migration via multi KV store. #1057 #1099
* [CHANGE] Changed the default of `bucket_index_enabled` to `true`. #924
* [CHANGE] Remove the support for the test-exporter. #1133
* [CHANGE] Removed `$.distributor_deployment_labels`, `$.ingester_deployment_labels` and `$.querier_deployment_labels` fields, that were used by gossip.libsonnet to inject additional label. Now the label is injected directly into pods of statefulsets and deployments. #1297
* [CHANGE] Disabled `-ingester.readiness-check-ring-health`. #1352
* [CHANGE] Changed Alertmanager CPU request from `100m` to `2` cores, and memory request from `1Gi` to `10Gi`. Set Alertmanager memory limit to `15Gi`. #1206
* [CHANGE] gossip.libsonnet has been renamed to memberlist.libsonnet, and is now imported by default. Use of memberlist for ring is enabled by setting `_config.memberlist_ring_enabled` to true. #1526
* [FEATURE] Added query sharding support. It can be enabled setting `cortex_query_sharding_enabled: true` in the `_config` object. #653
* [FEATURE] Added shuffle-sharding support. It can be enabled and configured using the following config: #902
   ```
   _config+:: {
     shuffle_sharding:: {
       ingester_write_path_enabled: true,
       ingester_read_path_enabled: true,
       querier_enabled: true,
       ruler_enabled: true,
       store_gateway_enabled: true,
     },
   }
   ```
* [FEATURE] Added multi-zone ingesters and store-gateways support. #1352 #1552
* [ENHANCEMENT] Add overrides config to compactor. This allows setting retention configs per user. [#386](https://github.com/grafana/cortex-jsonnet/pull/386)
* [ENHANCEMENT] Added 256MB memory ballast to querier. [#369](https://github.com/grafana/cortex-jsonnet/pull/369)
* [ENHANCEMENT] Update `etcd-operator` to latest version (see https://github.com/grafana/jsonnet-libs/pull/480). [#263](https://github.com/grafana/cortex-jsonnet/pull/263)
* [ENHANCEMENT] Add support for Azure storage in Alertmanager configuration. [#381](https://github.com/grafana/cortex-jsonnet/pull/381)
* [ENHANCEMENT] Add support for running Alertmanager in sharding mode. [#394](https://github.com/grafana/cortex-jsonnet/pull/394)
* [ENHANCEMENT] Allow to customize PromQL engine settings via `queryEngineConfig`. [#399](https://github.com/grafana/cortex-jsonnet/pull/399)
* [ENHANCEMENT] Define Azure object storage ruler args. [#416](https://github.com/grafana/cortex-jsonnet/pull/416)
* [ENHANCEMENT] Added the following config options to allow to schedule multiple replicas of the same service on the same node: [#418](https://github.com/grafana/cortex-jsonnet/pull/418)
  * `cortex_distributor_allow_multiple_replicas_on_same_node`
  * `cortex_ruler_allow_multiple_replicas_on_same_node`
  * `cortex_querier_allow_multiple_replicas_on_same_node`
  * `cortex_query_frontend_allow_multiple_replicas_on_same_node`
* [BUGFIX] Alertmanager: fixed `--alertmanager.cluster.peers` CLI flag passed to alertmanager when HA is enabled. [#329](https://github.com/grafana/cortex-jsonnet/pull/329)
* [BUGFIX] Fixed `-distributor.extend-writes` setting on ruler when `unregister_ingesters_on_shutdown` is disabled. [#369](https://github.com/grafana/cortex-jsonnet/pull/369)
* [BUGFIX] Treat `compactor_blocks_retention_period` type as string rather than int.[#395](https://github.com/grafana/cortex-jsonnet/pull/395)
* [BUGFIX] Pass `-ruler-storage.s3.endpoint` to ruler when using S3. [#421](https://github.com/grafana/cortex-jsonnet/pull/421)
* [BUGFIX] Remove service selector on label `gossip_ring_member` from other services than `gossip-ring`. [#1008](https://github.com/grafana/mimir/pull/1008)
* [BUGFIX] Rename `-ingester.readiness-check-ring-health` to `-ingester.ring.readiness-check-ring-health`, to reflect current name of flag. #1460

### Mimirtool

_Changes since cortextool `0.10.7`._

* [CHANGE] The following environment variables have been renamed: #883
  * `CORTEX_ADDRESS` to `MIMIR_ADDRESS`
  * `CORTEX_API_USER` to `MIMIR_API_USER`
  * `CORTEX_API_KEY` to `MIMIR_API_KEY`
  * `CORTEX_TENANT_ID` to `MIMIR_TENANT_ID`
  * `CORTEX_TLS_CA_PATH` to `MIMIR_TLS_CA_PATH`
  * `CORTEX_TLS_CERT_PATH` to `MIMIR_TLS_CERT_PATH`
  * `CORTEX_TLS_KEY_PATH` to `MIMIR_TLS_KEY_PATH`
* [CHANGE] Change `cortex` backend to `mimir`. #883
* [CHANGE] Do not publish `mimirtool` binary for 386 windows architecture. #1263
* [CHANGE] `analyse` command has been renamed to `analyze`. #1318
* [FEATURE] Support Arm64 on Darwin for all binaries (benchtool etc). https://github.com/grafana/cortex-tools/pull/215
* [ENHANCEMENT] Correctly support federated rules. #823
* [BUGFIX] Fix `cortextool rules` legends displaying wrong symbols for updates and deletions. https://github.com/grafana/cortex-tools/pull/226

### Query-tee

_Changes since Cortex `1.10.0`._

* [ENHANCEMENT] Added `/api/v1/query_exemplars` API endpoint support (no results comparison). #168
* [ENHANCEMENT] Add a flag (`--proxy.compare-use-relative-error`) in the query-tee to compare floating point values using relative error. #208
* [ENHANCEMENT] Add a flag (`--proxy.compare-skip-recent-samples`) in the query-tee to skip comparing recent samples. By default samples not older than 1 minute are skipped. #234
* [BUGFIX] Fixes a panic in the query-tee when comparing result. #207
* [BUGFIX] Ensure POST requests are handled correctly #286

### Blocksconvert

_Changes since Cortex `1.10.0`._

* [CHANGE] Blocksconvert tool was removed from Mimir. #637

### Metaconvert

_Changes since Cortex `1.10.0`._

* [CHANGE] `thanosconvert` tool has been renamed to `metaconvert`. `-config.file` option has been removed, while it now requires `-tenant` option to work on single tenant only. It now also preserves labels recognized by Mimir. #1120

### Test-exporter

_Changes since Cortex `1.10.0`._

* [CHANGE] Removed the test-exporter tool. #1133

### Tools

_Changes since Cortex `1.10.0`._

* [CHANGE] Removed `query-audit`. You can use `query-tee` to compare query results and performances of two Grafana Mimir backends. #1380

## [Cortex 1.10.0 CHANGELOG](https://github.com/grafana/mimir/blob/a13959db5d38ff65c2b7ef52c56331d2f4dbc00c/CHANGELOG.md#cortex-1100--2021-08-03)<|MERGE_RESOLUTION|>--- conflicted
+++ resolved
@@ -53,11 +53,8 @@
 * [ENHANCEMENT] Dashboards: If enabled, add new row to the `Mimir / Writes` for distributor autoscaling metrics. #3378
 * [ENHANCEMENT] Dashboards: Add read path insights row to the "Mimir / Tenants" dashboard. #3326
 * [ENHANCEMENT] Alerts: Add runbook urls for alerts. #3452
-<<<<<<< HEAD
 * [ENHANCEMENT] Configuration: Allow configuring namespace label, job label, and job prefix. #3482
-=======
 * [ENHANCEMENT] Dashboards: improved "Mimir / Writes resources" and "Mimir / Reads resources" dashboards to work with read-write deployment mode too. #3497 #3504
->>>>>>> 44a08d1e
 * [BUGFIX] Dashboards: Fix legend showing `persistentvolumeclaim` when using `deployment_type=baremetal` for `Disk space utilization` panels. #3173
 * [BUGFIX] Alerts: Fixed `MimirGossipMembersMismatch` alert when Mimir is deployed in read-write mode. #3489
 
