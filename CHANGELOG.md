# Changelog

## main / unreleased

### Grafana Mimir

* [CHANGE] Ruler: Remove experimental CLI flag `-ruler-storage.cache.rule-group-enabled` to enable or disable caching the contents of rule groups. Caching rule group contents is now always enabled when a cache is configured for the ruler. #10949
* [ENHANCEMENT] Ingester: Add support for exporting native histogram cost attribution metrics (`cortex_ingester_attributed_active_native_histogram_series` and `cortex_ingester_attributed_active_native_histogram_buckets`) with labels specified by customers to a custom Prometheus registry. #10892
* [ENHANCEMENT] Store-gateway: Download sparse headers uploaded by compactors. Compactors have to be configured with `-compactor.upload-sparse-index-headers=true` option. #10879
* [BUGFIX] OTLP: Fix response body and Content-Type header to align with spec. #10852
* [BUGFIX] Compactor: fix issue where block becomes permanently stuck when the Compactor's block cleanup job partially deletes a block. #10888

### Mixin

* [ENHANCEMENT] Dashboards: Include absolute number of notifications attempted to alertmanager in 'Mimir / Ruler'. #10918
* [ENHANCEMENT] Alerts: Make `MimirRolloutStuck` a critical alert if it has been firing for 6h. #10890
<<<<<<< HEAD
* [ENHANCEMENT] Compactor: Upload block index file and multiple segment files concurrently. Concurrency scales linearly with block size up to `maxBlockUploadConcurrency`. #10947
=======
* [BUGFIX] Dashboards: fix "Mimir / Tenants" legends for non-Kubernetes deployments. #10891
>>>>>>> 69f3647d

### Jsonnet

### Mimirtool

### Mimir Continuous Test

### Query-tee

### Documentation

### Tools

## 2.16.0-rc.0

### Grafana Mimir

* [CHANGE] Querier: pass context to queryable `IsApplicable` hook. #10451
* [CHANGE] Distributor: OTLP and push handler replace all non-UTF8 characters with the unicode replacement character `\uFFFD` in error messages before propagating them. #10236
* [CHANGE] Querier: pass query matchers to queryable `IsApplicable` hook. #10256
* [CHANGE] Build: removed Mimir Alpine Docker image and related CI tests. #10469
* [CHANGE] Query-frontend: Add `topic` label to `cortex_ingest_storage_strong_consistency_requests_total`, `cortex_ingest_storage_strong_consistency_failures_total`, and `cortex_ingest_storage_strong_consistency_wait_duration_seconds` metrics. #10220
* [CHANGE] Ruler: cap the rate of retries for remote query evaluation to 170/sec. This is configurable via `-ruler.query-frontend.max-retries-rate`. #10375 #10403
* [CHANGE] Query-frontend: Add `topic` label to `cortex_ingest_storage_reader_last_produced_offset_requests_total`, `cortex_ingest_storage_reader_last_produced_offset_failures_total`, `cortex_ingest_storage_reader_last_produced_offset_request_duration_seconds`, `cortex_ingest_storage_reader_partition_start_offset_requests_total`, `cortex_ingest_storage_reader_partition_start_offset_failures_total`, `cortex_ingest_storage_reader_partition_start_offset_request_duration_seconds` metrics. #10462
* [CHANGE] Ingester: Set `-ingester.ooo-native-histograms-ingestion-enabled` to true by default. #10483
* [CHANGE] Ruler: Add `user` and `reason` labels to `cortex_ruler_write_requests_failed_total` and `cortex_ruler_queries_failed_total`; add `user` to
    `cortex_ruler_write_requests_total` and `cortex_ruler_queries_total` metrics. #10536
* [CHANGE] Querier / Query-frontend: Remove experimental `-querier.promql-experimental-functions-enabled` and `-query-frontend.block-promql-experimental-functions` CLI flags and respective YAML configuration options to enable experimental PromQL functions. Instead access to experimental PromQL functions is always blocked. You can enable them using the per-tenant setting `enabled_promql_experimental_functions`. #10660 #10712
* [CHANGE] Store-gateway: Include posting sampling rate in sparse index headers. When the sampling rate isn't set in a sparse index header, store gateway rebuilds the sparse header with the configured `blocks-storage.bucket-store.posting-offsets-in-mem-sampling` value. If the sparse header's sampling rate is set but doesn't match the configured rate, store gateway either rebuilds the sparse header or downsamples to the configured sampling rate. #10684 #10878
* [CHANGE] Distributor: Return specific error message when burst size limit is exceeded. #10835
* [CHANGE] Ingester: enable native histograms ingestion by default, meaning`ingester.native-histograms-ingestion-enabled` defaults to true. #10867
* [FEATURE] Ingester/Distributor: Add support for exporting cost attribution metrics (`cortex_ingester_attributed_active_series`, `cortex_distributor_received_attributed_samples_total`, and `cortex_discarded_attributed_samples_total`) with labels specified by customers to a custom Prometheus registry. This feature enables more flexible billing data tracking. #10269 #10702
* [FEATURE] Ruler: Added `/ruler/tenants` endpoints to list the discovered tenants with rule groups. #10738
* [FEATURE] Distributor: Add experimental Influx handler. #10153
* [FEATURE] Query-frontend: Configuration options `query-frontend.cache-errors` and `query-frontend.results-cache-ttl-for-errors` for caching non-transient error responses are no longer experimental. #10927
* [ENHANCEMENT] Compactor: Expose `cortex_bucket_index_last_successful_update_timestamp_seconds` for all tenants assigned to the compactor before starting the block cleanup job. #10569
* [ENHANCEMENT] Query Frontend: Return server-side `samples_processed` statistics. #10103
* [ENHANCEMENT] Distributor: OTLP receiver now converts also metric metadata. See also https://github.com/prometheus/prometheus/pull/15416. #10168
* [ENHANCEMENT] Distributor: discard float and histogram samples with duplicated timestamps from each timeseries in a request before the request is forwarded to ingesters. Discarded samples are tracked by `cortex_discarded_samples_total` metrics with the reason `sample_duplicate_timestamp`. #10145 #10430
* [ENHANCEMENT] Ruler: Add `cortex_prometheus_rule_group_last_rule_duration_sum_seconds` metric to track the total evaluation duration of a rule group regardless of concurrency #10189
* [ENHANCEMENT] Distributor: Add native histogram support for `electedReplicaPropagationTime` metric in ha_tracker. #10264
* [ENHANCEMENT] Ingester: More efficient CPU/memory utilization-based read request limiting. #10325
* [ENHANCEMENT] OTLP: In addition to the flag `-distributor.otel-created-timestamp-zero-ingestion-enabled` there is now `-distributor.otel-start-time-quiet-zero` to convert OTel start timestamps to Prometheus QuietZeroNaNs. This flag is to make the change rollout safe between Ingesters and Distributors. #10238
* [ENHANCEMENT] Ruler: When rule concurrency is enabled for a rule group, its rules will now be reordered and run in batches based on their dependencies. This increases the number of rules that can potentially run concurrently. Note that the global and tenant-specific limits still apply #10400
* [ENHANCEMENT] Query-frontend: include more information about read consistency in trace spans produced when using experimental ingest storage. #10412
* [ENHANCEMENT] Ingester: Hide tokens in ingester ring status page when ingest storage is enabled #10399
* [ENHANCEMENT] Ingester: add `active_series_additional_custom_trackers` configuration, in addition to the already existing `active_series_custom_trackers`. The `active_series_additional_custom_trackers` configuration allows you to configure additional custom trackers that get merged with `active_series_custom_trackers` at runtime. #10428
* [ENHANCEMENT] Query-frontend: Allow blocking raw http requests with the `blocked_requests` configuration. Requests can be blocked based on their path, method or query parameters #10484
* [ENHANCEMENT] Ingester: Added the following metrics exported by `PostingsForMatchers` cache: #10500 #10525
  * `cortex_ingester_tsdb_head_postings_for_matchers_cache_hits_total`
  * `cortex_ingester_tsdb_head_postings_for_matchers_cache_misses_total`
  * `cortex_ingester_tsdb_head_postings_for_matchers_cache_requests_total`
  * `cortex_ingester_tsdb_head_postings_for_matchers_cache_skips_total`
  * `cortex_ingester_tsdb_head_postings_for_matchers_cache_evictions_total`
  * `cortex_ingester_tsdb_block_postings_for_matchers_cache_hits_total`
  * `cortex_ingester_tsdb_block_postings_for_matchers_cache_misses_total`
  * `cortex_ingester_tsdb_block_postings_for_matchers_cache_requests_total`
  * `cortex_ingester_tsdb_block_postings_for_matchers_cache_skips_total`
  * `cortex_ingester_tsdb_block_postings_for_matchers_cache_evictions_total`
* [ENHANCEMENT] Add support for the HTTP header `X-Filter-Queryables` which allows callers to decide which queryables should be used by the querier, useful for debugging and testing queryables in isolation. #10552 #10594
* [ENHANCEMENT] Compactor: Shuffle users' order in `BlocksCleaner`. Prevents bucket indexes from going an extended period without cleanup during compactor restarts. #10513
* [ENHANCEMENT] Distributor, querier, ingester and store-gateway: Add support for `limit` parameter for label names and values requests. #10410
* [ENHANCEMENT] Ruler: Adds support for filtering results from rule status endpoint by `file[]`, `rule_group[]` and `rule_name[]`. #10589
* [ENHANCEMENT] Query-frontend: Add option to "spin off" subqueries as actual range queries, so that they benefit from query acceleration techniques such as sharding, splitting, and caching. To enable this feature, set the `-query-frontend.instant-queries-with-subquery-spin-off=<comma separated list>` option on the frontend or the `instant_queries_with_subquery_spin_off` per-tenant override with regular expressions matching the queries to enable. #10460 #10603 #10621 #10742 #10796
* [ENHANCEMENT] Querier, ingester: The series API respects passed `limit` parameter. #10620 #10652
* [ENHANCEMENT] Store-gateway: Add experimental settings under `-store-gateway.dynamic-replication` to allow more than the default of 3 store-gateways to own recent blocks. #10382 #10637
* [ENHANCEMENT] Ingester: Add reactive concurrency limiters to protect push and read operations from overload. #10574
* [ENHANCEMENT] Compactor: Add experimental `-compactor.max-lookback` option to limit blocks considered in each compaction cycle. Blocks uploaded prior to the lookback period aren't processed. This option helps reduce CPU utilization in tenants with large block metadata files that are processed before each compaction. #10585 #10794
* [ENHANCEMENT] Distributor: Optionally expose the current HA replica for each tenant in the `cortex_ha_tracker_elected_replica_status` metric. This is enabled with the `-distributor.ha-tracker.enable-elected-replica-metric=true` flag. #10644
* [ENHANCEMENT] Enable three Go runtime metrics: #10641
  * `go_cpu_classes_gc_total_cpu_seconds_total`
  * `go_cpu_classes_total_cpu_seconds_total`
  * `go_cpu_classes_idle_cpu_seconds_total`
* [ENHANCEMENT] All: Add experimental support for cluster validation in gRPC calls. When it is enabled, gRPC server verifies if a request coming from a gRPC client comes from an expected cluster. This validation can be configured by the following experimental configuration options: #10767
  * `-server.cluster-validation.label`
  * `-server.cluster-validation.grpc.enabled`
  * `-server.cluster-validation.grpc.soft-validation`
* [ENHANCEMENT] gRPC clients: Add experimental support to include the cluster validation label in gRPC metadata. When cluster validation is enabled on gRPC server side, the cluster validation label from gRPC metadata is compared with the gRPC server's cluster validation label. #10869 #10883
  * By setting `-<grpc-client-config-path>.cluster-validation.label`, you configure the cluster validation label of _a single_ gRPC client, whose `grpcclient.Config` object is configurable through `-<grpc-client-config-path>`.
  * By setting `-common.client-cluster-validation.label`, you configure the cluster validation label of _all_ gRPC clients.
* [ENHANCEMENT] gRPC clients: Add `cortex_client_request_invalid_cluster_validation_labels_total` metrics, that are used by Mimir's gRPC clients to track invalid cluster validations. #10767
* [ENHANCEMENT] Add experimental metric `cortex_distributor_dropped_native_histograms_total` to measure native histograms silently dropped when native histograms are disabled for a tenant. #10760
* [ENHANCEMENT] Compactor: Add experimental `-compactor.upload-sparse-index-headers` option. When enabled, the compactor will attempt to upload sparse index headers to object storage. This prevents latency spikes after adding store-gateway replicas. #10684
* [ENHANCEMENT] Memcached: Add experimental `-<prefix>.memcached.addresses-provider` flag to use alternate DNS service discovery backends when discovering Memcached hosts. #10895
* [BUGFIX] Distributor: Use a boolean to track changes while merging the ReplicaDesc components, rather than comparing the objects directly. #10185
* [BUGFIX] Querier: fix timeout responding to query-frontend when response size is very close to `-querier.frontend-client.grpc-max-send-msg-size`. #10154
* [BUGFIX] Query-frontend and querier: show warning/info annotations in some cases where they were missing (if a lazy querier was used). #10277
* [BUGFIX] Query-frontend: Fix an issue where transient errors are inadvertently cached. #10537 #10631
* [BUGFIX] Ruler: fix indeterminate rules being always run concurrently (instead of never) when `-ruler.max-independent-rule-evaluation-concurrency` is set. https://github.com/prometheus/prometheus/pull/15560 #10258
* [BUGFIX] PromQL: Fix various UTF-8 bugs related to quoting. https://github.com/prometheus/prometheus/pull/15531 #10258
* [BUGFIX] Ruler: Fixed an issue when using the experimental `-ruler.max-independent-rule-evaluation-concurrency` feature, where if a rule group was eligible for concurrency, it would flap between running concurrently or not based on the time it took after running concurrently. #9726 #10189
* [BUGFIX] Mimirtool: `remote-read` commands will now return data. #10286
* [BUGFIX] PromQL: Fix deriv, predict_linear and double_exponential_smoothing with histograms https://github.com/prometheus/prometheus/pull/15686 #10383
* [BUGFIX] MQE: Fix deriv with histograms #10383
* [BUGFIX] PromQL: Fix <aggr_over_time> functions with histograms https://github.com/prometheus/prometheus/pull/15711 #10400
* [BUGFIX] MQE: Fix <aggr_over_time> functions with histograms #10400
* [BUGFIX] Distributor: return HTTP status 415 Unsupported Media Type instead of 200 Success for Remote Write 2.0 until we support it. #10423 #10916
* [BUGFIX] Query-frontend: Add flag `-query-frontend.prom2-range-compat` and corresponding YAML to rewrite queries with ranges that worked in Prometheus 2 but are invalid in Prometheus 3. #10445 #10461 #10502
* [BUGFIX] Distributor: Fix edge case at the HA-tracker with memberlist as KVStore, where when a replica in the KVStore is marked as deleted but not yet removed, it fails to update the KVStore. #10443
* [BUGFIX] Distributor: Fix panics in `DurationWithJitter` util functions when computed variance is zero. #10507
* [BUGFIX] Ingester: Fixed a race condition in the `PostingsForMatchers` cache that may have infrequently returned expired cached postings. #10500
* [BUGFIX] Distributor: Report partially converted OTLP requests with status 400 Bad Request. #10588
* [BUGFIX] Ruler: fix issue where rule evaluations could be missed while shutting down a ruler instance if that instance owns many rule groups. prometheus/prometheus#15804 #10762
* [BUGFIX] Ingester: Add additional check on reactive limiter queue sizes. #10722
* [BUGFIX] TSDB: fix unknown series errors and possible lost data during WAL replay when series are removed from the head due to inactivity and reappear before the next WAL checkpoint. https://github.com/prometheus/prometheus/pull/16060 #10824
* [BUGFIX] Querier: fix issue where `label_join` could incorrectly return multiple series with the same labels rather than failing with `vector cannot contain metrics with the same labelset`. https://github.com/prometheus/prometheus/pull/15975 #10826
* [BUGFIX] Querier: fix issue where counter resets on native histograms could be incorrectly under- or over-counted when using subqueries. https://github.com/prometheus/prometheus/pull/15987 #10871
* [BUGFIX] Ingester: fix goroutines and memory leak when experimental ingest storage enabled and a server-side error occurs during metrics ingestion. #10915
* [BUGFIX] Alertmanager: Avoid fetching Grafana state if Grafana AM compatibility is not enabled. #10857

### Mixin

* [CHANGE] Alerts: Only alert on errors performing cache operations if there are over 10 request/sec to avoid flapping. #10832
* [FEATURE] Add compiled mixin for GEM installations in `operations/mimir-mixin-compiled-gem`. #10690 #10877
* [ENHANCEMENT] Dashboards: clarify that the ingester and store-gateway panels on the 'Reads' dashboard show data from all query requests to that component, not just requests from the main query path (ie. requests from the ruler query path are included as well). #10598
* [ENHANCEMENT] Dashboards: add ingester and store-gateway panels from the 'Reads' dashboard to the 'Remote ruler reads' dashboard as well. #10598
* [ENHANCEMENT] Dashboards: add ingester and store-gateway panels showing only requests from the respective dashboard's query path to the 'Reads' and 'Remote ruler reads' dashboards. For example, the 'Remote ruler reads' dashboard now has panels showing the ingester query request rate from ruler-queriers. #10598
* [ENHANCEMENT] Dashboards: 'Writes' dashboard: show write requests broken down by request type. #10599
* [ENHANCEMENT] Dashboards: clarify when query-frontend and query-scheduler dashboard panels are expected to show no data. #10624
* [ENHANCEMENT] Alerts: Add warning alert `DistributorGcUsesTooMuchCpu`. #10641
* [ENHANCEMENT] Dashboards: Add "Federation-frontend" dashboard for GEM. #10697 #10736
* [ENHANCEMENT] Dashboards: Add Query-Scheduler <-> Querier Inflight Requests row to Query Reads and Remote Ruler reads dashboards. #10290
* [ENHANCEMENT] Alerts: Add "Federation-frontend" alert for remote clusters returning errors. #10698
* [BUGFIX] Dashboards: fix how we switch between classic and native histograms. #10018
* [BUGFIX] Alerts: Ignore cache errors performing `delete` operations since these are expected to fail when keys don't exist. #10287
* [BUGFIX] Dashboards: fix "Mimir / Rollout Progress" latency comparison when gateway is enabled. #10495
* [BUGFIX] Dashboards: fix autoscaling panels when Mimir is deployed using Helm. #10473
* [BUGFIX] Alerts: fix `MimirAutoscalerNotActive` alert. #10564

### Jsonnet

* [CHANGE] Update rollout-operator version to 0.23.0. #10229 #10750
* [CHANGE] Memcached: Update to Memcached 1.6.34. #10318
* [CHANGE] Change multi-AZ deployments default toleration value from 'multi-az' to 'secondary-az', and make it configurable via the following settings: #10596
  * `_config.multi_zone_schedule_toleration` (default)
  * `_config.multi_zone_distributor_schedule_toleration` (distributor's override)
  * `_config.multi_zone_etcd_schedule_toleration` (etcd's override)
* [CHANGE] Ring: relaxed the hash ring heartbeat timeout for store-gateways: #10634
  * `-store-gateway.sharding-ring.heartbeat-timeout` set to `10m`
* [CHANGE] Memcached: Use 3 replicas for all cache types by default. #10739
* [ENHANCEMENT] Enforce `persistentVolumeClaimRetentionPolicy` `Retain` policy on partition ingesters during migration to experimental ingest storage. #10395
* [ENHANCEMENT] Allow to not configure `topologySpreadConstraints` by setting the following configuration options to a negative value: #10540
  * `distributor_topology_spread_max_skew`
  * `query_frontend_topology_spread_max_skew`
  * `querier_topology_spread_max_skew`
  * `ruler_topology_spread_max_skew`
  * `ruler_querier_topology_spread_max_skew`
* [ENHANCEMENT] Validate the `$._config.shuffle_sharding.ingester_partitions_shard_size` value when partition shuffle sharding is enabled in the ingest-storage mode. #10746
* [BUGFIX] Ports in container rollout-operator. #10273
* [BUGFIX] When downscaling is enabled, the components must annotate `prepare-downscale-http-port` with the value set in `$._config.server_http_port`. #10367

### Mimirtool

* [BUGFIX] Fix issue where `MIMIR_HTTP_PREFIX` environment variable was ignored and the value from `MIMIR_MIMIR_HTTP_PREFIX` was used instead. #10207
* [ENHANCEMENT] Unify mimirtool authentication options and add extra-headers support for commands that depend on MimirClient. #10178
* [ENHANCEMENT] `mimirtool grafana analyze` now supports custom panels. #10669
* [ENHANCEMENT] `mimirtool grafana analyze` now supports bar chart, pie chart, state timeline, status history,
  histogram, candlestick, canvas, flame graph, geomap, node graph, trend, and XY chart panels. #10669

### Mimir Continuous Test

### Query-tee

* [ENHANCEMENT] Allow skipping comparisons when preferred backend fails. Disabled by default, enable with `-proxy.compare-skip-preferred-backend-failures=true`. #10612

### Documentation

* [CHANGE] Add production tips related to cache size, heavy multi-tenancy and latency spikes. #9978
* [ENHANCEMENT] Update `MimirAutoscalerNotActive` and `MimirAutoscalerKedaFailing` runbooks, with an instruction to check whether Prometheus has enough CPU allocated. #10257

### Tools

* [CHANGE] `copyblocks`: Remove /pprof endpoint. #10329
* [CHANGE] `mark-blocks`: Replace `markblocks` with added features including removing markers and reading block identifiers from a file. #10597

## 2.15.1

### Grafana Mimir

* [BUGFIX] Update module github.com/golang/glog to v1.2.4 to address [CVE-2024-45339](https://nvd.nist.gov/vuln/detail/CVE-2024-45339). #10541
* [BUGFIX] Update module github.com/go-jose/go-jose/v4 to v4.0.5 to address [CVE-2025-27144](https://nvd.nist.gov/vuln/detail/CVE-2025-27144). #10783
* [BUGFIX] Update module golang.org/x/oauth2 to v0.27.0 to address [CVE-2025-22868](https://nvd.nist.gov/vuln/detail/CVE-2025-22868). #10803
* [BUGFIX] Update module golang.org/x/crypto to v0.35.0 to address [CVE-2025-22869](https://nvd.nist.gov/vuln/detail/CVE-2025-22869). #10804
* [BUGFIX] Upgrade Go to 1.23.7 to address [CVE-2024-45336](https://nvd.nist.gov/vuln/detail/CVE-2024-45336), [CVE-2024-45341](https://nvd.nist.gov/vuln/detail/CVE-2024-45341), and [CVE-2025-22866](https://nvd.nist.gov/vuln/detail/CVE-2025-22866). #10862


## 2.15.0

### Grafana Mimir

* [CHANGE] Alertmanager: the following metrics are not exported for a given `user` when the metric value is zero: #9359
  * `cortex_alertmanager_alerts_received_total`
  * `cortex_alertmanager_alerts_invalid_total`
  * `cortex_alertmanager_partial_state_merges_total`
  * `cortex_alertmanager_partial_state_merges_failed_total`
  * `cortex_alertmanager_state_replication_total`
  * `cortex_alertmanager_state_replication_failed_total`
  * `cortex_alertmanager_alerts`
  * `cortex_alertmanager_silences`
* [CHANGE] Distributor: Drop experimental `-distributor.direct-otlp-translation-enabled` flag, since direct OTLP translation is well tested at this point. #9647
* [CHANGE] Ingester: Change `-initial-delay` for circuit breakers to begin when the first request is received, rather than at breaker activation. #9842
* [CHANGE] Query-frontend: apply query pruning before query sharding instead of after. #9913
* [CHANGE] Ingester: remove experimental flags `-ingest-storage.kafka.ongoing-records-per-fetch` and `-ingest-storage.kafka.startup-records-per-fetch`. They are removed in favour of `-ingest-storage.kafka.max-buffered-bytes`. #9906
* [CHANGE] Ingester: Replace `cortex_discarded_samples_total` label from `sample-out-of-bounds` to `sample-timestamp-too-old`. #9885
* [CHANGE] Ruler: the `/prometheus/config/v1/rules` does not return an error anymore if a rule group is missing in the object storage after been successfully returned by listing the storage, because it could have been deleted in the meanwhile. #9936
* [CHANGE] Querier: The `.` pattern in regular expressions in PromQL matches newline characters. With this change regular expressions like `.*` match strings that include `\n`. To maintain the old behaviour, you will have to change regular expressions by replacing all `.` patterns with `[^\n]`, e.g. `foo[^\n]*`. This upgrades PromQL compatibility from Prometheus 2.0 to 3.0. #9844
* [CHANGE] Querier: Lookback and range selectors are left open and right closed (previously left closed and right closed). This change affects queries and subqueries when the evaluation time perfectly aligns with the sample timestamps. For example assume querying a timeseries with evenly spaced samples exactly 1 minute apart. Previously, a range query with `5m` would usually return 5 samples, or 6 samples if the query evaluation aligns perfectly with a scrape. Now, queries like this will always return 5 samples. This upgrades PromQL compatibility from Prometheus 2.0 to 3.0. #9844 #10188
* [CHANGE] Querier: promql(native histograms): Introduce exponential interpolation. #9844
* [CHANGE] Remove deprecated `api.get-request-for-ingester-shutdown-enabled` setting, which scheduled for removal in 2.15. #10197
* [FEATURE] Querier: add experimental streaming PromQL engine, enabled with `-querier.query-engine=mimir`. #10067
* [FEATURE] Distributor: Add support for `lz4` OTLP compression. #9763
* [FEATURE] Query-frontend: added experimental configuration options `query-frontend.cache-errors` and `query-frontend.results-cache-ttl-for-errors` to allow non-transient responses to be cached. When set to `true` error responses from hitting limits or bad data are cached for a short TTL. #9028
* [FEATURE] Query-frontend: add middleware to control access to specific PromQL experimental functions on a per-tenant basis. #9798
* [FEATURE] gRPC: Support S2 compression. #9322
  * `-alertmanager.alertmanager-client.grpc-compression=s2`
  * `-ingester.client.grpc-compression=s2`
  * `-querier.frontend-client.grpc-compression=s2`
  * `-querier.scheduler-client.grpc-compression=s2`
  * `-query-frontend.grpc-client-config.grpc-compression=s2`
  * `-query-scheduler.grpc-client-config.grpc-compression=s2`
  * `-ruler.client.grpc-compression=s2`
  * `-ruler.query-frontend.grpc-client-config.grpc-compression=s2`
* [FEATURE] Alertmanager: limit added for maximum size of the Grafana state (`-alertmanager.max-grafana-state-size-bytes`). #9475
* [FEATURE] Alertmanager: limit added for maximum size of the Grafana configuration (`-alertmanager.max-config-size-bytes`). #9402
* [FEATURE] Ingester: Experimental support for ingesting out-of-order native histograms. This is disabled by default and can be enabled by setting `-ingester.ooo-native-histograms-ingestion-enabled` to `true`. #7175
* [FEATURE] Distributor: Added `-api.skip-label-count-validation-header-enabled` option to allow skipping label count validation on the HTTP write path based on `X-Mimir-SkipLabelCountValidation` header being `true` or not. #9576
* [FEATURE] Ruler: Add experimental support for caching the contents of rule groups. This is disabled by default and can be enabled by setting `-ruler-storage.cache.rule-group-enabled`. #9595 #10024
* [FEATURE] PromQL: Add experimental `info` function. Experimental functions are disabled by default, but can be enabled setting `-querier.promql-experimental-functions-enabled=true` in the query-frontend and querier. #9879
* [FEATURE] Distributor: Support promotion of OTel resource attributes to labels. #8271
* [FEATURE] Querier: Add experimental `double_exponential_smoothing` PromQL function. Experimental functions are disabled by default, but can be enabled by setting `-querier.promql-experimental-functions-enabled=true` in the query-frontend and querier. #9844
* [FEATURE] Distributor: Add experimental `memberlist` KV store for ha_tracker. You can enable it using the `-distributor.ha-tracker.kvstore.store` flag. You can configure Memberlist parameters via the `-memberlist-*` flags. #10054
* [FEATURE] Distributor: Add experimental `-distributor.otel-keep-identifying-resource-attributes` option to allow keeping `service.instance.id`, `service.name` and `service.namespace` in `target_info` on top of converting them to the `instance` and `job` labels. #10216
* [ENHANCEMENT] Query Frontend: Return server-side `bytes_processed` statistics following Server-Timing format. #9645 #9985
* [ENHANCEMENT] mimirtool: Adds bearer token support for mimirtool's analyze ruler/prometheus commands. #9587
* [ENHANCEMENT] Ruler: Support `exclude_alerts` parameter in `<prometheus-http-prefix>/api/v1/rules` endpoint. #9300
* [ENHANCEMENT] Distributor: add a metric to track tenants who are sending newlines in their label values called `cortex_distributor_label_values_with_newlines_total`. #9400
* [ENHANCEMENT] Ingester: improve performance of reading the WAL. #9508
* [ENHANCEMENT] Query-scheduler: improve the errors and traces emitted by query-schedulers when communicating with queriers. #9519
* [ENHANCEMENT] Compactor: uploaded blocks cannot be bigger than max configured compactor time range, and cannot cross the boundary for given time range. #9524
* [ENHANCEMENT] The distributor now validates that received label values only contain allowed characters. #9185
* [ENHANCEMENT] Add SASL plain authentication support to Kafka client used by the experimental ingest storage. Configure SASL credentials via the following settings: #9584
  * `-ingest-storage.kafka.sasl-password`
  * `-ingest-storage.kafka.sasl-username`
* [ENHANCEMENT] memberlist: TCP transport write path is now non-blocking, and is configurable by new flags: #9594
  * `-memberlist.max-concurrent-writes`
  * `-memberlist.acquire-writer-timeout`
* [ENHANCEMENT] memberlist: Notifications can now be processed once per interval specified by `-memberlist.notify-interval` to reduce notify storm CPU activity in large clusters. #9594
* [ENHANCEMENT] Query-scheduler: Remove the experimental `query-scheduler.prioritize-query-components` flag. Request queues always prioritize query component dequeuing above tenant fairness. #9703
* [ENHANCEMENT] Ingester: Emit traces for block syncing, to join up block-upload traces. #9656
* [ENHANCEMENT] Querier: Enable the optional querying of additional storage queryables. #9712
* [ENHANCEMENT] Ingester: Disable the push circuit breaker when ingester is in read-only mode. #9760
* [ENHANCEMENT] Ingester: Reduced lock contention in the `PostingsForMatchers` cache. #9773
* [ENHANCEMENT] Storage: Allow HTTP client settings to be tuned for GCS and Azure backends via an `http` block or corresponding CLI flags. This was already supported by the S3 backend. #9778
* [ENHANCEMENT] Ruler: Support `group_limit` and `group_next_token` parameters in the `<prometheus-http-prefix>/api/v1/rules` endpoint. #9563
* [ENHANCEMENT] Ingester: improved lock contention affecting read and write latencies during TSDB head compaction. #9822
* [ENHANCEMENT] Distributor: when a label value fails validation due to invalid UTF-8 characters, don't include the invalid characters in the returned error. #9828
* [ENHANCEMENT] Ingester: when experimental ingest storage is enabled, do not buffer records in the Kafka client when fetch concurrency is in use. #9838 #9850
* [ENHANCEMENT] Compactor: refresh deletion marks when updating the bucket index concurrently. This speeds up updating the bucket index by up to 16 times when there is a lot of blocks churn (thousands of blocks churning every cleanup cycle). #9881
* [ENHANCEMENT] PromQL: make `sort_by_label` stable. #9879
* [ENHANCEMENT] Distributor: Initialize ha_tracker cache before ha_tracker and distributor reach running state and begin serving writes. #9826 #9976
* [ENHANCEMENT] Ingester: `-ingest-storage.kafka.max-buffered-bytes` to limit the memory for buffered records when using concurrent fetching. #9892
* [ENHANCEMENT] Querier: improve performance and memory consumption of queries that select many series. #9914
* [ENHANCEMENT] Ruler: Support OAuth2 and proxies in Alertmanager client #9945 #10030
* [ENHANCEMENT] Ingester: Add `-blocks-storage.tsdb.bigger-out-of-order-blocks-for-old-samples` to build 24h blocks for out-of-order data belonging to the previous days instead of building smaller 2h blocks. This reduces pressure on compactors and ingesters when the out-of-order samples span multiple days in the past. #9844 #10033 #10035
* [ENHANCEMENT] Distributor: allow a different limit for info series (series ending in `_info`) label count, via `-validation.max-label-names-per-info-series`. #10028
* [ENHANCEMENT] Ingester: do not reuse labels, samples and histograms slices in the write request if there are more entries than 10x the pre-allocated size. This should help to reduce the in-use memory in case of few requests with a very large number of labels, samples or histograms. #10040
* [ENHANCEMENT] Query-Frontend: prune `<subquery> and on() (vector(x)==y)` style queries and stop pruning `<subquery> < -Inf`. Triggered by https://github.com/prometheus/prometheus/pull/15245. #10026
* [ENHANCEMENT] Query-Frontend: perform request format validation before processing the request. #10093
* [BUGFIX] Fix issue where functions such as `rate()` over native histograms could return incorrect values if a float stale marker was present in the selected range. #9508
* [BUGFIX] Fix issue where negation of native histograms (eg. `-some_native_histogram_series`) did nothing. #9508
* [BUGFIX] Fix issue where `metric might not be a counter, name does not end in _total/_sum/_count/_bucket` annotation would be emitted even if `rate` or `increase` did not have enough samples to compute a result. #9508
* [BUGFIX] Fix issue where sharded queries could return annotations with incorrect or confusing position information. #9536
* [BUGFIX] Fix issue where downstream consumers may not generate correct cache keys for experimental error caching. #9644
* [BUGFIX] Fix issue where active series requests error when encountering a stale posting. #9580
* [BUGFIX] Fix pooling buffer reuse logic when `-distributor.max-request-pool-buffer-size` is set. #9666
* [BUGFIX] Fix issue when using the experimental `-ruler.max-independent-rule-evaluation-concurrency` feature, where the ruler could panic as it updates a running ruleset or shutdowns. #9726
* [BUGFIX] Always return unknown hint for first sample in non-gauge native histograms chunk to avoid incorrect counter reset hints when merging chunks from different sources. #10033
* [BUGFIX] Ensure native histograms counter reset hints are corrected when merging results from different sources. #9909
* [BUGFIX] Ingester: Fix race condition in per-tenant TSDB creation. #9708
* [BUGFIX] Ingester: Fix race condition in exemplar adding. #9765
* [BUGFIX] Ingester: Fix race condition in native histogram appending. #9765
* [BUGFIX] Ingester: Fix bug in concurrent fetching where a failure to list topics on startup would cause to use an invalid topic ID (0x00000000000000000000000000000000). #9883
* [BUGFIX] Ingester: Fix data loss bug in the experimental ingest storage when a Kafka Fetch is split into multiple requests and some of them return an error. #9963 #9964
* [BUGFIX] PromQL: `round` now removes the metric name again. #9879
* [BUGFIX] Query-Frontend: fix `QueryFrontendCodec` module initialization to set lookback delta from `-querier.lookback-delta`. #9984
* [BUGFIX] OTLP: Support integer exemplar value type. #9844
* [BUGFIX] Querier: Correct the behaviour of binary operators between native histograms and floats. #9844
* [BUGFIX] Querier: Fix stddev+stdvar aggregations to always ignore native histograms. #9844
* [BUGFIX] Querier: Fix stddev+stdvar aggregations to treat Infinity consistently. #9844
* [BUGFIX] Ingester: Chunks could have one unnecessary zero byte at the end. #9844
* [BUGFIX] OTLP receiver: Preserve colons and combine multiple consecutive underscores into one when generating metric names in suffix adding mode (`-distributor.otel-metric-suffixes-enabled`). #10075
* [BUGFIX] PromQL: Ignore native histograms in `clamp`, `clamp_max` and `clamp_min` functions. #10136
* [BUGFIX] PromQL: Ignore native histograms in `max`, `min`, `stdvar`, `stddev` aggregation operators and instead return an info annotation. #10136
* [BUGFIX] PromQL: Ignore native histograms when compared to float values with `==`, `!=`, `<`, `>`, `<=`, `>=` and instead return an info annotation. #10136
* [BUGFIX] PromQL: Return an info annotation if the `quantile` function is used on a float series that does not have `le` label. #10136
* [BUGFIX] PromQL: Fix `count_values` to take into account native histograms. #10168
* [BUGFIX] PromQL: Ignore native histograms in time functions `day_of_month`, `day_of_week`, `day_of_year`, `days_in_month`, `hour`, `minute`, `month` and `year`, which means they no longer yield any value when encountering a native histograms series. #10188
* [BUGFIX] PromQL: Ignore native histograms in `topk` and `bottomk` functions and return info annotation instead. #10188
* [BUGFIX] PromQL: Let `limitk` and `limit_ratio` include native histograms if applicable. #10188
* [BUGFIX] PromQL: Fix `changes` and `resets` functions to count switch between float and native histograms sample type as change and reset. #10188

### Mixin

* [CHANGE] Remove backwards compatibility for `thanos_memcached_` prefixed metrics in dashboards and alerts removed in 2.12. #9674 #9758
* [CHANGE] Reworked the alert `MimirIngesterStuckProcessingRecordsFromKafka` to also work when concurrent fetching is enabled. #9855
* [ENHANCEMENT] Unify ingester autoscaling panels on 'Mimir / Writes' dashboard to work for both ingest-storage and non-ingest-storage autoscaling. #9617
* [ENHANCEMENT] Alerts: Enable configuring job prefix for alerts to prevent clashes with metrics from Loki/Tempo. #9659
* [ENHANCEMENT] Dashboards: visualize the age of source blocks in the "Mimir / Compactor" dashboard. #9697
* [ENHANCEMENT] Dashboards: Include block compaction level on queried blocks in 'Mimir / Queries' dashboard. #9706
* [ENHANCEMENT] Alerts: add `MimirIngesterMissedRecordsFromKafka` to detect gaps in consumed records in the ingester when using the experimental Kafka-based storage. #9921 #9972
* [ENHANCEMENT] Dashboards: Add more panels to 'Mimir / Writes' for concurrent ingestion and fetching when using ingest storage. #10021
* [ENHANCEMENT] Dashboards: Include CPU and memory resources in 'Mimir / Ruler' dashboard. #10656
* [BUGFIX] Dashboards: Fix autoscaling metrics joins when series churn. #9412 #9450 #9432
* [BUGFIX] Alerts: Fix autoscaling metrics joins in `MimirAutoscalerNotActive` when series churn. #9412
* [BUGFIX] Alerts: Exclude failed cache "add" operations from alerting since failures are expected in normal operation. #9658
* [BUGFIX] Alerts: Exclude read-only replicas from `IngesterInstanceHasNoTenants` alert. #9843
* [BUGFIX] Alerts: Use resident set memory for the `EtcdAllocatingTooMuchMemory` alert so that ephemeral file cache memory doesn't cause the alert to misfire. #9997
* [BUGFIX] Query-frontend: support `X-Read-Consistency-Offsets` on labels queries too.

### Jsonnet

* [CHANGE] Remove support to set Redis as a cache backend from jsonnet. #9677
* [CHANGE] Rollout-operator now defaults to storing scaling operation metadata in a Kubernetes ConfigMap. This avoids recursively invoking the admission webhook in some Kubernetes environments. #9699
* [CHANGE] Update rollout-operator version to 0.20.0. #9995
* [CHANGE] Remove the `track_sizes` feature for Memcached pods since it is unused. #10032
* [CHANGE] The configuration options `autoscaling_distributor_min_replicas` and `autoscaling_distributor_max_replicas` has been renamed to `autoscaling_distributor_min_replicas_per_zone` and `autoscaling_distributor_max_replicas_per_zone` respectively. #10019
* [FEATURE] Add support to deploy distributors in multi availability zones. #9548
* [FEATURE] Add configuration settings to set the number of Memcached replicas for each type of cache (`memcached_frontend_replicas`, `memcached_index_queries_replicas`, `memcached_chunks_replicas`, `memcached_metadata_replicas`). #9679
* [ENHANCEMENT] Add `ingest_storage_ingester_autoscaling_triggers` option to specify multiple triggers in ScaledObject created for ingest-store ingester autoscaling. #9422
* [ENHANCEMENT] Add `ingest_storage_ingester_autoscaling_scale_up_stabilization_window_seconds` and `ingest_storage_ingester_autoscaling_scale_down_stabilization_window_seconds` config options to make stabilization window for ingester autoscaling when using ingest-storage configurable. #9445
* [ENHANCEMENT] Make label-selector in ReplicaTemplate/ingester-zone-a object configurable when using ingest-storage. #9480
* [ENHANCEMENT] Add `querier_only_args` option to specify CLI flags that apply only to queriers but not ruler-queriers. #9503
* [ENHANCEMENT] Validate the Kafka client ID configured when ingest storage is enabled. #9573
* [ENHANCEMENT] Configure pod anti-affinity and tolerations to run etcd pods multi-AZ when `_config.multi_zone_etcd_enabled` is set to `true`. #9725

### Mimirtool

### Mimir Continuous Test

### Query-tee

* [FEATURE] Added `-proxy.compare-skip-samples-before` to skip samples before the given time when comparing responses. The time can be in RFC3339 format (or) RFC3339 without the timezone and seconds (or) date only. #9515
* [FEATURE] Add `-backend.config-file` for a YAML configuration file for per-backend options. Currently, it only supports additional HTTP request headers. #10081
* [ENHANCEMENT] Added human-readable timestamps to comparison failure messages. #9665

### Documentation

* [BUGFIX] Send native histograms: update the migration guide with the corrected dashboard query for switching between classic and native histograms queries. #10052

### Tools

* [FEATURE] `splitblocks`: add new tool to split blocks larger than a specified duration into multiple blocks. #9517, #9779
* [ENHANCEMENT] `copyblocks`: add `--skip-no-compact-block-duration-check`, which defaults to `false`, to simplify targeting blocks that are not awaiting compaction. #9439
* [ENHANCEMENT] `copyblocks`: add `--user-mapping` to support copying blocks between users. #10110
* [ENHANCEMENT] `kafkatool`: add SASL plain authentication support. The following new CLI flags have been added: #9584
  * `--kafka-sasl-username`
  * `--kafka-sasl-password`
* [ENHANCEMENT] `kafkatool`: add `dump print` command to print the content of write requests from a dump. #9942
* [ENHANCEMENT] Updated `KubePersistentVolumeFillingUp` runbook, including a sample command to debug the distroless image. #9802

## 2.14.3

### Grafana Mimir

* [BUGFIX] Update `golang.org/x/crypto` to address [CVE-2024-45337](https://github.com/advisories/GHSA-v778-237x-gjrc). #10251
* [BUGFIX] Update `golang.org/x/net` to address [CVE-2024-45338](https://github.com/advisories/GHSA-w32m-9786-jp63). #10298

## 2.14.2

### Grafana Mimir

* [BUGFIX] Query-frontend: Do not break scheduler connection on malformed queries. #9833

## 2.14.1

### Grafana Mimir

* [BUGFIX] Update objstore library to resolve issues observed for some S3-compatible object stores, which respond to `StatObject` with `Range` incorrectly. #9625

## 2.14.0

### Grafana Mimir

* [CHANGE] Update minimal supported version of Go to 1.22. #9134
* [CHANGE] Store-gateway / querier: enable streaming chunks from store-gateways to queriers by default. #6646
* [CHANGE] Querier: honor the start/end time range specified in the read hints when executing a remote read request. #8431
* [CHANGE] Querier: return only samples within the queried start/end time range when executing a remote read request using "SAMPLES" mode. Previously, samples outside of the range could have been returned. Samples outside of the queried time range may still be returned when executing a remote read request using "STREAMED_XOR_CHUNKS" mode. #8463
* [CHANGE] Querier: Set minimum for `-querier.max-concurrent` to four to prevent queue starvation with querier-worker queue prioritization algorithm; values below the minimum four are ignored and set to the minimum. #9054
* [CHANGE] Store-gateway: enabled `-blocks-storage.bucket-store.max-concurrent-queue-timeout` by default with a timeout of 5 seconds. #8496
* [CHANGE] Store-gateway: enabled `-blocks-storage.bucket-store.index-header.lazy-loading-concurrency-queue-timeout` by default with a timeout of 5 seconds . #8667
* [CHANGE] Distributor: Incoming OTLP requests were previously size-limited by using limit from `-distributor.max-recv-msg-size` option. We have added option `-distributor.max-otlp-request-size` for limiting OTLP requests, with default value of 100 MiB. #8574
* [CHANGE] Distributor: remove metric `cortex_distributor_sample_delay_seconds`. #8698
* [CHANGE] Query-frontend: Remove deprecated `frontend.align_queries_with_step` YAML configuration. The configuration option has been moved to per-tenant and default `limits` since Mimir 2.12. #8733 #8735
* [CHANGE] Store-gateway: Change default of `-blocks-storage.bucket-store.max-concurrent` to 200. #8768
* [CHANGE] Added new metric `cortex_compactor_disk_out_of_space_errors_total` which counts how many times a compaction failed due to the compactor being out of disk, alert if there is a single increase. #8237 #8278
* [CHANGE] Store-gateway: Remove experimental parameter `-blocks-storage.bucket-store.series-selection-strategy`. The default strategy is now `worst-case`. #8702
* [CHANGE] Store-gateway: Rename `-blocks-storage.bucket-store.series-selection-strategies.worst-case-series-preference` to `-blocks-storage.bucket-store.series-fetch-preference` and promote to stable. #8702
* [CHANGE] Querier, store-gateway: remove deprecated `-querier.prefer-streaming-chunks-from-store-gateways=true`. Streaming from store-gateways is now always enabled. #8696
* [CHANGE] Ingester: remove deprecated `-ingester.return-only-grpc-errors`. #8699 #8828
* [CHANGE] Distributor, ruler: remove deprecated `-ingester.client.report-grpc-codes-in-instrumentation-label-enabled`. #8700
* [CHANGE] Ingester client: experimental support for client-side circuit breakers, their configuration options (`-ingester.client.circuit-breaker.*`) and metrics (`cortex_ingester_client_circuit_breaker_results_total`, `cortex_ingester_client_circuit_breaker_transitions_total`) were removed. #8802
* [CHANGE] Ingester: circuit breakers do not open in case of per-instance limit errors anymore. Opening can be triggered only in case of push and pull requests exceeding the configured duration. #8854
* [CHANGE] Query-frontend: Return `413 Request Entity Too Large` if a response shard for an `/active_series` request is too large. #8861
* [CHANGE] Distributor: Promote replying with `Retry-After` header on retryable errors to stable and set `-distributor.retry-after-header.enabled=true` by default. #8694
* [CHANGE] Distributor: Replace `-distributor.retry-after-header.max-backoff-exponent` and `-distributor.retry-after-header.base-seconds` with `-distributor.retry-after-header.min-backoff` and `-distributor.retry-after-header.max-backoff` for easier configuration. #8694
* [CHANGE] Ingester: increase the default inactivity timeout of active series (`-ingester.active-series-metrics-idle-timeout`) from `10m` to `20m`. #8975
* [CHANGE] Distributor: Remove `-distributor.enable-otlp-metadata-storage` flag, which was deprecated in version 2.12. #9069
* [CHANGE] Ruler: Removed `-ruler.drain-notification-queue-on-shutdown` option, which is now enabled by default. #9115
* [CHANGE] Querier: allow wrapping errors with context errors only when the former actually correspond to `context.Canceled` and `context.DeadlineExceeded`. #9175
* [CHANGE] Query-scheduler: Remove the experimental `-query-scheduler.use-multi-algorithm-query-queue` flag. The new multi-algorithm tree queue is always used for the scheduler. #9210
* [CHANGE] Distributor: reject incoming requests until the distributor service has started. #9317
* [CHANGE] Ingester, Distributor: Remove deprecated `-ingester.limit-inflight-requests-using-grpc-method-limiter` and `-distributor.limit-inflight-requests-using-grpc-method-limiter`. The feature was deprecated and enabled by default in Mimir 2.12. #9407
* [CHANGE] Querier: Remove deprecated `-querier.max-query-into-future`. The feature was deprecated in Mimir 2.12. #9407
* [CHANGE] Cache: Deprecate experimental support for Redis as a cache backend. The support is set to be removed in the next major release. #9453
* [FEATURE] Alertmanager: Added `-alertmanager.log-parsing-label-matchers` to control logging when parsing label matchers. This flag is intended to be used with `-alertmanager.utf8-strict-mode-enabled` to validate UTF-8 strict mode is working as intended. The default value is `false`. #9173
* [FEATURE] Alertmanager: Added `-alertmanager.utf8-migration-logging-enabled` to enable logging of tenant configurations that are incompatible with UTF-8 strict mode. The default value is `false`. #9174
* [FEATURE] Querier: add experimental streaming PromQL engine, enabled with `-querier.query-engine=mimir`. #8422 #8430 #8454 #8455 #8360 #8490 #8508 #8577 #8660 #8671 #8677 #8747 #8850 #8872 #8838 #8911 #8909 #8923 #8924 #8925 #8932 #8933 #8934 #8962 #8986 #8993 #8995 #9008 #9017 #9018 #9019 #9120 #9121 #9136 #9139 #9140 #9145 #9191 #9192 #9194 #9196 #9201 #9212 #9225 #9260 #9272 #9277 #9278 #9280 #9281 #9342 #9343 #9371 #9859 #9858
* [FEATURE] Experimental Kafka-based ingest storage. #6888 #6894 #6929 #6940 #6951 #6974 #6982 #7029 #7030 #7091 #7142 #7147 #7148 #7153 #7160 #7193 #7349 #7376 #7388 #7391 #7393 #7394 #7402 #7404 #7423 #7424 #7437 #7486 #7503 #7508 #7540 #7621 #7682 #7685 #7694 #7695 #7696 #7697 #7701 #7733 #7734 #7741 #7752 #7838 #7851 #7871 #7877 #7880 #7882 #7887 #7891 #7925 #7955 #7967 #8031 #8063 #8077 #8088 #8135 #8176 #8184 #8194 #8216 #8217 #8222 #8233 #8503 #8542 #8579 #8657 #8686 #8688 #8703 #8706 #8708 #8738 #8750 #8778 #8808 #8809 #8841 #8842 #8845 #8853 #8886 #8988
  * What it is:
    * When the new ingest storage architecture is enabled, distributors write incoming write requests to a Kafka-compatible backend, and the ingesters asynchronously replay ingested data from Kafka. In this architecture, the write and read path are de-coupled through a Kafka-compatible backend. The write path and Kafka load is a function of the incoming write traffic, the read path load is a function of received queries. Whatever the load on the read path, it doesn't affect the write path.
  * New configuration options:
    * `-ingest-storage.enabled`
    * `-ingest-storage.kafka.*`: configures Kafka-compatible backend and how clients interact with it.
    * `-ingest-storage.ingestion-partition-tenant-shard-size`: configures the per-tenant shuffle-sharding shard size used by partitions ring.
    * `-ingest-storage.read-consistency`: configures the default read consistency.
    * `-ingest-storage.migration.distributor-send-to-ingesters-enabled`: enabled tee-ing writes to classic ingesters and Kafka, used during a live migration to the new ingest storage architecture.
    * `-ingester.partition-ring.*`: configures partitions ring backend.
* [FEATURE] Querier: added support for `limitk()` and `limit_ratio()` experimental PromQL functions. Experimental functions are disabled by default, but can be enabled setting `-querier.promql-experimental-functions-enabled=true` in the query-frontend and querier. #8632
* [FEATURE] Querier: experimental support for `X-Mimir-Chunk-Info-Logger` header that triggers logging information about TSDB chunks loaded from ingesters and store-gateways in the querier. The header should contain the comma separated list of labels for which their value will be included in the logs. #8599
* [FEATURE] Query frontend: added new query pruning middleware to enable pruning dead code (eg. expressions that cannot produce any results) and simplifying expressions (eg. expressions that can be evaluated immediately) in queries. #9086
* [FEATURE] Ruler: added experimental configuration, `-ruler.rule-evaluation-write-enabled`, to disable writing the result of rule evaluation to ingesters. This feature can be used for testing purposes. #9060
* [FEATURE] Ingester: added experimental configuration `ingester.ignore-ooo-exemplars`. When set to `true` out of order exemplars are no longer reported to the remote write client. #9151
* [ENHANCEMENT] Compactor: Add `cortex_compactor_compaction_job_duration_seconds` and `cortex_compactor_compaction_job_blocks` histogram metrics to track duration of individual compaction jobs and number of blocks per job. #8371
* [ENHANCEMENT] Rules: Added per namespace max rules per rule group limit. The maximum number of rules per rule groups for all namespaces continues to be configured by `-ruler.max-rules-per-rule-group`, but now, this can be superseded by the new `-ruler.max-rules-per-rule-group-by-namespace` option on a per namespace basis. This new limit can be overridden using the overrides mechanism to be applied per-tenant. #8378
* [ENHANCEMENT] Rules: Added per namespace max rule groups per tenant limit. The maximum number of rule groups per rule tenant for all namespaces continues to be configured by `-ruler.max-rule-groups-per-tenant`, but now, this can be superseded by the new `-ruler.max-rule-groups-per-tenant-by-namespace` option on a per namespace basis. This new limit can be overridden using the overrides mechanism to be applied per-tenant. #8425
* [ENHANCEMENT] Ruler: Added support to protect rules namespaces from modification. The `-ruler.protected-namespaces` flag can be used to specify namespaces that are protected from rule modifications. The header `X-Mimir-Ruler-Override-Namespace-Protection` can be used to override the protection. #8444
* [ENHANCEMENT] Query-frontend: be able to block remote read queries via the per tenant runtime override `blocked_queries`. #8372 #8415
* [ENHANCEMENT] Query-frontend: added `remote_read` to `op` supported label values for the `cortex_query_frontend_queries_total` metric. #8412
* [ENHANCEMENT] Query-frontend: log the overall length and start, end time offset from current time for remote read requests. The start and end times are calculated as the miminum and maximum times of the individual queries in the remote read request. #8404
* [ENHANCEMENT] Storage Provider: Added option `-<prefix>.s3.dualstack-enabled` that allows disabling S3 client from resolving AWS S3 endpoint into dual-stack IPv4/IPv6 endpoint. Defaults to true. #8405
* [ENHANCEMENT] HA Tracker: Added reporting of most recent elected replica change via `cortex_ha_tracker_last_election_timestamp_seconds` gauge, logging, and a new column in the HA Tracker status page. #8507
* [ENHANCEMENT] Use sd_notify to send events to systemd at start and stop of mimir services. Default systemd mimir.service config now wait for those events with a configurable timeout `TimeoutStartSec` default is 3 min to handle long start time (ex. store-gateway). #8220 #8555 #8658
* [ENHANCEMENT] Alertmanager: Reloading config and templates no longer needs to hit the disk. #4967
* [ENHANCEMENT] Compactor: Added experimental `-compactor.in-memory-tenant-meta-cache-size` option to set size of in-memory cache (in number of items) for parsed meta.json files. This can help when a tenant has many meta.json files and their parsing before each compaction cycle is using a lot of CPU time. #8544
* [ENHANCEMENT] Distributor: Interrupt OTLP write request translation when context is canceled or has timed out. #8524
* [ENHANCEMENT] Ingester, store-gateway: optimised regular expression matching for patterns like `1.*|2.*|3.*|...|1000.*`. #8632
* [ENHANCEMENT] Query-frontend: Add `header_cache_control` to query stats. #8590
* [ENHANCEMENT] Query-scheduler: Introduce `query-scheduler.use-multi-algorithm-query-queue`, which allows use of an experimental queue structure, with no change in external queue behavior. #7873
* [ENHANCEMENT] Query-scheduler: Improve CPU/memory performance of experimental query-scheduler. #8871
* [ENHANCEMENT] Expose a new `s3.trace.enabled` configuration option to enable detailed logging of operations against S3-compatible object stores. #8690
* [ENHANCEMENT] memberlist: locally-generated messages (e.g. ring updates) are sent to gossip network before forwarded messages. Introduced `-memberlist.broadcast-timeout-for-local-updates-on-shutdown` option to modify how long to wait until queue with locally-generated messages is empty when shutting down. Previously this was hard-coded to 10s, and wait included all messages (locally-generated and forwarded). Now it defaults to 10s, 0 means no timeout. Increasing this value may help to avoid problem when ring updates on shutdown are not propagated to other nodes, and ring entry is left in a wrong state. #8761
* [ENHANCEMENT] Querier: allow using both raw numbers of seconds and duration literals in queries where previously only one or the other was permitted. For example, `predict_linear` now accepts a duration literal (eg. `predict_linear(..., 4h)`), and range vector selectors now accept a number of seconds (eg. `rate(metric[2])`). #8780
* [ENHANCEMENT] Ruler: Add `ruler.max-independent-rule-evaluation-concurrency` to allow independent rules of a tenant to be run concurrently. You can control the amount of concurrency per tenant is controlled via the `-ruler.max-independent-rule-evaluation-concurrency-per-tenan` as a limit. Use a `-ruler.max-independent-rule-evaluation-concurrency` value of `0` can be used to disable the feature for all tenants. By default, this feature is disabled. A rule is eligible for concurrency as long as it doesn't depend on any other rules, doesn't have any other rules that depend on it, and has a total rule group runtime that exceeds 50% of its interval by default. The threshold can can be adjusted with `-ruler.independent-rule-evaluation-concurrency-min-duration-percentage`. #8146 #8858 #8880 #8884
  * This work introduces the following metrics:
    * `cortex_ruler_independent_rule_evaluation_concurrency_slots_in_use`
    * `cortex_ruler_independent_rule_evaluation_concurrency_attempts_started_total`
    * `cortex_ruler_independent_rule_evaluation_concurrency_attempts_incomplete_total`
    * `cortex_ruler_independent_rule_evaluation_concurrency_attempts_completed_total`
* [ENHANCEMENT] Expose a new `s3.session-token` configuration option to enable using temporary security credentials. #8952
* [ENHANCEMENT] Add HA deduplication features to the `mimir-microservices-mode` development environment. #9012
* [ENHANCEMENT] Remove experimental `-query-frontend.additional-query-queue-dimensions-enabled` and `-query-scheduler.additional-query-queue-dimensions-enabled`. Mimir now always includes "query components" as a queue dimension. #8984 #9135
* [ENHANCEMENT] Add a new ingester endpoint to prepare instances to downscale. #8956
* [ENHANCEMENT] Query-scheduler: Add `query-scheduler.prioritize-query-components` which, when enabled, will primarily prioritize dequeuing fairly across queue components, and secondarily prioritize dequeuing fairly across tenants. When disabled, tenant fairness is primarily prioritized. `query-scheduler.use-multi-algorithm-query-queue` must be enabled in order to use this flag. #9016 #9071
* [ENHANCEMENT] Update runtime configuration to read gzip-compressed files with `.gz` extension. #9074
* [ENHANCEMENT] Ingester: add `cortex_lifecycler_read_only` metric which is set to 1 when ingester's lifecycler is set to read-only mode. #9095
* [ENHANCEMENT] Add a new field, `encode_time_seconds` to query stats log messages, to record the amount of time it takes the query-frontend to encode a response. This does not include any serialization time for downstream components. #9062
* [ENHANCEMENT] OTLP: If the flag `-distributor.otel-created-timestamp-zero-ingestion-enabled` is true, OTel start timestamps are converted to Prometheus zero samples to mark series start. #9131 #10053
* [ENHANCEMENT] Querier: attach logs emitted during query consistency check to trace span for query. #9213
* [ENHANCEMENT] Query-scheduler: Experimental `-query-scheduler.prioritize-query-components` flag enables the querier-worker queue priority algorithm to take precedence over tenant rotation when dequeuing requests. #9220
* [ENHANCEMENT] Add application credential arguments for Openstack Swift storage backend. #9181
* [ENHANCEMENT] Make MemberlistKV module targetable (can be run through `-target=memberlist-kv`). #9940
* [BUGFIX] Ruler: add support for draining any outstanding alert notifications before shutting down. This can be enabled with the `-ruler.drain-notification-queue-on-shutdown=true` CLI flag. #8346
* [BUGFIX] Query-frontend: fix `-querier.max-query-lookback` enforcement when `-compactor.blocks-retention-period` is not set, and viceversa. #8388
* [BUGFIX] Ingester: fix sporadic `not found` error causing an internal server error if label names are queried with matchers during head compaction. #8391
* [BUGFIX] Ingester, store-gateway: fix case insensitive regular expressions not matching correctly some Unicode characters. #8391
* [BUGFIX] Query-frontend: "query stats" log now includes the actual `status_code` when the request fails due to an error occurring in the query-frontend itself. #8407
* [BUGFIX] Store-gateway: fixed a case where, on a quick subsequent restart, the previous lazy-loaded index header snapshot was overwritten by a partially loaded one. #8281
* [BUGFIX] Ingester: fixed timestamp reported in the "the sample has been rejected because its timestamp is too old" error when the write request contains only histograms. #8462
* [BUGFIX] Store-gateway: store sparse index headers atomically to disk. #8485
* [BUGFIX] Query scheduler: fix a panic in request queueing. #8451
* [BUGFIX] Querier: fix issue where "context canceled" is logged for trace spans for requests to store-gateways that return no series when chunks streaming is enabled. #8510
* [BUGFIX] Alertmanager: Fix per-tenant silence limits not reloaded during runtime. #8456
* [BUGFIX] Alertmanager: Fixes a number of bugs in silences which could cause an existing silence to be deleted/expired when updating the silence failed. This could happen when the replacing silence was invalid or exceeded limits. #8525
* [BUGFIX] Alertmanager: Fix help message for utf-8-strict-mode. #8572
* [BUGFIX] Query-frontend: Ensure that internal errors result in an HTTP 500 response code instead of 422. #8595 #8666
* [BUGFIX] Configuration: Multi line envs variables are flatten during injection to be compatible with YAML syntax
* [BUGFIX] Querier: fix issue where queries can return incorrect results if a single store-gateway returns overlapping chunks for a series. #8827
* [BUGFIX] HA Tracker: store correct timestamp for last received request from elected replica. #8821
* [BUGFIX] Querier: do not return `grpc: the client connection is closing` errors as HTTP `499`. #8865 #8888
* [BUGFIX] Compactor: fix a race condition between different compactor replicas that may cause a deleted block to be still referenced as non-deleted in the bucket index. #8905
* [BUGFIX] Querier: fix issue where some native histogram-related warnings were not emitted when `rate()` was used over native histograms. #8918
* [BUGFIX] Ruler: map invalid org-id errors to 400 status code. #8935
* [BUGFIX] Querier: Fix invalid query results when multiple chunks are being merged. #8992
* [BUGFIX] Query-frontend: return annotations generated during evaluation of sharded queries. #9138
* [BUGFIX] Querier: Support optional start and end times on `/prometheus/api/v1/labels`, `/prometheus/api/v1/label/<label>/values`, and `/prometheus/api/v1/series` when `max_query_into_future: 0`. #9129
* [BUGFIX] Alertmanager: Fix config validation gap around unreferenced templates. #9207
* [BUGFIX] Alertmanager: Fix goroutine leak when stored config fails to apply and there is no existing tenant alertmanager #9211
* [BUGFIX] Querier: fix issue where both recently compacted blocks and their source blocks can be skipped during querying if store-gateways are restarting. #9224
* [BUGFIX] Alertmanager: fix receiver firewall to detect `0.0.0.0` and IPv6 interface-local multicast address as local addresses. #9308

### Mixin

* [CHANGE] Dashboards: set default auto-refresh rate to 5m. #8758
* [ENHANCEMENT] Dashboards: allow switching between using classic or native histograms in dashboards.
  * Overview dashboard: status, read/write latency and queries/ingestion per sec panels, `cortex_request_duration_seconds` metric. #7674 #8502 #8791
  * Writes dashboard: `cortex_request_duration_seconds` metric. #8757 #8791
  * Reads dashboard: `cortex_request_duration_seconds` metric. #8752
  * Rollout progress dashboard: `cortex_request_duration_seconds` metric. #8779
  * Alertmanager dashboard: `cortex_request_duration_seconds` metric. #8792
  * Ruler dashboard: `cortex_request_duration_seconds` metric. #8795
  * Queries dashboard: `cortex_request_duration_seconds` metric. #8800
  * Remote ruler reads dashboard: `cortex_request_duration_seconds` metric. #8801
* [ENHANCEMENT] Alerts: `MimirRunningIngesterReceiveDelayTooHigh` alert has been tuned to be more reactive to high receive delay. #8538
* [ENHANCEMENT] Dashboards: improve end-to-end latency and strong read consistency panels when experimental ingest storage is enabled. #8543 #8830
* [ENHANCEMENT] Dashboards: Add panels for monitoring ingester autoscaling when not using ingest-storage. These panels are disabled by default, but can be enabled using the `autoscaling.ingester.enabled: true` config option. #8484
* [ENHANCEMENT] Dashboards: Add panels for monitoring store-gateway autoscaling. These panels are disabled by default, but can be enabled using the `autoscaling.store_gateway.enabled: true` config option. #8824
* [ENHANCEMENT] Dashboards: add panels to show writes to experimental ingest storage backend in the "Mimir / Ruler" dashboard, when `_config.show_ingest_storage_panels` is enabled. #8732
* [ENHANCEMENT] Dashboards: show all series in tooltips on time series dashboard panels. #8748
* [ENHANCEMENT] Dashboards: add compactor autoscaling panels to "Mimir / Compactor" dashboard. The panels are disabled by default, but can be enabled setting `_config.autoscaling.compactor.enabled` to `true`. #8777
* [ENHANCEMENT] Alerts: added `MimirKafkaClientBufferedProduceBytesTooHigh` alert. #8763
* [ENHANCEMENT] Dashboards: added "Kafka produced records / sec" panel to "Mimir / Writes" dashboard. #8763
* [ENHANCEMENT] Alerts: added `MimirStrongConsistencyOffsetNotPropagatedToIngesters` alert, and rename `MimirIngesterFailsEnforceStrongConsistencyOnReadPath` alert to `MimirStrongConsistencyEnforcementFailed`. #8831
* [ENHANCEMENT] Dashboards: remove "All" option for namespace dropdown in dashboards. #8829
* [ENHANCEMENT] Dashboards: add Kafka end-to-end latency outliers panel in the "Mimir / Writes" dashboard. #8948
* [ENHANCEMENT] Dashboards: add "Out-of-order samples appended" panel to "Mimir / Tenants" dashboard. #8939
* [ENHANCEMENT] Alerts: `RequestErrors` and `RulerRemoteEvaluationFailing` have been enriched with a native histogram version. #9004
* [ENHANCEMENT] Dashboards: add 'Read path' selector to 'Mimir / Queries' dashboard. #8878
* [ENHANCEMENT] Dashboards: add annotation indicating active series are being reloaded to 'Mimir / Tenants' dashboard. #9257
* [ENHANCEMENT] Dashboards: limit results on the 'Failed evaluations rate' panel of the 'Mimir / Tenants' dashboard to 50 to avoid crashing the page when there are many failing groups. #9262
* [FEATURE] Alerts: add `MimirGossipMembersEndpointsOutOfSync` alert. #9347
* [BUGFIX] Dashboards: fix "current replicas" in autoscaling panels when HPA is not active. #8566
* [BUGFIX] Alerts: do not fire `MimirRingMembersMismatch` during the migration to experimental ingest storage. #8727
* [BUGFIX] Dashboards: avoid over-counting of ingesters metrics when migrating to experimental ingest storage. #9170
* [BUGFIX] Dashboards: fix `job_prefix` not utilized in `jobSelector`. #9155

### Jsonnet

* [CHANGE] Changed the following config options when the experimental ingest storage is enabled: #8874
  * `ingest_storage_ingester_autoscaling_min_replicas` changed to `ingest_storage_ingester_autoscaling_min_replicas_per_zone`
  * `ingest_storage_ingester_autoscaling_max_replicas` changed to `ingest_storage_ingester_autoscaling_max_replicas_per_zone`
* [CHANGE] Changed the overrides configmap generation to remove any field with `null` value. #9116
* [CHANGE] `$.replicaTemplate` function now takes replicas and labelSelector parameter. #9248
* [CHANGE] Renamed `ingest_storage_ingester_autoscaling_replica_template_custom_resource_definition_enabled` to `replica_template_custom_resource_definition_enabled`. #9248
* [FEATURE] Add support for automatically deleting compactor, store-gateway, ingester and read-write mode backend PVCs when the corresponding StatefulSet is scaled down. #8382 #8736
* [FEATURE] Automatically set GOMAXPROCS on ingesters. #9273
* [ENHANCEMENT] Added the following config options to set the number of partition ingester replicas when migrating to experimental ingest storage. #8517
  * `ingest_storage_migration_partition_ingester_zone_a_replicas`
  * `ingest_storage_migration_partition_ingester_zone_b_replicas`
  * `ingest_storage_migration_partition_ingester_zone_c_replicas`
* [ENHANCEMENT] Distributor: increase `-distributor.remote-timeout` when the experimental ingest storage is enabled. #8518
* [ENHANCEMENT] Memcached: Update to Memcached 1.6.28 and memcached-exporter 0.14.4. #8557
* [ENHANCEMENT] Rollout-operator: Allow the rollout-operator to be used as Kubernetes statefulset webhook to enable `no-downscale` and `prepare-downscale` annotations to be used on ingesters or store-gateways. #8743
* [ENHANCEMENT] Do not deploy ingester-zone-c when experimental ingest storage is enabled and `ingest_storage_ingester_zones` is configured to `2`. #8776
* [ENHANCEMENT] Added the config option `ingest_storage_migration_classic_ingesters_no_scale_down_delay` to disable the downscale delay on classic ingesters when migrating to experimental ingest storage. #8775 #8873
* [ENHANCEMENT] Configure experimental ingest storage on query-frontend too when enabled. #8843
* [ENHANCEMENT] Allow to override Kafka client ID on a per-component basis. #9026
* [ENHANCEMENT] Rollout-operator's access to ReplicaTemplate is now configured via config option `rollout_operator_replica_template_access_enabled`. #9252
* [ENHANCEMENT] Added support for new way of downscaling ingesters, using rollout-operator's resource-mirroring feature and read-only mode of ingesters. This can be enabled by using `ingester_automated_downscale_v2_enabled` config option. This is mutually exclusive with both `ingester_automated_downscale_enabled` (previous downscale mode) and `ingest_storage_ingester_autoscaling_enabled` (autoscaling for ingest-storage).
* [ENHANCEMENT] Update rollout-operator to `v0.19.1`. #9388
* [BUGFIX] Added missing node affinity matchers to write component. #8910

### Mimirtool

* [CHANGE] Disable colored output on mimirtool when the output is not to a terminal. #9423
* [CHANGE] Add `--force-color` flag to be able to enable colored output when the output is not to a terminal. #9423
* [CHANGE] Analyze Rules: Count recording rules used in rules group as used. #6133
* [CHANGE] Remove deprecated `--rule-files` flag in favor of CLI arguments for the following commands: #8701
  * `mimirtool rules load`
  * `mimirtool rules sync`
  * `mimirtool rules diff`
  * `mimirtool rules check`
  * `mimirtool rules prepare`
* [ENHANCEMENT] Remote read and backfill now supports the experimental native histograms. #9156

### Mimir Continuous Test

* [CHANGE] Use test metrics that do not pass through 0 to make identifying incorrect results easier. #8630
* [CHANGE] Allowed authentication to Mimir using both Tenant ID and basic/bearer auth. #9038
* [FEATURE] Experimental support for the `-tests.send-chunks-debugging-header` boolean flag to send the `X-Mimir-Chunk-Info-Logger: series_id` header with queries. #8599
* [ENHANCEMENT] Include human-friendly timestamps in diffs logged when a test fails. #8630
* [ENHANCEMENT] Add histograms to measure latency of read and write requests. #8583
* [ENHANCEMENT] Log successful test runs in addition to failed test runs. #8817
* [ENHANCEMENT] Series emitted by continuous-test now distribute more uniformly across ingesters. #9218 #9243
* [ENHANCEMENT] Configure `User-Agent` header for the Mimir client via `-tests.client.user-agent`. #9338
* [BUGFIX] Initialize test result metrics to 0 at startup so that alerts can correctly identify the first failure after startup. #8630

### Query-tee

* [CHANGE] If a preferred backend is configured, then query-tee always returns its response, regardless of the response status code. Previously, query-tee would only return the response from the preferred backend if it did not have a 5xx status code. #8634
* [ENHANCEMENT] Emit trace spans from query-tee. #8419
* [ENHANCEMENT] Log trace ID (if present) with all log messages written while processing a request. #8419
* [ENHANCEMENT] Log user agent when processing a request. #8419
* [ENHANCEMENT] Add `time` parameter to proxied instant queries if it is not included in the incoming request. This is optional but enabled by default, and can be disabled with `-proxy.add-missing-time-parameter-to-instant-queries=false`. #8419
* [ENHANCEMENT] Add support for sending only a proportion of requests to all backends, with the remainder only sent to the preferred backend. The default behaviour is to send all requests to all backends. This can be configured with `-proxy.secondary-backends-request-proportion`. #8532
* [ENHANCEMENT] Check annotations emitted by both backends are the same when comparing responses from two backends. #8660
* [ENHANCEMENT] Compare native histograms in query results when comparing results between two backends. #8724
* [ENHANCEMENT] Don't consider responses to be different during response comparison if both backends' responses contain different series, but all samples are within the recent sample window. #8749 #8894
* [ENHANCEMENT] When the expected and actual response for a matrix series is different, the full set of samples for that series from both backends will now be logged. #8947
* [ENHANCEMENT] Wait up to `-server.graceful-shutdown-timeout` for inflight requests to finish when shutting down, rather than immediately terminating inflight requests on shutdown. #8985
* [ENHANCEMENT] Optionally consider equivalent error messages the same when comparing responses. Enabled by default, disable with `-proxy.require-exact-error-match=true`. #9143 #9350 #9366
* [BUGFIX] Ensure any errors encountered while forwarding a request to a backend (eg. DNS resolution failures) are logged. #8419
* [BUGFIX] The comparison of the results should not fail when either side contains extra samples from within SkipRecentSamples duration. #8920
* [BUGFIX] When `-proxy.compare-skip-recent-samples` is enabled, compare sample timestamps with the time the query requests were made, rather than the time at which the comparison is occurring. #9416

### Documentation

* [ENHANCEMENT] Specify in which component the configuration flags `-compactor.blocks-retention-period`, `-querier.max-query-lookback`, `-query-frontend.max-total-query-length`, `-query-frontend.max-query-expression-size-bytes` are applied and that they are applied to remote read as well. #8433
* [ENHANCEMENT] Provide more detailed recommendations on how to migrate from classic to native histograms. #8864
* [ENHANCEMENT] Clarify that `{namespace}` and `{groupName}` path segments in the ruler config API should be URL-escaped. #8969
* [ENHANCEMENT] Include stalled compactor network drive information in runbooks. #9297
* [ENHANCEMENT] Document `/ingester/prepare-partition-downscale` and `/ingester/prepare-instance-ring-downscale` endpoints. #9132
* [ENHANCEMENT] Describe read-only mode of ingesters in component documentation. #9132

### Tools

* [CHANGE] `wal-reader`: Renamed `-series-entries` to `-print-series`. Renamed `-print-series-with-samples` to `-print-samples`. #8568
* [FEATURE] `query-bucket-index`: add new tool to query a bucket index file and print the blocks that would be used for a given query time range. #8818
* [FEATURE] `kafkatool`: add new CLI tool to operate Kafka. Supported commands: #9000
  * `brokers list-leaders-by-partition`
  * `consumer-group commit-offset`
  * `consumer-group copy-offset`
  * `consumer-group list-offsets`
  * `create-partitions`
* [ENHANCEMENT] `wal-reader`: References to unknown series from Samples, Exemplars, histogram or tombstones records are now always logged. #8568
* [ENHANCEMENT] `tsdb-series`: added `-stats` option to print min/max time of chunks, total number of samples and DPM for each series. #8420
* [ENHANCEMENT] `tsdb-print-chunk`: print counter reset information for native histograms. #8812
* [ENHANCEMENT] `grpcurl-query-ingesters`: print counter reset information for native histograms. #8820
* [ENHANCEMENT] `grpcurl-query-ingesters`: concurrently query ingesters. #9102
* [ENHANCEMENT] `grpcurl-query-ingesters`: sort series and chunks in output. #9180
* [ENHANCEMENT] `grpcurl-query-ingesters`: print full chunk timestamps, not just time component. #9180
* [ENHANCEMENT] `tsdb-series`: Added `-json` option to generate JSON output for easier post-processing. #8844
* [ENHANCEMENT] `tsdb-series`: Added `-min-time` and `-max-time` options to filter samples that are used for computing data-points per minute. #8844
* [ENHANCEMENT] `mimir-rules-action`: Added new input to support matching target namespaces by regex. #9244
* [ENHANCEMENT] `mimir-rules-action`: Added new inputs to support ignoring namespaces and ignoring namespaces by regex. #9258 #9324
* [BUGFIX] `copyblocks`, `undelete-blocks`, `copyprefix`: use a multipart upload to server-side copy objects greater than 5GiB in size on S3. #9357

## 2.13.1

### Grafana Mimir

* [BUGFIX] Upgrade Go to 1.22.9 to address [CVE-2024-34156](https://nvd.nist.gov/vuln/detail/CVE-2024-34156). #10097
* [BUGFIX] Update module google.golang.org/grpc to v1.64.1 to address [GHSA-xr7q-jx4m-x55m](https://github.com/advisories/GHSA-xr7q-jx4m-x55m). #8717
* [BUGFIX] Upgrade github.com/rs/cors to v1.11.0 address [GHSA-mh55-gqvf-xfwm](https://github.com/advisories/GHSA-mh55-gqvf-xfwm). #8611

## 2.13.0

### Grafana Mimir

* [CHANGE] Build: `grafana/mimir` docker image is now based on `gcr.io/distroless/static-debian12` image. Alpine-based docker image is still available as `grafana/mimir-alpine`, until Mimir 2.15. #8204 #8235
* [CHANGE] Ingester: `/ingester/flush` endpoint is now only allowed to execute only while the ingester is in `Running` state. The 503 status code is returned if the endpoint is called while the ingester is not in `Running` state. #7486
* [CHANGE] Distributor: Include label name in `err-mimir-label-value-too-long` error message: #7740
* [CHANGE] Ingester: enabled 1 out 10 errors log sampling by default. All the discarded samples will still be tracked by the `cortex_discarded_samples_total` metric. The feature can be configured via `-ingester.error-sample-rate` (0 to log all errors). #7807
* [CHANGE] Query-frontend: Query results caching and experimental query blocking now utilize the PromQL string-formatted query format rather than the unvalidated query as submitted to the frontend. #7742
  * Query results caching should be more stable as all equivalent queries receive the same cache key, but there may be cache churn on first deploy with the updated format
  * Query blocking can no longer be circumvented with an equivalent query in a different format; see [Configure queries to block](https://grafana.com/docs/mimir/latest/configure/configure-blocked-queries/)
* [CHANGE] Query-frontend: stop using `-validation.create-grace-period` to clamp how far into the future a query can span. #8075
* [CHANGE] Clamp [`GOMAXPROCS`](https://pkg.go.dev/runtime#GOMAXPROCS) to [`runtime.NumCPU`](https://pkg.go.dev/runtime#NumCPU). #8201
* [CHANGE] Anonymous usage statistics tracking: add CPU usage percentage tracking. #8282
* [CHANGE] Added new metric `cortex_compactor_disk_out_of_space_errors_total` which counts how many times a compaction failed due to the compactor being out of disk. #8237
* [CHANGE] Anonymous usage statistics tracking: report active series in addition to in-memory series. #8279
* [CHANGE] Ruler: `evaluation_delay` field in the rule group configuration has been deprecated. Please use `query_offset` instead (it has the same exact meaning and behaviour). #8295
* [CHANGE] General: remove `-log.buffered`. The configuration option has been enabled by default and deprecated since Mimir 2.11. #8395
* [CHANGE] Ruler: promote tenant federation from experimental to stable. #8400
* [CHANGE] Ruler: promote `-ruler.recording-rules-evaluation-enabled` and `-ruler.alerting-rules-evaluation-enabled` from experimental to stable. #8400
* [CHANGE] General: promote `-tenant-federation.max-tenants` from experimental to stable. #8400
* [FEATURE] Continuous-test: now runable as a module with `mimir -target=continuous-test`. #7747
* [FEATURE] Store-gateway: Allow specific tenants to be enabled or disabled via `-store-gateway.enabled-tenants` or `-store-gateway.disabled-tenants` CLI flags or their corresponding YAML settings. #7653
* [FEATURE] New `-<prefix>.s3.bucket-lookup-type` flag configures lookup style type, used to access bucket in s3 compatible providers. #7684
* [FEATURE] Querier: add experimental streaming PromQL engine, enabled with `-querier.promql-engine=mimir`. #7693 #7898 #7899 #8023 #8058 #8096 #8121 #8197 #8230 #8247 #8270 #8276 #8277 #8291 #8303 #8340 #8256 #8348
* [FEATURE] New `/ingester/unregister-on-shutdown` HTTP endpoint allows dynamic access to ingesters' `-ingester.ring.unregister-on-shutdown` configuration. #7739
* [FEATURE] Server: added experimental [PROXY protocol support](https://www.haproxy.org/download/2.3/doc/proxy-protocol.txt). The PROXY protocol support can be enabled via `-server.proxy-protocol-enabled=true`. When enabled, the support is added both to HTTP and gRPC listening ports. #7698
* [FEATURE] Query-frontend, querier: new experimental `/cardinality/active_native_histogram_metrics` API to get active native histogram metric names with statistics about active native histogram buckets. #7982 #7986 #8008
* [FEATURE] Alertmanager: Added `-alertmanager.max-silences-count` and `-alertmanager.max-silence-size-bytes` to set limits on per tenant silences. Disabled by default. #8241 #8249
* [FEATURE] Ingester: add experimental support for the server-side circuit breakers when writing to and reading from ingesters. This can be enabled using `-ingester.push-circuit-breaker.enabled` and `-ingester.read-circuit-breaker.enabled` options. Further `-ingester.push-circuit-breaker.*` and `-ingester.read-circuit-breaker.*` options for configuring circuit-breaker are available. Added metrics `cortex_ingester_circuit_breaker_results_total`,  `cortex_ingester_circuit_breaker_transitions_total`, `cortex_ingester_circuit_breaker_current_state` and `cortex_ingester_circuit_breaker_request_timeouts_total`. #8180 #8285 #8315 #8446
* [FEATURE] Distributor, ingester: add new setting `-validation.past-grace-period` to limit how old (based on the wall clock minus OOO window) the ingested samples can be. The default 0 value disables this limit. #8262
* [ENHANCEMENT] Distributor: add metrics `cortex_distributor_samples_per_request` and `cortex_distributor_exemplars_per_request` to track samples/exemplars per request. #8265
* [ENHANCEMENT] Reduced memory allocations in functions used to propagate contextual information between gRPC calls. #7529
* [ENHANCEMENT] Distributor: add experimental limit for exemplars per series per request, enabled with `-distributor.max-exemplars-per-series-per-request`, the number of discarded exemplars are tracked with `cortex_discarded_exemplars_total{reason="too_many_exemplars_per_series_per_request"}` #7989 #8010
* [ENHANCEMENT] Store-gateway: merge series from different blocks concurrently. #7456
* [ENHANCEMENT] Store-gateway: Add `stage="wait_max_concurrent"` to `cortex_bucket_store_series_request_stage_duration_seconds` which records how long the query had to wait for its turn for `-blocks-storage.bucket-store.max-concurrent`. #7609
* [ENHANCEMENT] Querier: add `cortex_querier_federation_upstream_query_wait_duration_seconds` to observe time from when a querier picks up a cross-tenant query to when work begins on its single-tenant counterparts. #7209
* [ENHANCEMENT] Compactor: Add `cortex_compactor_block_compaction_delay_seconds` metric to track how long it takes to compact blocks since the blocks are created. #7635
* [ENHANCEMENT] Store-gateway: add `outcome` label to `cortex_bucket_stores_gate_duration_seconds` histogram metric. Possible values for the `outcome` label are: `rejected_canceled`, `rejected_deadline_exceeded`, `rejected_other`, and `permitted`. #7784
* [ENHANCEMENT] Query-frontend: use zero-allocation experimental decoder for active series queries via `-query-frontend.use-active-series-decoder`. #7665
* [ENHANCEMENT] Go: updated to 1.22.2. #7802
* [ENHANCEMENT] Query-frontend: support `limit` parameter on `/prometheus/api/v1/label/{name}/values` and `/prometheus/api/v1/labels` endpoints. #7722
* [ENHANCEMENT] Expose TLS configuration for the S3 backend client. #7959
* [ENHANCEMENT] Rules: Support expansion of native histogram values when using rule templates #7974
* [ENHANCEMENT] Rules: Add metric `cortex_prometheus_rule_group_last_restore_duration_seconds` which measures how long it takes to restore rule groups using the `ALERTS_FOR_STATE` series #7974
* [ENHANCEMENT] OTLP: Improve remote write format translation performance by using label set hashes for metric identifiers instead of string based ones. #8012
* [ENHANCEMENT] Querying: Remove OpEmptyMatch from regex concatenations. #8012
* [ENHANCEMENT] Store-gateway: add `-blocks-storage.bucket-store.max-concurrent-queue-timeout`. When set, queries at the store-gateway's query gate will not wait longer than that to execute. If a query reaches the wait timeout, then the querier will retry the blocks on a different store-gateway. If all store-gateways are unavailable, then the query will fail with `err-mimir-store-consistency-check-failed`. #7777 #8149
* [ENHANCEMENT] Store-gateway: add `-blocks-storage.bucket-store.index-header.lazy-loading-concurrency-queue-timeout`. When set, loads of index-headers at the store-gateway's index-header lazy load gate will not wait longer than that to execute. If a load reaches the wait timeout, then the querier will retry the blocks on a different store-gateway. If all store-gateways are unavailable, then the query will fail with `err-mimir-store-consistency-check-failed`. #8138
* [ENHANCEMENT] Ingester: Optimize querying with regexp matchers. #8106
* [ENHANCEMENT] Distributor: Introduce `-distributor.max-request-pool-buffer-size` to allow configuring the maximum size of the request pool buffers. #8082
* [ENHANCEMENT] Store-gateway: improve performance when streaming chunks to queriers is enabled (`-querier.prefer-streaming-chunks-from-store-gateways=true`) and the query selects fewer than `-blocks-storage.bucket-store.batch-series-size` series (defaults to 5000 series). #8039
* [ENHANCEMENT] Ingester: active series are now updated along with owned series. They decrease when series change ownership between ingesters. This helps provide a more accurate total of active series when ingesters are added. This is only enabled when `-ingester.track-ingester-owned-series` or `-ingester.use-ingester-owned-series-for-limits` are enabled. #8084
* [ENHANCEMENT] Query-frontend: include route name in query stats log lines. #8191
* [ENHANCEMENT] OTLP: Speed up conversion from OTel to Mimir format by about 8% and reduce memory consumption by about 30%. Can be disabled via `-distributor.direct-otlp-translation-enabled=false` #7957
* [ENHANCEMENT] Ingester/Querier: Optimise regexps with long lists of alternates. #8221, #8234
* [ENHANCEMENT] Ingester: Include more detail in tracing of queries. #8242
* [ENHANCEMENT] Distributor: add `insight=true` to remote-write and OTLP write handlers when the HTTP response status code is 4xx. #8294
* [ENHANCEMENT] Ingester: reduce locked time while matching postings for a label, improving the write latency and compaction speed. #8327
* [ENHANCEMENT] Ingester: reduce the amount of locks taken during the Head compaction's garbage-collection process, improving the write latency and compaction speed. #8327
* [ENHANCEMENT] Query-frontend: log the start, end time and matchers for remote read requests to the query stats logs. #8326 #8370 #8373
* [BUGFIX] Distributor: prometheus retry on 5xx and 429 errors, while otlp collector only retry on 429, 502, 503 and 504, mapping other 5xx errors to the retryable ones in otlp endpoint. #8324 #8339
* [BUGFIX] Distributor: make OTLP endpoint return marshalled proto bytes as response body for 4xx/5xx errors. #8227
* [BUGFIX] Rules: improve error handling when querier is local to the ruler. #7567
* [BUGFIX] Querier, store-gateway: Protect against panics raised during snappy encoding. #7520
* [BUGFIX] Ingester: Prevent timely compaction of empty blocks. #7624
* [BUGFIX] Querier: Don't cache context.Canceled errors for bucket index. #7620
* [BUGFIX] Store-gateway: account for `"other"` time in LabelValues and LabelNames requests. #7622
* [BUGFIX] Query-frontend: Don't panic when using the `-query-frontend.downstream-url` flag. #7651
* [BUGFIX] Ingester: when receiving multiple exemplars for a native histogram via remote write, sort them and only report an error if all are older than the latest exemplar as this could be a partial update. #7640 #7948 #8014
* [BUGFIX] Ingester: don't retain blocks if they finish exactly on the boundary of the retention window. #7656
* [BUGFIX] Bug-fixes and improvements to experimental native histograms. #7744 #7813
* [BUGFIX] Querier: return an error when a query uses `label_join` with an invalid destination label name. #7744
* [BUGFIX] Compactor: correct outstanding job estimation in metrics and `compaction-planner` tool when block labels differ. #7745
* [BUGFIX] Ingester: turn native histogram validation errors in TSDB into soft ingester errors that result in returning 4xx to the end-user instead of 5xx. In the case of TSDB validation errors, the counter `cortex_discarded_samples_total` will be increased with the `reason` label set to `"invalid-native-histogram"`. #7736 #7773
* [BUGFIX] Do not wrap error message with `sampled 1/<frequency>` if it's not actually sampled. #7784
* [BUGFIX] Store-gateway: do not track cortex_querier_blocks_consistency_checks_failed_total metric if query has been canceled or interrued due to any error not related to blocks consistency check failed. #7752
* [BUGFIX] Ingester: ignore instances with no tokens when calculating local limits to prevent discards during ingester scale-up #7881
* [BUGFIX] Ingester: do not reuse exemplars slice in the write request if there are more than 10 exemplars per series. This should help to reduce the in-use memory in case of few requests with a very large number of exemplars. #7936
* [BUGFIX] Distributor: fix down scaling of native histograms in the distributor when timeseries unmarshal cache is in use. #7947
* [BUGFIX] Distributor: fix cardinality API to return more accurate number of in-memory series when number of zones is larger than replication factor. #7984
* [BUGFIX] All: fix config validation for non-ingester modules, when ingester's ring is configured with spread-minimizing token generation strategy. #7990
* [BUGFIX] Ingester: copy LabelValues strings out of mapped memory to avoid a segmentation fault if the region becomes unmapped before the result is marshaled. #8003
* [BUGFIX] OTLP: Don't generate target_info unless at least one identifying label is defined. #8012
* [BUGFIX] OTLP: Don't generate target_info unless there are metrics. #8012
* [BUGFIX] Query-frontend: Experimental query queue splitting: fix issue where offset and range selector duration were not considered when predicting query component. #7742
* [BUGFIX] Querying: Empty matrix results were incorrectly returning `null` instead of `[]`. #8029
* [BUGFIX] All: don't increment `thanos_objstore_bucket_operation_failures_total` metric for cancelled requests. #8072
* [BUGFIX] Query-frontend: fix empty metric name matcher not being applied under certain conditions. #8076
* [BUGFIX] Querying: Fix regex matching of multibyte runes with dot operator. #8089
* [BUGFIX] Querying: matrix results returned from instant queries were not sorted by series. #8113
* [BUGFIX] Query scheduler: Fix a crash in result marshaling. #8140
* [BUGFIX] Store-gateway: Allow long-running index scans to be interrupted. #8154
* [BUGFIX] Query-frontend: fix splitting of queries using `@ start()` and `@end()` modifiers on a subquery. Previously the `start()` and `end()` would be evaluated using the start end end of the split query instead of the original query. #8162
* [BUGFIX] Distributor: Don't discard time series with invalid exemplars, just drop affected exemplars. #8224
* [BUGFIX] Ingester: fixed in-memory series count when replaying a corrupted WAL. #8295
* [BUGFIX] Ingester: fix context cancellation handling when a query is busy looking up series in the TSDB index and `-blocks-storage.tsdb.head-postings-for-matchers-cache*` or `-blocks-storage.tsdb.block-postings-for-matchers-cache*` are in use. #8337
* [BUGFIX] Querier: fix edge case where bucket indexes are sometimes cached forever instead of with the expected TTL. #8343
* [BUGFIX] OTLP handler: fix errors returned by OTLP handler when used via httpgrpc tunneling. #8363
* [BUGFIX] Update `github.com/hashicorp/go-retryablehttp` to address [CVE-2024-6104](https://github.com/advisories/GHSA-v6v8-xj6m-xwqh). #8539
* [BUGFIX] Alertmanager: Fixes a number of bugs in silences which could cause an existing silence to be deleted/expired when updating the silence failed. This could happen when the replacing silence was invalid or exceeded limits. #8525
* [BUGFIX] Alertmanager: Fix per-tenant silence limits not reloaded during runtime. #8456
* [BUGFIX] Alertmanager: Fix help message for utf-8-strict-mode. #8572
* [BUGFIX] Upgrade golang to 1.22.5 to address [CVE-2024-24791](https://nvd.nist.gov/vuln/detail/CVE-2024-24791). #8600

### Mixin

* [CHANGE] Alerts: Removed obsolete `MimirQueriesIncorrect` alert that used test-exporter metrics. Test-exporter support was however removed in Mimir 2.0 release. #7774
* [CHANGE] Alerts: Change threshold for `MimirBucketIndexNotUpdated` alert to fire before queries begin to fail due to bucket index age. #7879
* [FEATURE] Dashboards: added 'Remote ruler reads networking' dashboard. #7751
* [FEATURE] Alerts: Add `MimirIngesterStuckProcessingRecordsFromKafka` alert. #8147
* [ENHANCEMENT] Alerts: allow configuring alerts range interval via `_config.base_alerts_range_interval_minutes`. #7591
* [ENHANCEMENT] Dashboards: Add panels for monitoring distributor and ingester when using ingest-storage. These panels are disabled by default, but can be enabled using `show_ingest_storage_panels: true` config option. Similarly existing panels used when distributors and ingesters use gRPC for forwarding requests can be disabled by setting `show_grpc_ingestion_panels: false`. #7670 #7699
* [ENHANCEMENT] Alerts: add the following alerts when using ingest-storage: #7699 #7702 #7867
  * `MimirIngesterLastConsumedOffsetCommitFailed`
  * `MimirIngesterFailedToReadRecordsFromKafka`
  * `MimirIngesterKafkaFetchErrorsRateTooHigh`
  * `MimirStartingIngesterKafkaReceiveDelayIncreasing`
  * `MimirRunningIngesterReceiveDelayTooHigh`
  * `MimirIngesterFailsToProcessRecordsFromKafka`
  * `MimirIngesterFailsEnforceStrongConsistencyOnReadPath`
* [ENHANCEMENT] Dashboards: add in-flight queries scaling metric panel for ruler-querier. #7749
* [ENHANCEMENT] Dashboards: renamed rows in the "Remote ruler reads" and "Remote ruler reads resources" dashboards to match the actual component names. #7750
* [ENHANCEMENT] Dashboards: allow switching between using classic of native histograms in dashboards. #7627
  * Overview dashboard, Status panel, `cortex_request_duration_seconds` metric.
* [ENHANCEMENT] Alerts: exclude `529` and `598` status codes from failure codes in `MimirRequestsError`. #7889
* [ENHANCEMENT] Dashboards: renamed "TCP Connections" panel to "Ingress TCP Connections" in the networking dashboards. #8092
* [ENHANCEMENT] Dashboards: update the use of deprecated "table (old)" panels to "table". #8181
* [ENHANCEMENT] Dashboards: added a `component` variable to "Slow queries" dashboard to allow checking the slow queries of the remote ruler evaluation query path. #8309
* [BUGFIX] Dashboards: fix regular expression for matching read-path gRPC ingester methods to include querying of exemplars, label-related queries, or active series queries. #7676
* [BUGFIX] Dashboards: fix user id abbreviations and column heads for Top Tenants dashboard. #7724
* [BUGFIX] Dashboards: fix incorrect query used for "queue length" panel on "Ruler" dashboard. #8006
* [BUGFIX] Dashboards: fix disk space utilization panels when running with a recent version of kube-state-metrics. #8212

### Jsonnet

* [CHANGE] Memcached: Change default read timeout for chunks and index caches to `750ms` from `450ms`. #7778
* [CHANGE] Fine-tuned `terminationGracePeriodSeconds` for the following components: #7364
  * Querier: changed from `30` to `180`
  * Query-scheduler: changed from `30` to `180`
* [CHANGE] Change TCP port exposed by `mimir-continuous-test` deployment to match with updated defaults of its container image (see changes below). #7958
* [FEATURE] Add support to deploy Mimir with experimental ingest storage enabled. #8028 #8222
* [ENHANCEMENT] Compactor: add `$._config.cortex_compactor_concurrent_rollout_enabled` option (disabled by default) that makes use of rollout-operator to speed up the rollout of compactors. #7783 #7878
* [ENHANCEMENT] Shuffle-sharding: add `$._config.shuffle_sharding.ingest_storage_partitions_enabled` and `$._config.shuffle_sharding.ingester_partitions_shard_size` options, that allow configuring partitions shard size in ingest-storage mode. #7804
* [ENHANCEMENT] Update rollout-operator to `v0.17.0`. #8399
* [ENHANCEMENT] Add `_config.autoscaling_querier_predictive_scaling_enabled` to scale querier based on inflight queries 7 days ago. #7775
* [ENHANCEMENT] Add support to autoscale ruler-querier replicas based on in-flight queries too (in addition to CPU and memory based scaling). #8060 #8188
* [ENHANCEMENT] Distributor: improved distributor HPA scaling metric to only take in account ready pods. This requires the metric `kube_pod_status_ready` to be available in the data source used by KEDA to query scaling metrics (configured via `_config.autoscaling_prometheus_url`). #8251
* [BUGFIX] Guard against missing samples in KEDA queries. #7691 #10013
* [BUGFIX] Alertmanager: Set -server.http-idle-timeout to avoid EOF errors in ruler. #8192

### Mimirtool

* [CHANGE] Deprecated `--rule-files` flag in favor of CLI arguments. #7756
* [FEATURE] mimirtool: Add `runtime-config verify` sub-command, for verifying Mimir runtime config files. #8123
* [ENHANCEMENT] `mimirtool promql format`: Format PromQL query with Prometheus' string or pretty-print formatter. #7742
* [ENHANCEMENT] Add `mimir-http-prefix` configuration to set the Mimir URL prefix when using legacy routes. #8069
* [ENHANCEMENT] Add option `--output-dir` to `mimirtool rules get` and `mimirtool rules print` to allow persisting rule groups to a file for edit and re-upload. #8142
* [BUGFIX] Fix panic in `loadgen` subcommand. #7629
* [BUGFIX] `mimirtool rules prepare`: do not add aggregation label to `on()` clause if already present in `group_left()` or `group_right()`. #7839
* [BUGFIX] Analyze Grafana: fix parsing queries with variables. #8062
* [BUGFIX] `mimirtool rules sync`: detect a change when the `query_offset` or the deprecated `evaluation_delay` configuration changes. #8297

### Mimir Continuous Test

* [CHANGE] `mimir-continuous-test` has been deprecated and replaced by a Mimir module that can be run as a target from the `mimir` binary using `mimir -target=continuous-test`. #7753
* [CHANGE] `-server.metrics-port` flag is no longer available for use in the module run of mimir-continuous-test, including the grafana/mimir-continuous-test Docker image which uses the new module. Configuring this port is still possible in the binary, which is deprecated. #7747
* [CHANGE] Allowed authenticatication to Mimir using both Tenant ID and basic/bearer auth #7619.
* [BUGFIX] Set `User-Agent` header for all requests sent from the testing client. #7607

### Query-tee

* [ENHANCEMENT] Log queries that take longer than `proxy.log-slow-query-response-threshold` when compared to other backends. #7346
* [ENHANCEMENT] Add two new metrics for measuring the relative duration between backends: #7782 #8013 #8330
  * `cortex_querytee_backend_response_relative_duration_seconds`
  * `cortex_querytee_backend_response_relative_duration_proportional`

### Documentation

* [CHANGE] Note that the _Play with Grafana Mimir_ tutorial directory path changed after the release of the video. #8319
* [ENHANCEMENT] Clarify Compactor and its storage volume when configured under Kubernetes. #7675
* [ENHANCEMENT] Add OTLP route to _Mimir routes by path_ runbooks section. #8074
* [ENHANCEMENT] Document option server.log-source-ips-full. #8268

### Tools

* [ENHANCEMENT] ulidtime: add option to show random part of ULID, timestamp in milliseconds and header. #7615
* [ENHANCEMENT] copyblocks: add a flag to configure part-size for multipart uploads in s3 client-side copying. #8292
* [ENHANCEMENT] copyblocks: enable pprof HTTP endpoints. #8292

## 2.12.0

### Grafana Mimir

* [CHANGE] Alertmanager: Deprecates the `v1` API. All `v1` API endpoints now respond with a JSON deprecation notice and a status code of `410`. All endpoints have a `v2` equivalent. The list of endpoints is: #7103
  * `<alertmanager-web.external-url>/api/v1/alerts`
  * `<alertmanager-web.external-url>/api/v1/receivers`
  * `<alertmanager-web.external-url>/api/v1/silence/{id}`
  * `<alertmanager-web.external-url>/api/v1/silences`
  * `<alertmanager-web.external-url>/api/v1/status`
* [CHANGE] Ingester: Increase default value of `-blocks-storage.tsdb.head-postings-for-matchers-cache-max-bytes` and `-blocks-storage.tsdb.block-postings-for-matchers-cache-max-bytes` to 100 MiB (previous default value was 10 MiB). #6764
* [CHANGE] Validate tenant IDs according to [documented behavior](https://grafana.com/docs/mimir/latest/configure/about-tenant-ids/) even when tenant federation is not enabled. Note that this will cause some previously accepted tenant IDs to be rejected such as those longer than 150 bytes or containing `|` characters. #6959
* [CHANGE] Ruler: don't use backoff retry on remote evaluation in case of `4xx` errors. #7004
* [CHANGE] Server: responses with HTTP 4xx status codes are now treated as errors and used in `status_code` label of request duration metric. #7045
* [CHANGE] Memberlist: change default for `-memberlist.stream-timeout` from `10s` to `2s`. #7076
* [CHANGE] Memcached: remove legacy `thanos_cache_memcached_*` and `thanos_memcached_*` prefixed metrics. Instead, Memcached and Redis cache clients now emit `thanos_cache_*` prefixed metrics with a `backend` label. #7076
* [CHANGE] Ruler: the following metrics, exposed when the ruler is configured to discover Alertmanager instances via service discovery, have been renamed: #7057
  * `prometheus_sd_failed_configs` renamed to `cortex_prometheus_sd_failed_configs`
  * `prometheus_sd_discovered_targets` renamed to `cortex_prometheus_sd_discovered_targets`
  * `prometheus_sd_received_updates_total` renamed to `cortex_prometheus_sd_received_updates_total`
  * `prometheus_sd_updates_delayed_total` renamed to `cortex_prometheus_sd_updates_delayed_total`
  * `prometheus_sd_updates_total` renamed to `cortex_prometheus_sd_updates_total`
  * `prometheus_sd_refresh_failures_total` renamed to `cortex_prometheus_sd_refresh_failures_total`
  * `prometheus_sd_refresh_duration_seconds` renamed to `cortex_prometheus_sd_refresh_duration_seconds`
* [CHANGE] Query-frontend: the default value for `-query-frontend.not-running-timeout` has been changed from 0 (disabled) to 2s. The configuration option has also been moved from "experimental" to "advanced". #7127
* [CHANGE] Store-gateway: to reduce disk contention on HDDs the default value for `blocks-storage.bucket-store.tenant-sync-concurrency` has been changed from `10` to `1` and the default value for `blocks-storage.bucket-store.block-sync-concurrency` has been changed from `20` to `4`. #7136
* [CHANGE] Store-gateway: Remove deprecated CLI flags `-blocks-storage.bucket-store.index-header-lazy-loading-enabled` and `-blocks-storage.bucket-store.index-header-lazy-loading-idle-timeout` and their corresponding YAML settings. Instead, use `-blocks-storage.bucket-store.index-header.lazy-loading-enabled` and `-blocks-storage.bucket-store.index-header.lazy-loading-idle-timeout`. #7521
* [CHANGE] Store-gateway: Mark experimental CLI flag `-blocks-storage.bucket-store.index-header.lazy-loading-concurrency` and its corresponding YAML settings as advanced. #7521
* [CHANGE] Store-gateway: Remove experimental CLI flag `-blocks-storage.bucket-store.index-header.sparse-persistence-enabled` since this is now the default behavior. #7535
* [CHANGE] All: set `-server.report-grpc-codes-in-instrumentation-label-enabled` to `true` by default, which enables reporting gRPC status codes as `status_code` labels in the `cortex_request_duration_seconds` metric. #7144
* [CHANGE] Distributor: report gRPC status codes as `status_code` labels in the `cortex_ingester_client_request_duration_seconds` metric by default. #7144
* [CHANGE] Distributor: CLI flag `-ingester.client.report-grpc-codes-in-instrumentation-label-enabled` has been deprecated, and its default value is set to `true`. #7144
* [CHANGE] Ingester: CLI flag `-ingester.return-only-grpc-errors` has been deprecated, and its default value is set to `true`. To ensure backwards compatibility, during a migration from a version prior to 2.11.0 to 2.12 or later, `-ingester.return-only-grpc-errors` should be set to `false`. Once all the components are migrated, the flag can be removed.   #7151
* [CHANGE] Ingester: the following CLI flags have been moved from "experimental" to "advanced": #7169
  * `-ingester.ring.token-generation-strategy`
  * `-ingester.ring.spread-minimizing-zones`
  * `-ingester.ring.spread-minimizing-join-ring-in-order`
* [CHANGE] Query-frontend: the default value of the CLI flag `-query-frontend.max-cache-freshness` (and its respective YAML configuration parameter) has been changed from `1m` to `10m`. #7161
* [CHANGE] Distributor: default the optimization `-distributor.write-requests-buffer-pooling-enabled` to `true`. #7165
* [CHANGE] Tracing: Move query information to span attributes instead of span logs. #7046
* [CHANGE] Distributor: the default value of circuit breaker's CLI flag `-ingester.client.circuit-breaker.cooldown-period` has been changed from `1m` to `10s`. #7310
* [CHANGE] Store-gateway: remove `cortex_bucket_store_blocks_loaded_by_duration`. `cortex_bucket_store_series_blocks_queried` is better suited for detecting when compactors are not able to keep up with the number of blocks to compact. #7309
* [CHANGE] Ingester, Distributor: the support for rejecting push requests received via gRPC before reading them into memory, enabled via `-ingester.limit-inflight-requests-using-grpc-method-limiter` and `-distributor.limit-inflight-requests-using-grpc-method-limiter`, is now stable and enabled by default. The configuration options have been deprecated and will be removed in Mimir 2.14. #7360
* [CHANGE] Distributor: Change`-distributor.enable-otlp-metadata-storage` flag's default to true, and deprecate it. The flag will be removed in Mimir 2.14. #7366
* [CHANGE] Store-gateway: Use a shorter TTL for cached items related to temporary blocks. #7407 #7534
* [CHANGE] Standardise exemplar label as "trace_id". #7475
* [CHANGE] The configuration option `-querier.max-query-into-future` has been deprecated and will be removed in Mimir 2.14. #7496
* [CHANGE] Distributor: the metric `cortex_distributor_sample_delay_seconds` has been deprecated and will be removed in Mimir 2.14. #7516
* [CHANGE] Query-frontend: The deprecated YAML setting `frontend.cache_unaligned_requests` has been moved to `limits.cache_unaligned_requests`. #7519
* [CHANGE] Querier: the CLI flag `-querier.minimize-ingester-requests` has been moved from "experimental" to "advanced". #7638
* [CHANGE] Ingester: allow only POST method on `/ingester/shutdown`, as previously it was too easy to accidentally trigger through GET requests. At the same time, add an option to keep the existing behavior by introducing an `-api.get-request-for-ingester-shutdown-enabled` flag. This flag will be removed in Mimir 2.15. #7707
* [FEATURE] Introduce `-server.log-source-ips-full` option to log all IPs from `Forwarded`, `X-Real-IP`, `X-Forwarded-For` headers. #7250
* [FEATURE] Introduce `-tenant-federation.max-tenants` option to limit the max number of tenants allowed for requests when federation is enabled. #6959
* [FEATURE] Cardinality API: added a new `count_method` parameter which enables counting active label names. #7085
* [FEATURE] Querier / query-frontend: added `-querier.promql-experimental-functions-enabled` CLI flag (and respective YAML config option) to enable experimental PromQL functions. The experimental functions introduced are: `mad_over_time()`, `sort_by_label()` and `sort_by_label_desc()`. #7057
* [FEATURE] Alertmanager API: added `-alertmanager.grafana-alertmanager-compatibility-enabled` CLI flag (and respective YAML config option) to enable an experimental API endpoints that support the migration of the Grafana Alertmanager. #7057
* [FEATURE] Alertmanager: Added `-alertmanager.utf8-strict-mode-enabled` to control support for any UTF-8 character as part of Alertmanager configuration/API matchers and labels. It's default value is set to `false`. #6898
* [FEATURE] Querier: added `histogram_avg()` function support to PromQL. #7293
* [FEATURE] Ingester: added `-blocks-storage.tsdb.timely-head-compaction` flag, which enables more timely head compaction, and defaults to `false`. #7372
* [FEATURE] Compactor: Added `/compactor/tenants` and `/compactor/tenant/{tenant}/planned_jobs` endpoints that provide functionality that was provided by `tools/compaction-planner` -- listing of planned compaction jobs based on tenants' bucket index. #7381
* [FEATURE] Add experimental support for streaming response bodies from queriers to frontends via `-querier.response-streaming-enabled`. This is currently only supported for the `/api/v1/cardinality/active_series` endpoint. #7173
* [FEATURE] Release: Added mimir distroless docker image. #7371
* [FEATURE] Add support for the new grammar of `{"metric_name", "l1"="val"}` to promql and some of the exposition formats. #7475 #7541
* [ENHANCEMENT] Distributor: Add a new metric `cortex_distributor_otlp_requests_total` to track the total number of OTLP requests. #7385
* [ENHANCEMENT] Vault: add lifecycle manager for token used to authenticate to Vault. This ensures the client token is always valid. Includes a gauge (`cortex_vault_token_lease_renewal_active`) to check whether token renewal is active, and the counters `cortex_vault_token_lease_renewal_success_total` and `cortex_vault_auth_success_total` to see the total number of successful lease renewals / authentications. #7337
* [ENHANCEMENT] Store-gateway: add no-compact details column on store-gateway tenants admin UI. #6848
* [ENHANCEMENT] PromQL: ignore small errors for bucketQuantile #6766
* [ENHANCEMENT] Distributor: improve efficiency of some errors #6785
* [ENHANCEMENT] Ruler: exclude vector queries from being tracked in `cortex_ruler_queries_zero_fetched_series_total`. #6544
* [ENHANCEMENT] Ruler: local storage backend now supports reading a rule group via `/config/api/v1/rules/{namespace}/{groupName}` configuration API endpoint. #6632
* [ENHANCEMENT] Query-Frontend and Query-Scheduler: split tenant query request queues by query component with `query-frontend.additional-query-queue-dimensions-enabled` and `query-scheduler.additional-query-queue-dimensions-enabled`. #6772
* [ENHANCEMENT] Distributor: support disabling metric relabel rules per-tenant via the flag `-distributor.metric-relabeling-enabled` or associated YAML. #6970
* [ENHANCEMENT] Distributor: `-distributor.remote-timeout` is now accounted from the first ingester push request being sent. #6972
* [ENHANCEMENT] Storage Provider: `-<prefix>.s3.sts-endpoint` sets a custom endpoint for AWS Security Token Service (AWS STS) in s3 storage provider. #6172
* [ENHANCEMENT] Querier: add `cortex_querier_queries_storage_type_total ` metric that indicates how many queries have executed for a source, ingesters or store-gateways. Add `cortex_querier_query_storegateway_chunks_total` metric to count the number of chunks fetched from a store gateway. #7099,#7145
* [ENHANCEMENT] Query-frontend: add experimental support for sharding active series queries via `-query-frontend.shard-active-series-queries`. #6784
* [ENHANCEMENT] Distributor: set `-distributor.reusable-ingester-push-workers=2000` by default and mark feature as `advanced`. #7128
* [ENHANCEMENT] All: set `-server.grpc.num-workers=100` by default and mark feature as `advanced`. #7131
* [ENHANCEMENT] Distributor: invalid metric name error message gets cleaned up to not include non-ascii strings. #7146
* [ENHANCEMENT] Store-gateway: add `source`, `level`, and `out_or_order` to `cortex_bucket_store_series_blocks_queried` metric that indicates the number of blocks that were queried from store gateways by block metadata. #7112 #7262 #7267
* [ENHANCEMENT] Compactor: After updating bucket-index, compactor now also computes estimated number of compaction jobs based on current bucket-index, and reports the result in `cortex_bucket_index_estimated_compaction_jobs` metric. If computation of jobs fails, `cortex_bucket_index_estimated_compaction_jobs_errors_total` is updated instead. #7299
* [ENHANCEMENT] Mimir: Integrate profiling into tracing instrumentation. #7363
* [ENHANCEMENT] Alertmanager: Adds metric `cortex_alertmanager_notifications_suppressed_total` that counts the total number of notifications suppressed for being silenced, inhibited, outside of active time intervals or within muted time intervals. #7384
* [ENHANCEMENT] Query-scheduler: added more buckets to `cortex_query_scheduler_queue_duration_seconds` histogram metric, in order to better track queries staying in the queue for longer than 10s. #7470
* [ENHANCEMENT] A `type` label is added to `prometheus_tsdb_head_out_of_order_samples_appended_total` metric. #7475
* [ENHANCEMENT] Distributor: Optimize OTLP endpoint. #7475
* [ENHANCEMENT] API: Use github.com/klauspost/compress for faster gzip and deflate compression of API responses. #7475
* [ENHANCEMENT] Ingester: Limiting on owned series (`-ingester.use-ingester-owned-series-for-limits`) now prevents discards in cases where a tenant is sharded across all ingesters (or shuffle sharding is disabled) and the ingester count increases. #7411
* [ENHANCEMENT] Block upload: include converted timestamps in the error message if block is from the future. #7538
* [ENHANCEMENT] Query-frontend: Introduce `-query-frontend.active-series-write-timeout` to allow configuring the server-side write timeout for active series requests. #7553 #7569
* [BUGFIX] Ingester: don't ignore errors encountered while iterating through chunks or samples in response to a query request. #6451
* [BUGFIX] Fix issue where queries can fail or omit OOO samples if OOO head compaction occurs between creating a querier and reading chunks #6766
* [BUGFIX] Fix issue where concatenatingChunkIterator can obscure errors #6766
* [BUGFIX] Fix panic during tsdb Commit #6766
* [BUGFIX] tsdb/head: wlog exemplars after samples #6766
* [BUGFIX] Ruler: fix issue where "failed to remotely evaluate query expression, will retry" messages are logged without context such as the trace ID and do not appear in trace events. #6789
* [BUGFIX] Ruler: do not retry requests to remote querier when server's response exceeds its configured max payload size. #7216
* [BUGFIX] Querier: fix issue where spans in query request traces were not nested correctly. #6893
* [BUGFIX] Fix issue where all incoming HTTP requests have duplicate trace spans. #6920
* [BUGFIX] Querier: do not retry requests to store-gateway when a query gets canceled. #6934
* [BUGFIX] Querier: return 499 status code instead of 500 when a request to remote read endpoint gets canceled. #6934
* [BUGFIX] Querier: fix issue where `-querier.max-fetched-series-per-query` is not applied to `/series` endpoint if the series are loaded from ingesters. #7055
* [BUGFIX] Distributor: fix issue where `-distributor.metric-relabeling-enabled` may cause distributors to panic #7176
* [BUGFIX] Distributor: fix issue where `-distributor.metric-relabeling-enabled` may cause distributors to write unsorted labels and corrupt blocks #7326
* [BUGFIX] Query-frontend: the `cortex_query_frontend_queries_total` report incorrectly reported `op="query"` for any request which wasn't a range query. Now the `op` label value can be one of the following: #7207
  * `query`: instant query
  * `query_range`: range query
  * `cardinality`: cardinality query
  * `label_names_and_values`: label names / values query
  * `active_series`: active series query
  * `other`: any other request
* [BUGFIX] Fix performance regression introduced in Mimir 2.11.0 when uploading blocks to AWS S3. #7240
* [BUGFIX] Query-frontend: fix race condition when sharding active series is enabled (see above) and response is compressed with snappy. #7290
* [BUGFIX] Query-frontend: "query stats" log unsuccessful replies from downstream as "failed". #7296
* [BUGFIX] Packaging: remove reload from systemd file as mimir does not take into account SIGHUP. #7345
* [BUGFIX] Compactor: do not allow out-of-order blocks to prevent timely compaction. #7342
* [BUGFIX] Update `google.golang.org/grpc` to resolve occasional issues with gRPC server closing its side of connection before it was drained by the client. #7380
* [BUGFIX] Query-frontend: abort response streaming for `active_series` requests when the request context is canceled. #7378
* [BUGFIX] Compactor: improve compaction of sporadic blocks. #7329
* [BUGFIX] Ruler: fix regression that caused client errors to be tracked in `cortex_ruler_write_requests_failed_total` metric. #7472
* [BUGFIX] promql: Fix Range selectors with an @ modifier are wrongly scoped in range queries. #7475
* [BUGFIX] Fix metadata API using wrong JSON field names. #7475
* [BUGFIX] Ruler: fix native histogram recording rule result corruption. #7552
* [BUGFIX] Querier: fix HTTP status code translations for remote read requests. Previously, remote-read had conflicting behaviours: when returning samples all internal errors were translated to HTTP 400; when returning chunks all internal errors were translated to HTTP 500. #7487
* [BUGFIX] Query-frontend: Fix memory leak on every request. #7654

### Mixin

* [CHANGE] The `job` label matcher for distributor and gateway have been extended to include any deployment matching `distributor.*` and `cortex-gw.*` respectively. This change allows to match custom and multi-zone distributor and gateway deployments too. #6817
* [ENHANCEMENT] Dashboards: Add panels for alertmanager activity of a tenant #6826
* [ENHANCEMENT] Dashboards: Add graphs to "Slow Queries" dashboard. #6880
* [ENHANCEMENT] Dashboards: Update all deprecated "graph" panels to "timeseries" panels. #6864 #7413 #7457
* [ENHANCEMENT] Dashboards: Make most columns in "Slow Queries" sortable. #7000
* [ENHANCEMENT] Dashboards: Render graph panels at full resolution as opposed to at half resolution. #7027
* [ENHANCEMENT] Dashboards: show query-scheduler queue length on "Reads" and "Remote Ruler Reads" dashboards. #7088
* [ENHANCEMENT] Dashboards: Add estimated number of compaction jobs to "Compactor", "Tenants" and "Top tenants" dashboards. #7449 #7481
* [ENHANCEMENT] Recording rules: add native histogram recording rules to `cortex_request_duration_seconds`. #7528
* [ENHANCEMENT] Dashboards: Add total owned series, and per-ingester in-memory and owned series to "Tenants" dashboard. #7511
* [BUGFIX] Dashboards: drop `step` parameter from targets as it is not supported. #7157
* [BUGFIX] Recording rules: drop rules for metrics removed in 2.0: `cortex_memcache_request_duration_seconds` and `cortex_cache_request_duration_seconds`. #7514

### Jsonnet

* [CHANGE] Distributor: Increase `JAEGER_REPORTER_MAX_QUEUE_SIZE` from the default (100) to 1000, to avoid dropping tracing spans. #7259
* [CHANGE] Querier: Increase `JAEGER_REPORTER_MAX_QUEUE_SIZE` from 1000 to 5000, to avoid dropping tracing spans. #6764
* [CHANGE] rollout-operator: remove default CPU limit. #7066
* [CHANGE] Store-gateway: Increase `JAEGER_REPORTER_MAX_QUEUE_SIZE` from the default (100) to 1000, to avoid dropping tracing spans. #7068
* [CHANGE] Query-frontend, ingester, ruler, backend and write instances: Increase `JAEGER_REPORTER_MAX_QUEUE_SIZE` from the default (100), to avoid dropping tracing spans. #7086
* [CHANGE] Ring: relaxed the hash ring heartbeat period and timeout for distributor, ingester, store-gateway and compactor: #6860
  * `-distributor.ring.heartbeat-period` set to `1m`
  * `-distributor.ring.heartbeat-timeout` set to `4m`
  * `-ingester.ring.heartbeat-period` set to `2m`
  * `-store-gateway.sharding-ring.heartbeat-period` set to `1m`
  * `-store-gateway.sharding-ring.heartbeat-timeout` set to `4m`
  * `-compactor.ring.heartbeat-period` set to `1m`
  * `-compactor.ring.heartbeat-timeout` set to `4m`
* [CHANGE] Ruler-querier: the topology spread constrain max skew is now configured through the configuration option `ruler_querier_topology_spread_max_skew` instead of `querier_topology_spread_max_skew`. #7204
* [CHANGE] Distributor: `-server.grpc.keepalive.max-connection-age` lowered from `2m` to `60s` and configured `-shutdown-delay=90s` and termination grace period to `100` seconds in order to reduce the chances of failed gRPC write requests when distributors gracefully shutdown. #7361
* [FEATURE] Added support for the following root-level settings to configure the list of matchers to apply to node affinity: #6782 #6829
  * `alertmanager_node_affinity_matchers`
  * `compactor_node_affinity_matchers`
  * `continuous_test_node_affinity_matchers`
  * `distributor_node_affinity_matchers`
  * `ingester_node_affinity_matchers`
  * `ingester_zone_a_node_affinity_matchers`
  * `ingester_zone_b_node_affinity_matchers`
  * `ingester_zone_c_node_affinity_matchers`
  * `mimir_backend_node_affinity_matchers`
  * `mimir_backend_zone_a_node_affinity_matchers`
  * `mimir_backend_zone_b_node_affinity_matchers`
  * `mimir_backend_zone_c_node_affinity_matchers`
  * `mimir_read_node_affinity_matchers`
  * `mimir_write_node_affinity_matchers`
  * `mimir_write_zone_a_node_affinity_matchers`
  * `mimir_write_zone_b_node_affinity_matchers`
  * `mimir_write_zone_c_node_affinity_matchers`
  * `overrides_exporter_node_affinity_matchers`
  * `querier_node_affinity_matchers`
  * `query_frontend_node_affinity_matchers`
  * `query_scheduler_node_affinity_matchers`
  * `rollout_operator_node_affinity_matchers`
  * `ruler_node_affinity_matchers`
  * `ruler_node_affinity_matchers`
  * `ruler_querier_node_affinity_matchers`
  * `ruler_query_frontend_node_affinity_matchers`
  * `ruler_query_scheduler_node_affinity_matchers`
  * `store_gateway_node_affinity_matchers`
  * `store_gateway_node_affinity_matchers`
  * `store_gateway_zone_a_node_affinity_matchers`
  * `store_gateway_zone_b_node_affinity_matchers`
  * `store_gateway_zone_c_node_affinity_matchers`
* [FEATURE] Ingester: Allow automated zone-by-zone downscaling, that can be enabled via the `ingester_automated_downscale_enabled` flag. It is disabled by default. #6850
* [ENHANCEMENT] Alerts: Add `MimirStoreGatewayTooManyFailedOperations` warning alert that triggers when Mimir store-gateway report error when interacting with the object storage. #6831
* [ENHANCEMENT] Querier HPA: improved scaling metric and scaling policies, in order to scale up and down more gradually. #6971
* [ENHANCEMENT] Rollout-operator: upgraded to v0.13.0. #7469
* [ENHANCEMENT] Rollout-operator: add tracing configuration to rollout-operator container (when tracing is enabled and configured). #7469
* [ENHANCEMENT] Query-frontend: configured `-shutdown-delay`, `-server.grpc.keepalive.max-connection-age` and termination grace period to reduce the likelihood of queries hitting terminated query-frontends. #7129
* [ENHANCEMENT] Autoscaling: add support for KEDA's `ignoreNullValues` option for Prometheus scaler. #7471
* [BUGFIX] Update memcached-exporter to 0.14.1 due to CVE-2023-39325. #6861

### Mimirtool

* [FEATURE] Add command `migrate-utf8` to migrate Alertmanager configurations for Alertmanager versions 0.27.0 and later. #7383
* [ENHANCEMENT] Add template render command to render locally a template. #7325
* [ENHANCEMENT] Add `--extra-headers` option to `mimirtool rules` command to add extra headers to requests for auth. #7141
* [ENHANCEMENT] Analyze Prometheus: set tenant header. #6737
* [ENHANCEMENT] Add argument `--output-dir` to `mimirtool alertmanager get` where the config and templates will be written to and can be loaded via `mimirtool alertmanager load` #6760
* [BUGFIX] Analyze rule-file: .metricsUsed field wasn't populated. #6953

### Mimir Continuous Test

* [ENHANCEMENT] Include comparison of all expected and actual values when any float sample does not match. #6756

### Query-tee

* [BUGFIX] Fix issue where `Host` HTTP header was not being correctly changed for the proxy targets. #7386
* [ENHANCEMENT] Allow using the value of X-Scope-OrgID for basic auth username in the forwarded request if URL username is set as `__REQUEST_HEADER_X_SCOPE_ORGID__`. #7452

### Documentation

* [CHANGE] No longer mark OTLP distributor endpoint as experimental. #7348
* [ENHANCEMENT] Added runbook for `KubePersistentVolumeFillingUp` alert. #7297
* [ENHANCEMENT] Add Grafana Cloud recommendations to OTLP documentation. #7375
* [BUGFIX] Fixed typo on single zone->zone aware replication Helm page. #7327

### Tools

* [CHANGE] copyblocks: The flags for copyblocks have been changed to align more closely with other tools. #6607
* [CHANGE] undelete-blocks: undelete-blocks-gcs has been removed and replaced with undelete-blocks, which supports recovering deleted blocks in versioned buckets from ABS, GCS, and S3-compatible object storage. #6607
* [FEATURE] copyprefix: Add tool to copy objects between prefixes. Supports ABS, GCS, and S3-compatible object storage. #6607

## 2.11.0

### Grafana Mimir

* [CHANGE] The following deprecated configurations have been removed: #6673 #6779 #6808 #6814
  * `-querier.iterators`
  * `-querier.batch-iterators`
  * `-blocks-storage.bucket-store.max-chunk-pool-bytes`
  * `-blocks-storage.bucket-store.chunk-pool-min-bucket-size-bytes`
  * `-blocks-storage.bucket-store.chunk-pool-max-bucket-size-bytes`
  * `-blocks-storage.bucket-store.bucket-index.enabled`
* [CHANGE] Querier: Split worker GRPC config into separate client configs for the frontend and scheduler to allow TLS to be configured correctly when specifying the `tls_server_name`. The GRPC config specified under `-querier.frontend-client.*` will no longer apply to the scheduler client, and will need to be set explicitly under `-querier.scheduler-client.*`. #6445 #6573
* [CHANGE] Store-gateway: enable sparse index headers by default. Sparse index headers reduce the time to load an index header up to 90%. #6005
* [CHANGE] Store-gateway: lazy-loading concurrency limit default value is now 4. #6004
* [CHANGE] General: enabled `-log.buffered` by default. The `-log.buffered` has been deprecated and will be removed in Mimir 2.13. #6131
* [CHANGE] Ingester: changed default `-blocks-storage.tsdb.series-hash-cache-max-size-bytes` setting from `1GB` to `350MB`. The new default cache size is enough to store the hashes for all series in a ingester, assuming up to 2M in-memory series per ingester and using the default 13h retention period for local TSDB blocks in the ingesters. #6130
* [CHANGE] Query-frontend: removed `cortex_query_frontend_workers_enqueued_requests_total`. Use `cortex_query_frontend_enqueue_duration_seconds_count` instead. #6121
* [CHANGE] Ingester / querier: enable ingester to querier chunks streaming by default and mark it as stable. #6174
* [CHANGE] Ingester / querier: enable ingester query request minimisation by default and mark it as stable. #6174
* [CHANGE] Ingester: changed the default value for the experimental configuration parameter `-blocks-storage.tsdb.early-head-compaction-min-estimated-series-reduction-percentage` from 10 to 15. #6186
* [CHANGE] Ingester: `/ingester/push` HTTP endpoint has been removed. This endpoint was added for testing and troubleshooting, but was never documented or used for anything. #6299
* [CHANGE] Experimental setting `-log.rate-limit-logs-per-second-burst` renamed to `-log.rate-limit-logs-burst-size`. #6230
* [CHANGE] Ingester: by setting the newly introduced experimental CLI flag `-ingester.return-only-grpc-errors` to true, ingester will return only gRPC errors. #6443 #6680 #6723
* [CHANGE] Upgrade Node.js to v20. #6540
* [CHANGE] Querier: `cortex_querier_blocks_consistency_checks_failed_total` is now incremented when a block couldn't be queried from any attempted store-gateway as opposed to incremented after each attempt. Also `cortex_querier_blocks_consistency_checks_total` is incremented once per query as opposed to once per attempt (with 3 attempts). #6590
* [CHANGE] Ingester: Modify utilization based read path limiter to base memory usage on Go heap size. #6584
* [FEATURE] Distributor: added option `-distributor.retry-after-header.enabled` to include the `Retry-After` header in recoverable error responses. #6608
* [FEATURE] Query-frontend: add experimental support for query blocking. Queries are blocked on a per-tenant basis and is configured via the limit `blocked_queries`. #5609
* [FEATURE] Vault: Added support for new Vault authentication methods: `AppRole`, `Kubernetes`, `UserPass` and `Token`. #6143
* [FEATURE] Add experimental endpoint `/api/v1/cardinality/active_series` to return the set of active series for a given selector. #6536 #6619 #6651 #6667 #6717
* [FEATURE] Added `-<prefix>.s3.part-size` flag to configure the S3 minimum file size in bytes used for multipart uploads. #6592
* [FEATURE] Add the experimental `-<prefix>.s3.send-content-md5` flag (defaults to `false`) to configure S3 Put Object requests to send a `Content-MD5` header. Setting this flag is not recommended unless your object storage does not support checksums. #6622
* [FEATURE] Distributor: add an experimental flag `-distributor.reusable-ingester-push-worker` that can be used to pre-allocate a pool of workers to be used to send push requests to the ingesters. #6660
* [FEATURE] Distributor: Support enabling of automatically generated name suffixes for metrics ingested via OTLP, through the flag `-distributor.otel-metric-suffixes-enabled`. #6542
* [FEATURE] Ingester: ingester can now track which of the user's series the ingester actually owns according to the ring, and only consider owned series when checking for user series limit. This helps to avoid hitting the user's series limit when scaling up ingesters or changing user's ingester shard size. Feature is currently experimental, and disabled by default. It can be enabled by setting `-ingester.use-ingester-owned-series-for-limits` (to use owned series for limiting). This is currently limited to multi-zone ingester setup, with replication factor being equal to number of zones. #6718 #7087
* [ENHANCEMENT] Query-frontend: don't treat cancel as an error. #4648
* [ENHANCEMENT] Ingester: exported summary `cortex_ingester_inflight_push_requests_summary` tracking total number of inflight requests in percentile buckets. #5845
* [ENHANCEMENT] Query-scheduler: add `cortex_query_scheduler_enqueue_duration_seconds` metric that records the time taken to enqueue or reject a query request. #5879
* [ENHANCEMENT] Query-frontend: add `cortex_query_frontend_enqueue_duration_seconds` metric that records the time taken to enqueue or reject a query request. When query-scheduler is in use, the metric has the `scheduler_address` label to differentiate the enqueue duration by query-scheduler backend. #5879 #6087 #6120
* [ENHANCEMENT] Store-gateway: add metric `cortex_bucket_store_blocks_loaded_by_duration` for counting the loaded number of blocks based on their duration. #6074  #6129
* [ENHANCEMENT] Expose `/sync/mutex/wait/total:seconds` Go runtime metric as `go_sync_mutex_wait_total_seconds_total` from all components. #5879
* [ENHANCEMENT] Query-scheduler: improve latency with many concurrent queriers. #5880
* [ENHANCEMENT] Ruler: add new per-tenant `cortex_ruler_queries_zero_fetched_series_total` metric to track rules that fetched no series. #5925
* [ENHANCEMENT] Implement support for `limit`, `limit_per_metric` and `metric` parameters for `<Prometheus HTTP prefix>/api/v1/metadata` endpoint. #5890
* [ENHANCEMENT] Distributor: add experimental support for storing metadata when ingesting metrics via OTLP. This makes metrics description and type available when ingesting metrics via OTLP. Enable with `-distributor.enable-otlp-metadata-storage=true`. #5693 #6035 #6254
* [ENHANCEMENT] Ingester: added support for sampling errors, which can be enabled by setting `-ingester.error-sample-rate`. This way each error will be logged once in the configured number of times. All the discarded samples will still be tracked by the `cortex_discarded_samples_total` metric. #5584 #6014
* [ENHANCEMENT] Ruler: Fetch secrets used to configure TLS on the Alertmanager client from Vault when `-vault.enabled` is true. #5239
* [ENHANCEMENT] Query-frontend: added query-sharding support for `group by` aggregation queries. #6024
* [ENHANCEMENT] Fetch secrets used to configure server-side TLS from Vault when `-vault.enabled` is true. #6052.
* [ENHANCEMENT] Packaging: add logrotate config file. #6142
* [ENHANCEMENT] Ingester: add the experimental configuration options `-blocks-storage.tsdb.head-postings-for-matchers-cache-max-bytes` and `-blocks-storage.tsdb.block-postings-for-matchers-cache-max-bytes` to enforce a limit in bytes on the `PostingsForMatchers()` cache used by ingesters (the cache limit is per TSDB head and block basis, not a global one). The experimental configuration options `-blocks-storage.tsdb.head-postings-for-matchers-cache-size` and `-blocks-storage.tsdb.block-postings-for-matchers-cache-size` have been deprecated. #6151
* [ENHANCEMENT] Ingester: use the `PostingsForMatchers()` in-memory cache for label values queries with matchers too. #6151
* [ENHANCEMENT] Ingester / store-gateway: optimized regex matchers. #6168 #6250
* [ENHANCEMENT] Distributor: Include ingester IDs in circuit breaker related metrics and logs. #6206
* [ENHANCEMENT] Querier: improve errors and logging when streaming chunks from ingesters and store-gateways. #6194 #6309
* [ENHANCEMENT] Querier: Add `cortex_querier_federation_exemplar_tenants_queried` and `cortex_querier_federation_tenants_queried` metrics to track the number of tenants queried by multi-tenant queries. #6374 #6409
* [ENHANCEMENT] All: added an experimental `-server.grpc.num-workers` flag that configures the number of long-living workers used to process gRPC requests. This could decrease the CPU usage by reducing the number of stack allocations. #6311
* [ENHANCEMENT] All: improved IPv6 support by using the proper host:port formatting. #6311
* [ENHANCEMENT] Querier: always return error encountered during chunks streaming, rather than `the stream has already been exhausted`. #6345 #6433
* [ENHANCEMENT] Query-frontend: add `instance_enable_ipv6` to support IPv6. #6111
* [ENHANCEMENT] Store-gateway: return same detailed error messages as queriers when chunks or series limits are reached. #6347
* [ENHANCEMENT] Querier: reduce memory consumed for queries that hit store-gateways. #6348
* [ENHANCEMENT] Ruler: include corresponding trace ID with log messages associated with rule evaluation. #6379 #6520
* [ENHANCEMENT] Querier: clarify log messages and span events emitted while querying ingesters, and include both ingester name and address when relevant. #6381
* [ENHANCEMENT] Memcached: introduce new experimental configuration parameters `-<prefix>.memcached.write-buffer-size-bytes` `-<prefix>.memcached.read-buffer-size-bytes` to customise the memcached client write and read buffer size (the buffer is allocated for each memcached connection). #6468
* [ENHANCEMENT] Ingester, Distributor: added experimental support for rejecting push requests received via gRPC before reading them into memory, if ingester or distributor is unable to accept the request. This is activated by using `-ingester.limit-inflight-requests-using-grpc-method-limiter` for ingester, and `-distributor.limit-inflight-requests-using-grpc-method-limiter` for distributor. #5976 #6300
* [ENHANCEMENT] Add capability in store-gateways to accept number of tokens through config. `-store-gateway.sharding-ring.num-tokens`, `default-value=512` #4863
* [ENHANCEMENT] Query-frontend: return warnings generated during query evaluation. #6391
* [ENHANCEMENT] Server: Add the option `-server.http-read-header-timeout` to enable specifying a timeout for reading HTTP request headers. It defaults to 0, in which case reading of headers can take up to `-server.http-read-timeout`, leaving no time for reading body, if there's any. #6517
* [ENHANCEMENT] Add connection-string option, `-<prefix>.azure.connection-string`, for Azure Blob Storage. #6487
* [ENHANCEMENT] Ingester: Add `-ingester.instance-limits.max-inflight-push-requests-bytes`. This limit protects the ingester against requests that together may cause an OOM. #6492
* [ENHANCEMENT] Ingester: add new per-tenant `cortex_ingester_local_limits` metric to expose the calculated local per-tenant limits seen at each ingester. Exports the local per-tenant series limit with label `{limit="max_global_series_per_user"}` #6403
* [ENHANCEMENT] Query-frontend: added "queue_time_seconds" field to "query stats" log. This is total time that query and subqueries spent in the queue, before queriers picked it up. #6537
* [ENHANCEMENT] Server: Add `-server.report-grpc-codes-in-instrumentation-label-enabled` CLI flag to specify whether gRPC status codes should be used in `status_code` label of `cortex_request_duration_seconds` metric. It defaults to false, meaning that successful and erroneous gRPC status codes are represented with `success` and `error` respectively. #6562
* [ENHANCEMENT] Server: Add `-ingester.client.report-grpc-codes-in-instrumentation-label-enabled` CLI flag to specify whether gRPC status codes should be used in `status_code` label of `cortex_ingester_client_request_duration_seconds` metric. It defaults to false, meaning that successful and erroneous gRPC status codes are represented with `2xx` and `error` respectively. #6562
* [ENHANCEMENT] Server: Add `-server.http-log-closed-connections-without-response-enabled` option to log details about connections to HTTP server that were closed before any data was sent back. This can happen if client doesn't manage to send complete HTTP headers before timeout. #6612
* [ENHANCEMENT] Query-frontend: include length of query, time since the earliest and latest points of a query, time since the earliest and latest points of a query, cached/uncached bytes in "query stats" logs. Time parameters (start/end/time) are always formatted as RFC3339 now. #6473 #6477 #6709 #6710
* [ENHANCEMENT] Query-frontend: `-query-frontend.align-queries-with-step` has been moved from a global flag to a per-tenant override. #6714
* [ENHANCEMENT] Distributor: added support for reducing the resolution of native histogram samples upon ingestion if the sample has too many buckets compared to `-validation.max-native-histogram-buckets`. This is enabled by default and can be turned off by setting `-validation.reduce-native-histogram-over-max-buckets` to `false`. #6535
* [ENHANCEMENT] Query-frontend: optionally wait for the frontend to complete startup if requests are received while the frontend is still starting. Disabled by default, set `-query-frontend.not-running-timeout` to a non-zero value to enable. #6621
* [ENHANCEMENT] Distributor: Include source IPs in OTLP push handler logs. #6652
* [ENHANCEMENT] Query-frontend: return clearer error message when a query request is received while shutting down. #6675
* [ENHANCEMENT] Querier: return clearer error message when a query request is cancelled by the caller. #6697
* [ENHANCEMENT] Compactor: Mark corrupted blocks for no-compaction to avoid blocking compactor future runs. #6588
* [ENHANCEMENT] Distributor: Added an experimental configuration option `distributor.ingestion-burst-factor` that overrides the `distributor.ingestion-burst-size` option if set. The `distributor.ingestion-burst-factor` is used to set the underlying ingestion rate limiter token bucket's burst size to a multiple of the per distributor `distributor.ingestion-rate-limit` and the `distributor.ingestion-burst-factor`. This is disabled by default. #6662
* [ENHANCEMENT] Add debug message to track tenants sending queries that are not able to benefit from caches. #6732
* [BUGFIX] Distributor: return server overload error in the event of exceeding the ingestion rate limit. #6549
* [BUGFIX] Ring: Ensure network addresses used for component hash rings are formatted correctly when using IPv6. #6068
* [BUGFIX] Query-scheduler: don't retain connections from queriers that have shut down, leading to gradually increasing enqueue latency over time. #6100 #6145
* [BUGFIX] Ingester: prevent query logic from continuing to execute after queries are canceled. #6085
* [BUGFIX] Ensure correct nesting of children of the `querier.Select` tracing span. #6085
* [BUGFIX] Packaging: fix preremove script preventing upgrades on RHEL based OS. #6067
* [BUGFIX] Querier: return actual error rather than `attempted to read series at index XXX from stream, but the stream has already been exhausted` (or even no error at all) when streaming chunks from ingesters or store-gateways is enabled and an error occurs while streaming chunks. #6346
* [BUGFIX] Querier: reduce log volume when querying ingesters with zone-awareness enabled and one or more instances in a single zone unavailable. #6381
* [BUGFIX] Querier: don't try to query further ingesters if ingester query request minimization is enabled and a query limit is reached as a result of the responses from the initial set of ingesters. #6402
* [BUGFIX] Ingester: Don't cache context cancellation error when querying. #6446
* [BUGFIX] Ingester: don't ignore errors encountered while iterating through chunks or samples in response to a query request. #6469
* [BUGFIX] All: fix issue where traces for some inter-component gRPC calls would incorrectly show the call as failing due to cancellation. #6470
* [BUGFIX] Querier: correctly mark streaming requests to ingesters or store-gateways as successful, not cancelled, in metrics and traces. #6471 #6505
* [BUGFIX] Querier: fix issue where queries fail with "context canceled" error when an ingester or store-gateway fails healthcheck while the query is in progress. #6550
* [BUGFIX] Tracing: When creating an OpenTelemetry tracing span, add it to the context for later retrieval. #6614
* [BUGFIX] Querier: always report query results to query-frontends, even when cancelled, to ensure query-frontends don't wait for results that will otherwise never arrive. #6703
* [BUGFIX] Querier: attempt to query ingesters in PENDING state, to reduce the likelihood that scaling up the number of ingesters in multiple zones simultaneously causes a read outage. #6726 #6727
* [BUGFIX] Querier: don't cancel inflight queries from a query-scheduler if the stream between the querier and query-scheduler is broken. #6728
* [BUGFIX] Store-gateway: Fix double-counting of some duration metrics. #6616
* [BUGFIX] Fixed possible series matcher corruption leading to wrong series being included in query results. #6884

### Mixin

* [CHANGE] Dashboards: enabled reporting gRPC codes as `status_code` label in Mimir dashboards. In case of gRPC calls, the successful `status_code` label on `cortex_request_duration_seconds` and gRPC client request duration metrics has changed from 'success' and '2xx' to 'OK'. #6561
* [CHANGE] Alerts: remove `MimirGossipMembersMismatch` alert and replace it with `MimirGossipMembersTooHigh` and `MimirGossipMembersTooLow` alerts that should have a higher signal-to-noise ratio. #6508
* [ENHANCEMENT] Dashboards: Optionally show rejected requests on Mimir Writes dashboard. Useful when used together with "early request rejection" in ingester and distributor. #6132 #6556
* [ENHANCEMENT] Alerts: added a critical alert for `CompactorSkippedBlocksWithOutOfOrderChunks` when multiple blocks are affected. #6410
* [ENHANCEMENT] Dashboards: Added the min-replicas for autoscaling dashboards. #6528
* [ENHANCEMENT] Dashboards: Show queries per second for the `/api/v1/cardinality/` endpoints on the "Overview" dashboard. #6720
* [BUGFIX] Alerts: fixed issue where `GossipMembersMismatch` warning message referred to per-instance labels that were not produced by the alert query. #6146
* [BUGFIX] Dashboards: Fix autoscaling dashboard panels for KEDA > 2.9. [Requires scraping the KEDA operator for metrics since they moved](https://github.com/kedacore/keda/issues/3972). #6528
* [BUGFIX] Alerts: Fix autoscaling alerts for KEDA > 2.9. [Requires scraping the KEDA operator for metrics since they moved](https://github.com/kedacore/keda/issues/3972). #6528

### Jsonnet

* [CHANGE] Ingester: reduce `-server.grpc-max-concurrent-streams` to 500. #5666
* [CHANGE] Changed default `_config.cluster_domain` from `cluster.local` to `cluster.local.` to reduce the number of DNS lookups made by Mimir. #6389
* [CHANGE] Query-frontend: changed default `_config.autoscaling_query_frontend_cpu_target_utilization` from `1` to `0.75`. #6395
* [CHANGE] Distributor: Increase HPA scale down period such that distributors are slower to scale down after autoscaling up. #6589
* [CHANGE] Store-gateway: Change the default timeout used for index-queries caches from `200ms` to `450ms`. #6786
* [FEATURE] Store-gateway: Allow automated zone-by-zone downscaling, that can be enabled via the `store_gateway_automated_downscale_enabled` flag. It is disabled by default. #6149
* [FEATURE] Ingester: Allow to configure TSDB Head early compaction using the following `_config` parameters: #6181
  * `ingester_tsdb_head_early_compaction_enabled` (disabled by default)
  * `ingester_tsdb_head_early_compaction_reduction_percentage`
  * `ingester_tsdb_head_early_compaction_min_in_memory_series`
* [ENHANCEMENT] Double the amount of rule groups for each user tier. #5897
* [ENHANCEMENT] Set `maxUnavailable` to 0 for `distributor`, `overrides-exporter`, `querier`, `query-frontend`, `query-scheduler` `ruler-querier`, `ruler-query-frontend`, `ruler-query-scheduler` and `consul` deployments, to ensure they don't become completely unavailable during a rollout. #5924
* [ENHANCEMENT] Update rollout-operator to `v0.9.0`. #6022 #6110 #6558 #6681
* [ENHANCEMENT] Update memcached to `memcached:1.6.22-alpine`. #6585
* [ENHANCEMENT] Store-gateway: replaced the following deprecated CLI flags: #6319
  * `-blocks-storage.bucket-store.index-header-lazy-loading-enabled` replaced with `-blocks-storage.bucket-store.index-header.lazy-loading-enabled`
  * `-blocks-storage.bucket-store.index-header-lazy-loading-idle-timeout` replaced with `-blocks-storage.bucket-store.index-header.lazy-loading-idle-timeout`
* [ENHANCEMENT] Store-gateway: Allow selective enablement of store-gateway automated scaling on a per-zone basis. #6302
* [BUGFIX] Autoscaling: KEDA > 2.9 removed the ability to set metricName in the trigger metadata. To help discern which metric is used by the HPA, we set the trigger name to what was the metricName. This is available as the `scaler` label on `keda_*` metrics. #6528

### Mimirtool

* [ENHANCEMENT] Analyze Grafana: Improve support for variables in range. #6657
* [BUGFIX] Fix out of bounds error on export with large timespans and/or series count. #5700
* [BUGFIX] Fix the issue where `--read-timeout` was applied to the entire `mimirtool analyze grafana` invocation rather than to individual Grafana API calls. #5915
* [BUGFIX] Fix incorrect remote-read path joining for `mimirtool remote-read` commands on Windows. #6011
* [BUGFIX] Fix template files full path being sent in `mimirtool alertmanager load` command. #6138
* [BUGFIX] Analyze rule-file: .metricsUsed field wasn't populated. #6953

### Mimir Continuous Test

### Query-tee

### Documentation

* [ENHANCEMENT] Document the concept of native histograms and how to send them to Mimir, migration path. #5956 #6488 #6539 #6752
* [ENHANCEMENT] Document native histograms query and visualization. #6231

### Tools

* [CHANGE] tsdb-index: Rename tool to tsdb-series. #6317
* [FEATURE] tsdb-labels: Add tool to print label names and values of a TSDB block. #6317
* [ENHANCEMENT] trafficdump: Trafficdump can now parse OTEL requests. Entire request is dumped to output, there's no filtering of fields or matching of series done. #6108

## 2.10.5

### Grafana Mimir

* [ENHANCEMENT] Update Docker base images from `alpine:3.18.3` to `alpine:3.18.5`. #6897
* [BUGFIX] Fixed possible series matcher corruption leading to wrong series being included in query results. #6886

### Documentation

* [ENHANCEMENT] Document the concept of native histograms and how to send them to Mimir, migration path. #6757
* [ENHANCEMENT] Document native histograms query and visualization. #6757

## 2.10.4

### Grafana Mimir

* [BUGFIX] Update otelhttp library to v0.44.0 as a mitigation for CVE-2023-45142. #6634

## 2.10.3

### Grafana Mimir

* [BUGFIX] Update grpc-go library to 1.57.2-dev that includes a fix for a bug introduced in 1.57.1. #6419

## 2.10.2

### Grafana Mimir

* [BUGFIX] Update grpc-go library to 1.57.1 and `golang.org/x/net` to `0.17`, which include fix for CVE-2023-44487. #6349

## 2.10.1

### Grafana Mimir

* [CHANGE] Update Go version to 1.21.3. #6244 #6325
* [BUGFIX] Query-frontend: Don't retry read requests rejected by the ingester due to utilization based read path limiting. #6032
* [BUGFIX] Ingester: fix panic in WAL replay of certain native histograms. #6086

## 2.10.0

### Grafana Mimir

* [CHANGE] Store-gateway: skip verifying index header integrity upon loading. To enable verification set `blocks_storage.bucket_store.index_header.verify_on_load: true`. #5174
* [CHANGE] Querier: change the default value of the experimental `-querier.streaming-chunks-per-ingester-buffer-size` flag to 256. #5203
* [CHANGE] Querier: only initiate query requests to ingesters in the `ACTIVE` state in the ring. #5342
* [CHANGE] Querier: renamed `-querier.prefer-streaming-chunks` to `-querier.prefer-streaming-chunks-from-ingesters` to enable streaming chunks from ingesters to queriers. #5182
* [CHANGE] Querier: `-query-frontend.cache-unaligned-requests` has been moved from a global flag to a per-tenant override. #5312
* [CHANGE] Ingester: removed `cortex_ingester_shipper_dir_syncs_total` and `cortex_ingester_shipper_dir_sync_failures_total` metrics. The former metric was not much useful, and the latter was never incremented. #5396
* [CHANGE] Ingester: removed logging of errors related to hitting per-instance limits to reduce resource usage when ingesters are under pressure. #5585
* [CHANGE] gRPC clients: use default connect timeout of 5s, and therefore enable default connect backoff max delay of 5s. #5562
* [CHANGE] Ingester: the `-validation.create-grace-period` is now enforced in the ingester too, other than distributor and query-frontend. If you've configured `-validation.create-grace-period` then make sure the configuration is applied to ingesters too. #5712
* [CHANGE] Distributor: the `-validation.create-grace-period` is now enforced for examplars too in the distributor. If an examplar has timestamp greater than "now + grace_period", then the exemplar will be dropped and the metric `cortex_discarded_exemplars_total{reason="exemplar_too_far_in_future",user="..."}` increased. #5761
* [CHANGE] Query-frontend: the `-validation.create-grace-period` is now enforced in the query-frontend even when the configured value is 0. When the value is 0, the query end time range is truncated to the current real-world time. #5829
* [CHANGE] Store-gateway: deprecated configuration parameters for index header under `blocks-storage.bucket-store` and use a new configurations in `blocks-storage.bucket-store.index-header`, deprecated configuration will be removed in Mimir 2.12. Configuration changes: #5726
  * `-blocks-storage.bucket-store.index-header-lazy-loading-enabled` is deprecated, use the new configuration `-blocks-storage.bucket-store.index-header.lazy-loading-enabled`
  * `-blocks-storage.bucket-store.index-header-lazy-loading-idle-timeout` is deprecated, use the new configuration `-blocks-storage.bucket-store.index-header.lazy-loading-idle-timeout`
  * `-blocks-storage.bucket-store.index-header-lazy-loading-concurrency` is deprecated, use the new configuration `-blocks-storage.bucket-store.index-header.lazy-loading-concurrency`
* [CHANGE] Store-gateway: remove experimental fine-grained chunks caching. The following experimental configuration parameters have been removed `-blocks-storage.bucket-store.chunks-cache.fine-grained-chunks-caching-enabled`, `-blocks-storage.bucket-store.fine-grained-chunks-caching-ranges-per-series`. #5816 #5875
* [CHANGE] Ingester: remove deprecated `blocks-storage.tsdb.max-tsdb-opening-concurrency-on-startup`. #5850
* [FEATURE] Introduced `-distributor.service-overload-status-code-on-rate-limit-enabled` flag for configuring status code to 529 instead of 429 upon rate limit exhaustion. #5752
* [FEATURE] Cardinality API: added a new `count_method` parameter which enables counting active series. #5136
* [FEATURE] Query-frontend: added experimental support to cache cardinality, label names and label values query responses. The cache will be used when `-query-frontend.cache-results` is enabled, and `-query-frontend.results-cache-ttl-for-cardinality-query` or `-query-frontend.results-cache-ttl-for-labels-query` set to a value greater than 0. The following metrics have been added to track the query results cache hit ratio per `request_type`: #5212 #5235 #5426 #5524
  * `cortex_frontend_query_result_cache_requests_total{request_type="query_range|cardinality|label_names_and_values"}`
  * `cortex_frontend_query_result_cache_hits_total{request_type="query_range|cardinality|label_names_and_values"}`
* [FEATURE] Added `-<prefix>.s3.list-objects-version` flag to configure the S3 list objects version. #5099
* [FEATURE] Ingester: add optional CPU/memory utilization based read request limiting, considered experimental. Disabled by default, enable by configuring limits via both of the following flags: #5012 #5392 #5394 #5526 #5508 #5704
  * `-ingester.read-path-cpu-utilization-limit`
  * `-ingester.read-path-memory-utilization-limit`
  * `-ingester.log-utilization-based-limiter-cpu-samples`
* [FEATURE] Ruler: support filtering results from rule status endpoint by `file`, `rule_group` and `rule_name`. #5291
* [FEATURE] Ingester: add experimental support for creating tokens by using spread minimizing strategy. This can be enabled with `-ingester.ring.token-generation-strategy: spread-minimizing` and `-ingester.ring.spread-minimizing-zones: <all available zones>`. In that case `-ingester.ring.tokens-file-path` must be empty. #5308 #5324
* [FEATURE] Storegateway: Persist sparse index-headers to disk and read from disk on index-header loads instead of reconstructing. #5465 #5651 #5726
* [FEATURE] Ingester: add experimental CLI flag `-ingester.ring.spread-minimizing-join-ring-in-order` that allows an ingester to register tokens in the ring only after all previous ingesters (with ID lower than its own ID) have already been registered. #5541
* [FEATURE] Ingester: add experimental support to compact the TSDB Head when the number of in-memory series is equal or greater than `-blocks-storage.tsdb.early-head-compaction-min-in-memory-series`, and the ingester estimates that the per-tenant TSDB Head compaction will reduce in-memory series by at least `-blocks-storage.tsdb.early-head-compaction-min-estimated-series-reduction-percentage`. #5371
* [FEATURE] Ingester: add new metrics for tracking native histograms in active series: `cortex_ingester_active_native_histogram_series`, `cortex_ingester_active_native_histogram_series_custom_tracker`, `cortex_ingester_active_native_histogram_buckets`, `cortex_ingester_active_native_histogram_buckets_custom_tracker`. The first 2 are the subsets of the existing and unmodified `cortex_ingester_active_series` and `cortex_ingester_active_series_custom_tracker` respectively, only tracking native histogram series, and the last 2 are the equivalents for tracking the number of buckets in native histogram series. #5318
* [FEATURE] Add experimental CLI flag `-<prefix>.s3.native-aws-auth-enabled` that allows to enable the default credentials provider chain of the AWS SDK. #5636
* [FEATURE] Distributor: add experimental support for circuit breaking when writing to ingesters via `-ingester.client.circuit-breaker.enabled`, `-ingester.client.circuit-breaker.failure-threshold`, or `-ingester.client.circuit-breaker.cooldown-period` or their corresponding YAML. #5650
* [FEATURE] The following features are no longer considered experimental. #5701 #5872
  * Ruler storage cache (`-ruler-storage.cache.*`)
  * Exclude ingesters running in specific zones (`-ingester.ring.excluded-zones`)
  * Cardinality-based query sharding (`-query-frontend.query-sharding-target-series-per-shard`)
  * Cardinality query result caching (`-query-frontend.results-cache-ttl-for-cardinality-query`)
  * Label names and values query result caching (`-query-frontend.results-cache-ttl-for-labels-query`)
  * Query expression size limit (`-query-frontend.max-query-expression-size-bytes`)
  * Peer discovery / tenant sharding for overrides exporters (`-overrides-exporter.ring.enabled`)
  * Configuring enabled metrics in overrides exporter (`-overrides-exporter.enabled-metrics`)
  * Per-tenant results cache TTL (`-query-frontend.results-cache-ttl`, `-query-frontend.results-cache-ttl-for-out-of-order-time-window`)
  * Shutdown delay (`-shutdown-delay`)
* [FEATURE] Querier: add experimental CLI flag `-tenant-federation.max-concurrent` to adjust the max number of per-tenant queries that can be run at a time when executing a single multi-tenant query. #5874
* [FEATURE] Alertmanager: add Microsoft Teams as a supported integration. #5840
* [ENHANCEMENT] Overrides-exporter: Add new metrics for write path and alertmanager (`max_global_metadata_per_user`, `max_global_metadata_per_metric`, `request_rate`, `request_burst_size`, `alertmanager_notification_rate_limit`, `alertmanager_max_dispatcher_aggregation_groups`, `alertmanager_max_alerts_count`, `alertmanager_max_alerts_size_bytes`) and added flag `-overrides-exporter.enabled-metrics` to explicitly configure desired metrics, e.g. `-overrides-exporter.enabled-metrics=request_rate,ingestion_rate`. Default value for this flag is: `ingestion_rate,ingestion_burst_size,max_global_series_per_user,max_global_series_per_metric,max_global_exemplars_per_user,max_fetched_chunks_per_query,max_fetched_series_per_query,ruler_max_rules_per_rule_group,ruler_max_rule_groups_per_tenant`. #5376
* [ENHANCEMENT] Cardinality API: when zone aware replication is enabled, the label values cardinality API can now tolerate single zone failure #5178
* [ENHANCEMENT] Distributor: optimize sending requests to ingesters when incoming requests don't need to be modified. For now this feature can be disabled by setting `-timeseries-unmarshal-caching-optimization-enabled=false`. #5137
* [ENHANCEMENT] Add advanced CLI flags to control gRPC client behaviour: #5161
  * `-<prefix>.connect-timeout`
  * `-<prefix>.connect-backoff-base-delay`
  * `-<prefix>.connect-backoff-max-delay`
  * `-<prefix>.initial-stream-window-size`
  * `-<prefix>.initial-connection-window-size`
* [ENHANCEMENT] Query-frontend: added "response_size_bytes" field to "query stats" log. #5196
* [ENHANCEMENT] Querier: refine error messages for per-tenant query limits, informing the user of the preferred strategy for not hitting the limit, in addition to how they may tweak the limit. #5059
* [ENHANCEMENT] Distributor: optimize sending of requests to ingesters by reusing memory buffers for marshalling requests. This optimization can be enabled by setting `-distributor.write-requests-buffer-pooling-enabled` to `true`. #5195 #5805 #5830
* [ENHANCEMENT] Querier: add experimental `-querier.minimize-ingester-requests` option to initially query only the minimum set of ingesters required to reach quorum. #5202 #5259 #5263
* [ENHANCEMENT] Querier: improve error message when streaming chunks from ingesters to queriers and a query limit is reached. #5245
* [ENHANCEMENT] Use new data structure for labels, to reduce memory consumption. #3555 #5731
* [ENHANCEMENT] Update alpine base image to 3.18.2. #5276
* [ENHANCEMENT] Ruler: add `cortex_ruler_sync_rules_duration_seconds` metric, tracking the time spent syncing all rule groups owned by the ruler instance. #5311
* [ENHANCEMENT] Store-gateway: add experimental `blocks-storage.bucket-store.index-header-lazy-loading-concurrency` config option to limit the number of concurrent index-headers loads when lazy loading. #5313 #5605
* [ENHANCEMENT] Ingester and querier: improve level of detail in traces emitted for queries that hit ingesters. #5315
* [ENHANCEMENT] Querier: add `cortex_querier_queries_rejected_total` metric that counts the number of queries rejected due to hitting a limit (eg. max series per query or max chunks per query). #5316 #5440 #5450
* [ENHANCEMENT] Querier: add experimental `-querier.minimize-ingester-requests-hedging-delay` option to initiate requests to further ingesters when request minimisation is enabled and not all initial requests have completed. #5368
* [ENHANCEMENT] Clarify docs for `-ingester.client.*` flags to make it clear that these are used by both queriers and distributors. #5375
* [ENHANCEMENT] Querier and store-gateway: add experimental support for streaming chunks from store-gateways to queriers while evaluating queries. This can be enabled with `-querier.prefer-streaming-chunks-from-store-gateways=true`. #5182
* [ENHANCEMENT] Querier: enforce `max-chunks-per-query` limit earlier in query processing when streaming chunks from ingesters to queriers to avoid unnecessarily consuming resources for queries that will be aborted. #5369 #5447
* [ENHANCEMENT] Ingester: added `cortex_ingester_shipper_last_successful_upload_timestamp_seconds` metric tracking the last successful TSDB block uploaded to the bucket (unix timestamp in seconds). #5396
* [ENHANCEMENT] Ingester: add two metrics tracking resource utilization calculated by utilization based limiter: #5496
  * `cortex_ingester_utilization_limiter_current_cpu_load`: The current exponential weighted moving average of the ingester's CPU load
  * `cortex_ingester_utilization_limiter_current_memory_usage_bytes`: The current ingester memory utilization
* [ENHANCEMENT] Ruler: added `insight=true` field to ruler's prometheus component for rule evaluation logs. #5510
* [ENHANCEMENT] Distributor Ingester: add metrics to count the number of requests rejected for hitting per-instance limits, `cortex_distributor_instance_rejected_requests_total` and `cortex_ingester_instance_rejected_requests_total` respectively. #5551
* [ENHANCEMENT] Distributor: add support for ingesting exponential histograms that are over the native histogram scale limit of 8 in OpenTelemetry format by downscaling them. #5532 #5607
* [ENHANCEMENT] General: buffered logging: #5506
  * `-log.buffered` CLI flag enable buffered logging.
* [ENHANCEMENT] Distributor: add more detailed information to traces generated while processing OTLP write requests. #5539
* [ENHANCEMENT] Distributor: improve performance ingesting OTLP payloads. #5531 #5607 #5616
* [ENHANCEMENT] Ingester: optimize label-values with matchers call when number of matched series is small. #5600
* [ENHANCEMENT] Compactor: delete bucket-index, markers and debug files if there are no blocks left in the bucket index. This cleanup must be enabled by using `-compactor.no-blocks-file-cleanup-enabled` option. #5648
* [ENHANCEMENT] Ingester: reduce memory usage of active series tracker. #5665
* [ENHANCEMENT] Store-gateway: added `-store-gateway.sharding-ring.auto-forget-enabled` configuration parameter to control whether store-gateway auto-forget feature should be enabled or disabled (enabled by default). #5702
* [ENHANCEMENT] Compactor: added per tenant block upload counters `cortex_block_upload_api_blocks_total`, `cortex_block_upload_api_bytes_total`, and `cortex_block_upload_api_files_total`. #5738
* [ENHANCEMENT] Compactor: verify time range of compacted block(s) matches the time range of input blocks. #5760
* [ENHANCEMENT] Querier: improved observability of calls to ingesters during queries. #5724
* [ENHANCEMENT] Compactor: block backfilling logging is now more verbose. #5711
* [ENHANCEMENT] Added support to rate limit application logs: #5764
  * `-log.rate-limit-enabled`
  * `-log.rate-limit-logs-per-second`
  * `-log.rate-limit-logs-per-second-burst`
* [ENHANCEMENT] Ingester: added `cortex_ingester_tsdb_head_min_timestamp_seconds` and `cortex_ingester_tsdb_head_max_timestamp_seconds` metrics which return min and max time of all TSDB Heads open in an ingester. #5786 #5815
* [ENHANCEMENT] Querier: cancel query requests to ingesters in a zone upon first error received from the zone, to reduce wasted effort spent computing results that won't be used #5764
* [ENHANCEMENT] All: improve tracing of internal HTTP requests sent over httpgrpc. #5782
* [ENHANCEMENT] Querier: add experimental per-query chunks limit based on an estimate of the number of chunks that will be sent from ingesters and store-gateways that is enforced earlier during query evaluation. This limit is disabled by default and can be configured with `-querier.max-estimated-fetched-chunks-per-query-multiplier`. #5765
* [ENHANCEMENT] Ingester: add UI for listing tenants with TSDB on given ingester and viewing details of tenants's TSDB on given ingester. #5803 #5824
* [ENHANCEMENT] Querier: improve observability of calls to store-gateways during queries. #5809
* [ENHANCEMENT] Query-frontend: improve tracing of interactions with query-scheduler. #5818
* [ENHANCEMENT] Query-scheduler: improve tracing of requests when request is rejected by query-scheduler. #5848
* [ENHANCEMENT] Ingester: avoid logging some errors that could cause logging contention. #5494 #5581
* [ENHANCEMENT] Store-gateway: wait for query gate after loading blocks. #5507
* [ENHANCEMENT] Store-gateway: always include `__name__` posting group in selection in order to reduce the number of object storage API calls. #5246
* [ENHANCEMENT] Ingester: track active series by ref instead of hash/labels to reduce memory usage. #5134 #5193
* [ENHANCEMENT] Go: updated to 1.21.1. #5955 #5960
* [ENHANCEMENT] Alertmanager: updated to alertmanager 0.26.0. #5840
* [BUGFIX] Ingester: Handle when previous ring state is leaving and the number of tokens has changed. #5204
* [BUGFIX] Querier: fix issue where queries that use the `timestamp()` function fail with `execution: attempted to read series at index 0 from stream, but the stream has already been exhausted` if streaming chunks from ingesters to queriers is enabled. #5370
* [BUGFIX] memberlist: bring back `memberlist_client_kv_store_count` metric that used to exist in Cortex, but got lost during dskit updates before Mimir 2.0. #5377
* [BUGFIX] Querier: pass on HTTP 503 query response code. #5364
* [BUGFIX] Store-gateway: Fix issue where stopping a store-gateway could cause all store-gateways to unload all blocks. #5464
* [BUGFIX] Allocate ballast in smaller blocks to avoid problem when entire ballast was kept in memory working set. #5565
* [BUGFIX] Querier: retry frontend result notification when an error is returned. #5591
* [BUGFIX] Querier: fix issue where `cortex_ingester_client_request_duration_seconds` metric did not include streaming query requests that did not return any series. #5695
* [BUGFIX] Ingester: fix ActiveSeries tracker double-counting series that have been deleted from the Head while still being active and then recreated again. #5678
* [BUGFIX] Ingester: don't set "last update time" of TSDB into the future when opening TSDB. This could prevent detecting of idle TSDB for a long time, if sample in distant future was ingested. #5787
* [BUGFIX] Store-gateway: fix bug when lazy index header could be closed prematurely even when still in use. #5795
* [BUGFIX] Ruler: gracefully shut down rule evaluations. #5778
* [BUGFIX] Querier: fix performance when ingesters stream samples. #5836
* [BUGFIX] Ingester: fix spurious `not found` errors on label values API during head compaction. #5957
* [BUGFIX] All: updated Minio object storage client from 7.0.62 to 7.0.63 to fix auto-detection of AWS GovCloud environments. #5905

### Mixin

* [CHANGE] Dashboards: show all workloads in selected namespace on "rollout progress" dashboard. #5113
* [CHANGE] Dashboards: show the number of updated and ready pods for each workload in the "rollout progress" panel on the "rollout progress" dashboard. #5113
* [CHANGE] Dashboards: removed "Query results cache misses" panel on the "Mimir / Queries" dashboard. #5423
* [CHANGE] Dashboards: default to shared crosshair on all dashboards. #5489
* [CHANGE] Dashboards: sort variable drop-down lists from A to Z, rather than Z to A. #5490
* [CHANGE] Alerts: removed `MimirProvisioningTooManyActiveSeries` alert. You should configure `-ingester.instance-limits.max-series` and rely on `MimirIngesterReachingSeriesLimit` alert instead. #5593
* [CHANGE] Alerts: removed `MimirProvisioningTooManyWrites` alert. The alerting threshold used in this alert was chosen arbitrarily and ingesters receiving an higher number of samples / sec don't necessarily have any issue. You should rely on SLOs metrics and alerts instead. #5706
* [CHANGE] Alerts: don't raise `MimirRequestErrors` or `MimirRequestLatency` alert for the `/debug/pprof` endpoint. #5826
* [ENHANCEMENT] Dashboards: adjust layout of "rollout progress" dashboard panels so that the "rollout progress" panel doesn't require scrolling. #5113
* [ENHANCEMENT] Dashboards: show container name first in "pods count per version" panel on "rollout progress" dashboard. #5113
* [ENHANCEMENT] Dashboards: show time spend waiting for turn when lazy loading index headers in the "index-header lazy load gate latency" panel on the "queries" dashboard. #5313
* [ENHANCEMENT] Dashboards: split query results cache hit ratio by request type in "Query results cache hit ratio" panel on the "Mimir / Queries" dashboard. #5423
* [ENHANCEMENT] Dashboards: add "rejected queries" panel to "queries" dashboard. #5429
* [ENHANCEMENT] Dashboards: add native histogram active series and active buckets to "tenants" dashboard. #5543
* [ENHANCEMENT] Dashboards: add panels to "Mimir / Writes" for requests rejected for per-instance limits. #5638
* [ENHANCEMENT] Dashboards: rename "Blocks currently loaded" to "Blocks currently owned" in the "Mimir / Queries" dashboard. #5705
* [ENHANCEMENT] Alerts: Add `MimirIngestedDataTooFarInTheFuture` warning alert that triggers when Mimir ingests sample with timestamp more than 1h in the future. #5822
* [BUGFIX] Alerts: fix `MimirIngesterRestarts` to fire only when the ingester container is restarted, excluding the cases the pod is rescheduled. #5397
* [BUGFIX] Dashboards: fix "unhealthy pods" panel on "rollout progress" dashboard showing only a number rather than the name of the workload and the number of unhealthy pods if only one workload has unhealthy pods. #5113 #5200
* [BUGFIX] Alerts: fixed `MimirIngesterHasNotShippedBlocks` and `MimirIngesterHasNotShippedBlocksSinceStart` alerts. #5396
* [BUGFIX] Alerts: Fix `MimirGossipMembersMismatch` to include `admin-api` and custom compactor pods. `admin-api` is a GEM component. #5641 #5797
* [BUGFIX] Dashboards: fix autoscaling dashboard panels that could show multiple series for a single component. #5810
* [BUGFIX] Dashboards: fix ruler-querier scaling metric panel query and split into CPU and memory scaling metric panels. #5739

### Jsonnet

* [CHANGE] Removed `_config.querier.concurrency` configuration option and replaced it with `_config.querier_max_concurrency` and `_config.ruler_querier_max_concurrency` to allow to easily fine tune it for different querier deployments. #5322
* [CHANGE] Change `_config.multi_zone_ingester_max_unavailable` to 50. #5327
* [CHANGE] Change distributors rolling update strategy configuration: `maxSurge` and `maxUnavailable` are set to `15%` and `0`. #5714
* [FEATURE] Alertmanager: Add horizontal pod autoscaler config, that can be enabled using `autoscaling_alertmanager_enabled: true`. #5194 #5249
* [ENHANCEMENT] Enable the `track_sizes` feature for Memcached pods to help determine cache efficiency. #5209
* [ENHANCEMENT] Add per-container map for environment variables. #5181
* [ENHANCEMENT] Add `PodDisruptionBudget`s for compactor, continuous-test, distributor, overrides-exporter, querier, query-frontend, query-scheduler, rollout-operator, ruler, ruler-querier, ruler-query-frontend, ruler-query-scheduler, and all memcached workloads. #5098
* [ENHANCEMENT] Ruler: configure the ruler storage cache when the metadata cache is enabled. #5326 #5334
* [ENHANCEMENT] Shuffle-sharding: ingester shards in user-classes can now be configured to target different series and limit percentage utilization through `_config.shuffle_sharding.target_series_per_ingester` and `_config.shuffle_sharding.target_utilization_percentage` values. #5470
* [ENHANCEMENT] Distributor: allow adjustment of the targeted CPU usage as a percentage of requested CPU. This can be adjusted with `_config.autoscaling_distributor_cpu_target_utilization`. #5525
* [ENHANCEMENT] Ruler: add configuration option `_config.ruler_remote_evaluation_max_query_response_size_bytes` to easily set the maximum query response size allowed (in bytes). #5592
* [ENHANCEMENT] Distributor: dynamically set `GOMAXPROCS` based on the CPU request. This should reduce distributor CPU utilization, assuming the CPU request is set to a value close to the actual utilization. #5588
* [ENHANCEMENT] Querier: dynamically set `GOMAXPROCS` based on the CPU request. This should reduce noisy neighbour issues created by the querier, whose CPU utilization could eventually saturate the Kubernetes node if unbounded. #5646 #5658
* [ENHANCEMENT] Allow to remove an entry from the configured environment variable for a given component, setting the environment value to `null` in the `*_env_map` objects (e.g. `store_gateway_env_map+:: { 'field': null}`). #5599
* [ENHANCEMENT] Allow overriding the default number of replicas for `etcd`. #5589
* [ENHANCEMENT] Memcached: reduce memory request for results, chunks and metadata caches. The requested memory is 5% greater than the configured memcached max cache size. #5661
* [ENHANCEMENT] Autoscaling: Add the following configuration options to fine tune autoscaler target utilization: #5679 #5682 #5689
  * `autoscaling_querier_target_utilization` (defaults to `0.75`)
  * `autoscaling_mimir_read_target_utilization` (defaults to `0.75`)
  * `autoscaling_ruler_querier_cpu_target_utilization` (defaults to `1`)
  * `autoscaling_distributor_memory_target_utilization` (defaults to `1`)
  * `autoscaling_ruler_cpu_target_utilization` (defaults to `1`)
  * `autoscaling_query_frontend_cpu_target_utilization` (defaults to `1`)
  * `autoscaling_ruler_query_frontend_cpu_target_utilization` (defaults to `1`)
  * `autoscaling_alertmanager_cpu_target_utilization` (defaults to `1`)
* [ENHANCEMENT] Gossip-ring: add appProtocol for istio compatibility. #5680
* [ENHANCEMENT] Add _config.commonConfig to allow adding common configuration parameters for all Mimir components. #5703
* [ENHANCEMENT] Update rollout-operator to `v0.7.0`. #5718
* [ENHANCEMENT] Increase the default rollout speed for store-gateway when lazy loading is disabled. #5823
* [ENHANCEMENT] Add autoscaling on memory for ruler-queriers. #5739
* [ENHANCEMENT] Deduplicate scaled object creation for most objects that scale on CPU and memory. #6411
* [BUGFIX] Fix compilation when index, chunks or metadata caches are disabled. #5710
* [BUGFIX] Autoscaling: treat OOMing containers as though they are using their full memory request. #5739
* [BUGFIX] Autoscaling: if no containers are up, report 0 memory usage instead of no data. #6411

### Mimirtool

* [ENHANCEMENT] Mimirtool uses paging to fetch all dashboards from Grafana when running `mimirtool analyse grafana`. This allows the tool to work correctly when running against Grafana instances with more than a 1000 dashboards. #5825
* [ENHANCEMENT] Extract metric name from queries that have a `__name__` matcher. #5911
* [BUGFIX] Mimirtool no longer parses label names as metric names when handling templating variables that are populated using `label_values(<label_name>)` when running `mimirtool analyse grafana`. #5832
* [BUGFIX] Fix panic when analyzing a grafana dashboard with multiline queries in templating variables. #5911

### Query-tee

* [CHANGE] Proxy `Content-Type` response header from backend. Previously `Content-Type: text/plain; charset=utf-8` was returned on all requests. #5183
* [CHANGE] Increase default value of `-proxy.compare-skip-recent-samples` to avoid racing with recording rule evaluation. #5561
* [CHANGE] Add `-backend.skip-tls-verify` to optionally skip TLS verification on backends. #5656

### Documentation

* [CHANGE] Fix reference to `get-started` documentation directory. #5476
* [CHANGE] Fix link to external OTLP/HTTP documentation.
* [ENHANCEMENT] Improved `MimirRulerTooManyFailedQueries` runbook. #5586
* [ENHANCEMENT] Improved "Recover accidentally deleted blocks" runbook. #5620
* [ENHANCEMENT] Documented options and trade-offs to query label names and values. #5582
* [ENHANCEMENT] Improved `MimirRequestErrors` runbook for alertmanager. #5694

### Tools

* [CHANGE] copyblocks: add support for S3 and the ability to copy between different object storage services. Due to this, the `-source-service` and `-destination-service` flags are now required and the `-service` flag has been removed. #5486
* [FEATURE] undelete-block-gcs: Added new tool for undeleting blocks on GCS storage. #5610 #5855
* [FEATURE] wal-reader: Added new tool for printing entries in TSDB WAL. #5780
* [ENHANCEMENT] ulidtime: add -seconds flag to print timestamps as Unix timestamps. #5621
* [ENHANCEMENT] ulidtime: exit with status code 1 if some ULIDs can't be parsed. #5621
* [ENHANCEMENT] tsdb-index-toc: added index-header size estimates. #5652
* [BUGFIX] Stop tools from panicking when `-help` flag is passed. #5412
* [BUGFIX] Remove github.com/golang/glog command line flags from tools. #5413

## 2.9.4

### Grafana Mimir

* [ENHANCEMENT] Update Docker base images from `alpine:3.18.3` to `alpine:3.18.5`. #6895

## 2.9.3

### Grafana Mimir

* [BUGFIX] Update `go.opentelemetry.io/contrib/instrumentation/net/http/otelhttp` to `0.44` which includes a fix for CVE-2023-45142. #6637

## 2.9.2

### Grafana Mimir

* [BUGFIX] Update grpc-go library to 1.56.3 and `golang.org/x/net` to `0.17`, which include fix for CVE-2023-44487. #6353 #6364

## 2.9.1

### Grafana Mimir

* [ENHANCEMENT] Update alpine base image to 3.18.3. #6021

## 2.9.0

### Grafana Mimir

* [CHANGE] Store-gateway: change expanded postings, postings, and label values index cache key format. These caches will be invalidated when rolling out the new Mimir version. #4770 #4978 #5037
* [CHANGE] Distributor: remove the "forwarding" feature as it isn't necessary anymore. #4876
* [CHANGE] Query-frontend: Change the default value of `-query-frontend.query-sharding-max-regexp-size-bytes` from `0` to `4096`. #4932
* [CHANGE] Querier: `-querier.query-ingesters-within` has been moved from a global flag to a per-tenant override. #4287
* [CHANGE] Querier: Use `-blocks-storage.tsdb.retention-period` instead of `-querier.query-ingesters-within` for calculating the lookback period for shuffle sharded ingesters. Setting `-querier.query-ingesters-within=0` no longer disables shuffle sharding on the read path. #4287
* [CHANGE] Block upload: `/api/v1/upload/block/{block}/files` endpoint now allows file uploads with no `Content-Length`. #4956
* [CHANGE] Store-gateway: deprecate configuration parameters for chunk pooling, they will be removed in Mimir 2.11. The following options are now also ignored: #4996
  * `-blocks-storage.bucket-store.max-chunk-pool-bytes`
  * `-blocks-storage.bucket-store.chunk-pool-min-bucket-size-bytes`
  * `-blocks-storage.bucket-store.chunk-pool-max-bucket-size-bytes`
* [CHANGE] Store-gateway: remove metrics `cortex_bucket_store_chunk_pool_requested_bytes_total` and `cortex_bucket_store_chunk_pool_returned_bytes_total`. #4996
* [CHANGE] Compactor: change default of `-compactor.partial-block-deletion-delay` to `1d`. This will automatically clean up partial blocks that were a result of failed block upload or deletion. #5026
* [CHANGE] Compactor: the deprecated configuration parameter `-compactor.consistency-delay` has been removed. #5050
* [CHANGE] Store-gateway: the deprecated configuration parameter `-blocks-storage.bucket-store.consistency-delay` has been removed. #5050
* [CHANGE] The configuration parameter `-blocks-storage.bucket-store.bucket-index.enabled` has been deprecated and will be removed in Mimir 2.11. Mimir is running by default with the bucket index enabled since version 2.0, and starting from the version 2.11 it will not be possible to disable it. #5051
* [CHANGE] The configuration parameters `-querier.iterators` and `-query.batch-iterators` have been deprecated and will be removed in Mimir 2.11. Mimir runs by default with `-querier.batch-iterators=true`, and starting from version 2.11 it will not be possible to change this. #5114
* [CHANGE] Compactor: change default of `-compactor.first-level-compaction-wait-period` to 25m. #5128
* [CHANGE] Ruler: changed default of `-ruler.poll-interval` from `1m` to `10m`. Starting from this release, the configured rule groups will also be re-synced each time they're modified calling the ruler configuration API. #5170
* [FEATURE] Query-frontend: add `-query-frontend.log-query-request-headers` to enable logging of request headers in query logs. #5030
* [FEATURE] Store-gateway: add experimental feature to retain lazy-loaded index headers between restarts by eagerly loading them during startup. This is disabled by default and can only be enabled if lazy loading is enabled. To enable this set the following: #5606
  * `-blocks-storage.bucket-store.index-header-lazy-loading-enabled` must be set to true
  * `-blocks-storage.bucket-store.index-header.eager-loading-startup-enabled` must be set to true
* [ENHANCEMENT] Add per-tenant limit `-validation.max-native-histogram-buckets` to be able to ignore native histogram samples that have too many buckets. #4765
* [ENHANCEMENT] Store-gateway: reduce memory usage in some LabelValues calls. #4789
* [ENHANCEMENT] Store-gateway: add a `stage` label to the metric `cortex_bucket_store_series_data_touched`. This label now applies to `data_type="chunks"` and `data_type="series"`. The `stage` label has 2 values: `processed` - the number of series that parsed - and `returned` - the number of series selected from the processed bytes to satisfy the query. #4797 #4830
* [ENHANCEMENT] Distributor: make `__meta_tenant_id` label available in relabeling rules configured via `metric_relabel_configs`. #4725
* [ENHANCEMENT] Compactor: added the configurable limit `compactor.block-upload-max-block-size-bytes` or `compactor_block_upload_max_block_size_bytes` to limit the byte size of uploaded or validated blocks. #4680
* [ENHANCEMENT] Querier: reduce CPU utilisation when shuffle sharding is enabled with large shard sizes. #4851
* [ENHANCEMENT] Packaging: facilitate configuration management by instructing systemd to start mimir with a configuration file. #4810
* [ENHANCEMENT] Store-gateway: reduce memory allocations when looking up postings from cache. #4861 #4869 #4962 #5047
* [ENHANCEMENT] Store-gateway: retain only necessary bytes when reading series from the bucket. #4926
* [ENHANCEMENT] Ingester, store-gateway: clear the shutdown marker after a successful shutdown to enable reusing their persistent volumes in case the ingester or store-gateway is restarted. #4985
* [ENHANCEMENT] Store-gateway, query-frontend: Reduced memory allocations when looking up cached entries from Memcached. #4862
* [ENHANCEMENT] Alertmanager: Add additional template function `queryFromGeneratorURL` returning query URL decoded query from the `GeneratorURL` field of an alert. #4301
* [ENHANCEMENT] Ruler: added experimental ruler storage cache support. The cache should reduce the number of "list objects" API calls issued to the object storage when there are 2+ ruler replicas running in a Mimir cluster. The cache can be configured setting `-ruler-storage.cache.*` CLI flags or their respective YAML config options. #4950 #5054
* [ENHANCEMENT] Store-gateway: added HTTP `/store-gateway/prepare-shutdown` endpoint for gracefully scaling down of store-gateways. A gauge `cortex_store_gateway_prepare_shutdown_requested` has been introduced for tracing this process. #4955
* [ENHANCEMENT] Updated Kuberesolver dependency (github.com/sercand/kuberesolver) from v2.4.0 to v4.0.0 and gRPC dependency (google.golang.org/grpc) from v1.47.0 to v1.53.0. #4922
* [ENHANCEMENT] Introduced new options for logging HTTP request headers: `-server.log-request-headers` enables logging HTTP request headers, `-server.log-request-headers-exclude-list` lists headers which should not be logged. #4922
* [ENHANCEMENT] Block upload: `/api/v1/upload/block/{block}/files` endpoint now disables read and write HTTP timeout, overriding `-server.http-read-timeout` and `-server.http-write-timeout` values. This is done to allow large file uploads to succeed. #4956
* [ENHANCEMENT] Alertmanager: Introduce new metrics from upstream. #4918
  * `cortex_alertmanager_notifications_failed_total` (added `reason` label)
  * `cortex_alertmanager_nflog_maintenance_total`
  * `cortex_alertmanager_nflog_maintenance_errors_total`
  * `cortex_alertmanager_silences_maintenance_total`
  * `cortex_alertmanager_silences_maintenance_errors_total`
* [ENHANCEMENT] Add native histogram support for `cortex_request_duration_seconds` metric family. #4987
* [ENHANCEMENT] Ruler: do not list rule groups in the object storage for disabled tenants. #5004
* [ENHANCEMENT] Query-frontend and querier: add HTTP API endpoint `<prometheus-http-prefix>/api/v1/format_query` to format a PromQL query. #4373
* [ENHANCEMENT] Query-frontend: Add `cortex_query_frontend_regexp_matcher_count` and `cortex_query_frontend_regexp_matcher_optimized_count` metrics to track optimization of regular expression label matchers. #4813
* [ENHANCEMENT] Alertmanager: Add configuration option to enable or disable the deletion of alertmanager state from object storage. This is useful when migrating alertmanager tenants from one cluster to another, because it avoids a condition where the state object is copied but then deleted before the configuration object is copied. #4989
* [ENHANCEMENT] Querier: only use the minimum set of chunks from ingesters when querying, and cancel unnecessary requests to ingesters sooner if we know their results won't be used. #5016
* [ENHANCEMENT] Add `-enable-go-runtime-metrics` flag to expose all go runtime metrics as Prometheus metrics. #5009
* [ENHANCEMENT] Ruler: trigger a synchronization of tenant's rule groups as soon as they change the rules configuration via API. This synchronization is in addition of the periodic syncing done every `-ruler.poll-interval`. The new behavior is enabled by default, but can be disabled with `-ruler.sync-rules-on-changes-enabled=false` (configurable on a per-tenant basis too). If you disable the new behaviour, then you may want to revert `-ruler.poll-interval` to `1m`. #4975 #5053 #5115 #5170
* [ENHANCEMENT] Distributor: Improve invalid tenant shard size error message. #5024
* [ENHANCEMENT] Store-gateway: record index header loading time separately in `cortex_bucket_store_series_request_stage_duration_seconds{stage="load_index_header"}`. Now index header loading will be visible in the "Mimir / Queries" dashboard in the "Series request p99/average latency" panels. #5011 #5062
* [ENHANCEMENT] Querier and ingester: add experimental support for streaming chunks from ingesters to queriers while evaluating queries. This can be enabled with `-querier.prefer-streaming-chunks=true`. #4886 #5078 #5094 #5126
* [ENHANCEMENT] Update Docker base images from `alpine:3.17.3` to `alpine:3.18.0`. #5065
* [ENHANCEMENT] Compactor: reduced the number of "object exists" API calls issued by the compactor to the object storage when syncing block's `meta.json` files. #5063
* [ENHANCEMENT] Distributor: Push request rate limits (`-distributor.request-rate-limit` and `-distributor.request-burst-size`) and their associated YAML configuration are now stable. #5124
* [ENHANCEMENT] Go: updated to 1.20.5. #5185
* [ENHANCEMENT] Update alpine base image to 3.18.2. #5274 #5276
* [BUGFIX] Metadata API: Mimir will now return an empty object when no metadata is available, matching Prometheus. #4782
* [BUGFIX] Store-gateway: add collision detection on expanded postings and individual postings cache keys. #4770
* [BUGFIX] Ruler: Support the `type=alert|record` query parameter for the API endpoint `<prometheus-http-prefix>/api/v1/rules`. #4302
* [BUGFIX] Backend: Check that alertmanager's data-dir doesn't overlap with bucket-sync dir. #4921
* [BUGFIX] Alertmanager: Allow to rate-limit webex, telegram and discord notifications. #4979
* [BUGFIX] Store-gateway: panics when decoding LabelValues responses that contain more than 655360 values. These responses are no longer cached. #5021
* [BUGFIX] Querier: don't leak memory when processing query requests from query-frontends (ie. when the query-scheduler is disabled). #5199

### Documentation

* [ENHANCEMENT] Improve `MimirIngesterReachingTenantsLimit` runbook. #4744 #4752
* [ENHANCEMENT] Add `symbol table size exceeds` case to `MimirCompactorHasNotSuccessfullyRunCompaction` runbook. #4945
* [ENHANCEMENT] Clarify which APIs use query sharding. #4948

### Mixin

* [CHANGE] Alerts: Remove `MimirQuerierHighRefetchRate`. #4980
* [CHANGE] Alerts: Remove `MimirTenantHasPartialBlocks`. This is obsoleted by the changed default of `-compactor.partial-block-deletion-delay` to `1d`, which will auto remediate this alert. #5026
* [ENHANCEMENT] Alertmanager dashboard: display active aggregation groups #4772
* [ENHANCEMENT] Alerts: `MimirIngesterTSDBWALCorrupted` now only fires when there are more than one corrupted WALs in single-zone deployments and when there are more than two zones affected in multi-zone deployments. #4920
* [ENHANCEMENT] Alerts: added labels to duplicated `MimirRolloutStuck` and `MimirCompactorHasNotUploadedBlocks` rules in order to distinguish them. #5023
* [ENHANCEMENT] Dashboards: fix holes in graph for lightly loaded clusters #4915
* [ENHANCEMENT] Dashboards: allow configuring additional services for the Rollout Progress dashboard. #5007
* [ENHANCEMENT] Alerts: do not fire `MimirAllocatingTooMuchMemory` alert for any matching container outside of namespaces where Mimir is running. #5089
* [BUGFIX] Dashboards: show cancelled requests in a different color to successful requests in throughput panels on dashboards. #5039
* [BUGFIX] Dashboards: fix dashboard panels that showed percentages with axes from 0 to 10000%. #5084
* [BUGFIX] Remove dependency on upstream Kubernetes mixin. #4732

### Jsonnet

* [CHANGE] Ruler: changed ruler autoscaling policy, extended scale down period from 60s to 600s. #4786
* [CHANGE] Update to v0.5.0 rollout-operator. #4893
* [CHANGE] Backend: add `alertmanager_args` to `mimir-backend` when running in read-write deployment mode. Remove hardcoded `filesystem` alertmanager storage. This moves alertmanager's data-dir to `/data/alertmanager` by default. #4907 #4921
* [CHANGE] Remove `-pdb` suffix from `PodDisruptionBudget` names. This will create new `PodDisruptionBudget` resources. Make sure to prune the old resources; otherwise, rollouts will be blocked. #5109
* [CHANGE] Query-frontend: enable query sharding for cardinality estimation via `-query-frontend.query-sharding-target-series-per-shard` by default if the results cache is enabled. #5128
* [ENHANCEMENT] Ingester: configure `-blocks-storage.tsdb.head-compaction-interval=15m` to spread TSDB head compaction over a wider time range. #4870
* [ENHANCEMENT] Ingester: configure `-blocks-storage.tsdb.wal-replay-concurrency` to CPU request minus 1. #4864
* [ENHANCEMENT] Compactor: configure `-compactor.first-level-compaction-wait-period` to TSDB head compaction interval plus 10 minutes. #4872
* [ENHANCEMENT] Store-gateway: set `GOMEMLIMIT` to the memory request value. This should reduce the likelihood the store-gateway may go out of memory, at the cost of an higher CPU utilization due to more frequent garbage collections when the memory utilization gets closer or above the configured requested memory. #4971
* [ENHANCEMENT] Store-gateway: dynamically set `GOMAXPROCS` based on the CPU request. This should reduce the likelihood a high load on the store-gateway will slow down the entire Kubernetes node. #5104
* [ENHANCEMENT] Store-gateway: add `store_gateway_lazy_loading_enabled` configuration option which combines disabled lazy-loading and reducing blocks sync concurrency. Reducing blocks sync concurrency improves startup times with disabled lazy loading on HDDs. #5025
* [ENHANCEMENT] Update `rollout-operator` image to `v0.6.0`. #5155
* [BUGFIX] Backend: configure `-ruler.alertmanager-url` to `mimir-backend` when running in read-write deployment mode. #4892
* [ENHANCEMENT] Memcached: don't overwrite upsteam memcached statefulset jsonnet to allow chosing between antiAffinity and topologySpreadConstraints.

### Mimirtool

* [CHANGE] check rules: will fail on duplicate rules when `--strict` is provided. #5035
* [FEATURE] sync/diff can now include/exclude namespaces based on a regular expression using `--namespaces-regex` and `--ignore-namespaces-regex`. #5100
* [ENHANCEMENT] analyze prometheus: allow to specify `-prometheus-http-prefix`. #4966
* [ENHANCEMENT] analyze grafana: allow to specify `--folder-title` to limit dashboards analysis based on their exact folder title. #4973

### Tools

* [CHANGE] copyblocks: copying between Azure Blob Storage buckets is now supported in addition to copying between Google Cloud Storage buckets. As a result, the `--service` flag is now required to be specified (accepted values are `gcs` or `abs`). #4756

## 2.8.0

### Grafana Mimir

* [CHANGE] Ingester: changed experimental CLI flag from `-out-of-order-blocks-external-label-enabled` to `-ingester.out-of-order-blocks-external-label-enabled` #4440
* [CHANGE] Store-gateway: The following metrics have been removed: #4332
  * `cortex_bucket_store_series_get_all_duration_seconds`
  * `cortex_bucket_store_series_merge_duration_seconds`
* [CHANGE] Ingester: changed default value of `-blocks-storage.tsdb.retention-period` from `24h` to `13h`. If you're running Mimir with a custom configuration and you're overriding `-querier.query-store-after` to a value greater than the default `12h` then you should increase `-blocks-storage.tsdb.retention-period` accordingly. #4382
* [CHANGE] Ingester: the configuration parameter `-blocks-storage.tsdb.max-tsdb-opening-concurrency-on-startup` has been deprecated and will be removed in Mimir 2.10. #4445
* [CHANGE] Query-frontend: Cached results now contain timestamp which allows Mimir to check if cached results are still valid based on current TTL configured for tenant. Results cached by previous Mimir version are used until they expire from cache, which can take up to 7 days. If you need to use per-tenant TTL sooner, please flush results cache manually. #4439
* [CHANGE] Ingester: the `cortex_ingester_tsdb_wal_replay_duration_seconds` metrics has been removed. #4465
* [CHANGE] Query-frontend and ruler: use protobuf internal query result payload format by default. This feature is no longer considered experimental. #4557 #4709
* [CHANGE] Ruler: reject creating federated rule groups while tenant federation is disabled. Previously the rule groups would be silently dropped during bucket sync. #4555
* [CHANGE] Compactor: the `/api/v1/upload/block/{block}/finish` endpoint now returns a `429` status code when the compactor has reached the limit specified by `-compactor.max-block-upload-validation-concurrency`. #4598
* [CHANGE] Compactor: when starting a block upload the maximum byte size of the block metadata provided in the request body is now limited to 1 MiB. If this limit is exceeded a `413` status code is returned. #4683
* [CHANGE] Store-gateway: cache key format for expanded postings has changed. This will invalidate the expanded postings in the index cache when deployed. #4667
* [FEATURE] Cache: Introduce experimental support for using Redis for results, chunks, index, and metadata caches. #4371
* [FEATURE] Vault: Introduce experimental integration with Vault to fetch secrets used to configure TLS for clients. Server TLS secrets will still be read from a file. `tls-ca-path`, `tls-cert-path` and `tls-key-path` will denote the path in Vault for the following CLI flags when `-vault.enabled` is true: #4446.
  * `-distributor.ha-tracker.etcd.*`
  * `-distributor.ring.etcd.*`
  * `-distributor.forwarding.grpc-client.*`
  * `-querier.store-gateway-client.*`
  * `-ingester.client.*`
  * `-ingester.ring.etcd.*`
  * `-querier.frontend-client.*`
  * `-query-frontend.grpc-client-config.*`
  * `-query-frontend.results-cache.redis.*`
  * `-blocks-storage.bucket-store.index-cache.redis.*`
  * `-blocks-storage.bucket-store.chunks-cache.redis.*`
  * `-blocks-storage.bucket-store.metadata-cache.redis.*`
  * `-compactor.ring.etcd.*`
  * `-store-gateway.sharding-ring.etcd.*`
  * `-ruler.client.*`
  * `-ruler.alertmanager-client.*`
  * `-ruler.ring.etcd.*`
  * `-ruler.query-frontend.grpc-client-config.*`
  * `-alertmanager.sharding-ring.etcd.*`
  * `-alertmanager.alertmanager-client.*`
  * `-memberlist.*`
  * `-query-scheduler.grpc-client-config.*`
  * `-query-scheduler.ring.etcd.*`
  * `-overrides-exporter.ring.etcd.*`
* [FEATURE] Distributor, ingester, querier, query-frontend, store-gateway: add experimental support for native histograms. Requires that the experimental protobuf query result response format is enabled by `-query-frontend.query-result-response-format=protobuf` on the query frontend. #4286 #4352 #4354 #4376 #4377 #4387 #4396 #4425 #4442 #4494 #4512 #4513 #4526
* [FEATURE] Added `-<prefix>.s3.storage-class` flag to configure the S3 storage class for objects written to S3 buckets. #4300
* [FEATURE] Add `freebsd` to the target OS when generating binaries for a Mimir release. #4654
* [FEATURE] Ingester: Add `prepare-shutdown` endpoint which can be used as part of Kubernetes scale down automations. #4718
* [ENHANCEMENT] Add timezone information to Alpine Docker images. #4583
* [ENHANCEMENT] Ruler: Sync rules when ruler JOINING the ring instead of ACTIVE, In order to reducing missed rule iterations during ruler restarts. #4451
* [ENHANCEMENT] Allow to define service name used for tracing via `JAEGER_SERVICE_NAME` environment variable. #4394
* [ENHANCEMENT] Querier and query-frontend: add experimental, more performant protobuf query result response format enabled with `-query-frontend.query-result-response-format=protobuf`. #4304 #4318 #4375
* [ENHANCEMENT] Compactor: added experimental configuration parameter `-compactor.first-level-compaction-wait-period`, to configure how long the compactor should wait before compacting 1st level blocks (uploaded by ingesters). This configuration option allows to reduce the chances compactor begins compacting blocks before all ingesters have uploaded their blocks to the storage. #4401
* [ENHANCEMENT] Store-gateway: use more efficient chunks fetching and caching. #4255
* [ENHANCEMENT] Query-frontend and ruler: add experimental, more performant protobuf internal query result response format enabled with `-ruler.query-frontend.query-result-response-format=protobuf`. #4331
* [ENHANCEMENT] Ruler: increased tolerance for missed iterations on alerts, reducing the chances of flapping firing alerts during ruler restarts. #4432
* [ENHANCEMENT] Optimized `.*` and `.+` regular expression label matchers. #4432
* [ENHANCEMENT] Optimized regular expression label matchers with alternates (e.g. `a|b|c`). #4647
* [ENHANCEMENT] Added an in-memory cache for regular expression matchers, to avoid parsing and compiling the same expression multiple times when used in recurring queries. #4633
* [ENHANCEMENT] Query-frontend: results cache TTL is now configurable by using `-query-frontend.results-cache-ttl` and `-query-frontend.results-cache-ttl-for-out-of-order-time-window` options. These values can also be specified per tenant. Default values are unchanged (7 days and 10 minutes respectively). #4385
* [ENHANCEMENT] Ingester: added advanced configuration parameter `-blocks-storage.tsdb.wal-replay-concurrency` representing the maximum number of CPUs used during WAL replay. #4445
* [ENHANCEMENT] Ingester: added metrics `cortex_ingester_tsdb_open_duration_seconds_total` to measure the total time it takes to open all existing TSDBs. The time tracked by this metric also includes the TSDBs WAL replay duration. #4465
* [ENHANCEMENT] Store-gateway: use streaming implementation for LabelNames RPC. The batch size for streaming is controlled by `-blocks-storage.bucket-store.batch-series-size`. #4464
* [ENHANCEMENT] Memcached: Add support for TLS or mTLS connections to cache servers. #4535
* [ENHANCEMENT] Compactor: blocks index files are now validated for correctness for blocks uploaded via the TSDB block upload feature. #4503
* [ENHANCEMENT] Compactor: block chunks and segment files are now validated for correctness for blocks uploaded via the TSDB block upload feature. #4549
* [ENHANCEMENT] Ingester: added configuration options to configure the "postings for matchers" cache of each compacted block queried from ingesters: #4561
  * `-blocks-storage.tsdb.block-postings-for-matchers-cache-ttl`
  * `-blocks-storage.tsdb.block-postings-for-matchers-cache-size`
  * `-blocks-storage.tsdb.block-postings-for-matchers-cache-force`
* [ENHANCEMENT] Compactor: validation of blocks uploaded via the TSDB block upload feature is now configurable on a per tenant basis: #4585
  * `-compactor.block-upload-validation-enabled` has been added, `compactor_block_upload_validation_enabled` can be used to override per tenant
  * `-compactor.block-upload.block-validation-enabled` was the previous global flag and has been removed
* [ENHANCEMENT] TSDB Block Upload: block upload validation concurrency can now be limited with `-compactor.max-block-upload-validation-concurrency`. #4598
* [ENHANCEMENT] OTLP: Add support for converting OTel exponential histograms to Prometheus native histograms. The ingestion of native histograms must be enabled, please set `-ingester.native-histograms-ingestion-enabled` to `true`. #4063 #4639
* [ENHANCEMENT] Query-frontend: add metric `cortex_query_fetched_index_bytes_total` to measure TSDB index bytes fetched to execute a query. #4597
* [ENHANCEMENT] Query-frontend: add experimental limit to enforce a max query expression size in bytes via `-query-frontend.max-query-expression-size-bytes` or `max_query_expression_size_bytes`. #4604
* [ENHANCEMENT] Query-tee: improve message logged when comparing responses and one response contains a non-JSON payload. #4588
* [ENHANCEMENT] Distributor: add ability to set per-distributor limits via `distributor_limits` block in runtime configuration in addition to the existing configuration. #4619
* [ENHANCEMENT] Querier: reduce peak memory consumption for queries that touch a large number of chunks. #4625
* [ENHANCEMENT] Query-frontend: added experimental `-query-frontend.query-sharding-max-regexp-size-bytes` limit to query-frontend. When set to a value greater than 0, query-frontend disabled query sharding for any query with a regexp matcher longer than the configured limit. #4632
* [ENHANCEMENT] Store-gateway: include statistics from LabelValues and LabelNames calls in `cortex_bucket_store_series*` metrics. #4673
* [ENHANCEMENT] Query-frontend: improve readability of distributed tracing spans. #4656
* [ENHANCEMENT] Update Docker base images from `alpine:3.17.2` to `alpine:3.17.3`. #4685
* [ENHANCEMENT] Querier: improve performance when shuffle sharding is enabled and the shard size is large. #4711
* [ENHANCEMENT] Ingester: improve performance when Active Series Tracker is in use. #4717
* [ENHANCEMENT] Store-gateway: optionally select `-blocks-storage.bucket-store.series-selection-strategy`, which can limit the impact of large posting lists (when many series share the same label name and value). #4667 #4695 #4698
* [ENHANCEMENT] Querier: Cache the converted float histogram from chunk iterator, hence there is no need to lookup chunk every time to get the converted float histogram. #4684
* [ENHANCEMENT] Ruler: Improve rule upload performance when not enforcing per-tenant rule group limits. #4828
* [ENHANCEMENT] Improved memory limit on the in-memory cache used for regular expression matchers. #4751
* [BUGFIX] Querier: Streaming remote read will now continue to return multiple chunks per frame after the first frame. #4423
* [BUGFIX] Store-gateway: the values for `stage="processed"` for the metrics `cortex_bucket_store_series_data_touched` and  `cortex_bucket_store_series_data_size_touched_bytes` when using fine-grained chunks caching is now reporting the correct values of chunks held in memory. #4449
* [BUGFIX] Compactor: fixed reporting a compaction error when compactor is correctly shut down while populating blocks. #4580
* [BUGFIX] OTLP: Do not drop exemplars of the OTLP Monotonic Sum metric. #4063
* [BUGFIX] Packaging: flag `/etc/default/mimir` and `/etc/sysconfig/mimir` as config to prevent overwrite. #4587
* [BUGFIX] Query-frontend: don't retry queries which error inside PromQL. #4643
* [BUGFIX] Store-gateway & query-frontend: report more consistent statistics for fetched index bytes. #4671
* [BUGFIX] Native histograms: fix how IsFloatHistogram determines if mimirpb.Histogram is a float histogram. #4706
* [BUGFIX] Query-frontend: fix query sharding for native histograms. #4666
* [BUGFIX] Ring status page: fixed the owned tokens percentage value displayed. #4730
* [BUGFIX] Querier: fixed chunk iterator that can return sample with wrong timestamp. #4450
* [BUGFIX] Packaging: fix preremove script preventing upgrades. #4801
* [BUGFIX] Security: updates Go to version 1.20.4 to fix CVE-2023-24539, CVE-2023-24540, CVE-2023-29400. #4903

### Mixin

* [ENHANCEMENT] Queries: Display data touched per sec in bytes instead of number of items. #4492
* [ENHANCEMENT] `_config.job_names.<job>` values can now be arrays of regular expressions in addition to a single string. Strings are still supported and behave as before. #4543
* [ENHANCEMENT] Queries dashboard: remove mention to store-gateway "streaming enabled" in panels because store-gateway only support streaming series since Mimir 2.7. #4569
* [ENHANCEMENT] Ruler: Add panel description for Read QPS panel in Ruler dashboard to explain values when in remote ruler mode. #4675
* [BUGFIX] Ruler dashboard: show data for reads from ingesters. #4543
* [BUGFIX] Pod selector regex for deployments: change `(.*-mimir-)` to `(.*mimir-)`. #4603

### Jsonnet

* [CHANGE] Ruler: changed ruler deployment max surge from `0` to `50%`, and max unavailable from `1` to `0`. #4381
* [CHANGE] Memcached connections parameters `-blocks-storage.bucket-store.index-cache.memcached.max-idle-connections`, `-blocks-storage.bucket-store.chunks-cache.memcached.max-idle-connections` and `-blocks-storage.bucket-store.metadata-cache.memcached.max-idle-connections` settings are now configured based on `max-get-multi-concurrency` and `max-async-concurrency`. #4591
* [CHANGE] Add support to use external Redis as cache. Following are some changes in the jsonnet config: #4386 #4640
  * Renamed `memcached_*_enabled` config options to `cache_*_enabled`
  * Renamed `memcached_*_max_item_size_mb` config options to `cache_*_max_item_size_mb`
  * Added `cache_*_backend` config options
* [CHANGE] Store-gateway StatefulSets with disabled multi-zone deployment are also unregistered from the ring on shutdown. This eliminated resharding during rollouts, at the cost of extra effort during scaling down store-gateways. For more information see [Scaling down store-gateways](https://grafana.com/docs/mimir/v2.7.x/operators-guide/run-production-environment/scaling-out/#scaling-down-store-gateways). #4713
* [CHANGE] Removed `$._config.querier.replicas` and `$._config.queryFrontend.replicas`. If you need to customize the number of querier or query-frontend replicas, and autoscaling is disabled, please set an override as is done for other stateless components (e.g. distributors). #5130
* [ENHANCEMENT] Alertmanager: add `alertmanager_data_disk_size` and  `alertmanager_data_disk_class` configuration options, by default no storage class is set. #4389
* [ENHANCEMENT] Update `rollout-operator` to `v0.4.0`. #4524
* [ENHANCEMENT] Update memcached to `memcached:1.6.19-alpine`. #4581
* [ENHANCEMENT] Add support for mTLS connections to Memcached servers. #4553
* [ENHANCEMENT] Update the `memcached-exporter` to `v0.11.2`. #4570
* [ENHANCEMENT] Autoscaling: Add `autoscaling_query_frontend_memory_target_utilization`, `autoscaling_ruler_query_frontend_memory_target_utilization`, and `autoscaling_ruler_memory_target_utilization` configuration options, for controlling the corresponding autoscaler memory thresholds. Each has a default of 1, i.e. 100%. #4612
* [ENHANCEMENT] Distributor: add ability to set per-distributor limits via `distributor_instance_limits` using runtime configuration. #4627
* [BUGFIX] Add missing query sharding settings for user_24M and user_32M plans. #4374

### Mimirtool

* [ENHANCEMENT] Backfill: mimirtool will now sleep and retry if it receives a 429 response while trying to finish an upload due to validation concurrency limits. #4598
* [ENHANCEMENT] `gauge` panel type is supported now in `mimirtool analyze dashboard`. #4679
* [ENHANCEMENT] Set a `User-Agent` header on requests to Mimir or Prometheus servers. #4700

### Mimir Continuous Test

* [FEATURE] Allow continuous testing of native histograms as well by enabling the flag `-tests.write-read-series-test.histogram-samples-enabled`. The metrics exposed by the tool will now have a new label called `type` with possible values of `float`, `histogram_float_counter`, `histogram_float_gauge`, `histogram_int_counter`, `histogram_int_gauge`, the list of metrics impacted: #4457
  * `mimir_continuous_test_writes_total`
  * `mimir_continuous_test_writes_failed_total`
  * `mimir_continuous_test_queries_total`
  * `mimir_continuous_test_queries_failed_total`
  * `mimir_continuous_test_query_result_checks_total`
  * `mimir_continuous_test_query_result_checks_failed_total`
* [ENHANCEMENT] Added a new metric `mimir_continuous_test_build_info` that reports version information, similar to the existing `cortex_build_info` metric exposed by other Mimir components. #4712
* [ENHANCEMENT] Add coherency for the selected ranges and instants of test queries. #4704

### Query-tee

### Documentation

* [CHANGE] Clarify what deprecation means in the lifecycle of configuration parameters. #4499
* [CHANGE] Update compactor `split-groups` and `split-and-merge-shards` recommendation on component page. #4623
* [FEATURE] Add instructions about how to configure native histograms. #4527
* [ENHANCEMENT] Runbook for MimirCompactorHasNotSuccessfullyRunCompaction extended to include scenario where compaction has fallen behind. #4609
* [ENHANCEMENT] Add explanation for QPS values for reads in remote ruler mode and writes generally, to the Ruler dashboard page. #4629
* [ENHANCEMENT] Expand zone-aware replication page to cover single physical availability zone deployments. #4631
* [FEATURE] Add instructions to use puppet module. #4610
* [FEATURE] Add documentation on how deploy mixin with terraform. #4161

### Tools

* [ENHANCEMENT] tsdb-index: iteration over index is now faster when any equal matcher is supplied. #4515

## 2.7.3

### Grafana Mimir

* [BUGFIX] Security: updates Go to version 1.20.4 to fix CVE-2023-24539, CVE-2023-24540, CVE-2023-29400. #4905

## 2.7.2

### Grafana Mimir

* [BUGFIX] Security: updated Go version to 1.20.3 to fix CVE-2023-24538 #4795

## 2.7.1

**Note**: During the release process, version 2.7.0 was tagged too early, before completing the release checklist and production testing. Release 2.7.1 doesn't include any code changes since 2.7.0, but now has proper release notes, published documentation, and has been fully tested in our production environment.

### Grafana Mimir

* [CHANGE] Ingester: the configuration parameter `-ingester.ring.readiness-check-ring-health` has been deprecated and will be removed in Mimir 2.9. #4422
* [CHANGE] Ruler: changed default value of `-ruler.evaluation-delay-duration` option from 0 to 1m. #4250
* [CHANGE] Querier: Errors with status code `422` coming from the store-gateway are propagated and not converted to the consistency check error anymore. #4100
* [CHANGE] Store-gateway: When a query hits `max_fetched_chunks_per_query` and `max_fetched_series_per_query` limits, an error with the status code `422` is created and returned. #4056
* [CHANGE] Packaging: Migrate FPM packaging solution to NFPM. Rationalize packages dependencies and add package for all binaries. #3911
* [CHANGE] Store-gateway: Deprecate flag `-blocks-storage.bucket-store.chunks-cache.subrange-size` since there's no benefit to changing the default of `16000`. #4135
* [CHANGE] Experimental support for ephemeral storage introduced in Mimir 2.6.0 has been removed. Following options are no longer available: #4252
  * `-blocks-storage.ephemeral-tsdb.*`
  * `-distributor.ephemeral-series-enabled`
  * `-distributor.ephemeral-series-matchers`
  * `-ingester.max-ephemeral-series-per-user`
  * `-ingester.instance-limits.max-ephemeral-series`
Querying with using `{__mimir_storage__="ephemeral"}` selector no longer works. All label values with `ephemeral-` prefix in `reason` label of `cortex_discarded_samples_total` metric are no longer available. Following metrics have been removed:
  * `cortex_ingester_ephemeral_series`
  * `cortex_ingester_ephemeral_series_created_total`
  * `cortex_ingester_ephemeral_series_removed_total`
  * `cortex_ingester_ingested_ephemeral_samples_total`
  * `cortex_ingester_ingested_ephemeral_samples_failures_total`
  * `cortex_ingester_memory_ephemeral_users`
  * `cortex_ingester_queries_ephemeral_total`
  * `cortex_ingester_queried_ephemeral_samples`
  * `cortex_ingester_queried_ephemeral_series`
* [CHANGE] Store-gateway: use mmap-less index-header reader by default and remove mmap-based index header reader. The following flags have changed: #4280
   * `-blocks-storage.bucket-store.index-header.map-populate-enabled` has been removed
   * `-blocks-storage.bucket-store.index-header.stream-reader-enabled` has been removed
   * `-blocks-storage.bucket-store.index-header.stream-reader-max-idle-file-handles` has been renamed to `-blocks-storage.bucket-store.index-header.max-idle-file-handles`, and the corresponding configuration file option has been renamed from `stream_reader_max_idle_file_handles` to `max_idle_file_handles`
* [CHANGE] Store-gateway: the streaming store-gateway is now enabled by default. The new default setting for `-blocks-storage.bucket-store.batch-series-size` is `5000`. #4330
* [CHANGE] Compactor: the configuration parameter `-compactor.consistency-delay` has been deprecated and will be removed in Mimir 2.9. #4409
* [CHANGE] Store-gateway: the configuration parameter `-blocks-storage.bucket-store.consistency-delay` has been deprecated and will be removed in Mimir 2.9. #4409
* [FEATURE] Ruler: added `keep_firing_for` support to alerting rules. #4099
* [FEATURE] Distributor, ingester: ingestion of native histograms. The new per-tenant limit `-ingester.native-histograms-ingestion-enabled` controls whether native histograms are stored or ignored. #4159
* [FEATURE] Query-frontend: Introduce experimental `-query-frontend.query-sharding-target-series-per-shard` to allow query sharding to take into account cardinality of similar requests executed previously. This feature uses the same cache that's used for results caching. #4121 #4177 #4188 #4254
* [ENHANCEMENT] Go: update go to 1.20.1. #4266
* [ENHANCEMENT] Ingester: added `out_of_order_blocks_external_label_enabled` shipper option to label out-of-order blocks before shipping them to cloud storage. #4182 #4297
* [ENHANCEMENT] Ruler: introduced concurrency when loading per-tenant rules configuration. This improvement is expected to speed up the ruler start up time in a Mimir cluster with a large number of tenants. #4258
* [ENHANCEMENT] Compactor: Add `reason` label to `cortex_compactor_runs_failed_total`. The value can be `shutdown` or `error`. #4012
* [ENHANCEMENT] Store-gateway: enforce `max_fetched_series_per_query`. #4056
* [ENHANCEMENT] Query-frontend: Disambiguate logs for failed queries. #4067
* [ENHANCEMENT] Query-frontend: log caller user agent in query stats logs. #4093
* [ENHANCEMENT] Store-gateway: add `data_type` label with values on `cortex_bucket_store_partitioner_extended_ranges_total`, `cortex_bucket_store_partitioner_expanded_ranges_total`, `cortex_bucket_store_partitioner_requested_ranges_total`, `cortex_bucket_store_partitioner_expanded_bytes_total`, `cortex_bucket_store_partitioner_requested_bytes_total` for `postings`, `series`, and `chunks`. #4095
* [ENHANCEMENT] Store-gateway: Reduce memory allocation rate when loading TSDB chunks from Memcached. #4074
* [ENHANCEMENT] Query-frontend: track `cortex_frontend_query_response_codec_duration_seconds` and `cortex_frontend_query_response_codec_payload_bytes` metrics to measure the time taken and bytes read / written while encoding and decoding query result payloads. #4110
* [ENHANCEMENT] Alertmanager: expose additional upstream metrics `cortex_alertmanager_dispatcher_aggregation_groups`, `cortex_alertmanager_dispatcher_alert_processing_duration_seconds`. #4151
* [ENHANCEMENT] Querier and query-frontend: add experimental, more performant protobuf internal query result response format enabled with `-query-frontend.query-result-response-format=protobuf`. #4153
* [ENHANCEMENT] Store-gateway: use more efficient chunks fetching and caching. This should reduce CPU, memory utilization, and receive bandwidth of a store-gateway. Enable with `-blocks-storage.bucket-store.chunks-cache.fine-grained-chunks-caching-enabled=true`. #4163 #4174 #4227
* [ENHANCEMENT] Query-frontend: Wait for in-flight queries to finish before shutting down. #4073 #4170
* [ENHANCEMENT] Store-gateway: added `encode` and `other` stage to `cortex_bucket_store_series_request_stage_duration_seconds` metric. #4179
* [ENHANCEMENT] Ingester: log state of TSDB when shipping or forced compaction can't be done due to unexpected state of TSDB. #4211
* [ENHANCEMENT] Update Docker base images from `alpine:3.17.1` to `alpine:3.17.2`. #4240
* [ENHANCEMENT] Store-gateway: add a `stage` label to the metrics `cortex_bucket_store_series_data_fetched`, `cortex_bucket_store_series_data_size_fetched_bytes`, `cortex_bucket_store_series_data_touched`, `cortex_bucket_store_series_data_size_touched_bytes`. This label only applies to `data_type="chunks"`. For `fetched` metrics with `data_type="chunks"` the `stage` label has 2 values: `fetched` - the chunks or bytes that were fetched from the cache or the object store, `refetched` - the chunks or bytes that had to be refetched from the cache or the object store because their size was underestimated during the first fetch. For `touched` metrics with `data_type="chunks"` the `stage` label has 2 values: `processed` - the chunks or bytes that were read from the fetched chunks or bytes and were processed in memory, `returned` - the chunks or bytes that were selected from the processed bytes to satisfy the query. #4227 #4316
* [ENHANCEMENT] Compactor: improve the partial block check related to `compactor.partial-block-deletion-delay` to potentially issue less requests to object storage. #4246
* [ENHANCEMENT] Memcached: added `-*.memcached.min-idle-connections-headroom-percentage` support to configure the minimum number of idle connections to keep open as a percentage (0-100) of the number of recently used idle connections. This feature is disabled when set to a negative value (default), which means idle connections are kept open indefinitely. #4249
* [ENHANCEMENT] Querier and store-gateway: optimized regular expression label matchers with case insensitive alternate operator. #4340 #4357
* [ENHANCEMENT] Compactor: added the experimental flag `-compactor.block-upload.block-validation-enabled` with the default `true` to configure whether block validation occurs on backfilled blocks. #3411
* [ENHANCEMENT] Ingester: apply a jitter to the first TSDB head compaction interval configured via `-blocks-storage.tsdb.head-compaction-interval`. Subsequent checks will happen at the configured interval. This should help to spread the TSDB head compaction among different ingesters over the configured interval. #4364
* [ENHANCEMENT] Ingester: the maximum accepted value for `-blocks-storage.tsdb.head-compaction-interval` has been increased from 5m to 15m. #4364
* [BUGFIX] Store-gateway: return `Canceled` rather than `Aborted` or `Internal` error when the calling querier cancels a label names or values request, and return `Internal` if processing the request fails for another reason. #4061
* [BUGFIX] Querier: track canceled requests with status code `499` in the metrics instead of `503` or `422`. #4099
* [BUGFIX] Ingester: compact out-of-order data during `/ingester/flush` or when TSDB is idle. #4180
* [BUGFIX] Ingester: conversion of global limits `max-series-per-user`, `max-series-per-metric`, `max-metadata-per-user` and `max-metadata-per-metric` into corresponding local limits now takes into account the number of ingesters in each zone. #4238
* [BUGFIX] Ingester: track `cortex_ingester_memory_series` metric consistently with `cortex_ingester_memory_series_created_total` and `cortex_ingester_memory_series_removed_total`. #4312
* [BUGFIX] Querier: fixed a bug which was incorrectly matching series with regular expression label matchers with begin/end anchors in the middle of the regular expression. #4340

### Mixin

* [CHANGE] Move auto-scaling panel rows down beneath logical network path in Reads and Writes dashboards. #4049
* [CHANGE] Make distributor auto-scaling metric panels show desired number of replicas. #4218
* [CHANGE] Alerts: The alert `MimirMemcachedRequestErrors` has been renamed to `MimirCacheRequestErrors`. #4242
* [ENHANCEMENT] Alerts: Added `MimirAutoscalerKedaFailing` alert firing when a KEDA scaler is failing. #4045
* [ENHANCEMENT] Add auto-scaling panels to ruler dashboard. #4046
* [ENHANCEMENT] Add gateway auto-scaling panels to Reads and Writes dashboards. #4049 #4216
* [ENHANCEMENT] Dashboards: distinguish between label names and label values queries. #4065
* [ENHANCEMENT] Add query-frontend and ruler-query-frontend auto-scaling panels to Reads and Ruler dashboards. #4199
* [BUGFIX] Alerts: Fixed `MimirAutoscalerNotActive` to not fire if scaling metric does not exist, to avoid false positives on scaled objects with 0 min replicas. #4045
* [BUGFIX] Alerts: `MimirCompactorHasNotSuccessfullyRunCompaction` is no longer triggered by frequent compactor restarts. #4012
* [BUGFIX] Tenants dashboard: Correctly show the ruler-query-scheduler queue size. #4152

### Jsonnet

* [CHANGE] Create the `query-frontend-discovery` service only when Mimir is deployed in microservice mode without query-scheduler. #4353
* [CHANGE] Add results cache backend config to `ruler-query-frontend` configuration to allow cache reuse for cardinality-estimation based sharding. #4257
* [ENHANCEMENT] Add support for ruler auto-scaling. #4046
* [ENHANCEMENT] Add optional `weight` param to `newQuerierScaledObject` and `newRulerQuerierScaledObject` to allow running multiple querier deployments on different node types. #4141
* [ENHANCEMENT] Add support for query-frontend and ruler-query-frontend auto-scaling. #4199
* [BUGFIX] Shuffle sharding: when applying user class limits, honor the minimum shard size configured in `$._config.shuffle_sharding.*`. #4363

### Mimirtool

* [FEATURE] Added `keep_firing_for` support to rules configuration. #4099
* [ENHANCEMENT] Add `-tls-insecure-skip-verify` to rules, alertmanager and backfill commands. #4162

### Query-tee

* [CHANGE] Increase default value of `-backend.read-timeout` to 150s, to accommodate default querier and query frontend timeout of 120s. #4262
* [ENHANCEMENT] Log errors that occur while performing requests to compare two endpoints. #4262
* [ENHANCEMENT] When comparing two responses that both contain an error, only consider the comparison failed if the errors differ. Previously, if either response contained an error, the comparison always failed, even if both responses contained the same error. #4262
* [ENHANCEMENT] Include the value of the `X-Scope-OrgID` header when logging a comparison failure. #4262
* [BUGFIX] Parameters (expression, time range etc.) for a query request where the parameters are in the HTTP request body rather than in the URL are now logged correctly when responses differ. #4265

### Documentation

* [ENHANCEMENT] Add guide on alternative migration method for Thanos to Mimir #3554
* [ENHANCEMENT] Restore "Migrate from Cortex" for Jsonnet. #3929
* [ENHANCEMENT] Document migration from microservices to read-write deployment mode. #3951
* [ENHANCEMENT] Do not error when there is nothing to commit as part of a publish #4058
* [ENHANCEMENT] Explain how to run Mimir locally using docker-compose #4079
* [ENHANCEMENT] Docs: use long flag names in runbook commands. #4088
* [ENHANCEMENT] Clarify how ingester replication happens. #4101
* [ENHANCEMENT] Improvements to the Get Started guide. #4315
* [BUGFIX] Added indentation to Azure and SWIFT backend definition. #4263

### Tools

* [ENHANCEMENT] Adapt tsdb-print-chunk for native histograms. #4186
* [ENHANCEMENT] Adapt tsdb-index-health for blocks containing native histograms. #4186
* [ENHANCEMENT] Adapt tsdb-chunks tool to handle native histograms. #4186

## 2.6.2

* [BUGFIX] Security: updates Go to version 1.20.4 to fix CVE-2023-24539, CVE-2023-24540, CVE-2023-29400. #4903

## 2.6.1

### Grafana Mimir

* [BUGFIX] Security: updates Go to version 1.20.3 to fix CVE-2023-24538 #4798

## 2.6.0

### Grafana Mimir

* [CHANGE] Querier: Introduce `-querier.max-partial-query-length` to limit the time range for partial queries at the querier level and deprecate `-store.max-query-length`. #3825 #4017
* [CHANGE] Store-gateway: Remove experimental `-blocks-storage.bucket-store.max-concurrent-reject-over-limit` flag. #3706
* [CHANGE] Ingester: If shipping is enabled block retention will now be relative to the upload time to cloud storage. If shipping is disabled block retention will be relative to the creation time of the block instead of the mintime of the last block created. #3816
* [CHANGE] Query-frontend: Deprecated CLI flag `-query-frontend.align-querier-with-step` has been removed. #3982
* [CHANGE] Alertmanager: added default configuration for `-alertmanager.configs.fallback`. Allows tenants to send alerts without first uploading an Alertmanager configuration. #3541
* [FEATURE] Store-gateway: streaming of series. The store-gateway can now stream results back to the querier instead of buffering them. This is expected to greatly reduce peak memory consumption while keeping latency the same. You can enable this feature by setting `-blocks-storage.bucket-store.batch-series-size` to a value in the high thousands (5000-10000). This is still an experimental feature and is subject to a changing API and instability. #3540 #3546 #3587 #3606 #3611 #3620 #3645 #3355 #3697 #3666 #3687 #3728 #3739 #3751 #3779 #3839
* [FEATURE] Alertmanager: Added support for the Webex receiver. #3758
* [FEATURE] Limits: Added the `-validation.separate-metrics-group-label` flag. This allows further separation of the `cortex_discarded_samples_total` metric by an additional `group` label - which is configured by this flag to be the value of a specific label on an incoming timeseries. Active groups are tracked and inactive groups are cleaned up on a defined interval. The maximum number of groups tracked is controlled by the `-max-separate-metrics-groups-per-user` flag. #3439
* [FEATURE] Overrides-exporter: Added experimental ring support to overrides-exporter via `-overrides-exporter.ring.enabled`. When enabled, the ring is used to establish a leader replica for the export of limit override metrics. #3908 #3953
* [FEATURE] Ephemeral storage (experimental): Mimir can now accept samples into "ephemeral storage". Such samples are available for querying for a short amount of time (`-blocks-storage.ephemeral-tsdb.retention-period`, defaults to 10 minutes), and then removed from memory. To use ephemeral storage, distributor must be configured with `-distributor.ephemeral-series-enabled` option. Series matching `-distributor.ephemeral-series-matchers` will be marked for storing into ephemeral storage in ingesters. Each tenant needs to have ephemeral storage enabled by using `-ingester.max-ephemeral-series-per-user` limit, which defaults to 0 (no ephemeral storage). Ingesters have new `-ingester.instance-limits.max-ephemeral-series` limit for total number of series in ephemeral storage across all tenants. If ingestion of samples into ephemeral storage fails, `cortex_discarded_samples_total` metric will use values prefixed with `ephemeral-` for `reason` label. Querying of ephemeral storage is possible by using `{__mimir_storage__="ephemeral"}` as metric selector. Following new metrics related to ephemeral storage are introduced: #3897 #3922 #3961 #3997 #4004
  * `cortex_ingester_ephemeral_series`
  * `cortex_ingester_ephemeral_series_created_total`
  * `cortex_ingester_ephemeral_series_removed_total`
  * `cortex_ingester_ingested_ephemeral_samples_total`
  * `cortex_ingester_ingested_ephemeral_samples_failures_total`
  * `cortex_ingester_memory_ephemeral_users`
  * `cortex_ingester_queries_ephemeral_total`
  * `cortex_ingester_queried_ephemeral_samples`
  * `cortex_ingester_queried_ephemeral_series`
* [ENHANCEMENT] Added new metric `thanos_shipper_last_successful_upload_time`: Unix timestamp (in seconds) of the last successful TSDB block uploaded to the bucket. #3627
* [ENHANCEMENT] Ruler: Added `-ruler.alertmanager-client.tls-enabled` configuration for alertmanager client. #3432 #3597
* [ENHANCEMENT] Activity tracker logs now have `component=activity-tracker` label. #3556
* [ENHANCEMENT] Distributor: remove labels with empty values #2439
* [ENHANCEMENT] Query-frontend: track query HTTP requests in the Activity Tracker. #3561
* [ENHANCEMENT] Store-gateway: Add experimental alternate implementation of index-header reader that does not use memory mapped files. The index-header reader is expected to improve stability of the store-gateway. You can enable this implementation with the flag `-blocks-storage.bucket-store.index-header.stream-reader-enabled`. #3639 #3691 #3703 #3742 #3785 #3787 #3797
* [ENHANCEMENT] Query-scheduler: add `cortex_query_scheduler_cancelled_requests_total` metric to track the number of requests that are already cancelled when dequeued. #3696
* [ENHANCEMENT] Store-gateway: add `cortex_bucket_store_partitioner_extended_ranges_total` metric to keep track of the ranges that the partitioner decided to overextend and merge in order to save API call to the object storage. #3769
* [ENHANCEMENT] Compactor: Auto-forget unhealthy compactors after ten failed ring heartbeats. #3771
* [ENHANCEMENT] Ruler: change default value of `-ruler.for-grace-period` from `10m` to `2m` and update help text. The new default value reflects how we operate Mimir at Grafana Labs. #3817
* [ENHANCEMENT] Ingester: Added experimental flags to force usage of _postings for matchers cache_. These flags will be removed in the future and it's not recommended to change them. #3823
  * `-blocks-storage.tsdb.head-postings-for-matchers-cache-ttl`
  * `-blocks-storage.tsdb.head-postings-for-matchers-cache-size`
  * `-blocks-storage.tsdb.head-postings-for-matchers-cache-force`
* [ENHANCEMENT] Ingester: Improved series selection performance when some of the matchers do not match any series. #3827
* [ENHANCEMENT] Alertmanager: Add new additional template function `tenantID` returning id of the tenant owning the alert. #3758
* [ENHANCEMENT] Alertmanager: Add additional template function `grafanaExploreURL` returning URL to grafana explore with range query. #3849
* [ENHANCEMENT] Reduce overhead of debug logging when filtered out. #3875
* [ENHANCEMENT] Update Docker base images from `alpine:3.16.2` to `alpine:3.17.1`. #3898
* [ENHANCEMENT] Ingester: Add new `/ingester/tsdb_metrics` endpoint to return tenant-specific TSDB metrics. #3923
* [ENHANCEMENT] Query-frontend: CLI flag `-query-frontend.max-total-query-length` and its associated YAML configuration is now stable. #3882
* [ENHANCEMENT] Ruler: rule groups now support optional and experimental `align_evaluation_time_on_interval` field, which causes all evaluations to happen on interval-aligned timestamp. #4013
* [ENHANCEMENT] Query-scheduler: ring-based service discovery is now stable. #4028
* [ENHANCEMENT] Store-gateway: improved performance of prefix matching on the labels. #4055 #4080
* [BUGFIX] Log the names of services that are not yet running rather than `unsupported value type` when calling `/ready` and some services are not running. #3625
* [BUGFIX] Alertmanager: Fix template spurious deletion with relative data dir. #3604
* [BUGFIX] Security: update prometheus/exporter-toolkit for CVE-2022-46146. #3675
* [BUGFIX] Security: update golang.org/x/net for CVE-2022-41717. #3755
* [BUGFIX] Debian package: Fix post-install, environment file path and user creation. #3720
* [BUGFIX] memberlist: Fix panic during Mimir startup when Mimir receives gossip message before it's ready. #3746
* [BUGFIX] Store-gateway: fix `cortex_bucket_store_partitioner_requested_bytes_total` metric to not double count overlapping ranges. #3769
* [BUGFIX] Update `github.com/thanos-io/objstore` to address issue with Multipart PUT on s3-compatible Object Storage. #3802 #3821
* [BUGFIX] Distributor, Query-scheduler: Make sure ring metrics include a `cortex_` prefix as expected by dashboards. #3809
* [BUGFIX] Querier: canceled requests are no longer reported as "consistency check" failures. #3837 #3927
* [BUGFIX] Distributor: don't panic when `metric_relabel_configs` in overrides contains null element. #3868
* [BUGFIX] Distributor: don't panic when OTLP histograms don't have any buckets. #3853
* [BUGFIX] Ingester, Compactor: fix panic that can occur when compaction fails. #3955
* [BUGFIX] Store-gateway: return `Canceled` rather than `Aborted` error when the calling querier cancels the request. #4007

### Mixin

* [ENHANCEMENT] Alerts: Added `MimirIngesterInstanceHasNoTenants` alert that fires when an ingester replica is not receiving write requests for any tenant. #3681
* [ENHANCEMENT] Alerts: Extended `MimirAllocatingTooMuchMemory` to check read-write deployment containers. #3710
* [ENHANCEMENT] Alerts: Added `MimirAlertmanagerInstanceHasNoTenants` alert that fires when an alertmanager instance ows no tenants. #3826
* [ENHANCEMENT] Alerts: Added `MimirRulerInstanceHasNoRuleGroups` alert that fires when a ruler replica is not assigned any rule group to evaluate. #3723
* [ENHANCEMENT] Support for baremetal deployment for alerts and scaling recording rules. #3719
* [ENHANCEMENT] Dashboards: querier autoscaling now supports multiple scaled objects (configurable via `$._config.autoscale.querier.hpa_name`). #3962
* [BUGFIX] Alerts: Fixed `MimirIngesterRestarts` alert when Mimir is deployed in read-write mode. #3716
* [BUGFIX] Alerts: Fixed `MimirIngesterHasNotShippedBlocks` and `MimirIngesterHasNotShippedBlocksSinceStart` alerts for when Mimir is deployed in read-write or monolithic modes and updated them to use new `thanos_shipper_last_successful_upload_time` metric. #3627
* [BUGFIX] Alerts: Fixed `MimirMemoryMapAreasTooHigh` alert when Mimir is deployed in read-write mode. #3626
* [BUGFIX] Alerts: Fixed `MimirCompactorSkippedBlocksWithOutOfOrderChunks` matching on non-existent label. #3628
* [BUGFIX] Dashboards: Fix `Rollout Progress` dashboard incorrectly using Gateway metrics when Gateway was not enabled. #3709
* [BUGFIX] Tenants dashboard: Make it compatible with all deployment types. #3754
* [BUGFIX] Alerts: Fixed `MimirCompactorHasNotUploadedBlocks` to not fire if compactor has nothing to do. #3793
* [BUGFIX] Alerts: Fixed `MimirAutoscalerNotActive` to not fire if scaling metric is 0, to avoid false positives on scaled objects with 0 min replicas. #3999

### Jsonnet

* [CHANGE] Replaced the deprecated `policy/v1beta1` with `policy/v1` when configuring a PodDisruptionBudget for read-write deployment mode. #3811
* [CHANGE] Removed `-server.http-write-timeout` default option value from querier and query-frontend, as it defaults to a higher value in the code now, and cannot be lower than `-querier.timeout`. #3836
* [CHANGE] Replaced `-store.max-query-length` with `-query-frontend.max-total-query-length` in the query-frontend config. #3879
* [CHANGE] Changed default `mimir_backend_data_disk_size` from `100Gi` to `250Gi`. #3894
* [ENHANCEMENT] Update `rollout-operator` to `v0.2.0`. #3624
* [ENHANCEMENT] Add `user_24M` and `user_32M` classes to operations config. #3367
* [ENHANCEMENT] Update memcached image from `memcached:1.6.16-alpine` to `memcached:1.6.17-alpine`. #3914
* [ENHANCEMENT] Allow configuring the ring for overrides-exporter. #3995
* [BUGFIX] Apply ingesters and store-gateways per-zone CLI flags overrides to read-write deployment mode too. #3766
* [BUGFIX] Apply overrides-exporter CLI flags to mimir-backend when running Mimir in read-write deployment mode. #3790
* [BUGFIX] Fixed `mimir-write` and `mimir-read` Kubernetes service to correctly balance requests among pods. #3855 #3864 #3906
* [BUGFIX] Fixed `ruler-query-frontend` and `mimir-read` gRPC server configuration to force clients to periodically re-resolve the backend addresses. #3862
* [BUGFIX] Fixed `mimir-read` CLI flags to ensure query-frontend configuration takes precedence over querier configuration. #3877

### Mimirtool

* [ENHANCEMENT] Update `mimirtool config convert` to work with Mimir 2.4, 2.5, 2.6 changes. #3952
* [ENHANCEMENT] Mimirtool is now available to install through Homebrew with `brew install mimirtool`. #3776
* [ENHANCEMENT] Added `--concurrency` to `mimirtool rules sync` command. #3996
* [BUGFIX] Fix summary output from `mimirtool rules sync` to display correct number of groups created and updated. #3918

### Documentation

* [BUGFIX] Querier: Remove assertion that the `-querier.max-concurrent` flag must also be set for the query-frontend. #3678
* [ENHANCEMENT] Update migration from cortex documentation. #3662
* [ENHANCEMENT] Query-scheduler: documented how to migrate from DNS-based to ring-based service discovery. #4028

### Tools

## 2.5.0

### Grafana Mimir

* [CHANGE] Flag `-azure.msi-resource` is now ignored, and will be removed in Mimir 2.7. This setting is now made automatically by Azure. #2682
* [CHANGE] Experimental flag `-blocks-storage.tsdb.out-of-order-capacity-min` has been removed. #3261
* [CHANGE] Distributor: Wrap errors from pushing to ingesters with useful context, for example clarifying timeouts. #3307
* [CHANGE] The default value of `-server.http-write-timeout` has changed from 30s to 2m. #3346
* [CHANGE] Reduce period of health checks in connection pools for querier->store-gateway, ruler->ruler, and alertmanager->alertmanager clients to 10s. This reduces the time to fail a gRPC call when the remote stops responding. #3168
* [CHANGE] Hide TSDB block ranges period config from doc and mark it experimental. #3518
* [FEATURE] Alertmanager: added Discord support. #3309
* [ENHANCEMENT] Added `-server.tls-min-version` and `-server.tls-cipher-suites` flags to configure cipher suites and min TLS version supported by HTTP and gRPC servers. #2898
* [ENHANCEMENT] Distributor: Add age filter to forwarding functionality, to not forward samples which are older than defined duration. If such samples are not ingested, `cortex_discarded_samples_total{reason="forwarded-sample-too-old"}` is increased. #3049 #3113
* [ENHANCEMENT] Store-gateway: Reduce memory allocation when generating ids in index cache. #3179
* [ENHANCEMENT] Query-frontend: truncate queries based on the configured creation grace period (`--validation.create-grace-period`) to avoid querying too far into the future. #3172
* [ENHANCEMENT] Ingester: Reduce activity tracker memory allocation. #3203
* [ENHANCEMENT] Query-frontend: Log more detailed information in the case of a failed query. #3190
* [ENHANCEMENT] Added `-usage-stats.installation-mode` configuration to track the installation mode via the anonymous usage statistics. #3244
* [ENHANCEMENT] Compactor: Add new `cortex_compactor_block_max_time_delta_seconds` histogram for detecting if compaction of blocks is lagging behind. #3240 #3429
* [ENHANCEMENT] Ingester: reduced the memory footprint of active series custom trackers. #2568
* [ENHANCEMENT] Distributor: Include `X-Scope-OrgId` header in requests forwarded to configured forwarding endpoint. #3283 #3385
* [ENHANCEMENT] Alertmanager: reduced memory utilization in Mimir clusters with a large number of tenants. #3309
* [ENHANCEMENT] Add experimental flag `-shutdown-delay` to allow components to wait after receiving SIGTERM and before stopping. In this time the component returns 503 from /ready endpoint. #3298
* [ENHANCEMENT] Go: update to go 1.19.3. #3371
* [ENHANCEMENT] Alerts: added `RulerRemoteEvaluationFailing` alert, firing when communication between ruler and frontend fails in remote operational mode. #3177 #3389
* [ENHANCEMENT] Clarify which S3 signature versions are supported in the error "unsupported signature version". #3376
* [ENHANCEMENT] Store-gateway: improved index header reading performance. #3393 #3397 #3436
* [ENHANCEMENT] Store-gateway: improved performance of series matching. #3391
* [ENHANCEMENT] Move the validation of incoming series before the distributor's forwarding functionality, so that we don't forward invalid series. #3386 #3458
* [ENHANCEMENT] S3 bucket configuration now validates that the endpoint does not have the bucket name prefix. #3414
* [ENHANCEMENT] Query-frontend: added "fetched index bytes" to query statistics, so that the statistics contain the total bytes read by store-gateways from TSDB block indexes. #3206
* [ENHANCEMENT] Distributor: push wrapper should only receive unforwarded samples. #2980
* [ENHANCEMENT] Added `/api/v1/status/config` and `/api/v1/status/flags` APIs to maintain compatibility with prometheus. #3596 #3983
* [BUGFIX] Flusher: Add `Overrides` as a dependency to prevent panics when starting with `-target=flusher`. #3151
* [BUGFIX] Updated `golang.org/x/text` dependency to fix CVE-2022-32149. #3285
* [BUGFIX] Query-frontend: properly close gRPC streams to the query-scheduler to stop memory and goroutines leak. #3302
* [BUGFIX] Ruler: persist evaluation delay configured in the rulegroup. #3392
* [BUGFIX] Ring status pages: show 100% ownership as "100%", not "1e+02%". #3435
* [BUGFIX] Fix panics in OTLP ingest path when parse errors exist. #3538

### Mixin

* [CHANGE] Alerts: Change `MimirSchedulerQueriesStuck` `for` time to 7 minutes to account for the time it takes for HPA to scale up. #3223
* [CHANGE] Dashboards: Removed the `Querier > Stages` panel from the `Mimir / Queries` dashboard. #3311
* [CHANGE] Configuration: The format of the `autoscaling` section of the configuration has changed to support more components. #3378
  * Instead of specific config variables for each component, they are listed in a dictionary. For example, `autoscaling.querier_enabled` becomes `autoscaling.querier.enabled`.
* [FEATURE] Dashboards: Added "Mimir / Overview resources" dashboard, providing an high level view over a Mimir cluster resources utilization. #3481
* [FEATURE] Dashboards: Added "Mimir / Overview networking" dashboard, providing an high level view over a Mimir cluster network bandwidth, inflight requests and TCP connections. #3487
* [FEATURE] Compile baremetal mixin along k8s mixin. #3162 #3514
* [ENHANCEMENT] Alerts: Add MimirRingMembersMismatch firing when a component does not have the expected number of running jobs. #2404
* [ENHANCEMENT] Dashboards: Add optional row about the Distributor's metric forwarding feature to the `Mimir / Writes` dashboard. #3182 #3394 #3394 #3461
* [ENHANCEMENT] Dashboards: Remove the "Instance Mapper" row from the "Alertmanager Resources Dashboard". This is a Grafana Cloud specific service and not relevant for external users. #3152
* [ENHANCEMENT] Dashboards: Add "remote read", "metadata", and "exemplar" queries to "Mimir / Overview" dashboard. #3245
* [ENHANCEMENT] Dashboards: Use non-red colors for non-error series in the "Mimir / Overview" dashboard. #3246
* [ENHANCEMENT] Dashboards: Add support to multi-zone deployments for the experimental read-write deployment mode. #3256
* [ENHANCEMENT] Dashboards: If enabled, add new row to the `Mimir / Writes` for distributor autoscaling metrics. #3378
* [ENHANCEMENT] Dashboards: Add read path insights row to the "Mimir / Tenants" dashboard. #3326
* [ENHANCEMENT] Alerts: Add runbook urls for alerts. #3452
* [ENHANCEMENT] Configuration: Make it possible to configure namespace label, job label, and job prefix. #3482
* [ENHANCEMENT] Dashboards: improved resources and networking dashboards to work with read-write deployment mode too. #3497 #3504 #3519 #3531
* [ENHANCEMENT] Alerts: Added "MimirDistributorForwardingErrorRate" alert, which fires on high error rates in the distributor’s forwarding feature. #3200
* [ENHANCEMENT] Improve phrasing in Overview dashboard. #3488
* [BUGFIX] Dashboards: Fix legend showing `persistentvolumeclaim` when using `deployment_type=baremetal` for `Disk space utilization` panels. #3173 #3184
* [BUGFIX] Alerts: Fixed `MimirGossipMembersMismatch` alert when Mimir is deployed in read-write mode. #3489
* [BUGFIX] Dashboards: Remove "Inflight requests" from object store panels because the panel is not tracking the inflight requests to object storage. #3521

### Jsonnet

* [CHANGE] Replaced the deprecated `policy/v1beta1` with `policy/v1` when configuring a PodDisruptionBudget. #3284
* [CHANGE] [Common storage configuration](https://grafana.com/docs/mimir/v2.3.x/operators-guide/configure/configure-object-storage-backend/#common-configuration) is now used to configure object storage in all components. This is a breaking change in terms of Jsonnet manifests and also a CLI flag update for components that use object storage, so it will require a rollout of those components. The changes include: #3257
  * `blocks_storage_backend` was renamed to `storage_backend` and is now used as the common storage backend for all components.
    * So were the related `blocks_storage_azure_account_(name|key)` and `blocks_storage_s3_endpoint` configurations.
  * `storage_s3_endpoint` is now rendered by default using the `aws_region` configuration instead of a hardcoded `us-east-1`.
  * `ruler_client_type` and `alertmanager_client_type` were renamed to `ruler_storage_backend` and `alertmanager_storage_backend` respectively, and their corresponding CLI flags won't be rendered unless explicitly set to a value different from the one in `storage_backend` (like `local`).
  * `alertmanager_s3_bucket_name`, `alertmanager_gcs_bucket_name` and `alertmanager_azure_container_name` have been removed, and replaced by a single `alertmanager_storage_bucket_name` configuration used for all object storages.
  * `genericBlocksStorageConfig` configuration object was removed, and so any extensions to it will be now ignored. Use `blockStorageConfig` instead.
  * `rulerClientConfig` and `alertmanagerStorageClientConfig` configuration objects were renamed to `rulerStorageConfig` and `alertmanagerStorageConfig` respectively, and so any extensions to their previous names will be now ignored. Use the new names instead.
  * The CLI flags `*.s3.region` are no longer rendered as they are optional and the region can be inferred by Mimir by performing an initial API call to the endpoint.
  * The migration to this change should usually consist of:
    * Renaming `blocks_storage_backend` key to `storage_backend`.
    * For Azure/S3:
      * Renaming `blocks_storage_(azure|s3)_*` configurations to `storage_(azure|s3)_*`.
      * If `ruler_storage_(azure|s3)_*` and `alertmanager_storage_(azure|s3)_*` keys were different from the `block_storage_*` ones, they should be now provided using CLI flags, see [configuration reference](https://grafana.com/docs/mimir/v2.3.x/operators-guide/configure/reference-configuration-parameters/) for more details.
    * Removing `ruler_client_type` and `alertmanager_client_type` if their value match the `storage_backend`, or renaming them to their new names otherwise.
    * Reviewing any possible extensions to `genericBlocksStorageConfig`, `rulerClientConfig` and `alertmanagerStorageClientConfig` and moving them to the corresponding new options.
    * Renaming the alertmanager's bucket name configuration from provider-specific to the new `alertmanager_storage_bucket_name` key.
* [CHANGE] The `overrides-exporter.libsonnet` file is now always imported. The overrides-exporter can be enabled in jsonnet setting the following: #3379
  ```jsonnet
  {
    _config+:: {
      overrides_exporter_enabled: true,
    }
  }
  ```
* [FEATURE] Added support for experimental read-write deployment mode. Enabling the read-write deployment mode on a existing Mimir cluster is a destructive operation, because the cluster will be re-created. If you're creating a new Mimir cluster, you can deploy it in read-write mode adding the following configuration: #3379 #3475 #3405
  ```jsonnet
  {
    _config+:: {
      deployment_mode: 'read-write',

      // See operations/mimir/read-write-deployment.libsonnet for more configuration options.
      mimir_write_replicas: 3,
      mimir_read_replicas: 2,
      mimir_backend_replicas: 3,
    }
  }
  ```
* [ENHANCEMENT] Add autoscaling support to the `mimir-read` component when running the read-write-deployment model. #3419
* [ENHANCEMENT] Added `$._config.usageStatsConfig` to track the installation mode via the anonymous usage statistics. #3294
* [ENHANCEMENT] The query-tee node port (`$._config.query_tee_node_port`) is now optional. #3272
* [ENHANCEMENT] Add support for autoscaling distributors. #3378
* [ENHANCEMENT] Make auto-scaling logic ensure integer KEDA thresholds. #3512
* [BUGFIX] Fixed query-scheduler ring configuration for dedicated ruler's queries and query-frontends. #3237 #3239
* [BUGFIX] Jsonnet: Fix auto-scaling so that ruler-querier CPU threshold is a string-encoded integer millicores value. #3520

### Mimirtool

* [FEATURE] Added `mimirtool alertmanager verify` command to validate configuration without uploading. #3440
* [ENHANCEMENT] Added `mimirtool rules delete-namespace` command to delete all of the rule groups in a namespace including the namespace itself. #3136
* [ENHANCEMENT] Refactor `mimirtool analyze prometheus`: add concurrency and resiliency #3349
  * Add `--concurrency` flag. Default: number of logical CPUs
* [BUGFIX] `--log.level=debug` now correctly prints the response from the remote endpoint when a request fails. #3180

### Documentation

* [ENHANCEMENT] Documented how to configure HA deduplication using Consul in a Mimir Helm deployment. #2972
* [ENHANCEMENT] Improve `MimirQuerierAutoscalerNotActive` runbook. #3186
* [ENHANCEMENT] Improve `MimirSchedulerQueriesStuck` runbook to reflect debug steps with querier auto-scaling enabled. #3223
* [ENHANCEMENT] Use imperative for docs titles. #3178 #3332 #3343
* [ENHANCEMENT] Docs: mention gRPC compression in "Production tips". #3201
* [ENHANCEMENT] Update ADOPTERS.md. #3224 #3225
* [ENHANCEMENT] Add a note for jsonnet deploying. #3213
* [ENHANCEMENT] out-of-order runbook update with use case. #3253
* [ENHANCEMENT] Fixed TSDB retention mentioned in the "Recover source blocks from ingesters" runbook. #3280
* [ENHANCEMENT] Run Grafana Mimir in production using the Helm chart. #3072
* [ENHANCEMENT] Use common configuration in the tutorial. #3282
* [ENHANCEMENT] Updated detailed steps for migrating blocks from Thanos to Mimir. #3290
* [ENHANCEMENT] Add scheme to DNS service discovery docs. #3450
* [BUGFIX] Remove reference to file that no longer exists in contributing guide. #3404
* [BUGFIX] Fix some minor typos in the contributing guide and on the runbooks page. #3418
* [BUGFIX] Fix small typos in API reference. #3526
* [BUGFIX] Fixed TSDB retention mentioned in the "Recover source blocks from ingesters" runbook. #3278
* [BUGFIX] Fixed configuration example in the "Configuring the Grafana Mimir query-frontend to work with Prometheus" guide. #3374

### Tools

* [FEATURE] Add `copyblocks` tool, to copy Mimir blocks between two GCS buckets. #3264
* [ENHANCEMENT] copyblocks: copy no-compact global markers and optimize min time filter check. #3268
* [ENHANCEMENT] Mimir rules GitHub action: Added the ability to change default value of `label` when running `prepare` command. #3236
* [BUGFIX] Mimir rules Github action: Fix single line output. #3421

## 2.4.0

### Grafana Mimir

* [CHANGE] Distributor: change the default value of `-distributor.remote-timeout` to `2s` from `20s` and `-distributor.forwarding.request-timeout` to `2s` from `10s` to improve distributor resource usage when ingesters crash. #2728 #2912
* [CHANGE] Anonymous usage statistics tracking: added the `-ingester.ring.store` value. #2981
* [CHANGE] Series metadata `HELP` that is longer than `-validation.max-metadata-length` is now truncated silently, instead of being dropped with a 400 status code. #2993
* [CHANGE] Ingester: changed default setting for `-ingester.ring.readiness-check-ring-health` from `true` to `false`. #2953
* [CHANGE] Anonymous usage statistics tracking has been enabled by default, to help Mimir maintainers make better decisions to support the open source community. #2939 #3034
* [CHANGE] Anonymous usage statistics tracking: added the minimum and maximum value of `-ingester.out-of-order-time-window`. #2940
* [CHANGE] The default hash ring heartbeat period for distributors, ingesters, rulers and compactors has been increased from `5s` to `15s`. Now the default heartbeat period for all Mimir hash rings is `15s`. #3033
* [CHANGE] Reduce the default TSDB head compaction concurrency (`-blocks-storage.tsdb.head-compaction-concurrency`) from 5 to 1, in order to reduce CPU spikes. #3093
* [CHANGE] Ruler: the ruler's [remote evaluation mode](https://grafana.com/docs/mimir/latest/operators-guide/architecture/components/ruler/#remote) (`-ruler.query-frontend.address`) is now stable. #3109
* [CHANGE] Limits: removed the deprecated YAML configuration option `active_series_custom_trackers_config`. Please use `active_series_custom_trackers` instead. #3110
* [CHANGE] Ingester: removed the deprecated configuration option `-ingester.ring.join-after`. #3111
* [CHANGE] Querier: removed the deprecated configuration option `-querier.shuffle-sharding-ingesters-lookback-period`. The value of `-querier.query-ingesters-within` is now used internally for shuffle sharding lookback, while you can use `-querier.shuffle-sharding-ingesters-enabled` to enable or disable shuffle sharding on the read path. #3111
* [CHANGE] Memberlist: cluster label verification feature (`-memberlist.cluster-label` and `-memberlist.cluster-label-verification-disabled`) is now marked as stable. #3108
* [CHANGE] Distributor: only single per-tenant forwarding endpoint can be configured now. Support for per-rule endpoint has been removed. #3095
* [FEATURE] Query-scheduler: added an experimental ring-based service discovery support for the query-scheduler. Refer to [query-scheduler configuration](https://grafana.com/docs/mimir/next/operators-guide/architecture/components/query-scheduler/#configuration) for more information. #2957
* [FEATURE] Introduced the experimental endpoint `/api/v1/user_limits` exposed by all components that load runtime configuration. This endpoint exposes realtime limits for the authenticated tenant, in JSON format. #2864 #3017
* [FEATURE] Query-scheduler: added the experimental configuration option `-query-scheduler.max-used-instances` to restrict the number of query-schedulers effectively used regardless how many replicas are running. This feature can be useful when using the experimental read-write deployment mode. #3005
* [ENHANCEMENT] Go: updated to go 1.19.2. #2637 #3127 #3129
* [ENHANCEMENT] Runtime config: don't unmarshal runtime configuration files if they haven't changed. This can save a bit of CPU and memory on every component using runtime config. #2954
* [ENHANCEMENT] Query-frontend: Add `cortex_frontend_query_result_cache_skipped_total` and `cortex_frontend_query_result_cache_attempted_total` metrics to track the reason why query results are not cached. #2855
* [ENHANCEMENT] Distributor: pool more connections per host when forwarding request. Mark requests as idempotent so they can be retried under some conditions. #2968
* [ENHANCEMENT] Distributor: failure to send request to forwarding target now also increments `cortex_distributor_forward_errors_total`, with `status_code="failed"`. #2968
* [ENHANCEMENT] Distributor: added support forwarding push requests via gRPC, using `httpgrpc` messages from weaveworks/common library. #2996
* [ENHANCEMENT] Query-frontend / Querier: increase internal backoff period used to retry connections to query-frontend / query-scheduler. #3011
* [ENHANCEMENT] Querier: do not log "error processing requests from scheduler" when the query-scheduler is shutting down. #3012
* [ENHANCEMENT] Query-frontend: query sharding process is now time-bounded and it is cancelled if the request is aborted. #3028
* [ENHANCEMENT] Query-frontend: improved Prometheus response JSON encoding performance. #2450
* [ENHANCEMENT] TLS: added configuration parameters to configure the client's TLS cipher suites and minimum version. The following new CLI flags have been added: #3070
  * `-alertmanager.alertmanager-client.tls-cipher-suites`
  * `-alertmanager.alertmanager-client.tls-min-version`
  * `-alertmanager.sharding-ring.etcd.tls-cipher-suites`
  * `-alertmanager.sharding-ring.etcd.tls-min-version`
  * `-compactor.ring.etcd.tls-cipher-suites`
  * `-compactor.ring.etcd.tls-min-version`
  * `-distributor.forwarding.grpc-client.tls-cipher-suites`
  * `-distributor.forwarding.grpc-client.tls-min-version`
  * `-distributor.ha-tracker.etcd.tls-cipher-suites`
  * `-distributor.ha-tracker.etcd.tls-min-version`
  * `-distributor.ring.etcd.tls-cipher-suites`
  * `-distributor.ring.etcd.tls-min-version`
  * `-ingester.client.tls-cipher-suites`
  * `-ingester.client.tls-min-version`
  * `-ingester.ring.etcd.tls-cipher-suites`
  * `-ingester.ring.etcd.tls-min-version`
  * `-memberlist.tls-cipher-suites`
  * `-memberlist.tls-min-version`
  * `-querier.frontend-client.tls-cipher-suites`
  * `-querier.frontend-client.tls-min-version`
  * `-querier.store-gateway-client.tls-cipher-suites`
  * `-querier.store-gateway-client.tls-min-version`
  * `-query-frontend.grpc-client-config.tls-cipher-suites`
  * `-query-frontend.grpc-client-config.tls-min-version`
  * `-query-scheduler.grpc-client-config.tls-cipher-suites`
  * `-query-scheduler.grpc-client-config.tls-min-version`
  * `-query-scheduler.ring.etcd.tls-cipher-suites`
  * `-query-scheduler.ring.etcd.tls-min-version`
  * `-ruler.alertmanager-client.tls-cipher-suites`
  * `-ruler.alertmanager-client.tls-min-version`
  * `-ruler.client.tls-cipher-suites`
  * `-ruler.client.tls-min-version`
  * `-ruler.query-frontend.grpc-client-config.tls-cipher-suites`
  * `-ruler.query-frontend.grpc-client-config.tls-min-version`
  * `-ruler.ring.etcd.tls-cipher-suites`
  * `-ruler.ring.etcd.tls-min-version`
  * `-store-gateway.sharding-ring.etcd.tls-cipher-suites`
  * `-store-gateway.sharding-ring.etcd.tls-min-version`
* [ENHANCEMENT] Store-gateway: Add `-blocks-storage.bucket-store.max-concurrent-reject-over-limit` option to allow requests that exceed the max number of inflight object storage requests to be rejected. #2999
* [ENHANCEMENT] Query-frontend: allow setting a separate limit on the total (before splitting/sharding) query length of range queries with the new experimental `-query-frontend.max-total-query-length` flag, which defaults to `-store.max-query-length` if unset or set to 0. #3058
* [ENHANCEMENT] Query-frontend: Lower TTL for cache entries overlapping the out-of-order samples ingestion window (re-using `-ingester.out-of-order-allowance` from ingesters). #2935
* [ENHANCEMENT] Ruler: added support to forcefully disable recording and/or alerting rules evaluation. The following new configuration options have been introduced, which can be overridden on a per-tenant basis in the runtime configuration: #3088
  * `-ruler.recording-rules-evaluation-enabled`
  * `-ruler.alerting-rules-evaluation-enabled`
* [ENHANCEMENT] Distributor: Improved error messages reported when the distributor fails to remote write to ingesters. #3055
* [ENHANCEMENT] Improved tracing spans tracked by distributors, ingesters and store-gateways. #2879 #3099 #3089
* [ENHANCEMENT] Ingester: improved the performance of label value cardinality endpoint. #3044
* [ENHANCEMENT] Ruler: use backoff retry on remote evaluation #3098
* [ENHANCEMENT] Query-frontend: Include multiple tenant IDs in query logs when present instead of dropping them. #3125
* [ENHANCEMENT] Query-frontend: truncate queries based on the configured blocks retention period (`-compactor.blocks-retention-period`) to avoid querying past this period. #3134
* [ENHANCEMENT] Alertmanager: reduced memory utilization in Mimir clusters with a large number of tenants. #3143
* [ENHANCEMENT] Store-gateway: added extra span logging to improve observability. #3131
* [ENHANCEMENT] Compactor: cleaning up different tenants' old blocks and updating bucket indexes is now more independent. This prevents a single tenant from delaying cleanup for other tenants. #2631
* [ENHANCEMENT] Distributor: request rate, ingestion rate, and inflight requests limits are now enforced before reading and parsing the body of the request. This makes the distributor more resilient against a burst of requests over those limit. #2419
* [BUGFIX] Querier: Fix 400 response while handling streaming remote read. #2963
* [BUGFIX] Fix a bug causing query-frontend, query-scheduler, and querier not failing if one of their internal components fail. #2978
* [BUGFIX] Querier: re-balance the querier worker connections when a query-frontend or query-scheduler is terminated. #3005
* [BUGFIX] Distributor: Now returns the quorum error from ingesters. For example, with replication_factor=3, two HTTP 400 errors and one HTTP 500 error, now the distributor will always return HTTP 400. Previously the behaviour was to return the error which the distributor first received. #2979
* [BUGFIX] Ruler: fix panic when ruler.external_url is explicitly set to an empty string ("") in YAML. #2915
* [BUGFIX] Alertmanager: Fix support for the Telegram API URL in the global settings. #3097
* [BUGFIX] Alertmanager: Fix parsing of label matchers without label value in the API used to retrieve alerts. #3097
* [BUGFIX] Ruler: Fix not restoring alert state for rule groups when other ruler replicas shut down. #3156
* [BUGFIX] Updated `golang.org/x/net` dependency to fix CVE-2022-27664. #3124
* [BUGFIX] Fix distributor from returning a `500` status code when a `400` was received from the ingester. #3211
* [BUGFIX] Fix incorrect OS value set in Mimir v2.3.* RPM packages. #3221

### Mixin

* [CHANGE] Alerts: MimirQuerierAutoscalerNotActive is now critical and fires after 1h instead of 15m. #2958
* [FEATURE] Dashboards: Added "Mimir / Overview" dashboards, providing an high level view over a Mimir cluster. #3122 #3147 #3155
* [ENHANCEMENT] Dashboards: Updated the "Writes" and "Rollout progress" dashboards to account for samples ingested via the new OTLP ingestion endpoint. #2919 #2938
* [ENHANCEMENT] Dashboards: Include per-tenant request rate in "Tenants" dashboard. #2874
* [ENHANCEMENT] Dashboards: Include inflight object store requests in "Reads" dashboard. #2914
* [ENHANCEMENT] Dashboards: Make queries used to find job, cluster and namespace for dropdown menus configurable. #2893
* [ENHANCEMENT] Dashboards: Include rate of label and series queries in "Reads" dashboard. #3065 #3074
* [ENHANCEMENT] Dashboards: Fix legend showing on per-pod panels. #2944
* [ENHANCEMENT] Dashboards: Use the "req/s" unit on panels showing the requests rate. #3118
* [ENHANCEMENT] Dashboards: Use a consistent color across dashboards for the error rate. #3154

### Jsonnet

* [FEATURE] Added support for query-scheduler ring-based service discovery. #3128
* [ENHANCEMENT] Querier autoscaling is now slower on scale downs: scale down 10% every 1m instead of 100%. #2962
* [BUGFIX] Memberlist: `gossip_member_label` is now set for ruler-queriers. #3141

### Mimirtool

* [ENHANCEMENT] mimirtool analyze: Store the query errors instead of exit during the analysis. #3052
* [BUGFIX] mimir-tool remote-read: fix returns where some conditions [return nil error even if there is error](https://github.com/grafana/cortex-tools/issues/260). #3053

### Documentation

* [ENHANCEMENT] Added documentation on how to configure storage retention. #2970
* [ENHANCEMENT] Improved gRPC clients config documentation. #3020
* [ENHANCEMENT] Added documentation on how to manage alerting and recording rules. #2983
* [ENHANCEMENT] Improved `MimirSchedulerQueriesStuck` runbook. #3006
* [ENHANCEMENT] Added "Cluster label verification" section to memberlist documentation. #3096
* [ENHANCEMENT] Mention compression in multi-zone replication documentation. #3107
* [BUGFIX] Fixed configuration option names in "Enabling zone-awareness via the Grafana Mimir Jsonnet". #3018
* [BUGFIX] Fixed `mimirtool analyze` parameters documentation. #3094
* [BUGFIX] Fixed YAML configuraton in the "Manage the configuration of Grafana Mimir with Helm" guide. #3042
* [BUGFIX] Fixed Alertmanager capacity planning documentation. #3132

### Tools

- [BUGFIX] trafficdump: Fixed panic occurring when `-success-only=true` and the captured request failed. #2863

## 2.3.1

### Grafana Mimir
* [BUGFIX] Query-frontend: query sharding took exponential time to map binary expressions. #3027
* [BUGFIX] Distributor: Stop panics on OTLP endpoint when a single metric has multiple timeseries. #3040

## 2.3.0

### Grafana Mimir

* [CHANGE] Ingester: Added user label to ingester metric `cortex_ingester_tsdb_out_of_order_samples_appended_total`. On multitenant clusters this helps us find the rate of appended out-of-order samples for a specific tenant. #2493
* [CHANGE] Compactor: delete source and output blocks from local disk on compaction failed, to reduce likelihood that subsequent compactions fail because of no space left on disk. #2261
* [CHANGE] Ruler: Remove unused CLI flags `-ruler.search-pending-for` and `-ruler.flush-period` (and their respective YAML config options). #2288
* [CHANGE] Successful gRPC requests are no longer logged (only affects internal API calls). #2309
* [CHANGE] Add new `-*.consul.cas-retry-delay` flags. They have a default value of `1s`, while previously there was no delay between retries. #2309
* [CHANGE] Store-gateway: Remove the experimental ability to run requests in a dedicated OS thread pool and associated CLI flag `-store-gateway.thread-pool-size`. #2423
* [CHANGE] Memberlist: disabled TCP-based ping fallback, because Mimir already uses a custom transport based on TCP. #2456
* [CHANGE] Change default value for `-distributor.ha-tracker.max-clusters` to `100` to provide a DoS protection. #2465
* [CHANGE] Experimental block upload API exposed by compactor has changed: Previous `/api/v1/upload/block/{block}` endpoint for starting block upload is now `/api/v1/upload/block/{block}/start`, and previous endpoint `/api/v1/upload/block/{block}?uploadComplete=true` for finishing block upload is now `/api/v1/upload/block/{block}/finish`. New API endpoint has been added: `/api/v1/upload/block/{block}/check`. #2486 #2548
* [CHANGE] Compactor: changed `-compactor.max-compaction-time` default from `0s` (disabled) to `1h`. When compacting blocks for a tenant, the compactor will move to compact blocks of another tenant or re-plan blocks to compact at least every 1h. #2514
* [CHANGE] Distributor: removed previously deprecated `extend_writes` (see #1856) YAML key and `-distributor.extend-writes` CLI flag from the distributor config. #2551
* [CHANGE] Ingester: removed previously deprecated `active_series_custom_trackers` (see #1188) YAML key from the ingester config. #2552
* [CHANGE] The tenant ID `__mimir_cluster` is reserved by Mimir and not allowed to store metrics. #2643
* [CHANGE] Purger: removed the purger component and moved its API endpoints `/purger/delete_tenant` and `/purger/delete_tenant_status` to the compactor at `/compactor/delete_tenant` and `/compactor/delete_tenant_status`. The new endpoints on the compactor are stable. #2644
* [CHANGE] Memberlist: Change the leave timeout duration (`-memberlist.leave-timeout duration`) from 5s to 20s and connection timeout (`-memberlist.packet-dial-timeout`) from 5s to 2s. This makes leave timeout 10x the connection timeout, so that we can communicate the leave to at least 1 node, if the first 9 we try to contact times out. #2669
* [CHANGE] Alertmanager: return status code `412 Precondition Failed` and log info message when alertmanager isn't configured for a tenant. #2635
* [CHANGE] Distributor: if forwarding rules are used to forward samples, exemplars are now removed from the request. #2710 #2725
* [CHANGE] Limits: change the default value of `max_global_series_per_metric` limit to `0` (disabled). Setting this limit by default does not provide much benefit because series are sharded by all labels. #2714
* [CHANGE] Ingester: experimental `-blocks-storage.tsdb.new-chunk-disk-mapper` has been removed, new chunk disk mapper is now always used, and is no longer marked experimental. Default value of `-blocks-storage.tsdb.head-chunks-write-queue-size` has changed to 1000000, this enables async chunk queue by default, which leads to improved latency on the write path when new chunks are created in ingesters. #2762
* [CHANGE] Ingester: removed deprecated `-blocks-storage.tsdb.isolation-enabled` option. TSDB-level isolation is now always disabled in Mimir. #2782
* [CHANGE] Compactor: `-compactor.partial-block-deletion-delay` must either be set to 0 (to disable partial blocks deletion) or a value higher than `4h`. #2787
* [CHANGE] Query-frontend: CLI flag `-query-frontend.align-querier-with-step` has been deprecated. Please use `-query-frontend.align-queries-with-step` instead. #2840
* [FEATURE] Compactor: Adds the ability to delete partial blocks after a configurable delay. This option can be configured per tenant. #2285
  - `-compactor.partial-block-deletion-delay`, as a duration string, allows you to set the delay since a partial block has been modified before marking it for deletion. A value of `0`, the default, disables this feature.
  - The metric `cortex_compactor_blocks_marked_for_deletion_total` has a new value for the `reason` label `reason="partial"`, when a block deletion marker is triggered by the partial block deletion delay.
* [FEATURE] Querier: enabled support for queries with negative offsets, which are not cached in the query results cache. #2429
* [FEATURE] EXPERIMENTAL: OpenTelemetry Metrics ingestion path on `/otlp/v1/metrics`. #695 #2436 #2461
* [FEATURE] Querier: Added support for tenant federation to metric metadata endpoint. #2467
* [FEATURE] Query-frontend: introduced experimental support to split instant queries by time. The instant query splitting can be enabled setting `-query-frontend.split-instant-queries-by-interval`. #2469 #2564 #2565 #2570 #2571 #2572 #2573 #2574 #2575 #2576 #2581 #2582 #2601 #2632 #2633 #2634 #2641 #2642 #2766
* [FEATURE] Introduced an experimental anonymous usage statistics tracking (disabled by default), to help Mimir maintainers make better decisions to support the open source community. The tracking system anonymously collects non-sensitive, non-personally identifiable information about the running Mimir cluster, and is disabled by default. #2643 #2662 #2685 #2732 #2733 #2735
* [FEATURE] Introduced an experimental deployment mode called read-write and running a fully featured Mimir cluster with three components: write, read and backend. The read-write deployment mode is a trade-off between the monolithic mode (only one component, no isolation) and the microservices mode (many components, high isolation). #2754 #2838
* [ENHANCEMENT] Distributor: Decreased distributor tests execution time. #2562
* [ENHANCEMENT] Alertmanager: Allow the HTTP `proxy_url` configuration option in the receiver's configuration. #2317
* [ENHANCEMENT] ring: optimize shuffle-shard computation when lookback is used, and all instances have registered timestamp within the lookback window. In that case we can immediately return origial ring, because we would select all instances anyway. #2309
* [ENHANCEMENT] Memberlist: added experimental memberlist cluster label support via `-memberlist.cluster-label` and `-memberlist.cluster-label-verification-disabled` CLI flags (and their respective YAML config options). #2354
* [ENHANCEMENT] Object storage can now be configured for all components using the `common` YAML config option key (or `-common.storage.*` CLI flags). #2330 #2347
* [ENHANCEMENT] Go: updated to go 1.18.4. #2400
* [ENHANCEMENT] Store-gateway, listblocks: list of blocks now includes stats from `meta.json` file: number of series, samples and chunks. #2425
* [ENHANCEMENT] Added more buckets to `cortex_ingester_client_request_duration_seconds` histogram metric, to correctly track requests taking longer than 1s (up until 16s). #2445
* [ENHANCEMENT] Azure client: Improve memory usage for large object storage downloads. #2408
* [ENHANCEMENT] Distributor: Add `-distributor.instance-limits.max-inflight-push-requests-bytes`. This limit protects the distributor against multiple large requests that together may cause an OOM, but are only a few, so do not trigger the `max-inflight-push-requests` limit. #2413
* [ENHANCEMENT] Distributor: Drop exemplars in distributor for tenants where exemplars are disabled. #2504
* [ENHANCEMENT] Runtime Config: Allow operator to specify multiple comma-separated yaml files in `-runtime-config.file` that will be merged in left to right order. #2583
* [ENHANCEMENT] Query sharding: shard binary operations only if it doesn't lead to non-shardable vector selectors in one of the operands. #2696
* [ENHANCEMENT] Add packaging for both debian based deb file and redhat based rpm file using FPM. #1803
* [ENHANCEMENT] Distributor: Add `cortex_distributor_query_ingester_chunks_deduped_total` and `cortex_distributor_query_ingester_chunks_total` metrics for determining how effective ingester chunk deduplication at query time is. #2713
* [ENHANCEMENT] Upgrade Docker base images to `alpine:3.16.2`. #2729
* [ENHANCEMENT] Ruler: Add `<prometheus-http-prefix>/api/v1/status/buildinfo` endpoint. #2724
* [ENHANCEMENT] Querier: Ensure all queries pulled from query-frontend or query-scheduler are immediately executed. The maximum workers concurrency in each querier is configured by `-querier.max-concurrent`. #2598
* [ENHANCEMENT] Distributor: Add `cortex_distributor_received_requests_total` and `cortex_distributor_requests_in_total` metrics to provide visiblity into appropriate per-tenant request limits. #2770
* [ENHANCEMENT] Distributor: Add single forwarding remote-write endpoint for a tenant (`forwarding_endpoint`), instead of using per-rule endpoints. This takes precendence over per-rule endpoints. #2801
* [ENHANCEMENT] Added `err-mimir-distributor-max-write-message-size` to the errors catalog. #2470
* [ENHANCEMENT] Add sanity check at startup to ensure the configured filesystem directories don't overlap for different components. #2828 #2947
* [BUGFIX] TSDB: Fixed a bug on the experimental out-of-order implementation that led to wrong query results. #2701
* [BUGFIX] Compactor: log the actual error on compaction failed. #2261
* [BUGFIX] Alertmanager: restore state from storage even when running a single replica. #2293
* [BUGFIX] Ruler: do not block "List Prometheus rules" API endpoint while syncing rules. #2289
* [BUGFIX] Ruler: return proper `*status.Status` error when running in remote operational mode. #2417
* [BUGFIX] Alertmanager: ensure the configured `-alertmanager.web.external-url` is either a path starting with `/`, or a full URL including the scheme and hostname. #2381 #2542
* [BUGFIX] Memberlist: fix problem with loss of some packets, typically ring updates when instances were removed from the ring during shutdown. #2418
* [BUGFIX] Ingester: fix misfiring `MimirIngesterHasUnshippedBlocks` and stale `cortex_ingester_oldest_unshipped_block_timestamp_seconds` when some block uploads fail. #2435
* [BUGFIX] Query-frontend: fix incorrect mapping of http status codes 429 to 500 when request queue is full. #2447
* [BUGFIX] Memberlist: Fix problem with ring being empty right after startup. Memberlist KV store now tries to "fast-join" the cluster to avoid serving empty KV store. #2505
* [BUGFIX] Compactor: Fix bug when using `-compactor.partial-block-deletion-delay`: compactor didn't correctly check for modification time of all block files. #2559
* [BUGFIX] Query-frontend: fix wrong query sharding results for queries with boolean result like `1 < bool 0`. #2558
* [BUGFIX] Fixed error messages related to per-instance limits incorrectly reporting they can be set on a per-tenant basis. #2610
* [BUGFIX] Perform HA-deduplication before forwarding samples according to forwarding rules in the distributor. #2603 #2709
* [BUGFIX] Fix reporting of tracing spans from PromQL engine. #2707
* [BUGFIX] Apply relabel and drop_label rules before forwarding rules in the distributor. #2703
* [BUGFIX] Distributor: Register `cortex_discarded_requests_total` metric, which previously was not registered and therefore not exported. #2712
* [BUGFIX] Ruler: fix not restoring alerts' state at startup. #2648
* [BUGFIX] Ingester: Fix disk filling up after restarting ingesters with out-of-order support disabled while it was enabled before. #2799
* [BUGFIX] Memberlist: retry joining memberlist cluster on startup when no nodes are resolved. #2837
* [BUGFIX] Query-frontend: fix incorrect mapping of http status codes 413 to 500 when request is too large. #2819
* [BUGFIX] Alertmanager: revert upstream alertmananger to v0.24.0 to fix panic when unmarshalling email headers #2924 #2925

### Mixin

* [CHANGE] Dashboards: "Slow Queries" dashboard no longer works with versions older than Grafana 9.0. #2223
* [CHANGE] Alerts: use RSS memory instead of working set memory in the `MimirAllocatingTooMuchMemory` alert for ingesters. #2480
* [CHANGE] Dashboards: remove the "Cache - Latency (old)" panel from the "Mimir / Queries" dashboard. #2796
* [FEATURE] Dashboards: added support to experimental read-write deployment mode. #2780
* [ENHANCEMENT] Dashboards: added missed rule evaluations to the "Evaluations per second" panel in the "Mimir / Ruler" dashboard. #2314
* [ENHANCEMENT] Dashboards: add k8s resource requests to CPU and memory panels. #2346
* [ENHANCEMENT] Dashboards: add RSS memory utilization panel for ingesters, store-gateways and compactors. #2479
* [ENHANCEMENT] Dashboards: allow to configure graph tooltip. #2647
* [ENHANCEMENT] Alerts: MimirFrontendQueriesStuck and MimirSchedulerQueriesStuck alerts are more reliable now as they consider all the intermediate samples in the minute prior to the evaluation. #2630
* [ENHANCEMENT] Alerts: added `RolloutOperatorNotReconciling` alert, firing if the optional rollout-operator is not successfully reconciling. #2700
* [ENHANCEMENT] Dashboards: added support to query-tee in front of ruler-query-frontend in the "Remote ruler reads" dashboard. #2761
* [ENHANCEMENT] Dashboards: Introduce support for baremetal deployment, setting `deployment_type: 'baremetal'` in the mixin `_config`. #2657
* [ENHANCEMENT] Dashboards: use timeseries panel to show exemplars. #2800
* [BUGFIX] Dashboards: fixed unit of latency panels in the "Mimir / Ruler" dashboard. #2312
* [BUGFIX] Dashboards: fixed "Intervals per query" panel in the "Mimir / Queries" dashboard. #2308
* [BUGFIX] Dashboards: Make "Slow Queries" dashboard works with Grafana 9.0. #2223
* [BUGFIX] Dashboards: add missing API routes to Ruler dashboard. #2412
* [BUGFIX] Dashboards: stop setting 'interval' in dashboards; it should be set on your datasource. #2802

### Jsonnet

* [CHANGE] query-scheduler is enabled by default. We advise to deploy the query-scheduler to improve the scalability of the query-frontend. #2431
* [CHANGE] Replaced anti-affinity rules with pod topology spread constraints for distributor, query-frontend, querier and ruler. #2517
  - The following configuration options have been removed:
    - `distributor_allow_multiple_replicas_on_same_node`
    - `query_frontend_allow_multiple_replicas_on_same_node`
    - `querier_allow_multiple_replicas_on_same_node`
    - `ruler_allow_multiple_replicas_on_same_node`
  - The following configuration options have been added:
    - `distributor_topology_spread_max_skew`
    - `query_frontend_topology_spread_max_skew`
    - `querier_topology_spread_max_skew`
    - `ruler_topology_spread_max_skew`
* [CHANGE] Change `max_global_series_per_metric` to 0 in all plans, and as a default value. #2669
* [FEATURE] Memberlist: added support for experimental memberlist cluster label, through the jsonnet configuration options `memberlist_cluster_label` and `memberlist_cluster_label_verification_disabled`. #2349
* [FEATURE] Added ruler-querier autoscaling support. It requires [KEDA](https://keda.sh) installed in the Kubernetes cluster. Ruler-querier autoscaler can be enabled and configure through the following options in the jsonnet config: #2545
  * `autoscaling_ruler_querier_enabled`: `true` to enable autoscaling.
  * `autoscaling_ruler_querier_min_replicas`: minimum number of ruler-querier replicas.
  * `autoscaling_ruler_querier_max_replicas`: maximum number of ruler-querier replicas.
  * `autoscaling_prometheus_url`: Prometheus base URL from which to scrape Mimir metrics (e.g. `http://prometheus.default:9090/prometheus`).
* [ENHANCEMENT] Memberlist now uses DNS service-discovery by default. #2549
* [ENHANCEMENT] Upgrade memcached image tag to `memcached:1.6.16-alpine`. #2740
* [ENHANCEMENT] Added `$._config.configmaps` and `$._config.runtime_config_files` to make it easy to add new configmaps or runtime config file to all components. #2748

### Mimirtool

* [ENHANCEMENT] Added `mimirtool backfill` command to upload Prometheus blocks using API available in the compactor. #1822
* [ENHANCEMENT] mimirtool bucket-validation: Verify existing objects can be overwritten by subsequent uploads. #2491
* [ENHANCEMENT] mimirtool config convert: Now supports migrating to the current version of Mimir. #2629
* [BUGFIX] mimirtool analyze: Fix dashboard JSON unmarshalling errors by using custom parsing. #2386
* [BUGFIX] Version checking no longer prompts for updating when already on latest version. #2723

### Mimir Continuous Test

* [ENHANCEMENT] Added basic authentication and bearer token support for when Mimir is behind a gateway authenticating the calls. #2717

### Query-tee

* [CHANGE] Renamed CLI flag `-server.service-port` to `-server.http-service-port`. #2683
* [CHANGE] Renamed metric `cortex_querytee_request_duration_seconds` to `cortex_querytee_backend_request_duration_seconds`. Metric `cortex_querytee_request_duration_seconds` is now reported without label `backend`. #2683
* [ENHANCEMENT] Added HTTP over gRPC support to `query-tee` to allow testing gRPC requests to Mimir instances. #2683

### Documentation

* [ENHANCEMENT] Referenced `mimirtool` commands in the HTTP API documentation. #2516
* [ENHANCEMENT] Improved DNS service discovery documentation. #2513

### Tools

* [ENHANCEMENT] `markblocks` now processes multiple blocks concurrently. #2677

## 2.2.0

### Grafana Mimir

* [CHANGE] Increased default configuration for `-server.grpc-max-recv-msg-size-bytes` and `-server.grpc-max-send-msg-size-bytes` from 4MB to 100MB. #1884
* [CHANGE] Default values have changed for the following settings. This improves query performance for recent data (within 12h) by only reading from ingesters: #1909 #1921
    - `-blocks-storage.bucket-store.ignore-blocks-within` now defaults to `10h` (previously `0`)
    - `-querier.query-store-after` now defaults to `12h` (previously `0`)
* [CHANGE] Alertmanager: removed support for migrating local files from Cortex 1.8 or earlier. Related to original Cortex PR https://github.com/cortexproject/cortex/pull/3910. #2253
* [CHANGE] The following settings are now classified as advanced because the defaults should work for most users and tuning them requires in-depth knowledge of how the read path works: #1929
    - `-querier.query-ingesters-within`
    - `-querier.query-store-after`
* [CHANGE] Config flag category overrides can be set dynamically at runtime. #1934
* [CHANGE] Ingester: deprecated `-ingester.ring.join-after`. Mimir now behaves as this setting is always set to 0s. This configuration option will be removed in Mimir 2.4.0. #1965
* [CHANGE] Blocks uploaded by ingester no longer contain `__org_id__` label. Compactor now ignores this label and will compact blocks with and without this label together. `mimirconvert` tool will remove the label from blocks as "unknown" label. #1972
* [CHANGE] Querier: deprecated `-querier.shuffle-sharding-ingesters-lookback-period`, instead adding `-querier.shuffle-sharding-ingesters-enabled` to enable or disable shuffle sharding on the read path. The value of `-querier.query-ingesters-within` is now used internally for shuffle sharding lookback. #2110
* [CHANGE] Memberlist: `-memberlist.abort-if-join-fails` now defaults to false. Previously it defaulted to true. #2168
* [CHANGE] Ruler: `/api/v1/rules*` and `/prometheus/rules*` configuration endpoints are removed. Use `/prometheus/config/v1/rules*`. #2182
* [CHANGE] Ingester: `-ingester.exemplars-update-period` has been renamed to `-ingester.tsdb-config-update-period`. You can use it to update multiple, per-tenant TSDB configurations. #2187
* [FEATURE] Ingester: (Experimental) Add the ability to ingest out-of-order samples up to an allowed limit. If you enable this feature, it requires additional memory and disk space. This feature also enables a write-behind log, which might lead to longer ingester-start replays. When this feature is disabled, there is no overhead on memory, disk space, or startup times. #2187
  * `-ingester.out-of-order-time-window`, as duration string, allows you to set how back in time a sample can be. The default is `0s`, where `s` is seconds.
  * `cortex_ingester_tsdb_out_of_order_samples_appended_total` metric tracks the total number of out-of-order samples ingested by the ingester.
  * `cortex_discarded_samples_total` has a new label `reason="sample-too-old"`, when the `-ingester.out-of-order-time-window` flag is greater than zero. The label tracks the number of samples that were discarded for being too old; they were out of order, but beyond the time window allowed. The labels `reason="sample-out-of-order"` and `reason="sample-out-of-bounds"` are not used when out-of-order ingestion is enabled.
* [ENHANCEMENT] Distributor: Added limit to prevent tenants from sending excessive number of requests: #1843
  * The following CLI flags (and their respective YAML config options) have been added:
    * `-distributor.request-rate-limit`
    * `-distributor.request-burst-limit`
  * The following metric is exposed to tell how many requests have been rejected:
    * `cortex_discarded_requests_total`
* [ENHANCEMENT] Store-gateway: Add the experimental ability to run requests in a dedicated OS thread pool. This feature can be configured using `-store-gateway.thread-pool-size` and is disabled by default. Replaces the ability to run index header operations in a dedicated thread pool. #1660 #1812
* [ENHANCEMENT] Improved error messages to make them easier to understand; each now have a unique, global identifier that you can use to look up in the runbooks for more information. #1907 #1919 #1888 #1939 #1984 #2009 #2056 #2066 #2104 #2150 #2234
* [ENHANCEMENT] Memberlist KV: incoming messages are now processed on per-key goroutine. This may reduce loss of "maintanance" packets in busy memberlist installations, but use more CPU. New `memberlist_client_received_broadcasts_dropped_total` counter tracks number of dropped per-key messages. #1912
* [ENHANCEMENT] Blocks Storage, Alertmanager, Ruler: add support a prefix to the bucket store (`*_storage.storage_prefix`). This enables using the same bucket for the three components. #1686 #1951
* [ENHANCEMENT] Upgrade Docker base images to `alpine:3.16.0`. #2028
* [ENHANCEMENT] Store-gateway: Add experimental configuration option for the store-gateway to attempt to pre-populate the file system cache when memory-mapping index-header files. Enabled with `-blocks-storage.bucket-store.index-header.map-populate-enabled=true`. Note this flag only has an effect when running on Linux. #2019 #2054
* [ENHANCEMENT] Chunk Mapper: reduce memory usage of async chunk mapper. #2043
* [ENHANCEMENT] Ingester: reduce sleep time when reading WAL. #2098
* [ENHANCEMENT] Compactor: Run sanity check on blocks storage configuration at startup. #2144
* [ENHANCEMENT] Compactor: Add HTTP API for uploading TSDB blocks. Enabled with `-compactor.block-upload-enabled`. #1694 #2126
* [ENHANCEMENT] Ingester: Enable querying overlapping blocks by default. #2187
* [ENHANCEMENT] Distributor: Auto-forget unhealthy distributors after ten failed ring heartbeats. #2154
* [ENHANCEMENT] Distributor: Add new metric `cortex_distributor_forward_errors_total` for error codes resulting from forwarding requests. #2077
* [ENHANCEMENT] `/ready` endpoint now returns and logs detailed services information. #2055
* [ENHANCEMENT] Memcached client: Reduce number of connections required to fetch cached keys from memcached. #1920
* [ENHANCEMENT] Improved error message returned when `-querier.query-store-after` validation fails. #1914
* [BUGFIX] Fix regexp parsing panic for regexp label matchers with start/end quantifiers. #1883
* [BUGFIX] Ingester: fixed deceiving error log "failed to update cached shipped blocks after shipper initialisation", occurring for each new tenant in the ingester. #1893
* [BUGFIX] Ring: fix bug where instances may appear unhealthy in the hash ring web UI even though they are not. #1933
* [BUGFIX] API: gzip is now enforced when identity encoding is explicitly rejected. #1864
* [BUGFIX] Fix panic at startup when Mimir is running in monolithic mode and query sharding is enabled. #2036
* [BUGFIX] Ruler: report `cortex_ruler_queries_failed_total` metric for any remote query error except 4xx when remote operational mode is enabled. #2053 #2143
* [BUGFIX] Ingester: fix slow rollout when using `-ingester.ring.unregister-on-shutdown=false` with long `-ingester.ring.heartbeat-period`. #2085
* [BUGFIX] Ruler: add timeout for remote rule evaluation queries to prevent rule group evaluations getting stuck indefinitely. The duration is configurable with `-querier.timeout` (default `2m`). #2090 #2222
* [BUGFIX] Limits: Active series custom tracker configuration has been named back from `active_series_custom_trackers_config` to `active_series_custom_trackers`. For backwards compatibility both version is going to be supported for until Mimir v2.4. When both fields are specified, `active_series_custom_trackers_config` takes precedence over `active_series_custom_trackers`. #2101
* [BUGFIX] Ingester: fixed the order of labels applied when incrementing the `cortex_discarded_metadata_total` metric. #2096
* [BUGFIX] Ingester: fixed bug where retrieving metadata for a metric with multiple metadata entries would return multiple copies of a single metadata entry rather than all available entries. #2096
* [BUGFIX] Distributor: canceled requests are no longer accounted as internal errors. #2157
* [BUGFIX] Memberlist: Fix typo in memberlist admin UI. #2202
* [BUGFIX] Ruler: fixed typo in error message when ruler failed to decode a rule group. #2151
* [BUGFIX] Active series custom tracker configuration is now displayed properly on `/runtime_config` page. #2065
* [BUGFIX] Query-frontend: `vector` and `time` functions were sharded, which made expressions like `vector(1) > 0 and vector(1)` fail. #2355

### Mixin

* [CHANGE] Split `mimir_queries` rules group into `mimir_queries` and `mimir_ingester_queries` to keep number of rules per group within the default per-tenant limit. #1885
* [CHANGE] Dashboards: Expose full image tag in "Mimir / Rollout progress" dashboard's "Pod per version panel." #1932
* [CHANGE] Dashboards: Disabled gateway panels by default, because most users don't have a gateway exposing the metrics expected by Mimir dashboards. You can re-enable it setting `gateway_enabled: true` in the mixin config and recompiling the mixin running `make build-mixin`. #1955
* [CHANGE] Alerts: adapt `MimirFrontendQueriesStuck` and `MimirSchedulerQueriesStuck` to consider ruler query path components. #1949
* [CHANGE] Alerts: Change `MimirRulerTooManyFailedQueries` severity to `critical`. #2165
* [ENHANCEMENT] Dashboards: Add config option `datasource_regex` to customise the regular expression used to select valid datasources for Mimir dashboards. #1802
* [ENHANCEMENT] Dashboards: Added "Mimir / Remote ruler reads" and "Mimir / Remote ruler reads resources" dashboards. #1911 #1937
* [ENHANCEMENT] Dashboards: Make networking panels work for pods created by the mimir-distributed helm chart. #1927
* [ENHANCEMENT] Alerts: Add `MimirStoreGatewayNoSyncedTenants` alert that fires when there is a store-gateway owning no tenants. #1882
* [ENHANCEMENT] Rules: Make `recording_rules_range_interval` configurable for cases where Mimir metrics are scraped less often that every 30 seconds. #2118
* [ENHANCEMENT] Added minimum Grafana version to mixin dashboards. #1943
* [BUGFIX] Fix `container_memory_usage_bytes:sum` recording rule. #1865
* [BUGFIX] Fix `MimirGossipMembersMismatch` alerts if Mimir alertmanager is activated. #1870
* [BUGFIX] Fix `MimirRulerMissedEvaluations` to show % of missed alerts as a value between 0 and 100 instead of 0 and 1. #1895
* [BUGFIX] Fix `MimirCompactorHasNotUploadedBlocks` alert false positive when Mimir is deployed in monolithic mode. #1902
* [BUGFIX] Fix `MimirGossipMembersMismatch` to make it less sensitive during rollouts and fire one alert per installation, not per job. #1926
* [BUGFIX] Do not trigger `MimirAllocatingTooMuchMemory` alerts if no container limits are supplied. #1905
* [BUGFIX] Dashboards: Remove empty "Chunks per query" panel from `Mimir / Queries` dashboard. #1928
* [BUGFIX] Dashboards: Use Grafana's `$__rate_interval` for rate queries in dashboards to support scrape intervals of >15s. #2011
* [BUGFIX] Alerts: Make each version of `MimirCompactorHasNotUploadedBlocks` distinct to avoid rule evaluation failures due to duplicate series being generated. #2197
* [BUGFIX] Fix `MimirGossipMembersMismatch` alert when using remote ruler evaluation. #2159

### Jsonnet

* [CHANGE] Remove use of `-querier.query-store-after`, `-querier.shuffle-sharding-ingesters-lookback-period`, `-blocks-storage.bucket-store.ignore-blocks-within`, and `-blocks-storage.tsdb.close-idle-tsdb-timeout` CLI flags since the values now match defaults. #1915 #1921
* [CHANGE] Change default value for `-blocks-storage.bucket-store.chunks-cache.memcached.timeout` to `450ms` to increase use of cached data. #2035
* [CHANGE] The `memberlist_ring_enabled` configuration now applies to Alertmanager. #2102 #2103 #2107
* [CHANGE] Default value for `memberlist_ring_enabled` is now true. It means that all hash rings use Memberlist as default KV store instead of Consul (previous default). #2161
* [CHANGE] Configure `-ingester.max-global-metadata-per-user` to correspond to 20% of the configured max number of series per tenant. #2250
* [CHANGE] Configure `-ingester.max-global-metadata-per-metric` to be 10. #2250
* [CHANGE] Change `_config.multi_zone_ingester_max_unavailable` to 25. #2251
* [FEATURE] Added querier autoscaling support. It requires [KEDA](https://keda.sh) installed in the Kubernetes cluster and query-scheduler enabled in the Mimir cluster. Querier autoscaler can be enabled and configure through the following options in the jsonnet config: #2013 #2023
  * `autoscaling_querier_enabled`: `true` to enable autoscaling.
  * `autoscaling_querier_min_replicas`: minimum number of querier replicas.
  * `autoscaling_querier_max_replicas`: maximum number of querier replicas.
  * `autoscaling_prometheus_url`: Prometheus base URL from which to scrape Mimir metrics (e.g. `http://prometheus.default:9090/prometheus`).
* [FEATURE] Jsonnet: Add support for ruler remote evaluation mode (`ruler_remote_evaluation_enabled`), which deploys and uses a dedicated query path for rule evaluation. This enables the benefits of the query-frontend for rule evaluation, such as query sharding. #2073
* [ENHANCEMENT] Added `compactor` service, that can be used to route requests directly to compactor (e.g. admin UI). #2063
* [ENHANCEMENT] Added a `consul_enabled` configuration option to provide the ability to disable consul. It is automatically set to false when `memberlist_ring_enabled` is true and `multikv_migration_enabled` (used for migration from Consul to memberlist) is not set. #2093 #2152
* [BUGFIX] Querier: Fix disabling shuffle sharding on the read path whilst keeping it enabled on write path. #2164

### Mimirtool

* [CHANGE] mimirtool rules: `--use-legacy-routes` now toggles between using `/prometheus/config/v1/rules` (default) and `/api/v1/rules` (legacy) endpoints. #2182
* [FEATURE] Added bearer token support for when Mimir is behind a gateway authenticating by bearer token. #2146
* [BUGFIX] mimirtool analyze: Fix dashboard JSON unmarshalling errors (#1840). #1973
* [BUGFIX] Make mimirtool build for Windows work again. #2273

### Mimir Continuous Test

* [ENHANCEMENT] Added the `-tests.smoke-test` flag to run the `mimir-continuous-test` suite once and immediately exit. #2047 #2094
* [ENHANCEMENT] Added the `-tests.write-protocol` flag to write using the `prometheus` remote write protocol or `otlp-http` in the `mimir-continuous-test` suite. #5719

### Documentation

* [ENHANCEMENT] Published Grafana Mimir runbooks as part of documentation. #1970
* [ENHANCEMENT] Improved ruler's "remote operational mode" documentation. #1906
* [ENHANCEMENT] Recommend fast disks for ingesters and store-gateways in production tips. #1903
* [ENHANCEMENT] Explain the runtime override of active series matchers. #1868
* [ENHANCEMENT] Clarify "Set rule group" API specification. #1869
* [ENHANCEMENT] Published Mimir jsonnet documentation. #2024
* [ENHANCEMENT] Documented required scrape interval for using alerting and recording rules from Mimir jsonnet. #2147
* [ENHANCEMENT] Runbooks: Mention memberlist as possible source of problems for various alerts. #2158
* [ENHANCEMENT] Added step-by-step article about migrating from Consul to Memberlist KV store using jsonnet without downtime. #2166
* [ENHANCEMENT] Documented `/memberlist` admin page. #2166
* [ENHANCEMENT] Documented how to configure Grafana Mimir's ruler with Jsonnet. #2127
* [ENHANCEMENT] Documented how to configure queriers’ autoscaling with Jsonnet. #2128
* [ENHANCEMENT] Updated mixin building instructions in "Installing Grafana Mimir dashboards and alerts" article. #2015 #2163
* [ENHANCEMENT] Fix location of "Monitoring Grafana Mimir" article in the documentation hierarchy. #2130
* [ENHANCEMENT] Runbook for `MimirRequestLatency` was expanded with more practical advice. #1967
* [BUGFIX] Fixed ruler configuration used in the getting started guide. #2052
* [BUGFIX] Fixed Mimir Alertmanager datasource in Grafana used by "Play with Grafana Mimir" tutorial. #2115
* [BUGFIX] Fixed typos in "Scaling out Grafana Mimir" article. #2170
* [BUGFIX] Added missing ring endpoint exposed by Ingesters. #1918

## 2.1.0

### Grafana Mimir

* [CHANGE] Compactor: No longer upload debug meta files to object storage. #1257
* [CHANGE] Default values have changed for the following settings: #1547
    - `-alertmanager.alertmanager-client.grpc-max-recv-msg-size` now defaults to 100 MiB (previously was not configurable and set to 16 MiB)
    - `-alertmanager.alertmanager-client.grpc-max-send-msg-size` now defaults to 100 MiB (previously was not configurable and set to 4 MiB)
    - `-alertmanager.max-recv-msg-size` now defaults to 100 MiB (previously was 16 MiB)
* [CHANGE] Ingester: Add `user` label to metrics `cortex_ingester_ingested_samples_total` and `cortex_ingester_ingested_samples_failures_total`. #1533
* [CHANGE] Ingester: Changed `-blocks-storage.tsdb.isolation-enabled` default from `true` to `false`. The config option has also been deprecated and will be removed in 2 minor version. #1655
* [CHANGE] Query-frontend: results cache keys are now versioned, this will cause cache to be re-filled when rolling out this version. #1631
* [CHANGE] Store-gateway: enabled attributes in-memory cache by default. New default configuration is `-blocks-storage.bucket-store.chunks-cache.attributes-in-memory-max-items=50000`. #1727
* [CHANGE] Compactor: Removed the metric `cortex_compactor_garbage_collected_blocks_total` since it duplicates `cortex_compactor_blocks_marked_for_deletion_total`. #1728
* [CHANGE] All: Logs that used the`org_id` label now use `user` label. #1634 #1758
* [CHANGE] Alertmanager: the following metrics are not exported for a given `user` and `integration` when the metric value is zero: #1783
  * `cortex_alertmanager_notifications_total`
  * `cortex_alertmanager_notifications_failed_total`
  * `cortex_alertmanager_notification_requests_total`
  * `cortex_alertmanager_notification_requests_failed_total`
  * `cortex_alertmanager_notification_rate_limited_total`
* [CHANGE] Removed the following metrics exposed by the Mimir hash rings: #1791
  * `cortex_member_ring_tokens_owned`
  * `cortex_member_ring_tokens_to_own`
  * `cortex_ring_tokens_owned`
  * `cortex_ring_member_ownership_percent`
* [CHANGE] Querier / Ruler: removed the following metrics tracking number of query requests send to each ingester. You can use `cortex_request_duration_seconds_count{route=~"/cortex.Ingester/(QueryStream|QueryExemplars)"}` instead. #1797
  * `cortex_distributor_ingester_queries_total`
  * `cortex_distributor_ingester_query_failures_total`
* [CHANGE] Distributor: removed the following metrics tracking the number of requests from a distributor to ingesters: #1799
  * `cortex_distributor_ingester_appends_total`
  * `cortex_distributor_ingester_append_failures_total`
* [CHANGE] Distributor / Ruler: deprecated `-distributor.extend-writes`. Now Mimir always behaves as if this setting was set to `false`, which we expect to be safe for every Mimir cluster setup. #1856
* [FEATURE] Querier: Added support for [streaming remote read](https://prometheus.io/blog/2019/10/10/remote-read-meets-streaming/). Should be noted that benefits of chunking the response are partial here, since in a typical `query-frontend` setup responses will be buffered until they've been completed. #1735
* [FEATURE] Ruler: Allow setting `evaluation_delay` for each rule group via rules group configuration file. #1474
* [FEATURE] Ruler: Added support for expression remote evaluation. #1536 #1818
  * The following CLI flags (and their respective YAML config options) have been added:
    * `-ruler.query-frontend.address`
    * `-ruler.query-frontend.grpc-client-config.grpc-max-recv-msg-size`
    * `-ruler.query-frontend.grpc-client-config.grpc-max-send-msg-size`
    * `-ruler.query-frontend.grpc-client-config.grpc-compression`
    * `-ruler.query-frontend.grpc-client-config.grpc-client-rate-limit`
    * `-ruler.query-frontend.grpc-client-config.grpc-client-rate-limit-burst`
    * `-ruler.query-frontend.grpc-client-config.backoff-on-ratelimits`
    * `-ruler.query-frontend.grpc-client-config.backoff-min-period`
    * `-ruler.query-frontend.grpc-client-config.backoff-max-period`
    * `-ruler.query-frontend.grpc-client-config.backoff-retries`
    * `-ruler.query-frontend.grpc-client-config.tls-enabled`
    * `-ruler.query-frontend.grpc-client-config.tls-ca-path`
    * `-ruler.query-frontend.grpc-client-config.tls-cert-path`
    * `-ruler.query-frontend.grpc-client-config.tls-key-path`
    * `-ruler.query-frontend.grpc-client-config.tls-server-name`
    * `-ruler.query-frontend.grpc-client-config.tls-insecure-skip-verify`
* [FEATURE] Distributor: Added the ability to forward specifics metrics to alternative remote_write API endpoints. #1052
* [FEATURE] Ingester: Active series custom trackers now supports runtime tenant-specific overrides. The configuration has been moved to limit config, the ingester config has been deprecated.  #1188
* [ENHANCEMENT] Alertmanager API: Concurrency limit for GET requests is now configurable using `-alertmanager.max-concurrent-get-requests-per-tenant`. #1547
* [ENHANCEMENT] Alertmanager: Added the ability to configure additional gRPC client settings for the Alertmanager distributor #1547
  - `-alertmanager.alertmanager-client.backoff-max-period`
  - `-alertmanager.alertmanager-client.backoff-min-period`
  - `-alertmanager.alertmanager-client.backoff-on-ratelimits`
  - `-alertmanager.alertmanager-client.backoff-retries`
  - `-alertmanager.alertmanager-client.grpc-client-rate-limit`
  - `-alertmanager.alertmanager-client.grpc-client-rate-limit-burst`
  - `-alertmanager.alertmanager-client.grpc-compression`
  - `-alertmanager.alertmanager-client.grpc-max-recv-msg-size`
  - `-alertmanager.alertmanager-client.grpc-max-send-msg-size`
* [ENHANCEMENT] Ruler: Add more detailed query information to ruler query stats logging. #1411
* [ENHANCEMENT] Admin: Admin API now has some styling. #1482 #1549 #1821 #1824
* [ENHANCEMENT] Alertmanager: added `insight=true` field to alertmanager dispatch logs. #1379
* [ENHANCEMENT] Store-gateway: Add the experimental ability to run index header operations in a dedicated thread pool. This feature can be configured using `-blocks-storage.bucket-store.index-header-thread-pool-size` and is disabled by default. #1660
* [ENHANCEMENT] Store-gateway: don't drop all blocks if instance finds itself as unhealthy or missing in the ring. #1806 #1823
* [ENHANCEMENT] Querier: wait until inflight queries are completed when shutting down queriers. #1756 #1767
* [BUGFIX] Query-frontend: do not shard queries with a subquery unless the subquery is inside a shardable aggregation function call. #1542
* [BUGFIX] Query-frontend: added `component=query-frontend` label to results cache memcached metrics to fix a panic when Mimir is running in single binary mode and results cache is enabled. #1704
* [BUGFIX] Mimir: services' status content-type is now correctly set to `text/html`. #1575
* [BUGFIX] Multikv: Fix panic when using using runtime config to set primary KV store used by `multi` KV. #1587
* [BUGFIX] Multikv: Fix watching for runtime config changes in `multi` KV store in ruler and querier. #1665
* [BUGFIX] Memcached: allow to use CNAME DNS records for the memcached backend addresses. #1654
* [BUGFIX] Querier: fixed temporary partial query results when shuffle sharding is enabled and hash ring backend storage is flushed / reset. #1829
* [BUGFIX] Alertmanager: prevent more file traversal cases related to template names. #1833
* [BUGFUX] Alertmanager: Allow usage with `-alertmanager-storage.backend=local`. Note that when using this storage type, the Alertmanager is not able persist state remotely, so it not recommended for production use. #1836
* [BUGFIX] Alertmanager: Do not validate alertmanager configuration if it's not running. #1835

### Mixin

* [CHANGE] Dashboards: Remove per-user series legends from Tenants dashboard. #1605
* [CHANGE] Dashboards: Show in-memory series and the per-user series limit on Tenants dashboard. #1613
* [CHANGE] Dashboards: Slow-queries dashboard now uses `user` label from logs instead of `org_id`. #1634
* [CHANGE] Dashboards: changed all Grafana dashboards UIDs to not conflict with Cortex ones, to let people install both while migrating from Cortex to Mimir: #1801 #1808
  * Alertmanager from `a76bee5913c97c918d9e56a3cc88cc28` to `b0d38d318bbddd80476246d4930f9e55`
  * Alertmanager Resources from `68b66aed90ccab448009089544a8d6c6` to `a6883fb22799ac74479c7db872451092`
  * Compactor from `9c408e1d55681ecb8a22c9fab46875cc` to `1b3443aea86db629e6efdb7d05c53823`
  * Compactor Resources from `df9added6f1f4332f95848cca48ebd99` to `09a5c49e9cdb2f2b24c6d184574a07fd`
  * Config from `61bb048ced9817b2d3e07677fb1c6290` to `5d9d0b4724c0f80d68467088ec61e003`
  * Object Store from `d5a3a4489d57c733b5677fb55370a723` to `e1324ee2a434f4158c00a9ee279d3292`
  * Overrides from `b5c95fee2e5e7c4b5930826ff6e89a12` to `1e2c358600ac53f09faea133f811b5bb`
  * Queries from `d9931b1054053c8b972d320774bb8f1d` to `b3abe8d5c040395cc36615cb4334c92d`
  * Reads from `8d6ba60eccc4b6eedfa329b24b1bd339` to `e327503188913dc38ad571c647eef643`
  * Reads Networking from `c0464f0d8bd026f776c9006b05910000` to `54b2a0a4748b3bd1aefa92ce5559a1c2`
  * Reads Resources from `2fd2cda9eea8d8af9fbc0a5960425120` to `cc86fd5aa9301c6528986572ad974db9`
  * Rollout Progress from `7544a3a62b1be6ffd919fc990ab8ba8f` to `7f0b5567d543a1698e695b530eb7f5de`
  * Ruler from `44d12bcb1f95661c6ab6bc946dfc3473` to `631e15d5d85afb2ca8e35d62984eeaa0`
  * Scaling from `88c041017b96856c9176e07cf557bdcf` to `64bbad83507b7289b514725658e10352`
  * Slow queries from `e6f3091e29d2636e3b8393447e925668` to `6089e1ce1e678788f46312a0a1e647e6`
  * Tenants from `35fa247ce651ba189debf33d7ae41611` to `35fa247ce651ba189debf33d7ae41611`
  * Top Tenants from `bc6e12d4fe540e4a1785b9d3ca0ffdd9` to `bc6e12d4fe540e4a1785b9d3ca0ffdd9`
  * Writes from `0156f6d15aa234d452a33a4f13c838e3` to `8280707b8f16e7b87b840fc1cc92d4c5`
  * Writes Networking from `681cd62b680b7154811fe73af55dcfd4` to `978c1cb452585c96697a238eaac7fe2d`
  * Writes Resources from `c0464f0d8bd026f776c9006b0591bb0b` to `bc9160e50b52e89e0e49c840fea3d379`
* [FEATURE] Alerts: added the following alerts on `mimir-continuous-test` tool: #1676
  - `MimirContinuousTestNotRunningOnWrites`
  - `MimirContinuousTestNotRunningOnReads`
  - `MimirContinuousTestFailed`
* [ENHANCEMENT] Added `per_cluster_label` support to allow to change the label name used to differentiate between Kubernetes clusters. #1651
* [ENHANCEMENT] Dashboards: Show QPS and latency of the Alertmanager Distributor. #1696
* [ENHANCEMENT] Playbooks: Add Alertmanager suggestions for `MimirRequestErrors` and `MimirRequestLatency` #1702
* [ENHANCEMENT] Dashboards: Allow custom datasources. #1749
* [ENHANCEMENT] Dashboards: Add config option `gateway_enabled` (defaults to `true`) to disable gateway panels from dashboards. #1761
* [ENHANCEMENT] Dashboards: Extend Top tenants dashboard with queries for tenants with highest sample rate, discard rate, and discard rate growth. #1842
* [ENHANCEMENT] Dashboards: Show ingestion rate limit and rule group limit on Tenants dashboard. #1845
* [ENHANCEMENT] Dashboards: Add "last successful run" panel to compactor dashboard. #1628
* [BUGFIX] Dashboards: Fix "Failed evaluation rate" panel on Tenants dashboard. #1629
* [BUGFIX] Honor the configured `per_instance_label` in all dashboards and alerts. #1697

### Jsonnet

* [FEATURE] Added support for `mimir-continuous-test`. To deploy `mimir-continuous-test` you can use the following configuration: #1675 #1850
  ```jsonnet
  _config+: {
    continuous_test_enabled: true,
    continuous_test_tenant_id: 'type-tenant-id',
    continuous_test_write_endpoint: 'http://type-write-path-hostname',
    continuous_test_read_endpoint: 'http://type-read-path-hostname/prometheus',
  },
  ```
* [ENHANCEMENT] Ingester anti-affinity can now be disabled by using `ingester_allow_multiple_replicas_on_same_node` configuration key. #1581
* [ENHANCEMENT] Added `node_selector` configuration option to select Kubernetes nodes where Mimir should run. #1596
* [ENHANCEMENT] Alertmanager: Added a `PodDisruptionBudget` of `withMaxUnavailable = 1`, to ensure we maintain quorum during rollouts. #1683
* [ENHANCEMENT] Store-gateway anti-affinity can now be enabled/disabled using `store_gateway_allow_multiple_replicas_on_same_node` configuration key. #1730
* [ENHANCEMENT] Added `store_gateway_zone_a_args`, `store_gateway_zone_b_args` and `store_gateway_zone_c_args` configuration options. #1807
* [BUGFIX] Pass primary and secondary multikv stores via CLI flags. Introduced new `multikv_switch_primary_secondary` config option to flip primary and secondary in runtime config.

### Mimirtool

* [BUGFIX] `config convert`: Retain Cortex defaults for `blocks_storage.backend`, `ruler_storage.backend`, `alertmanager_storage.backend`, `auth.type`, `activity_tracker.filepath`, `alertmanager.data_dir`, `blocks_storage.filesystem.dir`, `compactor.data_dir`, `ruler.rule_path`, `ruler_storage.filesystem.dir`, and `graphite.querier.schemas.backend`. #1626 #1762

### Tools

* [FEATURE] Added a `markblocks` tool that creates `no-compact` and `delete` marks for the blocks. #1551
* [FEATURE] Added `mimir-continuous-test` tool to continuously run smoke tests on live Mimir clusters. #1535 #1540 #1653 #1603 #1630 #1691 #1675 #1676 #1692 #1706 #1709 #1775 #1777 #1778 #1795
* [FEATURE] Added `mimir-rules-action` GitHub action, located at `operations/mimir-rules-action/`, used to lint, prepare, verify, diff, and sync rules to a Mimir cluster. #1723

## 2.0.0

### Grafana Mimir

_Changes since Cortex 1.10.0._

* [CHANGE] Remove chunks storage engine. #86 #119 #510 #545 #743 #744 #748 #753 #755 #757 #758 #759 #760 #762 #764 #789 #812 #813
  * The following CLI flags (and their respective YAML config options) have been removed:
    * `-store.engine`
    * `-schema-config-file`
    * `-ingester.checkpoint-duration`
    * `-ingester.checkpoint-enabled`
    * `-ingester.chunk-encoding`
    * `-ingester.chunk-age-jitter`
    * `-ingester.concurrent-flushes`
    * `-ingester.flush-on-shutdown-with-wal-enabled`
    * `-ingester.flush-op-timeout`
    * `-ingester.flush-period`
    * `-ingester.max-chunk-age`
    * `-ingester.max-chunk-idle`
    * `-ingester.max-series-per-query` (and `max_series_per_query` from runtime config)
    * `-ingester.max-stale-chunk-idle`
    * `-ingester.max-transfer-retries`
    * `-ingester.min-chunk-length`
    * `-ingester.recover-from-wal`
    * `-ingester.retain-period`
    * `-ingester.spread-flushes`
    * `-ingester.wal-dir`
    * `-ingester.wal-enabled`
    * `-querier.query-parallelism`
    * `-querier.second-store-engine`
    * `-querier.use-second-store-before-time`
    * `-flusher.wal-dir`
    * `-flusher.concurrent-flushes`
    * `-flusher.flush-op-timeout`
    * All `-table-manager.*` flags
    * All `-deletes.*` flags
    * All `-purger.*` flags
    * All `-metrics.*` flags
    * All `-dynamodb.*` flags
    * All `-s3.*` flags
    * All `-azure.*` flags
    * All `-bigtable.*` flags
    * All `-gcs.*` flags
    * All `-cassandra.*` flags
    * All `-boltdb.*` flags
    * All `-local.*` flags
    * All `-swift.*` flags
    * All `-store.*` flags except `-store.engine`, `-store.max-query-length`, `-store.max-labels-query-length`
    * All `-grpc-store.*` flags
  * The following API endpoints have been removed:
    * `/api/v1/chunks` and `/chunks`
  * The following metrics have been removed:
    * `cortex_ingester_flush_queue_length`
    * `cortex_ingester_queried_chunks`
    * `cortex_ingester_chunks_created_total`
    * `cortex_ingester_wal_replay_duration_seconds`
    * `cortex_ingester_wal_corruptions_total`
    * `cortex_ingester_sent_chunks`
    * `cortex_ingester_received_chunks`
    * `cortex_ingester_flush_series_in_progress`
    * `cortex_ingester_chunk_utilization`
    * `cortex_ingester_chunk_length`
    * `cortex_ingester_chunk_size_bytes`
    * `cortex_ingester_chunk_age_seconds`
    * `cortex_ingester_memory_chunks`
    * `cortex_ingester_flushing_enqueued_series_total`
    * `cortex_ingester_flushing_dequeued_series_total`
    * `cortex_ingester_dropped_chunks_total`
    * `cortex_oldest_unflushed_chunk_timestamp_seconds`
    * `prometheus_local_storage_chunk_ops_total`
    * `prometheus_local_storage_chunkdesc_ops_total`
    * `prometheus_local_storage_memory_chunkdescs`
* [CHANGE] Changed default storage backends from `s3` to `filesystem` #833
  This effects the following flags:
  * `-blocks-storage.backend` now defaults to `filesystem`
  * `-blocks-storage.filesystem.dir` now defaults to `blocks`
  * `-alertmanager-storage.backend` now defaults to `filesystem`
  * `-alertmanager-storage.filesystem.dir` now defaults to `alertmanager`
  * `-ruler-storage.backend` now defaults to `filesystem`
  * `-ruler-storage.filesystem.dir` now defaults to `ruler`
* [CHANGE] Renamed metric `cortex_experimental_features_in_use_total` as `cortex_experimental_features_used_total` and added `feature` label. #32 #658
* [CHANGE] Removed `log_messages_total` metric. #32
* [CHANGE] Some files and directories created by Mimir components on local disk now have stricter permissions, and are only readable by owner, but not group or others. #58
* [CHANGE] Memcached client DNS resolution switched from golang built-in to [`miekg/dns`](https://github.com/miekg/dns). #142
* [CHANGE] The metric `cortex_deprecated_flags_inuse_total` has been renamed to `deprecated_flags_inuse_total` as part of using grafana/dskit functionality. #185
* [CHANGE] API: The `-api.response-compression-enabled` flag has been removed, and GZIP response compression is always enabled except on `/api/v1/push` and `/push` endpoints. #880
* [CHANGE] Update Go version to 1.17.3. #480
* [CHANGE] The `status_code` label on gRPC client metrics has changed from '200' and '500' to '2xx', '5xx', '4xx', 'cancel' or 'error'. #537
* [CHANGE] Removed the deprecated `-<prefix>.fifocache.size` flag. #618
* [CHANGE] Enable index header lazy loading by default. #693
  * `-blocks-storage.bucket-store.index-header-lazy-loading-enabled` default from `false` to `true`
  * `-blocks-storage.bucket-store.index-header-lazy-loading-idle-timeout` default from `20m` to `1h`
* [CHANGE] Shuffle-sharding:
  * `-distributor.sharding-strategy` option has been removed, and shuffle sharding is enabled by default. Default shard size is set to 0, which disables shuffle sharding for the tenant (all ingesters will receive tenants's samples). #888
  * `-ruler.sharding-strategy` option has been removed from ruler. Ruler now uses shuffle-sharding by default, but respects `ruler_tenant_shard_size`, which defaults to 0 (ie. use all rulers for tenant). #889
  * `-store-gateway.sharding-strategy` option has been removed store-gateways. Store-gateway now uses shuffle-sharding by default, but respects `store_gateway_tenant_shard_size` for tenant, and this value defaults to 0. #891
* [CHANGE] Server: `-server.http-listen-port` (yaml: `server.http_listen_port`) now defaults to `8080` (previously `80`). #871
* [CHANGE] Changed the default value of `-blocks-storage.bucket-store.ignore-deletion-marks-delay` from 6h to 1h. #892
* [CHANGE] Changed default settings for memcached clients: #959 #1000
  * The default value for the following config options has changed from `10000` to `25000`:
    * `-blocks-storage.bucket-store.chunks-cache.memcached.max-async-buffer-size`
    * `-blocks-storage.bucket-store.index-cache.memcached.max-async-buffer-size`
    * `-blocks-storage.bucket-store.metadata-cache.memcached.max-async-buffer-size`
    * `-query-frontend.results-cache.memcached.max-async-buffer-size`
  * The default value for the following config options has changed from `0` (unlimited) to `100`:
    * `-blocks-storage.bucket-store.chunks-cache.memcached.max-get-multi-batch-size`
    * `-blocks-storage.bucket-store.index-cache.memcached.max-get-multi-batch-size`
    * `-blocks-storage.bucket-store.metadata-cache.memcached.max-get-multi-batch-size`
    * `-query-frontend.results-cache.memcached.max-get-multi-batch-size`
  * The default value for the following config options has changed from `16` to `100`:
    * `-blocks-storage.bucket-store.chunks-cache.memcached.max-idle-connections`
    * `-blocks-storage.bucket-store.index-cache.memcached.max-idle-connections`
    * `-blocks-storage.bucket-store.metadata-cache.memcached.max-idle-connections`
    * `-query-frontend.results-cache.memcached.max-idle-connections`
  * The default value for the following config options has changed from `100ms` to `200ms`:
    * `-blocks-storage.bucket-store.metadata-cache.memcached.timeout`
    * `-blocks-storage.bucket-store.index-cache.memcached.timeout`
    * `-blocks-storage.bucket-store.chunks-cache.memcached.timeout`
    * `-query-frontend.results-cache.memcached.timeout`
* [CHANGE] Changed the default value of `-blocks-storage.bucket-store.bucket-index.enabled` to `true`. The default configuration must now run the compactor in order to write the bucket index or else queries to long term storage will fail. #924
* [CHANGE] Option `-auth.enabled` has been renamed to `-auth.multitenancy-enabled`. #1130
* [CHANGE] Default tenant ID used with disabled auth (`-auth.multitenancy-enabled=false`) has changed from `fake` to `anonymous`. This tenant ID can now be changed with `-auth.no-auth-tenant` option. #1063
* [CHANGE] The default values for the following local directories have changed: #1072
  * `-alertmanager.storage.path` default value changed to `./data-alertmanager/`
  * `-compactor.data-dir` default value changed to `./data-compactor/`
  * `-ruler.rule-path` default value changed to `./data-ruler/`
* [CHANGE] The default value for gRPC max send message size has been changed from 16MB to 100MB. This affects the following parameters: #1152
  * `-query-frontend.grpc-client-config.grpc-max-send-msg-size`
  * `-ingester.client.grpc-max-send-msg-size`
  * `-querier.frontend-client.grpc-max-send-msg-size`
  * `-query-scheduler.grpc-client-config.grpc-max-send-msg-size`
  * `-ruler.client.grpc-max-send-msg-size`
* [CHANGE] Remove `-http.prefix` flag (and `http_prefix` config file option). #763
* [CHANGE] Remove legacy endpoints. Please use their alternatives listed below. As part of the removal process we are
  introducing two new sets of endpoints for the ruler configuration API: `<prometheus-http-prefix>/rules` and
  `<prometheus-http-prefix>/config/v1/rules/**`. We are also deprecating `<prometheus-http-prefix>/rules` and `/api/v1/rules`;
  and will remove them in Mimir 2.2.0. #763 #1222
  * Query endpoints

    | Legacy                                                  | Alternative                                                |
    | ------------------------------------------------------- | ---------------------------------------------------------- |
    | `/<legacy-http-prefix>/api/v1/query`                    | `<prometheus-http-prefix>/api/v1/query`                    |
    | `/<legacy-http-prefix>/api/v1/query_range`              | `<prometheus-http-prefix>/api/v1/query_range`              |
    | `/<legacy-http-prefix>/api/v1/query_exemplars`          | `<prometheus-http-prefix>/api/v1/query_exemplars`          |
    | `/<legacy-http-prefix>/api/v1/series`                   | `<prometheus-http-prefix>/api/v1/series`                   |
    | `/<legacy-http-prefix>/api/v1/labels`                   | `<prometheus-http-prefix>/api/v1/labels`                   |
    | `/<legacy-http-prefix>/api/v1/label/{name}/values`      | `<prometheus-http-prefix>/api/v1/label/{name}/values`      |
    | `/<legacy-http-prefix>/api/v1/metadata`                 | `<prometheus-http-prefix>/api/v1/metadata`                 |
    | `/<legacy-http-prefix>/api/v1/read`                     | `<prometheus-http-prefix>/api/v1/read`                     |
    | `/<legacy-http-prefix>/api/v1/cardinality/label_names`  | `<prometheus-http-prefix>/api/v1/cardinality/label_names`  |
    | `/<legacy-http-prefix>/api/v1/cardinality/label_values` | `<prometheus-http-prefix>/api/v1/cardinality/label_values` |
    | `/api/prom/user_stats`                                  | `/api/v1/user_stats`                                       |

  * Distributor endpoints

    | Legacy endpoint               | Alternative                   |
    | ----------------------------- | ----------------------------- |
    | `/<legacy-http-prefix>/push`  | `/api/v1/push`                |
    | `/all_user_stats`             | `/distributor/all_user_stats` |
    | `/ha-tracker`                 | `/distributor/ha_tracker`     |

  * Ingester endpoints

    | Legacy          | Alternative           |
    | --------------- | --------------------- |
    | `/ring`         | `/ingester/ring`      |
    | `/shutdown`     | `/ingester/shutdown`  |
    | `/flush`        | `/ingester/flush`     |
    | `/push`         | `/ingester/push`      |

  * Ruler endpoints

    | Legacy                                                | Alternative                                         | Alternative #2 (not available before Mimir 2.0.0)                    |
    | ----------------------------------------------------- | --------------------------------------------------- | ------------------------------------------------------------------- |
    | `/<legacy-http-prefix>/api/v1/rules`                  | `<prometheus-http-prefix>/api/v1/rules`             |                                                                     |
    | `/<legacy-http-prefix>/api/v1/alerts`                 | `<prometheus-http-prefix>/api/v1/alerts`            |                                                                     |
    | `/<legacy-http-prefix>/rules`                         | `/api/v1/rules` (see below)                         |  `<prometheus-http-prefix>/config/v1/rules`                         |
    | `/<legacy-http-prefix>/rules/{namespace}`             | `/api/v1/rules/{namespace}` (see below)             |  `<prometheus-http-prefix>/config/v1/rules/{namespace}`             |
    | `/<legacy-http-prefix>/rules/{namespace}/{groupName}` | `/api/v1/rules/{namespace}/{groupName}` (see below) |  `<prometheus-http-prefix>/config/v1/rules/{namespace}/{groupName}` |
    | `/<legacy-http-prefix>/rules/{namespace}`             | `/api/v1/rules/{namespace}` (see below)             |  `<prometheus-http-prefix>/config/v1/rules/{namespace}`             |
    | `/<legacy-http-prefix>/rules/{namespace}/{groupName}` | `/api/v1/rules/{namespace}/{groupName}` (see below) |  `<prometheus-http-prefix>/config/v1/rules/{namespace}/{groupName}` |
    | `/<legacy-http-prefix>/rules/{namespace}`             | `/api/v1/rules/{namespace}` (see below)             |  `<prometheus-http-prefix>/config/v1/rules/{namespace}`             |
    | `/ruler_ring`                                         | `/ruler/ring`                                       |                                                                     |

    > __Note:__ The `/api/v1/rules/**` endpoints are considered deprecated with Mimir 2.0.0 and will be removed
    in Mimir 2.2.0. After upgrading to 2.0.0 we recommend switching uses to the equivalent
    `/<prometheus-http-prefix>/config/v1/**` endpoints that Mimir 2.0.0 introduces.

  * Alertmanager endpoints

    | Legacy                      | Alternative                        |
    | --------------------------- | ---------------------------------- |
    | `/<legacy-http-prefix>`     | `/alertmanager`                    |
    | `/status`                   | `/multitenant_alertmanager/status` |

* [CHANGE] Ingester: changed `-ingester.stream-chunks-when-using-blocks` default value from `false` to `true`. #717
* [CHANGE] Ingester: default `-ingester.ring.min-ready-duration` reduced from 1m to 15s. #126
* [CHANGE] Ingester: `-ingester.ring.min-ready-duration` now start counting the delay after the ring's health checks have passed instead of when the ring client was started. #126
* [CHANGE] Ingester: allow experimental ingester max-exemplars setting to be changed dynamically #144
  * CLI flag `-blocks-storage.tsdb.max-exemplars` is renamed to `-ingester.max-global-exemplars-per-user`.
  * YAML `max_exemplars` is moved from `tsdb` to `overrides` and renamed to `max_global_exemplars_per_user`.
* [CHANGE] Ingester: active series metrics `cortex_ingester_active_series` and `cortex_ingester_active_series_custom_tracker` are now removed when their value is zero. #672 #690
* [CHANGE] Ingester: changed default value of `-blocks-storage.tsdb.retention-period` from `6h` to `24h`. #966
* [CHANGE] Ingester: changed default value of `-blocks-storage.tsdb.close-idle-tsdb-timeout` from `0` to `13h`. #967
* [CHANGE] Ingester: changed default value of `-ingester.ring.final-sleep` from `30s` to `0s`. #981
* [CHANGE] Ingester: the following low level settings have been removed: #1153
  * `-ingester-client.expected-labels`
  * `-ingester-client.expected-samples-per-series`
  * `-ingester-client.expected-timeseries`
* [CHANGE] Ingester: following command line options related to ingester ring were renamed: #1155
  * `-consul.*` changed to `-ingester.ring.consul.*`
  * `-etcd.*` changed to `-ingester.ring.etcd.*`
  * `-multi.*` changed to `-ingester.ring.multi.*`
  * `-distributor.excluded-zones` changed to `-ingester.ring.excluded-zones`
  * `-distributor.replication-factor` changed to `-ingester.ring.replication-factor`
  * `-distributor.zone-awareness-enabled` changed to `-ingester.ring.zone-awareness-enabled`
  * `-ingester.availability-zone` changed to `-ingester.ring.instance-availability-zone`
  * `-ingester.final-sleep` changed to `-ingester.ring.final-sleep`
  * `-ingester.heartbeat-period` changed to `-ingester.ring.heartbeat-period`
  * `-ingester.join-after` changed to `-ingester.ring.join-after`
  * `-ingester.lifecycler.ID` changed to `-ingester.ring.instance-id`
  * `-ingester.lifecycler.addr` changed to `-ingester.ring.instance-addr`
  * `-ingester.lifecycler.interface` changed to `-ingester.ring.instance-interface-names`
  * `-ingester.lifecycler.port` changed to `-ingester.ring.instance-port`
  * `-ingester.min-ready-duration` changed to `-ingester.ring.min-ready-duration`
  * `-ingester.num-tokens` changed to `-ingester.ring.num-tokens`
  * `-ingester.observe-period` changed to `-ingester.ring.observe-period`
  * `-ingester.readiness-check-ring-health` changed to `-ingester.ring.readiness-check-ring-health`
  * `-ingester.tokens-file-path` changed to `-ingester.ring.tokens-file-path`
  * `-ingester.unregister-on-shutdown` changed to `-ingester.ring.unregister-on-shutdown`
  * `-ring.heartbeat-timeout` changed to `-ingester.ring.heartbeat-timeout`
  * `-ring.prefix` changed to `-ingester.ring.prefix`
  * `-ring.store` changed to `-ingester.ring.store`
* [CHANGE] Ingester: fields in YAML configuration for ingester ring have been changed: #1155
  * `ingester.lifecycler` changed to `ingester.ring`
  * Fields from `ingester.lifecycler.ring` moved to `ingester.ring`
  * `ingester.lifecycler.address` changed to `ingester.ring.instance_addr`
  * `ingester.lifecycler.id` changed to `ingester.ring.instance_id`
  * `ingester.lifecycler.port` changed to `ingester.ring.instance_port`
  * `ingester.lifecycler.availability_zone` changed to `ingester.ring.instance_availability_zone`
  * `ingester.lifecycler.interface_names` changed to `ingester.ring.instance_interface_names`
* [CHANGE] Distributor: removed the `-distributor.shard-by-all-labels` configuration option. It is now assumed to be true. #698
* [CHANGE] Distributor: change default value of `-distributor.instance-limits.max-inflight-push-requests` to `2000`. #964
* [CHANGE] Distributor: change default value of `-distributor.remote-timeout` from `2s` to `20s`. #970
* [CHANGE] Distributor: removed the `-distributor.extra-query-delay` flag (and its respective YAML config option). #1048
* [CHANGE] Query-frontend: Enable query stats by default, they can still be disabled with `-query-frontend.query-stats-enabled=false`. #83
* [CHANGE] Query-frontend: the `cortex_frontend_mapped_asts_total` metric has been renamed to `cortex_frontend_query_sharding_rewrites_attempted_total`. #150
* [CHANGE] Query-frontend: added `sharded` label to `cortex_query_seconds_total` metric. #235
* [CHANGE] Query-frontend: changed the flag name for controlling query sharding total shards from `-querier.total-shards` to `-query-frontend.query-sharding-total-shards`. #230
* [CHANGE] Query-frontend: flag `-querier.parallelise-shardable-queries` has been renamed to `-query-frontend.parallelize-shardable-queries` #284
* [CHANGE] Query-frontend: removed the deprecated (and unused) `-frontend.cache-split-interval`. Use `-query-frontend.split-queries-by-interval` instead. #587
* [CHANGE] Query-frontend: range query response now omits the `data` field when it's empty (error case) like Prometheus does, previously it was `"data":{"resultType":"","result":null}`. #629
* [CHANGE] Query-frontend: instant queries now honor the `-query-frontend.max-retries-per-request` flag. #630
* [CHANGE] Query-frontend: removed in-memory and Redis cache support. Reason is that these caching backends were just supported by query-frontend, while all other Mimir services only support memcached. #796
  * The following CLI flags (and their respective YAML config options) have been removed:
    * `-frontend.cache.enable-fifocache`
    * `-frontend.redis.*`
    * `-frontend.fifocache.*`
  * The following metrics have been removed:
    * `querier_cache_added_total`
    * `querier_cache_added_new_total`
    * `querier_cache_evicted_total`
    * `querier_cache_entries`
    * `querier_cache_gets_total`
    * `querier_cache_misses_total`
    * `querier_cache_stale_gets_total`
    * `querier_cache_memory_bytes`
    * `cortex_rediscache_request_duration_seconds`
* [CHANGE] Query-frontend: migrated memcached backend client to the same one used in other components (memcached config and metrics are now consistent across all Mimir services). #821
  * The following CLI flags (and their respective YAML config options) have been added:
    * `-query-frontend.results-cache.backend` (set it to `memcached` if `-query-frontend.cache-results=true`)
  * The following CLI flags (and their respective YAML config options) have been changed:
    * `-frontend.memcached.hostname` and `-frontend.memcached.service` have been removed: use `-query-frontend.results-cache.memcached.addresses` instead
  * The following CLI flags (and their respective YAML config options) have been renamed:
    * `-frontend.background.write-back-concurrency` renamed to `-query-frontend.results-cache.memcached.max-async-concurrency`
    * `-frontend.background.write-back-buffer` renamed to `-query-frontend.results-cache.memcached.max-async-buffer-size`
    * `-frontend.memcached.batchsize` renamed to `-query-frontend.results-cache.memcached.max-get-multi-batch-size`
    * `-frontend.memcached.parallelism` renamed to `-query-frontend.results-cache.memcached.max-get-multi-concurrency`
    * `-frontend.memcached.timeout` renamed to `-query-frontend.results-cache.memcached.timeout`
    * `-frontend.memcached.max-item-size` renamed to `-query-frontend.results-cache.memcached.max-item-size`
    * `-frontend.memcached.max-idle-conns` renamed to `-query-frontend.results-cache.memcached.max-idle-connections`
    * `-frontend.compression` renamed to `-query-frontend.results-cache.compression`
  * The following CLI flags (and their respective YAML config options) have been removed:
    * `-frontend.memcached.circuit-breaker-consecutive-failures`: feature removed
    * `-frontend.memcached.circuit-breaker-timeout`: feature removed
    * `-frontend.memcached.circuit-breaker-interval`: feature removed
    * `-frontend.memcached.update-interval`: new setting is hardcoded to 30s
    * `-frontend.memcached.consistent-hash`: new setting is always enabled
    * `-frontend.default-validity` and `-frontend.memcached.expiration`: new setting is hardcoded to 7 days
  * The following metrics have been changed:
    * `cortex_cache_dropped_background_writes_total{name}` changed to `thanos_memcached_operation_skipped_total{name, operation, reason}`
    * `cortex_cache_value_size_bytes{name, method}` changed to `thanos_memcached_operation_data_size_bytes{name}`
    * `cortex_cache_request_duration_seconds{name, method, status_code}` changed to `thanos_memcached_operation_duration_seconds{name, operation}`
    * `cortex_cache_fetched_keys{name}` changed to `thanos_cache_memcached_requests_total{name}`
    * `cortex_cache_hits{name}` changed to `thanos_cache_memcached_hits_total{name}`
    * `cortex_memcache_request_duration_seconds{name, method, status_code}` changed to `thanos_memcached_operation_duration_seconds{name, operation}`
    * `cortex_memcache_client_servers{name}` changed to `thanos_memcached_dns_provider_results{name, addr}`
    * `cortex_memcache_client_set_skip_total{name}` changed to `thanos_memcached_operation_skipped_total{name, operation, reason}`
    * `cortex_dns_lookups_total` changed to `thanos_memcached_dns_lookups_total`
    * For all metrics the value of the "name" label has changed from `frontend.memcached` to `frontend-cache`
  * The following metrics have been removed:
    * `cortex_cache_background_queue_length{name}`
* [CHANGE] Query-frontend: merged `query_range` into `frontend` in the YAML config (keeping the same keys) and renamed flags: #825
  * `-querier.max-retries-per-request` renamed to `-query-frontend.max-retries-per-request`
  * `-querier.split-queries-by-interval` renamed to `-query-frontend.split-queries-by-interval`
  * `-querier.align-querier-with-step` renamed to `-query-frontend.align-querier-with-step`
  * `-querier.cache-results` renamed to `-query-frontend.cache-results`
  * `-querier.parallelise-shardable-queries` renamed to `-query-frontend.parallelize-shardable-queries`
* [CHANGE] Query-frontend: the default value of `-query-frontend.split-queries-by-interval` has changed from `0` to `24h`. #1131
* [CHANGE] Query-frontend: `-frontend.` flags were renamed to `-query-frontend.`: #1167
* [CHANGE] Query-frontend / Query-scheduler: classified the `-query-frontend.querier-forget-delay` and `-query-scheduler.querier-forget-delay` flags (and their respective YAML config options) as experimental. #1208
* [CHANGE] Querier / ruler: Change `-querier.max-fetched-chunks-per-query` configuration to limit to maximum number of chunks that can be fetched in a single query. The number of chunks fetched by ingesters AND long-term storare combined should not exceed the value configured on `-querier.max-fetched-chunks-per-query`. [#4260](https://github.com/cortexproject/cortex/pull/4260)
* [CHANGE] Querier / ruler: Option `-querier.ingester-streaming` has been removed. Querier/ruler now always use streaming method to query ingesters. #204
* [CHANGE] Querier: always fetch labels from store and respect start/end times in request; the option `-querier.query-store-for-labels-enabled` has been removed and is now always on. #518 #1132
* [CHANGE] Querier / ruler: removed the `-store.query-chunk-limit` flag (and its respective YAML config option `max_chunks_per_query`). `-querier.max-fetched-chunks-per-query` (and its respective YAML config option `max_fetched_chunks_per_query`) should be used instead. #705
* [CHANGE] Querier/Ruler: `-querier.active-query-tracker-dir` option has been removed. Active query tracking is now done via Activity tracker configured by `-activity-tracker.filepath` and enabled by default. Limit for max number of concurrent queries (`-querier.max-concurrent`) is now respected even if activity tracking is not enabled. #661 #822
* [CHANGE] Querier/ruler/query-frontend: the experimental `-querier.at-modifier-enabled` CLI flag has been removed and the PromQL `@` modifier is always enabled. #941
* [CHANGE] Querier: removed `-querier.worker-match-max-concurrent` and `-querier.worker-parallelism` CLI flags (and their respective YAML config options). Mimir now behaves like if `-querier.worker-match-max-concurrent` is always enabled and you should configure the max concurrency per querier process using `-querier.max-concurrent` instead. #958
* [CHANGE] Querier: changed default value of `-querier.query-ingesters-within` from `0` to `13h`. #967
* [CHANGE] Querier: rename metric `cortex_query_fetched_chunks_bytes_total` to `cortex_query_fetched_chunk_bytes_total` to be consistent with the limit name. #476
* [CHANGE] Ruler: add two new metrics `cortex_ruler_list_rules_seconds` and `cortex_ruler_load_rule_groups_seconds` to the ruler. #906
* [CHANGE] Ruler: endpoints for listing configured rules now return HTTP status code 200 and an empty map when there are no rules instead of an HTTP 404 and plain text error message. The following endpoints are affected: #456
  * `<prometheus-http-prefix>/config/v1/rules`
  * `<prometheus-http-prefix>/config/v1/rules/{namespace}`
  * `<prometheus-http-prefix>/rules` (deprecated)
  * `<prometheus-http-prefix>/rules/{namespace}` (deprecated)
  * `/api/v1/rules` (deprecated)
  * `/api/v1/rules/{namespace}` (deprecated)
* [CHANGE] Ruler: removed `configdb` support from Ruler backend storages. #15 #38 #819
* [CHANGE] Ruler: removed the support for the deprecated storage configuration via `-ruler.storage.*` CLI flags (and their respective YAML config options). Use `-ruler-storage.*` instead. #628
* [CHANGE] Ruler: set new default limits for rule groups: `-ruler.max-rules-per-rule-group` to 20 (previously 0, disabled) and `-ruler.max-rule-groups-per-tenant` to 70 (previously 0, disabled). #847
* [CHANGE] Ruler: removed `-ruler.enable-sharding` option, and changed default value of `-ruler.ring.store` to `memberlist`. #943
* [CHANGE] Ruler: `-ruler.alertmanager-use-v2` has been removed. The ruler will always use the `v2` endpoints. #954 #1100
* [CHANGE] Ruler: `-experimental.ruler.enable-api` flag has been renamed to `-ruler.enable-api` and is now stable. The default value has also changed from `false` to `true`, so both ruler and alertmanager API are enabled by default. #913 #1065
* [CHANGE] Ruler: add support for [DNS service discovery format](./docs/sources/configuration/arguments.md#dns-service-discovery) for `-ruler.alertmanager-url`. `-ruler.alertmanager-discovery` flag has been removed. URLs following the prior SRV format, will be treated as a static target. To continue using service discovery for these URLs prepend `dnssrvnoa+` to them. #993
  * The following metrics for Alertmanager DNS service discovery are replaced:
    * `prometheus_sd_dns_lookups_total` replaced by `cortex_dns_lookups_total{component="ruler"}`
    * `prometheus_sd_dns_lookup_failures_total` replaced by `cortex_dns_failures_total{component="ruler"}`
* [CHANGE] Ruler: deprecate `/api/v1/rules/**` and `<prometheus-http-prefix/rules/**` configuration API endpoints in favour of `/<prometheus-http-prefix>/config/v1/rules/**`. Deprecated endpoints will be removed in Mimir 2.2.0. Main configuration API endpoints are now `/<prometheus-http-prefix>/config/api/v1/rules/**` introduced in Mimir 2.0.0. #1222
* [CHANGE] Store-gateway: index cache now includes tenant in cache keys, this invalidates previous cached entries. #607
* [CHANGE] Store-gateway: increased memcached index caching TTL from 1 day to 7 days. #718
* [CHANGE] Store-gateway: options `-store-gateway.sharding-enabled` and `-querier.store-gateway-addresses` were removed. Default value of `-store-gateway.sharding-ring.store` is now `memberlist` and default value for `-store-gateway.sharding-ring.wait-stability-min-duration` changed from `1m` to `0` (disabled). #976
* [CHANGE] Compactor: compactor will no longer try to compact blocks that are already marked for deletion. Previously compactor would consider blocks marked for deletion within `-compactor.deletion-delay / 2` period as eligible for compaction. [#4328](https://github.com/cortexproject/cortex/pull/4328)
* [CHANGE] Compactor: Removed support for block deletion marks migration. If you're upgrading from Cortex < 1.7.0 to Mimir, you should upgrade the compactor to Cortex >= 1.7.0 first, run it at least once and then upgrade to Mimir. #122
* [CHANGE] Compactor: removed the `cortex_compactor_group_vertical_compactions_total` metric. #278
* [CHANGE] Compactor: no longer waits for initial blocks cleanup to finish before starting compactions. #282
* [CHANGE] Compactor: removed overlapping sources detection. Overlapping sources may exist due to edge cases (timing issues) when horizontally sharding compactor, but are correctly handled by compactor. #494
* [CHANGE] Compactor: compactor now uses deletion marks from `<tenant>/markers` location in the bucket. Marker files are no longer fetched, only listed. #550
* [CHANGE] Compactor: Default value of `-compactor.block-sync-concurrency` has changed from 20 to 8. This flag is now only used to control number of goroutines for downloading and uploading blocks during compaction. #552
* [CHANGE] Compactor is now included in `all` target (single-binary). #866
* [CHANGE] Compactor: Removed `-compactor.sharding-enabled` option. Sharding in compactor is now always enabled. Default value of `-compactor.ring.store` has changed from `consul` to `memberlist`. Default value of `-compactor.ring.wait-stability-min-duration` is now 0, which disables the feature. #956
* [CHANGE] Alertmanager: removed `-alertmanager.configs.auto-webhook-root` #977
* [CHANGE] Alertmanager: removed `configdb` support from Alertmanager backend storages. #15 #38 #819
* [CHANGE] Alertmanager: Don't count user-not-found errors from replicas as failures in the `cortex_alertmanager_state_fetch_replica_state_failed_total` metric. #190
* [CHANGE] Alertmanager: Use distributor for non-API routes. #213
* [CHANGE] Alertmanager: removed `-alertmanager.storage.*` configuration options, with the exception of the CLI flags `-alertmanager.storage.path` and `-alertmanager.storage.retention`. Use `-alertmanager-storage.*` instead. #632
* [CHANGE] Alertmanager: set default value for `-alertmanager.web.external-url=http://localhost:8080/alertmanager` to match the default configuration. #808 #1067
* [CHANGE] Alertmanager: `-experimental.alertmanager.enable-api` flag has been renamed to `-alertmanager.enable-api` and is now stable. #913
* [CHANGE] Alertmanager: now always runs with sharding enabled; other modes of operation are removed. #1044 #1126
  * The following configuration options are removed:
    * `-alertmanager.sharding-enabled`
    * `-alertmanager.cluster.advertise-address`
    * `-alertmanager.cluster.gossip-interval`
    * `-alertmanager.cluster.listen-address`
    * `-alertmanager.cluster.peers`
    * `-alertmanager.cluster.push-pull-interval`
  * The following configuration options are renamed:
    * `-alertmanager.cluster.peer-timeout` to `-alertmanager.peer-timeout`
* [CHANGE] Alertmanager: the default value of `-alertmanager.sharding-ring.store` is now `memberlist`. #1171
* [CHANGE] Ring: changed default value of `-distributor.ring.store` (Distributor ring) and `-ring.store` (Ingester ring) to `memberlist`. #1046
* [CHANGE] Memberlist: the `memberlist_kv_store_value_bytes` metric has been removed due to values no longer being stored in-memory as encoded bytes. [#4345](https://github.com/cortexproject/cortex/pull/4345)
* [CHANGE] Memberlist: forward only changes, not entire original message. [#4419](https://github.com/cortexproject/cortex/pull/4419)
* [CHANGE] Memberlist: don't accept old tombstones as incoming change, and don't forward such messages to other gossip members. [#4420](https://github.com/cortexproject/cortex/pull/4420)
* [CHANGE] Memberlist: changed probe interval from `1s` to `5s` and probe timeout from `500ms` to `2s`. #563
* [CHANGE] Memberlist: the `name` label on metrics `cortex_dns_failures_total`, `cortex_dns_lookups_total` and `cortex_dns_provider_results` was renamed to `component`. #993
* [CHANGE] Limits: removed deprecated limits for rejecting old samples #799
  This removes the following flags:
  * `-validation.reject-old-samples`
  * `-validation.reject-old-samples.max-age`
* [CHANGE] Limits: removed local limit-related flags in favor of global limits. #725
  The distributor ring is now required, and can be configured via the `distributor.ring.*` flags.
  This removes the following flags:
  * `-distributor.ingestion-rate-strategy` -> will now always use the "global" strategy
  * `-ingester.max-series-per-user` -> set `-ingester.max-global-series-per-user` to `N` times the existing value of `-ingester.max-series-per-user` instead
  * `-ingester.max-series-per-metric` -> set `-ingester.max-global-series-per-metric`  to `N` times the existing value of `-ingester.max-series-per-metric` instead
  * `-ingester.max-metadata-per-user` -> set `-ingester.max-global-metadata-per-user` to `N` times the existing value of `-ingester.max-metadata-per-user` instead
  * `-ingester.max-metadata-per-metric` -> set `-ingester.max-global-metadata-per-metric` to `N` times the existing value of `-ingester.max-metadata-per-metric` instead
  * In the above notes, `N` refers to the number of ingester replicas
  Additionally, default values for the following flags have changed:
  * `-ingester.max-global-series-per-user` from `0` to `150000`
  * `-ingester.max-global-series-per-metric` from `0` to `20000`
  * `-distributor.ingestion-rate-limit` from `25000` to `10000`
  * `-distributor.ingestion-burst-size` from `50000` to `200000`
* [CHANGE] Limits: removed limit `enforce_metric_name`, now behave as if set to `true` always. #686
* [CHANGE] Limits: Option `-ingester.max-samples-per-query` and its YAML field `max_samples_per_query` have been removed. It required `-querier.ingester-streaming` option to be set to false, but since `-querier.ingester-streaming` is removed (always defaulting to true), the limit using it was removed as well. #204 #1132
* [CHANGE] Limits: Set the default max number of inflight ingester push requests (`-ingester.instance-limits.max-inflight-push-requests`) to 30000 in order to prevent clusters from being overwhelmed by request volume or temporary slow-downs. #259
* [CHANGE] Overrides exporter: renamed metric `cortex_overrides` to `cortex_limits_overrides`. #173 #407
* [FEATURE] The following features have been moved from experimental to stable: #913 #1002
  * Alertmanager config API
  * Alertmanager receiver firewall
  * Alertmanager sharding
  * Azure blob storage support
  * Blocks storage bucket index
  * Disable the ring health check in the readiness endpoint (`-ingester.readiness-check-ring-health=false`)
  * Distributor: do not extend writes on unhealthy ingesters
  * Do not unregister ingesters from ring on shutdown (`-ingester.unregister-on-shutdown=false`)
  * HA Tracker: cleanup of old replicas from KV Store
  * Instance limits in ingester and distributor
  * OpenStack Swift storage support
  * Query-frontend: query stats tracking
  * Query-scheduler
  * Querier: tenant federation
  * Ruler config API
  * S3 Server Side Encryption (SSE) using KMS
  * TLS configuration for gRPC, HTTP and etcd clients
  * Zone-aware replication
  * `/labels` API using matchers
  * The following querier limits:
    * `-querier.max-fetched-chunks-per-query`
    * `-querier.max-fetched-chunk-bytes-per-query`
    * `-querier.max-fetched-series-per-query`
  * The following alertmanager limits:
    * Notification rate (`-alertmanager.notification-rate-limit` and `-alertmanager.notification-rate-limit-per-integration`)
    * Dispatcher groups (`-alertmanager.max-dispatcher-aggregation-groups`)
    * User config size (`-alertmanager.max-config-size-bytes`)
    * Templates count in user config (`-alertmanager.max-templates-count`)
    * Max template size (`-alertmanager.max-template-size-bytes`)
* [FEATURE] The endpoints `/api/v1/status/buildinfo`, `<prometheus-http-prefix>/api/v1/status/buildinfo`, and `<alertmanager-http-prefix>/api/v1/status/buildinfo` have been added to display build information and enabled features. #1219 #1240
* [FEATURE] PromQL: added `present_over_time` support. #139
* [FEATURE] Added "Activity tracker" feature which can log ongoing activities from previous Mimir run in case of a crash. It is enabled by default and controlled by the `-activity-tracker.filepath` flag. It can be disabled by setting this path to an empty string. Currently, the Store-gateway, Ruler, Querier, Query-frontend and Ingester components use this feature to track queries. #631 #782 #822 #1121
* [FEATURE] Divide configuration parameters into categories "basic", "advanced", and "experimental". Only flags in the basic category are shown when invoking `-help`, whereas `-help-all` will include flags in all categories (basic, advanced, experimental). #840
* [FEATURE] Querier: Added support for tenant federation to exemplar endpoints. #927
* [FEATURE] Ingester: can expose metrics on active series matching custom trackers configured via `-ingester.active-series-custom-trackers` (or its respective YAML config option). When configured, active series for custom trackers are exposed by the `cortex_ingester_active_series_custom_tracker` metric. #42 #672
* [FEATURE] Ingester: Enable snapshotting of in-memory TSDB on disk during shutdown via `-blocks-storage.tsdb.memory-snapshot-on-shutdown` (experimental). #249
* [FEATURE] Ingester: Added `-blocks-storage.tsdb.isolation-enabled` flag, which allows disabling TSDB isolation feature. This is enabled by default (per TSDB default), but disabling can improve performance of write requests. #512
* [FEATURE] Ingester: Added `-blocks-storage.tsdb.head-chunks-write-queue-size` flag, which allows setting the size of the queue used by the TSDB before m-mapping chunks (experimental). #591
  * Added `cortex_ingester_tsdb_mmap_chunk_write_queue_operations_total` metric to track different operations of this queue.
* [FEATURE] Distributor: Added `-api.skip-label-name-validation-header-enabled` option to allow skipping label name validation on the HTTP write path based on `X-Mimir-SkipLabelNameValidation` header being `true` or not. #390
* [FEATURE] Query-frontend: Add `cortex_query_fetched_series_total` and `cortex_query_fetched_chunks_bytes_total` per-user counters to expose the number of series and bytes fetched as part of queries. These metrics can be enabled with the `-frontend.query-stats-enabled` flag (or its respective YAML config option `query_stats_enabled`). [#4343](https://github.com/cortexproject/cortex/pull/4343)
* [FEATURE] Query-frontend: Add `cortex_query_fetched_chunks_total` per-user counter to expose the number of chunks fetched as part of queries. This metric can be enabled with the `-query-frontend.query-stats-enabled` flag (or its respective YAML config option `query_stats_enabled`). #31
* [FEATURE] Query-frontend: Add query sharding for instant and range queries. You can enable querysharding by setting `-query-frontend.parallelize-shardable-queries` to `true`. The following additional config and exported metrics have been added. #79 #80 #100 #124 #140 #148 #150 #151 #153 #154 #155 #156 #157 #158 #159 #160 #163 #169 #172 #196 #205 #225 #226 #227 #228 #230 #235 #240 #239 #246 #244 #319 #330 #371 #385 #400 #458 #586 #630 #660 #707 #1542
  * New config options:
    * `-query-frontend.query-sharding-total-shards`: The amount of shards to use when doing parallelisation via query sharding.
    * `-query-frontend.query-sharding-max-sharded-queries`: The max number of sharded queries that can be run for a given received query. 0 to disable limit.
    * `-blocks-storage.bucket-store.series-hash-cache-max-size-bytes`: Max size - in bytes - of the in-memory series hash cache in the store-gateway.
    * `-blocks-storage.tsdb.series-hash-cache-max-size-bytes`: Max size - in bytes - of the in-memory series hash cache in the ingester.
  * New exported metrics:
    * `cortex_bucket_store_series_hash_cache_requests_total`
    * `cortex_bucket_store_series_hash_cache_hits_total`
    * `cortex_frontend_query_sharding_rewrites_succeeded_total`
    * `cortex_frontend_sharded_queries_per_query`
  * Renamed metrics:
    * `cortex_frontend_mapped_asts_total` to `cortex_frontend_query_sharding_rewrites_attempted_total`
  * Modified metrics:
    * added `sharded` label to `cortex_query_seconds_total`
  * When query sharding is enabled, the following querier config must be set on query-frontend too:
    * `-querier.max-concurrent`
    * `-querier.timeout`
    * `-querier.max-samples`
    * `-querier.at-modifier-enabled`
    * `-querier.default-evaluation-interval`
    * `-querier.active-query-tracker-dir`
    * `-querier.lookback-delta`
  * Sharding can be dynamically controlled per request using the `Sharding-Control: 64` header. (0 to disable)
  * Sharding can be dynamically controlled per tenant using the limit `query_sharding_total_shards`. (0 to disable)
  * Added `sharded_queries` count to the "query stats" log.
  * The number of shards is adjusted to be compatible with number of compactor shards that are used by a split-and-merge compactor. The querier can use this to avoid querying blocks that cannot have series in a given query shard.
* [FEATURE] Query-Frontend: Added `-query-frontend.cache-unaligned-requests` option to cache responses for requests that do not have step-aligned start and end times. This can improve speed of repeated queries, but can also pollute cache with results that are never reused. #432
* [FEATURE] Querier: Added label names cardinality endpoint `<prefix>/api/v1/cardinality/label_names` that is disabled by default. Can be enabled/disabled via the CLI flag `-querier.cardinality-analysis-enabled` or its respective YAML config option. Configurable on a per-tenant basis. #301 #377 #474
* [FEATURE] Querier: Added label values cardinality endpoint `<prefix>/api/v1/cardinality/label_values` that is disabled by default. Can be enabled/disabled via the CLI flag `-querier.cardinality-analysis-enabled` or its respective YAML config option, and configurable on a per-tenant basis. The maximum number of label names allowed to be queried in a single API call can be controlled via `-querier.label-values-max-cardinality-label-names-per-request`. #332 #395 #474
* [FEATURE] Querier: Added `-store.max-labels-query-length` to restrict the range of `/series`, label-names and label-values requests. #507
* [FEATURE] Ruler: Add new `-ruler.query-stats-enabled` which when enabled will report the `cortex_ruler_query_seconds_total` as a per-user metric that tracks the sum of the wall time of executing queries in the ruler in seconds. [#4317](https://github.com/cortexproject/cortex/pull/4317)
* [FEATURE] Ruler: Added federated rule groups. #533
  * Added `-ruler.tenant-federation.enabled` config flag.
  * Added support for `source_tenants` field on rule groups.
* [FEATURE] Store-gateway: Added `/store-gateway/tenants` and `/store-gateway/tenant/{tenant}/blocks` endpoints that provide functionality that was provided by `tools/listblocks`. #911 #973
* [FEATURE] Compactor: compactor now uses new algorithm that we call "split-and-merge". Previous compaction strategy was removed. With the `split-and-merge` compactor source blocks for a given tenant are grouped into `-compactor.split-groups` number of groups. Each group of blocks is then compacted separately, and is split into `-compactor.split-and-merge-shards` shards (configurable on a per-tenant basis). Compaction of each tenant shards can be horizontally scaled. Number of compactors that work on jobs for single tenant can be limited by using `-compactor.compactor-tenant-shard-size` parameter, or per-tenant `compactor_tenant_shard_size` override.  #275 #281 #282 #283 #288 #290 #303 #307 #317 #323 #324 #328 #353 #368 #479 #820
* [FEATURE] Compactor: Added `-compactor.max-compaction-time` to control how long can compaction for a single tenant take. If compactions for a tenant take longer, no new compactions are started in the same compaction cycle. Running compactions are not stopped however, and may take much longer. #523
* [FEATURE] Compactor: When compactor finds blocks with out-of-order chunks, it will mark them for no-compaction. Blocks marked for no-compaction are ignored in future compactions too. Added metric `cortex_compactor_blocks_marked_for_no_compaction_total` to track number of blocks marked for no-compaction. Added `CortexCompactorSkippedBlocksWithOutOfOrderChunks` alert based on new metric. Markers are only checked from `<tenant>/markers` location, but uploaded to the block directory too. #520 #535 #550
* [FEATURE] Compactor: multiple blocks are now downloaded and uploaded at once, which can shorten compaction process. #552
* [ENHANCEMENT] Exemplars are now emitted for all gRPC calls and many operations tracked by histograms. #180
* [ENHANCEMENT] New options `-server.http-listen-network` and `-server.grpc-listen-network` allow binding as 'tcp4' or 'tcp6'. #180
* [ENHANCEMENT] Query federation: improve performance in MergeQueryable by memoizing labels. #312
* [ENHANCEMENT] Add histogram metrics `cortex_distributor_sample_delay_seconds` and `cortex_ingester_tsdb_sample_out_of_order_delta_seconds` #488
* [ENHANCEMENT] Check internal directory access before starting up. #1217
* [ENHANCEMENT] Azure client: expose option to configure MSI URL and user-assigned identity. #584
* [ENHANCEMENT] Added a new metric `mimir_build_info` to coincide with `cortex_build_info`. The metric `cortex_build_info` has not been removed. #1022
* [ENHANCEMENT] Mimir runs a sanity check of storage config at startup and will fail to start if the sanity check doesn't pass. This is done to find potential config issues before starting up. #1180
* [ENHANCEMENT] Validate alertmanager and ruler storage configurations to ensure they don't use same bucket name and region values as those configured for the blocks storage. #1214
* [ENHANCEMENT] Ingester: added option `-ingester.readiness-check-ring-health` to disable the ring health check in the readiness endpoint. When disabled, the health checks are run against only the ingester itself instead of all ingesters in the ring. #48 #126
* [ENHANCEMENT] Ingester: reduce CPU and memory utilization if remote write requests contains a large amount of "out of bounds" samples. #413
* [ENHANCEMENT] Ingester: reduce CPU and memory utilization when querying chunks from ingesters. #430
* [ENHANCEMENT] Ingester: Expose ingester ring page on ingesters. #654
* [ENHANCEMENT] Distributor: added option `-distributor.excluded-zones` to exclude ingesters running in specific zones both on write and read path. #51
* [ENHANCEMENT] Distributor: add tags to tracing span for distributor push with user, cluster and replica. #210
* [ENHANCEMENT] Distributor: performance optimisations. #212 #217 #242
* [ENHANCEMENT] Distributor: reduce latency when HA-Tracking by doing KVStore updates in the background. #271
* [ENHANCEMENT] Distributor: make distributor inflight push requests count include background calls to ingester. #398
* [ENHANCEMENT] Distributor: silently drop exemplars more than 5 minutes older than samples in the same batch. #544
* [ENHANCEMENT] Distributor: reject exemplars with blank label names or values. The `cortex_discarded_exemplars_total` metric will use the `exemplar_labels_blank` reason in this case. #873
* [ENHANCEMENT] Query-frontend: added `cortex_query_frontend_workers_enqueued_requests_total` metric to track the number of requests enqueued in each query-scheduler. #384
* [ENHANCEMENT] Query-frontend: added `cortex_query_frontend_non_step_aligned_queries_total` to track the total number of range queries with start/end not aligned to step. #347 #357 #582
* [ENHANCEMENT] Query-scheduler: exported summary `cortex_query_scheduler_inflight_requests` tracking total number of inflight requests (both enqueued and processing) in percentile buckets. #675
* [ENHANCEMENT] Querier: can use the `LabelNames` call with matchers, if matchers are provided in the `/labels` API call, instead of using the more expensive `MetricsForLabelMatchers` call as before. #3 #1186
* [ENHANCEMENT] Querier / store-gateway: optimized regex matchers. #319 #334 #355
* [ENHANCEMENT] Querier: when fetching data for specific query-shard, we can ignore some blocks based on compactor-shard ID, since sharding of series by query sharding and compactor is the same. Added metrics: #438 #450
  * `cortex_querier_blocks_found_total`
  * `cortex_querier_blocks_queried_total`
  * `cortex_querier_blocks_with_compactor_shard_but_incompatible_query_shard_total`
* [ENHANCEMENT] Querier / ruler: reduce cpu usage, latency and peak memory consumption. #459 #463 #589
* [ENHANCEMENT] Querier: labels requests now obey `-querier.query-ingesters-within`, making them a little more efficient. #518
* [ENHANCEMENT] Querier: retry store-gateway in case of unexpected failure, instead of failing the query. #1003
* [ENHANCEMENT] Querier / ruler: reduce memory used by streaming queries, particularly in ruler. [#4341](https://github.com/cortexproject/cortex/pull/4341)
* [ENHANCEMENT] Ruler: Using shuffle sharding subring on GetRules API. [#4466](https://github.com/cortexproject/cortex/pull/4466)
* [ENHANCEMENT] Ruler: wait for ruler ring client to self-detect during startup. #990
* [ENHANCEMENT] Store-gateway: added `cortex_bucket_store_sent_chunk_size_bytes` metric, tracking the size of chunks sent from store-gateway to querier. #123
* [ENHANCEMENT] Store-gateway: reduced CPU and memory utilization due to exported metrics aggregation for instances with a large number of tenants. #123 #142
* [ENHANCEMENT] Store-gateway: added an in-memory LRU cache for chunks attributes. Can be enabled setting `-blocks-storage.bucket-store.chunks-cache.attributes-in-memory-max-items=X` where `X` is the max number of items to keep in the in-memory cache. The following new metrics are exposed: #279 #415 #437
  * `cortex_cache_memory_requests_total`
  * `cortex_cache_memory_hits_total`
  * `cortex_cache_memory_items_count`
* [ENHANCEMENT] Store-gateway: log index cache requests to tracing spans. #419
* [ENHANCEMENT] Store-gateway: store-gateway can now ignore blocks with minimum time within `-blocks-storage.bucket-store.ignore-blocks-within` duration. Useful when used together with `-querier.query-store-after`. #502
* [ENHANCEMENT] Store-gateway: label values with matchers now doesn't preload or list series, reducing latency and memory consumption. #534
* [ENHANCEMENT] Store-gateway: the results of `LabelNames()`, `LabelValues()` and `Series(skipChunks=true)` calls are now cached in the index cache. #590
* [ENHANCEMENT] Store-gateway: Added `-store-gateway.sharding-ring.unregister-on-shutdown` option that allows store-gateway to stay in the ring even after shutdown. Defaults to `true`, which is the same as current behaviour. #610 #614
* [ENHANCEMENT] Store-gateway: wait for ring tokens stability instead of ring stability to speed up startup and tests. #620
* [ENHANCEMENT] Compactor: add timeout for waiting on compactor to become ACTIVE in the ring. [#4262](https://github.com/cortexproject/cortex/pull/4262)
* [ENHANCEMENT] Compactor: skip already planned compaction jobs if the tenant doesn't belong to the compactor instance anymore. #303
* [ENHANCEMENT] Compactor: Blocks cleaner will ignore users that it no longer "owns" when sharding is enabled, and user ownership has changed since last scan. #325
* [ENHANCEMENT] Compactor: added `-compactor.compaction-jobs-order` support to configure which compaction jobs should run first for a given tenant (in case there are multiple ones). Supported values are: `smallest-range-oldest-blocks-first` (default), `newest-blocks-first`. #364
* [ENHANCEMENT] Compactor: delete blocks marked for deletion faster. #490
* [ENHANCEMENT] Compactor: expose low-level concurrency options for compactor: `-compactor.max-opening-blocks-concurrency`, `-compactor.max-closing-blocks-concurrency`, `-compactor.symbols-flushers-concurrency`. #569 #701
* [ENHANCEMENT] Compactor: expand compactor logs to include total compaction job time, total time for uploads and block counts. #549
* [ENHANCEMENT] Ring: allow experimental configuration of disabling of heartbeat timeouts by setting the relevant configuration value to zero. Applies to the following: [#4342](https://github.com/cortexproject/cortex/pull/4342)
  * `-distributor.ring.heartbeat-timeout`
  * `-ingester.ring.heartbeat-timeout`
  * `-ruler.ring.heartbeat-timeout`
  * `-alertmanager.sharding-ring.heartbeat-timeout`
  * `-compactor.ring.heartbeat-timeout`
  * `-store-gateway.sharding-ring.heartbeat-timeout`
* [ENHANCEMENT] Ring: allow heartbeats to be explicitly disabled by setting the interval to zero. This is considered experimental. This applies to the following configuration options: [#4344](https://github.com/cortexproject/cortex/pull/4344)
  * `-distributor.ring.heartbeat-period`
  * `-ingester.ring.heartbeat-period`
  * `-ruler.ring.heartbeat-period`
  * `-alertmanager.sharding-ring.heartbeat-period`
  * `-compactor.ring.heartbeat-period`
  * `-store-gateway.sharding-ring.heartbeat-period`
* [ENHANCEMENT] Memberlist: optimized receive path for processing ring state updates, to help reduce CPU utilization in large clusters. [#4345](https://github.com/cortexproject/cortex/pull/4345)
* [ENHANCEMENT] Memberlist: expose configuration of memberlist packet compression via `-memberlist.compression-enabled`. [#4346](https://github.com/cortexproject/cortex/pull/4346)
* [ENHANCEMENT] Memberlist: Add `-memberlist.advertise-addr` and `-memberlist.advertise-port` options for setting the address to advertise to other members of the cluster to enable NAT traversal. #260
* [ENHANCEMENT] Memberlist: reduce CPU utilization for rings with a large number of members. #537 #563 #634
* [ENHANCEMENT] Overrides exporter: include additional limits in the per-tenant override exporter. The following limits have been added to the `cortex_limit_overrides` metric: #21
  * `max_fetched_series_per_query`
  * `max_fetched_chunk_bytes_per_query`
  * `ruler_max_rules_per_rule_group`
  * `ruler_max_rule_groups_per_tenant`
* [ENHANCEMENT] Overrides exporter: add a metrics `cortex_limits_defaults` to expose the default values of limits. #173
* [ENHANCEMENT] Overrides exporter: Add `max_fetched_chunks_per_query` and `max_global_exemplars_per_user` limits to the default and per-tenant limits exported as metrics. #471 #515
* [ENHANCEMENT] Upgrade Go to 1.17.8. #1347 #1381
* [ENHANCEMENT] Upgrade Docker base images to `alpine:3.15.0`. #1348
* [BUGFIX] Azure storage: only create HTTP client once, to reduce memory utilization. #605
* [BUGFIX] Ingester: fixed ingester stuck on start up (LEAVING ring state) when `-ingester.ring.heartbeat-period=0` and `-ingester.unregister-on-shutdown=false`. [#4366](https://github.com/cortexproject/cortex/pull/4366)
* [BUGFIX] Ingester: prevent any reads or writes while the ingester is stopping. This will prevent accessing TSDB blocks once they have been already closed. [#4304](https://github.com/cortexproject/cortex/pull/4304)
* [BUGFIX] Ingester: TSDB now waits for pending readers before truncating Head block, fixing the `chunk not found` error and preventing wrong query results. #16
* [BUGFIX] Ingester: don't create TSDB or appender if no samples are sent by a tenant. #162
* [BUGFIX] Ingester: fix out-of-order chunks in TSDB head in-memory series after WAL replay in case some samples were appended to TSDB WAL before series. #530
* [BUGFIX] Distributor: when cleaning up obsolete elected replicas from KV store, HA tracker didn't update number of cluster per user correctly. [#4336](https://github.com/cortexproject/cortex/pull/4336)
* [BUGFIX] Distributor: fix bug in query-exemplar where some results would get dropped. #583
* [BUGFIX] Query-frontend: Fixes @ modifier functions (start/end) when splitting queries by time. #206
* [BUGFIX] Query-frontend: Ensure query_range requests handled by the query-frontend return JSON formatted errors. #360 #499
* [BUGFIX] Query-frontend: don't reuse cached results for queries that are not step-aligned. #424
* [BUGFIX] Query-frontend: fix API error messages that were mentioning Prometheus `--enable-feature=promql-negative-offset` and `--enable-feature=promql-at-modifier` flags. #688
* [BUGFIX] Query-frontend: worker's cancellation channels are now buffered to ensure that all request cancellations are properly handled. #741
* [BUGFIX] Querier: fixed `/api/v1/user_stats` endpoint. When zone-aware replication is enabled, `MaxUnavailableZones` param is used instead of `MaxErrors`, so setting `MaxErrors = 0` doesn't make the Querier wait for all Ingesters responses. #474
* [BUGFIX] Querier: Disable query scheduler SRV DNS lookup. #689
* [BUGFIX] Ruler: fixed counting of PromQL evaluation errors as user-errors when updating `cortex_ruler_queries_failed_total`. [#4335](https://github.com/cortexproject/cortex/pull/4335)
* [BUGFIX] Ruler: fix formatting of rule groups in `/ruler/rule_groups` endpoint. #655
* [BUGFIX] Ruler: do not log `unable to read rules directory` at startup if the directory hasn't been created yet. #1058
* [BUGFIX] Ruler: enable Prometheus-compatible endpoints regardless of `-ruler.enable-api`. The flag now only controls the configuration API. This is what the config flag description stated, but not what was happening. #1216
* [BUGFIX] Compactor: fixed panic while collecting Prometheus metrics. #28
* [BUGFIX] Compactor: compactor should now be able to correctly mark blocks for deletion and no-compaction, if such marking was previously interrupted. #1015
* [BUGFIX] Alertmanager: remove stale template files. #4495
* [BUGFIX] Alertmanager: don't replace user configurations with blank fallback configurations (when enabled), particularly during scaling up/down instances when sharding is enabled. #224
* [BUGFIX] Ring: multi KV runtime config changes are now propagated to all rings, not just ingester ring. #1047
* [BUGFIX] Memberlist: fixed corrupted packets when sending compound messages with more than 255 messages or messages bigger than 64KB. #551
* [BUGFIX] Overrides exporter: successfully startup even if runtime config is not set. #1056
* [BUGFIX] Fix internal modules to wait for other modules depending on them before stopping. #1472

### Mixin

_Changes since `grafana/cortex-jsonnet` `1.9.0`._

* [CHANGE] Removed chunks storage support from mixin. #641 #643 #645 #811 #812 #813
  * Removed `tsdb.libsonnet`: no need to import it anymore (its content is already automatically included when using Jsonnet)
  * Removed the following fields from `_config`:
    * `storage_engine` (defaults to `blocks`)
    * `chunk_index_backend`
    * `chunk_store_backend`
  * Removed schema config map
  * Removed the following dashboards:
    * "Cortex / Chunks"
    * "Cortex / WAL"
    * "Cortex / Blocks vs Chunks"
  * Removed the following alerts:
    * `CortexOldChunkInMemory`
    * `CortexCheckpointCreationFailed`
    * `CortexCheckpointDeletionFailed`
    * `CortexProvisioningMemcachedTooSmall`
    * `CortexWALCorruption`
    * `CortexTableSyncFailure`
    * `CortexTransferFailed`
  * Removed the following recording rules:
    * `cortex_chunk_store_index_lookups_per_query`
    * `cortex_chunk_store_series_pre_intersection_per_query`
    * `cortex_chunk_store_series_post_intersection_per_query`
    * `cortex_chunk_store_chunks_per_query`
    * `cortex_bigtable_request_duration_seconds`
    * `cortex_cassandra_request_duration_seconds`
    * `cortex_dynamo_request_duration_seconds`
    * `cortex_database_request_duration_seconds`
    * `cortex_gcs_request_duration_seconds`
* [CHANGE] Update grafana-builder dependency: use $__rate_interval in qpsPanel and latencyPanel. [#372](https://github.com/grafana/cortex-jsonnet/pull/372)
* [CHANGE] `namespace` template variable in dashboards now only selects namespaces for selected clusters. [#311](https://github.com/grafana/cortex-jsonnet/pull/311)
* [CHANGE] `CortexIngesterRestarts` alert severity changed from `critical` to `warning`. [#321](https://github.com/grafana/cortex-jsonnet/pull/321)
* [CHANGE] Dashboards: added overridable `job_labels` and `cluster_labels` to the configuration object as label lists to uniquely identify jobs and clusters in the metric names and group-by lists in dashboards. [#319](https://github.com/grafana/cortex-jsonnet/pull/319)
* [CHANGE] Dashboards: `alert_aggregation_labels` has been removed from the configuration and overriding this value has been deprecated. Instead the labels are now defined by the `cluster_labels` list, and should be overridden accordingly through that list. [#319](https://github.com/grafana/cortex-jsonnet/pull/319)
* [CHANGE] Renamed `CortexCompactorHasNotUploadedBlocksSinceStart` to `CortexCompactorHasNotUploadedBlocks`. [#334](https://github.com/grafana/cortex-jsonnet/pull/334)
* [CHANGE] Renamed `CortexCompactorRunFailed` to `CortexCompactorHasNotSuccessfullyRunCompaction`. [#334](https://github.com/grafana/cortex-jsonnet/pull/334)
* [CHANGE] Renamed `CortexInconsistentConfig` alert to `CortexInconsistentRuntimeConfig` and increased severity to `critical`. [#335](https://github.com/grafana/cortex-jsonnet/pull/335)
* [CHANGE] Increased `CortexBadRuntimeConfig` alert severity to `critical` and removed support for `cortex_overrides_last_reload_successful` metric (was removed in Cortex 1.3.0). [#335](https://github.com/grafana/cortex-jsonnet/pull/335)
* [CHANGE] Grafana 'min step' changed to 15s so dashboard show better detail. [#340](https://github.com/grafana/cortex-jsonnet/pull/340)
* [CHANGE] Replace `CortexRulerFailedEvaluations` with two new alerts: `CortexRulerTooManyFailedPushes` and `CortexRulerTooManyFailedQueries`. [#347](https://github.com/grafana/cortex-jsonnet/pull/347)
* [CHANGE] Removed `CortexCacheRequestErrors` alert. This alert was not working because the legacy Cortex cache client instrumentation doesn't track errors. [#346](https://github.com/grafana/cortex-jsonnet/pull/346)
* [CHANGE] Removed `CortexQuerierCapacityFull` alert. [#342](https://github.com/grafana/cortex-jsonnet/pull/342)
* [CHANGE] Changes blocks storage alerts to group metrics by the configured `cluster_labels` (supporting the deprecated `alert_aggregation_labels`). [#351](https://github.com/grafana/cortex-jsonnet/pull/351)
* [CHANGE] Increased `CortexIngesterReachingSeriesLimit` critical alert threshold from 80% to 85%. [#363](https://github.com/grafana/cortex-jsonnet/pull/363)
* [CHANGE] Changed default `job_names` for query-frontend, query-scheduler and querier to match custom deployments too. [#376](https://github.com/grafana/cortex-jsonnet/pull/376)
* [CHANGE] Split `cortex_api` recording rule group into three groups. This is a workaround for large clusters where this group can become slow to evaluate. [#401](https://github.com/grafana/cortex-jsonnet/pull/401)
* [CHANGE] Increased `CortexIngesterReachingSeriesLimit` warning threshold from 70% to 80% and critical threshold from 85% to 90%. [#404](https://github.com/grafana/cortex-jsonnet/pull/404)
* [CHANGE] Raised `CortexKVStoreFailure` alert severity from warning to critical. #493
* [CHANGE] Increase `CortexRolloutStuck` alert "for" duration from 15m to 30m. #493 #573
* [CHANGE] The Alertmanager and Ruler compiled dashboards (`alertmanager.json` and `ruler.json`) have been respectively renamed to `mimir-alertmanager.json` and `mimir-ruler.json`. #869
* [CHANGE] Removed `cortex_overrides_metric` from `_config`. #871
* [CHANGE] Renamed recording rule groups (`cortex_` prefix changed to `mimir_`). #871
* [CHANGE] Alerts name prefix has been changed from `Cortex` to `Mimir` (eg. alert `CortexIngesterUnhealthy` has been renamed to `MimirIngesterUnhealthy`). #879
* [CHANGE] Enabled resources dashboards by default. Can be disabled setting `resources_dashboards_enabled` config field to `false`. #920
* [FEATURE] Added `Cortex / Overrides` dashboard, displaying default limits and per-tenant overrides applied to Mimir. #673
* [FEATURE] Added `Mimir / Tenants` and `Mimir / Top tenants` dashboards, displaying user-based metrics. #776
* [FEATURE] Added querier autoscaling panels and alerts. #1006 #1016
* [FEATURE] Mimir / Top tenants dashboard now has tenants ranked by rule group size and evaluation time. #1338
* [ENHANCEMENT] cortex-mixin: Make `cluster_namespace_deployment:kube_pod_container_resource_requests_{cpu_cores,memory_bytes}:sum` backwards compatible with `kube-state-metrics` v2.0.0. [#317](https://github.com/grafana/cortex-jsonnet/pull/317)
* [ENHANCEMENT] Cortex-mixin: Include `cortex-gw-internal` naming variation in default `gateway` job names. [#328](https://github.com/grafana/cortex-jsonnet/pull/328)
* [ENHANCEMENT] Ruler dashboard: added object storage metrics. [#354](https://github.com/grafana/cortex-jsonnet/pull/354)
* [ENHANCEMENT] Alertmanager dashboard: added object storage metrics. [#354](https://github.com/grafana/cortex-jsonnet/pull/354)
* [ENHANCEMENT] Added documentation text panels and descriptions to reads and writes dashboards. [#324](https://github.com/grafana/cortex-jsonnet/pull/324)
* [ENHANCEMENT] Dashboards: defined container functions for common resources panels: containerDiskWritesPanel, containerDiskReadsPanel, containerDiskSpaceUtilization. [#331](https://github.com/grafana/cortex-jsonnet/pull/331)
* [ENHANCEMENT] cortex-mixin: Added `alert_excluded_routes` config to exclude specific routes from alerts. [#338](https://github.com/grafana/cortex-jsonnet/pull/338)
* [ENHANCEMENT] Added `CortexMemcachedRequestErrors` alert. [#346](https://github.com/grafana/cortex-jsonnet/pull/346)
* [ENHANCEMENT] Ruler dashboard: added "Per route p99 latency" panel in the "Configuration API" row. [#353](https://github.com/grafana/cortex-jsonnet/pull/353)
* [ENHANCEMENT] Increased the `for` duration of the `CortexIngesterReachingSeriesLimit` warning alert to 3h. [#362](https://github.com/grafana/cortex-jsonnet/pull/362)
* [ENHANCEMENT] Added a new tier (`medium_small_user`) so we have another tier between 100K and 1Mil active series. [#364](https://github.com/grafana/cortex-jsonnet/pull/364)
* [ENHANCEMENT] Extend Alertmanager dashboard: [#313](https://github.com/grafana/cortex-jsonnet/pull/313)
  * "Tenants" stat panel - shows number of discovered tenant configurations.
  * "Replication" row - information about the replication of tenants/alerts/silences over instances.
  * "Tenant Configuration Sync" row - information about the configuration sync procedure.
  * "Sharding Initial State Sync" row - information about the initial state sync procedure when sharding is enabled.
  * "Sharding Runtime State Sync" row - information about various state operations which occur when sharding is enabled (replication, fetch, marge, persist).
* [ENHANCEMENT] Update gsutil command for `not healthy index found` playbook [#370](https://github.com/grafana/cortex-jsonnet/pull/370)
* [ENHANCEMENT] Added Alertmanager alerts and playbooks covering configuration syncs and sharding operation: [#377 [#378](https://github.com/grafana/cortex-jsonnet/pull/378)
  * `CortexAlertmanagerSyncConfigsFailing`
  * `CortexAlertmanagerRingCheckFailing`
  * `CortexAlertmanagerPartialStateMergeFailing`
  * `CortexAlertmanagerReplicationFailing`
  * `CortexAlertmanagerPersistStateFailing`
  * `CortexAlertmanagerInitialSyncFailed`
* [ENHANCEMENT] Add recording rules to improve responsiveness of Alertmanager dashboard. [#387](https://github.com/grafana/cortex-jsonnet/pull/387)
* [ENHANCEMENT] Add `CortexRolloutStuck` alert. [#405](https://github.com/grafana/cortex-jsonnet/pull/405)
* [ENHANCEMENT] Added `CortexKVStoreFailure` alert. [#406](https://github.com/grafana/cortex-jsonnet/pull/406)
* [ENHANCEMENT] Use configured `ruler` jobname for ruler dashboard panels. [#409](https://github.com/grafana/cortex-jsonnet/pull/409)
* [ENHANCEMENT] Add ability to override `datasource` for generated dashboards. [#407](https://github.com/grafana/cortex-jsonnet/pull/407)
* [ENHANCEMENT] Use alertmanager jobname for alertmanager dashboard panels [#411](https://github.com/grafana/cortex-jsonnet/pull/411)
* [ENHANCEMENT] Added `CortexDistributorReachingInflightPushRequestLimit` alert. [#408](https://github.com/grafana/cortex-jsonnet/pull/408)
* [ENHANCEMENT] Added `CortexReachingTCPConnectionsLimit` alert. #403
* [ENHANCEMENT] Added "Cortex / Writes Networking" and "Cortex / Reads Networking" dashboards. #405
* [ENHANCEMENT] Improved "Queue length" panel in "Cortex / Queries" dashboard. #408
* [ENHANCEMENT] Add `CortexDistributorReachingInflightPushRequestLimit` alert and playbook. #401
* [ENHANCEMENT] Added "Recover accidentally deleted blocks (Google Cloud specific)" playbook. #475
* [ENHANCEMENT] Added support to multi-zone store-gateway deployments. #608 #615
* [ENHANCEMENT] Show supplementary alertmanager services in the Rollout Progress dashboard. #738 #855
* [ENHANCEMENT] Added `mimir` to default job names. This makes dashboards and alerts working when Mimir is installed in single-binary mode and the deployment is named `mimir`. #921
* [ENHANCEMENT] Introduced a new alert for the Alertmanager: `MimirAlertmanagerAllocatingTooMuchMemory`. It has two severities based on the memory usage against limits, a `warning` level at 80% and a `critical` level at 90%. #1206
* [ENHANCEMENT] Faster memcached cache requests. #2720
* [BUGFIX] Fixed `CortexIngesterHasNotShippedBlocks` alert false positive in case an ingester instance had ingested samples in the past, then no traffic was received for a long period and then it started receiving samples again. [#308](https://github.com/grafana/cortex-jsonnet/pull/308)
* [BUGFIX] Fixed `CortexInconsistentRuntimeConfig` metric. [#335](https://github.com/grafana/cortex-jsonnet/pull/335)
* [BUGFIX] Fixed scaling dashboard to correctly work when a Cortex service deployment spans across multiple zones (a zone is expected to have the `zone-[a-z]` suffix). [#365](https://github.com/grafana/cortex-jsonnet/pull/365)
* [BUGFIX] Fixed rollout progress dashboard to correctly work when a Cortex service deployment spans across multiple zones (a zone is expected to have the `zone-[a-z]` suffix). [#366](https://github.com/grafana/cortex-jsonnet/pull/366)
* [BUGFIX] Fixed rollout progress dashboard to include query-scheduler too. [#376](https://github.com/grafana/cortex-jsonnet/pull/376)
* [BUGFIX] Upstream recording rule `node_namespace_pod_container:container_cpu_usage_seconds_total:sum_irate` renamed. [#379](https://github.com/grafana/cortex-jsonnet/pull/379)
* [BUGFIX] Fixed writes/reads/alertmanager resources dashboards to use `$._config.job_names.gateway`. [#403](https://github.com/grafana/cortex-jsonnet/pull/403)
* [BUGFIX] Span the annotation.message in alerts as YAML multiline strings. [#412](https://github.com/grafana/cortex-jsonnet/pull/412)
* [BUGFIX] Fixed "Instant queries / sec" in "Cortex / Reads" dashboard. #445
* [BUGFIX] Fixed and added missing KV store panels in Writes, Reads, Ruler and Compactor dashboards. #448
* [BUGFIX] Fixed Alertmanager dashboard when alertmanager is running as part of single binary. #1064
* [BUGFIX] Fixed Ruler dashboard when ruler is running as part of single binary. #1260
* [BUGFIX] Query-frontend: fixed bad querier status code mapping with query-sharding enabled. #1227

### Jsonnet

_Changes since `grafana/cortex-jsonnet` `1.9.0`._

* [CHANGE] Removed chunks storage support. #639
  * Removed the following fields from `_config`:
    * `storage_engine` (defaults to `blocks`)
    * `querier_second_storage_engine` (not supported anymore)
    * `table_manager_enabled`, `table_prefix`
    * `memcached_index_writes_enabled` and `memcached_index_writes_max_item_size_mb`
    * `storeMemcachedChunksConfig`
    * `storeConfig`
    * `max_chunk_idle`
    * `schema` (the schema configmap is still added for backward compatibility reasons)
    * `bigtable_instance` and `bigtable_project`
    * `client_configs`
    * `enabledBackends`
    * `storage_backend`
    * `cassandra_addresses`
    * `s3_bucket_name`
    * `ingester_deployment_without_wal` (was only used by chunks storage)
    * `ingester` (was only used to configure chunks storage WAL)
  * Removed the following CLI flags from `ingester_args`:
    * `ingester.max-chunk-age`
    * `ingester.max-stale-chunk-idle`
    * `ingester.max-transfer-retries`
    * `ingester.retain-period`
* [CHANGE] Changed `overrides-exporter.libsonnet` from being based on cortex-tools to Mimir `overrides-exporter` target. #646
* [CHANGE] Store gateway: set `-blocks-storage.bucket-store.index-cache.memcached.max-get-multi-concurrency`,
  `-blocks-storage.bucket-store.chunks-cache.memcached.max-get-multi-concurrency`,
  `-blocks-storage.bucket-store.metadata-cache.memcached.max-get-multi-concurrency`,
  `-blocks-storage.bucket-store.index-cache.memcached.max-idle-connections`,
  `-blocks-storage.bucket-store.chunks-cache.memcached.max-idle-connections`,
  `-blocks-storage.bucket-store.metadata-cache.memcached.max-idle-connections` to 100 [#414](https://github.com/grafana/cortex-jsonnet/pull/414)
* [CHANGE] Alertmanager: mounted overrides configmap to alertmanager too. [#315](https://github.com/grafana/cortex-jsonnet/pull/315)
* [CHANGE] Memcached: upgraded memcached from `1.5.17` to `1.6.9`. [#316](https://github.com/grafana/cortex-jsonnet/pull/316)
* [CHANGE] Store-gateway: increased memory request and limit respectively from 6GB / 6GB to 12GB / 18GB. [#322](https://github.com/grafana/cortex-jsonnet/pull/322)
* [CHANGE] Store-gateway: increased `-blocks-storage.bucket-store.max-chunk-pool-bytes` from 2GB (default) to 12GB. [#322](https://github.com/grafana/cortex-jsonnet/pull/322)
* [CHANGE] Ingester/Ruler: set `-server.grpc-max-send-msg-size-bytes` and `-server.grpc-max-send-msg-size-bytes` to sensible default values (10MB). [#326](https://github.com/grafana/cortex-jsonnet/pull/326)
* [CHANGE] Decreased `-server.grpc-max-concurrent-streams` from 100k to 10k. [#369](https://github.com/grafana/cortex-jsonnet/pull/369)
* [CHANGE] Decreased blocks storage ingesters graceful termination period from 80m to 20m. [#369](https://github.com/grafana/cortex-jsonnet/pull/369)
* [CHANGE] Increase the rules per group and rule groups limits on different tiers. [#396](https://github.com/grafana/cortex-jsonnet/pull/396)
* [CHANGE] Removed `max_samples_per_query` limit, since it only works with chunks and only when using `-distributor.shard-by-all-labels=false`. [#397](https://github.com/grafana/cortex-jsonnet/pull/397)
* [CHANGE] Removed chunks storage query sharding config support. The following config options have been removed: [#398](https://github.com/grafana/cortex-jsonnet/pull/398)
  * `_config` > `queryFrontend` > `shard_factor`
  * `_config` > `queryFrontend` > `sharded_queries_enabled`
  * `_config` > `queryFrontend` > `query_split_factor`
* [CHANGE] Rename ruler_s3_bucket_name and ruler_gcs_bucket_name to ruler_storage_bucket_name: [#415](https://github.com/grafana/cortex-jsonnet/pull/415)
* [CHANGE] Fine-tuned rolling update policy for distributor, querier, query-frontend, query-scheduler. [#420](https://github.com/grafana/cortex-jsonnet/pull/420)
* [CHANGE] Increased memcached metadata/chunks/index-queries max connections from 4k to 16k. [#420](https://github.com/grafana/cortex-jsonnet/pull/420)
* [CHANGE] Disabled step alignment in query-frontend to be compliant with PromQL. [#420](https://github.com/grafana/cortex-jsonnet/pull/420)
* [CHANGE] Do not limit compactor CPU and request a number of cores equal to the configured concurrency. [#420](https://github.com/grafana/cortex-jsonnet/pull/420)
* [CHANGE] Configured split-and-merge compactor. #853
  * The following CLI flags are set on compactor:
    * `-compactor.split-and-merge-shards=0`
    * `-compactor.compactor-tenant-shard-size=1`
    * `-compactor.split-groups=1`
    * `-compactor.max-opening-blocks-concurrency=4`
    * `-compactor.max-closing-blocks-concurrency=2`
    * `-compactor.symbols-flushers-concurrency=4`
  * The following per-tenant overrides have been set on `super_user` and `mega_user` classes:
    ```
    compactor_split_and_merge_shards: 2,
    compactor_tenant_shard_size: 2,
    compactor_split_groups: 2,
    ```
* [CHANGE] The entrypoint file to include has been renamed from `cortex.libsonnet` to `mimir.libsonnet`. #897
* [CHANGE] The default image config field has been renamed from `cortex` to `mimir`. #896
   ```
   {
     _images+:: {
       mimir: '...',
     },
   }
   ```
* [CHANGE] Removed `cortex_` prefix from config fields. #898
  * The following config fields have been renamed:
    * `cortex_bucket_index_enabled` renamed to `bucket_index_enabled`
    * `cortex_compactor_cleanup_interval` renamed to `compactor_cleanup_interval`
    * `cortex_compactor_data_disk_class` renamed to `compactor_data_disk_class`
    * `cortex_compactor_data_disk_size` renamed to `compactor_data_disk_size`
    * `cortex_compactor_max_concurrency` renamed to `compactor_max_concurrency`
    * `cortex_distributor_allow_multiple_replicas_on_same_node` renamed to `distributor_allow_multiple_replicas_on_same_node`
    * `cortex_ingester_data_disk_class` renamed to `ingester_data_disk_class`
    * `cortex_ingester_data_disk_size` renamed to `ingester_data_disk_size`
    * `cortex_querier_allow_multiple_replicas_on_same_node` renamed to `querier_allow_multiple_replicas_on_same_node`
    * `cortex_query_frontend_allow_multiple_replicas_on_same_node` renamed to `query_frontend_allow_multiple_replicas_on_same_node`
    * `cortex_query_sharding_enabled` renamed to `query_sharding_enabled`
    * `cortex_query_sharding_msg_size_factor` renamed to `query_sharding_msg_size_factor`
    * `cortex_ruler_allow_multiple_replicas_on_same_node` renamed to `ruler_allow_multiple_replicas_on_same_node`
    * `cortex_store_gateway_data_disk_class` renamed to `store_gateway_data_disk_class`
    * `cortex_store_gateway_data_disk_size` renamed to `store_gateway_data_disk_size`
* [CHANGE] The overrides configmap default mountpoint has changed from `/etc/cortex` to `/etc/mimir`. It can be customized via the `overrides_configmap_mountpoint` config field. #899
* [CHANGE] Enabled in the querier the features to query label names with matchers, PromQL at modifier and query long-term storage for labels. #905
* [CHANGE] Reduced TSDB blocks retention on ingesters disk from 96h to 24h. #905
* [CHANGE] Enabled closing of idle TSDB in ingesters. #905
* [CHANGE] Disabled TSDB isolation in ingesters for better performances. #905
* [CHANGE] Changed log level of querier, query-frontend, query-scheduler and alertmanager from `debug` to `info`. #905
* [CHANGE] Enabled attributes in-memory cache in store-gateway. #905
* [CHANGE] Configured store-gateway to not load blocks containing samples more recent than 10h (because such samples are queried from ingesters). #905
* [CHANGE] Dynamically compute `-compactor.deletion-delay` based on other settings, in order to reduce the deletion delay as much as possible and lower the number of live blocks in the storage. #907
* [CHANGE] The config field `distributorConfig` has been renamed to `ingesterRingClientConfig`. Config field `ringClient` has been removed in favor of `ingesterRingClientConfig`. #997 #1057
* [CHANGE] Gossip.libsonnet has been fixed to modify all ring configurations, not only the ingester ring config. Furthermore it now supports migration via multi KV store. #1057 #1099
* [CHANGE] Changed the default of `bucket_index_enabled` to `true`. #924
* [CHANGE] Remove the support for the test-exporter. #1133
* [CHANGE] Removed `$.distributor_deployment_labels`, `$.ingester_deployment_labels` and `$.querier_deployment_labels` fields, that were used by gossip.libsonnet to inject additional label. Now the label is injected directly into pods of statefulsets and deployments. #1297
* [CHANGE] Disabled `-ingester.readiness-check-ring-health`. #1352
* [CHANGE] Changed Alertmanager CPU request from `100m` to `2` cores, and memory request from `1Gi` to `10Gi`. Set Alertmanager memory limit to `15Gi`. #1206
* [CHANGE] gossip.libsonnet has been renamed to memberlist.libsonnet, and is now imported by default. Use of memberlist for ring is enabled by setting `_config.memberlist_ring_enabled` to true. #1526
* [FEATURE] Added query sharding support. It can be enabled setting `cortex_query_sharding_enabled: true` in the `_config` object. #653
* [FEATURE] Added shuffle-sharding support. It can be enabled and configured using the following config: #902
   ```
   _config+:: {
     shuffle_sharding:: {
       ingester_write_path_enabled: true,
       ingester_read_path_enabled: true,
       querier_enabled: true,
       ruler_enabled: true,
       store_gateway_enabled: true,
     },
   }
   ```
* [FEATURE] Added multi-zone ingesters and store-gateways support. #1352 #1552
* [ENHANCEMENT] Add overrides config to compactor. This allows setting retention configs per user. [#386](https://github.com/grafana/cortex-jsonnet/pull/386)
* [ENHANCEMENT] Added 256MB memory ballast to querier. [#369](https://github.com/grafana/cortex-jsonnet/pull/369)
* [ENHANCEMENT] Update `etcd-operator` to latest version (see https://github.com/grafana/jsonnet-libs/pull/480). [#263](https://github.com/grafana/cortex-jsonnet/pull/263)
* [ENHANCEMENT] Add support for Azure storage in Alertmanager configuration. [#381](https://github.com/grafana/cortex-jsonnet/pull/381)
* [ENHANCEMENT] Add support for running Alertmanager in sharding mode. [#394](https://github.com/grafana/cortex-jsonnet/pull/394)
* [ENHANCEMENT] Allow to customize PromQL engine settings via `queryEngineConfig`. [#399](https://github.com/grafana/cortex-jsonnet/pull/399)
* [ENHANCEMENT] Define Azure object storage ruler args. [#416](https://github.com/grafana/cortex-jsonnet/pull/416)
* [ENHANCEMENT] Added the following config options to allow to schedule multiple replicas of the same service on the same node: [#418](https://github.com/grafana/cortex-jsonnet/pull/418)
  * `cortex_distributor_allow_multiple_replicas_on_same_node`
  * `cortex_ruler_allow_multiple_replicas_on_same_node`
  * `cortex_querier_allow_multiple_replicas_on_same_node`
  * `cortex_query_frontend_allow_multiple_replicas_on_same_node`
* [BUGFIX] Alertmanager: fixed `--alertmanager.cluster.peers` CLI flag passed to alertmanager when HA is enabled. [#329](https://github.com/grafana/cortex-jsonnet/pull/329)
* [BUGFIX] Fixed `-distributor.extend-writes` setting on ruler when `unregister_ingesters_on_shutdown` is disabled. [#369](https://github.com/grafana/cortex-jsonnet/pull/369)
* [BUGFIX] Treat `compactor_blocks_retention_period` type as string rather than int.[#395](https://github.com/grafana/cortex-jsonnet/pull/395)
* [BUGFIX] Pass `-ruler-storage.s3.endpoint` to ruler when using S3. [#421](https://github.com/grafana/cortex-jsonnet/pull/421)
* [BUGFIX] Remove service selector on label `gossip_ring_member` from other services than `gossip-ring`. [#1008](https://github.com/grafana/mimir/pull/1008)
* [BUGFIX] Rename `-ingester.readiness-check-ring-health` to `-ingester.ring.readiness-check-ring-health`, to reflect current name of flag. #1460

### Mimirtool

_Changes since cortextool `0.10.7`._

* [CHANGE] The following environment variables have been renamed: #883
  * `CORTEX_ADDRESS` to `MIMIR_ADDRESS`
  * `CORTEX_API_USER` to `MIMIR_API_USER`
  * `CORTEX_API_KEY` to `MIMIR_API_KEY`
  * `CORTEX_TENANT_ID` to `MIMIR_TENANT_ID`
  * `CORTEX_TLS_CA_PATH` to `MIMIR_TLS_CA_PATH`
  * `CORTEX_TLS_CERT_PATH` to `MIMIR_TLS_CERT_PATH`
  * `CORTEX_TLS_KEY_PATH` to `MIMIR_TLS_KEY_PATH`
* [CHANGE] Change `cortex` backend to `mimir`. #883
* [CHANGE] Do not publish `mimirtool` binary for 386 windows architecture. #1263
* [CHANGE] `analyse` command has been renamed to `analyze`. #1318
* [FEATURE] Support Arm64 on Darwin for all binaries (benchtool etc). https://github.com/grafana/cortex-tools/pull/215
* [ENHANCEMENT] Correctly support federated rules. #823
* [BUGFIX] Fix `cortextool rules` legends displaying wrong symbols for updates and deletions. https://github.com/grafana/cortex-tools/pull/226

### Query-tee

_Changes since Cortex `1.10.0`._

* [ENHANCEMENT] Added `/api/v1/query_exemplars` API endpoint support (no results comparison). #168
* [ENHANCEMENT] Add a flag (`--proxy.compare-use-relative-error`) in the query-tee to compare floating point values using relative error. #208
* [ENHANCEMENT] Add a flag (`--proxy.compare-skip-recent-samples`) in the query-tee to skip comparing recent samples. By default samples not older than 1 minute are skipped. #234
* [BUGFIX] Fixes a panic in the query-tee when comparing result. #207
* [BUGFIX] Ensure POST requests are handled correctly #286

### Blocksconvert

_Changes since Cortex `1.10.0`._

* [CHANGE] Blocksconvert tool was removed from Mimir. #637

### Metaconvert

_Changes since Cortex `1.10.0`._

* [CHANGE] `thanosconvert` tool has been renamed to `metaconvert`. `-config.file` option has been removed, while it now requires `-tenant` option to work on single tenant only. It now also preserves labels recognized by Mimir. #1120

### Test-exporter

_Changes since Cortex `1.10.0`._

* [CHANGE] Removed the test-exporter tool. #1133

### Tools

_Changes since Cortex `1.10.0`._

* [CHANGE] Removed `query-audit`. You can use `query-tee` to compare query results and performances of two Grafana Mimir backends. #1380

## [Cortex 1.10.0 CHANGELOG](https://github.com/grafana/mimir/blob/a13959db5d38ff65c2b7ef52c56331d2f4dbc00c/CHANGELOG.md#cortex-1100--2021-08-03)<|MERGE_RESOLUTION|>--- conflicted
+++ resolved
@@ -7,6 +7,7 @@
 * [CHANGE] Ruler: Remove experimental CLI flag `-ruler-storage.cache.rule-group-enabled` to enable or disable caching the contents of rule groups. Caching rule group contents is now always enabled when a cache is configured for the ruler. #10949
 * [ENHANCEMENT] Ingester: Add support for exporting native histogram cost attribution metrics (`cortex_ingester_attributed_active_native_histogram_series` and `cortex_ingester_attributed_active_native_histogram_buckets`) with labels specified by customers to a custom Prometheus registry. #10892
 * [ENHANCEMENT] Store-gateway: Download sparse headers uploaded by compactors. Compactors have to be configured with `-compactor.upload-sparse-index-headers=true` option. #10879
+* [ENHANCEMENT] Compactor: Upload block index file and multiple segment files concurrently. Concurrency scales linearly with block size up to `maxBlockUploadConcurrency`. #10947
 * [BUGFIX] OTLP: Fix response body and Content-Type header to align with spec. #10852
 * [BUGFIX] Compactor: fix issue where block becomes permanently stuck when the Compactor's block cleanup job partially deletes a block. #10888
 
@@ -14,11 +15,7 @@
 
 * [ENHANCEMENT] Dashboards: Include absolute number of notifications attempted to alertmanager in 'Mimir / Ruler'. #10918
 * [ENHANCEMENT] Alerts: Make `MimirRolloutStuck` a critical alert if it has been firing for 6h. #10890
-<<<<<<< HEAD
-* [ENHANCEMENT] Compactor: Upload block index file and multiple segment files concurrently. Concurrency scales linearly with block size up to `maxBlockUploadConcurrency`. #10947
-=======
 * [BUGFIX] Dashboards: fix "Mimir / Tenants" legends for non-Kubernetes deployments. #10891
->>>>>>> 69f3647d
 
 ### Jsonnet
 
