# Changelog

## Grafana Mimir - main / unreleased

* [CHANGE] Compactor: No longer upload debug meta files to object storage. #1257
* [CHANGE] Default values have changed for the following settings: #1547
    - `-alertmanager.alertmanager-client.grpc-max-recv-msg-size` now defaults to 100 MiB (previously was not configurable and set to 16 MiB)
    - `-alertmanager.alertmanager-client.grpc-max-send-msg-size` now defaults to 100 MiB (previously was not configurable and set to 4 MiB)
    - `-alertmanager.max-recv-msg-size` now defaults to 100 MiB (previously was 16 MiB)
* [CHANGE] Ingester: Add `user` label to metrics `cortex_ingester_ingested_samples_total` and `cortex_ingester_ingested_samples_failures_total`. #1533
* [CHANGE] Ingester: Changed `-blocks-storage.tsdb.isolation-enabled` default from `true` to `false`. The config option has also been deprecated and will be removed in 2 minor version.
* [CHANGE] Query-frontend: results cache keys are now versioned, this will cause cache to be re-filled when rolling out this version. #1631
* [CHANGE] Store-gateway: enabled attributes in-memory cache by default. New default configuration is `-blocks-storage.bucket-store.chunks-cache.attributes-in-memory-max-items=50000`. #1727
* [CHANGE] Compactor: Removed the metric `cortex_compactor_garbage_collected_blocks_total` since it duplicates `cortex_compactor_blocks_marked_for_deletion_total`. #1728
* [CHANGE] All: Logs that used the`org_id` label now use `user` label. #1634 #1758
* [CHANGE] Alertmanager: the following metrics are not exported for a given `user` and `integration` when the metric value is zero: #1783
  * `cortex_alertmanager_notifications_total`
  * `cortex_alertmanager_notifications_failed_total`
  * `cortex_alertmanager_notification_requests_total`
  * `cortex_alertmanager_notification_requests_failed_total`
  * `cortex_alertmanager_notification_rate_limited_total`
* [CHANGE] Removed the following metrics exposed by the Mimir hash rings: #1791
  * `cortex_member_ring_tokens_owned`
  * `cortex_member_ring_tokens_to_own`
  * `cortex_ring_tokens_owned`
  * `cortex_ring_member_ownership_percent`
* [CHANGE] Querier / Ruler: removed the following metrics tracking number of query requests send to each ingester. You can use `cortex_request_duration_seconds_count{route=~"/cortex.Ingester/(QueryStream|QueryExemplars)"}` instead. #1797
  * `cortex_distributor_ingester_queries_total`
  * `cortex_distributor_ingester_query_failures_total`
* [CHANGE] Distributor: removed the following metrics tracking the number of requests from a distributor to ingesters: #1799
  * `cortex_distributor_ingester_appends_total`
  * `cortex_distributor_ingester_append_failures_total`
* [FEATURE] Querier: Added support for [streaming remote read](https://prometheus.io/blog/2019/10/10/remote-read-meets-streaming/). Should be noted that benefits of chunking the response are partial here, since in a typical `query-frontend` setup responses will be buffered until they've been completed. #1735
* [FEATURE] Ruler: Allow setting `evaluation_delay` for each rule group via rules group configuration file. #1474
* [FEATURE] Ruler: Added support for expression remote evaluation. #1536 #1818
  * The following CLI flags (and their respective YAML config options) have been added:
    * `-ruler.query-frontend.address`
    * `-ruler.query-frontend.grpc-client-config.grpc-max-recv-msg-size`
    * `-ruler.query-frontend.grpc-client-config.grpc-max-send-msg-size`
    * `-ruler.query-frontend.grpc-client-config.grpc-compression`
    * `-ruler.query-frontend.grpc-client-config.grpc-client-rate-limit`
    * `-ruler.query-frontend.grpc-client-config.grpc-client-rate-limit-burst`
    * `-ruler.query-frontend.grpc-client-config.backoff-on-ratelimits`
    * `-ruler.query-frontend.grpc-client-config.backoff-min-period`
    * `-ruler.query-frontend.grpc-client-config.backoff-max-period`
    * `-ruler.query-frontend.grpc-client-config.backoff-retries`
    * `-ruler.query-frontend.grpc-client-config.tls-enabled`
    * `-ruler.query-frontend.grpc-client-config.tls-ca-path`
    * `-ruler.query-frontend.grpc-client-config.tls-cert-path`
    * `-ruler.query-frontend.grpc-client-config.tls-key-path`
    * `-ruler.query-frontend.grpc-client-config.tls-server-name`
    * `-ruler.query-frontend.grpc-client-config.tls-insecure-skip-verify`
* [FEATURE] Distributor: Added the ability to forward specifics metrics to alternative remote_write API endpoints. #1052
* [FEATURE] Ingester: Active series custom trackers now supports runtime tenant-specific overrides. The configuration has been moved to limit config, the ingester config has been deprecated.  #1188
* [ENHANCEMENT] Alertmanager API: Concurrency limit for GET requests is now configurable using `-alertmanager.max-concurrent-get-requests-per-tenant`. #1547
* [ENHANCEMENT] Alertmanager: Added the ability to configure additional gRPC client settings for the Alertmanager distributor #1547
  - `-alertmanager.alertmanager-client.backoff-max-period`
  - `-alertmanager.alertmanager-client.backoff-min-period`
  - `-alertmanager.alertmanager-client.backoff-on-ratelimits`
  - `-alertmanager.alertmanager-client.backoff-retries`
  - `-alertmanager.alertmanager-client.grpc-client-rate-limit`
  - `-alertmanager.alertmanager-client.grpc-client-rate-limit-burst`
  - `-alertmanager.alertmanager-client.grpc-compression`
  - `-alertmanager.alertmanager-client.grpc-max-recv-msg-size`
  - `-alertmanager.alertmanager-client.grpc-max-send-msg-size`
* [ENHANCEMENT] Ruler: Add more detailed query information to ruler query stats logging. #1411
* [ENHANCEMENT] Admin: Admin API now has some styling. #1482 #1549 #1821 #1824
* [ENHANCEMENT] Alertmanager: added `insight=true` field to alertmanager dispatch logs. #1379
* [ENHANCEMENT] Store-gateway: Add the experimental ability to run index header operations in a dedicated thread pool. This feature can be configured using `-blocks-storage.bucket-store.index-header-thread-pool-size` and is disabled by default. #1660
* [ENHANCEMENT] Store-gateway: don't drop all blocks if instance finds itself as unhealthy or missing in the ring. #1806 #1823
* [ENHANCEMENT] Querier: wait until inflight queries are completed when shutting down queriers. #1756 #1767
* [BUGFIX] Query-frontend: do not shard queries with a subquery unless the subquery is inside a shardable aggregation function call. #1542
* [BUGFIX] Query-frontend: added `component=query-frontend` label to results cache memcached metrics to fix a panic when Mimir is running in single binary mode and results cache is enabled. #1704
* [BUGFIX] Mimir: services' status content-type is now correctly set to `text/html`. #1575
* [BUGFIX] Multikv: Fix panic when using using runtime config to set primary KV store used by `multi` KV. #1587
* [BUGFIX] Multikv: Fix watching for runtime config changes in `multi` KV store in ruler and querier. #1665
* [BUGFIX] Memcached: allow to use CNAME DNS records for the memcached backend addresses. #1654
<<<<<<< HEAD
* [BUGFIX] Alertmanager: prevent more file traversal cases related to template names. #1833
=======
* [BUGFIX] Querier: fixed temporary partial query results when shuffle sharding is enabled and hash ring backend storage is flushed / reset. #1829
>>>>>>> de312f1e

### Mixin

* [CHANGE] Dashboards: Remove per-user series legends from Tenants dashboard. #1605
* [CHANGE] Dashboards: Show in-memory series and the per-user series limit on Tenants dashboard. #1613
* [CHANGE] Dashboards: Slow-queries dashboard now uses `user` label from logs instead of `org_id`. #1634
* [CHANGE] Dashboards: changed all Grafana dashboards UIDs to not conflict with Cortex ones, to let people install both while migrating from Cortex to Mimir: #1801 #1808
  * Alertmanager from `a76bee5913c97c918d9e56a3cc88cc28` to `b0d38d318bbddd80476246d4930f9e55`
  * Alertmanager Resources from `68b66aed90ccab448009089544a8d6c6` to `a6883fb22799ac74479c7db872451092`
  * Compactor from `9c408e1d55681ecb8a22c9fab46875cc` to `1b3443aea86db629e6efdb7d05c53823`
  * Compactor Resources from `df9added6f1f4332f95848cca48ebd99` to `09a5c49e9cdb2f2b24c6d184574a07fd`
  * Config from `61bb048ced9817b2d3e07677fb1c6290` to `5d9d0b4724c0f80d68467088ec61e003`
  * Object Store from `d5a3a4489d57c733b5677fb55370a723` to `e1324ee2a434f4158c00a9ee279d3292`
  * Overrides from `b5c95fee2e5e7c4b5930826ff6e89a12` to `1e2c358600ac53f09faea133f811b5bb`
  * Queries from `d9931b1054053c8b972d320774bb8f1d` to `b3abe8d5c040395cc36615cb4334c92d`
  * Reads from `8d6ba60eccc4b6eedfa329b24b1bd339` to `e327503188913dc38ad571c647eef643`
  * Reads Networking from `c0464f0d8bd026f776c9006b05910000` to `54b2a0a4748b3bd1aefa92ce5559a1c2`
  * Reads Resources from `2fd2cda9eea8d8af9fbc0a5960425120` to `cc86fd5aa9301c6528986572ad974db9`
  * Rollout Progress from `7544a3a62b1be6ffd919fc990ab8ba8f` to `7f0b5567d543a1698e695b530eb7f5de`
  * Ruler from `44d12bcb1f95661c6ab6bc946dfc3473` to `631e15d5d85afb2ca8e35d62984eeaa0`
  * Scaling from `88c041017b96856c9176e07cf557bdcf` to `64bbad83507b7289b514725658e10352`
  * Slow queries from `e6f3091e29d2636e3b8393447e925668` to `6089e1ce1e678788f46312a0a1e647e6`
  * Tenants from `35fa247ce651ba189debf33d7ae41611` to `35fa247ce651ba189debf33d7ae41611`
  * Top Tenants from `bc6e12d4fe540e4a1785b9d3ca0ffdd9` to `bc6e12d4fe540e4a1785b9d3ca0ffdd9`
  * Writes from `0156f6d15aa234d452a33a4f13c838e3` to `8280707b8f16e7b87b840fc1cc92d4c5`
  * Writes Networking from `681cd62b680b7154811fe73af55dcfd4` to `978c1cb452585c96697a238eaac7fe2d`
  * Writes Resources from `c0464f0d8bd026f776c9006b0591bb0b` to `bc9160e50b52e89e0e49c840fea3d379`
* [FEATURE] Alerts: added the following alerts on `mimir-continuous-test` tool: #1676
  - `MimirContinuousTestNotRunningOnWrites`
  - `MimirContinuousTestNotRunningOnReads`
  - `MimirContinuousTestFailed`
* [ENHANCEMENT] Added `per_cluster_label` support to allow to change the label name used to differentiate between Kubernetes clusters. #1651
* [ENHANCEMENT] Dashboards: Show QPS and latency of the Alertmanager Distributor. #1696
* [ENHANCEMENT] Playbooks: Add Alertmanager suggestions for `MimirRequestErrors` and `MimirRequestLatency` #1702
* [ENHANCEMENT] Dashboards: Allow custom datasources. #1749
* [ENHANCEMENT] Dashboards: Add config option `gateway_enabled` (defaults to `true`) to disable gateway panels from dashboards. #1761
* [BUGFIX] Dashboards: Fix "Failed evaluation rate" panel on Tenants dashboard. #1629
* [BUGFIX] Honor the configured `per_instance_label` in all dashboards and alerts. #1697

### Jsonnet

* [FEATURE] Added support for `mimir-continuous-test`. To deploy `mimir-continuous-test` you can use the following configuration: #1675
  ```jsonnet
  _config+: {
    continuous_test_enabled: true,
    continuous_test_tenant_id: 'type-tenant-id',
    continuous_test_write_endpoint: 'http://type-write-path-hostname',
    continuous_test_read_endpoint: 'http://type-read-path-hostname/prometheus',
  },
  ```
* [ENHANCEMENT] Ingester anti-affinity can now be disabled by using `ingester_allow_multiple_replicas_on_same_node` configuration key. #1581
* [ENHANCEMENT] Added `node_selector` configuration option to select Kubernetes nodes where Mimir should run. #1596
* [ENHANCEMENT] Alertmanager: Added a `PodDisruptionBudget` of `withMaxUnavailable = 1`, to ensure we maintain quorum during rollouts. #1683
* [ENHANCEMENT] Store-gateway anti-affinity can now be enabled/disabled using `store_gateway_allow_multiple_replicas_on_same_node` configuration key. #1730
* [ENHANCEMENT] Added `store_gateway_zone_a_args`, `store_gateway_zone_b_args` and `store_gateway_zone_c_args` configuration options. #1807
* [BUGFIX] Pass primary and secondary multikv stores via CLI flags. Introduced new `multikv_switch_primary_secondary` config option to flip primary and secondary in runtime config.

### Mimirtool

* [BUGFIX] `config convert`: Retain Cortex defaults for `blocks_storage.backend`, `ruler_storage.backend`, `alertmanager_storage.backend`, `auth.type`, `activity_tracker.filepath`, `alertmanager.data_dir`, `blocks_storage.filesystem.dir`, `compactor.data_dir`, `ruler.rule_path`, `ruler_storage.filesystem.dir`, and `graphite.querier.schemas.backend`. #1626 #1762

### Tools

* [FEATURE] Added a `markblocks` tool that creates `no-compact` and `delete` marks for the blocks. #1551
* [FEATURE] Added `mimir-continuous-test` tool to continuously run smoke tests on live Mimir clusters. #1535 #1540 #1653 #1603 #1630 #1691 #1675 #1676 #1692 #1706 #1709 #1775 #1777 #1778 #1795
* [FEATURE] Added `mimir-rules-action` GitHub action, located at `operations/mimir-rules-action/`, used to lint, prepare, verify, diff, and sync rules to a Mimir cluster. #1723

## 2.0.0

### Grafana Mimir

_Changes since Cortex 1.10.0._

* [CHANGE] Remove chunks storage engine. #86 #119 #510 #545 #743 #744 #748 #753 #755 #757 #758 #759 #760 #762 #764 #789 #812 #813
  * The following CLI flags (and their respective YAML config options) have been removed:
    * `-store.engine`
    * `-schema-config-file`
    * `-ingester.checkpoint-duration`
    * `-ingester.checkpoint-enabled`
    * `-ingester.chunk-encoding`
    * `-ingester.chunk-age-jitter`
    * `-ingester.concurrent-flushes`
    * `-ingester.flush-on-shutdown-with-wal-enabled`
    * `-ingester.flush-op-timeout`
    * `-ingester.flush-period`
    * `-ingester.max-chunk-age`
    * `-ingester.max-chunk-idle`
    * `-ingester.max-series-per-query` (and `max_series_per_query` from runtime config)
    * `-ingester.max-stale-chunk-idle`
    * `-ingester.max-transfer-retries`
    * `-ingester.min-chunk-length`
    * `-ingester.recover-from-wal`
    * `-ingester.retain-period`
    * `-ingester.spread-flushes`
    * `-ingester.wal-dir`
    * `-ingester.wal-enabled`
    * `-querier.query-parallelism`
    * `-querier.second-store-engine`
    * `-querier.use-second-store-before-time`
    * `-flusher.wal-dir`
    * `-flusher.concurrent-flushes`
    * `-flusher.flush-op-timeout`
    * All `-table-manager.*` flags
    * All `-deletes.*` flags
    * All `-purger.*` flags
    * All `-metrics.*` flags
    * All `-dynamodb.*` flags
    * All `-s3.*` flags
    * All `-azure.*` flags
    * All `-bigtable.*` flags
    * All `-gcs.*` flags
    * All `-cassandra.*` flags
    * All `-boltdb.*` flags
    * All `-local.*` flags
    * All `-swift.*` flags
    * All `-store.*` flags except `-store.engine`, `-store.max-query-length`, `-store.max-labels-query-length`
    * All `-grpc-store.*` flags
  * The following API endpoints have been removed:
    * `/api/v1/chunks` and `/chunks`
  * The following metrics have been removed:
    * `cortex_ingester_flush_queue_length`
    * `cortex_ingester_queried_chunks`
    * `cortex_ingester_chunks_created_total`
    * `cortex_ingester_wal_replay_duration_seconds`
    * `cortex_ingester_wal_corruptions_total`
    * `cortex_ingester_sent_chunks`
    * `cortex_ingester_received_chunks`
    * `cortex_ingester_flush_series_in_progress`
    * `cortex_ingester_chunk_utilization`
    * `cortex_ingester_chunk_length`
    * `cortex_ingester_chunk_size_bytes`
    * `cortex_ingester_chunk_age_seconds`
    * `cortex_ingester_memory_chunks`
    * `cortex_ingester_flushing_enqueued_series_total`
    * `cortex_ingester_flushing_dequeued_series_total`
    * `cortex_ingester_dropped_chunks_total`
    * `cortex_oldest_unflushed_chunk_timestamp_seconds`
    * `prometheus_local_storage_chunk_ops_total`
    * `prometheus_local_storage_chunkdesc_ops_total`
    * `prometheus_local_storage_memory_chunkdescs`
* [CHANGE] Changed default storage backends from `s3` to `filesystem` #833
  This effects the following flags:
  * `-blocks-storage.backend` now defaults to `filesystem`
  * `-blocks-storage.filesystem.dir` now defaults to `blocks`
  * `-alertmanager-storage.backend` now defaults to `filesystem`
  * `-alertmanager-storage.filesystem.dir` now defaults to `alertmanager`
  * `-ruler-storage.backend` now defaults to `filesystem`
  * `-ruler-storage.filesystem.dir` now defaults to `ruler`
* [CHANGE] Renamed metric `cortex_experimental_features_in_use_total` as `cortex_experimental_features_used_total` and added `feature` label. #32 #658
* [CHANGE] Removed `log_messages_total` metric. #32
* [CHANGE] Some files and directories created by Mimir components on local disk now have stricter permissions, and are only readable by owner, but not group or others. #58
* [CHANGE] Memcached client DNS resolution switched from golang built-in to [`miekg/dns`](https://github.com/miekg/dns). #142
* [CHANGE] The metric `cortex_deprecated_flags_inuse_total` has been renamed to `deprecated_flags_inuse_total` as part of using grafana/dskit functionality. #185
* [CHANGE] API: The `-api.response-compression-enabled` flag has been removed, and GZIP response compression is always enabled except on `/api/v1/push` and `/push` endpoints. #880
* [CHANGE] Update Go version to 1.17.3. #480
* [CHANGE] The `status_code` label on gRPC client metrics has changed from '200' and '500' to '2xx', '5xx', '4xx', 'cancel' or 'error'. #537
* [CHANGE] Removed the deprecated `-<prefix>.fifocache.size` flag. #618
* [CHANGE] Enable index header lazy loading by default. #693
  * `-blocks-storage.bucket-store.index-header-lazy-loading-enabled` default from `false` to `true`
  * `-blocks-storage.bucket-store.index-header-lazy-loading-idle-timeout` default from `20m` to `1h`
* [CHANGE] Shuffle-sharding:
  * `-distributor.sharding-strategy` option has been removed, and shuffle sharding is enabled by default. Default shard size is set to 0, which disables shuffle sharding for the tenant (all ingesters will receive tenants's samples). #888
  * `-ruler.sharding-strategy` option has been removed from ruler. Ruler now uses shuffle-sharding by default, but respects `ruler_tenant_shard_size`, which defaults to 0 (ie. use all rulers for tenant). #889
  * `-store-gateway.sharding-strategy` option has been removed store-gateways. Store-gateway now uses shuffle-sharding by default, but respects `store_gateway_tenant_shard_size` for tenant, and this value defaults to 0. #891
* [CHANGE] Server: `-server.http-listen-port` (yaml: `server.http_listen_port`) now defaults to `8080` (previously `80`). #871
* [CHANGE] Changed the default value of `-blocks-storage.bucket-store.ignore-deletion-marks-delay` from 6h to 1h. #892
* [CHANGE] Changed default settings for memcached clients: #959 #1000
  * The default value for the following config options has changed from `10000` to `25000`:
    * `-blocks-storage.bucket-store.chunks-cache.memcached.max-async-buffer-size`
    * `-blocks-storage.bucket-store.index-cache.memcached.max-async-buffer-size`
    * `-blocks-storage.bucket-store.metadata-cache.memcached.max-async-buffer-size`
    * `-query-frontend.results-cache.memcached.max-async-buffer-size`
  * The default value for the following config options has changed from `0` (unlimited) to `100`:
    * `-blocks-storage.bucket-store.chunks-cache.memcached.max-get-multi-batch-size`
    * `-blocks-storage.bucket-store.index-cache.memcached.max-get-multi-batch-size`
    * `-blocks-storage.bucket-store.metadata-cache.memcached.max-get-multi-batch-size`
    * `-query-frontend.results-cache.memcached.max-get-multi-batch-size`
  * The default value for the following config options has changed from `16` to `100`:
    * `-blocks-storage.bucket-store.chunks-cache.memcached.max-idle-connections`
    * `-blocks-storage.bucket-store.index-cache.memcached.max-idle-connections`
    * `-blocks-storage.bucket-store.metadata-cache.memcached.max-idle-connections`
    * `-query-frontend.results-cache.memcached.max-idle-connections`
  * The default value for the following config options has changed from `100ms` to `200ms`:
    * `-blocks-storage.bucket-store.metadata-cache.memcached.timeout`
    * `-blocks-storage.bucket-store.index-cache.memcached.timeout`
    * `-blocks-storage.bucket-store.chunks-cache.memcached.timeout`
    * `-query-frontend.results-cache.memcached.timeout`
* [CHANGE] Changed the default value of `-blocks-storage.bucket-store.bucket-index.enabled` to `true`. The default configuration must now run the compactor in order to write the bucket index or else queries to long term storage will fail. #924
* [CHANGE] Option `-auth.enabled` has been renamed to `-auth.multitenancy-enabled`. #1130
* [CHANGE] Default tenant ID used with disabled auth (`-auth.multitenancy-enabled=false`) has changed from `fake` to `anonymous`. This tenant ID can now be changed with `-auth.no-auth-tenant` option. #1063
* [CHANGE] The default values for the following local directories have changed: #1072
  * `-alertmanager.storage.path` default value changed to `./data-alertmanager/`
  * `-compactor.data-dir` default value changed to `./data-compactor/`
  * `-ruler.rule-path` default value changed to `./data-ruler/`
* [CHANGE] The default value for gRPC max send message size has been changed from 16MB to 100MB. This affects the following parameters: #1152
  * `-query-frontend.grpc-client-config.grpc-max-send-msg-size`
  * `-ingester.client.grpc-max-send-msg-size`
  * `-querier.frontend-client.grpc-max-send-msg-size`
  * `-query-scheduler.grpc-client-config.grpc-max-send-msg-size`
  * `-ruler.client.grpc-max-send-msg-size`
* [CHANGE] Remove `-http.prefix` flag (and `http_prefix` config file option). #763
* [CHANGE] Remove legacy endpoints. Please use their alternatives listed below. As part of the removal process we are
  introducing two new sets of endpoints for the ruler configuration API: `<prometheus-http-prefix>/rules` and
  `<prometheus-http-prefix>/config/v1/rules/**`. We are also deprecating `<prometheus-http-prefix>/rules` and `/api/v1/rules`;
  and will remove them in Mimir 2.2.0. #763 #1222
  * Query endpoints

    | Legacy                                                  | Alternative                                                |
    | ------------------------------------------------------- | ---------------------------------------------------------- |
    | `/<legacy-http-prefix>/api/v1/query`                    | `<prometheus-http-prefix>/api/v1/query`                    |
    | `/<legacy-http-prefix>/api/v1/query_range`              | `<prometheus-http-prefix>/api/v1/query_range`              |
    | `/<legacy-http-prefix>/api/v1/query_exemplars`          | `<prometheus-http-prefix>/api/v1/query_exemplars`          |
    | `/<legacy-http-prefix>/api/v1/series`                   | `<prometheus-http-prefix>/api/v1/series`                   |
    | `/<legacy-http-prefix>/api/v1/labels`                   | `<prometheus-http-prefix>/api/v1/labels`                   |
    | `/<legacy-http-prefix>/api/v1/label/{name}/values`      | `<prometheus-http-prefix>/api/v1/label/{name}/values`      |
    | `/<legacy-http-prefix>/api/v1/metadata`                 | `<prometheus-http-prefix>/api/v1/metadata`                 |
    | `/<legacy-http-prefix>/api/v1/read`                     | `<prometheus-http-prefix>/api/v1/read`                     |
    | `/<legacy-http-prefix>/api/v1/cardinality/label_names`  | `<prometheus-http-prefix>/api/v1/cardinality/label_names`  |
    | `/<legacy-http-prefix>/api/v1/cardinality/label_values` | `<prometheus-http-prefix>/api/v1/cardinality/label_values` |
    | `/api/prom/user_stats`                                  | `/api/v1/user_stats`                                       |

  * Distributor endpoints

    | Legacy endpoint               | Alternative                   |
    | ----------------------------- | ----------------------------- |
    | `/<legacy-http-prefix>/push`  | `/api/v1/push`                |
    | `/all_user_stats`             | `/distributor/all_user_stats` |
    | `/ha-tracker`                 | `/distributor/ha_tracker`     |

  * Ingester endpoints

    | Legacy          | Alternative           |
    | --------------- | --------------------- |
    | `/ring`         | `/ingester/ring`      |
    | `/shutdown`     | `/ingester/shutdown`  |
    | `/flush`        | `/ingester/flush`     |
    | `/push`         | `/ingester/push`      |

  * Ruler endpoints

    | Legacy                                                | Alternative                                         | Alternative #2 (not available before Mimir 2.0.0)                    |
    | ----------------------------------------------------- | --------------------------------------------------- | ------------------------------------------------------------------- |
    | `/<legacy-http-prefix>/api/v1/rules`                  | `<prometheus-http-prefix>/api/v1/rules`             |                                                                     |
    | `/<legacy-http-prefix>/api/v1/alerts`                 | `<prometheus-http-prefix>/api/v1/alerts`            |                                                                     |
    | `/<legacy-http-prefix>/rules`                         | `/api/v1/rules` (see below)                         |  `<prometheus-http-prefix>/config/v1/rules`                         |
    | `/<legacy-http-prefix>/rules/{namespace}`             | `/api/v1/rules/{namespace}` (see below)             |  `<prometheus-http-prefix>/config/v1/rules/{namespace}`             |
    | `/<legacy-http-prefix>/rules/{namespace}/{groupName}` | `/api/v1/rules/{namespace}/{groupName}` (see below) |  `<prometheus-http-prefix>/config/v1/rules/{namespace}/{groupName}` |
    | `/<legacy-http-prefix>/rules/{namespace}`             | `/api/v1/rules/{namespace}` (see below)             |  `<prometheus-http-prefix>/config/v1/rules/{namespace}`             |
    | `/<legacy-http-prefix>/rules/{namespace}/{groupName}` | `/api/v1/rules/{namespace}/{groupName}` (see below) |  `<prometheus-http-prefix>/config/v1/rules/{namespace}/{groupName}` |
    | `/<legacy-http-prefix>/rules/{namespace}`             | `/api/v1/rules/{namespace}` (see below)             |  `<prometheus-http-prefix>/config/v1/rules/{namespace}`             |
    | `/ruler_ring`                                         | `/ruler/ring`                                       |                                                                     |

    > __Note:__ The `/api/v1/rules/**` endpoints are considered deprecated with Mimir 2.0.0 and will be removed
    in Mimir 2.2.0. After upgrading to 2.0.0 we recommend switching uses to the equivalent
    `/<prometheus-http-prefix>/config/v1/**` endpoints that Mimir 2.0.0 introduces.

  * Alertmanager endpoints

    | Legacy                      | Alternative                        |
    | --------------------------- | ---------------------------------- |
    | `/<legacy-http-prefix>`     | `/alertmanager`                    |
    | `/status`                   | `/multitenant_alertmanager/status` |

* [CHANGE] Ingester: changed `-ingester.stream-chunks-when-using-blocks` default value from `false` to `true`. #717
* [CHANGE] Ingester: default `-ingester.ring.min-ready-duration` reduced from 1m to 15s. #126
* [CHANGE] Ingester: `-ingester.ring.min-ready-duration` now start counting the delay after the ring's health checks have passed instead of when the ring client was started. #126
* [CHANGE] Ingester: allow experimental ingester max-exemplars setting to be changed dynamically #144
  * CLI flag `-blocks-storage.tsdb.max-exemplars` is renamed to `-ingester.max-global-exemplars-per-user`.
  * YAML `max_exemplars` is moved from `tsdb` to `overrides` and renamed to `max_global_exemplars_per_user`.
* [CHANGE] Ingester: active series metrics `cortex_ingester_active_series` and `cortex_ingester_active_series_custom_tracker` are now removed when their value is zero. #672 #690
* [CHANGE] Ingester: changed default value of `-blocks-storage.tsdb.retention-period` from `6h` to `24h`. #966
* [CHANGE] Ingester: changed default value of `-blocks-storage.tsdb.close-idle-tsdb-timeout` from `0` to `13h`. #967
* [CHANGE] Ingester: changed default value of `-ingester.ring.final-sleep` from `30s` to `0s`. #981
* [CHANGE] Ingester: the following low level settings have been removed: #1153
  * `-ingester-client.expected-labels`
  * `-ingester-client.expected-samples-per-series`
  * `-ingester-client.expected-timeseries`
* [CHANGE] Ingester: following command line options related to ingester ring were renamed: #1155
  * `-consul.*` changed to `-ingester.ring.consul.*`
  * `-etcd.*` changed to `-ingester.ring.etcd.*`
  * `-multi.*` changed to `-ingester.ring.multi.*`
  * `-distributor.excluded-zones` changed to `-ingester.ring.excluded-zones`
  * `-distributor.replication-factor` changed to `-ingester.ring.replication-factor`
  * `-distributor.zone-awareness-enabled` changed to `-ingester.ring.zone-awareness-enabled`
  * `-ingester.availability-zone` changed to `-ingester.ring.instance-availability-zone`
  * `-ingester.final-sleep` changed to `-ingester.ring.final-sleep`
  * `-ingester.heartbeat-period` changed to `-ingester.ring.heartbeat-period`
  * `-ingester.join-after` changed to `-ingester.ring.join-after`
  * `-ingester.lifecycler.ID` changed to `-ingester.ring.instance-id`
  * `-ingester.lifecycler.addr` changed to `-ingester.ring.instance-addr`
  * `-ingester.lifecycler.interface` changed to `-ingester.ring.instance-interface-names`
  * `-ingester.lifecycler.port` changed to `-ingester.ring.instance-port`
  * `-ingester.min-ready-duration` changed to `-ingester.ring.min-ready-duration`
  * `-ingester.num-tokens` changed to `-ingester.ring.num-tokens`
  * `-ingester.observe-period` changed to `-ingester.ring.observe-period`
  * `-ingester.readiness-check-ring-health` changed to `-ingester.ring.readiness-check-ring-health`
  * `-ingester.tokens-file-path` changed to `-ingester.ring.tokens-file-path`
  * `-ingester.unregister-on-shutdown` changed to `-ingester.ring.unregister-on-shutdown`
  * `-ring.heartbeat-timeout` changed to `-ingester.ring.heartbeat-timeout`
  * `-ring.prefix` changed to `-ingester.ring.prefix`
  * `-ring.store` changed to `-ingester.ring.store`
* [CHANGE] Ingester: fields in YAML configuration for ingester ring have been changed: #1155
  * `ingester.lifecycler` changed to `ingester.ring`
  * Fields from `ingester.lifecycler.ring` moved to `ingester.ring`
  * `ingester.lifecycler.address` changed to `ingester.ring.instance_addr`
  * `ingester.lifecycler.id` changed to `ingester.ring.instance_id`
  * `ingester.lifecycler.port` changed to `ingester.ring.instance_port`
  * `ingester.lifecycler.availability_zone` changed to `ingester.ring.instance_availability_zone`
  * `ingester.lifecycler.interface_names` changed to `ingester.ring.instance_interface_names`
* [CHANGE] Distributor: removed the `-distributor.shard-by-all-labels` configuration option. It is now assumed to be true. #698
* [CHANGE] Distributor: change default value of `-distributor.instance-limits.max-inflight-push-requests` to `2000`. #964
* [CHANGE] Distributor: change default value of `-distributor.remote-timeout` from `2s` to `20s`. #970
* [CHANGE] Distributor: removed the `-distributor.extra-query-delay` flag (and its respective YAML config option). #1048
* [CHANGE] Query-frontend: Enable query stats by default, they can still be disabled with `-query-frontend.query-stats-enabled=false`. #83
* [CHANGE] Query-frontend: the `cortex_frontend_mapped_asts_total` metric has been renamed to `cortex_frontend_query_sharding_rewrites_attempted_total`. #150
* [CHANGE] Query-frontend: added `sharded` label to `cortex_query_seconds_total` metric. #235
* [CHANGE] Query-frontend: changed the flag name for controlling query sharding total shards from `-querier.total-shards` to `-query-frontend.query-sharding-total-shards`. #230
* [CHANGE] Query-frontend: flag `-querier.parallelise-shardable-queries` has been renamed to `-query-frontend.parallelize-shardable-queries` #284
* [CHANGE] Query-frontend: removed the deprecated (and unused) `-frontend.cache-split-interval`. Use `-query-frontend.split-queries-by-interval` instead. #587
* [CHANGE] Query-frontend: range query response now omits the `data` field when it's empty (error case) like Prometheus does, previously it was `"data":{"resultType":"","result":null}`. #629
* [CHANGE] Query-frontend: instant queries now honor the `-query-frontend.max-retries-per-request` flag. #630
* [CHANGE] Query-frontend: removed in-memory and Redis cache support. Reason is that these caching backends were just supported by query-frontend, while all other Mimir services only support memcached. #796
  * The following CLI flags (and their respective YAML config options) have been removed:
    * `-frontend.cache.enable-fifocache`
    * `-frontend.redis.*`
    * `-frontend.fifocache.*`
  * The following metrics have been removed:
    * `querier_cache_added_total`
    * `querier_cache_added_new_total`
    * `querier_cache_evicted_total`
    * `querier_cache_entries`
    * `querier_cache_gets_total`
    * `querier_cache_misses_total`
    * `querier_cache_stale_gets_total`
    * `querier_cache_memory_bytes`
    * `cortex_rediscache_request_duration_seconds`
* [CHANGE] Query-frontend: migrated memcached backend client to the same one used in other components (memcached config and metrics are now consistent across all Mimir services). #821
  * The following CLI flags (and their respective YAML config options) have been added:
    * `-query-frontend.results-cache.backend` (set it to `memcached` if `-query-frontend.cache-results=true`)
  * The following CLI flags (and their respective YAML config options) have been changed:
    * `-frontend.memcached.hostname` and `-frontend.memcached.service` have been removed: use `-query-frontend.results-cache.memcached.addresses` instead
  * The following CLI flags (and their respective YAML config options) have been renamed:
    * `-frontend.background.write-back-concurrency` renamed to `-query-frontend.results-cache.memcached.max-async-concurrency`
    * `-frontend.background.write-back-buffer` renamed to `-query-frontend.results-cache.memcached.max-async-buffer-size`
    * `-frontend.memcached.batchsize` renamed to `-query-frontend.results-cache.memcached.max-get-multi-batch-size`
    * `-frontend.memcached.parallelism` renamed to `-query-frontend.results-cache.memcached.max-get-multi-concurrency`
    * `-frontend.memcached.timeout` renamed to `-query-frontend.results-cache.memcached.timeout`
    * `-frontend.memcached.max-item-size` renamed to `-query-frontend.results-cache.memcached.max-item-size`
    * `-frontend.memcached.max-idle-conns` renamed to `-query-frontend.results-cache.memcached.max-idle-connections`
    * `-frontend.compression` renamed to `-query-frontend.results-cache.compression`
  * The following CLI flags (and their respective YAML config options) have been removed:
    * `-frontend.memcached.circuit-breaker-consecutive-failures`: feature removed
    * `-frontend.memcached.circuit-breaker-timeout`: feature removed
    * `-frontend.memcached.circuit-breaker-interval`: feature removed
    * `-frontend.memcached.update-interval`: new setting is hardcoded to 30s
    * `-frontend.memcached.consistent-hash`: new setting is always enabled
    * `-frontend.default-validity` and `-frontend.memcached.expiration`: new setting is hardcoded to 7 days
  * The following metrics have been changed:
    * `cortex_cache_dropped_background_writes_total{name}` changed to `thanos_memcached_operation_skipped_total{name, operation, reason}`
    * `cortex_cache_value_size_bytes{name, method}` changed to `thanos_memcached_operation_data_size_bytes{name}`
    * `cortex_cache_request_duration_seconds{name, method, status_code}` changed to `thanos_memcached_operation_duration_seconds{name, operation}`
    * `cortex_cache_fetched_keys{name}` changed to `thanos_cache_memcached_requests_total{name}`
    * `cortex_cache_hits{name}` changed to `thanos_cache_memcached_hits_total{name}`
    * `cortex_memcache_request_duration_seconds{name, method, status_code}` changed to `thanos_memcached_operation_duration_seconds{name, operation}`
    * `cortex_memcache_client_servers{name}` changed to `thanos_memcached_dns_provider_results{name, addr}`
    * `cortex_memcache_client_set_skip_total{name}` changed to `thanos_memcached_operation_skipped_total{name, operation, reason}`
    * `cortex_dns_lookups_total` changed to `thanos_memcached_dns_lookups_total`
    * For all metrics the value of the "name" label has changed from `frontend.memcached` to `frontend-cache`
  * The following metrics have been removed:
    * `cortex_cache_background_queue_length{name}`
* [CHANGE] Query-frontend: merged `query_range` into `frontend` in the YAML config (keeping the same keys) and renamed flags: #825
  * `-querier.max-retries-per-request` renamed to `-query-frontend.max-retries-per-request`
  * `-querier.split-queries-by-interval` renamed to `-query-frontend.split-queries-by-interval`
  * `-querier.align-querier-with-step` renamed to `-query-frontend.align-querier-with-step`
  * `-querier.cache-results` renamed to `-query-frontend.cache-results`
  * `-querier.parallelise-shardable-queries` renamed to `-query-frontend.parallelize-shardable-queries`
* [CHANGE] Query-frontend: the default value of `-query-frontend.split-queries-by-interval` has changed from `0` to `24h`. #1131
* [CHANGE] Query-frontend: `-frontend.` flags were renamed to `-query-frontend.`: #1167
* [CHANGE] Query-frontend / Query-scheduler: classified the `-query-frontend.querier-forget-delay` and `-query-scheduler.querier-forget-delay` flags (and their respective YAML config options) as experimental. #1208
* [CHANGE] Querier / ruler: Change `-querier.max-fetched-chunks-per-query` configuration to limit to maximum number of chunks that can be fetched in a single query. The number of chunks fetched by ingesters AND long-term storare combined should not exceed the value configured on `-querier.max-fetched-chunks-per-query`. [#4260](https://github.com/cortexproject/cortex/pull/4260)
* [CHANGE] Querier / ruler: Option `-querier.ingester-streaming` has been removed. Querier/ruler now always use streaming method to query ingesters. #204
* [CHANGE] Querier: always fetch labels from store and respect start/end times in request; the option `-querier.query-store-for-labels-enabled` has been removed and is now always on. #518 #1132
* [CHANGE] Querier / ruler: removed the `-store.query-chunk-limit` flag (and its respective YAML config option `max_chunks_per_query`). `-querier.max-fetched-chunks-per-query` (and its respective YAML config option `max_fetched_chunks_per_query`) should be used instead. #705
* [CHANGE] Querier/Ruler: `-querier.active-query-tracker-dir` option has been removed. Active query tracking is now done via Activity tracker configured by `-activity-tracker.filepath` and enabled by default. Limit for max number of concurrent queries (`-querier.max-concurrent`) is now respected even if activity tracking is not enabled. #661 #822
* [CHANGE] Querier/ruler/query-frontend: the experimental `-querier.at-modifier-enabled` CLI flag has been removed and the PromQL `@` modifier is always enabled. #941
* [CHANGE] Querier: removed `-querier.worker-match-max-concurrent` and `-querier.worker-parallelism` CLI flags (and their respective YAML config options). Mimir now behaves like if `-querier.worker-match-max-concurrent` is always enabled and you should configure the max concurrency per querier process using `-querier.max-concurrent` instead. #958
* [CHANGE] Querier: changed default value of `-querier.query-ingesters-within` from `0` to `13h`. #967
* [CHANGE] Querier: rename metric `cortex_query_fetched_chunks_bytes_total` to `cortex_query_fetched_chunk_bytes_total` to be consistent with the limit name. #476
* [CHANGE] Ruler: add two new metrics `cortex_ruler_list_rules_seconds` and `cortex_ruler_load_rule_groups_seconds` to the ruler. #906
* [CHANGE] Ruler: endpoints for listing configured rules now return HTTP status code 200 and an empty map when there are no rules instead of an HTTP 404 and plain text error message. The following endpoints are affected: #456
  * `<prometheus-http-prefix>/config/v1/rules`
  * `<prometheus-http-prefix>/config/v1/rules/{namespace}`
  * `<prometheus-http-prefix>/rules` (deprecated)
  * `<prometheus-http-prefix>/rules/{namespace}` (deprecated)
  * `/api/v1/rules` (deprecated)
  * `/api/v1/rules/{namespace}` (deprecated)
* [CHANGE] Ruler: removed `configdb` support from Ruler backend storages. #15 #38 #819
* [CHANGE] Ruler: removed the support for the deprecated storage configuration via `-ruler.storage.*` CLI flags (and their respective YAML config options). Use `-ruler-storage.*` instead. #628
* [CHANGE] Ruler: set new default limits for rule groups: `-ruler.max-rules-per-rule-group` to 20 (previously 0, disabled) and `-ruler.max-rule-groups-per-tenant` to 70 (previously 0, disabled). #847
* [CHANGE] Ruler: removed `-ruler.enable-sharding` option, and changed default value of `-ruler.ring.store` to `memberlist`. #943
* [CHANGE] Ruler: `-ruler.alertmanager-use-v2` has been removed. The ruler will always use the `v2` endpoints. #954 #1100
* [CHANGE] Ruler: `-experimental.ruler.enable-api` flag has been renamed to `-ruler.enable-api` and is now stable. The default value has also changed from `false` to `true`, so both ruler and alertmanager API are enabled by default. #913 #1065
* [CHANGE] Ruler: add support for [DNS service discovery format](./docs/sources/configuration/arguments.md#dns-service-discovery) for `-ruler.alertmanager-url`. `-ruler.alertmanager-discovery` flag has been removed. URLs following the prior SRV format, will be treated as a static target. To continue using service discovery for these URLs prepend `dnssrvnoa+` to them. #993
  * The following metrics for Alertmanager DNS service discovery are replaced:
    * `prometheus_sd_dns_lookups_total` replaced by `cortex_dns_lookups_total{component="ruler"}`
    * `prometheus_sd_dns_lookup_failures_total` replaced by `cortex_dns_failures_total{component="ruler"}`
* [CHANGE] Ruler: deprecate `/api/v1/rules/**` and `<prometheus-http-prefix/rules/**` configuration API endpoints in favour of `/<prometheus-http-prefix>/config/v1/rules/**`. Deprecated endpoints will be removed in Mimir 2.2.0. Main configuration API endpoints are now `/<prometheus-http-prefix>/config/api/v1/rules/**` introduced in Mimir 2.0.0. #1222
* [CHANGE] Store-gateway: index cache now includes tenant in cache keys, this invalidates previous cached entries. #607
* [CHANGE] Store-gateway: increased memcached index caching TTL from 1 day to 7 days. #718
* [CHANGE] Store-gateway: options `-store-gateway.sharding-enabled` and `-querier.store-gateway-addresses` were removed. Default value of `-store-gateway.sharding-ring.store` is now `memberlist` and default value for `-store-gateway.sharding-ring.wait-stability-min-duration` changed from `1m` to `0` (disabled). #976
* [CHANGE] Compactor: compactor will no longer try to compact blocks that are already marked for deletion. Previously compactor would consider blocks marked for deletion within `-compactor.deletion-delay / 2` period as eligible for compaction. [#4328](https://github.com/cortexproject/cortex/pull/4328)
* [CHANGE] Compactor: Removed support for block deletion marks migration. If you're upgrading from Cortex < 1.7.0 to Mimir, you should upgrade the compactor to Cortex >= 1.7.0 first, run it at least once and then upgrade to Mimir. #122
* [CHANGE] Compactor: removed the `cortex_compactor_group_vertical_compactions_total` metric. #278
* [CHANGE] Compactor: no longer waits for initial blocks cleanup to finish before starting compactions. #282
* [CHANGE] Compactor: removed overlapping sources detection. Overlapping sources may exist due to edge cases (timing issues) when horizontally sharding compactor, but are correctly handled by compactor. #494
* [CHANGE] Compactor: compactor now uses deletion marks from `<tenant>/markers` location in the bucket. Marker files are no longer fetched, only listed. #550
* [CHANGE] Compactor: Default value of `-compactor.block-sync-concurrency` has changed from 20 to 8. This flag is now only used to control number of goroutines for downloading and uploading blocks during compaction. #552
* [CHANGE] Compactor is now included in `all` target (single-binary). #866
* [CHANGE] Compactor: Removed `-compactor.sharding-enabled` option. Sharding in compactor is now always enabled. Default value of `-compactor.ring.store` has changed from `consul` to `memberlist`. Default value of `-compactor.ring.wait-stability-min-duration` is now 0, which disables the feature. #956
* [CHANGE] Alertmanager: removed `-alertmanager.configs.auto-webhook-root` #977
* [CHANGE] Alertmanager: removed `configdb` support from Alertmanager backend storages. #15 #38 #819
* [CHANGE] Alertmanager: Don't count user-not-found errors from replicas as failures in the `cortex_alertmanager_state_fetch_replica_state_failed_total` metric. #190
* [CHANGE] Alertmanager: Use distributor for non-API routes. #213
* [CHANGE] Alertmanager: removed `-alertmanager.storage.*` configuration options, with the exception of the CLI flags `-alertmanager.storage.path` and `-alertmanager.storage.retention`. Use `-alertmanager-storage.*` instead. #632
* [CHANGE] Alertmanager: set default value for `-alertmanager.web.external-url=http://localhost:8080/alertmanager` to match the default configuration. #808 #1067
* [CHANGE] Alertmanager: `-experimental.alertmanager.enable-api` flag has been renamed to `-alertmanager.enable-api` and is now stable. #913
* [CHANGE] Alertmanager: now always runs with sharding enabled; other modes of operation are removed. #1044 #1126
  * The following configuration options are removed:
    * `-alertmanager.sharding-enabled`
    * `-alertmanager.cluster.advertise-address`
    * `-alertmanager.cluster.gossip-interval`
    * `-alertmanager.cluster.listen-address`
    * `-alertmanager.cluster.peers`
    * `-alertmanager.cluster.push-pull-interval`
  * The following configuration options are renamed:
    * `-alertmanager.cluster.peer-timeout` to `-alertmanager.peer-timeout`
* [CHANGE] Alertmanager: the default value of `-alertmanager.sharding-ring.store` is now `memberlist`. #1171
* [CHANGE] Ring: changed default value of `-distributor.ring.store` (Distributor ring) and `-ring.store` (Ingester ring) to `memberlist`. #1046
* [CHANGE] Memberlist: the `memberlist_kv_store_value_bytes` metric has been removed due to values no longer being stored in-memory as encoded bytes. [#4345](https://github.com/cortexproject/cortex/pull/4345)
* [CHANGE] Memberlist: forward only changes, not entire original message. [#4419](https://github.com/cortexproject/cortex/pull/4419)
* [CHANGE] Memberlist: don't accept old tombstones as incoming change, and don't forward such messages to other gossip members. [#4420](https://github.com/cortexproject/cortex/pull/4420)
* [CHANGE] Memberlist: changed probe interval from `1s` to `5s` and probe timeout from `500ms` to `2s`. #563
* [CHANGE] Memberlist: the `name` label on metrics `cortex_dns_failures_total`, `cortex_dns_lookups_total` and `cortex_dns_provider_results` was renamed to `component`. #993
* [CHANGE] Limits: removed deprecated limits for rejecting old samples #799
  This removes the following flags:
  * `-validation.reject-old-samples`
  * `-validation.reject-old-samples.max-age`
* [CHANGE] Limits: removed local limit-related flags in favor of global limits. #725
  The distributor ring is now required, and can be configured via the `distributor.ring.*` flags.
  This removes the following flags:
  * `-distributor.ingestion-rate-strategy` -> will now always use the "global" strategy
  * `-ingester.max-series-per-user` -> set `-ingester.max-global-series-per-user` to `N` times the existing value of `-ingester.max-series-per-user` instead
  * `-ingester.max-series-per-metric` -> set `-ingester.max-global-series-per-metric`  to `N` times the existing value of `-ingester.max-series-per-metric` instead
  * `-ingester.max-metadata-per-user` -> set `-ingester.max-global-metadata-per-user` to `N` times the existing value of `-ingester.max-metadata-per-user` instead
  * `-ingester.max-metadata-per-metric` -> set `-ingester.max-global-metadata-per-metric` to `N` times the existing value of `-ingester.max-metadata-per-metric` instead
  * In the above notes, `N` refers to the number of ingester replicas
  Additionally, default values for the following flags have changed:
  * `-ingester.max-global-series-per-user` from `0` to `150000`
  * `-ingester.max-global-series-per-metric` from `0` to `20000`
  * `-distributor.ingestion-rate-limit` from `25000` to `10000`
  * `-distributor.ingestion-burst-size` from `50000` to `200000`
* [CHANGE] Limits: removed limit `enforce_metric_name`, now behave as if set to `true` always. #686
* [CHANGE] Limits: Option `-ingester.max-samples-per-query` and its YAML field `max_samples_per_query` have been removed. It required `-querier.ingester-streaming` option to be set to false, but since `-querier.ingester-streaming` is removed (always defaulting to true), the limit using it was removed as well. #204 #1132
* [CHANGE] Limits: Set the default max number of inflight ingester push requests (`-ingester.instance-limits.max-inflight-push-requests`) to 30000 in order to prevent clusters from being overwhelmed by request volume or temporary slow-downs. #259
* [CHANGE] Overrides exporter: renamed metric `cortex_overrides` to `cortex_limits_overrides`. #173 #407
* [FEATURE] The following features have been moved from experimental to stable: #913 #1002
  * Alertmanager config API
  * Alertmanager receiver firewall
  * Alertmanager sharding
  * Azure blob storage support
  * Blocks storage bucket index
  * Disable the ring health check in the readiness endpoint (`-ingester.readiness-check-ring-health=false`)
  * Distributor: do not extend writes on unhealthy ingesters
  * Do not unregister ingesters from ring on shutdown (`-ingester.unregister-on-shutdown=false`)
  * HA Tracker: cleanup of old replicas from KV Store
  * Instance limits in ingester and distributor
  * OpenStack Swift storage support
  * Query-frontend: query stats tracking
  * Query-scheduler
  * Querier: tenant federation
  * Ruler config API
  * S3 Server Side Encryption (SSE) using KMS
  * TLS configuration for gRPC, HTTP and etcd clients
  * Zone-aware replication
  * `/labels` API using matchers
  * The following querier limits:
    * `-querier.max-fetched-chunks-per-query`
    * `-querier.max-fetched-chunk-bytes-per-query`
    * `-querier.max-fetched-series-per-query`
  * The following alertmanager limits:
    * Notification rate (`-alertmanager.notification-rate-limit` and `-alertmanager.notification-rate-limit-per-integration`)
    * Dispatcher groups (`-alertmanager.max-dispatcher-aggregation-groups`)
    * User config size (`-alertmanager.max-config-size-bytes`)
    * Templates count in user config (`-alertmanager.max-templates-count`)
    * Max template size (`-alertmanager.max-template-size-bytes`)
* [FEATURE] The endpoints `/api/v1/status/buildinfo`, `<prometheus-http-prefix>/api/v1/status/buildinfo`, and `<alertmanager-http-prefix>/api/v1/status/buildinfo` have been added to display build information and enabled features. #1219 #1240
* [FEATURE] PromQL: added `present_over_time` support. #139
* [FEATURE] Added "Activity tracker" feature which can log ongoing activities from previous Mimir run in case of a crash. It is enabled by default and controlled by the `-activity-tracker.filepath` flag. It can be disabled by setting this path to an empty string. Currently, the Store-gateway, Ruler, Querier, Query-frontend and Ingester components use this feature to track queries. #631 #782 #822 #1121
* [FEATURE] Divide configuration parameters into categories "basic", "advanced", and "experimental". Only flags in the basic category are shown when invoking `-help`, whereas `-help-all` will include flags in all categories (basic, advanced, experimental). #840
* [FEATURE] Querier: Added support for tenant federation to exemplar endpoints. #927
* [FEATURE] Ingester: can expose metrics on active series matching custom trackers configured via `-ingester.active-series-custom-trackers` (or its respective YAML config option). When configured, active series for custom trackers are exposed by the `cortex_ingester_active_series_custom_tracker` metric. #42 #672
* [FEATURE] Ingester: Enable snapshotting of in-memory TSDB on disk during shutdown via `-blocks-storage.tsdb.memory-snapshot-on-shutdown` (experimental). #249
* [FEATURE] Ingester: Added `-blocks-storage.tsdb.isolation-enabled` flag, which allows disabling TSDB isolation feature. This is enabled by default (per TSDB default), but disabling can improve performance of write requests. #512
* [FEATURE] Ingester: Added `-blocks-storage.tsdb.head-chunks-write-queue-size` flag, which allows setting the size of the queue used by the TSDB before m-mapping chunks (experimental). #591
  * Added `cortex_ingester_tsdb_mmap_chunk_write_queue_operations_total` metric to track different operations of this queue.
* [FEATURE] Distributor: Added `-api.skip-label-name-validation-header-enabled` option to allow skipping label name validation on the HTTP write path based on `X-Mimir-SkipLabelNameValidation` header being `true` or not. #390
* [FEATURE] Query-frontend: Add `cortex_query_fetched_series_total` and `cortex_query_fetched_chunks_bytes_total` per-user counters to expose the number of series and bytes fetched as part of queries. These metrics can be enabled with the `-frontend.query-stats-enabled` flag (or its respective YAML config option `query_stats_enabled`). [#4343](https://github.com/cortexproject/cortex/pull/4343)
* [FEATURE] Query-frontend: Add `cortex_query_fetched_chunks_total` per-user counter to expose the number of chunks fetched as part of queries. This metric can be enabled with the `-query-frontend.query-stats-enabled` flag (or its respective YAML config option `query_stats_enabled`). #31
* [FEATURE] Query-frontend: Add query sharding for instant and range queries. You can enable querysharding by setting `-query-frontend.parallelize-shardable-queries` to `true`. The following additional config and exported metrics have been added. #79 #80 #100 #124 #140 #148 #150 #151 #153 #154 #155 #156 #157 #158 #159 #160 #163 #169 #172 #196 #205 #225 #226 #227 #228 #230 #235 #240 #239 #246 #244 #319 #330 #371 #385 #400 #458 #586 #630 #660 #707 #1542
  * New config options:
    * `-query-frontend.query-sharding-total-shards`: The amount of shards to use when doing parallelisation via query sharding.
    * `-query-frontend.query-sharding-max-sharded-queries`: The max number of sharded queries that can be run for a given received query. 0 to disable limit.
    * `-blocks-storage.bucket-store.series-hash-cache-max-size-bytes`: Max size - in bytes - of the in-memory series hash cache in the store-gateway.
    * `-blocks-storage.tsdb.series-hash-cache-max-size-bytes`: Max size - in bytes - of the in-memory series hash cache in the ingester.
  * New exported metrics:
    * `cortex_bucket_store_series_hash_cache_requests_total`
    * `cortex_bucket_store_series_hash_cache_hits_total`
    * `cortex_frontend_query_sharding_rewrites_succeeded_total`
    * `cortex_frontend_sharded_queries_per_query`
  * Renamed metrics:
    * `cortex_frontend_mapped_asts_total` to `cortex_frontend_query_sharding_rewrites_attempted_total`
  * Modified metrics:
    * added `sharded` label to `cortex_query_seconds_total`
  * When query sharding is enabled, the following querier config must be set on query-frontend too:
    * `-querier.max-concurrent`
    * `-querier.timeout`
    * `-querier.max-samples`
    * `-querier.at-modifier-enabled`
    * `-querier.default-evaluation-interval`
    * `-querier.active-query-tracker-dir`
    * `-querier.lookback-delta`
  * Sharding can be dynamically controlled per request using the `Sharding-Control: 64` header. (0 to disable)
  * Sharding can be dynamically controlled per tenant using the limit `query_sharding_total_shards`. (0 to disable)
  * Added `sharded_queries` count to the "query stats" log.
  * The number of shards is adjusted to be compatible with number of compactor shards that are used by a split-and-merge compactor. The querier can use this to avoid querying blocks that cannot have series in a given query shard.
* [FEATURE] Query-Frontend: Added `-query-frontend.cache-unaligned-requests` option to cache responses for requests that do not have step-aligned start and end times. This can improve speed of repeated queries, but can also pollute cache with results that are never reused. #432
* [FEATURE] Querier: Added label names cardinality endpoint `<prefix>/api/v1/cardinality/label_names` that is disabled by default. Can be enabled/disabled via the CLI flag `-querier.cardinality-analysis-enabled` or its respective YAML config option. Configurable on a per-tenant basis. #301 #377 #474
* [FEATURE] Querier: Added label values cardinality endpoint `<prefix>/api/v1/cardinality/label_values` that is disabled by default. Can be enabled/disabled via the CLI flag `-querier.cardinality-analysis-enabled` or its respective YAML config option, and configurable on a per-tenant basis. The maximum number of label names allowed to be queried in a single API call can be controlled via `-querier.label-values-max-cardinality-label-names-per-request`. #332 #395 #474
* [FEATURE] Querier: Added `-store.max-labels-query-length` to restrict the range of `/series`, label-names and label-values requests. #507
* [FEATURE] Ruler: Add new `-ruler.query-stats-enabled` which when enabled will report the `cortex_ruler_query_seconds_total` as a per-user metric that tracks the sum of the wall time of executing queries in the ruler in seconds. [#4317](https://github.com/cortexproject/cortex/pull/4317)
* [FEATURE] Ruler: Added federated rule groups. #533
  * Added `-ruler.tenant-federation.enabled` config flag.
  * Added support for `source_tenants` field on rule groups.
* [FEATURE] Store-gateway: Added `/store-gateway/tenants` and `/store-gateway/tenant/{tenant}/blocks` endpoints that provide functionality that was provided by `tools/listblocks`. #911 #973
* [FEATURE] Compactor: compactor now uses new algorithm that we call "split-and-merge". Previous compaction strategy was removed. With the `split-and-merge` compactor source blocks for a given tenant are grouped into `-compactor.split-groups` number of groups. Each group of blocks is then compacted separately, and is split into `-compactor.split-and-merge-shards` shards (configurable on a per-tenant basis). Compaction of each tenant shards can be horizontally scaled. Number of compactors that work on jobs for single tenant can be limited by using `-compactor.compactor-tenant-shard-size` parameter, or per-tenant `compactor_tenant_shard_size` override.  #275 #281 #282 #283 #288 #290 #303 #307 #317 #323 #324 #328 #353 #368 #479 #820
* [FEATURE] Compactor: Added `-compactor.max-compaction-time` to control how long can compaction for a single tenant take. If compactions for a tenant take longer, no new compactions are started in the same compaction cycle. Running compactions are not stopped however, and may take much longer. #523
* [FEATURE] Compactor: When compactor finds blocks with out-of-order chunks, it will mark them for no-compaction. Blocks marked for no-compaction are ignored in future compactions too. Added metric `cortex_compactor_blocks_marked_for_no_compaction_total` to track number of blocks marked for no-compaction. Added `CortexCompactorSkippedBlocksWithOutOfOrderChunks` alert based on new metric. Markers are only checked from `<tenant>/markers` location, but uploaded to the block directory too. #520 #535 #550
* [FEATURE] Compactor: multiple blocks are now downloaded and uploaded at once, which can shorten compaction process. #552
* [ENHANCEMENT] Exemplars are now emitted for all gRPC calls and many operations tracked by histograms. #180
* [ENHANCEMENT] New options `-server.http-listen-network` and `-server.grpc-listen-network` allow binding as 'tcp4' or 'tcp6'. #180
* [ENHANCEMENT] Query federation: improve performance in MergeQueryable by memoizing labels. #312
* [ENHANCEMENT] Add histogram metrics `cortex_distributor_sample_delay_seconds` and `cortex_ingester_tsdb_sample_out_of_order_delta_seconds` #488
* [ENHANCEMENT] Check internal directory access before starting up. #1217
* [ENHANCEMENT] Azure client: expose option to configure MSI URL and user-assigned identity. #584
* [ENHANCEMENT] Added a new metric `mimir_build_info` to coincide with `cortex_build_info`. The metric `cortex_build_info` has not been removed. #1022
* [ENHANCEMENT] Mimir runs a sanity check of storage config at startup and will fail to start if the sanity check doesn't pass. This is done to find potential config issues before starting up. #1180
* [ENHANCEMENT] Validate alertmanager and ruler storage configurations to ensure they don't use same bucket name and region values as those configured for the blocks storage. #1214
* [ENHANCEMENT] Ingester: added option `-ingester.readiness-check-ring-health` to disable the ring health check in the readiness endpoint. When disabled, the health checks are run against only the ingester itself instead of all ingesters in the ring. #48 #126
* [ENHANCEMENT] Ingester: reduce CPU and memory utilization if remote write requests contains a large amount of "out of bounds" samples. #413
* [ENHANCEMENT] Ingester: reduce CPU and memory utilization when querying chunks from ingesters. #430
* [ENHANCEMENT] Ingester: Expose ingester ring page on ingesters. #654
* [ENHANCEMENT] Distributor: added option `-distributor.excluded-zones` to exclude ingesters running in specific zones both on write and read path. #51
* [ENHANCEMENT] Distributor: add tags to tracing span for distributor push with user, cluster and replica. #210
* [ENHANCEMENT] Distributor: performance optimisations. #212 #217 #242
* [ENHANCEMENT] Distributor: reduce latency when HA-Tracking by doing KVStore updates in the background. #271
* [ENHANCEMENT] Distributor: make distributor inflight push requests count include background calls to ingester. #398
* [ENHANCEMENT] Distributor: silently drop exemplars more than 5 minutes older than samples in the same batch. #544
* [ENHANCEMENT] Distributor: reject exemplars with blank label names or values. The `cortex_discarded_exemplars_total` metric will use the `exemplar_labels_blank` reason in this case. #873
* [ENHANCEMENT] Query-frontend: added `cortex_query_frontend_workers_enqueued_requests_total` metric to track the number of requests enqueued in each query-scheduler. #384
* [ENHANCEMENT] Query-frontend: added `cortex_query_frontend_non_step_aligned_queries_total` to track the total number of range queries with start/end not aligned to step. #347 #357 #582
* [ENHANCEMENT] Query-scheduler: exported summary `cortex_query_scheduler_inflight_requests` tracking total number of inflight requests (both enqueued and processing) in percentile buckets. #675
* [ENHANCEMENT] Querier: can use the `LabelNames` call with matchers, if matchers are provided in the `/labels` API call, instead of using the more expensive `MetricsForLabelMatchers` call as before. #3 #1186
* [ENHANCEMENT] Querier / store-gateway: optimized regex matchers. #319 #334 #355
* [ENHANCEMENT] Querier: when fetching data for specific query-shard, we can ignore some blocks based on compactor-shard ID, since sharding of series by query sharding and compactor is the same. Added metrics: #438 #450
  * `cortex_querier_blocks_found_total`
  * `cortex_querier_blocks_queried_total`
  * `cortex_querier_blocks_with_compactor_shard_but_incompatible_query_shard_total`
* [ENHANCEMENT] Querier / ruler: reduce cpu usage, latency and peak memory consumption. #459 #463 #589
* [ENHANCEMENT] Querier: labels requests now obey `-querier.query-ingesters-within`, making them a little more efficient. #518
* [ENHANCEMENT] Querier: retry store-gateway in case of unexpected failure, instead of failing the query. #1003
* [ENHANCEMENT] Querier / ruler: reduce memory used by streaming queries, particularly in ruler. [#4341](https://github.com/cortexproject/cortex/pull/4341)
* [ENHANCEMENT] Ruler: Using shuffle sharding subring on GetRules API. [#4466](https://github.com/cortexproject/cortex/pull/4466)
* [ENHANCEMENT] Ruler: wait for ruler ring client to self-detect during startup. #990
* [ENHANCEMENT] Store-gateway: added `cortex_bucket_store_sent_chunk_size_bytes` metric, tracking the size of chunks sent from store-gateway to querier. #123
* [ENHANCEMENT] Store-gateway: reduced CPU and memory utilization due to exported metrics aggregation for instances with a large number of tenants. #123 #142
* [ENHANCEMENT] Store-gateway: added an in-memory LRU cache for chunks attributes. Can be enabled setting `-blocks-storage.bucket-store.chunks-cache.attributes-in-memory-max-items=X` where `X` is the max number of items to keep in the in-memory cache. The following new metrics are exposed: #279 #415 #437
  * `cortex_cache_memory_requests_total`
  * `cortex_cache_memory_hits_total`
  * `cortex_cache_memory_items_count`
* [ENHANCEMENT] Store-gateway: log index cache requests to tracing spans. #419
* [ENHANCEMENT] Store-gateway: store-gateway can now ignore blocks with minimum time within `-blocks-storage.bucket-store.ignore-blocks-within` duration. Useful when used together with `-querier.query-store-after`. #502
* [ENHANCEMENT] Store-gateway: label values with matchers now doesn't preload or list series, reducing latency and memory consumption. #534
* [ENHANCEMENT] Store-gateway: the results of `LabelNames()`, `LabelValues()` and `Series(skipChunks=true)` calls are now cached in the index cache. #590
* [ENHANCEMENT] Store-gateway: Added `-store-gateway.sharding-ring.unregister-on-shutdown` option that allows store-gateway to stay in the ring even after shutdown. Defaults to `true`, which is the same as current behaviour. #610 #614
* [ENHANCEMENT] Store-gateway: wait for ring tokens stability instead of ring stability to speed up startup and tests. #620
* [ENHANCEMENT] Compactor: add timeout for waiting on compactor to become ACTIVE in the ring. [#4262](https://github.com/cortexproject/cortex/pull/4262)
* [ENHANCEMENT] Compactor: skip already planned compaction jobs if the tenant doesn't belong to the compactor instance anymore. #303
* [ENHANCEMENT] Compactor: Blocks cleaner will ignore users that it no longer "owns" when sharding is enabled, and user ownership has changed since last scan. #325
* [ENHANCEMENT] Compactor: added `-compactor.compaction-jobs-order` support to configure which compaction jobs should run first for a given tenant (in case there are multiple ones). Supported values are: `smallest-range-oldest-blocks-first` (default), `newest-blocks-first`. #364
* [ENHANCEMENT] Compactor: delete blocks marked for deletion faster. #490
* [ENHANCEMENT] Compactor: expose low-level concurrency options for compactor: `-compactor.max-opening-blocks-concurrency`, `-compactor.max-closing-blocks-concurrency`, `-compactor.symbols-flushers-concurrency`. #569 #701
* [ENHANCEMENT] Compactor: expand compactor logs to include total compaction job time, total time for uploads and block counts. #549
* [ENHANCEMENT] Ring: allow experimental configuration of disabling of heartbeat timeouts by setting the relevant configuration value to zero. Applies to the following: [#4342](https://github.com/cortexproject/cortex/pull/4342)
  * `-distributor.ring.heartbeat-timeout`
  * `-ingester.ring.heartbeat-timeout`
  * `-ruler.ring.heartbeat-timeout`
  * `-alertmanager.sharding-ring.heartbeat-timeout`
  * `-compactor.ring.heartbeat-timeout`
  * `-store-gateway.sharding-ring.heartbeat-timeout`
* [ENHANCEMENT] Ring: allow heartbeats to be explicitly disabled by setting the interval to zero. This is considered experimental. This applies to the following configuration options: [#4344](https://github.com/cortexproject/cortex/pull/4344)
  * `-distributor.ring.heartbeat-period`
  * `-ingester.ring.heartbeat-period`
  * `-ruler.ring.heartbeat-period`
  * `-alertmanager.sharding-ring.heartbeat-period`
  * `-compactor.ring.heartbeat-period`
  * `-store-gateway.sharding-ring.heartbeat-period`
* [ENHANCEMENT] Memberlist: optimized receive path for processing ring state updates, to help reduce CPU utilization in large clusters. [#4345](https://github.com/cortexproject/cortex/pull/4345)
* [ENHANCEMENT] Memberlist: expose configuration of memberlist packet compression via `-memberlist.compression-enabled`. [#4346](https://github.com/cortexproject/cortex/pull/4346)
* [ENHANCEMENT] Memberlist: Add `-memberlist.advertise-addr` and `-memberlist.advertise-port` options for setting the address to advertise to other members of the cluster to enable NAT traversal. #260
* [ENHANCEMENT] Memberlist: reduce CPU utilization for rings with a large number of members. #537 #563 #634
* [ENHANCEMENT] Overrides exporter: include additional limits in the per-tenant override exporter. The following limits have been added to the `cortex_limit_overrides` metric: #21
  * `max_fetched_series_per_query`
  * `max_fetched_chunk_bytes_per_query`
  * `ruler_max_rules_per_rule_group`
  * `ruler_max_rule_groups_per_tenant`
* [ENHANCEMENT] Overrides exporter: add a metrics `cortex_limits_defaults` to expose the default values of limits. #173
* [ENHANCEMENT] Overrides exporter: Add `max_fetched_chunks_per_query` and `max_global_exemplars_per_user` limits to the default and per-tenant limits exported as metrics. #471 #515
* [ENHANCEMENT] Upgrade Go to 1.17.8. #1347 #1381
* [ENHANCEMENT] Upgrade Docker base images to `alpine:3.15.0`. #1348
* [BUGFIX] Azure storage: only create HTTP client once, to reduce memory utilization. #605
* [BUGFIX] Ingester: fixed ingester stuck on start up (LEAVING ring state) when `-ingester.ring.heartbeat-period=0` and `-ingester.unregister-on-shutdown=false`. [#4366](https://github.com/cortexproject/cortex/pull/4366)
* [BUGFIX] Ingester: prevent any reads or writes while the ingester is stopping. This will prevent accessing TSDB blocks once they have been already closed. [#4304](https://github.com/cortexproject/cortex/pull/4304)
* [BUGFIX] Ingester: TSDB now waits for pending readers before truncating Head block, fixing the `chunk not found` error and preventing wrong query results. #16
* [BUGFIX] Ingester: don't create TSDB or appender if no samples are sent by a tenant. #162
* [BUGFIX] Ingester: fix out-of-order chunks in TSDB head in-memory series after WAL replay in case some samples were appended to TSDB WAL before series. #530
* [BUGFIX] Distributor: when cleaning up obsolete elected replicas from KV store, HA tracker didn't update number of cluster per user correctly. [#4336](https://github.com/cortexproject/cortex/pull/4336)
* [BUGFIX] Distributor: fix bug in query-exemplar where some results would get dropped. #583
* [BUGFIX] Query-frontend: Fixes @ modifier functions (start/end) when splitting queries by time. #206
* [BUGFIX] Query-frontend: Ensure query_range requests handled by the query-frontend return JSON formatted errors. #360 #499
* [BUGFIX] Query-frontend: don't reuse cached results for queries that are not step-aligned. #424
* [BUGFIX] Query-frontend: fix API error messages that were mentioning Prometheus `--enable-feature=promql-negative-offset` and `--enable-feature=promql-at-modifier` flags. #688
* [BUGFIX] Query-frontend: worker's cancellation channels are now buffered to ensure that all request cancellations are properly handled. #741
* [BUGFIX] Querier: fixed `/api/v1/user_stats` endpoint. When zone-aware replication is enabled, `MaxUnavailableZones` param is used instead of `MaxErrors`, so setting `MaxErrors = 0` doesn't make the Querier wait for all Ingesters responses. #474
* [BUGFIX] Querier: Disable query scheduler SRV DNS lookup. #689
* [BUGFIX] Ruler: fixed counting of PromQL evaluation errors as user-errors when updating `cortex_ruler_queries_failed_total`. [#4335](https://github.com/cortexproject/cortex/pull/4335)
* [BUGFIX] Ruler: fix formatting of rule groups in `/ruler/rule_groups` endpoint. #655
* [BUGFIX] Ruler: do not log `unable to read rules directory` at startup if the directory hasn't been created yet. #1058
* [BUGFIX] Ruler: enable Prometheus-compatible endpoints regardless of `-ruler.enable-api`. The flag now only controls the configuration API. This is what the config flag description stated, but not what was happening. #1216
* [BUGFIX] Compactor: fixed panic while collecting Prometheus metrics. #28
* [BUGFIX] Compactor: compactor should now be able to correctly mark blocks for deletion and no-compaction, if such marking was previously interrupted. #1015
* [BUGFIX] Alertmanager: remove stale template files. #4495
* [BUGFIX] Alertmanager: don't replace user configurations with blank fallback configurations (when enabled), particularly during scaling up/down instances when sharding is enabled. #224
* [BUGFIX] Ring: multi KV runtime config changes are now propagated to all rings, not just ingester ring. #1047
* [BUGFIX] Memberlist: fixed corrupted packets when sending compound messages with more than 255 messages or messages bigger than 64KB. #551
* [BUGFIX] Overrides exporter: successfully startup even if runtime config is not set. #1056
* [BUGFIX] Fix internal modules to wait for other modules depending on them before stopping. #1472

### Mixin

_Changes since `grafana/cortex-jsonnet` `1.9.0`._

* [CHANGE] Removed chunks storage support from mixin. #641 #643 #645 #811 #812 #813
  * Removed `tsdb.libsonnet`: no need to import it anymore (its content is already automatically included when using Jsonnet)
  * Removed the following fields from `_config`:
    * `storage_engine` (defaults to `blocks`)
    * `chunk_index_backend`
    * `chunk_store_backend`
  * Removed schema config map
  * Removed the following dashboards:
    * "Cortex / Chunks"
    * "Cortex / WAL"
    * "Cortex / Blocks vs Chunks"
  * Removed the following alerts:
    * `CortexOldChunkInMemory`
    * `CortexCheckpointCreationFailed`
    * `CortexCheckpointDeletionFailed`
    * `CortexProvisioningMemcachedTooSmall`
    * `CortexWALCorruption`
    * `CortexTableSyncFailure`
    * `CortexTransferFailed`
  * Removed the following recording rules:
    * `cortex_chunk_store_index_lookups_per_query`
    * `cortex_chunk_store_series_pre_intersection_per_query`
    * `cortex_chunk_store_series_post_intersection_per_query`
    * `cortex_chunk_store_chunks_per_query`
    * `cortex_bigtable_request_duration_seconds`
    * `cortex_cassandra_request_duration_seconds`
    * `cortex_dynamo_request_duration_seconds`
    * `cortex_database_request_duration_seconds`
    * `cortex_gcs_request_duration_seconds`
* [CHANGE] Update grafana-builder dependency: use $__rate_interval in qpsPanel and latencyPanel. [#372](https://github.com/grafana/cortex-jsonnet/pull/372)
* [CHANGE] `namespace` template variable in dashboards now only selects namespaces for selected clusters. [#311](https://github.com/grafana/cortex-jsonnet/pull/311)
* [CHANGE] `CortexIngesterRestarts` alert severity changed from `critical` to `warning`. [#321](https://github.com/grafana/cortex-jsonnet/pull/321)
* [CHANGE] Dashboards: added overridable `job_labels` and `cluster_labels` to the configuration object as label lists to uniquely identify jobs and clusters in the metric names and group-by lists in dashboards. [#319](https://github.com/grafana/cortex-jsonnet/pull/319)
* [CHANGE] Dashboards: `alert_aggregation_labels` has been removed from the configuration and overriding this value has been deprecated. Instead the labels are now defined by the `cluster_labels` list, and should be overridden accordingly through that list. [#319](https://github.com/grafana/cortex-jsonnet/pull/319)
* [CHANGE] Renamed `CortexCompactorHasNotUploadedBlocksSinceStart` to `CortexCompactorHasNotUploadedBlocks`. [#334](https://github.com/grafana/cortex-jsonnet/pull/334)
* [CHANGE] Renamed `CortexCompactorRunFailed` to `CortexCompactorHasNotSuccessfullyRunCompaction`. [#334](https://github.com/grafana/cortex-jsonnet/pull/334)
* [CHANGE] Renamed `CortexInconsistentConfig` alert to `CortexInconsistentRuntimeConfig` and increased severity to `critical`. [#335](https://github.com/grafana/cortex-jsonnet/pull/335)
* [CHANGE] Increased `CortexBadRuntimeConfig` alert severity to `critical` and removed support for `cortex_overrides_last_reload_successful` metric (was removed in Cortex 1.3.0). [#335](https://github.com/grafana/cortex-jsonnet/pull/335)
* [CHANGE] Grafana 'min step' changed to 15s so dashboard show better detail. [#340](https://github.com/grafana/cortex-jsonnet/pull/340)
* [CHANGE] Replace `CortexRulerFailedEvaluations` with two new alerts: `CortexRulerTooManyFailedPushes` and `CortexRulerTooManyFailedQueries`. [#347](https://github.com/grafana/cortex-jsonnet/pull/347)
* [CHANGE] Removed `CortexCacheRequestErrors` alert. This alert was not working because the legacy Cortex cache client instrumentation doesn't track errors. [#346](https://github.com/grafana/cortex-jsonnet/pull/346)
* [CHANGE] Removed `CortexQuerierCapacityFull` alert. [#342](https://github.com/grafana/cortex-jsonnet/pull/342)
* [CHANGE] Changes blocks storage alerts to group metrics by the configured `cluster_labels` (supporting the deprecated `alert_aggregation_labels`). [#351](https://github.com/grafana/cortex-jsonnet/pull/351)
* [CHANGE] Increased `CortexIngesterReachingSeriesLimit` critical alert threshold from 80% to 85%. [#363](https://github.com/grafana/cortex-jsonnet/pull/363)
* [CHANGE] Changed default `job_names` for query-frontend, query-scheduler and querier to match custom deployments too. [#376](https://github.com/grafana/cortex-jsonnet/pull/376)
* [CHANGE] Split `cortex_api` recording rule group into three groups. This is a workaround for large clusters where this group can become slow to evaluate. [#401](https://github.com/grafana/cortex-jsonnet/pull/401)
* [CHANGE] Increased `CortexIngesterReachingSeriesLimit` warning threshold from 70% to 80% and critical threshold from 85% to 90%. [#404](https://github.com/grafana/cortex-jsonnet/pull/404)
* [CHANGE] Raised `CortexKVStoreFailure` alert severity from warning to critical. #493
* [CHANGE] Increase `CortexRolloutStuck` alert "for" duration from 15m to 30m. #493 #573
* [CHANGE] The Alertmanager and Ruler compiled dashboards (`alertmanager.json` and `ruler.json`) have been respectively renamed to `mimir-alertmanager.json` and `mimir-ruler.json`. #869
* [CHANGE] Removed `cortex_overrides_metric` from `_config`. #871
* [CHANGE] Renamed recording rule groups (`cortex_` prefix changed to `mimir_`). #871
* [CHANGE] Alerts name prefix has been changed from `Cortex` to `Mimir` (eg. alert `CortexIngesterUnhealthy` has been renamed to `MimirIngesterUnhealthy`). #879
* [CHANGE] Enabled resources dashboards by default. Can be disabled setting `resources_dashboards_enabled` config field to `false`. #920
* [FEATURE] Added `Cortex / Overrides` dashboard, displaying default limits and per-tenant overrides applied to Mimir. #673
* [FEATURE] Added `Mimir / Tenants` and `Mimir / Top tenants` dashboards, displaying user-based metrics. #776
* [FEATURE] Added querier autoscaling panels and alerts. #1006 #1016
* [FEATURE] Mimir / Top tenants dashboard now has tenants ranked by rule group size and evaluation time. #1338
* [ENHANCEMENT] cortex-mixin: Make `cluster_namespace_deployment:kube_pod_container_resource_requests_{cpu_cores,memory_bytes}:sum` backwards compatible with `kube-state-metrics` v2.0.0. [#317](https://github.com/grafana/cortex-jsonnet/pull/317)
* [ENHANCEMENT] Cortex-mixin: Include `cortex-gw-internal` naming variation in default `gateway` job names. [#328](https://github.com/grafana/cortex-jsonnet/pull/328)
* [ENHANCEMENT] Ruler dashboard: added object storage metrics. [#354](https://github.com/grafana/cortex-jsonnet/pull/354)
* [ENHANCEMENT] Alertmanager dashboard: added object storage metrics. [#354](https://github.com/grafana/cortex-jsonnet/pull/354)
* [ENHANCEMENT] Added documentation text panels and descriptions to reads and writes dashboards. [#324](https://github.com/grafana/cortex-jsonnet/pull/324)
* [ENHANCEMENT] Dashboards: defined container functions for common resources panels: containerDiskWritesPanel, containerDiskReadsPanel, containerDiskSpaceUtilization. [#331](https://github.com/grafana/cortex-jsonnet/pull/331)
* [ENHANCEMENT] cortex-mixin: Added `alert_excluded_routes` config to exclude specific routes from alerts. [#338](https://github.com/grafana/cortex-jsonnet/pull/338)
* [ENHANCEMENT] Added `CortexMemcachedRequestErrors` alert. [#346](https://github.com/grafana/cortex-jsonnet/pull/346)
* [ENHANCEMENT] Ruler dashboard: added "Per route p99 latency" panel in the "Configuration API" row. [#353](https://github.com/grafana/cortex-jsonnet/pull/353)
* [ENHANCEMENT] Increased the `for` duration of the `CortexIngesterReachingSeriesLimit` warning alert to 3h. [#362](https://github.com/grafana/cortex-jsonnet/pull/362)
* [ENHANCEMENT] Added a new tier (`medium_small_user`) so we have another tier between 100K and 1Mil active series. [#364](https://github.com/grafana/cortex-jsonnet/pull/364)
* [ENHANCEMENT] Extend Alertmanager dashboard: [#313](https://github.com/grafana/cortex-jsonnet/pull/313)
  * "Tenants" stat panel - shows number of discovered tenant configurations.
  * "Replication" row - information about the replication of tenants/alerts/silences over instances.
  * "Tenant Configuration Sync" row - information about the configuration sync procedure.
  * "Sharding Initial State Sync" row - information about the initial state sync procedure when sharding is enabled.
  * "Sharding Runtime State Sync" row - information about various state operations which occur when sharding is enabled (replication, fetch, marge, persist).
* [ENHANCEMENT] Update gsutil command for `not healthy index found` playbook [#370](https://github.com/grafana/cortex-jsonnet/pull/370)
* [ENHANCEMENT] Added Alertmanager alerts and playbooks covering configuration syncs and sharding operation: [#377 [#378](https://github.com/grafana/cortex-jsonnet/pull/378)
  * `CortexAlertmanagerSyncConfigsFailing`
  * `CortexAlertmanagerRingCheckFailing`
  * `CortexAlertmanagerPartialStateMergeFailing`
  * `CortexAlertmanagerReplicationFailing`
  * `CortexAlertmanagerPersistStateFailing`
  * `CortexAlertmanagerInitialSyncFailed`
* [ENHANCEMENT] Add recording rules to improve responsiveness of Alertmanager dashboard. [#387](https://github.com/grafana/cortex-jsonnet/pull/387)
* [ENHANCEMENT] Add `CortexRolloutStuck` alert. [#405](https://github.com/grafana/cortex-jsonnet/pull/405)
* [ENHANCEMENT] Added `CortexKVStoreFailure` alert. [#406](https://github.com/grafana/cortex-jsonnet/pull/406)
* [ENHANCEMENT] Use configured `ruler` jobname for ruler dashboard panels. [#409](https://github.com/grafana/cortex-jsonnet/pull/409)
* [ENHANCEMENT] Add ability to override `datasource` for generated dashboards. [#407](https://github.com/grafana/cortex-jsonnet/pull/407)
* [ENHANCEMENT] Use alertmanager jobname for alertmanager dashboard panels [#411](https://github.com/grafana/cortex-jsonnet/pull/411)
* [ENHANCEMENT] Added `CortexDistributorReachingInflightPushRequestLimit` alert. [#408](https://github.com/grafana/cortex-jsonnet/pull/408)
* [ENHANCEMENT] Added `CortexReachingTCPConnectionsLimit` alert. #403
* [ENHANCEMENT] Added "Cortex / Writes Networking" and "Cortex / Reads Networking" dashboards. #405
* [ENHANCEMENT] Improved "Queue length" panel in "Cortex / Queries" dashboard. #408
* [ENHANCEMENT] Add `CortexDistributorReachingInflightPushRequestLimit` alert and playbook. #401
* [ENHANCEMENT] Added "Recover accidentally deleted blocks (Google Cloud specific)" playbook. #475
* [ENHANCEMENT] Added support to multi-zone store-gateway deployments. #608 #615
* [ENHANCEMENT] Show supplementary alertmanager services in the Rollout Progress dashboard. #738 #855
* [ENHANCEMENT] Added `mimir` to default job names. This makes dashboards and alerts working when Mimir is installed in single-binary mode and the deployment is named `mimir`. #921
* [ENHANCEMENT] Introduced a new alert for the Alertmanager: `MimirAlertmanagerAllocatingTooMuchMemory`. It has two severities based on the memory usage against limits, a `warning` level at 80% and a `critical` level at 90%. #1206
* [BUGFIX] Fixed `CortexIngesterHasNotShippedBlocks` alert false positive in case an ingester instance had ingested samples in the past, then no traffic was received for a long period and then it started receiving samples again. [#308](https://github.com/grafana/cortex-jsonnet/pull/308)
* [BUGFIX] Fixed `CortexInconsistentRuntimeConfig` metric. [#335](https://github.com/grafana/cortex-jsonnet/pull/335)
* [BUGFIX] Fixed scaling dashboard to correctly work when a Cortex service deployment spans across multiple zones (a zone is expected to have the `zone-[a-z]` suffix). [#365](https://github.com/grafana/cortex-jsonnet/pull/365)
* [BUGFIX] Fixed rollout progress dashboard to correctly work when a Cortex service deployment spans across multiple zones (a zone is expected to have the `zone-[a-z]` suffix). [#366](https://github.com/grafana/cortex-jsonnet/pull/366)
* [BUGFIX] Fixed rollout progress dashboard to include query-scheduler too. [#376](https://github.com/grafana/cortex-jsonnet/pull/376)
* [BUGFIX] Upstream recording rule `node_namespace_pod_container:container_cpu_usage_seconds_total:sum_irate` renamed. [#379](https://github.com/grafana/cortex-jsonnet/pull/379)
* [BUGFIX] Fixed writes/reads/alertmanager resources dashboards to use `$._config.job_names.gateway`. [#403](https://github.com/grafana/cortex-jsonnet/pull/403)
* [BUGFIX] Span the annotation.message in alerts as YAML multiline strings. [#412](https://github.com/grafana/cortex-jsonnet/pull/412)
* [BUGFIX] Fixed "Instant queries / sec" in "Cortex / Reads" dashboard. #445
* [BUGFIX] Fixed and added missing KV store panels in Writes, Reads, Ruler and Compactor dashboards. #448
* [BUGFIX] Fixed Alertmanager dashboard when alertmanager is running as part of single binary. #1064
* [BUGFIX] Fixed Ruler dashboard when ruler is running as part of single binary. #1260
* [BUGFIX] Query-frontend: fixed bad querier status code mapping with query-sharding enabled. #1227

### Jsonnet

_Changes since `grafana/cortex-jsonnet` `1.9.0`._

* [CHANGE] Removed chunks storage support. #639
  * Removed the following fields from `_config`:
    * `storage_engine` (defaults to `blocks`)
    * `querier_second_storage_engine` (not supported anymore)
    * `table_manager_enabled`, `table_prefix`
    * `memcached_index_writes_enabled` and `memcached_index_writes_max_item_size_mb`
    * `storeMemcachedChunksConfig`
    * `storeConfig`
    * `max_chunk_idle`
    * `schema` (the schema configmap is still added for backward compatibility reasons)
    * `bigtable_instance` and `bigtable_project`
    * `client_configs`
    * `enabledBackends`
    * `storage_backend`
    * `cassandra_addresses`
    * `s3_bucket_name`
    * `ingester_deployment_without_wal` (was only used by chunks storage)
    * `ingester` (was only used to configure chunks storage WAL)
  * Removed the following CLI flags from `ingester_args`:
    * `ingester.max-chunk-age`
    * `ingester.max-stale-chunk-idle`
    * `ingester.max-transfer-retries`
    * `ingester.retain-period`
* [CHANGE] Changed `overrides-exporter.libsonnet` from being based on cortex-tools to Mimir `overrides-exporter` target. #646
* [CHANGE] Store gateway: set `-blocks-storage.bucket-store.index-cache.memcached.max-get-multi-concurrency`,
  `-blocks-storage.bucket-store.chunks-cache.memcached.max-get-multi-concurrency`,
  `-blocks-storage.bucket-store.metadata-cache.memcached.max-get-multi-concurrency`,
  `-blocks-storage.bucket-store.index-cache.memcached.max-idle-connections`,
  `-blocks-storage.bucket-store.chunks-cache.memcached.max-idle-connections`,
  `-blocks-storage.bucket-store.metadata-cache.memcached.max-idle-connections` to 100 [#414](https://github.com/grafana/cortex-jsonnet/pull/414)
* [CHANGE] Alertmanager: mounted overrides configmap to alertmanager too. [#315](https://github.com/grafana/cortex-jsonnet/pull/315)
* [CHANGE] Memcached: upgraded memcached from `1.5.17` to `1.6.9`. [#316](https://github.com/grafana/cortex-jsonnet/pull/316)
* [CHANGE] Store-gateway: increased memory request and limit respectively from 6GB / 6GB to 12GB / 18GB. [#322](https://github.com/grafana/cortex-jsonnet/pull/322)
* [CHANGE] Store-gateway: increased `-blocks-storage.bucket-store.max-chunk-pool-bytes` from 2GB (default) to 12GB. [#322](https://github.com/grafana/cortex-jsonnet/pull/322)
* [CHANGE] Ingester/Ruler: set `-server.grpc-max-send-msg-size-bytes` and `-server.grpc-max-send-msg-size-bytes` to sensible default values (10MB). [#326](https://github.com/grafana/cortex-jsonnet/pull/326)
* [CHANGE] Decreased `-server.grpc-max-concurrent-streams` from 100k to 10k. [#369](https://github.com/grafana/cortex-jsonnet/pull/369)
* [CHANGE] Decreased blocks storage ingesters graceful termination period from 80m to 20m. [#369](https://github.com/grafana/cortex-jsonnet/pull/369)
* [CHANGE] Increase the rules per group and rule groups limits on different tiers. [#396](https://github.com/grafana/cortex-jsonnet/pull/396)
* [CHANGE] Removed `max_samples_per_query` limit, since it only works with chunks and only when using `-distributor.shard-by-all-labels=false`. [#397](https://github.com/grafana/cortex-jsonnet/pull/397)
* [CHANGE] Removed chunks storage query sharding config support. The following config options have been removed: [#398](https://github.com/grafana/cortex-jsonnet/pull/398)
  * `_config` > `queryFrontend` > `shard_factor`
  * `_config` > `queryFrontend` > `sharded_queries_enabled`
  * `_config` > `queryFrontend` > `query_split_factor`
* [CHANGE] Rename ruler_s3_bucket_name and ruler_gcs_bucket_name to ruler_storage_bucket_name: [#415](https://github.com/grafana/cortex-jsonnet/pull/415)
* [CHANGE] Fine-tuned rolling update policy for distributor, querier, query-frontend, query-scheduler. [#420](https://github.com/grafana/cortex-jsonnet/pull/420)
* [CHANGE] Increased memcached metadata/chunks/index-queries max connections from 4k to 16k. [#420](https://github.com/grafana/cortex-jsonnet/pull/420)
* [CHANGE] Disabled step alignment in query-frontend to be compliant with PromQL. [#420](https://github.com/grafana/cortex-jsonnet/pull/420)
* [CHANGE] Do not limit compactor CPU and request a number of cores equal to the configured concurrency. [#420](https://github.com/grafana/cortex-jsonnet/pull/420)
* [CHANGE] Configured split-and-merge compactor. #853
  * The following CLI flags are set on compactor:
    * `-compactor.split-and-merge-shards=0`
    * `-compactor.compactor-tenant-shard-size=1`
    * `-compactor.split-groups=1`
    * `-compactor.max-opening-blocks-concurrency=4`
    * `-compactor.max-closing-blocks-concurrency=2`
    * `-compactor.symbols-flushers-concurrency=4`
  * The following per-tenant overrides have been set on `super_user` and `mega_user` classes:
    ```
    compactor_split_and_merge_shards: 2,
    compactor_tenant_shard_size: 2,
    compactor_split_groups: 2,
    ```
* [CHANGE] The entrypoint file to include has been renamed from `cortex.libsonnet` to `mimir.libsonnet`. #897
* [CHANGE] The default image config field has been renamed from `cortex` to `mimir`. #896
   ```
   {
     _images+:: {
       mimir: '...',
     },
   }
   ```
* [CHANGE] Removed `cortex_` prefix from config fields. #898
  * The following config fields have been renamed:
    * `cortex_bucket_index_enabled` renamed to `bucket_index_enabled`
    * `cortex_compactor_cleanup_interval` renamed to `compactor_cleanup_interval`
    * `cortex_compactor_data_disk_class` renamed to `compactor_data_disk_class`
    * `cortex_compactor_data_disk_size` renamed to `compactor_data_disk_size`
    * `cortex_compactor_max_concurrency` renamed to `compactor_max_concurrency`
    * `cortex_distributor_allow_multiple_replicas_on_same_node` renamed to `distributor_allow_multiple_replicas_on_same_node`
    * `cortex_ingester_data_disk_class` renamed to `ingester_data_disk_class`
    * `cortex_ingester_data_disk_size` renamed to `ingester_data_disk_size`
    * `cortex_querier_allow_multiple_replicas_on_same_node` renamed to `querier_allow_multiple_replicas_on_same_node`
    * `cortex_query_frontend_allow_multiple_replicas_on_same_node` renamed to `query_frontend_allow_multiple_replicas_on_same_node`
    * `cortex_query_sharding_enabled` renamed to `query_sharding_enabled`
    * `cortex_query_sharding_msg_size_factor` renamed to `query_sharding_msg_size_factor`
    * `cortex_ruler_allow_multiple_replicas_on_same_node` renamed to `ruler_allow_multiple_replicas_on_same_node`
    * `cortex_store_gateway_data_disk_class` renamed to `store_gateway_data_disk_class`
    * `cortex_store_gateway_data_disk_size` renamed to `store_gateway_data_disk_size`
* [CHANGE] The overrides configmap default mountpoint has changed from `/etc/cortex` to `/etc/mimir`. It can be customized via the `overrides_configmap_mountpoint` config field. #899
* [CHANGE] Enabled in the querier the features to query label names with matchers, PromQL at modifier and query long-term storage for labels. #905
* [CHANGE] Reduced TSDB blocks retention on ingesters disk from 96h to 24h. #905
* [CHANGE] Enabled closing of idle TSDB in ingesters. #905
* [CHANGE] Disabled TSDB isolation in ingesters for better performances. #905
* [CHANGE] Changed log level of querier, query-frontend, query-scheduler and alertmanager from `debug` to `info`. #905
* [CHANGE] Enabled attributes in-memory cache in store-gateway. #905
* [CHANGE] Configured store-gateway to not load blocks containing samples more recent than 10h (because such samples are queried from ingesters). #905
* [CHANGE] Dynamically compute `-compactor.deletion-delay` based on other settings, in order to reduce the deletion delay as much as possible and lower the number of live blocks in the storage. #907
* [CHANGE] The config field `distributorConfig` has been renamed to `ingesterRingClientConfig`. Config field `ringClient` has been removed in favor of `ingesterRingClientConfig`. #997 #1057
* [CHANGE] Gossip.libsonnet has been fixed to modify all ring configurations, not only the ingester ring config. Furthermore it now supports migration via multi KV store. #1057 #1099
* [CHANGE] Changed the default of `bucket_index_enabled` to `true`. #924
* [CHANGE] Remove the support for the test-exporter. #1133
* [CHANGE] Removed `$.distributor_deployment_labels`, `$.ingester_deployment_labels` and `$.querier_deployment_labels` fields, that were used by gossip.libsonnet to inject additional label. Now the label is injected directly into pods of statefulsets and deployments. #1297
* [CHANGE] Disabled `-ingester.readiness-check-ring-health`. #1352
* [CHANGE] Changed Alertmanager CPU request from `100m` to `2` cores, and memory request from `1Gi` to `10Gi`. Set Alertmanager memory limit to `15Gi`. #1206
* [CHANGE] gossip.libsonnet has been renamed to memberlist.libsonnet, and is now imported by default. Use of memberlist for ring is enabled by setting `_config.memberlist_ring_enabled` to true. #1526
* [FEATURE] Added query sharding support. It can be enabled setting `cortex_query_sharding_enabled: true` in the `_config` object. #653
* [FEATURE] Added shuffle-sharding support. It can be enabled and configured using the following config: #902
   ```
   _config+:: {
     shuffle_sharding:: {
       ingester_write_path_enabled: true,
       ingester_read_path_enabled: true,
       querier_enabled: true,
       ruler_enabled: true,
       store_gateway_enabled: true,
     },
   }
   ```
* [FEATURE] Added multi-zone ingesters and store-gateways support. #1352 #1552
* [ENHANCEMENT] Add overrides config to compactor. This allows setting retention configs per user. [#386](https://github.com/grafana/cortex-jsonnet/pull/386)
* [ENHANCEMENT] Added 256MB memory ballast to querier. [#369](https://github.com/grafana/cortex-jsonnet/pull/369)
* [ENHANCEMENT] Update `etcd-operator` to latest version (see https://github.com/grafana/jsonnet-libs/pull/480). [#263](https://github.com/grafana/cortex-jsonnet/pull/263)
* [ENHANCEMENT] Add support for Azure storage in Alertmanager configuration. [#381](https://github.com/grafana/cortex-jsonnet/pull/381)
* [ENHANCEMENT] Add support for running Alertmanager in sharding mode. [#394](https://github.com/grafana/cortex-jsonnet/pull/394)
* [ENHANCEMENT] Allow to customize PromQL engine settings via `queryEngineConfig`. [#399](https://github.com/grafana/cortex-jsonnet/pull/399)
* [ENHANCEMENT] Define Azure object storage ruler args. [#416](https://github.com/grafana/cortex-jsonnet/pull/416)
* [ENHANCEMENT] Added the following config options to allow to schedule multiple replicas of the same service on the same node: [#418](https://github.com/grafana/cortex-jsonnet/pull/418)
  * `cortex_distributor_allow_multiple_replicas_on_same_node`
  * `cortex_ruler_allow_multiple_replicas_on_same_node`
  * `cortex_querier_allow_multiple_replicas_on_same_node`
  * `cortex_query_frontend_allow_multiple_replicas_on_same_node`
* [BUGFIX] Alertmanager: fixed `--alertmanager.cluster.peers` CLI flag passed to alertmanager when HA is enabled. [#329](https://github.com/grafana/cortex-jsonnet/pull/329)
* [BUGFIX] Fixed `-distributor.extend-writes` setting on ruler when `unregister_ingesters_on_shutdown` is disabled. [#369](https://github.com/grafana/cortex-jsonnet/pull/369)
* [BUGFIX] Treat `compactor_blocks_retention_period` type as string rather than int.[#395](https://github.com/grafana/cortex-jsonnet/pull/395)
* [BUGFIX] Pass `-ruler-storage.s3.endpoint` to ruler when using S3. [#421](https://github.com/grafana/cortex-jsonnet/pull/421)
* [BUGFIX] Remove service selector on label `gossip_ring_member` from other services than `gossip-ring`. [#1008](https://github.com/grafana/mimir/pull/1008)
* [BUGFIX] Rename `-ingester.readiness-check-ring-health` to `-ingester.ring.readiness-check-ring-health`, to reflect current name of flag. #1460

### Mimirtool

_Changes since cortextool `0.10.7`._

* [CHANGE] The following environment variables have been renamed: #883
  * `CORTEX_ADDRESS` to `MIMIR_ADDRESS`
  * `CORTEX_API_USER` to `MIMIR_API_USER`
  * `CORTEX_API_KEY` to `MIMIR_API_KEY`
  * `CORTEX_TENANT_ID` to `MIMIR_TENANT_ID`
  * `CORTEX_TLS_CA_PATH` to `MIMIR_TLS_CA_PATH`
  * `CORTEX_TLS_CERT_PATH` to `MIMIR_TLS_CERT_PATH`
  * `CORTEX_TLS_KEY_PATH` to `MIMIR_TLS_KEY_PATH`
* [CHANGE] Change `cortex` backend to `mimir`. #883
* [CHANGE] Do not publish `mimirtool` binary for 386 windows architecture. #1263
* [CHANGE] `analyse` command has been renamed to `analyze`. #1318
* [FEATURE] Support Arm64 on Darwin for all binaries (benchtool etc). https://github.com/grafana/cortex-tools/pull/215
* [ENHANCEMENT] Correctly support federated rules. #823
* [BUGFIX] Fix `cortextool rules` legends displaying wrong symbols for updates and deletions. https://github.com/grafana/cortex-tools/pull/226

### Query-tee

_Changes since Cortex `1.10.0`._

* [ENHANCEMENT] Added `/api/v1/query_exemplars` API endpoint support (no results comparison). #168
* [ENHANCEMENT] Add a flag (`--proxy.compare-use-relative-error`) in the query-tee to compare floating point values using relative error. #208
* [ENHANCEMENT] Add a flag (`--proxy.compare-skip-recent-samples`) in the query-tee to skip comparing recent samples. By default samples not older than 1 minute are skipped. #234
* [BUGFIX] Fixes a panic in the query-tee when comparing result. #207
* [BUGFIX] Ensure POST requests are handled correctly #286

### Blocksconvert

_Changes since Cortex `1.10.0`._

* [CHANGE] Blocksconvert tool was removed from Mimir. #637

### Metaconvert

_Changes since Cortex `1.10.0`._

* [CHANGE] `thanosconvert` tool has been renamed to `metaconvert`. `-config.file` option has been removed, while it now requires `-tenant` option to work on single tenant only. It now also preserves labels recognized by Mimir. #1120

### Test-exporter

_Changes since Cortex `1.10.0`._

* [CHANGE] Removed the test-exporter tool. #1133

### Tools

_Changes since Cortex `1.10.0`._

* [CHANGE] Removed `query-audit`. You can use `query-tee` to compare query results and performances of two Grafana Mimir backends. #1380

## Cortex 1.10.0 / 2021-08-03

* [CHANGE] Prevent path traversal attack from users able to control the HTTP header `X-Scope-OrgID`. #4375 (CVE-2021-36157)
  * Users only have control of the HTTP header when Cortex is not frontend by an auth proxy validating the tenant IDs
* [CHANGE] Enable strict JSON unmarshal for `pkg/util/validation.Limits` struct. The custom `UnmarshalJSON()` will now fail if the input has unknown fields. #4298
* [CHANGE] Cortex chunks storage has been deprecated and it's now in maintenance mode: all Cortex users are encouraged to migrate to the blocks storage. No new features will be added to the chunks storage. The default Cortex configuration still runs the chunks engine; please check out the [blocks storage doc](https://cortexmetrics.io/docs/blocks-storage/) on how to configure Cortex to run with the blocks storage.  #4268
* [CHANGE] The example Kubernetes manifests (stored at `k8s/`) have been removed due to a lack of proper support and maintenance. #4268
* [CHANGE] Querier / ruler: deprecated `-store.query-chunk-limit` CLI flag (and its respective YAML config option `max_chunks_per_query`) in favour of `-querier.max-fetched-chunks-per-query` (and its respective YAML config option `max_fetched_chunks_per_query`). The new limit specifies the maximum number of chunks that can be fetched in a single query from ingesters and long-term storage: the total number of actual fetched chunks could be 2x the limit, being independently applied when querying ingesters and long-term storage. #4125
* [CHANGE] Alertmanager: allowed to configure the experimental receivers firewall on a per-tenant basis. The following CLI flags (and their respective YAML config options) have been changed and moved to the limits config section: #4143
  - `-alertmanager.receivers-firewall.block.cidr-networks` renamed to `-alertmanager.receivers-firewall-block-cidr-networks`
  - `-alertmanager.receivers-firewall.block.private-addresses` renamed to `-alertmanager.receivers-firewall-block-private-addresses`
* [CHANGE] Change default value of `-server.grpc.keepalive.min-time-between-pings` from `5m` to `10s` and `-server.grpc.keepalive.ping-without-stream-allowed` to `true`. #4168
* [CHANGE] Ingester: Change default value of `-ingester.active-series-metrics-enabled` to `true`. This incurs a small increase in memory usage, between 1.2% and 1.6% as measured on ingesters with 1.3M active series. #4257
* [CHANGE] Dependency: update go-redis from v8.2.3 to v8.9.0. #4236
* [FEATURE] Querier: Added new `-querier.max-fetched-series-per-query` flag. When Cortex is running with blocks storage, the max series per query limit is enforced in the querier and applies to unique series received from ingesters and store-gateway (long-term storage). #4179
* [FEATURE] Querier/Ruler: Added new `-querier.max-fetched-chunk-bytes-per-query` flag. When Cortex is running with blocks storage, the max chunk bytes limit is enforced in the querier and ruler and limits the size of all aggregated chunks returned from ingesters and storage as bytes for a query. #4216
* [FEATURE] Alertmanager: support negative matchers, time-based muting - [upstream release notes](https://github.com/prometheus/alertmanager/releases/tag/v0.22.0). #4237
* [FEATURE] Alertmanager: Added rate-limits to notifiers. Rate limits used by all integrations can be configured using `-alertmanager.notification-rate-limit`, while per-integration rate limits can be specified via `-alertmanager.notification-rate-limit-per-integration` parameter. Both shared and per-integration limits can be overwritten using overrides mechanism. These limits are applied on individual (per-tenant) alertmanagers. Rate-limited notifications are failed notifications. It is possible to monitor rate-limited notifications via new `cortex_alertmanager_notification_rate_limited_total` metric. #4135 #4163
* [FEATURE] Alertmanager: Added `-alertmanager.max-config-size-bytes` limit to control size of configuration files that Cortex users can upload to Alertmanager via API. This limit is configurable per-tenant. #4201
* [FEATURE] Alertmanager: Added `-alertmanager.max-templates-count` and `-alertmanager.max-template-size-bytes` options to control number and size of templates uploaded to Alertmanager via API. These limits are configurable per-tenant. #4223
* [FEATURE] Added flag `-debug.block-profile-rate` to enable goroutine blocking events profiling. #4217
* [FEATURE] Alertmanager: The experimental sharding feature is now considered complete. Detailed information about the configuration options can be found [here for alertmanager](https://cortexmetrics.io/docs/configuration/configuration-file/#alertmanager_config) and [here for the alertmanager storage](https://cortexmetrics.io/docs/configuration/configuration-file/#alertmanager_storage_config). To use the feature: #3925 #4020 #4021 #4031 #4084 #4110 #4126 #4127 #4141 #4146 #4161 #4162 #4222
  * Ensure that a remote storage backend is configured for Alertmanager to store state using `-alertmanager-storage.backend`, and flags related to the backend. Note that the `local` and `configdb` storage backends are not supported.
  * Ensure that a ring store is configured using `-alertmanager.sharding-ring.store`, and set the flags relevant to the chosen store type.
  * Enable the feature using `-alertmanager.sharding-enabled`.
  * Note the prior addition of a new configuration option `-alertmanager.persist-interval`. This sets the interval between persisting the current alertmanager state (notification log and silences) to object storage. See the [configuration file reference](https://cortexmetrics.io/docs/configuration/configuration-file/#alertmanager_config) for more information.
* [ENHANCEMENT] Alertmanager: Cleanup persisted state objects from remote storage when a tenant configuration is deleted. #4167
* [ENHANCEMENT] Storage: Added the ability to disable Open Census within GCS client (e.g `-gcs.enable-opencensus=false`). #4219
* [ENHANCEMENT] Etcd: Added username and password to etcd config. #4205
* [ENHANCEMENT] Alertmanager: introduced new metrics to monitor operation when using `-alertmanager.sharding-enabled`: #4149
  * `cortex_alertmanager_state_fetch_replica_state_total`
  * `cortex_alertmanager_state_fetch_replica_state_failed_total`
  * `cortex_alertmanager_state_initial_sync_total`
  * `cortex_alertmanager_state_initial_sync_completed_total`
  * `cortex_alertmanager_state_initial_sync_duration_seconds`
  * `cortex_alertmanager_state_persist_total`
  * `cortex_alertmanager_state_persist_failed_total`
* [ENHANCEMENT] Blocks storage: support ingesting exemplars and querying of exemplars.  Enabled by setting new CLI flag `-blocks-storage.tsdb.max-exemplars=<n>` or config option `blocks_storage.tsdb.max_exemplars` to positive value. #4124 #4181
* [ENHANCEMENT] Distributor: Added distributors ring status section in the admin page. #4151
* [ENHANCEMENT] Added zone-awareness support to alertmanager for use when sharding is enabled. When zone-awareness is enabled, alerts will be replicated across availability zones. #4204
* [ENHANCEMENT] Added `tenant_ids` tag to tracing spans #4186
* [ENHANCEMENT] Ring, query-frontend: Avoid using automatic private IPs (APIPA) when discovering IP address from the interface during the registration of the instance in the ring, or by query-frontend when used with query-scheduler. APIPA still used as last resort with logging indicating usage. #4032
* [ENHANCEMENT] Memberlist: introduced new metrics to aid troubleshooting tombstone convergence: #4231
  * `memberlist_client_kv_store_value_tombstones`
  * `memberlist_client_kv_store_value_tombstones_removed_total`
  * `memberlist_client_messages_to_broadcast_dropped_total`
* [ENHANCEMENT] Alertmanager: Added `-alertmanager.max-dispatcher-aggregation-groups` option to control max number of active dispatcher groups in Alertmanager (per tenant, also overrideable). When the limit is reached, Dispatcher produces log message and increases `cortex_alertmanager_dispatcher_aggregation_group_limit_reached_total` metric. #4254
* [ENHANCEMENT] Alertmanager: Added `-alertmanager.max-alerts-count` and `-alertmanager.max-alerts-size-bytes` to control max number of alerts and total size of alerts that a single user can have in Alertmanager's memory. Adding more alerts will fail with a log message and incrementing `cortex_alertmanager_alerts_insert_limited_total` metric (per-user). These limits can be overrided by using per-tenant overrides. Current values are tracked in `cortex_alertmanager_alerts_limiter_current_alerts` and `cortex_alertmanager_alerts_limiter_current_alerts_size_bytes` metrics. #4253
* [ENHANCEMENT] Store-gateway: added `-store-gateway.sharding-ring.wait-stability-min-duration` and `-store-gateway.sharding-ring.wait-stability-max-duration` support to store-gateway, to wait for ring stability at startup. #4271
* [ENHANCEMENT] Ruler: added `rule_group` label to metrics `cortex_prometheus_rule_group_iterations_total` and `cortex_prometheus_rule_group_iterations_missed_total`. #4121
* [ENHANCEMENT] Ruler: added new metrics for tracking total number of queries and push requests sent to ingester, as well as failed queries and push requests. Failures are only counted for internal errors, but not user-errors like limits or invalid query. This is in contrast to existing `cortex_prometheus_rule_evaluation_failures_total`, which is incremented also when query or samples appending fails due to user-errors. #4281
  * `cortex_ruler_write_requests_total`
  * `cortex_ruler_write_requests_failed_total`
  * `cortex_ruler_queries_total`
  * `cortex_ruler_queries_failed_total`
* [ENHANCEMENT] Ingester: Added option `-ingester.ignore-series-limit-for-metric-names` with comma-separated list of metric names that will be ignored in max series per metric limit. #4302
* [ENHANCEMENT] Added instrumentation to Redis client, with the following metrics: #3976
  - `cortex_rediscache_request_duration_seconds`
* [BUGFIX] Purger: fix `Invalid null value in condition for column range` caused by `nil` value in range for WriteBatch query. #4128
* [BUGFIX] Ingester: fixed infrequent panic caused by a race condition between TSDB mmap-ed head chunks truncation and queries. #4176
* [BUGFIX] Alertmanager: fix Alertmanager status page if clustering via gossip is disabled or sharding is enabled. #4184
* [BUGFIX] Ruler: fix `/ruler/rule_groups` endpoint doesn't work when used with object store. #4182
* [BUGFIX] Ruler: Honor the evaluation delay for the `ALERTS` and `ALERTS_FOR_STATE` series. #4227
* [BUGFIX] Make multiple Get requests instead of MGet on Redis Cluster. #4056
* [BUGFIX] Ingester: fix issue where runtime limits erroneously override default limits. #4246
* [BUGFIX] Ruler: fix startup in single-binary mode when the new `ruler_storage` is used. #4252
* [BUGFIX] Querier: fix queries failing with "at least 1 healthy replica required, could only find 0" error right after scaling up store-gateways until they're ACTIVE in the ring. #4263
* [BUGFIX] Store-gateway: when blocks sharding is enabled, do not load all blocks in each store-gateway in case of a cold startup, but load only blocks owned by the store-gateway replica. #4271
* [BUGFIX] Memberlist: fix to setting the default configuration value for `-memberlist.retransmit-factor` when not provided. This should improve propagation delay of the ring state (including, but not limited to, tombstones). Note that if the configuration is already explicitly given, this fix has no effect. #4269
* [BUGFIX] Querier: Fix issue where samples in a chunk might get skipped by batch iterator. #4218

### Blocksconvert

* [ENHANCEMENT] Scanner: add support for DynamoDB (v9 schema only). #3828
* [ENHANCEMENT] Add Cassandra support. #3795
* [ENHANCEMENT] Scanner: retry failed uploads. #4188

## Cortex 1.9.0 / 2021-05-14

* [CHANGE] Alertmanager now removes local files after Alertmanager is no longer running for removed or resharded user. #3910
* [CHANGE] Alertmanager now stores local files in per-tenant folders. Files stored by Alertmanager previously are migrated to new hierarchy. Support for this migration will be removed in Cortex 1.11. #3910
* [CHANGE] Ruler: deprecated `-ruler.storage.*` CLI flags (and their respective YAML config options) in favour of `-ruler-storage.*`. The deprecated config will be removed in Cortex 1.11. #3945
* [CHANGE] Alertmanager: deprecated `-alertmanager.storage.*` CLI flags (and their respective YAML config options) in favour of `-alertmanager-storage.*`. This change doesn't apply to `alertmanager.storage.path` and `alertmanager.storage.retention`. The deprecated config will be removed in Cortex 1.11. #4002
* [CHANGE] Alertmanager: removed `-cluster.` CLI flags deprecated in Cortex 1.7. The new config options to use are: #3946
  * `-alertmanager.cluster.listen-address` instead of `-cluster.listen-address`
  * `-alertmanager.cluster.advertise-address` instead of `-cluster.advertise-address`
  * `-alertmanager.cluster.peers` instead of `-cluster.peer`
  * `-alertmanager.cluster.peer-timeout` instead of `-cluster.peer-timeout`
* [CHANGE] Blocks storage: removed the config option `-blocks-storage.bucket-store.index-cache.postings-compression-enabled`, which was deprecated in Cortex 1.6. Postings compression is always enabled. #4101
* [CHANGE] Querier: removed the config option `-store.max-look-back-period`, which was deprecated in Cortex 1.6 and was used only by the chunks storage. You should use `-querier.max-query-lookback` instead. #4101
* [CHANGE] Query Frontend: removed the config option `-querier.compress-http-responses`, which was deprecated in Cortex 1.6. You should use`-api.response-compression-enabled` instead. #4101
* [CHANGE] Runtime-config / overrides: removed the config options `-limits.per-user-override-config` (use `-runtime-config.file`) and `-limits.per-user-override-period` (use `-runtime-config.reload-period`), both deprecated since Cortex 0.6.0. #4112
* [CHANGE] Cortex now fails fast on startup if unable to connect to the ring backend. #4068
* [FEATURE] The following features have been marked as stable: #4101
  - Shuffle-sharding
  - Querier support for querying chunks and blocks store at the same time
  - Tracking of active series and exporting them as metrics (`-ingester.active-series-metrics-enabled` and related flags)
  - Blocks storage: lazy mmap of block indexes in the store-gateway (`-blocks-storage.bucket-store.index-header-lazy-loading-enabled`)
  - Ingester: close idle TSDB and remove them from local disk (`-blocks-storage.tsdb.close-idle-tsdb-timeout`)
* [FEATURE] Memberlist: add TLS configuration options for the memberlist transport layer used by the gossip KV store. #4046
  * New flags added for memberlist communication:
    * `-memberlist.tls-enabled`
    * `-memberlist.tls-cert-path`
    * `-memberlist.tls-key-path`
    * `-memberlist.tls-ca-path`
    * `-memberlist.tls-server-name`
    * `-memberlist.tls-insecure-skip-verify`
* [FEATURE] Ruler: added `local` backend support to the ruler storage configuration under the `-ruler-storage.` flag prefix. #3932
* [ENHANCEMENT] Store-gateway: cache object attributes looked up when fetching chunks in the metadata cache when configured (`-blocks-storage.bucket-store.metadata-cache.backend`) instead of the chunk cache. #270
* [ENHANCEMENT] Upgraded Docker base images to `alpine:3.13`. #4042
* [ENHANCEMENT] Blocks storage: reduce ingester memory by eliminating series reference cache. #3951
* [ENHANCEMENT] Ruler: optimized `<prefix>/api/v1/rules` and `<prefix>/api/v1/alerts` when ruler sharding is enabled. #3916
* [ENHANCEMENT] Ruler: added the following metrics when ruler sharding is enabled: #3916
  * `cortex_ruler_clients`
  * `cortex_ruler_client_request_duration_seconds`
* [ENHANCEMENT] Alertmanager: Add API endpoint to list all tenant alertmanager configs: `GET /multitenant_alertmanager/configs`. #3529
* [ENHANCEMENT] Ruler: Add API endpoint to list all tenant ruler rule groups: `GET /ruler/rule_groups`. #3529
* [ENHANCEMENT] Query-frontend/scheduler: added querier forget delay (`-query-frontend.querier-forget-delay` and `-query-scheduler.querier-forget-delay`) to mitigate the blast radius in the event queriers crash because of a repeatedly sent "query of death" when shuffle-sharding is enabled. #3901
* [ENHANCEMENT] Query-frontend: reduced memory allocations when serializing query response. #3964
* [ENHANCEMENT] Querier / ruler: some optimizations to PromQL query engine. #3934 #3989
* [ENHANCEMENT] Ingester: reduce CPU and memory when an high number of errors are returned by the ingester on the write path with the blocks storage. #3969 #3971 #3973
* [ENHANCEMENT] Distributor: reduce CPU and memory when an high number of errors are returned by the distributor on the write path. #3990
* [ENHANCEMENT] Put metric before label value in the "label value too long" error message. #4018
* [ENHANCEMENT] Allow use of `y|w|d` suffixes for duration related limits and per-tenant limits. #4044
* [ENHANCEMENT] Query-frontend: Small optimization on top of PR #3968 to avoid unnecessary Extents merging. #4026
* [ENHANCEMENT] Add a metric `cortex_compactor_compaction_interval_seconds` for the compaction interval config value. #4040
* [ENHANCEMENT] Ingester: added following per-ingester (instance) experimental limits: max number of series in memory (`-ingester.instance-limits.max-series`), max number of users in memory (`-ingester.instance-limits.max-tenants`), max ingestion rate (`-ingester.instance-limits.max-ingestion-rate`), and max inflight requests (`-ingester.instance-limits.max-inflight-push-requests`). These limits are only used when using blocks storage. Limits can also be configured using runtime-config feature, and current values are exported as `cortex_ingester_instance_limits` metric. #3992.
* [ENHANCEMENT] Cortex is now built with Go 1.16. #4062
* [ENHANCEMENT] Distributor: added per-distributor experimental limits: max number of inflight requests (`-distributor.instance-limits.max-inflight-push-requests`) and max ingestion rate in samples/sec (`-distributor.instance-limits.max-ingestion-rate`). If not set, these two are unlimited. Also added metrics to expose current values (`cortex_distributor_inflight_push_requests`, `cortex_distributor_ingestion_rate_samples_per_second`) as well as limits (`cortex_distributor_instance_limits` with various `limit` label values). #4071
* [ENHANCEMENT] Ruler: Added `-ruler.enabled-tenants` and `-ruler.disabled-tenants` to explicitly enable or disable rules processing for specific tenants. #4074
* [ENHANCEMENT] Block Storage Ingester: `/flush` now accepts two new parameters: `tenant` to specify tenant to flush and `wait=true` to make call synchronous. Multiple tenants can be specified by repeating `tenant` parameter. If no `tenant` is specified, all tenants are flushed, as before. #4073
* [ENHANCEMENT] Alertmanager: validate configured `-alertmanager.web.external-url` and fail if ends with `/`. #4081
* [ENHANCEMENT] Alertmanager: added `-alertmanager.receivers-firewall.block.cidr-networks` and `-alertmanager.receivers-firewall.block.private-addresses` to block specific network addresses in HTTP-based Alertmanager receiver integrations. #4085
* [ENHANCEMENT] Allow configuration of Cassandra's host selection policy. #4069
* [ENHANCEMENT] Store-gateway: retry synching blocks if a per-tenant sync fails. #3975 #4088
* [ENHANCEMENT] Add metric `cortex_tcp_connections` exposing the current number of accepted TCP connections. #4099
* [ENHANCEMENT] Querier: Allow federated queries to run concurrently. #4065
* [ENHANCEMENT] Label Values API call now supports `match[]` parameter when querying blocks on storage (assuming `-querier.query-store-for-labels-enabled` is enabled). #4133
* [BUGFIX] Ruler-API: fix bug where `/api/v1/rules/<namespace>/<group_name>` endpoint return `400` instead of `404`. #4013
* [BUGFIX] Distributor: reverted changes done to rate limiting in #3825. #3948
* [BUGFIX] Ingester: Fix race condition when opening and closing tsdb concurrently. #3959
* [BUGFIX] Querier: streamline tracing spans. #3924
* [BUGFIX] Ruler Storage: ignore objects with empty namespace or group in the name. #3999
* [BUGFIX] Distributor: fix issue causing distributors to not extend the replication set because of failing instances when zone-aware replication is enabled. #3977
* [BUGFIX] Query-frontend: Fix issue where cached entry size keeps increasing when making tiny query repeatedly. #3968
* [BUGFIX] Compactor: `-compactor.blocks-retention-period` now supports weeks (`w`) and years (`y`). #4027
* [BUGFIX] Querier: returning 422 (instead of 500) when query hits `max_chunks_per_query` limit with block storage, when the limit is hit in the store-gateway. #3937
* [BUGFIX] Ruler: Rule group limit enforcement should now allow the same number of rules in a group as the limit. #3616
* [BUGFIX] Frontend, Query-scheduler: allow querier to notify about shutdown without providing any authentication. #4066
* [BUGFIX] Querier: fixed race condition causing queries to fail right after querier startup with the "empty ring" error. #4068
* [BUGFIX] Compactor: Increment `cortex_compactor_runs_failed_total` if compactor failed compact a single tenant. #4094
* [BUGFIX] Tracing: hot fix to avoid the Jaeger tracing client to indefinitely block the Cortex process shutdown in case the HTTP connection to the tracing backend is blocked. #4134
* [BUGFIX] Forward proper EndsAt from ruler to Alertmanager inline with Prometheus behaviour. #4017
* [BUGFIX] Querier: support filtering LabelValues with matchers when using tenant federation. #4277

### Blocksconvert

* [ENHANCEMENT] Builder: add `-builder.timestamp-tolerance` option which may reduce block size by rounding timestamps to make difference whole seconds. #3891

## Cortex 1.8.1 / 2021-04-27

* [CHANGE] Fix for CVE-2021-31232: Local file disclosure vulnerability when `-experimental.alertmanager.enable-api` is used. The HTTP basic auth `password_file` can be used as an attack vector to send any file content via a webhook. The alertmanager templates can be used as an attack vector to send any file content because the alertmanager can load any text file specified in the templates list.

## Cortex 1.8.0 / 2021-03-24

* [CHANGE] Alertmanager: Don't expose cluster information to tenants via the `/alertmanager/api/v1/status` API endpoint when operating with clustering enabled. #3903
* [CHANGE] Ingester: don't update internal "last updated" timestamp of TSDB if tenant only sends invalid samples. This affects how "idle" time is computed. #3727
* [CHANGE] Require explicit flag `-<prefix>.tls-enabled` to enable TLS in GRPC clients. Previously it was enough to specify a TLS flag to enable TLS validation. #3156
* [CHANGE] Query-frontend: removed `-querier.split-queries-by-day` (deprecated in Cortex 0.4.0). Please use `-querier.split-queries-by-interval` instead. #3813
* [CHANGE] Store-gateway: the chunks pool controlled by `-blocks-storage.bucket-store.max-chunk-pool-bytes` is now shared across all tenants. #3830
* [CHANGE] Ingester: return error code 400 instead of 429 when per-user/per-tenant series/metadata limits are reached. #3833
* [CHANGE] Compactor: add `reason` label to `cortex_compactor_blocks_marked_for_deletion_total` metric. Source blocks marked for deletion by compactor are labelled as `compaction`, while blocks passing the retention period are labelled as `retention`. #3879
* [CHANGE] Alertmanager: the `DELETE /api/v1/alerts` is now idempotent. No error is returned if the alertmanager config doesn't exist. #3888
* [FEATURE] Experimental Ruler Storage: Add a separate set of configuration options to configure the ruler storage backend under the `-ruler-storage.` flag prefix. All blocks storage bucket clients and the config service are currently supported. Clients using this implementation will only be enabled if the existing `-ruler.storage` flags are left unset. #3805 #3864
* [FEATURE] Experimental Alertmanager Storage: Add a separate set of configuration options to configure the alertmanager storage backend under the `-alertmanager-storage.` flag prefix. All blocks storage bucket clients and the config service are currently supported. Clients using this implementation will only be enabled if the existing `-alertmanager.storage` flags are left unset. #3888
* [FEATURE] Adds support to S3 server-side encryption using KMS. The S3 server-side encryption config can be overridden on a per-tenant basis for the blocks storage, ruler and alertmanager. Deprecated `-<prefix>.s3.sse-encryption`, please use the following CLI flags that have been added. #3651 #3810 #3811 #3870 #3886 #3906
  - `-<prefix>.s3.sse.type`
  - `-<prefix>.s3.sse.kms-key-id`
  - `-<prefix>.s3.sse.kms-encryption-context`
* [FEATURE] Querier: Enable `@ <timestamp>` modifier in PromQL using the new `-querier.at-modifier-enabled` flag. #3744
* [FEATURE] Overrides Exporter: Add `overrides-exporter` module for exposing per-tenant resource limit overrides as metrics. It is not included in `all` target (single-binary mode), and must be explicitly enabled. #3785
* [FEATURE] Experimental thanosconvert: introduce an experimental tool `thanosconvert` to migrate Thanos block metadata to Cortex metadata. #3770
* [FEATURE] Alertmanager: It now shards the `/api/v1/alerts` API using the ring when sharding is enabled. #3671
  * Added `-alertmanager.max-recv-msg-size` (defaults to 16M) to limit the size of HTTP request body handled by the alertmanager.
  * New flags added for communication between alertmanagers:
    * `-alertmanager.max-recv-msg-size`
    * `-alertmanager.alertmanager-client.remote-timeout`
    * `-alertmanager.alertmanager-client.tls-enabled`
    * `-alertmanager.alertmanager-client.tls-cert-path`
    * `-alertmanager.alertmanager-client.tls-key-path`
    * `-alertmanager.alertmanager-client.tls-ca-path`
    * `-alertmanager.alertmanager-client.tls-server-name`
    * `-alertmanager.alertmanager-client.tls-insecure-skip-verify`
* [FEATURE] Compactor: added blocks storage per-tenant retention support. This is configured via `-compactor.retention-period`, and can be overridden on a per-tenant basis. #3879
* [ENHANCEMENT] Queries: Instrument queries that were discarded due to the configured `max_outstanding_requests_per_tenant`. #3894
  * `cortex_query_frontend_discarded_requests_total`
  * `cortex_query_scheduler_discarded_requests_total`
* [ENHANCEMENT] Ruler: Add TLS and explicit basis authentication configuration options for the HTTP client the ruler uses to communicate with the alertmanager. #3752
  * `-ruler.alertmanager-client.basic-auth-username`: Configure the basic authentication username used by the client. Takes precedent over a URL configured username.
  * `-ruler.alertmanager-client.basic-auth-password`: Configure the basic authentication password used by the client. Takes precedent over a URL configured password.
  * `-ruler.alertmanager-client.tls-ca-path`: File path to the CA file.
  * `-ruler.alertmanager-client.tls-cert-path`: File path to the TLS certificate.
  * `-ruler.alertmanager-client.tls-insecure-skip-verify`: Boolean to disable verifying the certificate.
  * `-ruler.alertmanager-client.tls-key-path`: File path to the TLS key certificate.
  * `-ruler.alertmanager-client.tls-server-name`: Expected name on the TLS certificate.
* [ENHANCEMENT] Ingester: exposed metric `cortex_ingester_oldest_unshipped_block_timestamp_seconds`, tracking the unix timestamp of the oldest TSDB block not shipped to the storage yet. #3705
* [ENHANCEMENT] Prometheus upgraded. #3739 #3806
  * Avoid unnecessary `runtime.GC()` during compactions.
  * Prevent compaction loop in TSDB on data gap.
* [ENHANCEMENT] Query-Frontend now returns server side performance metrics using `Server-Timing` header when query stats is enabled. #3685
* [ENHANCEMENT] Runtime Config: Add a `mode` query parameter for the runtime config endpoint. `/runtime_config?mode=diff` now shows the YAML runtime configuration with all values that differ from the defaults. #3700
* [ENHANCEMENT] Distributor: Enable downstream projects to wrap distributor push function and access the deserialized write requests berfore/after they are pushed. #3755
* [ENHANCEMENT] Add flag `-<prefix>.tls-server-name` to require a specific server name instead of the hostname on the certificate. #3156
* [ENHANCEMENT] Alertmanager: Remove a tenant's alertmanager instead of pausing it as we determine it is no longer needed. #3722
* [ENHANCEMENT] Blocks storage: added more configuration options to S3 client. #3775
  * `-blocks-storage.s3.tls-handshake-timeout`: Maximum time to wait for a TLS handshake. 0 means no limit.
  * `-blocks-storage.s3.expect-continue-timeout`: The time to wait for a server's first response headers after fully writing the request headers if the request has an Expect header. 0 to send the request body immediately.
  * `-blocks-storage.s3.max-idle-connections`: Maximum number of idle (keep-alive) connections across all hosts. 0 means no limit.
  * `-blocks-storage.s3.max-idle-connections-per-host`: Maximum number of idle (keep-alive) connections to keep per-host. If 0, a built-in default value is used.
  * `-blocks-storage.s3.max-connections-per-host`: Maximum number of connections per host. 0 means no limit.
* [ENHANCEMENT] Ingester: when tenant's TSDB is closed, Ingester now removes pushed metrics-metadata from memory, and removes metadata (`cortex_ingester_memory_metadata`, `cortex_ingester_memory_metadata_created_total`, `cortex_ingester_memory_metadata_removed_total`) and validation metrics (`cortex_discarded_samples_total`, `cortex_discarded_metadata_total`). #3782
* [ENHANCEMENT] Distributor: cleanup metrics for inactive tenants. #3784
* [ENHANCEMENT] Ingester: Have ingester to re-emit following TSDB metrics. #3800
  * `cortex_ingester_tsdb_blocks_loaded`
  * `cortex_ingester_tsdb_reloads_total`
  * `cortex_ingester_tsdb_reloads_failures_total`
  * `cortex_ingester_tsdb_symbol_table_size_bytes`
  * `cortex_ingester_tsdb_storage_blocks_bytes`
  * `cortex_ingester_tsdb_time_retentions_total`
* [ENHANCEMENT] Querier: distribute workload across `-store-gateway.sharding-ring.replication-factor` store-gateway replicas when querying blocks and `-store-gateway.sharding-enabled=true`. #3824
* [ENHANCEMENT] Distributor / HA Tracker: added cleanup of unused elected HA replicas from KV store. Added following metrics to monitor this process: #3809
  * `cortex_ha_tracker_replicas_cleanup_started_total`
  * `cortex_ha_tracker_replicas_cleanup_marked_for_deletion_total`
  * `cortex_ha_tracker_replicas_cleanup_deleted_total`
  * `cortex_ha_tracker_replicas_cleanup_delete_failed_total`
* [ENHANCEMENT] Ruler now has new API endpoint `/ruler/delete_tenant_config` that can be used to delete all ruler groups for tenant. It is intended to be used by administrators who wish to clean up state after removed user. Note that this endpoint is enabled regardless of `-experimental.ruler.enable-api`. #3750 #3899
* [ENHANCEMENT] Query-frontend, query-scheduler: cleanup metrics for inactive tenants. #3826
* [ENHANCEMENT] Blocks storage: added `-blocks-storage.s3.region` support to S3 client configuration. #3811
* [ENHANCEMENT] Distributor: Remove cached subrings for inactive users when using shuffle sharding. #3849
* [ENHANCEMENT] Store-gateway: Reduced memory used to fetch chunks at query time. #3855
* [ENHANCEMENT] Ingester: attempt to prevent idle compaction from happening in concurrent ingesters by introducing a 25% jitter to the configured idle timeout (`-blocks-storage.tsdb.head-compaction-idle-timeout`). #3850
* [ENHANCEMENT] Compactor: cleanup local files for users that are no longer owned by compactor. #3851
* [ENHANCEMENT] Store-gateway: close empty bucket stores, and delete leftover local files for tenants that no longer belong to store-gateway. #3853
* [ENHANCEMENT] Store-gateway: added metrics to track partitioner behaviour. #3877
  * `cortex_bucket_store_partitioner_requested_bytes_total`
  * `cortex_bucket_store_partitioner_requested_ranges_total`
  * `cortex_bucket_store_partitioner_expanded_bytes_total`
  * `cortex_bucket_store_partitioner_expanded_ranges_total`
* [ENHANCEMENT] Store-gateway: added metrics to monitor chunk buffer pool behaviour. #3880
  * `cortex_bucket_store_chunk_pool_requested_bytes_total`
  * `cortex_bucket_store_chunk_pool_returned_bytes_total`
* [ENHANCEMENT] Alertmanager: load alertmanager configurations from object storage concurrently, and only load necessary configurations, speeding configuration synchronization process and executing fewer "GET object" operations to the storage when sharding is enabled. #3898
* [ENHANCEMENT] Ingester (blocks storage): Ingester can now stream entire chunks instead of individual samples to the querier. At the moment this feature must be explicitly enabled either by using `-ingester.stream-chunks-when-using-blocks` flag or `ingester_stream_chunks_when_using_blocks` (boolean) field in runtime config file, but these configuration options are temporary and will be removed when feature is stable. #3889
* [ENHANCEMENT] Alertmanager: New endpoint `/multitenant_alertmanager/delete_tenant_config` to delete configuration for tenant identified by `X-Scope-OrgID` header. This is an internal endpoint, available even if Alertmanager API is not enabled by using `-experimental.alertmanager.enable-api`. #3900
* [ENHANCEMENT] MemCached: Add `max_item_size` support. #3929
* [BUGFIX] Cortex: Fixed issue where fatal errors and various log messages where not logged. #3778
* [BUGFIX] HA Tracker: don't track as error in the `cortex_kv_request_duration_seconds` metric a CAS operation intentionally aborted. #3745
* [BUGFIX] Querier / ruler: do not log "error removing stale clients" if the ring is empty. #3761
* [BUGFIX] Store-gateway: fixed a panic caused by a race condition when the index-header lazy loading is enabled. #3775 #3789
* [BUGFIX] Compactor: fixed "could not guess file size" log when uploading blocks deletion marks to the global location. #3807
* [BUGFIX] Prevent panic at start if the http_prefix setting doesn't have a valid value. #3796
* [BUGFIX] Memberlist: fixed panic caused by race condition in `armon/go-metrics` used by memberlist client. #3725
* [BUGFIX] Querier: returning 422 (instead of 500) when query hits `max_chunks_per_query` limit with block storage. #3895
* [BUGFIX] Alertmanager: Ensure that experimental `/api/v1/alerts` endpoints work when `-http.prefix` is empty. #3905
* [BUGFIX] Chunk store: fix panic in inverted index when deleted fingerprint is no longer in the index. #3543

## Cortex 1.7.1 / 2021-04-27

* [CHANGE] Fix for CVE-2021-31232: Local file disclosure vulnerability when `-experimental.alertmanager.enable-api` is used. The HTTP basic auth `password_file` can be used as an attack vector to send any file content via a webhook. The alertmanager templates can be used as an attack vector to send any file content because the alertmanager can load any text file specified in the templates list.

## Cortex 1.7.0 / 2021-02-23

Note the blocks storage compactor runs a migration task at startup in this version, which can take many minutes and use a lot of RAM.
[Turn this off after first run](https://cortexmetrics.io/docs/blocks-storage/production-tips/#ensure-deletion-marks-migration-is-disabled-after-first-run).

* [CHANGE] FramedSnappy encoding support has been removed from Push and Remote Read APIs. This means Prometheus 1.6 support has been removed and the oldest Prometheus version supported in the remote write is 1.7. #3682
* [CHANGE] Ruler: removed the flag `-ruler.evaluation-delay-duration-deprecated` which was deprecated in 1.4.0. Please use the `ruler_evaluation_delay_duration` per-tenant limit instead. #3694
* [CHANGE] Removed the flags `-<prefix>.grpc-use-gzip-compression` which were deprecated in 1.3.0: #3694
  * `-query-scheduler.grpc-client-config.grpc-use-gzip-compression`: use `-query-scheduler.grpc-client-config.grpc-compression` instead
  * `-frontend.grpc-client-config.grpc-use-gzip-compression`: use `-frontend.grpc-client-config.grpc-compression` instead
  * `-ruler.client.grpc-use-gzip-compression`: use `-ruler.client.grpc-compression` instead
  * `-bigtable.grpc-use-gzip-compression`: use `-bigtable.grpc-compression` instead
  * `-ingester.client.grpc-use-gzip-compression`: use `-ingester.client.grpc-compression` instead
  * `-querier.frontend-client.grpc-use-gzip-compression`: use `-querier.frontend-client.grpc-compression` instead
* [CHANGE] Querier: it's not required to set `-frontend.query-stats-enabled=true` in the querier anymore to enable query statistics logging in the query-frontend. The flag is now required to be configured only in the query-frontend and it will be propagated to the queriers. #3595 #3695
* [CHANGE] Blocks storage: compactor is now required when running a Cortex cluster with the blocks storage, because it also keeps the bucket index updated. #3583
* [CHANGE] Blocks storage: block deletion marks are now stored in a per-tenant global markers/ location too, other than within the block location. The compactor, at startup, will copy deletion marks from the block location to the global location. This migration is required only once, so it can be safely disabled via `-compactor.block-deletion-marks-migration-enabled=false` after new compactor has successfully started at least once in the cluster. #3583
* [CHANGE] OpenStack Swift: the default value for the `-ruler.storage.swift.container-name` and `-swift.container-name` config options has changed from `cortex` to empty string. If you were relying on the default value, please set it back to `cortex`. #3660
* [CHANGE] HA Tracker: configured replica label is now verified against label value length limit (`-validation.max-length-label-value`). #3668
* [CHANGE] Distributor: `extend_writes` field in YAML configuration has moved from `lifecycler` (inside `ingester_config`) to `distributor_config`. This doesn't affect command line option `-distributor.extend-writes`, which stays the same. #3719
* [CHANGE] Alertmanager: Deprecated `-cluster.` CLI flags in favor of their `-alertmanager.cluster.` equivalent. The deprecated flags (and their respective YAML config options) are: #3677
  * `-cluster.listen-address` in favor of `-alertmanager.cluster.listen-address`
  * `-cluster.advertise-address` in favor of `-alertmanager.cluster.advertise-address`
  * `-cluster.peer` in favor of `-alertmanager.cluster.peers`
  * `-cluster.peer-timeout` in favor of `-alertmanager.cluster.peer-timeout`
* [CHANGE] Blocks storage: the default value of `-blocks-storage.bucket-store.sync-interval` has been changed from `5m` to `15m`. #3724
* [FEATURE] Querier: Queries can be federated across multiple tenants. The tenants IDs involved need to be specified separated by a `|` character in the `X-Scope-OrgID` request header. This is an experimental feature, which can be enabled by setting `-tenant-federation.enabled=true` on all Cortex services. #3250
* [FEATURE] Alertmanager: introduced the experimental option `-alertmanager.sharding-enabled` to shard tenants across multiple Alertmanager instances. This feature is still under heavy development and its usage is discouraged. The following new metrics are exported by the Alertmanager: #3664
  * `cortex_alertmanager_ring_check_errors_total`
  * `cortex_alertmanager_sync_configs_total`
  * `cortex_alertmanager_sync_configs_failed_total`
  * `cortex_alertmanager_tenants_discovered`
  * `cortex_alertmanager_tenants_owned`
* [ENHANCEMENT] Allow specifying JAEGER_ENDPOINT instead of sampling server or local agent port. #3682
* [ENHANCEMENT] Blocks storage: introduced a per-tenant bucket index, periodically updated by the compactor, used to avoid full bucket scanning done by queriers, store-gateways and rulers. The bucket index is updated by the compactor during blocks cleanup, on every `-compactor.cleanup-interval`. #3553 #3555 #3561 #3583 #3625 #3711 #3715
* [ENHANCEMENT] Blocks storage: introduced an option `-blocks-storage.bucket-store.bucket-index.enabled` to enable the usage of the bucket index in the querier, store-gateway and ruler. When enabled, the querier, store-gateway and ruler will use the bucket index to find a tenant's blocks instead of running the periodic bucket scan. The following new metrics are exported by the querier and ruler: #3614 #3625
  * `cortex_bucket_index_loads_total`
  * `cortex_bucket_index_load_failures_total`
  * `cortex_bucket_index_load_duration_seconds`
  * `cortex_bucket_index_loaded`
* [ENHANCEMENT] Compactor: exported the following metrics. #3583 #3625
  * `cortex_bucket_blocks_count`: Total number of blocks per tenant in the bucket. Includes blocks marked for deletion, but not partial blocks.
  * `cortex_bucket_blocks_marked_for_deletion_count`: Total number of blocks per tenant marked for deletion in the bucket.
  * `cortex_bucket_blocks_partials_count`: Total number of partial blocks.
  * `cortex_bucket_index_last_successful_update_timestamp_seconds`: Timestamp of the last successful update of a tenant's bucket index.
* [ENHANCEMENT] Ruler: Add `cortex_prometheus_last_evaluation_samples` to expose the number of samples generated by a rule group per tenant. #3582
* [ENHANCEMENT] Memberlist: add status page (/memberlist) with available details about memberlist-based KV store and memberlist cluster. It's also possible to view KV values in Go struct or JSON format, or download for inspection. #3575
* [ENHANCEMENT] Memberlist: client can now keep a size-bounded buffer with sent and received messages and display them in the admin UI (/memberlist) for troubleshooting. #3581 #3602
* [ENHANCEMENT] Blocks storage: added block index attributes caching support to metadata cache. The TTL can be configured via `-blocks-storage.bucket-store.metadata-cache.block-index-attributes-ttl`. #3629
* [ENHANCEMENT] Alertmanager: Add support for Azure blob storage. #3634
* [ENHANCEMENT] Compactor: tenants marked for deletion will now be fully cleaned up after some delay since deletion of last block. Cleanup includes removal of remaining marker files (including tenant deletion mark file) and files under `debug/metas`. #3613
* [ENHANCEMENT] Compactor: retry compaction of a single tenant on failure instead of re-running compaction for all tenants. #3627
* [ENHANCEMENT] Querier: Implement result caching for tenant query federation. #3640
* [ENHANCEMENT] API: Add a `mode` query parameter for the config endpoint: #3645
  * `/config?mode=diff`: Shows the YAML configuration with all values that differ from the defaults.
  * `/config?mode=defaults`: Shows the YAML configuration with all the default values.
* [ENHANCEMENT] OpenStack Swift: added the following config options to OpenStack Swift backend client: #3660
  - Chunks storage: `-swift.auth-version`, `-swift.max-retries`, `-swift.connect-timeout`, `-swift.request-timeout`.
  - Blocks storage: ` -blocks-storage.swift.auth-version`, ` -blocks-storage.swift.max-retries`, ` -blocks-storage.swift.connect-timeout`, ` -blocks-storage.swift.request-timeout`.
  - Ruler: `-ruler.storage.swift.auth-version`, `-ruler.storage.swift.max-retries`, `-ruler.storage.swift.connect-timeout`, `-ruler.storage.swift.request-timeout`.
* [ENHANCEMENT] Disabled in-memory shuffle-sharding subring cache in the store-gateway, ruler and compactor. This should reduce the memory utilisation in these services when shuffle-sharding is enabled, without introducing a significantly increase CPU utilisation. #3601
* [ENHANCEMENT] Shuffle sharding: optimised subring generation used by shuffle sharding. #3601
* [ENHANCEMENT] New /runtime_config endpoint that returns the defined runtime configuration in YAML format. The returned configuration includes overrides. #3639
* [ENHANCEMENT] Query-frontend: included the parameter name failed to validate in HTTP 400 message. #3703
* [ENHANCEMENT] Fail to startup Cortex if provided runtime config is invalid. #3707
* [ENHANCEMENT] Alertmanager: Add flags to customize the cluster configuration: #3667
  * `-alertmanager.cluster.gossip-interval`: The interval between sending gossip messages. By lowering this value (more frequent) gossip messages are propagated across cluster more quickly at the expense of increased bandwidth usage.
  * `-alertmanager.cluster.push-pull-interval`: The interval between gossip state syncs. Setting this interval lower (more frequent) will increase convergence speeds across larger clusters at the expense of increased bandwidth usage.
* [ENHANCEMENT] Distributor: change the error message returned when a received series has too many label values. The new message format has the series at the end and this plays better with Prometheus logs truncation. #3718
  - From: `sample for '<series>' has <value> label names; limit <value>`
  - To: `series has too many labels (actual: <value>, limit: <value>) series: '<series>'`
* [ENHANCEMENT] Improve bucket index loader to handle edge case where new tenant has not had blocks uploaded to storage yet. #3717
* [BUGFIX] Allow `-querier.max-query-lookback` use `y|w|d` suffix like deprecated `-store.max-look-back-period`. #3598
* [BUGFIX] Memberlist: Entry in the ring should now not appear again after using "Forget" feature (unless it's still heartbeating). #3603
* [BUGFIX] Ingester: do not close idle TSDBs while blocks shipping is in progress. #3630 #3632
* [BUGFIX] Ingester: correctly update `cortex_ingester_memory_users` and `cortex_ingester_active_series` when a tenant's idle TSDB is closed, when running Cortex with the blocks storage. #3646
* [BUGFIX] Querier: fix default value incorrectly overriding `-querier.frontend-address` in single-binary mode. #3650
* [BUGFIX] Compactor: delete `deletion-mark.json` at last when deleting a block in order to not leave partial blocks without deletion mark in the bucket if the compactor is interrupted while deleting a block. #3660
* [BUGFIX] Blocks storage: do not cleanup a partially uploaded block when `meta.json` upload fails. Despite failure to upload `meta.json`, this file may in some cases still appear in the bucket later. By skipping early cleanup, we avoid having corrupted blocks in the storage. #3660
* [BUGFIX] Alertmanager: disable access to `/alertmanager/metrics` (which exposes all Cortex metrics), `/alertmanager/-/reload` and `/alertmanager/debug/*`, which were available to any authenticated user with enabled AlertManager. #3678
* [BUGFIX] Query-Frontend: avoid creating many small sub-queries by discarding cache extents under 5 minutes #3653
* [BUGFIX] Ruler: Ensure the stale markers generated for evaluated rules respect the configured `-ruler.evaluation-delay-duration`. This will avoid issues with samples with NaN be persisted with timestamps set ahead of the next rule evaluation. #3687
* [BUGFIX] Alertmanager: don't serve HTTP requests until Alertmanager has fully started. Serving HTTP requests earlier may result in loss of configuration for the user. #3679
* [BUGFIX] Do not log "failed to load config" if runtime config file is empty. #3706
* [BUGFIX] Do not allow to use a runtime config file containing multiple YAML documents. #3706
* [BUGFIX] HA Tracker: don't track as error in the `cortex_kv_request_duration_seconds` metric a CAS operation intentionally aborted. #3745

## Cortex 1.6.0 / 2020-12-29

* [CHANGE] Query Frontend: deprecate `-querier.compress-http-responses` in favour of `-api.response-compression-enabled`. #3544
* [CHANGE] Querier: deprecated `-store.max-look-back-period`. You should use `-querier.max-query-lookback` instead. #3452
* [CHANGE] Blocks storage: increased `-blocks-storage.bucket-store.chunks-cache.attributes-ttl` default from `24h` to `168h` (1 week). #3528
* [CHANGE] Blocks storage: the config option `-blocks-storage.bucket-store.index-cache.postings-compression-enabled` has been deprecated and postings compression is always enabled. #3538
* [CHANGE] Ruler: gRPC message size default limits on the Ruler-client side have changed: #3523
  - limit for outgoing gRPC messages has changed from 2147483647 to 16777216 bytes
  - limit for incoming gRPC messages has changed from 4194304 to 104857600 bytes
* [FEATURE] Distributor/Ingester: Provide ability to not overflow writes in the presence of a leaving or unhealthy ingester. This allows for more efficient ingester rolling restarts. #3305
* [FEATURE] Query-frontend: introduced query statistics logged in the query-frontend when enabled via `-frontend.query-stats-enabled=true`. When enabled, the metric `cortex_query_seconds_total` is tracked, counting the sum of the wall time spent across all queriers while running queries (on a per-tenant basis). The metrics `cortex_request_duration_seconds` and `cortex_query_seconds_total` are different: the first one tracks the request duration (eg. HTTP request from the client), while the latter tracks the sum of the wall time on all queriers involved executing the query. #3539
* [ENHANCEMENT] API: Add GZIP HTTP compression to the API responses. Compression can be enabled via `-api.response-compression-enabled`. #3536
* [ENHANCEMENT] Added zone-awareness support on queries. When zone-awareness is enabled, queries will still succeed if all ingesters in a single zone will fail. #3414
* [ENHANCEMENT] Blocks storage ingester: exported more TSDB-related metrics. #3412
  - `cortex_ingester_tsdb_wal_corruptions_total`
  - `cortex_ingester_tsdb_head_truncations_failed_total`
  - `cortex_ingester_tsdb_head_truncations_total`
  - `cortex_ingester_tsdb_head_gc_duration_seconds`
* [ENHANCEMENT] Enforced keepalive on all gRPC clients used for inter-service communication. #3431
* [ENHANCEMENT] Added `cortex_alertmanager_config_hash` metric to expose hash of Alertmanager Config loaded per user. #3388
* [ENHANCEMENT] Query-Frontend / Query-Scheduler: New component called "Query-Scheduler" has been introduced. Query-Scheduler is simply a queue of requests, moved outside of Query-Frontend. This allows Query-Frontend to be scaled separately from number of queues. To make Query-Frontend and Querier use Query-Scheduler, they need to be started with `-frontend.scheduler-address` and `-querier.scheduler-address` options respectively. #3374 #3471
* [ENHANCEMENT] Query-frontend / Querier / Ruler: added `-querier.max-query-lookback` to limit how long back data (series and metadata) can be queried. This setting can be overridden on a per-tenant basis and is enforced in the query-frontend, querier and ruler. #3452 #3458
* [ENHANCEMENT] Querier: added `-querier.query-store-for-labels-enabled` to query store for label names, label values and series APIs. Only works with blocks storage engine. #3461 #3520
* [ENHANCEMENT] Ingester: exposed `-blocks-storage.tsdb.wal-segment-size-bytes` config option to customise the TSDB WAL segment max size. #3476
* [ENHANCEMENT] Compactor: concurrently run blocks cleaner for multiple tenants. Concurrency can be configured via `-compactor.cleanup-concurrency`. #3483
* [ENHANCEMENT] Compactor: shuffle tenants before running compaction. #3483
* [ENHANCEMENT] Compactor: wait for a stable ring at startup, when sharding is enabled. #3484
* [ENHANCEMENT] Store-gateway: added `-blocks-storage.bucket-store.index-header-lazy-loading-enabled` to enable index-header lazy loading (experimental). When enabled, index-headers will be mmap-ed only once required by a query and will be automatically released after `-blocks-storage.bucket-store.index-header-lazy-loading-idle-timeout` time of inactivity. #3498
* [ENHANCEMENT] Alertmanager: added metrics `cortex_alertmanager_notification_requests_total` and `cortex_alertmanager_notification_requests_failed_total`. #3518
* [ENHANCEMENT] Ingester: added `-blocks-storage.tsdb.head-chunks-write-buffer-size-bytes` to fine-tune the TSDB head chunks write buffer size when running Cortex blocks storage. #3518
* [ENHANCEMENT] /metrics now supports OpenMetrics output. HTTP and gRPC servers metrics can now include exemplars. #3524
* [ENHANCEMENT] Expose gRPC keepalive policy options by gRPC server. #3524
* [ENHANCEMENT] Blocks storage: enabled caching of `meta.json` attributes, configurable via `-blocks-storage.bucket-store.metadata-cache.metafile-attributes-ttl`. #3528
* [ENHANCEMENT] Compactor: added a config validation check to fail fast if the compactor has been configured invalid block range periods (each period is expected to be a multiple of the previous one). #3534
* [ENHANCEMENT] Blocks storage: concurrently fetch deletion marks from object storage. #3538
* [ENHANCEMENT] Blocks storage ingester: ingester can now close idle TSDB and delete local data. #3491 #3552
* [ENHANCEMENT] Blocks storage: add option to use V2 signatures for S3 authentication. #3540
* [ENHANCEMENT] Exported process metrics to monitor the number of memory map areas allocated. #3537
  * - `process_memory_map_areas`
  * - `process_memory_map_areas_limit`
* [ENHANCEMENT] Ruler: Expose gRPC client options. #3523
* [ENHANCEMENT] Compactor: added metrics to track on-going compaction. #3535
  * `cortex_compactor_tenants_discovered`
  * `cortex_compactor_tenants_skipped`
  * `cortex_compactor_tenants_processing_succeeded`
  * `cortex_compactor_tenants_processing_failed`
* [ENHANCEMENT] Added new experimental API endpoints: `POST /purger/delete_tenant` and `GET /purger/delete_tenant_status` for deleting all tenant data. Only works with blocks storage. Compactor removes blocks that belong to user marked for deletion. #3549 #3558
* [ENHANCEMENT] Chunks storage: add option to use V2 signatures for S3 authentication. #3560
* [ENHANCEMENT] HA Tracker: Added new limit `ha_max_clusters` to set the max number of clusters tracked for single user. This limit is disabled by default. #3668
* [BUGFIX] Query-Frontend: `cortex_query_seconds_total` now return seconds not nanoseconds. #3589
* [BUGFIX] Blocks storage ingester: fixed some cases leading to a TSDB WAL corruption after a partial write to disk. #3423
* [BUGFIX] Blocks storage: Fix the race between ingestion and `/flush` call resulting in overlapping blocks. #3422
* [BUGFIX] Querier: fixed `-querier.max-query-into-future` which wasn't correctly enforced on range queries. #3452
* [BUGFIX] Fixed float64 precision stability when aggregating metrics before exposing them. This could have lead to false counters resets when querying some metrics exposed by Cortex. #3506
* [BUGFIX] Querier: the meta.json sync concurrency done when running Cortex with the blocks storage is now controlled by `-blocks-storage.bucket-store.meta-sync-concurrency` instead of the incorrect `-blocks-storage.bucket-store.block-sync-concurrency` (default values are the same). #3531
* [BUGFIX] Querier: fixed initialization order of querier module when using blocks storage. It now (again) waits until blocks have been synchronized. #3551

### Blocksconvert

* [ENHANCEMENT] Scheduler: ability to ignore users based on regexp, using `-scheduler.ignore-users-regex` flag. #3477
* [ENHANCEMENT] Builder: Parallelize reading chunks in the final stage of building block. #3470
* [ENHANCEMENT] Builder: remove duplicate label names from chunk. #3547

## Cortex 1.5.0 / 2020-11-09

* [CHANGE] Blocks storage: update the default HTTP configuration values for the S3 client to the upstream Thanos default values. #3244
  - `-blocks-storage.s3.http.idle-conn-timeout` is set 90 seconds.
  - `-blocks-storage.s3.http.response-header-timeout` is set to 2 minutes.
* [CHANGE] Improved shuffle sharding support in the write path. This work introduced some config changes: #3090
  * Introduced `-distributor.sharding-strategy` CLI flag (and its respective `sharding_strategy` YAML config option) to explicitly specify which sharding strategy should be used in the write path
  * `-experimental.distributor.user-subring-size` flag renamed to `-distributor.ingestion-tenant-shard-size`
  * `user_subring_size` limit YAML config option renamed to `ingestion_tenant_shard_size`
* [CHANGE] Dropped "blank Alertmanager configuration; using fallback" message from Info to Debug level. #3205
* [CHANGE] Zone-awareness replication for time-series now should be explicitly enabled in the distributor via the `-distributor.zone-awareness-enabled` CLI flag (or its respective YAML config option). Before, zone-aware replication was implicitly enabled if a zone was set on ingesters. #3200
* [CHANGE] Removed the deprecated CLI flag `-config-yaml`. You should use `-schema-config-file` instead. #3225
* [CHANGE] Enforced the HTTP method required by some API endpoints which did (incorrectly) allow any method before that. #3228
  - `GET /`
  - `GET /config`
  - `GET /debug/fgprof`
  - `GET /distributor/all_user_stats`
  - `GET /distributor/ha_tracker`
  - `GET /all_user_stats`
  - `GET /ha-tracker`
  - `GET /api/v1/user_stats`
  - `GET /api/v1/chunks`
  - `GET <legacy-http-prefix>/user_stats`
  - `GET <legacy-http-prefix>/chunks`
  - `GET /services`
  - `GET /multitenant_alertmanager/status`
  - `GET /status` (alertmanager microservice)
  - `GET|POST /ingester/ring`
  - `GET|POST /ring`
  - `GET|POST /store-gateway/ring`
  - `GET|POST /compactor/ring`
  - `GET|POST /ingester/flush`
  - `GET|POST /ingester/shutdown`
  - `GET|POST /flush`
  - `GET|POST /shutdown`
  - `GET|POST /ruler/ring`
  - `POST /api/v1/push`
  - `POST <legacy-http-prefix>/push`
  - `POST /push`
  - `POST /ingester/push`
* [CHANGE] Renamed CLI flags to configure the network interface names from which automatically detect the instance IP. #3295
  - `-compactor.ring.instance-interface` renamed to `-compactor.ring.instance-interface-names`
  - `-store-gateway.sharding-ring.instance-interface` renamed to `-store-gateway.sharding-ring.instance-interface-names`
  - `-distributor.ring.instance-interface` renamed to `-distributor.ring.instance-interface-names`
  - `-ruler.ring.instance-interface` renamed to `-ruler.ring.instance-interface-names`
* [CHANGE] Renamed `-<prefix>.redis.enable-tls` CLI flag to `-<prefix>.redis.tls-enabled`, and its respective YAML config option from `enable_tls` to `tls_enabled`. #3298
* [CHANGE] Increased default `-<prefix>.redis.timeout` from `100ms` to `500ms`. #3301
* [CHANGE] `cortex_alertmanager_config_invalid` has been removed in favor of `cortex_alertmanager_config_last_reload_successful`. #3289
* [CHANGE] Query-frontend: POST requests whose body size exceeds 10MiB will be rejected. The max body size can be customised via `-frontend.max-body-size`. #3276
* [FEATURE] Shuffle sharding: added support for shuffle-sharding queriers in the query-frontend. When configured (`-frontend.max-queriers-per-tenant` globally, or using per-tenant limit `max_queriers_per_tenant`), each tenants's requests will be handled by different set of queriers. #3113 #3257
* [FEATURE] Shuffle sharding: added support for shuffle-sharding ingesters on the read path. When ingesters shuffle-sharding is enabled and `-querier.shuffle-sharding-ingesters-lookback-period` is set, queriers will fetch in-memory series from the minimum set of required ingesters, selecting only ingesters which may have received series since 'now - lookback period'. #3252
* [FEATURE] Query-frontend: added `compression` config to support results cache with compression. #3217
* [FEATURE] Add OpenStack Swift support to blocks storage. #3303
* [FEATURE] Added support for applying Prometheus relabel configs on series received by the distributor. A `metric_relabel_configs` field has been added to the per-tenant limits configuration. #3329
* [FEATURE] Support for Cassandra client SSL certificates. #3384
* [ENHANCEMENT] Ruler: Introduces two new limits `-ruler.max-rules-per-rule-group` and `-ruler.max-rule-groups-per-tenant` to control the number of rules per rule group and the total number of rule groups for a given user. They are disabled by default. #3366
* [ENHANCEMENT] Allow to specify multiple comma-separated Cortex services to `-target` CLI option (or its respective YAML config option). For example, `-target=all,compactor` can be used to start Cortex single-binary with compactor as well. #3275
* [ENHANCEMENT] Expose additional HTTP configs for the S3 backend client. New flag are listed below: #3244
  - `-blocks-storage.s3.http.idle-conn-timeout`
  - `-blocks-storage.s3.http.response-header-timeout`
  - `-blocks-storage.s3.http.insecure-skip-verify`
* [ENHANCEMENT] Added `cortex_query_frontend_connected_clients` metric to show the number of workers currently connected to the frontend. #3207
* [ENHANCEMENT] Shuffle sharding: improved shuffle sharding in the write path. Shuffle sharding now should be explicitly enabled via `-distributor.sharding-strategy` CLI flag (or its respective YAML config option) and guarantees stability, consistency, shuffling and balanced zone-awareness properties. #3090 #3214
* [ENHANCEMENT] Ingester: added new metric `cortex_ingester_active_series` to track active series more accurately. Also added options to control whether active series tracking is enabled (`-ingester.active-series-metrics-enabled`, defaults to false), and how often this metric is updated (`-ingester.active-series-metrics-update-period`) and max idle time for series to be considered inactive (`-ingester.active-series-metrics-idle-timeout`). #3153
* [ENHANCEMENT] Store-gateway: added zone-aware replication support to blocks replication in the store-gateway. #3200
* [ENHANCEMENT] Store-gateway: exported new metrics. #3231
  - `cortex_bucket_store_cached_series_fetch_duration_seconds`
  - `cortex_bucket_store_cached_postings_fetch_duration_seconds`
  - `cortex_bucket_stores_gate_queries_max`
* [ENHANCEMENT] Added `-version` flag to Cortex. #3233
* [ENHANCEMENT] Hash ring: added instance registered timestamp to the ring. #3248
* [ENHANCEMENT] Reduce tail latency by smoothing out spikes in rate of chunk flush operations. #3191
* [ENHANCEMENT] User Cortex as User Agent in http requests issued by Configs DB client. #3264
* [ENHANCEMENT] Experimental Ruler API: Fetch rule groups from object storage in parallel. #3218
* [ENHANCEMENT] Chunks GCS object storage client uses the `fields` selector to limit the payload size when listing objects in the bucket. #3218 #3292
* [ENHANCEMENT] Added shuffle sharding support to ruler. Added new metric `cortex_ruler_sync_rules_total`. #3235
* [ENHANCEMENT] Return an explicit error when the store-gateway is explicitly requested without a blocks storage engine. #3287
* [ENHANCEMENT] Ruler: only load rules that belong to the ruler. Improves rules synching performances when ruler sharding is enabled. #3269
* [ENHANCEMENT] Added `-<prefix>.redis.tls-insecure-skip-verify` flag. #3298
* [ENHANCEMENT] Added `cortex_alertmanager_config_last_reload_successful_seconds` metric to show timestamp of last successful AM config reload. #3289
* [ENHANCEMENT] Blocks storage: reduced number of bucket listing operations to list block content (applies to newly created blocks only). #3363
* [ENHANCEMENT] Ruler: Include the tenant ID on the notifier logs. #3372
* [ENHANCEMENT] Blocks storage Compactor: Added `-compactor.enabled-tenants` and `-compactor.disabled-tenants` to explicitly enable or disable compaction of specific tenants. #3385
* [ENHANCEMENT] Blocks storage ingester: Creating checkpoint only once even when there are multiple Head compactions in a single `Compact()` call. #3373
* [BUGFIX] Blocks storage ingester: Read repair memory-mapped chunks file which can end up being empty on abrupt shutdowns combined with faulty disks. #3373
* [BUGFIX] Blocks storage ingester: Close TSDB resources on failed startup preventing ingester OOMing. #3373
* [BUGFIX] No-longer-needed ingester operations for queries triggered by queriers and rulers are now canceled. #3178
* [BUGFIX] Ruler: directories in the configured `rules-path` will be removed on startup and shutdown in order to ensure they don't persist between runs. #3195
* [BUGFIX] Handle hash-collisions in the query path. #3192
* [BUGFIX] Check for postgres rows errors. #3197
* [BUGFIX] Ruler Experimental API: Don't allow rule groups without names or empty rule groups. #3210
* [BUGFIX] Experimental Alertmanager API: Do not allow empty Alertmanager configurations or bad template filenames to be submitted through the configuration API. #3185
* [BUGFIX] Reduce failures to update heartbeat when using Consul. #3259
* [BUGFIX] When using ruler sharding, moving all user rule groups from ruler to a different one and then back could end up with some user groups not being evaluated at all. #3235
* [BUGFIX] Fixed shuffle sharding consistency when zone-awareness is enabled and the shard size is increased or instances in a new zone are added. #3299
* [BUGFIX] Use a valid grpc header when logging IP addresses. #3307
* [BUGFIX] Fixed the metric `cortex_prometheus_rule_group_duration_seconds` in the Ruler, it wouldn't report any values. #3310
* [BUGFIX] Fixed gRPC connections leaking in rulers when rulers sharding is enabled and APIs called. #3314
* [BUGFIX] Fixed shuffle sharding consistency when zone-awareness is enabled and the shard size is increased or instances in a new zone are added. #3299
* [BUGFIX] Fixed Gossip memberlist members joining when addresses are configured using DNS-based service discovery. #3360
* [BUGFIX] Ingester: fail to start an ingester running the blocks storage, if unable to load any existing TSDB at startup. #3354
* [BUGFIX] Blocks storage: Avoid deletion of blocks in the ingester which are not shipped to the storage yet. #3346
* [BUGFIX] Fix common prefixes returned by List method of S3 client. #3358
* [BUGFIX] Honor configured timeout in Azure and GCS object clients. #3285
* [BUGFIX] Blocks storage: Avoid creating blocks larger than configured block range period on forced compaction and when TSDB is idle. #3344
* [BUGFIX] Shuffle sharding: fixed max global series per user/metric limit when shuffle sharding and `-distributor.shard-by-all-labels=true` are both enabled in distributor. When using these global limits you should now set `-distributor.sharding-strategy` and `-distributor.zone-awareness-enabled` to ingesters too. #3369
* [BUGFIX] Slow query logging: when using downstream server request parameters were not logged. #3276
* [BUGFIX] Fixed tenant detection in the ruler and alertmanager API when running without auth. #3343

### Blocksconvert

* [ENHANCEMENT] Blocksconvert – Builder: download plan file locally before processing it. #3209
* [ENHANCEMENT] Blocksconvert – Cleaner: added new tool for deleting chunks data. #3283
* [ENHANCEMENT] Blocksconvert – Scanner: support for scanning specific date-range only. #3222
* [ENHANCEMENT] Blocksconvert – Scanner: metrics for tracking progress. #3222
* [ENHANCEMENT] Blocksconvert – Builder: retry block upload before giving up. #3245
* [ENHANCEMENT] Blocksconvert – Scanner: upload plans concurrently. #3340
* [BUGFIX] Blocksconvert: fix chunks ordering in the block. Chunks in different order than series work just fine in TSDB blocks at the moment, but it's not consistent with what Prometheus does and future Prometheus and Cortex optimizations may rely on this ordering. #3371

## Cortex 1.4.0 / 2020-10-02

* [CHANGE] TLS configuration for gRPC, HTTP and etcd clients is now marked as experimental. These features are not yet fully baked, and we expect possible small breaking changes in Cortex 1.5. #3198
* [CHANGE] Cassandra backend support is now GA (stable). #3180
* [CHANGE] Blocks storage is now GA (stable). The `-experimental` prefix has been removed from all CLI flags related to the blocks storage (no YAML config changes). #3180 #3201
  - `-experimental.blocks-storage.*` flags renamed to `-blocks-storage.*`
  - `-experimental.store-gateway.*` flags renamed to `-store-gateway.*`
  - `-experimental.querier.store-gateway-client.*` flags renamed to `-querier.store-gateway-client.*`
  - `-experimental.querier.store-gateway-addresses` flag renamed to `-querier.store-gateway-addresses`
  - `-store-gateway.replication-factor` flag renamed to `-store-gateway.sharding-ring.replication-factor`
  - `-store-gateway.tokens-file-path` flag renamed to `store-gateway.sharding-ring.tokens-file-path`
* [CHANGE] Ingester: Removed deprecated untyped record from chunks WAL. Only if you are running `v1.0` or below, it is recommended to first upgrade to `v1.1`/`v1.2`/`v1.3` and run it for a day before upgrading to `v1.4` to avoid data loss. #3115
* [CHANGE] Distributor API endpoints are no longer served unless target is set to `distributor` or `all`. #3112
* [CHANGE] Increase the default Cassandra client replication factor to 3. #3007
* [CHANGE] Blocks storage: removed the support to transfer blocks between ingesters on shutdown. When running the Cortex blocks storage, ingesters are expected to run with a persistent disk. The following metrics have been removed: #2996
  * `cortex_ingester_sent_files`
  * `cortex_ingester_received_files`
  * `cortex_ingester_received_bytes_total`
  * `cortex_ingester_sent_bytes_total`
* [CHANGE] The buckets for the `cortex_chunk_store_index_lookups_per_query` metric have been changed to 1, 2, 4, 8, 16. #3021
* [CHANGE] Blocks storage: the `operation` label value `getrange` has changed into `get_range` for the metrics `thanos_store_bucket_cache_operation_requests_total` and `thanos_store_bucket_cache_operation_hits_total`. #3000
* [CHANGE] Experimental Delete Series: `/api/v1/admin/tsdb/delete_series` and `/api/v1/admin/tsdb/cancel_delete_request` purger APIs to return status code `204` instead of `200` for success. #2946
* [CHANGE] Histogram `cortex_memcache_request_duration_seconds` `method` label value changes from `Memcached.Get` to `Memcached.GetBatched` for batched lookups, and is not reported for non-batched lookups (label value `Memcached.GetMulti` remains, and had exactly the same value as `Get` in nonbatched lookups).  The same change applies to tracing spans. #3046
* [CHANGE] TLS server validation is now enabled by default, a new parameter `tls_insecure_skip_verify` can be set to true to skip validation optionally. #3030
* [CHANGE] `cortex_ruler_config_update_failures_total` has been removed in favor of `cortex_ruler_config_last_reload_successful`. #3056
* [CHANGE] `ruler.evaluation_delay_duration` field in YAML config has been moved and renamed to `limits.ruler_evaluation_delay_duration`. #3098
* [CHANGE] Removed obsolete `results_cache.max_freshness` from YAML config (deprecated since Cortex 1.2). #3145
* [CHANGE] Removed obsolete `-promql.lookback-delta` option (deprecated since Cortex 1.2, replaced with `-querier.lookback-delta`). #3144
* [CHANGE] Cache: added support for Redis Cluster and Redis Sentinel. #2961
  - The following changes have been made in Redis configuration:
   - `-redis.master_name` added
   - `-redis.db` added
   - `-redis.max-active-conns` changed to `-redis.pool-size`
   - `-redis.max-conn-lifetime` changed to `-redis.max-connection-age`
   - `-redis.max-idle-conns` removed
   - `-redis.wait-on-pool-exhaustion` removed
* [CHANGE] TLS configuration for gRPC, HTTP and etcd clients is now marked as experimental. These features are not yet fully baked, and we expect possible small breaking changes in Cortex 1.5. #3198
* [CHANGE] Fixed store-gateway CLI flags inconsistencies. #3201
  - `-store-gateway.replication-factor` flag renamed to `-store-gateway.sharding-ring.replication-factor`
  - `-store-gateway.tokens-file-path` flag renamed to `store-gateway.sharding-ring.tokens-file-path`
* [FEATURE] Logging of the source IP passed along by a reverse proxy is now supported by setting the `-server.log-source-ips-enabled`. For non standard headers the settings `-server.log-source-ips-header` and `-server.log-source-ips-regex` can be used. #2985
* [FEATURE] Blocks storage: added shuffle sharding support to store-gateway blocks sharding. Added the following additional metrics to store-gateway: #3069
  * `cortex_bucket_stores_tenants_discovered`
  * `cortex_bucket_stores_tenants_synced`
* [FEATURE] Experimental blocksconvert: introduce an experimental tool `blocksconvert` to migrate long-term storage chunks to blocks. #3092 #3122 #3127 #3162
* [ENHANCEMENT] Improve the Alertmanager logging when serving requests from its API / UI. #3397
* [ENHANCEMENT] Add support for azure storage in China, German and US Government environments. #2988
* [ENHANCEMENT] Query-tee: added a small tolerance to floating point sample values comparison. #2994
* [ENHANCEMENT] Query-tee: add support for doing a passthrough of requests to preferred backend for unregistered routes #3018
* [ENHANCEMENT] Expose `storage.aws.dynamodb.backoff_config` configuration file field. #3026
* [ENHANCEMENT] Added `cortex_request_message_bytes` and `cortex_response_message_bytes` histograms to track received and sent gRPC message and HTTP request/response sizes. Added `cortex_inflight_requests` gauge to track number of inflight gRPC and HTTP requests. #3064
* [ENHANCEMENT] Publish ruler's ring metrics. #3074
* [ENHANCEMENT] Add config validation to the experimental Alertmanager API. Invalid configs are no longer accepted. #3053
* [ENHANCEMENT] Add "integration" as a label for `cortex_alertmanager_notifications_total` and `cortex_alertmanager_notifications_failed_total` metrics. #3056
* [ENHANCEMENT] Add `cortex_ruler_config_last_reload_successful` and `cortex_ruler_config_last_reload_successful_seconds` to check status of users rule manager. #3056
* [ENHANCEMENT] The configuration validation now fails if an empty YAML node has been set for a root YAML config property. #3080
* [ENHANCEMENT] Memcached dial() calls now have a circuit-breaker to avoid hammering a broken cache. #3051, #3189
* [ENHANCEMENT] `-ruler.evaluation-delay-duration` is now overridable as a per-tenant limit, `ruler_evaluation_delay_duration`. #3098
* [ENHANCEMENT] Add TLS support to etcd client. #3102
* [ENHANCEMENT] When a tenant accesses the Alertmanager UI or its API, if we have valid `-alertmanager.configs.fallback` we'll use that to start the manager and avoid failing the request. #3073
* [ENHANCEMENT] Add `DELETE api/v1/rules/{namespace}` to the Ruler. It allows all the rule groups of a namespace to be deleted. #3120
* [ENHANCEMENT] Experimental Delete Series: Retry processing of Delete requests during failures. #2926
* [ENHANCEMENT] Improve performance of QueryStream() in ingesters. #3177
* [ENHANCEMENT] Modules included in "All" target are now visible in output of `-modules` CLI flag. #3155
* [ENHANCEMENT] Added `/debug/fgprof` endpoint to debug running Cortex process using `fgprof`. This adds up to the existing `/debug/...` endpoints. #3131
* [ENHANCEMENT] Blocks storage: optimised `/api/v1/series` for blocks storage. (#2976)
* [BUGFIX] Ruler: when loading rules from "local" storage, check for directory after resolving symlink. #3137
* [BUGFIX] Query-frontend: Fixed rounding for incoming query timestamps, to be 100% Prometheus compatible. #2990
* [BUGFIX] Querier: Merge results from chunks and blocks ingesters when using streaming of results. #3013
* [BUGFIX] Querier: query /series from ingesters regardless the `-querier.query-ingesters-within` setting. #3035
* [BUGFIX] Blocks storage: Ingester is less likely to hit gRPC message size limit when streaming data to queriers. #3015
* [BUGFIX] Blocks storage: fixed memberlist support for the store-gateways and compactors ring used when blocks sharding is enabled. #3058 #3095
* [BUGFIX] Fix configuration for TLS server validation, TLS skip verify was hardcoded to true for all TLS configurations and prevented validation of server certificates. #3030
* [BUGFIX] Fixes the Alertmanager panicking when no `-alertmanager.web.external-url` is provided. #3017
* [BUGFIX] Fixes the registration of the Alertmanager API metrics `cortex_alertmanager_alerts_received_total` and `cortex_alertmanager_alerts_invalid_total`. #3065
* [BUGFIX] Fixes `flag needs an argument: -config.expand-env` error. #3087
* [BUGFIX] An index optimisation actually slows things down when using caching. Moved it to the right location. #2973
* [BUGFIX] Ingester: If push request contained both valid and invalid samples, valid samples were ingested but not stored to WAL of the chunks storage. This has been fixed. #3067
* [BUGFIX] Cassandra: fixed consistency setting in the CQL session when creating the keyspace. #3105
* [BUGFIX] Ruler: Config API would return both the `record` and `alert` in `YAML` response keys even when one of them must be empty. #3120
* [BUGFIX] Index page now uses configured HTTP path prefix when creating links. #3126
* [BUGFIX] Purger: fixed deadlock when reloading of tombstones failed. #3182
* [BUGFIX] Fixed panic in flusher job, when error writing chunks to the store would cause "idle" chunks to be flushed, which triggered panic. #3140
* [BUGFIX] Index page no longer shows links that are not valid for running Cortex instance. #3133
* [BUGFIX] Configs: prevent validation of templates to fail when using template functions. #3157
* [BUGFIX] Configuring the S3 URL with an `@` but without username and password doesn't enable the AWS static credentials anymore. #3170
* [BUGFIX] Limit errors on ranged queries (`api/v1/query_range`) no longer return a status code `500` but `422` instead. #3167
* [BUGFIX] Handle hash-collisions in the query path. Before this fix, Cortex could occasionally mix up two different series in a query, leading to invalid results, when `-querier.ingester-streaming` was used. #3192

## Cortex 1.3.0 / 2020-08-21

* [CHANGE] Replace the metric `cortex_alertmanager_configs` with `cortex_alertmanager_config_invalid` exposed by Alertmanager. #2960
* [CHANGE] Experimental Delete Series: Change target flag for purger from `data-purger` to `purger`. #2777
* [CHANGE] Experimental blocks storage: The max concurrent queries against the long-term storage, configured via `-experimental.blocks-storage.bucket-store.max-concurrent`, is now a limit shared across all tenants and not a per-tenant limit anymore. The default value has changed from `20` to `100` and the following new metrics have been added: #2797
  * `cortex_bucket_stores_gate_queries_concurrent_max`
  * `cortex_bucket_stores_gate_queries_in_flight`
  * `cortex_bucket_stores_gate_duration_seconds`
* [CHANGE] Metric `cortex_ingester_flush_reasons` has been renamed to `cortex_ingester_flushing_enqueued_series_total`, and new metric `cortex_ingester_flushing_dequeued_series_total` with `outcome` label (superset of reason) has been added. #2802 #2818 #2998
* [CHANGE] Experimental Delete Series: Metric `cortex_purger_oldest_pending_delete_request_age_seconds` would track age of delete requests since they are over their cancellation period instead of their creation time. #2806
* [CHANGE] Experimental blocks storage: the store-gateway service is required in a Cortex cluster running with the experimental blocks storage. Removed the `-experimental.tsdb.store-gateway-enabled` CLI flag and `store_gateway_enabled` YAML config option. The store-gateway is now always enabled when the storage engine is `blocks`. #2822
* [CHANGE] Experimental blocks storage: removed support for `-experimental.blocks-storage.bucket-store.max-sample-count` flag because the implementation was flawed. To limit the number of samples/chunks processed by a single query you can set `-store.query-chunk-limit`, which is now supported by the blocks storage too. #2852
* [CHANGE] Ingester: Chunks flushed via /flush stay in memory until retention period is reached. This affects `cortex_ingester_memory_chunks` metric. #2778
* [CHANGE] Querier: the error message returned when the query time range exceeds `-store.max-query-length` has changed from `invalid query, length > limit (X > Y)` to `the query time range exceeds the limit (query length: X, limit: Y)`. #2826
* [CHANGE] Add `component` label to metrics exposed by chunk, delete and index store clients. #2774
* [CHANGE] Querier: when `-querier.query-ingesters-within` is configured, the time range of the query sent to ingesters is now manipulated to ensure the query start time is not older than 'now - query-ingesters-within'. #2904
* [CHANGE] KV: The `role` label which was a label of `multi` KV store client only has been added to metrics of every KV store client. If KV store client is not `multi`, then the value of `role` label is `primary`. #2837
* [CHANGE] Added the `engine` label to the metrics exposed by the Prometheus query engine, to distinguish between `ruler` and `querier` metrics. #2854
* [CHANGE] Added ruler to the single binary when started with `-target=all` (default). #2854
* [CHANGE] Experimental blocks storage: compact head when opening TSDB. This should only affect ingester startup after it was unable to compact head in previous run. #2870
* [CHANGE] Metric `cortex_overrides_last_reload_successful` has been renamed to `cortex_runtime_config_last_reload_successful`. #2874
* [CHANGE] HipChat support has been removed from the alertmanager (because removed from the Prometheus upstream too). #2902
* [CHANGE] Add constant label `name` to metric `cortex_cache_request_duration_seconds`. #2903
* [CHANGE] Add `user` label to metric `cortex_query_frontend_queue_length`. #2939
* [CHANGE] Experimental blocks storage: cleaned up the config and renamed "TSDB" to "blocks storage". #2937
  - The storage engine setting value has been changed from `tsdb` to `blocks`; this affects `-store.engine` CLI flag and its respective YAML option.
  - The root level YAML config has changed from `tsdb` to `blocks_storage`
  - The prefix of all CLI flags has changed from `-experimental.tsdb.` to `-experimental.blocks-storage.`
  - The following settings have been grouped under `tsdb` property in the YAML config and their CLI flags changed:
    - `-experimental.tsdb.dir` changed to `-experimental.blocks-storage.tsdb.dir`
    - `-experimental.tsdb.block-ranges-period` changed to `-experimental.blocks-storage.tsdb.block-ranges-period`
    - `-experimental.tsdb.retention-period` changed to `-experimental.blocks-storage.tsdb.retention-period`
    - `-experimental.tsdb.ship-interval` changed to `-experimental.blocks-storage.tsdb.ship-interval`
    - `-experimental.tsdb.ship-concurrency` changed to `-experimental.blocks-storage.tsdb.ship-concurrency`
    - `-experimental.tsdb.max-tsdb-opening-concurrency-on-startup` changed to `-experimental.blocks-storage.tsdb.max-tsdb-opening-concurrency-on-startup`
    - `-experimental.tsdb.head-compaction-interval` changed to `-experimental.blocks-storage.tsdb.head-compaction-interval`
    - `-experimental.tsdb.head-compaction-concurrency` changed to `-experimental.blocks-storage.tsdb.head-compaction-concurrency`
    - `-experimental.tsdb.head-compaction-idle-timeout` changed to `-experimental.blocks-storage.tsdb.head-compaction-idle-timeout`
    - `-experimental.tsdb.stripe-size` changed to `-experimental.blocks-storage.tsdb.stripe-size`
    - `-experimental.tsdb.wal-compression-enabled` changed to `-experimental.blocks-storage.tsdb.wal-compression-enabled`
    - `-experimental.tsdb.flush-blocks-on-shutdown` changed to `-experimental.blocks-storage.tsdb.flush-blocks-on-shutdown`
* [CHANGE] Flags `-bigtable.grpc-use-gzip-compression`, `-ingester.client.grpc-use-gzip-compression`, `-querier.frontend-client.grpc-use-gzip-compression` are now deprecated. #2940
* [CHANGE] Limit errors reported by ingester during query-time now return HTTP status code 422. #2941
* [FEATURE] Introduced `ruler.for-outage-tolerance`, Max time to tolerate outage for restoring "for" state of alert. #2783
* [FEATURE] Introduced `ruler.for-grace-period`, Minimum duration between alert and restored "for" state. This is maintained only for alerts with configured "for" time greater than grace period. #2783
* [FEATURE] Introduced `ruler.resend-delay`, Minimum amount of time to wait before resending an alert to Alertmanager. #2783
* [FEATURE] Ruler: added `local` filesystem support to store rules (read-only). #2854
* [ENHANCEMENT] Upgraded Docker base images to `alpine:3.12`. #2862
* [ENHANCEMENT] Experimental: Querier can now optionally query secondary store. This is specified by using `-querier.second-store-engine` option, with values `chunks` or `blocks`. Standard configuration options for this store are used. Additionally, this querying can be configured to happen only for queries that need data older than `-querier.use-second-store-before-time`. Default value of zero will always query secondary store. #2747
* [ENHANCEMENT] Query-tee: increased the `cortex_querytee_request_duration_seconds` metric buckets granularity. #2799
* [ENHANCEMENT] Query-tee: fail to start if the configured `-backend.preferred` is unknown. #2799
* [ENHANCEMENT] Ruler: Added the following metrics: #2786
  * `cortex_prometheus_notifications_latency_seconds`
  * `cortex_prometheus_notifications_errors_total`
  * `cortex_prometheus_notifications_sent_total`
  * `cortex_prometheus_notifications_dropped_total`
  * `cortex_prometheus_notifications_queue_length`
  * `cortex_prometheus_notifications_queue_capacity`
  * `cortex_prometheus_notifications_alertmanagers_discovered`
* [ENHANCEMENT] The behavior of the `/ready` was changed for the query frontend to indicate when it was ready to accept queries. This is intended for use by a read path load balancer that would want to wait for the frontend to have attached queriers before including it in the backend. #2733
* [ENHANCEMENT] Experimental Delete Series: Add support for deletion of chunks for remaining stores. #2801
* [ENHANCEMENT] Add `-modules` command line flag to list possible values for `-target`. Also, log warning if given target is internal component. #2752
* [ENHANCEMENT] Added `-ingester.flush-on-shutdown-with-wal-enabled` option to enable chunks flushing even when WAL is enabled. #2780
* [ENHANCEMENT] Query-tee: Support for custom API prefix by using `-server.path-prefix` option. #2814
* [ENHANCEMENT] Query-tee: Forward `X-Scope-OrgId` header to backend, if present in the request. #2815
* [ENHANCEMENT] Experimental blocks storage: Added `-experimental.blocks-storage.tsdb.head-compaction-idle-timeout` option to force compaction of data in memory into a block. #2803
* [ENHANCEMENT] Experimental blocks storage: Added support for flushing blocks via `/flush`, `/shutdown` (previously these only worked for chunks storage) and by using `-experimental.blocks-storage.tsdb.flush-blocks-on-shutdown` option. #2794
* [ENHANCEMENT] Experimental blocks storage: Added support to enforce max query time range length via `-store.max-query-length`. #2826
* [ENHANCEMENT] Experimental blocks storage: Added support to limit the max number of chunks that can be fetched from the long-term storage while executing a query. The limit is enforced both in the querier and store-gateway, and is configurable via `-store.query-chunk-limit`. #2852 #2922
* [ENHANCEMENT] Ingester: Added new metric `cortex_ingester_flush_series_in_progress` that reports number of ongoing flush-series operations. Useful when calling `/flush` handler: if `cortex_ingester_flush_queue_length + cortex_ingester_flush_series_in_progress` is 0, all flushes are finished. #2778
* [ENHANCEMENT] Memberlist members can join cluster via SRV records. #2788
* [ENHANCEMENT] Added configuration options for chunks s3 client. #2831
  * `s3.endpoint`
  * `s3.region`
  * `s3.access-key-id`
  * `s3.secret-access-key`
  * `s3.insecure`
  * `s3.sse-encryption`
  * `s3.http.idle-conn-timeout`
  * `s3.http.response-header-timeout`
  * `s3.http.insecure-skip-verify`
* [ENHANCEMENT] Prometheus upgraded. #2798 #2849 #2867 #2902 #2918
  * Optimized labels regex matchers for patterns containing literals (eg. `foo.*`, `.*foo`, `.*foo.*`)
* [ENHANCEMENT] Add metric `cortex_ruler_config_update_failures_total` to Ruler to track failures of loading rules files. #2857
* [ENHANCEMENT] Experimental Alertmanager: Alertmanager configuration persisted to object storage using an experimental API that accepts and returns YAML-based Alertmanager configuration. #2768
* [ENHANCEMENT] Ruler: `-ruler.alertmanager-url` now supports multiple URLs. Each URL is treated as a separate Alertmanager group. Support for multiple Alertmanagers in a group can be achieved by using DNS service discovery. #2851
* [ENHANCEMENT] Experimental blocks storage: Cortex Flusher now works with blocks engine. Flusher needs to be provided with blocks-engine configuration, existing Flusher flags are not used (they are only relevant for chunks engine). Note that flush errors are only reported via log. #2877
* [ENHANCEMENT] Flusher: Added `-flusher.exit-after-flush` option (defaults to true) to control whether Cortex should stop completely after Flusher has finished its work. #2877
* [ENHANCEMENT] Added metrics `cortex_config_hash` and `cortex_runtime_config_hash` to expose hash of the currently active config file. #2874
* [ENHANCEMENT] Logger: added JSON logging support, configured via the `-log.format=json` CLI flag or its respective YAML config option. #2386
* [ENHANCEMENT] Added new flags `-bigtable.grpc-compression`, `-ingester.client.grpc-compression`, `-querier.frontend-client.grpc-compression` to configure compression used by gRPC. Valid values are `gzip`, `snappy`, or empty string (no compression, default). #2940
* [ENHANCEMENT] Clarify limitations of the `/api/v1/series`, `/api/v1/labels` and `/api/v1/label/{name}/values` endpoints. #2953
* [ENHANCEMENT] Ingester: added `Dropped` outcome to metric `cortex_ingester_flushing_dequeued_series_total`. #2998
* [BUGFIX] Fixed a bug with `api/v1/query_range` where no responses would return null values for `result` and empty values for `resultType`. #2962
* [BUGFIX] Fixed a bug in the index intersect code causing storage to return more chunks/series than required. #2796
* [BUGFIX] Fixed the number of reported keys in the background cache queue. #2764
* [BUGFIX] Fix race in processing of headers in sharded queries. #2762
* [BUGFIX] Query Frontend: Do not re-split sharded requests around ingester boundaries. #2766
* [BUGFIX] Experimental Delete Series: Fixed a problem with cache generation numbers prefixed to cache keys. #2800
* [BUGFIX] Ingester: Flushing chunks via `/flush` endpoint could previously lead to panic, if chunks were already flushed before and then removed from memory during the flush caused by `/flush` handler. Immediate flush now doesn't cause chunks to be flushed again. Samples received during flush triggered via `/flush` handler are no longer discarded. #2778
* [BUGFIX] Prometheus upgraded. #2849
  * Fixed unknown symbol error during head compaction
* [BUGFIX] Fix panic when using cassandra as store for both index and delete requests. #2774
* [BUGFIX] Experimental Delete Series: Fixed a data race in Purger. #2817
* [BUGFIX] KV: Fixed a bug that triggered a panic due to metrics being registered with the same name but different labels when using a `multi` configured KV client. #2837
* [BUGFIX] Query-frontend: Fix passing HTTP `Host` header if `-frontend.downstream-url` is configured. #2880
* [BUGFIX] Ingester: Improve time-series distribution when `-experimental.distributor.user-subring-size` is enabled. #2887
* [BUGFIX] Set content type to `application/x-protobuf` for remote_read responses. #2915
* [BUGFIX] Fixed ruler and store-gateway instance registration in the ring (when sharding is enabled) when a new instance replaces abruptly terminated one, and the only difference between the two instances is the address. #2954
* [BUGFIX] Fixed `Missing chunks and index config causing silent failure` Absence of chunks and index from schema config is not validated. #2732
* [BUGFIX] Fix panic caused by KVs from boltdb being used beyond their life. #2971
* [BUGFIX] Experimental blocks storage: `/api/v1/series`, `/api/v1/labels` and `/api/v1/label/{name}/values` only query the TSDB head regardless of the configured `-experimental.blocks-storage.tsdb.retention-period`. #2974
* [BUGFIX] Ingester: Avoid indefinite checkpointing in case of surge in number of series. #2955
* [BUGFIX] Querier: query /series from ingesters regardless the `-querier.query-ingesters-within` setting. #3035
* [BUGFIX] Ruler: fixed an unintentional breaking change introduced in the ruler's `alertmanager_url` YAML config option, which changed the value from a string to a list of strings. #2989

## Cortex 1.2.0 / 2020-07-01

* [CHANGE] Metric `cortex_kv_request_duration_seconds` now includes `name` label to denote which client is being used as well as the `backend` label to denote the KV backend implementation in use. #2648
* [CHANGE] Experimental Ruler: Rule groups persisted to object storage using the experimental API have an updated object key encoding to better handle special characters. Rule groups previously-stored using object storage must be renamed to the new format. #2646
* [CHANGE] Query Frontend now uses Round Robin to choose a tenant queue to service next. #2553
* [CHANGE] `-promql.lookback-delta` is now deprecated and has been replaced by `-querier.lookback-delta` along with `lookback_delta` entry under `querier` in the config file. `-promql.lookback-delta` will be removed in v1.4.0. #2604
* [CHANGE] Experimental TSDB: removed `-experimental.tsdb.bucket-store.binary-index-header-enabled` flag. Now the binary index-header is always enabled.
* [CHANGE] Experimental TSDB: Renamed index-cache metrics to use original metric names from Thanos, as Cortex is not aggregating them in any way: #2627
  * `cortex_<service>_blocks_index_cache_items_evicted_total` => `thanos_store_index_cache_items_evicted_total{name="index-cache"}`
  * `cortex_<service>_blocks_index_cache_items_added_total` => `thanos_store_index_cache_items_added_total{name="index-cache"}`
  * `cortex_<service>_blocks_index_cache_requests_total` => `thanos_store_index_cache_requests_total{name="index-cache"}`
  * `cortex_<service>_blocks_index_cache_items_overflowed_total` => `thanos_store_index_cache_items_overflowed_total{name="index-cache"}`
  * `cortex_<service>_blocks_index_cache_hits_total` => `thanos_store_index_cache_hits_total{name="index-cache"}`
  * `cortex_<service>_blocks_index_cache_items` => `thanos_store_index_cache_items{name="index-cache"}`
  * `cortex_<service>_blocks_index_cache_items_size_bytes` => `thanos_store_index_cache_items_size_bytes{name="index-cache"}`
  * `cortex_<service>_blocks_index_cache_total_size_bytes` => `thanos_store_index_cache_total_size_bytes{name="index-cache"}`
  * `cortex_<service>_blocks_index_cache_memcached_operations_total` =>  `thanos_memcached_operations_total{name="index-cache"}`
  * `cortex_<service>_blocks_index_cache_memcached_operation_failures_total` =>  `thanos_memcached_operation_failures_total{name="index-cache"}`
  * `cortex_<service>_blocks_index_cache_memcached_operation_duration_seconds` =>  `thanos_memcached_operation_duration_seconds{name="index-cache"}`
  * `cortex_<service>_blocks_index_cache_memcached_operation_skipped_total` =>  `thanos_memcached_operation_skipped_total{name="index-cache"}`
* [CHANGE] Experimental TSDB: Renamed metrics in bucket stores: #2627
  * `cortex_<service>_blocks_meta_syncs_total` => `cortex_blocks_meta_syncs_total{component="<service>"}`
  * `cortex_<service>_blocks_meta_sync_failures_total` => `cortex_blocks_meta_sync_failures_total{component="<service>"}`
  * `cortex_<service>_blocks_meta_sync_duration_seconds` => `cortex_blocks_meta_sync_duration_seconds{component="<service>"}`
  * `cortex_<service>_blocks_meta_sync_consistency_delay_seconds` => `cortex_blocks_meta_sync_consistency_delay_seconds{component="<service>"}`
  * `cortex_<service>_blocks_meta_synced` => `cortex_blocks_meta_synced{component="<service>"}`
  * `cortex_<service>_bucket_store_block_loads_total` => `cortex_bucket_store_block_loads_total{component="<service>"}`
  * `cortex_<service>_bucket_store_block_load_failures_total` => `cortex_bucket_store_block_load_failures_total{component="<service>"}`
  * `cortex_<service>_bucket_store_block_drops_total` => `cortex_bucket_store_block_drops_total{component="<service>"}`
  * `cortex_<service>_bucket_store_block_drop_failures_total` => `cortex_bucket_store_block_drop_failures_total{component="<service>"}`
  * `cortex_<service>_bucket_store_blocks_loaded` => `cortex_bucket_store_blocks_loaded{component="<service>"}`
  * `cortex_<service>_bucket_store_series_data_touched` => `cortex_bucket_store_series_data_touched{component="<service>"}`
  * `cortex_<service>_bucket_store_series_data_fetched` => `cortex_bucket_store_series_data_fetched{component="<service>"}`
  * `cortex_<service>_bucket_store_series_data_size_touched_bytes` => `cortex_bucket_store_series_data_size_touched_bytes{component="<service>"}`
  * `cortex_<service>_bucket_store_series_data_size_fetched_bytes` => `cortex_bucket_store_series_data_size_fetched_bytes{component="<service>"}`
  * `cortex_<service>_bucket_store_series_blocks_queried` => `cortex_bucket_store_series_blocks_queried{component="<service>"}`
  * `cortex_<service>_bucket_store_series_get_all_duration_seconds` => `cortex_bucket_store_series_get_all_duration_seconds{component="<service>"}`
  * `cortex_<service>_bucket_store_series_merge_duration_seconds` => `cortex_bucket_store_series_merge_duration_seconds{component="<service>"}`
  * `cortex_<service>_bucket_store_series_refetches_total` => `cortex_bucket_store_series_refetches_total{component="<service>"}`
  * `cortex_<service>_bucket_store_series_result_series` => `cortex_bucket_store_series_result_series{component="<service>"}`
  * `cortex_<service>_bucket_store_cached_postings_compressions_total` => `cortex_bucket_store_cached_postings_compressions_total{component="<service>"}`
  * `cortex_<service>_bucket_store_cached_postings_compression_errors_total` => `cortex_bucket_store_cached_postings_compression_errors_total{component="<service>"}`
  * `cortex_<service>_bucket_store_cached_postings_compression_time_seconds` => `cortex_bucket_store_cached_postings_compression_time_seconds{component="<service>"}`
  * `cortex_<service>_bucket_store_cached_postings_original_size_bytes_total` => `cortex_bucket_store_cached_postings_original_size_bytes_total{component="<service>"}`
  * `cortex_<service>_bucket_store_cached_postings_compressed_size_bytes_total` => `cortex_bucket_store_cached_postings_compressed_size_bytes_total{component="<service>"}`
  * `cortex_<service>_blocks_sync_seconds` => `cortex_bucket_stores_blocks_sync_seconds{component="<service>"}`
  * `cortex_<service>_blocks_last_successful_sync_timestamp_seconds` => `cortex_bucket_stores_blocks_last_successful_sync_timestamp_seconds{component="<service>"}`
* [CHANGE] Available command-line flags are printed to stdout, and only when requested via `-help`. Using invalid flag no longer causes printing of all available flags. #2691
* [CHANGE] Experimental Memberlist ring: randomize gossip node names to avoid conflicts when running multiple clients on the same host, or reusing host names (eg. pods in statefulset). Node name randomization can be disabled by using `-memberlist.randomize-node-name=false`. #2715
* [CHANGE] Memberlist KV client is no longer considered experimental. #2725
* [CHANGE] Experimental Delete Series: Make delete request cancellation duration configurable. #2760
* [CHANGE] Removed `-store.fullsize-chunks` option which was undocumented and unused (it broke ingester hand-overs). #2656
* [CHANGE] Query with no metric name that has previously resulted in HTTP status code 500 now returns status code 422 instead. #2571
* [FEATURE] TLS config options added for GRPC clients in Querier (Query-frontend client & Ingester client), Ruler, Store Gateway, as well as HTTP client in Config store client. #2502
* [FEATURE] The flag `-frontend.max-cache-freshness` is now supported within the limits overrides, to specify per-tenant max cache freshness values. The corresponding YAML config parameter has been changed from `results_cache.max_freshness` to `limits_config.max_cache_freshness`. The legacy YAML config parameter (`results_cache.max_freshness`) will continue to be supported till Cortex release `v1.4.0`. #2609
* [FEATURE] Experimental gRPC Store: Added support to 3rd parties index and chunk stores using gRPC client/server plugin mechanism. #2220
* [FEATURE] Add `-cassandra.table-options` flag to customize table options of Cassandra when creating the index or chunk table. #2575
* [ENHANCEMENT] Propagate GOPROXY value when building `build-image`. This is to help the builders building the code in a Network where default Go proxy is not accessible (e.g. when behind some corporate VPN). #2741
* [ENHANCEMENT] Querier: Added metric `cortex_querier_request_duration_seconds` for all requests to the querier. #2708
* [ENHANCEMENT] Cortex is now built with Go 1.14. #2480 #2749 #2753
* [ENHANCEMENT] Experimental TSDB: added the following metrics to the ingester: #2580 #2583 #2589 #2654
  * `cortex_ingester_tsdb_appender_add_duration_seconds`
  * `cortex_ingester_tsdb_appender_commit_duration_seconds`
  * `cortex_ingester_tsdb_refcache_purge_duration_seconds`
  * `cortex_ingester_tsdb_compactions_total`
  * `cortex_ingester_tsdb_compaction_duration_seconds`
  * `cortex_ingester_tsdb_wal_fsync_duration_seconds`
  * `cortex_ingester_tsdb_wal_page_flushes_total`
  * `cortex_ingester_tsdb_wal_completed_pages_total`
  * `cortex_ingester_tsdb_wal_truncations_failed_total`
  * `cortex_ingester_tsdb_wal_truncations_total`
  * `cortex_ingester_tsdb_wal_writes_failed_total`
  * `cortex_ingester_tsdb_checkpoint_deletions_failed_total`
  * `cortex_ingester_tsdb_checkpoint_deletions_total`
  * `cortex_ingester_tsdb_checkpoint_creations_failed_total`
  * `cortex_ingester_tsdb_checkpoint_creations_total`
  * `cortex_ingester_tsdb_wal_truncate_duration_seconds`
  * `cortex_ingester_tsdb_head_active_appenders`
  * `cortex_ingester_tsdb_head_series_not_found_total`
  * `cortex_ingester_tsdb_head_chunks`
  * `cortex_ingester_tsdb_mmap_chunk_corruptions_total`
  * `cortex_ingester_tsdb_head_chunks_created_total`
  * `cortex_ingester_tsdb_head_chunks_removed_total`
* [ENHANCEMENT] Experimental TSDB: added metrics useful to alert on critical conditions of the blocks storage: #2573
  * `cortex_compactor_last_successful_run_timestamp_seconds`
  * `cortex_querier_blocks_last_successful_sync_timestamp_seconds` (when store-gateway is disabled)
  * `cortex_querier_blocks_last_successful_scan_timestamp_seconds` (when store-gateway is enabled)
  * `cortex_storegateway_blocks_last_successful_sync_timestamp_seconds`
* [ENHANCEMENT] Experimental TSDB: added the flag `-experimental.tsdb.wal-compression-enabled` to allow to enable TSDB WAL compression. #2585
* [ENHANCEMENT] Experimental TSDB: Querier and store-gateway components can now use so-called "caching bucket", which can currently cache fetched chunks into shared memcached server. #2572
* [ENHANCEMENT] Ruler: Automatically remove unhealthy rulers from the ring. #2587
* [ENHANCEMENT] Query-tee: added support to `/metadata`, `/alerts`, and `/rules` endpoints #2600
* [ENHANCEMENT] Query-tee: added support to query results comparison between two different backends. The comparison is disabled by default and can be enabled via `-proxy.compare-responses=true`. #2611
* [ENHANCEMENT] Query-tee: improved the query-tee to not wait all backend responses before sending back the response to the client. The query-tee now sends back to the client first successful response, while honoring the `-backend.preferred` option. #2702
* [ENHANCEMENT] Thanos and Prometheus upgraded. #2602 #2604 #2634 #2659 #2686 #2756
  * TSDB now holds less WAL files after Head Truncation.
  * TSDB now does memory-mapping of Head chunks and reduces memory usage.
* [ENHANCEMENT] Experimental TSDB: decoupled blocks deletion from blocks compaction in the compactor, so that blocks deletion is not blocked by a busy compactor. The following metrics have been added: #2623
  * `cortex_compactor_block_cleanup_started_total`
  * `cortex_compactor_block_cleanup_completed_total`
  * `cortex_compactor_block_cleanup_failed_total`
  * `cortex_compactor_block_cleanup_last_successful_run_timestamp_seconds`
* [ENHANCEMENT] Experimental TSDB: Use shared cache for metadata. This is especially useful when running multiple querier and store-gateway components to reduce number of object store API calls. #2626 #2640
* [ENHANCEMENT] Experimental TSDB: when `-querier.query-store-after` is configured and running the experimental blocks storage, the time range of the query sent to the store is now manipulated to ensure the query end time is not more recent than 'now - query-store-after'. #2642
* [ENHANCEMENT] Experimental TSDB: small performance improvement in concurrent usage of RefCache, used during samples ingestion. #2651
* [ENHANCEMENT] The following endpoints now respond appropriately to an `Accept` header with the value `application/json` #2673
  * `/distributor/all_user_stats`
  * `/distributor/ha_tracker`
  * `/ingester/ring`
  * `/store-gateway/ring`
  * `/compactor/ring`
  * `/ruler/ring`
  * `/services`
* [ENHANCEMENT] Experimental Cassandra backend: Add `-cassandra.num-connections` to allow increasing the number of TCP connections to each Cassandra server. #2666
* [ENHANCEMENT] Experimental Cassandra backend: Use separate Cassandra clients and connections for reads and writes. #2666
* [ENHANCEMENT] Experimental Cassandra backend: Add `-cassandra.reconnect-interval` to allow specifying the reconnect interval to a Cassandra server that has been marked `DOWN` by the gocql driver. Also change the default value of the reconnect interval from `60s` to `1s`. #2687
* [ENHANCEMENT] Experimental Cassandra backend: Add option `-cassandra.convict-hosts-on-failure=false` to not convict host of being down when a request fails. #2684
* [ENHANCEMENT] Experimental TSDB: Applied a jitter to the period bucket scans in order to better distribute bucket operations over the time and increase the probability of hitting the shared cache (if configured). #2693
* [ENHANCEMENT] Experimental TSDB: Series limit per user and per metric now work in TSDB blocks. #2676
* [ENHANCEMENT] Experimental Memberlist: Added ability to periodically rejoin the memberlist cluster. #2724
* [ENHANCEMENT] Experimental Delete Series: Added the following metrics for monitoring processing of delete requests: #2730
  - `cortex_purger_load_pending_requests_attempts_total`: Number of attempts that were made to load pending requests with status.
  - `cortex_purger_oldest_pending_delete_request_age_seconds`: Age of oldest pending delete request in seconds.
  - `cortex_purger_pending_delete_requests_count`: Count of requests which are in process or are ready to be processed.
* [ENHANCEMENT] Experimental TSDB: Improved compactor to hard-delete also partial blocks with an deletion mark (even if the deletion mark threshold has not been reached). #2751
* [ENHANCEMENT] Experimental TSDB: Introduced a consistency check done by the querier to ensure all expected blocks have been queried via the store-gateway. If a block is missing on a store-gateway, the querier retries fetching series from missing blocks up to 3 times. If the consistency check fails once all retries have been exhausted, the query execution fails. The following metrics have been added: #2593 #2630 #2689 #2695
  * `cortex_querier_blocks_consistency_checks_total`
  * `cortex_querier_blocks_consistency_checks_failed_total`
  * `cortex_querier_storegateway_refetches_per_query`
* [ENHANCEMENT] Delete requests can now be canceled #2555
* [ENHANCEMENT] Table manager can now provision tables for delete store #2546
* [BUGFIX] Ruler: Ensure temporary rule files with special characters are properly mapped and cleaned up. #2506
* [BUGFIX] Fixes #2411, Ensure requests are properly routed to the prometheus api embedded in the query if `-server.path-prefix` is set. #2372
* [BUGFIX] Experimental TSDB: fixed chunk data corruption when querying back series using the experimental blocks storage. #2400
* [BUGFIX] Fixed collection of tracing spans from Thanos components used internally. #2655
* [BUGFIX] Experimental TSDB: fixed memory leak in ingesters. #2586
* [BUGFIX] QueryFrontend: fixed a situation where HTTP error is ignored and an incorrect status code is set. #2590
* [BUGFIX] Ingester: Fix an ingester starting up in the JOINING state and staying there forever. #2565
* [BUGFIX] QueryFrontend: fixed a panic (`integer divide by zero`) in the query-frontend. The query-frontend now requires the `-querier.default-evaluation-interval` config to be set to the same value of the querier. #2614
* [BUGFIX] Experimental TSDB: when the querier receives a `/series` request with a time range older than the data stored in the ingester, it now ignores the requested time range and returns known series anyway instead of returning an empty response. This aligns the behaviour with the chunks storage. #2617
* [BUGFIX] Cassandra: fixed an edge case leading to an invalid CQL query when querying the index on a Cassandra store. #2639
* [BUGFIX] Ingester: increment series per metric when recovering from WAL or transfer. #2674
* [BUGFIX] Fixed `wrong number of arguments for 'mget' command` Redis error when a query has no chunks to lookup from storage. #2700 #2796
* [BUGFIX] Ingester: Automatically remove old tmp checkpoints, fixing a potential disk space leak after an ingester crashes. #2726

## Cortex 1.1.0 / 2020-05-21

This release brings the usual mix of bugfixes and improvements. The biggest change is that WAL support for chunks is now considered to be production-ready!

Please make sure to review renamed metrics, and update your dashboards and alerts accordingly.

* [CHANGE] Added v1 API routes documented in #2327. #2372
  * Added `-http.alertmanager-http-prefix` flag which allows the configuration of the path where the Alertmanager API and UI can be reached. The default is set to `/alertmanager`.
  * Added `-http.prometheus-http-prefix` flag which allows the configuration of the path where the Prometheus API and UI can be reached. The default is set to `/prometheus`.
  * Updated the index hosted at the root prefix to point to the updated routes.
  * Legacy routes hardcoded with the `/api/prom` prefix now respect the `-http.prefix` flag.
* [CHANGE] The metrics `cortex_distributor_ingester_appends_total` and `distributor_ingester_append_failures_total` now include a `type` label to differentiate between `samples` and `metadata`. #2336
* [CHANGE] The metrics for number of chunks and bytes flushed to the chunk store are renamed. Note that previous metrics were counted pre-deduplication, while new metrics are counted after deduplication. #2463
  * `cortex_ingester_chunks_stored_total` > `cortex_chunk_store_stored_chunks_total`
  * `cortex_ingester_chunk_stored_bytes_total` > `cortex_chunk_store_stored_chunk_bytes_total`
* [CHANGE] Experimental TSDB: renamed blocks meta fetcher metrics: #2375
  * `cortex_querier_bucket_store_blocks_meta_syncs_total` > `cortex_querier_blocks_meta_syncs_total`
  * `cortex_querier_bucket_store_blocks_meta_sync_failures_total` > `cortex_querier_blocks_meta_sync_failures_total`
  * `cortex_querier_bucket_store_blocks_meta_sync_duration_seconds` > `cortex_querier_blocks_meta_sync_duration_seconds`
  * `cortex_querier_bucket_store_blocks_meta_sync_consistency_delay_seconds` > `cortex_querier_blocks_meta_sync_consistency_delay_seconds`
* [CHANGE] Experimental TSDB: Modified default values for `compactor.deletion-delay` option from 48h to 12h and `-experimental.tsdb.bucket-store.ignore-deletion-marks-delay` from 24h to 6h. #2414
* [CHANGE] WAL: Default value of `-ingester.checkpoint-enabled` changed to `true`. #2416
* [CHANGE] `trace_id` field in log files has been renamed to `traceID`. #2518
* [CHANGE] Slow query log has a different output now. Previously used `url` field has been replaced with `host` and `path`, and query parameters are logged as individual log fields with `qs_` prefix. #2520
* [CHANGE] WAL: WAL and checkpoint compression is now disabled. #2436
* [CHANGE] Update in dependency `go-kit/kit` from `v0.9.0` to `v0.10.0`. HTML escaping disabled in JSON Logger. #2535
* [CHANGE] Experimental TSDB: Removed `cortex_<service>_` prefix from Thanos objstore metrics and added `component` label to distinguish which Cortex component is doing API calls to the object storage when running in single-binary mode: #2568
  - `cortex_<service>_thanos_objstore_bucket_operations_total` renamed to `thanos_objstore_bucket_operations_total{component="<name>"}`
  - `cortex_<service>_thanos_objstore_bucket_operation_failures_total` renamed to `thanos_objstore_bucket_operation_failures_total{component="<name>"}`
  - `cortex_<service>_thanos_objstore_bucket_operation_duration_seconds` renamed to `thanos_objstore_bucket_operation_duration_seconds{component="<name>"}`
  - `cortex_<service>_thanos_objstore_bucket_last_successful_upload_time` renamed to `thanos_objstore_bucket_last_successful_upload_time{component="<name>"}`
* [CHANGE] FIFO cache: The `-<prefix>.fifocache.size` CLI flag has been renamed to `-<prefix>.fifocache.max-size-items` as well as its YAML config option `size` renamed to `max_size_items`. #2319
* [FEATURE] Ruler: The `-ruler.evaluation-delay` flag was added to allow users to configure a default evaluation delay for all rules in cortex. The default value is 0 which is the current behavior. #2423
* [FEATURE] Experimental: Added a new object storage client for OpenStack Swift. #2440
* [FEATURE] TLS config options added to the Server. #2535
* [FEATURE] Experimental: Added support for `/api/v1/metadata` Prometheus-based endpoint. #2549
* [FEATURE] Add ability to limit concurrent queries to Cassandra with `-cassandra.query-concurrency` flag. #2562
* [FEATURE] Experimental TSDB: Introduced store-gateway service used by the experimental blocks storage to load and query blocks. The store-gateway optionally supports blocks sharding and replication via a dedicated hash ring, configurable via `-experimental.store-gateway.sharding-enabled` and `-experimental.store-gateway.sharding-ring.*` flags. The following metrics have been added: #2433 #2458 #2469 #2523
  * `cortex_querier_storegateway_instances_hit_per_query`
* [ENHANCEMENT] Experimental TSDB: sample ingestion errors are now reported via existing `cortex_discarded_samples_total` metric. #2370
* [ENHANCEMENT] Failures on samples at distributors and ingesters return the first validation error as opposed to the last. #2383
* [ENHANCEMENT] Experimental TSDB: Added `cortex_querier_blocks_meta_synced`, which reflects current state of synced blocks over all tenants. #2392
* [ENHANCEMENT] Added `cortex_distributor_latest_seen_sample_timestamp_seconds` metric to see how far behind Prometheus servers are in sending data. #2371
* [ENHANCEMENT] FIFO cache to support eviction based on memory usage. Added `-<prefix>.fifocache.max-size-bytes` CLI flag and YAML config option `max_size_bytes` to specify memory limit of the cache. #2319, #2527
* [ENHANCEMENT] Added `-querier.worker-match-max-concurrent`. Force worker concurrency to match the `-querier.max-concurrent` option.  Overrides `-querier.worker-parallelism`.  #2456
* [ENHANCEMENT] Added the following metrics for monitoring delete requests: #2445
  - `cortex_purger_delete_requests_received_total`: Number of delete requests received per user.
  - `cortex_purger_delete_requests_processed_total`: Number of delete requests processed per user.
  - `cortex_purger_delete_requests_chunks_selected_total`: Number of chunks selected while building delete plans per user.
  - `cortex_purger_delete_requests_processing_failures_total`: Number of delete requests processing failures per user.
* [ENHANCEMENT] Single Binary: Added query-frontend to the single binary.  Single binary users will now benefit from various query-frontend features.  Primarily: sharding, parallelization, load shedding, additional caching (if configured), and query retries. #2437
* [ENHANCEMENT] Allow 1w (where w denotes week) and 1y (where y denotes year) when setting `-store.cache-lookups-older-than` and `-store.max-look-back-period`. #2454
* [ENHANCEMENT] Optimize index queries for matchers using "a|b|c"-type regex. #2446 #2475
* [ENHANCEMENT] Added per tenant metrics for queries and chunks and bytes read from chunk store: #2463
  * `cortex_chunk_store_fetched_chunks_total` and `cortex_chunk_store_fetched_chunk_bytes_total`
  * `cortex_query_frontend_queries_total` (per tenant queries counted by the frontend)
* [ENHANCEMENT] WAL: New metrics `cortex_ingester_wal_logged_bytes_total` and `cortex_ingester_checkpoint_logged_bytes_total` added to track total bytes logged to disk for WAL and checkpoints. #2497
* [ENHANCEMENT] Add de-duplicated chunks counter `cortex_chunk_store_deduped_chunks_total` which counts every chunk not sent to the store because it was already sent by another replica. #2485
* [ENHANCEMENT] Query-frontend now also logs the POST data of long queries. #2481
* [ENHANCEMENT] WAL: Ingester WAL records now have type header and the custom WAL records have been replaced by Prometheus TSDB's WAL records. Old records will not be supported from 1.3 onwards. Note: once this is deployed, you cannot downgrade without data loss. #2436
* [ENHANCEMENT] Redis Cache: Added `idle_timeout`, `wait_on_pool_exhaustion` and `max_conn_lifetime` options to redis cache configuration. #2550
* [ENHANCEMENT] WAL: the experimental tag has been removed on the WAL in ingesters. #2560
* [ENHANCEMENT] Use newer AWS API for paginated queries - removes 'Deprecated' message from logfiles. #2452
* [ENHANCEMENT] Experimental memberlist: Add retry with backoff on memberlist join other members. #2705
* [ENHANCEMENT] Experimental TSDB: when the store-gateway sharding is enabled, unhealthy store-gateway instances are automatically removed from the ring after 10 consecutive `-experimental.store-gateway.sharding-ring.heartbeat-timeout` periods. #2526
* [BUGFIX] Ruler: Ensure temporary rule files with special characters are properly mapped and cleaned up. #2506
* [BUGFIX] Ensure requests are properly routed to the prometheus api embedded in the query if `-server.path-prefix` is set. Fixes #2411. #2372
* [BUGFIX] Experimental TSDB: Fixed chunk data corruption when querying back series using the experimental blocks storage. #2400
* [BUGFIX] Cassandra Storage: Fix endpoint TLS host verification. #2109
* [BUGFIX] Experimental TSDB: Fixed response status code from `422` to `500` when an error occurs while iterating chunks with the experimental blocks storage. #2402
* [BUGFIX] Ring: Fixed a situation where upgrading from pre-1.0 cortex with a rolling strategy caused new 1.0 ingesters to lose their zone value in the ring until manually forced to re-register. #2404
* [BUGFIX] Distributor: `/all_user_stats` now show API and Rule Ingest Rate correctly. #2457
* [BUGFIX] Fixed `version`, `revision` and `branch` labels exported by the `cortex_build_info` metric. #2468
* [BUGFIX] QueryFrontend: fixed a situation where span context missed when downstream_url is used. #2539
* [BUGFIX] Querier: Fixed a situation where querier would crash because of an unresponsive frontend instance. #2569

## Cortex 1.0.1 / 2020-04-23

* [BUGFIX] Fix gaps when querying ingesters with replication factor = 3 and 2 ingesters in the cluster. #2503

## Cortex 1.0.0 / 2020-04-02

This is the first major release of Cortex. We made a lot of **breaking changes** in this release which have been detailed below. Please also see the stability guarantees we provide as part of a major release: https://cortexmetrics.io/docs/configuration/v1guarantees/

* [CHANGE] Remove the following deprecated flags: #2339
  - `-metrics.error-rate-query` (use `-metrics.write-throttle-query` instead).
  - `-store.cardinality-cache-size` (use `-store.index-cache-read.enable-fifocache` and `-store.index-cache-read.fifocache.size` instead).
  - `-store.cardinality-cache-validity` (use `-store.index-cache-read.enable-fifocache` and `-store.index-cache-read.fifocache.duration` instead).
  - `-distributor.limiter-reload-period` (flag unused)
  - `-ingester.claim-on-rollout` (flag unused)
  - `-ingester.normalise-tokens` (flag unused)
* [CHANGE] Renamed YAML file options to be more consistent. See [full config file changes below](#config-file-breaking-changes). #2273
* [CHANGE] AWS based autoscaling has been removed. You can only use metrics based autoscaling now. `-applicationautoscaling.url` has been removed. See https://cortexmetrics.io/docs/production/aws/#dynamodb-capacity-provisioning on how to migrate. #2328
* [CHANGE] Renamed the `memcache.write-back-goroutines` and `memcache.write-back-buffer` flags to `background.write-back-concurrency` and `background.write-back-buffer`. This affects the following flags: #2241
  - `-frontend.memcache.write-back-buffer` --> `-frontend.background.write-back-buffer`
  - `-frontend.memcache.write-back-goroutines` --> `-frontend.background.write-back-concurrency`
  - `-store.index-cache-read.memcache.write-back-buffer` --> `-store.index-cache-read.background.write-back-buffer`
  - `-store.index-cache-read.memcache.write-back-goroutines` --> `-store.index-cache-read.background.write-back-concurrency`
  - `-store.index-cache-write.memcache.write-back-buffer` --> `-store.index-cache-write.background.write-back-buffer`
  - `-store.index-cache-write.memcache.write-back-goroutines` --> `-store.index-cache-write.background.write-back-concurrency`
  - `-memcache.write-back-buffer` --> `-store.chunks-cache.background.write-back-buffer`. Note the next change log for the difference.
  - `-memcache.write-back-goroutines` --> `-store.chunks-cache.background.write-back-concurrency`. Note the next change log for the difference.

* [CHANGE] Renamed the chunk cache flags to have `store.chunks-cache.` as prefix. This means the following flags have been changed: #2241
  - `-cache.enable-fifocache` --> `-store.chunks-cache.cache.enable-fifocache`
  - `-default-validity` --> `-store.chunks-cache.default-validity`
  - `-fifocache.duration` --> `-store.chunks-cache.fifocache.duration`
  - `-fifocache.size` --> `-store.chunks-cache.fifocache.size`
  - `-memcache.write-back-buffer` --> `-store.chunks-cache.background.write-back-buffer`. Note the previous change log for the difference.
  - `-memcache.write-back-goroutines` --> `-store.chunks-cache.background.write-back-concurrency`. Note the previous change log for the difference.
  - `-memcached.batchsize` --> `-store.chunks-cache.memcached.batchsize`
  - `-memcached.consistent-hash` --> `-store.chunks-cache.memcached.consistent-hash`
  - `-memcached.expiration` --> `-store.chunks-cache.memcached.expiration`
  - `-memcached.hostname` --> `-store.chunks-cache.memcached.hostname`
  - `-memcached.max-idle-conns` --> `-store.chunks-cache.memcached.max-idle-conns`
  - `-memcached.parallelism` --> `-store.chunks-cache.memcached.parallelism`
  - `-memcached.service` --> `-store.chunks-cache.memcached.service`
  - `-memcached.timeout` --> `-store.chunks-cache.memcached.timeout`
  - `-memcached.update-interval` --> `-store.chunks-cache.memcached.update-interval`
  - `-redis.enable-tls` --> `-store.chunks-cache.redis.enable-tls`
  - `-redis.endpoint` --> `-store.chunks-cache.redis.endpoint`
  - `-redis.expiration` --> `-store.chunks-cache.redis.expiration`
  - `-redis.max-active-conns` --> `-store.chunks-cache.redis.max-active-conns`
  - `-redis.max-idle-conns` --> `-store.chunks-cache.redis.max-idle-conns`
  - `-redis.password` --> `-store.chunks-cache.redis.password`
  - `-redis.timeout` --> `-store.chunks-cache.redis.timeout`
* [CHANGE] Rename the `-store.chunk-cache-stubs` to `-store.chunks-cache.cache-stubs` to be more inline with above. #2241
* [CHANGE] Change prefix of flags `-dynamodb.periodic-table.*` to `-table-manager.index-table.*`. #2359
* [CHANGE] Change prefix of flags `-dynamodb.chunk-table.*` to `-table-manager.chunk-table.*`. #2359
* [CHANGE] Change the following flags: #2359
  - `-dynamodb.poll-interval` --> `-table-manager.poll-interval`
  - `-dynamodb.periodic-table.grace-period` --> `-table-manager.periodic-table.grace-period`
* [CHANGE] Renamed the following flags: #2273
  - `-dynamodb.chunk.gang.size` --> `-dynamodb.chunk-gang-size`
  - `-dynamodb.chunk.get.max.parallelism` --> `-dynamodb.chunk-get-max-parallelism`
* [CHANGE] Don't support mixed time units anymore for duration. For example, 168h5m0s doesn't work anymore, please use just one unit (s|m|h|d|w|y). #2252
* [CHANGE] Utilize separate protos for rule state and storage. Experimental ruler API will not be functional until the rollout is complete. #2226
* [CHANGE] Frontend worker in querier now starts after all Querier module dependencies are started. This fixes issue where frontend worker started to send queries to querier before it was ready to serve them (mostly visible when using experimental blocks storage). #2246
* [CHANGE] Lifecycler component now enters Failed state on errors, and doesn't exit the process. (Important if you're vendoring Cortex and use Lifecycler) #2251
* [CHANGE] `/ready` handler now returns 200 instead of 204. #2330
* [CHANGE] Better defaults for the following options: #2344
  - `-<prefix>.consul.consistent-reads`: Old default: `true`, new default: `false`. This reduces the load on Consul.
  - `-<prefix>.consul.watch-rate-limit`: Old default: 0, new default: 1. This rate limits the reads to 1 per second. Which is good enough for ring watches.
  - `-distributor.health-check-ingesters`: Old default: `false`, new default: `true`.
  - `-ingester.max-stale-chunk-idle`: Old default: 0, new default: 2m. This lets us expire series that we know are stale early.
  - `-ingester.spread-flushes`: Old default: false, new default: true. This allows to better de-duplicate data and use less space.
  - `-ingester.chunk-age-jitter`: Old default: 20mins, new default: 0. This is to enable the `-ingester.spread-flushes` to true.
  - `-<prefix>.memcached.batchsize`: Old default: 0, new default: 1024. This allows batching of requests and keeps the concurrent requests low.
  - `-<prefix>.memcached.consistent-hash`: Old default: false, new default: true. This allows for better cache hits when the memcaches are scaled up and down.
  - `-querier.batch-iterators`: Old default: false, new default: true.
  - `-querier.ingester-streaming`: Old default: false, new default: true.
* [CHANGE] Experimental TSDB: Added `-experimental.tsdb.bucket-store.postings-cache-compression-enabled` to enable postings compression when storing to cache. #2335
* [CHANGE] Experimental TSDB: Added `-compactor.deletion-delay`, which is time before a block marked for deletion is deleted from bucket. If not 0, blocks will be marked for deletion and compactor component will delete blocks marked for deletion from the bucket. If delete-delay is 0, blocks will be deleted straight away. Note that deleting blocks immediately can cause query failures, if store gateway / querier still has the block loaded, or compactor is ignoring the deletion because it's compacting the block at the same time. Default value is 48h. #2335
* [CHANGE] Experimental TSDB: Added `-experimental.tsdb.bucket-store.index-cache.postings-compression-enabled`, to set duration after which the blocks marked for deletion will be filtered out while fetching blocks used for querying. This option allows querier to ignore blocks that are marked for deletion with some delay. This ensures store can still serve blocks that are meant to be deleted but do not have a replacement yet. Default is 24h, half of the default value for `-compactor.deletion-delay`. #2335
* [CHANGE] Experimental TSDB: Added `-experimental.tsdb.bucket-store.index-cache.memcached.max-item-size` to control maximum size of item that is stored to memcached. Defaults to 1 MiB. #2335
* [FEATURE] Added experimental storage API to the ruler service that is enabled when the `-experimental.ruler.enable-api` is set to true #2269
  * `-ruler.storage.type` flag now allows `s3`,`gcs`, and `azure` values
  * `-ruler.storage.(s3|gcs|azure)` flags exist to allow the configuration of object clients set for rule storage
* [CHANGE] Renamed table manager metrics. #2307 #2359
  * `cortex_dynamo_sync_tables_seconds` -> `cortex_table_manager_sync_duration_seconds`
  * `cortex_dynamo_table_capacity_units` -> `cortex_table_capacity_units`
* [FEATURE] Flusher target to flush the WAL. #2075
  * `-flusher.wal-dir` for the WAL directory to recover from.
  * `-flusher.concurrent-flushes` for number of concurrent flushes.
  * `-flusher.flush-op-timeout` is duration after which a flush should timeout.
* [FEATURE] Ingesters can now have an optional availability zone set, to ensure metric replication is distributed across zones. This is set via the `-ingester.availability-zone` flag or the `availability_zone` field in the config file. #2317
* [ENHANCEMENT] Better re-use of connections to DynamoDB and S3. #2268
* [ENHANCEMENT] Reduce number of goroutines used while executing a single index query. #2280
* [ENHANCEMENT] Experimental TSDB: Add support for local `filesystem` backend. #2245
* [ENHANCEMENT] Experimental TSDB: Added memcached support for the TSDB index cache. #2290
* [ENHANCEMENT] Experimental TSDB: Removed gRPC server to communicate between querier and BucketStore. #2324
* [ENHANCEMENT] Allow 1w (where w denotes week) and 1y (where y denotes year) when setting table period and retention. #2252
* [ENHANCEMENT] Added FIFO cache metrics for current number of entries and memory usage. #2270
* [ENHANCEMENT] Output all config fields to /config API, including those with empty value. #2209
* [ENHANCEMENT] Add "missing_metric_name" and "metric_name_invalid" reasons to cortex_discarded_samples_total metric. #2346
* [ENHANCEMENT] Experimental TSDB: sample ingestion errors are now reported via existing `cortex_discarded_samples_total` metric. #2370
* [BUGFIX] Ensure user state metrics are updated if a transfer fails. #2338
* [BUGFIX] Fixed etcd client keepalive settings. #2278
* [BUGFIX] Register the metrics of the WAL. #2295
* [BUXFIX] Experimental TSDB: fixed error handling when ingesting out of bound samples. #2342

### Known issues

- This experimental blocks storage in Cortex `1.0.0` has a bug which may lead to the error `cannot iterate chunk for series` when running queries. This bug has been fixed in #2400. If you're running the experimental blocks storage, please build Cortex from `master`.

### Config file breaking changes

In this section you can find a config file diff showing the breaking changes introduced in Cortex. You can also find the [full configuration file reference doc](https://cortexmetrics.io/docs/configuration/configuration-file/) in the website.

```diff
### ingester_config

 # Period with which to attempt to flush chunks.
 # CLI flag: -ingester.flush-period
-[flushcheckperiod: <duration> | default = 1m0s]
+[flush_period: <duration> | default = 1m0s]

 # Period chunks will remain in memory after flushing.
 # CLI flag: -ingester.retain-period
-[retainperiod: <duration> | default = 5m0s]
+[retain_period: <duration> | default = 5m0s]

 # Maximum chunk idle time before flushing.
 # CLI flag: -ingester.max-chunk-idle
-[maxchunkidle: <duration> | default = 5m0s]
+[max_chunk_idle_time: <duration> | default = 5m0s]

 # Maximum chunk idle time for chunks terminating in stale markers before
 # flushing. 0 disables it and a stale series is not flushed until the
 # max-chunk-idle timeout is reached.
 # CLI flag: -ingester.max-stale-chunk-idle
-[maxstalechunkidle: <duration> | default = 0s]
+[max_stale_chunk_idle_time: <duration> | default = 2m0s]

 # Timeout for individual flush operations.
 # CLI flag: -ingester.flush-op-timeout
-[flushoptimeout: <duration> | default = 1m0s]
+[flush_op_timeout: <duration> | default = 1m0s]

 # Maximum chunk age before flushing.
 # CLI flag: -ingester.max-chunk-age
-[maxchunkage: <duration> | default = 12h0m0s]
+[max_chunk_age: <duration> | default = 12h0m0s]

-# Range of time to subtract from MaxChunkAge to spread out flushes
+# Range of time to subtract from -ingester.max-chunk-age to spread out flushes
 # CLI flag: -ingester.chunk-age-jitter
-[chunkagejitter: <duration> | default = 20m0s]
+[chunk_age_jitter: <duration> | default = 0]

 # Number of concurrent goroutines flushing to dynamodb.
 # CLI flag: -ingester.concurrent-flushes
-[concurrentflushes: <int> | default = 50]
+[concurrent_flushes: <int> | default = 50]

-# If true, spread series flushes across the whole period of MaxChunkAge
+# If true, spread series flushes across the whole period of
+# -ingester.max-chunk-age.
 # CLI flag: -ingester.spread-flushes
-[spreadflushes: <boolean> | default = false]
+[spread_flushes: <boolean> | default = true]

 # Period with which to update the per-user ingestion rates.
 # CLI flag: -ingester.rate-update-period
-[rateupdateperiod: <duration> | default = 15s]
+[rate_update_period: <duration> | default = 15s]


### querier_config

 # The maximum number of concurrent queries.
 # CLI flag: -querier.max-concurrent
-[maxconcurrent: <int> | default = 20]
+[max_concurrent: <int> | default = 20]

 # Use batch iterators to execute query, as opposed to fully materialising the
 # series in memory.  Takes precedent over the -querier.iterators flag.
 # CLI flag: -querier.batch-iterators
-[batchiterators: <boolean> | default = false]
+[batch_iterators: <boolean> | default = true]

 # Use streaming RPCs to query ingester.
 # CLI flag: -querier.ingester-streaming
-[ingesterstreaming: <boolean> | default = false]
+[ingester_streaming: <boolean> | default = true]

 # Maximum number of samples a single query can load into memory.
 # CLI flag: -querier.max-samples
-[maxsamples: <int> | default = 50000000]
+[max_samples: <int> | default = 50000000]

 # The default evaluation interval or step size for subqueries.
 # CLI flag: -querier.default-evaluation-interval
-[defaultevaluationinterval: <duration> | default = 1m0s]
+[default_evaluation_interval: <duration> | default = 1m0s]

### query_frontend_config

 # URL of downstream Prometheus.
 # CLI flag: -frontend.downstream-url
-[downstream: <string> | default = ""]
+[downstream_url: <string> | default = ""]


### ruler_config

 # URL of alerts return path.
 # CLI flag: -ruler.external.url
-[externalurl: <url> | default = ]
+[external_url: <url> | default = ]

 # How frequently to evaluate rules
 # CLI flag: -ruler.evaluation-interval
-[evaluationinterval: <duration> | default = 1m0s]
+[evaluation_interval: <duration> | default = 1m0s]

 # How frequently to poll for rule changes
 # CLI flag: -ruler.poll-interval
-[pollinterval: <duration> | default = 1m0s]
+[poll_interval: <duration> | default = 1m0s]

-storeconfig:
+storage:

 # file path to store temporary rule files for the prometheus rule managers
 # CLI flag: -ruler.rule-path
-[rulepath: <string> | default = "/rules"]
+[rule_path: <string> | default = "/rules"]

 # URL of the Alertmanager to send notifications to.
 # CLI flag: -ruler.alertmanager-url
-[alertmanagerurl: <url> | default = ]
+[alertmanager_url: <url> | default = ]

 # Use DNS SRV records to discover alertmanager hosts.
 # CLI flag: -ruler.alertmanager-discovery
-[alertmanagerdiscovery: <boolean> | default = false]
+[enable_alertmanager_discovery: <boolean> | default = false]

 # How long to wait between refreshing alertmanager hosts.
 # CLI flag: -ruler.alertmanager-refresh-interval
-[alertmanagerrefreshinterval: <duration> | default = 1m0s]
+[alertmanager_refresh_interval: <duration> | default = 1m0s]

 # If enabled requests to alertmanager will utilize the V2 API.
 # CLI flag: -ruler.alertmanager-use-v2
-[alertmanangerenablev2api: <boolean> | default = false]
+[enable_alertmanager_v2: <boolean> | default = false]

 # Capacity of the queue for notifications to be sent to the Alertmanager.
 # CLI flag: -ruler.notification-queue-capacity
-[notificationqueuecapacity: <int> | default = 10000]
+[notification_queue_capacity: <int> | default = 10000]

 # HTTP timeout duration when sending notifications to the Alertmanager.
 # CLI flag: -ruler.notification-timeout
-[notificationtimeout: <duration> | default = 10s]
+[notification_timeout: <duration> | default = 10s]

 # Distribute rule evaluation using ring backend
 # CLI flag: -ruler.enable-sharding
-[enablesharding: <boolean> | default = false]
+[enable_sharding: <boolean> | default = false]

 # Time to spend searching for a pending ruler when shutting down.
 # CLI flag: -ruler.search-pending-for
-[searchpendingfor: <duration> | default = 5m0s]
+[search_pending_for: <duration> | default = 5m0s]

 # Period with which to attempt to flush rule groups.
 # CLI flag: -ruler.flush-period
-[flushcheckperiod: <duration> | default = 1m0s]
+[flush_period: <duration> | default = 1m0s]

### alertmanager_config

 # Base path for data storage.
 # CLI flag: -alertmanager.storage.path
-[datadir: <string> | default = "data/"]
+[data_dir: <string> | default = "data/"]

 # will be used to prefix all HTTP endpoints served by Alertmanager. If omitted,
 # relevant URL components will be derived automatically.
 # CLI flag: -alertmanager.web.external-url
-[externalurl: <url> | default = ]
+[external_url: <url> | default = ]

 # How frequently to poll Cortex configs
 # CLI flag: -alertmanager.configs.poll-interval
-[pollinterval: <duration> | default = 15s]
+[poll_interval: <duration> | default = 15s]

 # Listen address for cluster.
 # CLI flag: -cluster.listen-address
-[clusterbindaddr: <string> | default = "0.0.0.0:9094"]
+[cluster_bind_address: <string> | default = "0.0.0.0:9094"]

 # Explicit address to advertise in cluster.
 # CLI flag: -cluster.advertise-address
-[clusteradvertiseaddr: <string> | default = ""]
+[cluster_advertise_address: <string> | default = ""]

 # Time to wait between peers to send notifications.
 # CLI flag: -cluster.peer-timeout
-[peertimeout: <duration> | default = 15s]
+[peer_timeout: <duration> | default = 15s]

 # Filename of fallback config to use if none specified for instance.
 # CLI flag: -alertmanager.configs.fallback
-[fallbackconfigfile: <string> | default = ""]
+[fallback_config_file: <string> | default = ""]

 # Root of URL to generate if config is http://internal.monitor
 # CLI flag: -alertmanager.configs.auto-webhook-root
-[autowebhookroot: <string> | default = ""]
+[auto_webhook_root: <string> | default = ""]

### table_manager_config

-store:
+storage:

-# How frequently to poll DynamoDB to learn our capacity.
-# CLI flag: -dynamodb.poll-interval
-[dynamodb_poll_interval: <duration> | default = 2m0s]
+# How frequently to poll backend to learn our capacity.
+# CLI flag: -table-manager.poll-interval
+[poll_interval: <duration> | default = 2m0s]

-# DynamoDB periodic tables grace period (duration which table will be
-# created/deleted before/after it's needed).
-# CLI flag: -dynamodb.periodic-table.grace-period
+# Periodic tables grace period (duration which table will be created/deleted
+# before/after it's needed).
+# CLI flag: -table-manager.periodic-table.grace-period
 [creation_grace_period: <duration> | default = 10m0s]

 index_tables_provisioning:
   # Enables on demand throughput provisioning for the storage provider (if
-  # supported). Applies only to tables which are not autoscaled
-  # CLI flag: -dynamodb.periodic-table.enable-ondemand-throughput-mode
-  [provisioned_throughput_on_demand_mode: <boolean> | default = false]
+  # supported). Applies only to tables which are not autoscaled. Supported by
+  # DynamoDB
+  # CLI flag: -table-manager.index-table.enable-ondemand-throughput-mode
+  [enable_ondemand_throughput_mode: <boolean> | default = false]


   # Enables on demand throughput provisioning for the storage provider (if
-  # supported). Applies only to tables which are not autoscaled
-  # CLI flag: -dynamodb.periodic-table.inactive-enable-ondemand-throughput-mode
-  [inactive_throughput_on_demand_mode: <boolean> | default = false]
+  # supported). Applies only to tables which are not autoscaled. Supported by
+  # DynamoDB
+  # CLI flag: -table-manager.index-table.inactive-enable-ondemand-throughput-mode
+  [enable_inactive_throughput_on_demand_mode: <boolean> | default = false]


 chunk_tables_provisioning:
   # Enables on demand throughput provisioning for the storage provider (if
-  # supported). Applies only to tables which are not autoscaled
-  # CLI flag: -dynamodb.chunk-table.enable-ondemand-throughput-mode
-  [provisioned_throughput_on_demand_mode: <boolean> | default = false]
+  # supported). Applies only to tables which are not autoscaled. Supported by
+  # DynamoDB
+  # CLI flag: -table-manager.chunk-table.enable-ondemand-throughput-mode
+  [enable_ondemand_throughput_mode: <boolean> | default = false]

### storage_config

 aws:
-  dynamodbconfig:
+  dynamodb:
     # DynamoDB endpoint URL with escaped Key and Secret encoded. If only region
     # is specified as a host, proper endpoint will be deduced. Use
     # inmemory:///<table-name> to use a mock in-memory implementation.
     # CLI flag: -dynamodb.url
-    [dynamodb: <url> | default = ]
+    [dynamodb_url: <url> | default = ]

     # DynamoDB table management requests per second limit.
     # CLI flag: -dynamodb.api-limit
-    [apilimit: <float> | default = 2]
+    [api_limit: <float> | default = 2]

     # DynamoDB rate cap to back off when throttled.
     # CLI flag: -dynamodb.throttle-limit
-    [throttlelimit: <float> | default = 10]
+    [throttle_limit: <float> | default = 10]
-
-    # ApplicationAutoscaling endpoint URL with escaped Key and Secret encoded.
-    # CLI flag: -applicationautoscaling.url
-    [applicationautoscaling: <url> | default = ]


       # Queue length above which we will scale up capacity
       # CLI flag: -metrics.target-queue-length
-      [targetqueuelen: <int> | default = 100000]
+      [target_queue_length: <int> | default = 100000]

       # Scale up capacity by this multiple
       # CLI flag: -metrics.scale-up-factor
-      [scaleupfactor: <float> | default = 1.3]
+      [scale_up_factor: <float> | default = 1.3]

       # Ignore throttling below this level (rate per second)
       # CLI flag: -metrics.ignore-throttle-below
-      [minthrottling: <float> | default = 1]
+      [ignore_throttle_below: <float> | default = 1]

       # query to fetch ingester queue length
       # CLI flag: -metrics.queue-length-query
-      [queuelengthquery: <string> | default = "sum(avg_over_time(cortex_ingester_flush_queue_length{job=\"cortex/ingester\"}[2m]))"]
+      [queue_length_query: <string> | default = "sum(avg_over_time(cortex_ingester_flush_queue_length{job=\"cortex/ingester\"}[2m]))"]

       # query to fetch throttle rates per table
       # CLI flag: -metrics.write-throttle-query
-      [throttlequery: <string> | default = "sum(rate(cortex_dynamo_throttled_total{operation=\"DynamoDB.BatchWriteItem\"}[1m])) by (table) > 0"]
+      [write_throttle_query: <string> | default = "sum(rate(cortex_dynamo_throttled_total{operation=\"DynamoDB.BatchWriteItem\"}[1m])) by (table) > 0"]

       # query to fetch write capacity usage per table
       # CLI flag: -metrics.usage-query
-      [usagequery: <string> | default = "sum(rate(cortex_dynamo_consumed_capacity_total{operation=\"DynamoDB.BatchWriteItem\"}[15m])) by (table) > 0"]
+      [write_usage_query: <string> | default = "sum(rate(cortex_dynamo_consumed_capacity_total{operation=\"DynamoDB.BatchWriteItem\"}[15m])) by (table) > 0"]

       # query to fetch read capacity usage per table
       # CLI flag: -metrics.read-usage-query
-      [readusagequery: <string> | default = "sum(rate(cortex_dynamo_consumed_capacity_total{operation=\"DynamoDB.QueryPages\"}[1h])) by (table) > 0"]
+      [read_usage_query: <string> | default = "sum(rate(cortex_dynamo_consumed_capacity_total{operation=\"DynamoDB.QueryPages\"}[1h])) by (table) > 0"]

       # query to fetch read errors per table
       # CLI flag: -metrics.read-error-query
-      [readerrorquery: <string> | default = "sum(increase(cortex_dynamo_failures_total{operation=\"DynamoDB.QueryPages\",error=\"ProvisionedThroughputExceededException\"}[1m])) by (table) > 0"]
+      [read_error_query: <string> | default = "sum(increase(cortex_dynamo_failures_total{operation=\"DynamoDB.QueryPages\",error=\"ProvisionedThroughputExceededException\"}[1m])) by (table) > 0"]

     # Number of chunks to group together to parallelise fetches (zero to
     # disable)
-    # CLI flag: -dynamodb.chunk.gang.size
-    [chunkgangsize: <int> | default = 10]
+    # CLI flag: -dynamodb.chunk-gang-size
+    [chunk_gang_size: <int> | default = 10]

     # Max number of chunk-get operations to start in parallel
-    # CLI flag: -dynamodb.chunk.get.max.parallelism
-    [chunkgetmaxparallelism: <int> | default = 32]
+    # CLI flag: -dynamodb.chunk.get-max-parallelism
+    [chunk_get_max_parallelism: <int> | default = 32]

     backoff_config:
       # Minimum delay when backing off.
       # CLI flag: -bigtable.backoff-min-period
-      [minbackoff: <duration> | default = 100ms]
+      [min_period: <duration> | default = 100ms]

       # Maximum delay when backing off.
       # CLI flag: -bigtable.backoff-max-period
-      [maxbackoff: <duration> | default = 10s]
+      [max_period: <duration> | default = 10s]

       # Number of times to backoff and retry before failing.
       # CLI flag: -bigtable.backoff-retries
-      [maxretries: <int> | default = 10]
+      [max_retries: <int> | default = 10]

   # If enabled, once a tables info is fetched, it is cached.
   # CLI flag: -bigtable.table-cache.enabled
-  [tablecacheenabled: <boolean> | default = true]
+  [table_cache_enabled: <boolean> | default = true]

   # Duration to cache tables before checking again.
   # CLI flag: -bigtable.table-cache.expiration
-  [tablecacheexpiration: <duration> | default = 30m0s]
+  [table_cache_expiration: <duration> | default = 30m0s]

 # Cache validity for active index entries. Should be no higher than
 # -ingester.max-chunk-idle.
 # CLI flag: -store.index-cache-validity
-[indexcachevalidity: <duration> | default = 5m0s]
+[index_cache_validity: <duration> | default = 5m0s]

### ingester_client_config

 grpc_client_config:
   backoff_config:
     # Minimum delay when backing off.
     # CLI flag: -ingester.client.backoff-min-period
-    [minbackoff: <duration> | default = 100ms]
+    [min_period: <duration> | default = 100ms]

     # Maximum delay when backing off.
     # CLI flag: -ingester.client.backoff-max-period
-    [maxbackoff: <duration> | default = 10s]
+    [max_period: <duration> | default = 10s]

     # Number of times to backoff and retry before failing.
     # CLI flag: -ingester.client.backoff-retries
-    [maxretries: <int> | default = 10]
+    [max_retries: <int> | default = 10]

### frontend_worker_config

-# Address of query frontend service.
+# Address of query frontend service, in host:port format.
 # CLI flag: -querier.frontend-address
-[address: <string> | default = ""]
+[frontend_address: <string> | default = ""]

 # How often to query DNS.
 # CLI flag: -querier.dns-lookup-period
-[dnslookupduration: <duration> | default = 10s]
+[dns_lookup_duration: <duration> | default = 10s]

 grpc_client_config:
   backoff_config:
     # Minimum delay when backing off.
     # CLI flag: -querier.frontend-client.backoff-min-period
-    [minbackoff: <duration> | default = 100ms]
+    [min_period: <duration> | default = 100ms]

     # Maximum delay when backing off.
     # CLI flag: -querier.frontend-client.backoff-max-period
-    [maxbackoff: <duration> | default = 10s]
+    [max_period: <duration> | default = 10s]

     # Number of times to backoff and retry before failing.
     # CLI flag: -querier.frontend-client.backoff-retries
-    [maxretries: <int> | default = 10]
+    [max_retries: <int> | default = 10]

### consul_config

 # ACL Token used to interact with Consul.
-# CLI flag: -<prefix>.consul.acltoken
-[acltoken: <string> | default = ""]
+# CLI flag: -<prefix>.consul.acl-token
+[acl_token: <string> | default = ""]

 # HTTP timeout when talking to Consul
 # CLI flag: -<prefix>.consul.client-timeout
-[httpclienttimeout: <duration> | default = 20s]
+[http_client_timeout: <duration> | default = 20s]

 # Enable consistent reads to Consul.
 # CLI flag: -<prefix>.consul.consistent-reads
-[consistentreads: <boolean> | default = true]
+[consistent_reads: <boolean> | default = false]

 # Rate limit when watching key or prefix in Consul, in requests per second. 0
 # disables the rate limit.
 # CLI flag: -<prefix>.consul.watch-rate-limit
-[watchkeyratelimit: <float> | default = 0]
+[watch_rate_limit: <float> | default = 1]

 # Burst size used in rate limit. Values less than 1 are treated as 1.
 # CLI flag: -<prefix>.consul.watch-burst-size
-[watchkeyburstsize: <int> | default = 1]
+[watch_burst_size: <int> | default = 1]


### configstore_config
 # URL of configs API server.
 # CLI flag: -<prefix>.configs.url
-[configsapiurl: <url> | default = ]
+[configs_api_url: <url> | default = ]

 # Timeout for requests to Weave Cloud configs service.
 # CLI flag: -<prefix>.configs.client-timeout
-[clienttimeout: <duration> | default = 5s]
+[client_timeout: <duration> | default = 5s]
```

## Cortex 0.7.0 / 2020-03-16

Cortex `0.7.0` is a major step forward the upcoming `1.0` release. In this release, we've got 164 contributions from 26 authors. Thanks to all contributors! ❤️

Please be aware that Cortex `0.7.0` introduces some **breaking changes**. You're encouraged to read all the `[CHANGE]` entries below before upgrading your Cortex cluster. In particular:

- Cleaned up some configuration options in preparation for the Cortex `1.0.0` release (see also the [annotated config file breaking changes](#annotated-config-file-breaking-changes) below):
  - Removed CLI flags support to configure the schema (see [how to migrate from flags to schema file](https://cortexmetrics.io/docs/configuration/schema-configuration/#migrating-from-flags-to-schema-file))
  - Renamed CLI flag `-config-yaml` to `-schema-config-file`
  - Removed CLI flag `-store.min-chunk-age` in favor of `-querier.query-store-after`. The corresponding YAML config option `ingestermaxquerylookback` has been renamed to [`query_ingesters_within`](https://cortexmetrics.io/docs/configuration/configuration-file/#querier-config)
  - Deprecated CLI flag `-frontend.cache-split-interval` in favor of `-querier.split-queries-by-interval`
  - Renamed the YAML config option `defaul_validity` to `default_validity`
  - Removed the YAML config option `config_store` (in the [`alertmanager YAML config`](https://cortexmetrics.io/docs/configuration/configuration-file/#alertmanager-config)) in favor of `store`
  - Removed the YAML config root block `configdb` in favor of [`configs`](https://cortexmetrics.io/docs/configuration/configuration-file/#configs-config). This change is also reflected in the following CLI flags renaming:
      * `-database.*` -> `-configs.database.*`
      * `-database.migrations` -> `-configs.database.migrations-dir`
  - Removed the fluentd-based billing infrastructure including the CLI flags:
      * `-distributor.enable-billing`
      * `-billing.max-buffered-events`
      * `-billing.retry-delay`
      * `-billing.ingester`
- Removed support for using denormalised tokens in the ring. Before upgrading, make sure your Cortex cluster is already running `v0.6.0` or an earlier version with `-ingester.normalise-tokens=true`

### Full changelog

* [CHANGE] Removed support for flags to configure schema. Further, the flag for specifying the config file (`-config-yaml`) has been deprecated. Please use `-schema-config-file`. See the [Schema Configuration documentation](https://cortexmetrics.io/docs/configuration/schema-configuration/) for more details on how to configure the schema using the YAML file. #2221
* [CHANGE] In the config file, the root level `config_store` config option has been moved to `alertmanager` > `store` > `configdb`. #2125
* [CHANGE] Removed unnecessary `frontend.cache-split-interval` in favor of `querier.split-queries-by-interval` both to reduce configuration complexity and guarantee alignment of these two configs. Starting from now, `-querier.cache-results` may only be enabled in conjunction with `-querier.split-queries-by-interval` (previously the cache interval default was `24h` so if you want to preserve the same behaviour you should set `-querier.split-queries-by-interval=24h`). #2040
* [CHANGE] Renamed Configs configuration options. #2187
  * configuration options
    * `-database.*` -> `-configs.database.*`
    * `-database.migrations` -> `-configs.database.migrations-dir`
  * config file
    * `configdb.uri:` -> `configs.database.uri:`
    * `configdb.migrationsdir:` -> `configs.database.migrations_dir:`
    * `configdb.passwordfile:` -> `configs.database.password_file:`
* [CHANGE] Moved `-store.min-chunk-age` to the Querier config as `-querier.query-store-after`, allowing the store to be skipped during query time if the metrics wouldn't be found. The YAML config option `ingestermaxquerylookback` has been renamed to `query_ingesters_within` to match its CLI flag. #1893
* [CHANGE] Renamed the cache configuration setting `defaul_validity` to `default_validity`. #2140
* [CHANGE] Remove fluentd-based billing infrastructure and flags such as `-distributor.enable-billing`. #1491
* [CHANGE] Removed remaining support for using denormalised tokens in the ring. If you're still running ingesters with denormalised tokens (Cortex 0.4 or earlier, with `-ingester.normalise-tokens=false`), such ingesters will now be completely invisible to distributors and need to be either switched to Cortex 0.6.0 or later, or be configured to use normalised tokens. #2034
* [CHANGE] The frontend http server will now send 502 in case of deadline exceeded and 499 if the user requested cancellation. #2156
* [CHANGE] We now enforce queries to be up to `-querier.max-query-into-future` into the future (defaults to 10m). #1929
  * `-store.min-chunk-age` has been removed
  * `-querier.query-store-after` has been added in it's place.
* [CHANGE] Removed unused `/validate_expr endpoint`. #2152
* [CHANGE] Updated Prometheus dependency to v2.16.0. This Prometheus version uses Active Query Tracker to limit concurrent queries. In order to keep `-querier.max-concurrent` working, Active Query Tracker is enabled by default, and is configured to store its data to `active-query-tracker` directory (relative to current directory when Cortex started). This can be changed by using `-querier.active-query-tracker-dir` option. Purpose of Active Query Tracker is to log queries that were running when Cortex crashes. This logging happens on next Cortex start. #2088
* [CHANGE] Default to BigChunk encoding; may result in slightly higher disk usage if many timeseries have a constant value, but should generally result in fewer, bigger chunks. #2207
* [CHANGE] WAL replays are now done while the rest of Cortex is starting, and more specifically, when HTTP server is running. This makes it possible to scrape metrics during WAL replays. Applies to both chunks and experimental blocks storage. #2222
* [CHANGE] Cortex now has `/ready` probe for all services, not just ingester and querier as before. In single-binary mode, /ready reports 204 only if all components are running properly. #2166
* [CHANGE] If you are vendoring Cortex and use its components in your project, be aware that many Cortex components no longer start automatically when they are created. You may want to review PR and attached document. #2166
* [CHANGE] Experimental TSDB: the querier in-memory index cache used by the experimental blocks storage shifted from per-tenant to per-querier. The `-experimental.tsdb.bucket-store.index-cache-size-bytes` now configures the per-querier index cache max size instead of a per-tenant cache and its default has been increased to 1GB. #2189
* [CHANGE] Experimental TSDB: TSDB head compaction interval and concurrency is now configurable (defaults to 1 min interval and 5 concurrent head compactions). New options: `-experimental.tsdb.head-compaction-interval` and `-experimental.tsdb.head-compaction-concurrency`. #2172
* [CHANGE] Experimental TSDB: switched the blocks storage index header to the binary format. This change is expected to have no visible impact, except lower startup times and memory usage in the queriers. It's possible to switch back to the old JSON format via the flag `-experimental.tsdb.bucket-store.binary-index-header-enabled=false`. #2223
* [CHANGE] Experimental Memberlist KV store can now be used in single-binary Cortex. Attempts to use it previously would fail with panic. This change also breaks existing binary protocol used to exchange gossip messages, so this version will not be able to understand gossiped Ring when used in combination with the previous version of Cortex. Easiest way to upgrade is to shutdown old Cortex installation, and restart it with new version. Incremental rollout works too, but with reduced functionality until all components run the same version. #2016
* [FEATURE] Added a read-only local alertmanager config store using files named corresponding to their tenant id. #2125
* [FEATURE] Added flag `-experimental.ruler.enable-api` to enable the ruler api which implements the Prometheus API `/api/v1/rules` and `/api/v1/alerts` endpoints under the configured `-http.prefix`. #1999
* [FEATURE] Added sharding support to compactor when using the experimental TSDB blocks storage. #2113
* [FEATURE] Added ability to override YAML config file settings using environment variables. #2147
  * `-config.expand-env`
* [FEATURE] Added flags to disable Alertmanager notifications methods. #2187
  * `-configs.notifications.disable-email`
  * `-configs.notifications.disable-webhook`
* [FEATURE] Add /config HTTP endpoint which exposes the current Cortex configuration as YAML. #2165
* [FEATURE] Allow Prometheus remote write directly to ingesters. #1491
* [FEATURE] Introduced new standalone service `query-tee` that can be used for testing purposes to send the same Prometheus query to multiple backends (ie. two Cortex clusters ingesting the same metrics) and compare the performances. #2203
* [FEATURE] Fan out parallelizable queries to backend queriers concurrently. #1878
  * `querier.parallelise-shardable-queries` (bool)
  * Requires a shard-compatible schema (v10+)
  * This causes the number of traces to increase accordingly.
  * The query-frontend now requires a schema config to determine how/when to shard queries, either from a file or from flags (i.e. by the `config-yaml` CLI flag). This is the same schema config the queriers consume. The schema is only required to use this option.
  * It's also advised to increase downstream concurrency controls as well:
    * `querier.max-outstanding-requests-per-tenant`
    * `querier.max-query-parallelism`
    * `querier.max-concurrent`
    * `server.grpc-max-concurrent-streams` (for both query-frontends and queriers)
* [FEATURE] Added user sub rings to distribute users to a subset of ingesters. #1947
  * `-experimental.distributor.user-subring-size`
* [FEATURE] Add flag `-experimental.tsdb.stripe-size` to expose TSDB stripe size option. #2185
* [FEATURE] Experimental Delete Series: Added support for Deleting Series with Prometheus style API. Needs to be enabled first by setting `-purger.enable` to `true`. Deletion only supported when using `boltdb` and `filesystem` as index and object store respectively. Support for other stores to follow in separate PRs #2103
* [ENHANCEMENT] Alertmanager: Expose Per-tenant alertmanager metrics #2124
* [ENHANCEMENT] Add `status` label to `cortex_alertmanager_configs` metric to gauge the number of valid and invalid configs. #2125
* [ENHANCEMENT] Cassandra Authentication: added the `custom_authenticators` config option that allows users to authenticate with cassandra clusters using password authenticators that are not approved by default in [gocql](https://github.com/gocql/gocql/blob/81b8263d9fe526782a588ef94d3fa5c6148e5d67/conn.go#L27) #2093
* [ENHANCEMENT] Cassandra Storage: added `max_retries`, `retry_min_backoff` and `retry_max_backoff` configuration options to enable retrying recoverable errors. #2054
* [ENHANCEMENT] Allow to configure HTTP and gRPC server listen address, maximum number of simultaneous connections and connection keepalive settings.
  * `-server.http-listen-address`
  * `-server.http-conn-limit`
  * `-server.grpc-listen-address`
  * `-server.grpc-conn-limit`
  * `-server.grpc.keepalive.max-connection-idle`
  * `-server.grpc.keepalive.max-connection-age`
  * `-server.grpc.keepalive.max-connection-age-grace`
  * `-server.grpc.keepalive.time`
  * `-server.grpc.keepalive.timeout`
* [ENHANCEMENT] PostgreSQL: Bump up `github.com/lib/pq` from `v1.0.0` to `v1.3.0` to support PostgreSQL SCRAM-SHA-256 authentication. #2097
* [ENHANCEMENT] Cassandra Storage: User no longer need `CREATE` privilege on `<all keyspaces>` if given keyspace exists. #2032
* [ENHANCEMENT] Cassandra Storage: added `password_file` configuration options to enable reading Cassandra password from file. #2096
* [ENHANCEMENT] Configs API: Allow GET/POST configs in YAML format. #2181
* [ENHANCEMENT] Background cache writes are batched to improve parallelism and observability. #2135
* [ENHANCEMENT] Add automatic repair for checkpoint and WAL. #2105
* [ENHANCEMENT] Support `lastEvaluation` and `evaluationTime` in `/api/v1/rules` endpoints and make order of groups stable. #2196
* [ENHANCEMENT] Skip expired requests in query-frontend scheduling. #2082
* [ENHANCEMENT] Add ability to configure gRPC keepalive settings. #2066
* [ENHANCEMENT] Experimental TSDB: Export TSDB Syncer metrics from Compactor component, they are prefixed with `cortex_compactor_`. #2023
* [ENHANCEMENT] Experimental TSDB: Added dedicated flag `-experimental.tsdb.bucket-store.tenant-sync-concurrency` to configure the maximum number of concurrent tenants for which blocks are synched. #2026
* [ENHANCEMENT] Experimental TSDB: Expose metrics for objstore operations (prefixed with `cortex_<component>_thanos_objstore_`, component being one of `ingester`, `querier` and `compactor`). #2027
* [ENHANCEMENT] Experimental TSDB: Added support for Azure Storage to be used for block storage, in addition to S3 and GCS. #2083
* [ENHANCEMENT] Experimental TSDB: Reduced memory allocations in the ingesters when using the experimental blocks storage. #2057
* [ENHANCEMENT] Experimental Memberlist KV: expose `-memberlist.gossip-to-dead-nodes-time` and `-memberlist.dead-node-reclaim-time` options to control how memberlist library handles dead nodes and name reuse. #2131
* [BUGFIX] Alertmanager: fixed panic upon applying a new config, caused by duplicate metrics registration in the `NewPipelineBuilder` function. #211
* [BUGFIX] Azure Blob ChunkStore: Fixed issue causing `invalid chunk checksum` errors. #2074
* [BUGFIX] The gauge `cortex_overrides_last_reload_successful` is now only exported by components that use a `RuntimeConfigManager`. Previously, for components that do not initialize a `RuntimeConfigManager` (such as the compactor) the gauge was initialized with 0 (indicating error state) and then never updated, resulting in a false-negative permanent error state. #2092
* [BUGFIX] Fixed WAL metric names, added the `cortex_` prefix.
* [BUGFIX] Restored histogram `cortex_configs_request_duration_seconds` #2138
* [BUGFIX] Fix wrong syntax for `url` in config-file-reference. #2148
* [BUGFIX] Fixed some 5xx status code returned by the query-frontend when they should actually be 4xx. #2122
* [BUGFIX] Fixed leaked goroutines in the querier. #2070
* [BUGFIX] Experimental TSDB: fixed `/all_user_stats` and `/api/prom/user_stats` endpoints when using the experimental TSDB blocks storage. #2042
* [BUGFIX] Experimental TSDB: fixed ruler to correctly work with the experimental TSDB blocks storage. #2101

### Changes to denormalised tokens in the ring

Cortex 0.4.0 is the last version that can *write* denormalised tokens. Cortex 0.5.0 and above always write normalised tokens.

Cortex 0.6.0 is the last version that can *read* denormalised tokens. Starting with Cortex 0.7.0 only normalised tokens are supported, and ingesters writing denormalised tokens to the ring (running Cortex 0.4.0 or earlier with `-ingester.normalise-tokens=false`) are ignored by distributors. Such ingesters should either switch to using normalised tokens, or be upgraded to Cortex 0.5.0 or later.

### Known issues

- The gRPC streaming for ingesters doesn't work when using the experimental TSDB blocks storage. Please do not enable `-querier.ingester-streaming` if you're using the TSDB blocks storage. If you want to enable it, you can build Cortex from `master` given the issue has been fixed after Cortex `0.7` branch has been cut and the fix wasn't included in the `0.7` because related to an experimental feature.

### Annotated config file breaking changes

In this section you can find a config file diff showing the breaking changes introduced in Cortex `0.7`. You can also find the [full configuration file reference doc](https://cortexmetrics.io/docs/configuration/configuration-file/) in the website.

 ```diff
### Root level config

 # "configdb" has been moved to "alertmanager > store > configdb".
-[configdb: <configdb_config>]

 # "config_store" has been renamed to "configs".
-[config_store: <configstore_config>]
+[configs: <configs_config>]


### `distributor_config`

 # The support to hook an external billing system has been removed.
-[enable_billing: <boolean> | default = false]
-billing:
-  [maxbufferedevents: <int> | default = 1024]
-  [retrydelay: <duration> | default = 500ms]
-  [ingesterhostport: <string> | default = "localhost:24225"]


### `querier_config`

 # "ingestermaxquerylookback" has been renamed to "query_ingesters_within".
-[ingestermaxquerylookback: <duration> | default = 0s]
+[query_ingesters_within: <duration> | default = 0s]


### `queryrange_config`

results_cache:
  cache:
     # "defaul_validity" has been renamed to "default_validity".
-    [defaul_validity: <duration> | default = 0s]
+    [default_validity: <duration> | default = 0s]

   # "cache_split_interval" has been deprecated in favor of "split_queries_by_interval".
-  [cache_split_interval: <duration> | default = 24h0m0s]


### `alertmanager_config`

# The "store" config block has been added. This includes "configdb" which previously
# was the "configdb" root level config block.
+store:
+  [type: <string> | default = "configdb"]
+  [configdb: <configstore_config>]
+  local:
+    [path: <string> | default = ""]


### `storage_config`

index_queries_cache_config:
   # "defaul_validity" has been renamed to "default_validity".
-  [defaul_validity: <duration> | default = 0s]
+  [default_validity: <duration> | default = 0s]


### `chunk_store_config`

chunk_cache_config:
   # "defaul_validity" has been renamed to "default_validity".
-  [defaul_validity: <duration> | default = 0s]
+  [default_validity: <duration> | default = 0s]

write_dedupe_cache_config:
   # "defaul_validity" has been renamed to "default_validity".
-  [defaul_validity: <duration> | default = 0s]
+  [default_validity: <duration> | default = 0s]

 # "min_chunk_age" has been removed in favor of "querier > query_store_after".
-[min_chunk_age: <duration> | default = 0s]


### `configs_config`

-# "uri" has been moved to "database > uri".
-[uri: <string> | default = "postgres://postgres@configs-db.weave.local/configs?sslmode=disable"]

-# "migrationsdir" has been moved to "database > migrations_dir".
-[migrationsdir: <string> | default = ""]

-# "passwordfile" has been moved to "database > password_file".
-[passwordfile: <string> | default = ""]

+database:
+  [uri: <string> | default = "postgres://postgres@configs-db.weave.local/configs?sslmode=disable"]
+  [migrations_dir: <string> | default = ""]
+  [password_file: <string> | default = ""]
```

## Cortex 0.6.1 / 2020-02-05

* [BUGFIX] Fixed parsing of the WAL configuration when specified in the YAML config file. #2071

## Cortex 0.6.0 / 2020-01-28

Note that the ruler flags need to be changed in this upgrade. You're moving from a single node ruler to something that might need to be sharded.
Further, if you're using the configs service, we've upgraded the migration library and this requires some manual intervention. See full instructions below to upgrade your PostgreSQL.

* [CHANGE] The frontend component now does not cache results if it finds a `Cache-Control` header and if one of its values is `no-store`. #1974
* [CHANGE] Flags changed with transition to upstream Prometheus rules manager:
  * `-ruler.client-timeout` is now `ruler.configs.client-timeout` in order to match `ruler.configs.url`.
  * `-ruler.group-timeout`has been removed.
  * `-ruler.num-workers` has been removed.
  * `-ruler.rule-path` has been added to specify where the prometheus rule manager will sync rule files.
  * `-ruler.storage.type` has beem added to specify the rule store backend type, currently only the configdb.
  * `-ruler.poll-interval` has been added to specify the interval in which to poll new rule groups.
  * `-ruler.evaluation-interval` default value has changed from `15s` to `1m` to match the default evaluation interval in Prometheus.
  * Ruler sharding requires a ring which can be configured via the ring flags prefixed by `ruler.ring.`. #1987
* [CHANGE] Use relative links from /ring page to make it work when used behind reverse proxy. #1896
* [CHANGE] Deprecated `-distributor.limiter-reload-period` flag. #1766
* [CHANGE] Ingesters now write only normalised tokens to the ring, although they can still read denormalised tokens used by other ingesters. `-ingester.normalise-tokens` is now deprecated, and ignored. If you want to switch back to using denormalised tokens, you need to downgrade to Cortex 0.4.0. Previous versions don't handle claiming tokens from normalised ingesters correctly. #1809
* [CHANGE] Overrides mechanism has been renamed to "runtime config", and is now separate from limits. Runtime config is simply a file that is reloaded by Cortex every couple of seconds. Limits and now also multi KV use this mechanism.<br />New arguments were introduced: `-runtime-config.file` (defaults to empty) and `-runtime-config.reload-period` (defaults to 10 seconds), which replace previously used `-limits.per-user-override-config` and `-limits.per-user-override-period` options. Old options are still used if `-runtime-config.file` is not specified. This change is also reflected in YAML configuration, where old `limits.per_tenant_override_config` and `limits.per_tenant_override_period` fields are replaced with `runtime_config.file` and `runtime_config.period` respectively. #1749
* [CHANGE] Cortex now rejects data with duplicate labels. Previously, such data was accepted, with duplicate labels removed with only one value left. #1964
* [CHANGE] Changed the default value for `-distributor.ha-tracker.prefix` from `collectors/` to `ha-tracker/` in order to not clash with other keys (ie. ring) stored in the same key-value store. #1940
* [FEATURE] Experimental: Write-Ahead-Log added in ingesters for more data reliability against ingester crashes. #1103
  * `--ingester.wal-enabled`: Setting this to `true` enables writing to WAL during ingestion.
  * `--ingester.wal-dir`: Directory where the WAL data should be stored and/or recovered from.
  * `--ingester.checkpoint-enabled`: Set this to `true` to enable checkpointing of in-memory chunks to disk.
  * `--ingester.checkpoint-duration`: This is the interval at which checkpoints should be created.
  * `--ingester.recover-from-wal`: Set this to `true` to recover data from an existing WAL.
  * For more information, please checkout the ["Ingesters with WAL" guide](https://cortexmetrics.io/docs/guides/ingesters-with-wal/).
* [FEATURE] The distributor can now drop labels from samples (similar to the removal of the replica label for HA ingestion) per user via the `distributor.drop-label` flag. #1726
* [FEATURE] Added flag `debug.mutex-profile-fraction` to enable mutex profiling #1969
* [FEATURE] Added `global` ingestion rate limiter strategy. Deprecated `-distributor.limiter-reload-period` flag. #1766
* [FEATURE] Added support for Microsoft Azure blob storage to be used for storing chunk data. #1913
* [FEATURE] Added readiness probe endpoint`/ready` to queriers. #1934
* [FEATURE] Added "multi" KV store that can interact with two other KV stores, primary one for all reads and writes, and secondary one, which only receives writes. Primary/secondary store can be modified in runtime via runtime-config mechanism (previously "overrides"). #1749
* [FEATURE] Added support to store ring tokens to a file and read it back on startup, instead of generating/fetching the tokens to/from the ring. This feature can be enabled with the flag `-ingester.tokens-file-path`. #1750
* [FEATURE] Experimental TSDB: Added `/series` API endpoint support with TSDB blocks storage. #1830
* [FEATURE] Experimental TSDB: Added TSDB blocks `compactor` component, which iterates over users blocks stored in the bucket and compact them according to the configured block ranges. #1942
* [ENHANCEMENT] metric `cortex_ingester_flush_reasons` gets a new `reason` value: `Spread`, when `-ingester.spread-flushes` option is enabled. #1978
* [ENHANCEMENT] Added `password` and `enable_tls` options to redis cache configuration. Enables usage of Microsoft Azure Cache for Redis service. #1923
* [ENHANCEMENT] Upgraded Kubernetes API version for deployments from `extensions/v1beta1` to `apps/v1`. #1941
* [ENHANCEMENT] Experimental TSDB: Open existing TSDB on startup to prevent ingester from becoming ready before it can accept writes. The max concurrency is set via `--experimental.tsdb.max-tsdb-opening-concurrency-on-startup`. #1917
* [ENHANCEMENT] Experimental TSDB: Querier now exports aggregate metrics from Thanos bucket store and in memory index cache (many metrics to list, but all have `cortex_querier_bucket_store_` or `cortex_querier_blocks_index_cache_` prefix). #1996
* [ENHANCEMENT] Experimental TSDB: Improved multi-tenant bucket store. #1991
  * Allowed to configure the blocks sync interval via `-experimental.tsdb.bucket-store.sync-interval` (0 disables the sync)
  * Limited the number of tenants concurrently synched by `-experimental.tsdb.bucket-store.block-sync-concurrency`
  * Renamed `cortex_querier_sync_seconds` metric to `cortex_querier_blocks_sync_seconds`
  * Track `cortex_querier_blocks_sync_seconds` metric for the initial sync too
* [BUGFIX] Fixed unnecessary CAS operations done by the HA tracker when the jitter is enabled. #1861
* [BUGFIX] Fixed ingesters getting stuck in a LEAVING state after coming up from an ungraceful exit. #1921
* [BUGFIX] Reduce memory usage when ingester Push() errors. #1922
* [BUGFIX] Table Manager: Fixed calculation of expected tables and creation of tables from next active schema considering grace period. #1976
* [BUGFIX] Experimental TSDB: Fixed ingesters consistency during hand-over when using experimental TSDB blocks storage. #1854 #1818
* [BUGFIX] Experimental TSDB: Fixed metrics when using experimental TSDB blocks storage. #1981 #1982 #1990 #1983
* [BUGFIX] Experimental memberlist: Use the advertised address when sending packets to other peers of the Gossip memberlist. #1857
* [BUGFIX] Experimental TSDB: Fixed incorrect query results introduced in #2604 caused by a buffer incorrectly reused while iterating samples. #2697

### Upgrading PostgreSQL (if you're using configs service)

Reference: <https://github.com/golang-migrate/migrate/tree/master/database/postgres#upgrading-from-v1>

1. Install the migrate package cli tool: <https://github.com/golang-migrate/migrate/tree/master/cmd/migrate#installation>
2. Drop the `schema_migrations` table: `DROP TABLE schema_migrations;`.
2. Run the migrate command:

```bash
migrate  -path <absolute_path_to_cortex>/cmd/cortex/migrations -database postgres://localhost:5432/database force 2
```

### Known issues

- The `cortex_prometheus_rule_group_last_evaluation_timestamp_seconds` metric, tracked by the ruler, is not unregistered for rule groups not being used anymore. This issue will be fixed in the next Cortex release (see [2033](https://github.com/cortexproject/cortex/issues/2033)).

- Write-Ahead-Log (WAL) does not have automatic repair of corrupt checkpoint or WAL segments, which is possible if ingester crashes abruptly or the underlying disk corrupts. Currently the only way to resolve this is to manually delete the affected checkpoint and/or WAL segments. Automatic repair will be added in the future releases.

## Cortex 0.4.0 / 2019-12-02

* [CHANGE] The frontend component has been refactored to be easier to re-use. When upgrading the frontend, cache entries will be discarded and re-created with the new protobuf schema. #1734
* [CHANGE] Removed direct DB/API access from the ruler. `-ruler.configs.url` has been now deprecated. #1579
* [CHANGE] Removed `Delta` encoding. Any old chunks with `Delta` encoding cannot be read anymore. If `ingester.chunk-encoding` is set to `Delta` the ingester will fail to start. #1706
* [CHANGE] Setting `-ingester.max-transfer-retries` to 0 now disables hand-over when ingester is shutting down. Previously, zero meant infinite number of attempts. #1771
* [CHANGE] `dynamo` has been removed as a valid storage name to make it consistent for all components. `aws` and `aws-dynamo` remain as valid storage names.
* [CHANGE/FEATURE] The frontend split and cache intervals can now be configured using the respective flag `--querier.split-queries-by-interval` and `--frontend.cache-split-interval`.
  * If `--querier.split-queries-by-interval` is not provided request splitting is disabled by default.
  * __`--querier.split-queries-by-day` is still accepted for backward compatibility but has been deprecated. You should now use `--querier.split-queries-by-interval`. We recommend a to use a multiple of 24 hours.__
* [FEATURE] Global limit on the max series per user and metric #1760
  * `-ingester.max-global-series-per-user`
  * `-ingester.max-global-series-per-metric`
  * Requires `-distributor.replication-factor` and `-distributor.shard-by-all-labels` set for the ingesters too
* [FEATURE] Flush chunks with stale markers early with `ingester.max-stale-chunk-idle`. #1759
* [FEATURE] EXPERIMENTAL: Added new KV Store backend based on memberlist library. Components can gossip about tokens and ingester states, instead of using Consul or Etcd. #1721
* [FEATURE] EXPERIMENTAL: Use TSDB in the ingesters & flush blocks to S3/GCS ala Thanos. This will let us use an Object Store more efficiently and reduce costs. #1695
* [FEATURE] Allow Query Frontend to log slow queries with `frontend.log-queries-longer-than`. #1744
* [FEATURE] Add HTTP handler to trigger ingester flush & shutdown - used when running as a stateful set with the WAL enabled.  #1746
* [FEATURE] EXPERIMENTAL: Added GCS support to TSDB blocks storage. #1772
* [ENHANCEMENT] Reduce memory allocations in the write path. #1706
* [ENHANCEMENT] Consul client now follows recommended practices for blocking queries wrt returned Index value. #1708
* [ENHANCEMENT] Consul client can optionally rate-limit itself during Watch (used e.g. by ring watchers) and WatchPrefix (used by HA feature) operations. Rate limiting is disabled by default. New flags added: `--consul.watch-rate-limit`, and `--consul.watch-burst-size`. #1708
* [ENHANCEMENT] Added jitter to HA deduping heartbeats, configure using `distributor.ha-tracker.update-timeout-jitter-max` #1534
* [ENHANCEMENT] Add ability to flush chunks with stale markers early. #1759
* [BUGFIX] Stop reporting successful actions as 500 errors in KV store metrics. #1798
* [BUGFIX] Fix bug where duplicate labels can be returned through metadata APIs. #1790
* [BUGFIX] Fix reading of old, v3 chunk data. #1779
* [BUGFIX] Now support IAM roles in service accounts in AWS EKS. #1803
* [BUGFIX] Fixed duplicated series returned when querying both ingesters and store with the experimental TSDB blocks storage. #1778

In this release we updated the following dependencies:

- gRPC v1.25.0  (resulted in a drop of 30% CPU usage when compression is on)
- jaeger-client v2.20.0
- aws-sdk-go to v1.25.22

## Cortex 0.3.0 / 2019-10-11

This release adds support for Redis as an alternative to Memcached, and also includes many optimisations which reduce CPU and memory usage.

* [CHANGE] Gauge metrics were renamed to drop the `_total` suffix. #1685
  * In Alertmanager, `alertmanager_configs_total` is now `alertmanager_configs`
  * In Ruler, `scheduler_configs_total` is now `scheduler_configs`
  * `scheduler_groups_total` is now `scheduler_groups`.
* [CHANGE] `--alertmanager.configs.auto-slack-root` flag was dropped as auto Slack root is not supported anymore. #1597
* [CHANGE] In table-manager, default DynamoDB capacity was reduced from 3,000 units to 1,000 units. We recommend you do not run with the defaults: find out what figures are needed for your environment and set that via `-dynamodb.periodic-table.write-throughput` and `-dynamodb.chunk-table.write-throughput`.
* [FEATURE] Add Redis support for caching #1612
* [FEATURE] Allow spreading chunk writes across multiple S3 buckets #1625
* [FEATURE] Added `/shutdown` endpoint for ingester to shutdown all operations of the ingester. #1746
* [ENHANCEMENT] Upgraded Prometheus to 2.12.0 and Alertmanager to 0.19.0. #1597
* [ENHANCEMENT] Cortex is now built with Go 1.13 #1675, #1676, #1679
* [ENHANCEMENT] Many optimisations, mostly impacting ingester and querier: #1574, #1624, #1638, #1644, #1649, #1654, #1702

Full list of changes: <https://github.com/cortexproject/cortex/compare/v0.2.0...v0.3.0>

## Cortex 0.2.0 / 2019-09-05

This release has several exciting features, the most notable of them being setting `-ingester.spread-flushes` to potentially reduce your storage space by upto 50%.

* [CHANGE] Flags changed due to changes upstream in Prometheus Alertmanager #929:
  * `alertmanager.mesh.listen-address` is now `cluster.listen-address`
  * `alertmanager.mesh.peer.host` and `alertmanager.mesh.peer.service` can be replaced by `cluster.peer`
  * `alertmanager.mesh.hardware-address`, `alertmanager.mesh.nickname`, `alertmanager.mesh.password`, and `alertmanager.mesh.peer.refresh-interval` all disappear.
* [CHANGE] --claim-on-rollout flag deprecated; feature is now always on #1566
* [CHANGE] Retention period must now be a multiple of periodic table duration #1564
* [CHANGE] The value for the name label for the chunks memcache in all `cortex_cache_` metrics is now `chunksmemcache` (before it was `memcache`) #1569
* [FEATURE] Makes the ingester flush each timeseries at a specific point in the max-chunk-age cycle with `-ingester.spread-flushes`. This means multiple replicas of a chunk are very likely to contain the same contents which cuts chunk storage space by up to 66%. #1578
* [FEATURE] Make minimum number of chunk samples configurable per user #1620
* [FEATURE] Honor HTTPS for custom S3 URLs #1603
* [FEATURE] You can now point the query-frontend at a normal Prometheus for parallelisation and caching #1441
* [FEATURE] You can now specify `http_config` on alert receivers #929
* [FEATURE] Add option to use jump hashing to load balance requests to memcached #1554
* [FEATURE] Add status page for HA tracker to distributors #1546
* [FEATURE] The distributor ring page is now easier to read with alternate rows grayed out #1621

## Cortex 0.1.0 / 2019-08-07

* [CHANGE] HA Tracker flags were renamed to provide more clarity #1465
  * `distributor.accept-ha-labels` is now `distributor.ha-tracker.enable`
  * `distributor.accept-ha-samples` is now `distributor.ha-tracker.enable-for-all-users`
  * `ha-tracker.replica` is now `distributor.ha-tracker.replica`
  * `ha-tracker.cluster` is now `distributor.ha-tracker.cluster`
* [FEATURE] You can specify "heap ballast" to reduce Go GC Churn #1489
* [BUGFIX] HA Tracker no longer always makes a request to Consul/Etcd when a request is not from the active replica #1516
* [BUGFIX] Queries are now correctly cancelled by the query-frontend #1508<|MERGE_RESOLUTION|>--- conflicted
+++ resolved
@@ -75,11 +75,8 @@
 * [BUGFIX] Multikv: Fix panic when using using runtime config to set primary KV store used by `multi` KV. #1587
 * [BUGFIX] Multikv: Fix watching for runtime config changes in `multi` KV store in ruler and querier. #1665
 * [BUGFIX] Memcached: allow to use CNAME DNS records for the memcached backend addresses. #1654
-<<<<<<< HEAD
+* [BUGFIX] Querier: fixed temporary partial query results when shuffle sharding is enabled and hash ring backend storage is flushed / reset. #1829
 * [BUGFIX] Alertmanager: prevent more file traversal cases related to template names. #1833
-=======
-* [BUGFIX] Querier: fixed temporary partial query results when shuffle sharding is enabled and hash ring backend storage is flushed / reset. #1829
->>>>>>> de312f1e
 
 ### Mixin
 
