# Changelog

## Grafana Mimir - main / unreleased

<<<<<<< HEAD
* [ENHANCEMENT] Ruler: Added `ruler.tls-enabled` configuration for alertmanager client. #3432
=======
* [ENHANCEMENT] Ruler: Added `-ruler.alertmanager-client.tls-enabled` configuration for alertmanager client. #3432 #3597
>>>>>>> 58a36a79
* [ENHANCEMENT] Activity tracker logs now have `component=activity-tracker` label. #3556

## 2.5.0-rc.0

### Grafana Mimir

* [CHANGE] Flag `-azure.msi-resource` is now ignored, and will be removed in Mimir 2.7. This setting is now made automatically by Azure. #2682
* [CHANGE] Experimental flag `-blocks-storage.tsdb.out-of-order-capacity-min` has been removed. #3261
* [CHANGE] Distributor: Wrap errors from pushing to ingesters with useful context, for example clarifying timeouts. #3307
* [CHANGE] The default value of `-server.http-write-timeout` has changed from 30s to 2m. #3346
* [CHANGE] Reduce period of health checks in connection pools for querier->store-gateway, ruler->ruler, and alertmanager->alertmanager clients to 10s. This reduces the time to fail a gRPC call when the remote stops responding. #3168
* [CHANGE] Hide TSDB block ranges period config from doc and mark it experimental. #3518
* [FEATURE] Alertmanager: added Discord support. #3309
* [ENHANCEMENT] Added `-server.tls-min-version` and `-server.tls-cipher-suites` flags to configure cipher suites and min TLS version supported by HTTP and gRPC servers. #2898
* [ENHANCEMENT] Distributor: Add age filter to forwarding functionality, to not forward samples which are older than defined duration. If such samples are not ingested, `cortex_discarded_samples_total{reason="forwarded-sample-too-old"}` is increased. #3049 #3113
* [ENHANCEMENT] Store-gateway: Reduce memory allocation when generating ids in index cache. #3179
* [ENHANCEMENT] Query-frontend: truncate queries based on the configured creation grace period (`--validation.create-grace-period`) to avoid querying too far into the future. #3172
* [ENHANCEMENT] Ingester: Reduce activity tracker memory allocation. #3203
* [ENHANCEMENT] Query-frontend: Log more detailed information in the case of a failed query. #3190
* [ENHANCEMENT] Added `-usage-stats.installation-mode` configuration to track the installation mode via the anonymous usage statistics. #3244
* [ENHANCEMENT] Compactor: Add new `cortex_compactor_block_max_time_delta_seconds` histogram for detecting if compaction of blocks is lagging behind. #3240 #3429
* [ENHANCEMENT] Ingester: reduced the memory footprint of active series custom trackers. #2568
* [ENHANCEMENT] Distributor: Include `X-Scope-OrgId` header in requests forwarded to configured forwarding endpoint. #3283 #3385
* [ENHANCEMENT] Alertmanager: reduced memory utilization in Mimir clusters with a large number of tenants. #3309
* [ENHANCEMENT] Add experimental flag `-shutdown-delay` to allow components to wait after receiving SIGTERM and before stopping. In this time the component returns 503 from /ready endpoint. #3298
* [ENHANCEMENT] Go: update to go 1.19.3. #3371
* [ENHANCEMENT] Alerts: added `RulerRemoteEvaluationFailing` alert, firing when communication between ruler and frontend fails in remote operational mode. #3177 #3389
* [ENHANCEMENT] Clarify which S3 signature versions are supported in the error "unsupported signature version". #3376
* [ENHANCEMENT] Store-gateway: improved index header reading performance. #3393 #3397 #3436
* [ENHANCEMENT] Store-gateway: improved performance of series matching. #3391
* [ENHANCEMENT] Move the validation of incoming series before the distributor's forwarding functionality, so that we don't forward invalid series. #3386 #3458
* [ENHANCEMENT] S3 bucket configuration now validates that the endpoint does not have the bucket name prefix. #3414
* [ENHANCEMENT] Query-frontend: added "fetched index bytes" to query statistics, so that the statistics contain the total bytes read by store-gateways from TSDB block indexes. #3206
* [ENHANCEMENT] Distributor: push wrapper should only receive unforwarded samples. #2980
* [BUGFIX] Flusher: Add `Overrides` as a dependency to prevent panics when starting with `-target=flusher`. #3151
* [BUGFIX] Updated `golang.org/x/text` dependency to fix CVE-2022-32149. #3285
* [BUGFIX] Query-frontend: properly close gRPC streams to the query-scheduler to stop memory and goroutines leak. #3302
* [BUGFIX] Ruler: persist evaluation delay configured in the rulegroup. #3392
* [BUGFIX] Ring status pages: show 100% ownership as "100%", not "1e+02%". #3435
* [BUGFIX] Fix panics in OTLP ingest path when parse errors exist. #3538

### Mixin

* [CHANGE] Alerts: Change `MimirSchedulerQueriesStuck` `for` time to 7 minutes to account for the time it takes for HPA to scale up. #3223
* [CHANGE] Dashboards: Removed the `Querier > Stages` panel from the `Mimir / Queries` dashboard. #3311
* [CHANGE] Configuration: The format of the `autoscaling` section of the configuration has changed to support more components. #3378
  * Instead of specific config variables for each component, they are listed in a dictionary. For example, `autoscaling.querier_enabled` becomes `autoscaling.querier.enabled`.
* [FEATURE] Dashboards: Added "Mimir / Overview resources" dashboard, providing an high level view over a Mimir cluster resources utilization. #3481
* [FEATURE] Dashboards: Added "Mimir / Overview networking" dashboard, providing an high level view over a Mimir cluster network bandwidth, inflight requests and TCP connections. #3487
* [FEATURE] Compile baremetal mixin along k8s mixin. #3162 #3514
* [ENHANCEMENT] Alerts: Add MimirRingMembersMismatch firing when a component does not have the expected number of running jobs. #2404
* [ENHANCEMENT] Dashboards: Add optional row about the Distributor's metric forwarding feature to the `Mimir / Writes` dashboard. #3182 #3394 #3394 #3461
* [ENHANCEMENT] Dashboards: Remove the "Instance Mapper" row from the "Alertmanager Resources Dashboard". This is a Grafana Cloud specific service and not relevant for external users. #3152
* [ENHANCEMENT] Dashboards: Add "remote read", "metadata", and "exemplar" queries to "Mimir / Overview" dashboard. #3245
* [ENHANCEMENT] Dashboards: Use non-red colors for non-error series in the "Mimir / Overview" dashboard. #3246
* [ENHANCEMENT] Dashboards: Add support to multi-zone deployments for the experimental read-write deployment mode. #3256
* [ENHANCEMENT] Dashboards: If enabled, add new row to the `Mimir / Writes` for distributor autoscaling metrics. #3378
* [ENHANCEMENT] Dashboards: Add read path insights row to the "Mimir / Tenants" dashboard. #3326
* [ENHANCEMENT] Alerts: Add runbook urls for alerts. #3452
* [ENHANCEMENT] Configuration: Make it possible to configure namespace label, job label, and job prefix. #3482
* [ENHANCEMENT] Dashboards: improved resources and networking dashboards to work with read-write deployment mode too. #3497 #3504 #3519 #3531
* [ENHANCEMENT] Alerts: Added "MimirDistributorForwardingErrorRate" alert, which fires on high error rates in the distributor’s forwarding feature. #3200
* [ENHANCEMENT] Improve phrasing in Overview dashboard. #3488
* [BUGFIX] Dashboards: Fix legend showing `persistentvolumeclaim` when using `deployment_type=baremetal` for `Disk space utilization` panels. #3173 #3184
* [BUGFIX] Alerts: Fixed `MimirGossipMembersMismatch` alert when Mimir is deployed in read-write mode. #3489
* [BUGFIX] Dashboards: Remove "Inflight requests" from object store panels because the panel is not tracking the inflight requests to object storage. #3521

### Jsonnet

* [CHANGE] Replaced the deprecated `policy/v1beta1` with `policy/v1` when configuring a PodDisruptionBudget. #3284
* [CHANGE] [Common storage configuration](https://grafana.com/docs/mimir/v2.3.x/operators-guide/configure/configure-object-storage-backend/#common-configuration) is now used to configure object storage in all components. This is a breaking change in terms of Jsonnet manifests and also a CLI flag update for components that use object storage, so it will require a rollout of those components. The changes include: #3257
  * `blocks_storage_backend` was renamed to `storage_backend` and is now used as the common storage backend for all components.
    * So were the related `blocks_storage_azure_account_(name|key)` and `blocks_storage_s3_endpoint` configurations.
  * `storage_s3_endpoint` is now rendered by default using the `aws_region` configuration instead of a hardcoded `us-east-1`.
  * `ruler_client_type` and `alertmanager_client_type` were renamed to `ruler_storage_backend` and `alertmanager_storage_backend` respectively, and their corresponding CLI flags won't be rendered unless explicitly set to a value different from the one in `storage_backend` (like `local`).
  * `alertmanager_s3_bucket_name`, `alertmanager_gcs_bucket_name` and `alertmanager_azure_container_name` have been removed, and replaced by a single `alertmanager_storage_bucket_name` configuration used for all object storages.
  * `genericBlocksStorageConfig` configuration object was removed, and so any extensions to it will be now ignored. Use `blockStorageConfig` instead.
  * `rulerClientConfig` and `alertmanagerStorageClientConfig` configuration objects were renamed to `rulerStorageConfig` and `alertmanagerStorageConfig` respectively, and so any extensions to their previous names will be now ignored. Use the new names instead.
  * The CLI flags `*.s3.region` are no longer rendered as they are optional and the region can be inferred by Mimir by performing an initial API call to the endpoint.
  * The migration to this change should usually consist of:
    * Renaming `blocks_storage_backend` key to `storage_backend`.
    * For Azure/S3:
      * Renaming `blocks_storage_(azure|s3)_*` configurations to `storage_(azure|s3)_*`.
      * If `ruler_storage_(azure|s3)_*` and `alertmanager_storage_(azure|s3)_*` keys were different from the `block_storage_*` ones, they should be now provided using CLI flags, see [configuration reference](https://grafana.com/docs/mimir/v2.3.x/operators-guide/configure/reference-configuration-parameters/) for more details.
    * Removing `ruler_client_type` and `alertmanager_client_type` if their value match the `storage_backend`, or renaming them to their new names otherwise.
    * Reviewing any possible extensions to `genericBlocksStorageConfig`, `rulerClientConfig` and `alertmanagerStorageClientConfig` and moving them to the corresponding new options.
    * Renaming the alertmanager's bucket name configuration from provider-specific to the new `alertmanager_storage_bucket_name` key.
* [CHANGE] The `overrides-exporter.libsonnet` file is now always imported. The overrides-exporter can be enabled in jsonnet setting the following: #3379
  ```jsonnet
  {
    _config+:: {
      overrides_exporter_enabled: true,
    }
  }
  ```
* [FEATURE] Added support for experimental read-write deployment mode. Enabling the read-write deployment mode on a existing Mimir cluster is a destructive operation, because the cluster will be re-created. If you're creating a new Mimir cluster, you can deploy it in read-write mode adding the following configuration: #3379 #3475 #3405
  ```jsonnet
  {
    _config+:: {
      deployment_mode: 'read-write',

      // See operations/mimir/read-write-deployment.libsonnet for more configuration options.
      mimir_write_replicas: 3,
      mimir_read_replicas: 2,
      mimir_backend_replicas: 3,
    }
  }
  ```
* [ENHANCEMENT] Add autoscaling support to the `mimir-read` component when running the read-write-deployment model. #3419
* [ENHANCEMENT] Added `$._config.usageStatsConfig` to track the installation mode via the anonymous usage statistics. #3294
* [ENHANCEMENT] The query-tee node port (`$._config.query_tee_node_port`) is now optional. #3272
* [ENHANCEMENT] Add support for autoscaling distributors. #3378
* [ENHANCEMENT] Make auto-scaling logic ensure integer KEDA thresholds. #3512
* [BUGFIX] Fixed query-scheduler ring configuration for dedicated ruler's queries and query-frontends. #3237 #3239
* [BUGFIX] Jsonnet: Fix auto-scaling so that ruler-querier CPU threshold is a string-encoded integer millicores value. #3520

### Mimirtool

* [FEATURE] Added `mimirtool alertmanager verify` command to validate configuration without uploading. #3440
* [ENHANCEMENT] Added `mimirtool rules delete-namespace` command to delete all of the rule groups in a namespace including the namespace itself. #3136
* [ENHANCEMENT] Refactor `mimirtool analyze prometheus`: add concurrency and resiliency #3349
  * Add `--concurrency` flag. Default: number of logical CPUs
* [BUGFIX] `--log.level=debug` now correctly prints the response from the remote endpoint when a request fails. #3180

### Documentation

* [ENHANCEMENT] Documented how to configure HA deduplication using Consul in a Mimir Helm deployment. #2972
* [ENHANCEMENT] Improve `MimirQuerierAutoscalerNotActive` runbook. #3186
* [ENHANCEMENT] Improve `MimirSchedulerQueriesStuck` runbook to reflect debug steps with querier auto-scaling enabled. #3223
* [ENHANCEMENT] Use imperative for docs titles. #3178 #3332 #3343
* [ENHANCEMENT] Docs: mention gRPC compression in "Production tips". #3201
* [ENHANCEMENT] Update ADOPTERS.md. #3224 #3225
* [ENHANCEMENT] Add a note for jsonnet deploying. #3213
* [ENHANCEMENT] out-of-order runbook update with use case. #3253
* [ENHANCEMENT] Fixed TSDB retention mentioned in the "Recover source blocks from ingesters" runbook. #3280
* [ENHANCEMENT] Run Grafana Mimir in production using the Helm chart. #3072
* [ENHANCEMENT] Use common configuration in the tutorial. #3282
* [ENHANCEMENT] Updated detailed steps for migrating blocks from Thanos to Mimir. #3290
* [ENHANCEMENT] Add scheme to DNS service discovery docs. #3450
* [BUGFIX] Remove reference to file that no longer exists in contributing guide. #3404
* [BUGFIX] Fix some minor typos in the contributing guide and on the runbooks page. #3418
* [BUGFIX] Fix small typos in API reference. #3526
* [BUGFIX] Fixed TSDB retention mentioned in the "Recover source blocks from ingesters" runbook. #3278
* [BUGFIX] Fixed configuration example in the "Configuring the Grafana Mimir query-frontend to work with Prometheus" guide. #3374

### Tools

* [FEATURE] Add `copyblocks` tool, to copy Mimir blocks between two GCS buckets. #3264
* [ENHANCEMENT] copyblocks: copy no-compact global markers and optimize min time filter check. #3268
* [ENHANCEMENT] Mimir rules GitHub action: Added the ability to change default value of `label` when running `prepare` command. #3236
* [BUGFIX] Mimir rules Github action: Fix single line output. #3421

## 2.4.0

### Grafana Mimir

* [CHANGE] Distributor: change the default value of `-distributor.remote-timeout` to `2s` from `20s` and `-distributor.forwarding.request-timeout` to `2s` from `10s` to improve distributor resource usage when ingesters crash. #2728 #2912
* [CHANGE] Anonymous usage statistics tracking: added the `-ingester.ring.store` value. #2981
* [CHANGE] Series metadata `HELP` that is longer than `-validation.max-metadata-length` is now truncated silently, instead of being dropped with a 400 status code. #2993
* [CHANGE] Ingester: changed default setting for `-ingester.ring.readiness-check-ring-health` from `true` to `false`. #2953
* [CHANGE] Anonymous usage statistics tracking has been enabled by default, to help Mimir maintainers make better decisions to support the open source community. #2939 #3034
* [CHANGE] Anonymous usage statistics tracking: added the minimum and maximum value of `-ingester.out-of-order-time-window`. #2940
* [CHANGE] The default hash ring heartbeat period for distributors, ingesters, rulers and compactors has been increased from `5s` to `15s`. Now the default heartbeat period for all Mimir hash rings is `15s`. #3033
* [CHANGE] Reduce the default TSDB head compaction concurrency (`-blocks-storage.tsdb.head-compaction-concurrency`) from 5 to 1, in order to reduce CPU spikes. #3093
* [CHANGE] Ruler: the ruler's [remote evaluation mode](https://grafana.com/docs/mimir/latest/operators-guide/architecture/components/ruler/#remote) (`-ruler.query-frontend.address`) is now stable. #3109
* [CHANGE] Limits: removed the deprecated YAML configuration option `active_series_custom_trackers_config`. Please use `active_series_custom_trackers` instead. #3110
* [CHANGE] Ingester: removed the deprecated configuration option `-ingester.ring.join-after`. #3111
* [CHANGE] Querier: removed the deprecated configuration option `-querier.shuffle-sharding-ingesters-lookback-period`. The value of `-querier.query-ingesters-within` is now used internally for shuffle sharding lookback, while you can use `-querier.shuffle-sharding-ingesters-enabled` to enable or disable shuffle sharding on the read path. #3111
* [CHANGE] Memberlist: cluster label verification feature (`-memberlist.cluster-label` and `-memberlist.cluster-label-verification-disabled`) is now marked as stable. #3108
* [CHANGE] Distributor: only single per-tenant forwarding endpoint can be configured now. Support for per-rule endpoint has been removed. #3095
* [FEATURE] Query-scheduler: added an experimental ring-based service discovery support for the query-scheduler. Refer to [query-scheduler configuration](https://grafana.com/docs/mimir/next/operators-guide/architecture/components/query-scheduler/#configuration) for more information. #2957
* [FEATURE] Introduced the experimental endpoint `/api/v1/user_limits` exposed by all components that load runtime configuration. This endpoint exposes realtime limits for the authenticated tenant, in JSON format. #2864 #3017
* [FEATURE] Query-scheduler: added the experimental configuration option `-query-scheduler.max-used-instances` to restrict the number of query-schedulers effectively used regardless how many replicas are running. This feature can be useful when using the experimental read-write deployment mode. #3005
* [ENHANCEMENT] Go: updated to go 1.19.2. #2637 #3127 #3129
* [ENHANCEMENT] Runtime config: don't unmarshal runtime configuration files if they haven't changed. This can save a bit of CPU and memory on every component using runtime config. #2954
* [ENHANCEMENT] Query-frontend: Add `cortex_frontend_query_result_cache_skipped_total` and `cortex_frontend_query_result_cache_attempted_total` metrics to track the reason why query results are not cached. #2855
* [ENHANCEMENT] Distributor: pool more connections per host when forwarding request. Mark requests as idempotent so they can be retried under some conditions. #2968
* [ENHANCEMENT] Distributor: failure to send request to forwarding target now also increments `cortex_distributor_forward_errors_total`, with `status_code="failed"`. #2968
* [ENHANCEMENT] Distributor: added support forwarding push requests via gRPC, using `httpgrpc` messages from weaveworks/common library. #2996
* [ENHANCEMENT] Query-frontend / Querier: increase internal backoff period used to retry connections to query-frontend / query-scheduler. #3011
* [ENHANCEMENT] Querier: do not log "error processing requests from scheduler" when the query-scheduler is shutting down. #3012
* [ENHANCEMENT] Query-frontend: query sharding process is now time-bounded and it is cancelled if the request is aborted. #3028
* [ENHANCEMENT] Query-frontend: improved Prometheus response JSON encoding performance. #2450
* [ENHANCEMENT] TLS: added configuration parameters to configure the client's TLS cipher suites and minimum version. The following new CLI flags have been added: #3070
  * `-alertmanager.alertmanager-client.tls-cipher-suites`
  * `-alertmanager.alertmanager-client.tls-min-version`
  * `-alertmanager.sharding-ring.etcd.tls-cipher-suites`
  * `-alertmanager.sharding-ring.etcd.tls-min-version`
  * `-compactor.ring.etcd.tls-cipher-suites`
  * `-compactor.ring.etcd.tls-min-version`
  * `-distributor.forwarding.grpc-client.tls-cipher-suites`
  * `-distributor.forwarding.grpc-client.tls-min-version`
  * `-distributor.ha-tracker.etcd.tls-cipher-suites`
  * `-distributor.ha-tracker.etcd.tls-min-version`
  * `-distributor.ring.etcd.tls-cipher-suites`
  * `-distributor.ring.etcd.tls-min-version`
  * `-ingester.client.tls-cipher-suites`
  * `-ingester.client.tls-min-version`
  * `-ingester.ring.etcd.tls-cipher-suites`
  * `-ingester.ring.etcd.tls-min-version`
  * `-memberlist.tls-cipher-suites`
  * `-memberlist.tls-min-version`
  * `-querier.frontend-client.tls-cipher-suites`
  * `-querier.frontend-client.tls-min-version`
  * `-querier.store-gateway-client.tls-cipher-suites`
  * `-querier.store-gateway-client.tls-min-version`
  * `-query-frontend.grpc-client-config.tls-cipher-suites`
  * `-query-frontend.grpc-client-config.tls-min-version`
  * `-query-scheduler.grpc-client-config.tls-cipher-suites`
  * `-query-scheduler.grpc-client-config.tls-min-version`
  * `-query-scheduler.ring.etcd.tls-cipher-suites`
  * `-query-scheduler.ring.etcd.tls-min-version`
  * `-ruler.alertmanager-client.tls-cipher-suites`
  * `-ruler.alertmanager-client.tls-min-version`
  * `-ruler.client.tls-cipher-suites`
  * `-ruler.client.tls-min-version`
  * `-ruler.query-frontend.grpc-client-config.tls-cipher-suites`
  * `-ruler.query-frontend.grpc-client-config.tls-min-version`
  * `-ruler.ring.etcd.tls-cipher-suites`
  * `-ruler.ring.etcd.tls-min-version`
  * `-store-gateway.sharding-ring.etcd.tls-cipher-suites`
  * `-store-gateway.sharding-ring.etcd.tls-min-version`
* [ENHANCEMENT] Store-gateway: Add `-blocks-storage.bucket-store.max-concurrent-reject-over-limit` option to allow requests that exceed the max number of inflight object storage requests to be rejected. #2999
* [ENHANCEMENT] Query-frontend: allow setting a separate limit on the total (before splitting/sharding) query length of range queries with the new experimental `-query-frontend.max-total-query-length` flag, which defaults to `-store.max-query-length` if unset or set to 0. #3058
* [ENHANCEMENT] Query-frontend: Lower TTL for cache entries overlapping the out-of-order samples ingestion window (re-using `-ingester.out-of-order-allowance` from ingesters). #2935
* [ENHANCEMENT] Ruler: added support to forcefully disable recording and/or alerting rules evaluation. The following new configuration options have been introduced, which can be overridden on a per-tenant basis in the runtime configuration: #3088
  * `-ruler.recording-rules-evaluation-enabled`
  * `-ruler.alerting-rules-evaluation-enabled`
* [ENHANCEMENT] Distributor: Improved error messages reported when the distributor fails to remote write to ingesters. #3055
* [ENHANCEMENT] Improved tracing spans tracked by distributors, ingesters and store-gateways. #2879 #3099 #3089
* [ENHANCEMENT] Ingester: improved the performance of label value cardinality endpoint. #3044
* [ENHANCEMENT] Ruler: use backoff retry on remote evaluation #3098
* [ENHANCEMENT] Query-frontend: Include multiple tenant IDs in query logs when present instead of dropping them. #3125
* [ENHANCEMENT] Query-frontend: truncate queries based on the configured blocks retention period (`-compactor.blocks-retention-period`) to avoid querying past this period. #3134
* [ENHANCEMENT] Alertmanager: reduced memory utilization in Mimir clusters with a large number of tenants. #3143
* [ENHANCEMENT] Store-gateway: added extra span logging to improve observability. #3131
* [ENHANCEMENT] Compactor: cleaning up different tenants' old blocks and updating bucket indexes is now more independent. This prevents a single tenant from delaying cleanup for other tenants. #2631
* [ENHANCEMENT] Distributor: request rate, ingestion rate, and inflight requests limits are now enforced before reading and parsing the body of the request. This makes the distributor more resilient against a burst of requests over those limit. #2419
* [BUGFIX] Querier: Fix 400 response while handling streaming remote read. #2963
* [BUGFIX] Fix a bug causing query-frontend, query-scheduler, and querier not failing if one of their internal components fail. #2978
* [BUGFIX] Querier: re-balance the querier worker connections when a query-frontend or query-scheduler is terminated. #3005
* [BUGFIX] Distributor: Now returns the quorum error from ingesters. For example, with replication_factor=3, two HTTP 400 errors and one HTTP 500 error, now the distributor will always return HTTP 400. Previously the behaviour was to return the error which the distributor first received. #2979
* [BUGFIX] Ruler: fix panic when ruler.external_url is explicitly set to an empty string ("") in YAML. #2915
* [BUGFIX] Alertmanager: Fix support for the Telegram API URL in the global settings. #3097
* [BUGFIX] Alertmanager: Fix parsing of label matchers without label value in the API used to retrieve alerts. #3097
* [BUGFIX] Ruler: Fix not restoring alert state for rule groups when other ruler replicas shut down. #3156
* [BUGFIX] Updated `golang.org/x/net` dependency to fix CVE-2022-27664. #3124
* [BUGFIX] Fix distributor from returning a `500` status code when a `400` was received from the ingester. #3211
* [BUGFIX] Fix incorrect OS value set in Mimir v2.3.* RPM packages. #3221

### Mixin

* [CHANGE] Alerts: MimirQuerierAutoscalerNotActive is now critical and fires after 1h instead of 15m. #2958
* [FEATURE] Dashboards: Added "Mimir / Overview" dashboards, providing an high level view over a Mimir cluster. #3122 #3147 #3155
* [ENHANCEMENT] Dashboards: Updated the "Writes" and "Rollout progress" dashboards to account for samples ingested via the new OTLP ingestion endpoint. #2919 #2938
* [ENHANCEMENT] Dashboards: Include per-tenant request rate in "Tenants" dashboard. #2874
* [ENHANCEMENT] Dashboards: Include inflight object store requests in "Reads" dashboard. #2914
* [ENHANCEMENT] Dashboards: Make queries used to find job, cluster and namespace for dropdown menus configurable. #2893
* [ENHANCEMENT] Dashboards: Include rate of label and series queries in "Reads" dashboard. #3065 #3074
* [ENHANCEMENT] Dashboards: Fix legend showing on per-pod panels. #2944
* [ENHANCEMENT] Dashboards: Use the "req/s" unit on panels showing the requests rate. #3118
* [ENHANCEMENT] Dashboards: Use a consistent color across dashboards for the error rate. #3154

### Jsonnet

* [FEATURE] Added support for query-scheduler ring-based service discovery. #3128
* [ENHANCEMENT] Querier autoscaling is now slower on scale downs: scale down 10% every 1m instead of 100%. #2962
* [BUGFIX] Memberlist: `gossip_member_label` is now set for ruler-queriers. #3141

### Mimirtool

* [ENHANCEMENT] mimirtool analyze: Store the query errors instead of exit during the analysis. #3052
* [BUGFIX] mimir-tool remote-read: fix returns where some conditions [return nil error even if there is error](https://github.com/grafana/cortex-tools/issues/260). #3053

### Documentation

* [ENHANCEMENT] Added documentation on how to configure storage retention. #2970
* [ENHANCEMENT] Improved gRPC clients config documentation. #3020
* [ENHANCEMENT] Added documentation on how to manage alerting and recording rules. #2983
* [ENHANCEMENT] Improved `MimirSchedulerQueriesStuck` runbook. #3006
* [ENHANCEMENT] Added "Cluster label verification" section to memberlist documentation. #3096
* [ENHANCEMENT] Mention compression in multi-zone replication documentation. #3107
* [BUGFIX] Fixed configuration option names in "Enabling zone-awareness via the Grafana Mimir Jsonnet". #3018
* [BUGFIX] Fixed `mimirtool analyze` parameters documentation. #3094
* [BUGFIX] Fixed YAML configuraton in the "Manage the configuration of Grafana Mimir with Helm" guide. #3042
* [BUGFIX] Fixed Alertmanager capacity planning documentation. #3132

### Tools

- [BUGFIX] trafficdump: Fixed panic occurring when `-success-only=true` and the captured request failed. #2863

## 2.3.1

### Grafana Mimir
* [BUGFIX] Query-frontend: query sharding took exponential time to map binary expressions. #3027
* [BUGFIX] Distributor: Stop panics on OTLP endpoint when a single metric has multiple timeseries. #3040

## 2.3.0

### Grafana Mimir

* [CHANGE] Ingester: Added user label to ingester metric `cortex_ingester_tsdb_out_of_order_samples_appended_total`. On multitenant clusters this helps us find the rate of appended out-of-order samples for a specific tenant. #2493
* [CHANGE] Compactor: delete source and output blocks from local disk on compaction failed, to reduce likelihood that subsequent compactions fail because of no space left on disk. #2261
* [CHANGE] Ruler: Remove unused CLI flags `-ruler.search-pending-for` and `-ruler.flush-period` (and their respective YAML config options). #2288
* [CHANGE] Successful gRPC requests are no longer logged (only affects internal API calls). #2309
* [CHANGE] Add new `-*.consul.cas-retry-delay` flags. They have a default value of `1s`, while previously there was no delay between retries. #2309
* [CHANGE] Store-gateway: Remove the experimental ability to run requests in a dedicated OS thread pool and associated CLI flag `-store-gateway.thread-pool-size`. #2423
* [CHANGE] Memberlist: disabled TCP-based ping fallback, because Mimir already uses a custom transport based on TCP. #2456
* [CHANGE] Change default value for `-distributor.ha-tracker.max-clusters` to `100` to provide a DoS protection. #2465
* [CHANGE] Experimental block upload API exposed by compactor has changed: Previous `/api/v1/upload/block/{block}` endpoint for starting block upload is now `/api/v1/upload/block/{block}/start`, and previous endpoint `/api/v1/upload/block/{block}?uploadComplete=true` for finishing block upload is now `/api/v1/upload/block/{block}/finish`. New API endpoint has been added: `/api/v1/upload/block/{block}/check`. #2486 #2548
* [CHANGE] Compactor: changed `-compactor.max-compaction-time` default from `0s` (disabled) to `1h`. When compacting blocks for a tenant, the compactor will move to compact blocks of another tenant or re-plan blocks to compact at least every 1h. #2514
* [CHANGE] Distributor: removed previously deprecated `extend_writes` (see #1856) YAML key and `-distributor.extend-writes` CLI flag from the distributor config. #2551
* [CHANGE] Ingester: removed previously deprecated `active_series_custom_trackers` (see #1188) YAML key from the ingester config. #2552
* [CHANGE] The tenant ID `__mimir_cluster` is reserved by Mimir and not allowed to store metrics. #2643
* [CHANGE] Purger: removed the purger component and moved its API endpoints `/purger/delete_tenant` and `/purger/delete_tenant_status` to the compactor at `/compactor/delete_tenant` and `/compactor/delete_tenant_status`. The new endpoints on the compactor are stable. #2644
* [CHANGE] Memberlist: Change the leave timeout duration (`-memberlist.leave-timeout duration`) from 5s to 20s and connection timeout (`-memberlist.packet-dial-timeout`) from 5s to 2s. This makes leave timeout 10x the connection timeout, so that we can communicate the leave to at least 1 node, if the first 9 we try to contact times out. #2669
* [CHANGE] Alertmanager: return status code `412 Precondition Failed` and log info message when alertmanager isn't configured for a tenant. #2635
* [CHANGE] Distributor: if forwarding rules are used to forward samples, exemplars are now removed from the request. #2710 #2725
* [CHANGE] Limits: change the default value of `max_global_series_per_metric` limit to `0` (disabled). Setting this limit by default does not provide much benefit because series are sharded by all labels. #2714
* [CHANGE] Ingester: experimental `-blocks-storage.tsdb.new-chunk-disk-mapper` has been removed, new chunk disk mapper is now always used, and is no longer marked experimental. Default value of `-blocks-storage.tsdb.head-chunks-write-queue-size` has changed to 1000000, this enables async chunk queue by default, which leads to improved latency on the write path when new chunks are created in ingesters. #2762
* [CHANGE] Ingester: removed deprecated `-blocks-storage.tsdb.isolation-enabled` option. TSDB-level isolation is now always disabled in Mimir. #2782
* [CHANGE] Compactor: `-compactor.partial-block-deletion-delay` must either be set to 0 (to disable partial blocks deletion) or a value higher than `4h`. #2787
* [CHANGE] Query-frontend: CLI flag `-query-frontend.align-querier-with-step` has been deprecated. Please use `-query-frontend.align-queries-with-step` instead. #2840
* [FEATURE] Compactor: Adds the ability to delete partial blocks after a configurable delay. This option can be configured per tenant. #2285
  - `-compactor.partial-block-deletion-delay`, as a duration string, allows you to set the delay since a partial block has been modified before marking it for deletion. A value of `0`, the default, disables this feature.
  - The metric `cortex_compactor_blocks_marked_for_deletion_total` has a new value for the `reason` label `reason="partial"`, when a block deletion marker is triggered by the partial block deletion delay.
* [FEATURE] Querier: enabled support for queries with negative offsets, which are not cached in the query results cache. #2429
* [FEATURE] EXPERIMENTAL: OpenTelemetry Metrics ingestion path on `/otlp/v1/metrics`. #695 #2436 #2461
* [FEATURE] Querier: Added support for tenant federation to metric metadata endpoint. #2467
* [FEATURE] Query-frontend: introduced experimental support to split instant queries by time. The instant query splitting can be enabled setting `-query-frontend.split-instant-queries-by-interval`. #2469 #2564 #2565 #2570 #2571 #2572 #2573 #2574 #2575 #2576 #2581 #2582 #2601 #2632 #2633 #2634 #2641 #2642 #2766
* [FEATURE] Introduced an experimental anonymous usage statistics tracking (disabled by default), to help Mimir maintainers make better decisions to support the open source community. The tracking system anonymously collects non-sensitive, non-personally identifiable information about the running Mimir cluster, and is disabled by default. #2643 #2662 #2685 #2732 #2733 #2735
* [FEATURE] Introduced an experimental deployment mode called read-write and running a fully featured Mimir cluster with three components: write, read and backend. The read-write deployment mode is a trade-off between the monolithic mode (only one component, no isolation) and the microservices mode (many components, high isolation). #2754 #2838
* [ENHANCEMENT] Distributor: Decreased distributor tests execution time. #2562
* [ENHANCEMENT] Alertmanager: Allow the HTTP `proxy_url` configuration option in the receiver's configuration. #2317
* [ENHANCEMENT] ring: optimize shuffle-shard computation when lookback is used, and all instances have registered timestamp within the lookback window. In that case we can immediately return origial ring, because we would select all instances anyway. #2309
* [ENHANCEMENT] Memberlist: added experimental memberlist cluster label support via `-memberlist.cluster-label` and `-memberlist.cluster-label-verification-disabled` CLI flags (and their respective YAML config options). #2354
* [ENHANCEMENT] Object storage can now be configured for all components using the `common` YAML config option key (or `-common.storage.*` CLI flags). #2330 #2347
* [ENHANCEMENT] Go: updated to go 1.18.4. #2400
* [ENHANCEMENT] Store-gateway, listblocks: list of blocks now includes stats from `meta.json` file: number of series, samples and chunks. #2425
* [ENHANCEMENT] Added more buckets to `cortex_ingester_client_request_duration_seconds` histogram metric, to correctly track requests taking longer than 1s (up until 16s). #2445
* [ENHANCEMENT] Azure client: Improve memory usage for large object storage downloads. #2408
* [ENHANCEMENT] Distributor: Add `-distributor.instance-limits.max-inflight-push-requests-bytes`. This limit protects the distributor against multiple large requests that together may cause an OOM, but are only a few, so do not trigger the `max-inflight-push-requests` limit. #2413
* [ENHANCEMENT] Distributor: Drop exemplars in distributor for tenants where exemplars are disabled. #2504
* [ENHANCEMENT] Runtime Config: Allow operator to specify multiple comma-separated yaml files in `-runtime-config.file` that will be merged in left to right order. #2583
* [ENHANCEMENT] Query sharding: shard binary operations only if it doesn't lead to non-shardable vector selectors in one of the operands. #2696
* [ENHANCEMENT] Add packaging for both debian based deb file and redhat based rpm file using FPM. #1803
* [ENHANCEMENT] Distributor: Add `cortex_distributor_query_ingester_chunks_deduped_total` and `cortex_distributor_query_ingester_chunks_total` metrics for determining how effective ingester chunk deduplication at query time is. #2713
* [ENHANCEMENT] Upgrade Docker base images to `alpine:3.16.2`. #2729
* [ENHANCEMENT] Ruler: Add `<prometheus-http-prefix>/api/v1/status/buildinfo` endpoint. #2724
* [ENHANCEMENT] Querier: Ensure all queries pulled from query-frontend or query-scheduler are immediately executed. The maximum workers concurrency in each querier is configured by `-querier.max-concurrent`. #2598
* [ENHANCEMENT] Distributor: Add `cortex_distributor_received_requests_total` and `cortex_distributor_requests_in_total` metrics to provide visiblity into appropriate per-tenant request limits. #2770
* [ENHANCEMENT] Distributor: Add single forwarding remote-write endpoint for a tenant (`forwarding_endpoint`), instead of using per-rule endpoints. This takes precendence over per-rule endpoints. #2801
* [ENHANCEMENT] Added `err-mimir-distributor-max-write-message-size` to the errors catalog. #2470
* [ENHANCEMENT] Add sanity check at startup to ensure the configured filesystem directories don't overlap for different components. #2828 #2947
* [BUGFIX] TSDB: Fixed a bug on the experimental out-of-order implementation that led to wrong query results. #2701
* [BUGFIX] Compactor: log the actual error on compaction failed. #2261
* [BUGFIX] Alertmanager: restore state from storage even when running a single replica. #2293
* [BUGFIX] Ruler: do not block "List Prometheus rules" API endpoint while syncing rules. #2289
* [BUGFIX] Ruler: return proper `*status.Status` error when running in remote operational mode. #2417
* [BUGFIX] Alertmanager: ensure the configured `-alertmanager.web.external-url` is either a path starting with `/`, or a full URL including the scheme and hostname. #2381 #2542
* [BUGFIX] Memberlist: fix problem with loss of some packets, typically ring updates when instances were removed from the ring during shutdown. #2418
* [BUGFIX] Ingester: fix misfiring `MimirIngesterHasUnshippedBlocks` and stale `cortex_ingester_oldest_unshipped_block_timestamp_seconds` when some block uploads fail. #2435
* [BUGFIX] Query-frontend: fix incorrect mapping of http status codes 429 to 500 when request queue is full. #2447
* [BUGFIX] Memberlist: Fix problem with ring being empty right after startup. Memberlist KV store now tries to "fast-join" the cluster to avoid serving empty KV store. #2505
* [BUGFIX] Compactor: Fix bug when using `-compactor.partial-block-deletion-delay`: compactor didn't correctly check for modification time of all block files. #2559
* [BUGFIX] Query-frontend: fix wrong query sharding results for queries with boolean result like `1 < bool 0`. #2558
* [BUGFIX] Fixed error messages related to per-instance limits incorrectly reporting they can be set on a per-tenant basis. #2610
* [BUGFIX] Perform HA-deduplication before forwarding samples according to forwarding rules in the distributor. #2603 #2709
* [BUGFIX] Fix reporting of tracing spans from PromQL engine. #2707
* [BUGFIX] Apply relabel and drop_label rules before forwarding rules in the distributor. #2703
* [BUGFIX] Distributor: Register `cortex_discarded_requests_total` metric, which previously was not registered and therefore not exported. #2712
* [BUGFIX] Ruler: fix not restoring alerts' state at startup. #2648
* [BUGFIX] Ingester: Fix disk filling up after restarting ingesters with out-of-order support disabled while it was enabled before. #2799
* [BUGFIX] Memberlist: retry joining memberlist cluster on startup when no nodes are resolved. #2837
* [BUGFIX] Query-frontend: fix incorrect mapping of http status codes 413 to 500 when request is too large. #2819
* [BUGFIX] Alertmanager: revert upstream alertmananger to v0.24.0 to fix panic when unmarshalling email headers #2924 #2925

### Mixin

* [CHANGE] Dashboards: "Slow Queries" dashboard no longer works with versions older than Grafana 9.0. #2223
* [CHANGE] Alerts: use RSS memory instead of working set memory in the `MimirAllocatingTooMuchMemory` alert for ingesters. #2480
* [CHANGE] Dashboards: remove the "Cache - Latency (old)" panel from the "Mimir / Queries" dashboard. #2796
* [FEATURE] Dashboards: added support to experimental read-write deployment mode. #2780
* [ENHANCEMENT] Dashboards: added missed rule evaluations to the "Evaluations per second" panel in the "Mimir / Ruler" dashboard. #2314
* [ENHANCEMENT] Dashboards: add k8s resource requests to CPU and memory panels. #2346
* [ENHANCEMENT] Dashboards: add RSS memory utilization panel for ingesters, store-gateways and compactors. #2479
* [ENHANCEMENT] Dashboards: allow to configure graph tooltip. #2647
* [ENHANCEMENT] Alerts: MimirFrontendQueriesStuck and MimirSchedulerQueriesStuck alerts are more reliable now as they consider all the intermediate samples in the minute prior to the evaluation. #2630
* [ENHANCEMENT] Alerts: added `RolloutOperatorNotReconciling` alert, firing if the optional rollout-operator is not successfully reconciling. #2700
* [ENHANCEMENT] Dashboards: added support to query-tee in front of ruler-query-frontend in the "Remote ruler reads" dashboard. #2761
* [ENHANCEMENT] Dashboards: Introduce support for baremetal deployment, setting `deployment_type: 'baremetal'` in the mixin `_config`. #2657
* [ENHANCEMENT] Dashboards: use timeseries panel to show exemplars. #2800
* [BUGFIX] Dashboards: fixed unit of latency panels in the "Mimir / Ruler" dashboard. #2312
* [BUGFIX] Dashboards: fixed "Intervals per query" panel in the "Mimir / Queries" dashboard. #2308
* [BUGFIX] Dashboards: Make "Slow Queries" dashboard works with Grafana 9.0. #2223
* [BUGFIX] Dashboards: add missing API routes to Ruler dashboard. #2412
* [BUGFIX] Dashboards: stop setting 'interval' in dashboards; it should be set on your datasource. #2802

### Jsonnet

* [CHANGE] query-scheduler is enabled by default. We advise to deploy the query-scheduler to improve the scalability of the query-frontend. #2431
* [CHANGE] Replaced anti-affinity rules with pod topology spread constraints for distributor, query-frontend, querier and ruler. #2517
  - The following configuration options have been removed:
    - `distributor_allow_multiple_replicas_on_same_node`
    - `query_frontend_allow_multiple_replicas_on_same_node`
    - `querier_allow_multiple_replicas_on_same_node`
    - `ruler_allow_multiple_replicas_on_same_node`
  - The following configuration options have been added:
    - `distributor_topology_spread_max_skew`
    - `query_frontend_topology_spread_max_skew`
    - `querier_topology_spread_max_skew`
    - `ruler_topology_spread_max_skew`
* [CHANGE] Change `max_global_series_per_metric` to 0 in all plans, and as a default value. #2669
* [FEATURE] Memberlist: added support for experimental memberlist cluster label, through the jsonnet configuration options `memberlist_cluster_label` and `memberlist_cluster_label_verification_disabled`. #2349
* [FEATURE] Added ruler-querier autoscaling support. It requires [KEDA](https://keda.sh) installed in the Kubernetes cluster. Ruler-querier autoscaler can be enabled and configure through the following options in the jsonnet config: #2545
  * `autoscaling_ruler_querier_enabled`: `true` to enable autoscaling.
  * `autoscaling_ruler_querier_min_replicas`: minimum number of ruler-querier replicas.
  * `autoscaling_ruler_querier_max_replicas`: maximum number of ruler-querier replicas.
  * `autoscaling_prometheus_url`: Prometheus base URL from which to scrape Mimir metrics (e.g. `http://prometheus.default:9090/prometheus`).
* [ENHANCEMENT] Memberlist now uses DNS service-discovery by default. #2549
* [ENHANCEMENT] Upgrade memcached image tag to `memcached:1.6.16-alpine`. #2740
* [ENHANCEMENT] Added `$._config.configmaps` and `$._config.runtime_config_files` to make it easy to add new configmaps or runtime config file to all components. #2748

### Mimirtool

* [ENHANCEMENT] Added `mimirtool backfill` command to upload Prometheus blocks using API available in the compactor. #1822
* [ENHANCEMENT] mimirtool bucket-validation: Verify existing objects can be overwritten by subsequent uploads. #2491
* [ENHANCEMENT] mimirtool config convert: Now supports migrating to the current version of Mimir. #2629
* [BUGFIX] mimirtool analyze: Fix dashboard JSON unmarshalling errors by using custom parsing. #2386
* [BUGFIX] Version checking no longer prompts for updating when already on latest version. #2723

### Mimir Continuous Test

* [ENHANCEMENT] Added basic authentication and bearer token support for when Mimir is behind a gateway authenticating the calls. #2717

### Query-tee

* [CHANGE] Renamed CLI flag `-server.service-port` to `-server.http-service-port`. #2683
* [CHANGE] Renamed metric `cortex_querytee_request_duration_seconds` to `cortex_querytee_backend_request_duration_seconds`. Metric `cortex_querytee_request_duration_seconds` is now reported without label `backend`. #2683
* [ENHANCEMENT] Added HTTP over gRPC support to `query-tee` to allow testing gRPC requests to Mimir instances. #2683

### Documentation

* [ENHANCEMENT] Referenced `mimirtool` commands in the HTTP API documentation. #2516
* [ENHANCEMENT] Improved DNS service discovery documentation. #2513

### Tools

* [ENHANCEMENT] `markblocks` now processes multiple blocks concurrently. #2677

## 2.2.0

### Grafana Mimir

* [CHANGE] Increased default configuration for `-server.grpc-max-recv-msg-size-bytes` and `-server.grpc-max-send-msg-size-bytes` from 4MB to 100MB. #1884
* [CHANGE] Default values have changed for the following settings. This improves query performance for recent data (within 12h) by only reading from ingesters: #1909 #1921
    - `-blocks-storage.bucket-store.ignore-blocks-within` now defaults to `10h` (previously `0`)
    - `-querier.query-store-after` now defaults to `12h` (previously `0`)
* [CHANGE] Alertmanager: removed support for migrating local files from Cortex 1.8 or earlier. Related to original Cortex PR https://github.com/cortexproject/cortex/pull/3910. #2253
* [CHANGE] The following settings are now classified as advanced because the defaults should work for most users and tuning them requires in-depth knowledge of how the read path works: #1929
    - `-querier.query-ingesters-within`
    - `-querier.query-store-after`
* [CHANGE] Config flag category overrides can be set dynamically at runtime. #1934
* [CHANGE] Ingester: deprecated `-ingester.ring.join-after`. Mimir now behaves as this setting is always set to 0s. This configuration option will be removed in Mimir 2.4.0. #1965
* [CHANGE] Blocks uploaded by ingester no longer contain `__org_id__` label. Compactor now ignores this label and will compact blocks with and without this label together. `mimirconvert` tool will remove the label from blocks as "unknown" label. #1972
* [CHANGE] Querier: deprecated `-querier.shuffle-sharding-ingesters-lookback-period`, instead adding `-querier.shuffle-sharding-ingesters-enabled` to enable or disable shuffle sharding on the read path. The value of `-querier.query-ingesters-within` is now used internally for shuffle sharding lookback. #2110
* [CHANGE] Memberlist: `-memberlist.abort-if-join-fails` now defaults to false. Previously it defaulted to true. #2168
* [CHANGE] Ruler: `/api/v1/rules*` and `/prometheus/rules*` configuration endpoints are removed. Use `/prometheus/config/v1/rules*`. #2182
* [CHANGE] Ingester: `-ingester.exemplars-update-period` has been renamed to `-ingester.tsdb-config-update-period`. You can use it to update multiple, per-tenant TSDB configurations. #2187
* [FEATURE] Ingester: (Experimental) Add the ability to ingest out-of-order samples up to an allowed limit. If you enable this feature, it requires additional memory and disk space. This feature also enables a write-behind log, which might lead to longer ingester-start replays. When this feature is disabled, there is no overhead on memory, disk space, or startup times. #2187
  * `-ingester.out-of-order-time-window`, as duration string, allows you to set how back in time a sample can be. The default is `0s`, where `s` is seconds.
  * `cortex_ingester_tsdb_out_of_order_samples_appended_total` metric tracks the total number of out-of-order samples ingested by the ingester.
  * `cortex_discarded_samples_total` has a new label `reason="sample-too-old"`, when the `-ingester.out-of-order-time-window` flag is greater than zero. The label tracks the number of samples that were discarded for being too old; they were out of order, but beyond the time window allowed. The labels `reason="sample-out-of-order"` and `reason="sample-out-of-bounds"` are not used when out-of-order ingestion is enabled.
* [ENHANCEMENT] Distributor: Added limit to prevent tenants from sending excessive number of requests: #1843
  * The following CLI flags (and their respective YAML config options) have been added:
    * `-distributor.request-rate-limit`
    * `-distributor.request-burst-limit`
  * The following metric is exposed to tell how many requests have been rejected:
    * `cortex_discarded_requests_total`
* [ENHANCEMENT] Store-gateway: Add the experimental ability to run requests in a dedicated OS thread pool. This feature can be configured using `-store-gateway.thread-pool-size` and is disabled by default. Replaces the ability to run index header operations in a dedicated thread pool. #1660 #1812
* [ENHANCEMENT] Improved error messages to make them easier to understand; each now have a unique, global identifier that you can use to look up in the runbooks for more information. #1907 #1919 #1888 #1939 #1984 #2009 #2056 #2066 #2104 #2150 #2234
* [ENHANCEMENT] Memberlist KV: incoming messages are now processed on per-key goroutine. This may reduce loss of "maintanance" packets in busy memberlist installations, but use more CPU. New `memberlist_client_received_broadcasts_dropped_total` counter tracks number of dropped per-key messages. #1912
* [ENHANCEMENT] Blocks Storage, Alertmanager, Ruler: add support a prefix to the bucket store (`*_storage.storage_prefix`). This enables using the same bucket for the three components. #1686 #1951
* [ENHANCEMENT] Upgrade Docker base images to `alpine:3.16.0`. #2028
* [ENHANCEMENT] Store-gateway: Add experimental configuration option for the store-gateway to attempt to pre-populate the file system cache when memory-mapping index-header files. Enabled with `-blocks-storage.bucket-store.index-header.map-populate-enabled=true`. Note this flag only has an effect when running on Linux. #2019 #2054
* [ENHANCEMENT] Chunk Mapper: reduce memory usage of async chunk mapper. #2043
* [ENHANCEMENT] Ingester: reduce sleep time when reading WAL. #2098
* [ENHANCEMENT] Compactor: Run sanity check on blocks storage configuration at startup. #2144
* [ENHANCEMENT] Compactor: Add HTTP API for uploading TSDB blocks. Enabled with `-compactor.block-upload-enabled`. #1694 #2126
* [ENHANCEMENT] Ingester: Enable querying overlapping blocks by default. #2187
* [ENHANCEMENT] Distributor: Auto-forget unhealthy distributors after ten failed ring heartbeats. #2154
* [ENHANCEMENT] Distributor: Add new metric `cortex_distributor_forward_errors_total` for error codes resulting from forwarding requests. #2077
* [ENHANCEMENT] `/ready` endpoint now returns and logs detailed services information. #2055
* [ENHANCEMENT] Memcached client: Reduce number of connections required to fetch cached keys from memcached. #1920
* [ENHANCEMENT] Improved error message returned when `-querier.query-store-after` validation fails. #1914
* [BUGFIX] Fix regexp parsing panic for regexp label matchers with start/end quantifiers. #1883
* [BUGFIX] Ingester: fixed deceiving error log "failed to update cached shipped blocks after shipper initialisation", occurring for each new tenant in the ingester. #1893
* [BUGFIX] Ring: fix bug where instances may appear unhealthy in the hash ring web UI even though they are not. #1933
* [BUGFIX] API: gzip is now enforced when identity encoding is explicitly rejected. #1864
* [BUGFIX] Fix panic at startup when Mimir is running in monolithic mode and query sharding is enabled. #2036
* [BUGFIX] Ruler: report `cortex_ruler_queries_failed_total` metric for any remote query error except 4xx when remote operational mode is enabled. #2053 #2143
* [BUGFIX] Ingester: fix slow rollout when using `-ingester.ring.unregister-on-shutdown=false` with long `-ingester.ring.heartbeat-period`. #2085
* [BUGFIX] Ruler: add timeout for remote rule evaluation queries to prevent rule group evaluations getting stuck indefinitely. The duration is configurable with `-querier.timeout` (default `2m`). #2090 #2222
* [BUGFIX] Limits: Active series custom tracker configuration has been named back from `active_series_custom_trackers_config` to `active_series_custom_trackers`. For backwards compatibility both version is going to be supported for until Mimir v2.4. When both fields are specified, `active_series_custom_trackers_config` takes precedence over `active_series_custom_trackers`. #2101
* [BUGFIX] Ingester: fixed the order of labels applied when incrementing the `cortex_discarded_metadata_total` metric. #2096
* [BUGFIX] Ingester: fixed bug where retrieving metadata for a metric with multiple metadata entries would return multiple copies of a single metadata entry rather than all available entries. #2096
* [BUGFIX] Distributor: canceled requests are no longer accounted as internal errors. #2157
* [BUGFIX] Memberlist: Fix typo in memberlist admin UI. #2202
* [BUGFIX] Ruler: fixed typo in error message when ruler failed to decode a rule group. #2151
* [BUGFIX] Active series custom tracker configuration is now displayed properly on `/runtime_config` page. #2065
* [BUGFIX] Query-frontend: `vector` and `time` functions were sharded, which made expressions like `vector(1) > 0 and vector(1)` fail. #2355

### Mixin

* [CHANGE] Split `mimir_queries` rules group into `mimir_queries` and `mimir_ingester_queries` to keep number of rules per group within the default per-tenant limit. #1885
* [CHANGE] Dashboards: Expose full image tag in "Mimir / Rollout progress" dashboard's "Pod per version panel." #1932
* [CHANGE] Dashboards: Disabled gateway panels by default, because most users don't have a gateway exposing the metrics expected by Mimir dashboards. You can re-enable it setting `gateway_enabled: true` in the mixin config and recompiling the mixin running `make build-mixin`. #1955
* [CHANGE] Alerts: adapt `MimirFrontendQueriesStuck` and `MimirSchedulerQueriesStuck` to consider ruler query path components. #1949
* [CHANGE] Alerts: Change `MimirRulerTooManyFailedQueries` severity to `critical`. #2165
* [ENHANCEMENT] Dashboards: Add config option `datasource_regex` to customise the regular expression used to select valid datasources for Mimir dashboards. #1802
* [ENHANCEMENT] Dashboards: Added "Mimir / Remote ruler reads" and "Mimir / Remote ruler reads resources" dashboards. #1911 #1937
* [ENHANCEMENT] Dashboards: Make networking panels work for pods created by the mimir-distributed helm chart. #1927
* [ENHANCEMENT] Alerts: Add `MimirStoreGatewayNoSyncedTenants` alert that fires when there is a store-gateway owning no tenants. #1882
* [ENHANCEMENT] Rules: Make `recording_rules_range_interval` configurable for cases where Mimir metrics are scraped less often that every 30 seconds. #2118
* [ENHANCEMENT] Added minimum Grafana version to mixin dashboards. #1943
* [BUGFIX] Fix `container_memory_usage_bytes:sum` recording rule. #1865
* [BUGFIX] Fix `MimirGossipMembersMismatch` alerts if Mimir alertmanager is activated. #1870
* [BUGFIX] Fix `MimirRulerMissedEvaluations` to show % of missed alerts as a value between 0 and 100 instead of 0 and 1. #1895
* [BUGFIX] Fix `MimirCompactorHasNotUploadedBlocks` alert false positive when Mimir is deployed in monolithic mode. #1902
* [BUGFIX] Fix `MimirGossipMembersMismatch` to make it less sensitive during rollouts and fire one alert per installation, not per job. #1926
* [BUGFIX] Do not trigger `MimirAllocatingTooMuchMemory` alerts if no container limits are supplied. #1905
* [BUGFIX] Dashboards: Remove empty "Chunks per query" panel from `Mimir / Queries` dashboard. #1928
* [BUGFIX] Dashboards: Use Grafana's `$__rate_interval` for rate queries in dashboards to support scrape intervals of >15s. #2011
* [BUGFIX] Alerts: Make each version of `MimirCompactorHasNotUploadedBlocks` distinct to avoid rule evaluation failures due to duplicate series being generated. #2197
* [BUGFIX] Fix `MimirGossipMembersMismatch` alert when using remote ruler evaluation. #2159

### Jsonnet

* [CHANGE] Remove use of `-querier.query-store-after`, `-querier.shuffle-sharding-ingesters-lookback-period`, `-blocks-storage.bucket-store.ignore-blocks-within`, and `-blocks-storage.tsdb.close-idle-tsdb-timeout` CLI flags since the values now match defaults. #1915 #1921
* [CHANGE] Change default value for `-blocks-storage.bucket-store.chunks-cache.memcached.timeout` to `450ms` to increase use of cached data. #2035
* [CHANGE] The `memberlist_ring_enabled` configuration now applies to Alertmanager. #2102 #2103 #2107
* [CHANGE] Default value for `memberlist_ring_enabled` is now true. It means that all hash rings use Memberlist as default KV store instead of Consul (previous default). #2161
* [CHANGE] Configure `-ingester.max-global-metadata-per-user` to correspond to 20% of the configured max number of series per tenant. #2250
* [CHANGE] Configure `-ingester.max-global-metadata-per-metric` to be 10. #2250
* [CHANGE] Change `_config.multi_zone_ingester_max_unavailable` to 25. #2251
* [FEATURE] Added querier autoscaling support. It requires [KEDA](https://keda.sh) installed in the Kubernetes cluster and query-scheduler enabled in the Mimir cluster. Querier autoscaler can be enabled and configure through the following options in the jsonnet config: #2013 #2023
  * `autoscaling_querier_enabled`: `true` to enable autoscaling.
  * `autoscaling_querier_min_replicas`: minimum number of querier replicas.
  * `autoscaling_querier_max_replicas`: maximum number of querier replicas.
  * `autoscaling_prometheus_url`: Prometheus base URL from which to scrape Mimir metrics (e.g. `http://prometheus.default:9090/prometheus`).
* [FEATURE] Jsonnet: Add support for ruler remote evaluation mode (`ruler_remote_evaluation_enabled`), which deploys and uses a dedicated query path for rule evaluation. This enables the benefits of the query-frontend for rule evaluation, such as query sharding. #2073
* [ENHANCEMENT] Added `compactor` service, that can be used to route requests directly to compactor (e.g. admin UI). #2063
* [ENHANCEMENT] Added a `consul_enabled` configuration option to provide the ability to disable consul. It is automatically set to false when `memberlist_ring_enabled` is true and `multikv_migration_enabled` (used for migration from Consul to memberlist) is not set. #2093 #2152
* [BUGFIX] Querier: Fix disabling shuffle sharding on the read path whilst keeping it enabled on write path. #2164

### Mimirtool

* [CHANGE] mimirtool rules: `--use-legacy-routes` now toggles between using `/prometheus/config/v1/rules` (default) and `/api/v1/rules` (legacy) endpoints. #2182
* [FEATURE] Added bearer token support for when Mimir is behind a gateway authenticating by bearer token. #2146
* [BUGFIX] mimirtool analyze: Fix dashboard JSON unmarshalling errors (#1840). #1973
* [BUGFIX] Make mimirtool build for Windows work again. #2273

### Mimir Continuous Test

* [ENHANCEMENT] Added the `-tests.smoke-test` flag to run the `mimir-continuous-test` suite once and immediately exit. #2047 #2094

### Documentation

* [ENHANCEMENT] Published Grafana Mimir runbooks as part of documentation. #1970
* [ENHANCEMENT] Improved ruler's "remote operational mode" documentation. #1906
* [ENHANCEMENT] Recommend fast disks for ingesters and store-gateways in production tips. #1903
* [ENHANCEMENT] Explain the runtime override of active series matchers. #1868
* [ENHANCEMENT] Clarify "Set rule group" API specification. #1869
* [ENHANCEMENT] Published Mimir jsonnet documentation. #2024
* [ENHANCEMENT] Documented required scrape interval for using alerting and recording rules from Mimir jsonnet. #2147
* [ENHANCEMENT] Runbooks: Mention memberlist as possible source of problems for various alerts. #2158
* [ENHANCEMENT] Added step-by-step article about migrating from Consul to Memberlist KV store using jsonnet without downtime. #2166
* [ENHANCEMENT] Documented `/memberlist` admin page. #2166
* [ENHANCEMENT] Documented how to configure Grafana Mimir's ruler with Jsonnet. #2127
* [ENHANCEMENT] Documented how to configure queriers’ autoscaling with Jsonnet. #2128
* [ENHANCEMENT] Updated mixin building instructions in "Installing Grafana Mimir dashboards and alerts" article. #2015 #2163
* [ENHANCEMENT] Fix location of "Monitoring Grafana Mimir" article in the documentation hierarchy. #2130
* [ENHANCEMENT] Runbook for `MimirRequestLatency` was expanded with more practical advice. #1967
* [BUGFIX] Fixed ruler configuration used in the getting started guide. #2052
* [BUGFIX] Fixed Mimir Alertmanager datasource in Grafana used by "Play with Grafana Mimir" tutorial. #2115
* [BUGFIX] Fixed typos in "Scaling out Grafana Mimir" article. #2170
* [BUGFIX] Added missing ring endpoint exposed by Ingesters. #1918

## 2.1.0

### Grafana Mimir

* [CHANGE] Compactor: No longer upload debug meta files to object storage. #1257
* [CHANGE] Default values have changed for the following settings: #1547
    - `-alertmanager.alertmanager-client.grpc-max-recv-msg-size` now defaults to 100 MiB (previously was not configurable and set to 16 MiB)
    - `-alertmanager.alertmanager-client.grpc-max-send-msg-size` now defaults to 100 MiB (previously was not configurable and set to 4 MiB)
    - `-alertmanager.max-recv-msg-size` now defaults to 100 MiB (previously was 16 MiB)
* [CHANGE] Ingester: Add `user` label to metrics `cortex_ingester_ingested_samples_total` and `cortex_ingester_ingested_samples_failures_total`. #1533
* [CHANGE] Ingester: Changed `-blocks-storage.tsdb.isolation-enabled` default from `true` to `false`. The config option has also been deprecated and will be removed in 2 minor version. #1655
* [CHANGE] Query-frontend: results cache keys are now versioned, this will cause cache to be re-filled when rolling out this version. #1631
* [CHANGE] Store-gateway: enabled attributes in-memory cache by default. New default configuration is `-blocks-storage.bucket-store.chunks-cache.attributes-in-memory-max-items=50000`. #1727
* [CHANGE] Compactor: Removed the metric `cortex_compactor_garbage_collected_blocks_total` since it duplicates `cortex_compactor_blocks_marked_for_deletion_total`. #1728
* [CHANGE] All: Logs that used the`org_id` label now use `user` label. #1634 #1758
* [CHANGE] Alertmanager: the following metrics are not exported for a given `user` and `integration` when the metric value is zero: #1783
  * `cortex_alertmanager_notifications_total`
  * `cortex_alertmanager_notifications_failed_total`
  * `cortex_alertmanager_notification_requests_total`
  * `cortex_alertmanager_notification_requests_failed_total`
  * `cortex_alertmanager_notification_rate_limited_total`
* [CHANGE] Removed the following metrics exposed by the Mimir hash rings: #1791
  * `cortex_member_ring_tokens_owned`
  * `cortex_member_ring_tokens_to_own`
  * `cortex_ring_tokens_owned`
  * `cortex_ring_member_ownership_percent`
* [CHANGE] Querier / Ruler: removed the following metrics tracking number of query requests send to each ingester. You can use `cortex_request_duration_seconds_count{route=~"/cortex.Ingester/(QueryStream|QueryExemplars)"}` instead. #1797
  * `cortex_distributor_ingester_queries_total`
  * `cortex_distributor_ingester_query_failures_total`
* [CHANGE] Distributor: removed the following metrics tracking the number of requests from a distributor to ingesters: #1799
  * `cortex_distributor_ingester_appends_total`
  * `cortex_distributor_ingester_append_failures_total`
* [CHANGE] Distributor / Ruler: deprecated `-distributor.extend-writes`. Now Mimir always behaves as if this setting was set to `false`, which we expect to be safe for every Mimir cluster setup. #1856
* [FEATURE] Querier: Added support for [streaming remote read](https://prometheus.io/blog/2019/10/10/remote-read-meets-streaming/). Should be noted that benefits of chunking the response are partial here, since in a typical `query-frontend` setup responses will be buffered until they've been completed. #1735
* [FEATURE] Ruler: Allow setting `evaluation_delay` for each rule group via rules group configuration file. #1474
* [FEATURE] Ruler: Added support for expression remote evaluation. #1536 #1818
  * The following CLI flags (and their respective YAML config options) have been added:
    * `-ruler.query-frontend.address`
    * `-ruler.query-frontend.grpc-client-config.grpc-max-recv-msg-size`
    * `-ruler.query-frontend.grpc-client-config.grpc-max-send-msg-size`
    * `-ruler.query-frontend.grpc-client-config.grpc-compression`
    * `-ruler.query-frontend.grpc-client-config.grpc-client-rate-limit`
    * `-ruler.query-frontend.grpc-client-config.grpc-client-rate-limit-burst`
    * `-ruler.query-frontend.grpc-client-config.backoff-on-ratelimits`
    * `-ruler.query-frontend.grpc-client-config.backoff-min-period`
    * `-ruler.query-frontend.grpc-client-config.backoff-max-period`
    * `-ruler.query-frontend.grpc-client-config.backoff-retries`
    * `-ruler.query-frontend.grpc-client-config.tls-enabled`
    * `-ruler.query-frontend.grpc-client-config.tls-ca-path`
    * `-ruler.query-frontend.grpc-client-config.tls-cert-path`
    * `-ruler.query-frontend.grpc-client-config.tls-key-path`
    * `-ruler.query-frontend.grpc-client-config.tls-server-name`
    * `-ruler.query-frontend.grpc-client-config.tls-insecure-skip-verify`
* [FEATURE] Distributor: Added the ability to forward specifics metrics to alternative remote_write API endpoints. #1052
* [FEATURE] Ingester: Active series custom trackers now supports runtime tenant-specific overrides. The configuration has been moved to limit config, the ingester config has been deprecated.  #1188
* [ENHANCEMENT] Alertmanager API: Concurrency limit for GET requests is now configurable using `-alertmanager.max-concurrent-get-requests-per-tenant`. #1547
* [ENHANCEMENT] Alertmanager: Added the ability to configure additional gRPC client settings for the Alertmanager distributor #1547
  - `-alertmanager.alertmanager-client.backoff-max-period`
  - `-alertmanager.alertmanager-client.backoff-min-period`
  - `-alertmanager.alertmanager-client.backoff-on-ratelimits`
  - `-alertmanager.alertmanager-client.backoff-retries`
  - `-alertmanager.alertmanager-client.grpc-client-rate-limit`
  - `-alertmanager.alertmanager-client.grpc-client-rate-limit-burst`
  - `-alertmanager.alertmanager-client.grpc-compression`
  - `-alertmanager.alertmanager-client.grpc-max-recv-msg-size`
  - `-alertmanager.alertmanager-client.grpc-max-send-msg-size`
* [ENHANCEMENT] Ruler: Add more detailed query information to ruler query stats logging. #1411
* [ENHANCEMENT] Admin: Admin API now has some styling. #1482 #1549 #1821 #1824
* [ENHANCEMENT] Alertmanager: added `insight=true` field to alertmanager dispatch logs. #1379
* [ENHANCEMENT] Store-gateway: Add the experimental ability to run index header operations in a dedicated thread pool. This feature can be configured using `-blocks-storage.bucket-store.index-header-thread-pool-size` and is disabled by default. #1660
* [ENHANCEMENT] Store-gateway: don't drop all blocks if instance finds itself as unhealthy or missing in the ring. #1806 #1823
* [ENHANCEMENT] Querier: wait until inflight queries are completed when shutting down queriers. #1756 #1767
* [BUGFIX] Query-frontend: do not shard queries with a subquery unless the subquery is inside a shardable aggregation function call. #1542
* [BUGFIX] Query-frontend: added `component=query-frontend` label to results cache memcached metrics to fix a panic when Mimir is running in single binary mode and results cache is enabled. #1704
* [BUGFIX] Mimir: services' status content-type is now correctly set to `text/html`. #1575
* [BUGFIX] Multikv: Fix panic when using using runtime config to set primary KV store used by `multi` KV. #1587
* [BUGFIX] Multikv: Fix watching for runtime config changes in `multi` KV store in ruler and querier. #1665
* [BUGFIX] Memcached: allow to use CNAME DNS records for the memcached backend addresses. #1654
* [BUGFIX] Querier: fixed temporary partial query results when shuffle sharding is enabled and hash ring backend storage is flushed / reset. #1829
* [BUGFIX] Alertmanager: prevent more file traversal cases related to template names. #1833
* [BUGFUX] Alertmanager: Allow usage with `-alertmanager-storage.backend=local`. Note that when using this storage type, the Alertmanager is not able persist state remotely, so it not recommended for production use. #1836
* [BUGFIX] Alertmanager: Do not validate alertmanager configuration if it's not running. #1835

### Mixin

* [CHANGE] Dashboards: Remove per-user series legends from Tenants dashboard. #1605
* [CHANGE] Dashboards: Show in-memory series and the per-user series limit on Tenants dashboard. #1613
* [CHANGE] Dashboards: Slow-queries dashboard now uses `user` label from logs instead of `org_id`. #1634
* [CHANGE] Dashboards: changed all Grafana dashboards UIDs to not conflict with Cortex ones, to let people install both while migrating from Cortex to Mimir: #1801 #1808
  * Alertmanager from `a76bee5913c97c918d9e56a3cc88cc28` to `b0d38d318bbddd80476246d4930f9e55`
  * Alertmanager Resources from `68b66aed90ccab448009089544a8d6c6` to `a6883fb22799ac74479c7db872451092`
  * Compactor from `9c408e1d55681ecb8a22c9fab46875cc` to `1b3443aea86db629e6efdb7d05c53823`
  * Compactor Resources from `df9added6f1f4332f95848cca48ebd99` to `09a5c49e9cdb2f2b24c6d184574a07fd`
  * Config from `61bb048ced9817b2d3e07677fb1c6290` to `5d9d0b4724c0f80d68467088ec61e003`
  * Object Store from `d5a3a4489d57c733b5677fb55370a723` to `e1324ee2a434f4158c00a9ee279d3292`
  * Overrides from `b5c95fee2e5e7c4b5930826ff6e89a12` to `1e2c358600ac53f09faea133f811b5bb`
  * Queries from `d9931b1054053c8b972d320774bb8f1d` to `b3abe8d5c040395cc36615cb4334c92d`
  * Reads from `8d6ba60eccc4b6eedfa329b24b1bd339` to `e327503188913dc38ad571c647eef643`
  * Reads Networking from `c0464f0d8bd026f776c9006b05910000` to `54b2a0a4748b3bd1aefa92ce5559a1c2`
  * Reads Resources from `2fd2cda9eea8d8af9fbc0a5960425120` to `cc86fd5aa9301c6528986572ad974db9`
  * Rollout Progress from `7544a3a62b1be6ffd919fc990ab8ba8f` to `7f0b5567d543a1698e695b530eb7f5de`
  * Ruler from `44d12bcb1f95661c6ab6bc946dfc3473` to `631e15d5d85afb2ca8e35d62984eeaa0`
  * Scaling from `88c041017b96856c9176e07cf557bdcf` to `64bbad83507b7289b514725658e10352`
  * Slow queries from `e6f3091e29d2636e3b8393447e925668` to `6089e1ce1e678788f46312a0a1e647e6`
  * Tenants from `35fa247ce651ba189debf33d7ae41611` to `35fa247ce651ba189debf33d7ae41611`
  * Top Tenants from `bc6e12d4fe540e4a1785b9d3ca0ffdd9` to `bc6e12d4fe540e4a1785b9d3ca0ffdd9`
  * Writes from `0156f6d15aa234d452a33a4f13c838e3` to `8280707b8f16e7b87b840fc1cc92d4c5`
  * Writes Networking from `681cd62b680b7154811fe73af55dcfd4` to `978c1cb452585c96697a238eaac7fe2d`
  * Writes Resources from `c0464f0d8bd026f776c9006b0591bb0b` to `bc9160e50b52e89e0e49c840fea3d379`
* [FEATURE] Alerts: added the following alerts on `mimir-continuous-test` tool: #1676
  - `MimirContinuousTestNotRunningOnWrites`
  - `MimirContinuousTestNotRunningOnReads`
  - `MimirContinuousTestFailed`
* [ENHANCEMENT] Added `per_cluster_label` support to allow to change the label name used to differentiate between Kubernetes clusters. #1651
* [ENHANCEMENT] Dashboards: Show QPS and latency of the Alertmanager Distributor. #1696
* [ENHANCEMENT] Playbooks: Add Alertmanager suggestions for `MimirRequestErrors` and `MimirRequestLatency` #1702
* [ENHANCEMENT] Dashboards: Allow custom datasources. #1749
* [ENHANCEMENT] Dashboards: Add config option `gateway_enabled` (defaults to `true`) to disable gateway panels from dashboards. #1761
* [ENHANCEMENT] Dashboards: Extend Top tenants dashboard with queries for tenants with highest sample rate, discard rate, and discard rate growth. #1842
* [ENHANCEMENT] Dashboards: Show ingestion rate limit and rule group limit on Tenants dashboard. #1845
* [ENHANCEMENT] Dashboards: Add "last successful run" panel to compactor dashboard. #1628
* [BUGFIX] Dashboards: Fix "Failed evaluation rate" panel on Tenants dashboard. #1629
* [BUGFIX] Honor the configured `per_instance_label` in all dashboards and alerts. #1697

### Jsonnet

* [FEATURE] Added support for `mimir-continuous-test`. To deploy `mimir-continuous-test` you can use the following configuration: #1675 #1850
  ```jsonnet
  _config+: {
    continuous_test_enabled: true,
    continuous_test_tenant_id: 'type-tenant-id',
    continuous_test_write_endpoint: 'http://type-write-path-hostname',
    continuous_test_read_endpoint: 'http://type-read-path-hostname/prometheus',
  },
  ```
* [ENHANCEMENT] Ingester anti-affinity can now be disabled by using `ingester_allow_multiple_replicas_on_same_node` configuration key. #1581
* [ENHANCEMENT] Added `node_selector` configuration option to select Kubernetes nodes where Mimir should run. #1596
* [ENHANCEMENT] Alertmanager: Added a `PodDisruptionBudget` of `withMaxUnavailable = 1`, to ensure we maintain quorum during rollouts. #1683
* [ENHANCEMENT] Store-gateway anti-affinity can now be enabled/disabled using `store_gateway_allow_multiple_replicas_on_same_node` configuration key. #1730
* [ENHANCEMENT] Added `store_gateway_zone_a_args`, `store_gateway_zone_b_args` and `store_gateway_zone_c_args` configuration options. #1807
* [BUGFIX] Pass primary and secondary multikv stores via CLI flags. Introduced new `multikv_switch_primary_secondary` config option to flip primary and secondary in runtime config.

### Mimirtool

* [BUGFIX] `config convert`: Retain Cortex defaults for `blocks_storage.backend`, `ruler_storage.backend`, `alertmanager_storage.backend`, `auth.type`, `activity_tracker.filepath`, `alertmanager.data_dir`, `blocks_storage.filesystem.dir`, `compactor.data_dir`, `ruler.rule_path`, `ruler_storage.filesystem.dir`, and `graphite.querier.schemas.backend`. #1626 #1762

### Tools

* [FEATURE] Added a `markblocks` tool that creates `no-compact` and `delete` marks for the blocks. #1551
* [FEATURE] Added `mimir-continuous-test` tool to continuously run smoke tests on live Mimir clusters. #1535 #1540 #1653 #1603 #1630 #1691 #1675 #1676 #1692 #1706 #1709 #1775 #1777 #1778 #1795
* [FEATURE] Added `mimir-rules-action` GitHub action, located at `operations/mimir-rules-action/`, used to lint, prepare, verify, diff, and sync rules to a Mimir cluster. #1723

## 2.0.0

### Grafana Mimir

_Changes since Cortex 1.10.0._

* [CHANGE] Remove chunks storage engine. #86 #119 #510 #545 #743 #744 #748 #753 #755 #757 #758 #759 #760 #762 #764 #789 #812 #813
  * The following CLI flags (and their respective YAML config options) have been removed:
    * `-store.engine`
    * `-schema-config-file`
    * `-ingester.checkpoint-duration`
    * `-ingester.checkpoint-enabled`
    * `-ingester.chunk-encoding`
    * `-ingester.chunk-age-jitter`
    * `-ingester.concurrent-flushes`
    * `-ingester.flush-on-shutdown-with-wal-enabled`
    * `-ingester.flush-op-timeout`
    * `-ingester.flush-period`
    * `-ingester.max-chunk-age`
    * `-ingester.max-chunk-idle`
    * `-ingester.max-series-per-query` (and `max_series_per_query` from runtime config)
    * `-ingester.max-stale-chunk-idle`
    * `-ingester.max-transfer-retries`
    * `-ingester.min-chunk-length`
    * `-ingester.recover-from-wal`
    * `-ingester.retain-period`
    * `-ingester.spread-flushes`
    * `-ingester.wal-dir`
    * `-ingester.wal-enabled`
    * `-querier.query-parallelism`
    * `-querier.second-store-engine`
    * `-querier.use-second-store-before-time`
    * `-flusher.wal-dir`
    * `-flusher.concurrent-flushes`
    * `-flusher.flush-op-timeout`
    * All `-table-manager.*` flags
    * All `-deletes.*` flags
    * All `-purger.*` flags
    * All `-metrics.*` flags
    * All `-dynamodb.*` flags
    * All `-s3.*` flags
    * All `-azure.*` flags
    * All `-bigtable.*` flags
    * All `-gcs.*` flags
    * All `-cassandra.*` flags
    * All `-boltdb.*` flags
    * All `-local.*` flags
    * All `-swift.*` flags
    * All `-store.*` flags except `-store.engine`, `-store.max-query-length`, `-store.max-labels-query-length`
    * All `-grpc-store.*` flags
  * The following API endpoints have been removed:
    * `/api/v1/chunks` and `/chunks`
  * The following metrics have been removed:
    * `cortex_ingester_flush_queue_length`
    * `cortex_ingester_queried_chunks`
    * `cortex_ingester_chunks_created_total`
    * `cortex_ingester_wal_replay_duration_seconds`
    * `cortex_ingester_wal_corruptions_total`
    * `cortex_ingester_sent_chunks`
    * `cortex_ingester_received_chunks`
    * `cortex_ingester_flush_series_in_progress`
    * `cortex_ingester_chunk_utilization`
    * `cortex_ingester_chunk_length`
    * `cortex_ingester_chunk_size_bytes`
    * `cortex_ingester_chunk_age_seconds`
    * `cortex_ingester_memory_chunks`
    * `cortex_ingester_flushing_enqueued_series_total`
    * `cortex_ingester_flushing_dequeued_series_total`
    * `cortex_ingester_dropped_chunks_total`
    * `cortex_oldest_unflushed_chunk_timestamp_seconds`
    * `prometheus_local_storage_chunk_ops_total`
    * `prometheus_local_storage_chunkdesc_ops_total`
    * `prometheus_local_storage_memory_chunkdescs`
* [CHANGE] Changed default storage backends from `s3` to `filesystem` #833
  This effects the following flags:
  * `-blocks-storage.backend` now defaults to `filesystem`
  * `-blocks-storage.filesystem.dir` now defaults to `blocks`
  * `-alertmanager-storage.backend` now defaults to `filesystem`
  * `-alertmanager-storage.filesystem.dir` now defaults to `alertmanager`
  * `-ruler-storage.backend` now defaults to `filesystem`
  * `-ruler-storage.filesystem.dir` now defaults to `ruler`
* [CHANGE] Renamed metric `cortex_experimental_features_in_use_total` as `cortex_experimental_features_used_total` and added `feature` label. #32 #658
* [CHANGE] Removed `log_messages_total` metric. #32
* [CHANGE] Some files and directories created by Mimir components on local disk now have stricter permissions, and are only readable by owner, but not group or others. #58
* [CHANGE] Memcached client DNS resolution switched from golang built-in to [`miekg/dns`](https://github.com/miekg/dns). #142
* [CHANGE] The metric `cortex_deprecated_flags_inuse_total` has been renamed to `deprecated_flags_inuse_total` as part of using grafana/dskit functionality. #185
* [CHANGE] API: The `-api.response-compression-enabled` flag has been removed, and GZIP response compression is always enabled except on `/api/v1/push` and `/push` endpoints. #880
* [CHANGE] Update Go version to 1.17.3. #480
* [CHANGE] The `status_code` label on gRPC client metrics has changed from '200' and '500' to '2xx', '5xx', '4xx', 'cancel' or 'error'. #537
* [CHANGE] Removed the deprecated `-<prefix>.fifocache.size` flag. #618
* [CHANGE] Enable index header lazy loading by default. #693
  * `-blocks-storage.bucket-store.index-header-lazy-loading-enabled` default from `false` to `true`
  * `-blocks-storage.bucket-store.index-header-lazy-loading-idle-timeout` default from `20m` to `1h`
* [CHANGE] Shuffle-sharding:
  * `-distributor.sharding-strategy` option has been removed, and shuffle sharding is enabled by default. Default shard size is set to 0, which disables shuffle sharding for the tenant (all ingesters will receive tenants's samples). #888
  * `-ruler.sharding-strategy` option has been removed from ruler. Ruler now uses shuffle-sharding by default, but respects `ruler_tenant_shard_size`, which defaults to 0 (ie. use all rulers for tenant). #889
  * `-store-gateway.sharding-strategy` option has been removed store-gateways. Store-gateway now uses shuffle-sharding by default, but respects `store_gateway_tenant_shard_size` for tenant, and this value defaults to 0. #891
* [CHANGE] Server: `-server.http-listen-port` (yaml: `server.http_listen_port`) now defaults to `8080` (previously `80`). #871
* [CHANGE] Changed the default value of `-blocks-storage.bucket-store.ignore-deletion-marks-delay` from 6h to 1h. #892
* [CHANGE] Changed default settings for memcached clients: #959 #1000
  * The default value for the following config options has changed from `10000` to `25000`:
    * `-blocks-storage.bucket-store.chunks-cache.memcached.max-async-buffer-size`
    * `-blocks-storage.bucket-store.index-cache.memcached.max-async-buffer-size`
    * `-blocks-storage.bucket-store.metadata-cache.memcached.max-async-buffer-size`
    * `-query-frontend.results-cache.memcached.max-async-buffer-size`
  * The default value for the following config options has changed from `0` (unlimited) to `100`:
    * `-blocks-storage.bucket-store.chunks-cache.memcached.max-get-multi-batch-size`
    * `-blocks-storage.bucket-store.index-cache.memcached.max-get-multi-batch-size`
    * `-blocks-storage.bucket-store.metadata-cache.memcached.max-get-multi-batch-size`
    * `-query-frontend.results-cache.memcached.max-get-multi-batch-size`
  * The default value for the following config options has changed from `16` to `100`:
    * `-blocks-storage.bucket-store.chunks-cache.memcached.max-idle-connections`
    * `-blocks-storage.bucket-store.index-cache.memcached.max-idle-connections`
    * `-blocks-storage.bucket-store.metadata-cache.memcached.max-idle-connections`
    * `-query-frontend.results-cache.memcached.max-idle-connections`
  * The default value for the following config options has changed from `100ms` to `200ms`:
    * `-blocks-storage.bucket-store.metadata-cache.memcached.timeout`
    * `-blocks-storage.bucket-store.index-cache.memcached.timeout`
    * `-blocks-storage.bucket-store.chunks-cache.memcached.timeout`
    * `-query-frontend.results-cache.memcached.timeout`
* [CHANGE] Changed the default value of `-blocks-storage.bucket-store.bucket-index.enabled` to `true`. The default configuration must now run the compactor in order to write the bucket index or else queries to long term storage will fail. #924
* [CHANGE] Option `-auth.enabled` has been renamed to `-auth.multitenancy-enabled`. #1130
* [CHANGE] Default tenant ID used with disabled auth (`-auth.multitenancy-enabled=false`) has changed from `fake` to `anonymous`. This tenant ID can now be changed with `-auth.no-auth-tenant` option. #1063
* [CHANGE] The default values for the following local directories have changed: #1072
  * `-alertmanager.storage.path` default value changed to `./data-alertmanager/`
  * `-compactor.data-dir` default value changed to `./data-compactor/`
  * `-ruler.rule-path` default value changed to `./data-ruler/`
* [CHANGE] The default value for gRPC max send message size has been changed from 16MB to 100MB. This affects the following parameters: #1152
  * `-query-frontend.grpc-client-config.grpc-max-send-msg-size`
  * `-ingester.client.grpc-max-send-msg-size`
  * `-querier.frontend-client.grpc-max-send-msg-size`
  * `-query-scheduler.grpc-client-config.grpc-max-send-msg-size`
  * `-ruler.client.grpc-max-send-msg-size`
* [CHANGE] Remove `-http.prefix` flag (and `http_prefix` config file option). #763
* [CHANGE] Remove legacy endpoints. Please use their alternatives listed below. As part of the removal process we are
  introducing two new sets of endpoints for the ruler configuration API: `<prometheus-http-prefix>/rules` and
  `<prometheus-http-prefix>/config/v1/rules/**`. We are also deprecating `<prometheus-http-prefix>/rules` and `/api/v1/rules`;
  and will remove them in Mimir 2.2.0. #763 #1222
  * Query endpoints

    | Legacy                                                  | Alternative                                                |
    | ------------------------------------------------------- | ---------------------------------------------------------- |
    | `/<legacy-http-prefix>/api/v1/query`                    | `<prometheus-http-prefix>/api/v1/query`                    |
    | `/<legacy-http-prefix>/api/v1/query_range`              | `<prometheus-http-prefix>/api/v1/query_range`              |
    | `/<legacy-http-prefix>/api/v1/query_exemplars`          | `<prometheus-http-prefix>/api/v1/query_exemplars`          |
    | `/<legacy-http-prefix>/api/v1/series`                   | `<prometheus-http-prefix>/api/v1/series`                   |
    | `/<legacy-http-prefix>/api/v1/labels`                   | `<prometheus-http-prefix>/api/v1/labels`                   |
    | `/<legacy-http-prefix>/api/v1/label/{name}/values`      | `<prometheus-http-prefix>/api/v1/label/{name}/values`      |
    | `/<legacy-http-prefix>/api/v1/metadata`                 | `<prometheus-http-prefix>/api/v1/metadata`                 |
    | `/<legacy-http-prefix>/api/v1/read`                     | `<prometheus-http-prefix>/api/v1/read`                     |
    | `/<legacy-http-prefix>/api/v1/cardinality/label_names`  | `<prometheus-http-prefix>/api/v1/cardinality/label_names`  |
    | `/<legacy-http-prefix>/api/v1/cardinality/label_values` | `<prometheus-http-prefix>/api/v1/cardinality/label_values` |
    | `/api/prom/user_stats`                                  | `/api/v1/user_stats`                                       |

  * Distributor endpoints

    | Legacy endpoint               | Alternative                   |
    | ----------------------------- | ----------------------------- |
    | `/<legacy-http-prefix>/push`  | `/api/v1/push`                |
    | `/all_user_stats`             | `/distributor/all_user_stats` |
    | `/ha-tracker`                 | `/distributor/ha_tracker`     |

  * Ingester endpoints

    | Legacy          | Alternative           |
    | --------------- | --------------------- |
    | `/ring`         | `/ingester/ring`      |
    | `/shutdown`     | `/ingester/shutdown`  |
    | `/flush`        | `/ingester/flush`     |
    | `/push`         | `/ingester/push`      |

  * Ruler endpoints

    | Legacy                                                | Alternative                                         | Alternative #2 (not available before Mimir 2.0.0)                    |
    | ----------------------------------------------------- | --------------------------------------------------- | ------------------------------------------------------------------- |
    | `/<legacy-http-prefix>/api/v1/rules`                  | `<prometheus-http-prefix>/api/v1/rules`             |                                                                     |
    | `/<legacy-http-prefix>/api/v1/alerts`                 | `<prometheus-http-prefix>/api/v1/alerts`            |                                                                     |
    | `/<legacy-http-prefix>/rules`                         | `/api/v1/rules` (see below)                         |  `<prometheus-http-prefix>/config/v1/rules`                         |
    | `/<legacy-http-prefix>/rules/{namespace}`             | `/api/v1/rules/{namespace}` (see below)             |  `<prometheus-http-prefix>/config/v1/rules/{namespace}`             |
    | `/<legacy-http-prefix>/rules/{namespace}/{groupName}` | `/api/v1/rules/{namespace}/{groupName}` (see below) |  `<prometheus-http-prefix>/config/v1/rules/{namespace}/{groupName}` |
    | `/<legacy-http-prefix>/rules/{namespace}`             | `/api/v1/rules/{namespace}` (see below)             |  `<prometheus-http-prefix>/config/v1/rules/{namespace}`             |
    | `/<legacy-http-prefix>/rules/{namespace}/{groupName}` | `/api/v1/rules/{namespace}/{groupName}` (see below) |  `<prometheus-http-prefix>/config/v1/rules/{namespace}/{groupName}` |
    | `/<legacy-http-prefix>/rules/{namespace}`             | `/api/v1/rules/{namespace}` (see below)             |  `<prometheus-http-prefix>/config/v1/rules/{namespace}`             |
    | `/ruler_ring`                                         | `/ruler/ring`                                       |                                                                     |

    > __Note:__ The `/api/v1/rules/**` endpoints are considered deprecated with Mimir 2.0.0 and will be removed
    in Mimir 2.2.0. After upgrading to 2.0.0 we recommend switching uses to the equivalent
    `/<prometheus-http-prefix>/config/v1/**` endpoints that Mimir 2.0.0 introduces.

  * Alertmanager endpoints

    | Legacy                      | Alternative                        |
    | --------------------------- | ---------------------------------- |
    | `/<legacy-http-prefix>`     | `/alertmanager`                    |
    | `/status`                   | `/multitenant_alertmanager/status` |

* [CHANGE] Ingester: changed `-ingester.stream-chunks-when-using-blocks` default value from `false` to `true`. #717
* [CHANGE] Ingester: default `-ingester.ring.min-ready-duration` reduced from 1m to 15s. #126
* [CHANGE] Ingester: `-ingester.ring.min-ready-duration` now start counting the delay after the ring's health checks have passed instead of when the ring client was started. #126
* [CHANGE] Ingester: allow experimental ingester max-exemplars setting to be changed dynamically #144
  * CLI flag `-blocks-storage.tsdb.max-exemplars` is renamed to `-ingester.max-global-exemplars-per-user`.
  * YAML `max_exemplars` is moved from `tsdb` to `overrides` and renamed to `max_global_exemplars_per_user`.
* [CHANGE] Ingester: active series metrics `cortex_ingester_active_series` and `cortex_ingester_active_series_custom_tracker` are now removed when their value is zero. #672 #690
* [CHANGE] Ingester: changed default value of `-blocks-storage.tsdb.retention-period` from `6h` to `24h`. #966
* [CHANGE] Ingester: changed default value of `-blocks-storage.tsdb.close-idle-tsdb-timeout` from `0` to `13h`. #967
* [CHANGE] Ingester: changed default value of `-ingester.ring.final-sleep` from `30s` to `0s`. #981
* [CHANGE] Ingester: the following low level settings have been removed: #1153
  * `-ingester-client.expected-labels`
  * `-ingester-client.expected-samples-per-series`
  * `-ingester-client.expected-timeseries`
* [CHANGE] Ingester: following command line options related to ingester ring were renamed: #1155
  * `-consul.*` changed to `-ingester.ring.consul.*`
  * `-etcd.*` changed to `-ingester.ring.etcd.*`
  * `-multi.*` changed to `-ingester.ring.multi.*`
  * `-distributor.excluded-zones` changed to `-ingester.ring.excluded-zones`
  * `-distributor.replication-factor` changed to `-ingester.ring.replication-factor`
  * `-distributor.zone-awareness-enabled` changed to `-ingester.ring.zone-awareness-enabled`
  * `-ingester.availability-zone` changed to `-ingester.ring.instance-availability-zone`
  * `-ingester.final-sleep` changed to `-ingester.ring.final-sleep`
  * `-ingester.heartbeat-period` changed to `-ingester.ring.heartbeat-period`
  * `-ingester.join-after` changed to `-ingester.ring.join-after`
  * `-ingester.lifecycler.ID` changed to `-ingester.ring.instance-id`
  * `-ingester.lifecycler.addr` changed to `-ingester.ring.instance-addr`
  * `-ingester.lifecycler.interface` changed to `-ingester.ring.instance-interface-names`
  * `-ingester.lifecycler.port` changed to `-ingester.ring.instance-port`
  * `-ingester.min-ready-duration` changed to `-ingester.ring.min-ready-duration`
  * `-ingester.num-tokens` changed to `-ingester.ring.num-tokens`
  * `-ingester.observe-period` changed to `-ingester.ring.observe-period`
  * `-ingester.readiness-check-ring-health` changed to `-ingester.ring.readiness-check-ring-health`
  * `-ingester.tokens-file-path` changed to `-ingester.ring.tokens-file-path`
  * `-ingester.unregister-on-shutdown` changed to `-ingester.ring.unregister-on-shutdown`
  * `-ring.heartbeat-timeout` changed to `-ingester.ring.heartbeat-timeout`
  * `-ring.prefix` changed to `-ingester.ring.prefix`
  * `-ring.store` changed to `-ingester.ring.store`
* [CHANGE] Ingester: fields in YAML configuration for ingester ring have been changed: #1155
  * `ingester.lifecycler` changed to `ingester.ring`
  * Fields from `ingester.lifecycler.ring` moved to `ingester.ring`
  * `ingester.lifecycler.address` changed to `ingester.ring.instance_addr`
  * `ingester.lifecycler.id` changed to `ingester.ring.instance_id`
  * `ingester.lifecycler.port` changed to `ingester.ring.instance_port`
  * `ingester.lifecycler.availability_zone` changed to `ingester.ring.instance_availability_zone`
  * `ingester.lifecycler.interface_names` changed to `ingester.ring.instance_interface_names`
* [CHANGE] Distributor: removed the `-distributor.shard-by-all-labels` configuration option. It is now assumed to be true. #698
* [CHANGE] Distributor: change default value of `-distributor.instance-limits.max-inflight-push-requests` to `2000`. #964
* [CHANGE] Distributor: change default value of `-distributor.remote-timeout` from `2s` to `20s`. #970
* [CHANGE] Distributor: removed the `-distributor.extra-query-delay` flag (and its respective YAML config option). #1048
* [CHANGE] Query-frontend: Enable query stats by default, they can still be disabled with `-query-frontend.query-stats-enabled=false`. #83
* [CHANGE] Query-frontend: the `cortex_frontend_mapped_asts_total` metric has been renamed to `cortex_frontend_query_sharding_rewrites_attempted_total`. #150
* [CHANGE] Query-frontend: added `sharded` label to `cortex_query_seconds_total` metric. #235
* [CHANGE] Query-frontend: changed the flag name for controlling query sharding total shards from `-querier.total-shards` to `-query-frontend.query-sharding-total-shards`. #230
* [CHANGE] Query-frontend: flag `-querier.parallelise-shardable-queries` has been renamed to `-query-frontend.parallelize-shardable-queries` #284
* [CHANGE] Query-frontend: removed the deprecated (and unused) `-frontend.cache-split-interval`. Use `-query-frontend.split-queries-by-interval` instead. #587
* [CHANGE] Query-frontend: range query response now omits the `data` field when it's empty (error case) like Prometheus does, previously it was `"data":{"resultType":"","result":null}`. #629
* [CHANGE] Query-frontend: instant queries now honor the `-query-frontend.max-retries-per-request` flag. #630
* [CHANGE] Query-frontend: removed in-memory and Redis cache support. Reason is that these caching backends were just supported by query-frontend, while all other Mimir services only support memcached. #796
  * The following CLI flags (and their respective YAML config options) have been removed:
    * `-frontend.cache.enable-fifocache`
    * `-frontend.redis.*`
    * `-frontend.fifocache.*`
  * The following metrics have been removed:
    * `querier_cache_added_total`
    * `querier_cache_added_new_total`
    * `querier_cache_evicted_total`
    * `querier_cache_entries`
    * `querier_cache_gets_total`
    * `querier_cache_misses_total`
    * `querier_cache_stale_gets_total`
    * `querier_cache_memory_bytes`
    * `cortex_rediscache_request_duration_seconds`
* [CHANGE] Query-frontend: migrated memcached backend client to the same one used in other components (memcached config and metrics are now consistent across all Mimir services). #821
  * The following CLI flags (and their respective YAML config options) have been added:
    * `-query-frontend.results-cache.backend` (set it to `memcached` if `-query-frontend.cache-results=true`)
  * The following CLI flags (and their respective YAML config options) have been changed:
    * `-frontend.memcached.hostname` and `-frontend.memcached.service` have been removed: use `-query-frontend.results-cache.memcached.addresses` instead
  * The following CLI flags (and their respective YAML config options) have been renamed:
    * `-frontend.background.write-back-concurrency` renamed to `-query-frontend.results-cache.memcached.max-async-concurrency`
    * `-frontend.background.write-back-buffer` renamed to `-query-frontend.results-cache.memcached.max-async-buffer-size`
    * `-frontend.memcached.batchsize` renamed to `-query-frontend.results-cache.memcached.max-get-multi-batch-size`
    * `-frontend.memcached.parallelism` renamed to `-query-frontend.results-cache.memcached.max-get-multi-concurrency`
    * `-frontend.memcached.timeout` renamed to `-query-frontend.results-cache.memcached.timeout`
    * `-frontend.memcached.max-item-size` renamed to `-query-frontend.results-cache.memcached.max-item-size`
    * `-frontend.memcached.max-idle-conns` renamed to `-query-frontend.results-cache.memcached.max-idle-connections`
    * `-frontend.compression` renamed to `-query-frontend.results-cache.compression`
  * The following CLI flags (and their respective YAML config options) have been removed:
    * `-frontend.memcached.circuit-breaker-consecutive-failures`: feature removed
    * `-frontend.memcached.circuit-breaker-timeout`: feature removed
    * `-frontend.memcached.circuit-breaker-interval`: feature removed
    * `-frontend.memcached.update-interval`: new setting is hardcoded to 30s
    * `-frontend.memcached.consistent-hash`: new setting is always enabled
    * `-frontend.default-validity` and `-frontend.memcached.expiration`: new setting is hardcoded to 7 days
  * The following metrics have been changed:
    * `cortex_cache_dropped_background_writes_total{name}` changed to `thanos_memcached_operation_skipped_total{name, operation, reason}`
    * `cortex_cache_value_size_bytes{name, method}` changed to `thanos_memcached_operation_data_size_bytes{name}`
    * `cortex_cache_request_duration_seconds{name, method, status_code}` changed to `thanos_memcached_operation_duration_seconds{name, operation}`
    * `cortex_cache_fetched_keys{name}` changed to `thanos_cache_memcached_requests_total{name}`
    * `cortex_cache_hits{name}` changed to `thanos_cache_memcached_hits_total{name}`
    * `cortex_memcache_request_duration_seconds{name, method, status_code}` changed to `thanos_memcached_operation_duration_seconds{name, operation}`
    * `cortex_memcache_client_servers{name}` changed to `thanos_memcached_dns_provider_results{name, addr}`
    * `cortex_memcache_client_set_skip_total{name}` changed to `thanos_memcached_operation_skipped_total{name, operation, reason}`
    * `cortex_dns_lookups_total` changed to `thanos_memcached_dns_lookups_total`
    * For all metrics the value of the "name" label has changed from `frontend.memcached` to `frontend-cache`
  * The following metrics have been removed:
    * `cortex_cache_background_queue_length{name}`
* [CHANGE] Query-frontend: merged `query_range` into `frontend` in the YAML config (keeping the same keys) and renamed flags: #825
  * `-querier.max-retries-per-request` renamed to `-query-frontend.max-retries-per-request`
  * `-querier.split-queries-by-interval` renamed to `-query-frontend.split-queries-by-interval`
  * `-querier.align-querier-with-step` renamed to `-query-frontend.align-querier-with-step`
  * `-querier.cache-results` renamed to `-query-frontend.cache-results`
  * `-querier.parallelise-shardable-queries` renamed to `-query-frontend.parallelize-shardable-queries`
* [CHANGE] Query-frontend: the default value of `-query-frontend.split-queries-by-interval` has changed from `0` to `24h`. #1131
* [CHANGE] Query-frontend: `-frontend.` flags were renamed to `-query-frontend.`: #1167
* [CHANGE] Query-frontend / Query-scheduler: classified the `-query-frontend.querier-forget-delay` and `-query-scheduler.querier-forget-delay` flags (and their respective YAML config options) as experimental. #1208
* [CHANGE] Querier / ruler: Change `-querier.max-fetched-chunks-per-query` configuration to limit to maximum number of chunks that can be fetched in a single query. The number of chunks fetched by ingesters AND long-term storare combined should not exceed the value configured on `-querier.max-fetched-chunks-per-query`. [#4260](https://github.com/cortexproject/cortex/pull/4260)
* [CHANGE] Querier / ruler: Option `-querier.ingester-streaming` has been removed. Querier/ruler now always use streaming method to query ingesters. #204
* [CHANGE] Querier: always fetch labels from store and respect start/end times in request; the option `-querier.query-store-for-labels-enabled` has been removed and is now always on. #518 #1132
* [CHANGE] Querier / ruler: removed the `-store.query-chunk-limit` flag (and its respective YAML config option `max_chunks_per_query`). `-querier.max-fetched-chunks-per-query` (and its respective YAML config option `max_fetched_chunks_per_query`) should be used instead. #705
* [CHANGE] Querier/Ruler: `-querier.active-query-tracker-dir` option has been removed. Active query tracking is now done via Activity tracker configured by `-activity-tracker.filepath` and enabled by default. Limit for max number of concurrent queries (`-querier.max-concurrent`) is now respected even if activity tracking is not enabled. #661 #822
* [CHANGE] Querier/ruler/query-frontend: the experimental `-querier.at-modifier-enabled` CLI flag has been removed and the PromQL `@` modifier is always enabled. #941
* [CHANGE] Querier: removed `-querier.worker-match-max-concurrent` and `-querier.worker-parallelism` CLI flags (and their respective YAML config options). Mimir now behaves like if `-querier.worker-match-max-concurrent` is always enabled and you should configure the max concurrency per querier process using `-querier.max-concurrent` instead. #958
* [CHANGE] Querier: changed default value of `-querier.query-ingesters-within` from `0` to `13h`. #967
* [CHANGE] Querier: rename metric `cortex_query_fetched_chunks_bytes_total` to `cortex_query_fetched_chunk_bytes_total` to be consistent with the limit name. #476
* [CHANGE] Ruler: add two new metrics `cortex_ruler_list_rules_seconds` and `cortex_ruler_load_rule_groups_seconds` to the ruler. #906
* [CHANGE] Ruler: endpoints for listing configured rules now return HTTP status code 200 and an empty map when there are no rules instead of an HTTP 404 and plain text error message. The following endpoints are affected: #456
  * `<prometheus-http-prefix>/config/v1/rules`
  * `<prometheus-http-prefix>/config/v1/rules/{namespace}`
  * `<prometheus-http-prefix>/rules` (deprecated)
  * `<prometheus-http-prefix>/rules/{namespace}` (deprecated)
  * `/api/v1/rules` (deprecated)
  * `/api/v1/rules/{namespace}` (deprecated)
* [CHANGE] Ruler: removed `configdb` support from Ruler backend storages. #15 #38 #819
* [CHANGE] Ruler: removed the support for the deprecated storage configuration via `-ruler.storage.*` CLI flags (and their respective YAML config options). Use `-ruler-storage.*` instead. #628
* [CHANGE] Ruler: set new default limits for rule groups: `-ruler.max-rules-per-rule-group` to 20 (previously 0, disabled) and `-ruler.max-rule-groups-per-tenant` to 70 (previously 0, disabled). #847
* [CHANGE] Ruler: removed `-ruler.enable-sharding` option, and changed default value of `-ruler.ring.store` to `memberlist`. #943
* [CHANGE] Ruler: `-ruler.alertmanager-use-v2` has been removed. The ruler will always use the `v2` endpoints. #954 #1100
* [CHANGE] Ruler: `-experimental.ruler.enable-api` flag has been renamed to `-ruler.enable-api` and is now stable. The default value has also changed from `false` to `true`, so both ruler and alertmanager API are enabled by default. #913 #1065
* [CHANGE] Ruler: add support for [DNS service discovery format](./docs/sources/configuration/arguments.md#dns-service-discovery) for `-ruler.alertmanager-url`. `-ruler.alertmanager-discovery` flag has been removed. URLs following the prior SRV format, will be treated as a static target. To continue using service discovery for these URLs prepend `dnssrvnoa+` to them. #993
  * The following metrics for Alertmanager DNS service discovery are replaced:
    * `prometheus_sd_dns_lookups_total` replaced by `cortex_dns_lookups_total{component="ruler"}`
    * `prometheus_sd_dns_lookup_failures_total` replaced by `cortex_dns_failures_total{component="ruler"}`
* [CHANGE] Ruler: deprecate `/api/v1/rules/**` and `<prometheus-http-prefix/rules/**` configuration API endpoints in favour of `/<prometheus-http-prefix>/config/v1/rules/**`. Deprecated endpoints will be removed in Mimir 2.2.0. Main configuration API endpoints are now `/<prometheus-http-prefix>/config/api/v1/rules/**` introduced in Mimir 2.0.0. #1222
* [CHANGE] Store-gateway: index cache now includes tenant in cache keys, this invalidates previous cached entries. #607
* [CHANGE] Store-gateway: increased memcached index caching TTL from 1 day to 7 days. #718
* [CHANGE] Store-gateway: options `-store-gateway.sharding-enabled` and `-querier.store-gateway-addresses` were removed. Default value of `-store-gateway.sharding-ring.store` is now `memberlist` and default value for `-store-gateway.sharding-ring.wait-stability-min-duration` changed from `1m` to `0` (disabled). #976
* [CHANGE] Compactor: compactor will no longer try to compact blocks that are already marked for deletion. Previously compactor would consider blocks marked for deletion within `-compactor.deletion-delay / 2` period as eligible for compaction. [#4328](https://github.com/cortexproject/cortex/pull/4328)
* [CHANGE] Compactor: Removed support for block deletion marks migration. If you're upgrading from Cortex < 1.7.0 to Mimir, you should upgrade the compactor to Cortex >= 1.7.0 first, run it at least once and then upgrade to Mimir. #122
* [CHANGE] Compactor: removed the `cortex_compactor_group_vertical_compactions_total` metric. #278
* [CHANGE] Compactor: no longer waits for initial blocks cleanup to finish before starting compactions. #282
* [CHANGE] Compactor: removed overlapping sources detection. Overlapping sources may exist due to edge cases (timing issues) when horizontally sharding compactor, but are correctly handled by compactor. #494
* [CHANGE] Compactor: compactor now uses deletion marks from `<tenant>/markers` location in the bucket. Marker files are no longer fetched, only listed. #550
* [CHANGE] Compactor: Default value of `-compactor.block-sync-concurrency` has changed from 20 to 8. This flag is now only used to control number of goroutines for downloading and uploading blocks during compaction. #552
* [CHANGE] Compactor is now included in `all` target (single-binary). #866
* [CHANGE] Compactor: Removed `-compactor.sharding-enabled` option. Sharding in compactor is now always enabled. Default value of `-compactor.ring.store` has changed from `consul` to `memberlist`. Default value of `-compactor.ring.wait-stability-min-duration` is now 0, which disables the feature. #956
* [CHANGE] Alertmanager: removed `-alertmanager.configs.auto-webhook-root` #977
* [CHANGE] Alertmanager: removed `configdb` support from Alertmanager backend storages. #15 #38 #819
* [CHANGE] Alertmanager: Don't count user-not-found errors from replicas as failures in the `cortex_alertmanager_state_fetch_replica_state_failed_total` metric. #190
* [CHANGE] Alertmanager: Use distributor for non-API routes. #213
* [CHANGE] Alertmanager: removed `-alertmanager.storage.*` configuration options, with the exception of the CLI flags `-alertmanager.storage.path` and `-alertmanager.storage.retention`. Use `-alertmanager-storage.*` instead. #632
* [CHANGE] Alertmanager: set default value for `-alertmanager.web.external-url=http://localhost:8080/alertmanager` to match the default configuration. #808 #1067
* [CHANGE] Alertmanager: `-experimental.alertmanager.enable-api` flag has been renamed to `-alertmanager.enable-api` and is now stable. #913
* [CHANGE] Alertmanager: now always runs with sharding enabled; other modes of operation are removed. #1044 #1126
  * The following configuration options are removed:
    * `-alertmanager.sharding-enabled`
    * `-alertmanager.cluster.advertise-address`
    * `-alertmanager.cluster.gossip-interval`
    * `-alertmanager.cluster.listen-address`
    * `-alertmanager.cluster.peers`
    * `-alertmanager.cluster.push-pull-interval`
  * The following configuration options are renamed:
    * `-alertmanager.cluster.peer-timeout` to `-alertmanager.peer-timeout`
* [CHANGE] Alertmanager: the default value of `-alertmanager.sharding-ring.store` is now `memberlist`. #1171
* [CHANGE] Ring: changed default value of `-distributor.ring.store` (Distributor ring) and `-ring.store` (Ingester ring) to `memberlist`. #1046
* [CHANGE] Memberlist: the `memberlist_kv_store_value_bytes` metric has been removed due to values no longer being stored in-memory as encoded bytes. [#4345](https://github.com/cortexproject/cortex/pull/4345)
* [CHANGE] Memberlist: forward only changes, not entire original message. [#4419](https://github.com/cortexproject/cortex/pull/4419)
* [CHANGE] Memberlist: don't accept old tombstones as incoming change, and don't forward such messages to other gossip members. [#4420](https://github.com/cortexproject/cortex/pull/4420)
* [CHANGE] Memberlist: changed probe interval from `1s` to `5s` and probe timeout from `500ms` to `2s`. #563
* [CHANGE] Memberlist: the `name` label on metrics `cortex_dns_failures_total`, `cortex_dns_lookups_total` and `cortex_dns_provider_results` was renamed to `component`. #993
* [CHANGE] Limits: removed deprecated limits for rejecting old samples #799
  This removes the following flags:
  * `-validation.reject-old-samples`
  * `-validation.reject-old-samples.max-age`
* [CHANGE] Limits: removed local limit-related flags in favor of global limits. #725
  The distributor ring is now required, and can be configured via the `distributor.ring.*` flags.
  This removes the following flags:
  * `-distributor.ingestion-rate-strategy` -> will now always use the "global" strategy
  * `-ingester.max-series-per-user` -> set `-ingester.max-global-series-per-user` to `N` times the existing value of `-ingester.max-series-per-user` instead
  * `-ingester.max-series-per-metric` -> set `-ingester.max-global-series-per-metric`  to `N` times the existing value of `-ingester.max-series-per-metric` instead
  * `-ingester.max-metadata-per-user` -> set `-ingester.max-global-metadata-per-user` to `N` times the existing value of `-ingester.max-metadata-per-user` instead
  * `-ingester.max-metadata-per-metric` -> set `-ingester.max-global-metadata-per-metric` to `N` times the existing value of `-ingester.max-metadata-per-metric` instead
  * In the above notes, `N` refers to the number of ingester replicas
  Additionally, default values for the following flags have changed:
  * `-ingester.max-global-series-per-user` from `0` to `150000`
  * `-ingester.max-global-series-per-metric` from `0` to `20000`
  * `-distributor.ingestion-rate-limit` from `25000` to `10000`
  * `-distributor.ingestion-burst-size` from `50000` to `200000`
* [CHANGE] Limits: removed limit `enforce_metric_name`, now behave as if set to `true` always. #686
* [CHANGE] Limits: Option `-ingester.max-samples-per-query` and its YAML field `max_samples_per_query` have been removed. It required `-querier.ingester-streaming` option to be set to false, but since `-querier.ingester-streaming` is removed (always defaulting to true), the limit using it was removed as well. #204 #1132
* [CHANGE] Limits: Set the default max number of inflight ingester push requests (`-ingester.instance-limits.max-inflight-push-requests`) to 30000 in order to prevent clusters from being overwhelmed by request volume or temporary slow-downs. #259
* [CHANGE] Overrides exporter: renamed metric `cortex_overrides` to `cortex_limits_overrides`. #173 #407
* [FEATURE] The following features have been moved from experimental to stable: #913 #1002
  * Alertmanager config API
  * Alertmanager receiver firewall
  * Alertmanager sharding
  * Azure blob storage support
  * Blocks storage bucket index
  * Disable the ring health check in the readiness endpoint (`-ingester.readiness-check-ring-health=false`)
  * Distributor: do not extend writes on unhealthy ingesters
  * Do not unregister ingesters from ring on shutdown (`-ingester.unregister-on-shutdown=false`)
  * HA Tracker: cleanup of old replicas from KV Store
  * Instance limits in ingester and distributor
  * OpenStack Swift storage support
  * Query-frontend: query stats tracking
  * Query-scheduler
  * Querier: tenant federation
  * Ruler config API
  * S3 Server Side Encryption (SSE) using KMS
  * TLS configuration for gRPC, HTTP and etcd clients
  * Zone-aware replication
  * `/labels` API using matchers
  * The following querier limits:
    * `-querier.max-fetched-chunks-per-query`
    * `-querier.max-fetched-chunk-bytes-per-query`
    * `-querier.max-fetched-series-per-query`
  * The following alertmanager limits:
    * Notification rate (`-alertmanager.notification-rate-limit` and `-alertmanager.notification-rate-limit-per-integration`)
    * Dispatcher groups (`-alertmanager.max-dispatcher-aggregation-groups`)
    * User config size (`-alertmanager.max-config-size-bytes`)
    * Templates count in user config (`-alertmanager.max-templates-count`)
    * Max template size (`-alertmanager.max-template-size-bytes`)
* [FEATURE] The endpoints `/api/v1/status/buildinfo`, `<prometheus-http-prefix>/api/v1/status/buildinfo`, and `<alertmanager-http-prefix>/api/v1/status/buildinfo` have been added to display build information and enabled features. #1219 #1240
* [FEATURE] PromQL: added `present_over_time` support. #139
* [FEATURE] Added "Activity tracker" feature which can log ongoing activities from previous Mimir run in case of a crash. It is enabled by default and controlled by the `-activity-tracker.filepath` flag. It can be disabled by setting this path to an empty string. Currently, the Store-gateway, Ruler, Querier, Query-frontend and Ingester components use this feature to track queries. #631 #782 #822 #1121
* [FEATURE] Divide configuration parameters into categories "basic", "advanced", and "experimental". Only flags in the basic category are shown when invoking `-help`, whereas `-help-all` will include flags in all categories (basic, advanced, experimental). #840
* [FEATURE] Querier: Added support for tenant federation to exemplar endpoints. #927
* [FEATURE] Ingester: can expose metrics on active series matching custom trackers configured via `-ingester.active-series-custom-trackers` (or its respective YAML config option). When configured, active series for custom trackers are exposed by the `cortex_ingester_active_series_custom_tracker` metric. #42 #672
* [FEATURE] Ingester: Enable snapshotting of in-memory TSDB on disk during shutdown via `-blocks-storage.tsdb.memory-snapshot-on-shutdown` (experimental). #249
* [FEATURE] Ingester: Added `-blocks-storage.tsdb.isolation-enabled` flag, which allows disabling TSDB isolation feature. This is enabled by default (per TSDB default), but disabling can improve performance of write requests. #512
* [FEATURE] Ingester: Added `-blocks-storage.tsdb.head-chunks-write-queue-size` flag, which allows setting the size of the queue used by the TSDB before m-mapping chunks (experimental). #591
  * Added `cortex_ingester_tsdb_mmap_chunk_write_queue_operations_total` metric to track different operations of this queue.
* [FEATURE] Distributor: Added `-api.skip-label-name-validation-header-enabled` option to allow skipping label name validation on the HTTP write path based on `X-Mimir-SkipLabelNameValidation` header being `true` or not. #390
* [FEATURE] Query-frontend: Add `cortex_query_fetched_series_total` and `cortex_query_fetched_chunks_bytes_total` per-user counters to expose the number of series and bytes fetched as part of queries. These metrics can be enabled with the `-frontend.query-stats-enabled` flag (or its respective YAML config option `query_stats_enabled`). [#4343](https://github.com/cortexproject/cortex/pull/4343)
* [FEATURE] Query-frontend: Add `cortex_query_fetched_chunks_total` per-user counter to expose the number of chunks fetched as part of queries. This metric can be enabled with the `-query-frontend.query-stats-enabled` flag (or its respective YAML config option `query_stats_enabled`). #31
* [FEATURE] Query-frontend: Add query sharding for instant and range queries. You can enable querysharding by setting `-query-frontend.parallelize-shardable-queries` to `true`. The following additional config and exported metrics have been added. #79 #80 #100 #124 #140 #148 #150 #151 #153 #154 #155 #156 #157 #158 #159 #160 #163 #169 #172 #196 #205 #225 #226 #227 #228 #230 #235 #240 #239 #246 #244 #319 #330 #371 #385 #400 #458 #586 #630 #660 #707 #1542
  * New config options:
    * `-query-frontend.query-sharding-total-shards`: The amount of shards to use when doing parallelisation via query sharding.
    * `-query-frontend.query-sharding-max-sharded-queries`: The max number of sharded queries that can be run for a given received query. 0 to disable limit.
    * `-blocks-storage.bucket-store.series-hash-cache-max-size-bytes`: Max size - in bytes - of the in-memory series hash cache in the store-gateway.
    * `-blocks-storage.tsdb.series-hash-cache-max-size-bytes`: Max size - in bytes - of the in-memory series hash cache in the ingester.
  * New exported metrics:
    * `cortex_bucket_store_series_hash_cache_requests_total`
    * `cortex_bucket_store_series_hash_cache_hits_total`
    * `cortex_frontend_query_sharding_rewrites_succeeded_total`
    * `cortex_frontend_sharded_queries_per_query`
  * Renamed metrics:
    * `cortex_frontend_mapped_asts_total` to `cortex_frontend_query_sharding_rewrites_attempted_total`
  * Modified metrics:
    * added `sharded` label to `cortex_query_seconds_total`
  * When query sharding is enabled, the following querier config must be set on query-frontend too:
    * `-querier.max-concurrent`
    * `-querier.timeout`
    * `-querier.max-samples`
    * `-querier.at-modifier-enabled`
    * `-querier.default-evaluation-interval`
    * `-querier.active-query-tracker-dir`
    * `-querier.lookback-delta`
  * Sharding can be dynamically controlled per request using the `Sharding-Control: 64` header. (0 to disable)
  * Sharding can be dynamically controlled per tenant using the limit `query_sharding_total_shards`. (0 to disable)
  * Added `sharded_queries` count to the "query stats" log.
  * The number of shards is adjusted to be compatible with number of compactor shards that are used by a split-and-merge compactor. The querier can use this to avoid querying blocks that cannot have series in a given query shard.
* [FEATURE] Query-Frontend: Added `-query-frontend.cache-unaligned-requests` option to cache responses for requests that do not have step-aligned start and end times. This can improve speed of repeated queries, but can also pollute cache with results that are never reused. #432
* [FEATURE] Querier: Added label names cardinality endpoint `<prefix>/api/v1/cardinality/label_names` that is disabled by default. Can be enabled/disabled via the CLI flag `-querier.cardinality-analysis-enabled` or its respective YAML config option. Configurable on a per-tenant basis. #301 #377 #474
* [FEATURE] Querier: Added label values cardinality endpoint `<prefix>/api/v1/cardinality/label_values` that is disabled by default. Can be enabled/disabled via the CLI flag `-querier.cardinality-analysis-enabled` or its respective YAML config option, and configurable on a per-tenant basis. The maximum number of label names allowed to be queried in a single API call can be controlled via `-querier.label-values-max-cardinality-label-names-per-request`. #332 #395 #474
* [FEATURE] Querier: Added `-store.max-labels-query-length` to restrict the range of `/series`, label-names and label-values requests. #507
* [FEATURE] Ruler: Add new `-ruler.query-stats-enabled` which when enabled will report the `cortex_ruler_query_seconds_total` as a per-user metric that tracks the sum of the wall time of executing queries in the ruler in seconds. [#4317](https://github.com/cortexproject/cortex/pull/4317)
* [FEATURE] Ruler: Added federated rule groups. #533
  * Added `-ruler.tenant-federation.enabled` config flag.
  * Added support for `source_tenants` field on rule groups.
* [FEATURE] Store-gateway: Added `/store-gateway/tenants` and `/store-gateway/tenant/{tenant}/blocks` endpoints that provide functionality that was provided by `tools/listblocks`. #911 #973
* [FEATURE] Compactor: compactor now uses new algorithm that we call "split-and-merge". Previous compaction strategy was removed. With the `split-and-merge` compactor source blocks for a given tenant are grouped into `-compactor.split-groups` number of groups. Each group of blocks is then compacted separately, and is split into `-compactor.split-and-merge-shards` shards (configurable on a per-tenant basis). Compaction of each tenant shards can be horizontally scaled. Number of compactors that work on jobs for single tenant can be limited by using `-compactor.compactor-tenant-shard-size` parameter, or per-tenant `compactor_tenant_shard_size` override.  #275 #281 #282 #283 #288 #290 #303 #307 #317 #323 #324 #328 #353 #368 #479 #820
* [FEATURE] Compactor: Added `-compactor.max-compaction-time` to control how long can compaction for a single tenant take. If compactions for a tenant take longer, no new compactions are started in the same compaction cycle. Running compactions are not stopped however, and may take much longer. #523
* [FEATURE] Compactor: When compactor finds blocks with out-of-order chunks, it will mark them for no-compaction. Blocks marked for no-compaction are ignored in future compactions too. Added metric `cortex_compactor_blocks_marked_for_no_compaction_total` to track number of blocks marked for no-compaction. Added `CortexCompactorSkippedBlocksWithOutOfOrderChunks` alert based on new metric. Markers are only checked from `<tenant>/markers` location, but uploaded to the block directory too. #520 #535 #550
* [FEATURE] Compactor: multiple blocks are now downloaded and uploaded at once, which can shorten compaction process. #552
* [ENHANCEMENT] Exemplars are now emitted for all gRPC calls and many operations tracked by histograms. #180
* [ENHANCEMENT] New options `-server.http-listen-network` and `-server.grpc-listen-network` allow binding as 'tcp4' or 'tcp6'. #180
* [ENHANCEMENT] Query federation: improve performance in MergeQueryable by memoizing labels. #312
* [ENHANCEMENT] Add histogram metrics `cortex_distributor_sample_delay_seconds` and `cortex_ingester_tsdb_sample_out_of_order_delta_seconds` #488
* [ENHANCEMENT] Check internal directory access before starting up. #1217
* [ENHANCEMENT] Azure client: expose option to configure MSI URL and user-assigned identity. #584
* [ENHANCEMENT] Added a new metric `mimir_build_info` to coincide with `cortex_build_info`. The metric `cortex_build_info` has not been removed. #1022
* [ENHANCEMENT] Mimir runs a sanity check of storage config at startup and will fail to start if the sanity check doesn't pass. This is done to find potential config issues before starting up. #1180
* [ENHANCEMENT] Validate alertmanager and ruler storage configurations to ensure they don't use same bucket name and region values as those configured for the blocks storage. #1214
* [ENHANCEMENT] Ingester: added option `-ingester.readiness-check-ring-health` to disable the ring health check in the readiness endpoint. When disabled, the health checks are run against only the ingester itself instead of all ingesters in the ring. #48 #126
* [ENHANCEMENT] Ingester: reduce CPU and memory utilization if remote write requests contains a large amount of "out of bounds" samples. #413
* [ENHANCEMENT] Ingester: reduce CPU and memory utilization when querying chunks from ingesters. #430
* [ENHANCEMENT] Ingester: Expose ingester ring page on ingesters. #654
* [ENHANCEMENT] Distributor: added option `-distributor.excluded-zones` to exclude ingesters running in specific zones both on write and read path. #51
* [ENHANCEMENT] Distributor: add tags to tracing span for distributor push with user, cluster and replica. #210
* [ENHANCEMENT] Distributor: performance optimisations. #212 #217 #242
* [ENHANCEMENT] Distributor: reduce latency when HA-Tracking by doing KVStore updates in the background. #271
* [ENHANCEMENT] Distributor: make distributor inflight push requests count include background calls to ingester. #398
* [ENHANCEMENT] Distributor: silently drop exemplars more than 5 minutes older than samples in the same batch. #544
* [ENHANCEMENT] Distributor: reject exemplars with blank label names or values. The `cortex_discarded_exemplars_total` metric will use the `exemplar_labels_blank` reason in this case. #873
* [ENHANCEMENT] Query-frontend: added `cortex_query_frontend_workers_enqueued_requests_total` metric to track the number of requests enqueued in each query-scheduler. #384
* [ENHANCEMENT] Query-frontend: added `cortex_query_frontend_non_step_aligned_queries_total` to track the total number of range queries with start/end not aligned to step. #347 #357 #582
* [ENHANCEMENT] Query-scheduler: exported summary `cortex_query_scheduler_inflight_requests` tracking total number of inflight requests (both enqueued and processing) in percentile buckets. #675
* [ENHANCEMENT] Querier: can use the `LabelNames` call with matchers, if matchers are provided in the `/labels` API call, instead of using the more expensive `MetricsForLabelMatchers` call as before. #3 #1186
* [ENHANCEMENT] Querier / store-gateway: optimized regex matchers. #319 #334 #355
* [ENHANCEMENT] Querier: when fetching data for specific query-shard, we can ignore some blocks based on compactor-shard ID, since sharding of series by query sharding and compactor is the same. Added metrics: #438 #450
  * `cortex_querier_blocks_found_total`
  * `cortex_querier_blocks_queried_total`
  * `cortex_querier_blocks_with_compactor_shard_but_incompatible_query_shard_total`
* [ENHANCEMENT] Querier / ruler: reduce cpu usage, latency and peak memory consumption. #459 #463 #589
* [ENHANCEMENT] Querier: labels requests now obey `-querier.query-ingesters-within`, making them a little more efficient. #518
* [ENHANCEMENT] Querier: retry store-gateway in case of unexpected failure, instead of failing the query. #1003
* [ENHANCEMENT] Querier / ruler: reduce memory used by streaming queries, particularly in ruler. [#4341](https://github.com/cortexproject/cortex/pull/4341)
* [ENHANCEMENT] Ruler: Using shuffle sharding subring on GetRules API. [#4466](https://github.com/cortexproject/cortex/pull/4466)
* [ENHANCEMENT] Ruler: wait for ruler ring client to self-detect during startup. #990
* [ENHANCEMENT] Store-gateway: added `cortex_bucket_store_sent_chunk_size_bytes` metric, tracking the size of chunks sent from store-gateway to querier. #123
* [ENHANCEMENT] Store-gateway: reduced CPU and memory utilization due to exported metrics aggregation for instances with a large number of tenants. #123 #142
* [ENHANCEMENT] Store-gateway: added an in-memory LRU cache for chunks attributes. Can be enabled setting `-blocks-storage.bucket-store.chunks-cache.attributes-in-memory-max-items=X` where `X` is the max number of items to keep in the in-memory cache. The following new metrics are exposed: #279 #415 #437
  * `cortex_cache_memory_requests_total`
  * `cortex_cache_memory_hits_total`
  * `cortex_cache_memory_items_count`
* [ENHANCEMENT] Store-gateway: log index cache requests to tracing spans. #419
* [ENHANCEMENT] Store-gateway: store-gateway can now ignore blocks with minimum time within `-blocks-storage.bucket-store.ignore-blocks-within` duration. Useful when used together with `-querier.query-store-after`. #502
* [ENHANCEMENT] Store-gateway: label values with matchers now doesn't preload or list series, reducing latency and memory consumption. #534
* [ENHANCEMENT] Store-gateway: the results of `LabelNames()`, `LabelValues()` and `Series(skipChunks=true)` calls are now cached in the index cache. #590
* [ENHANCEMENT] Store-gateway: Added `-store-gateway.sharding-ring.unregister-on-shutdown` option that allows store-gateway to stay in the ring even after shutdown. Defaults to `true`, which is the same as current behaviour. #610 #614
* [ENHANCEMENT] Store-gateway: wait for ring tokens stability instead of ring stability to speed up startup and tests. #620
* [ENHANCEMENT] Compactor: add timeout for waiting on compactor to become ACTIVE in the ring. [#4262](https://github.com/cortexproject/cortex/pull/4262)
* [ENHANCEMENT] Compactor: skip already planned compaction jobs if the tenant doesn't belong to the compactor instance anymore. #303
* [ENHANCEMENT] Compactor: Blocks cleaner will ignore users that it no longer "owns" when sharding is enabled, and user ownership has changed since last scan. #325
* [ENHANCEMENT] Compactor: added `-compactor.compaction-jobs-order` support to configure which compaction jobs should run first for a given tenant (in case there are multiple ones). Supported values are: `smallest-range-oldest-blocks-first` (default), `newest-blocks-first`. #364
* [ENHANCEMENT] Compactor: delete blocks marked for deletion faster. #490
* [ENHANCEMENT] Compactor: expose low-level concurrency options for compactor: `-compactor.max-opening-blocks-concurrency`, `-compactor.max-closing-blocks-concurrency`, `-compactor.symbols-flushers-concurrency`. #569 #701
* [ENHANCEMENT] Compactor: expand compactor logs to include total compaction job time, total time for uploads and block counts. #549
* [ENHANCEMENT] Ring: allow experimental configuration of disabling of heartbeat timeouts by setting the relevant configuration value to zero. Applies to the following: [#4342](https://github.com/cortexproject/cortex/pull/4342)
  * `-distributor.ring.heartbeat-timeout`
  * `-ingester.ring.heartbeat-timeout`
  * `-ruler.ring.heartbeat-timeout`
  * `-alertmanager.sharding-ring.heartbeat-timeout`
  * `-compactor.ring.heartbeat-timeout`
  * `-store-gateway.sharding-ring.heartbeat-timeout`
* [ENHANCEMENT] Ring: allow heartbeats to be explicitly disabled by setting the interval to zero. This is considered experimental. This applies to the following configuration options: [#4344](https://github.com/cortexproject/cortex/pull/4344)
  * `-distributor.ring.heartbeat-period`
  * `-ingester.ring.heartbeat-period`
  * `-ruler.ring.heartbeat-period`
  * `-alertmanager.sharding-ring.heartbeat-period`
  * `-compactor.ring.heartbeat-period`
  * `-store-gateway.sharding-ring.heartbeat-period`
* [ENHANCEMENT] Memberlist: optimized receive path for processing ring state updates, to help reduce CPU utilization in large clusters. [#4345](https://github.com/cortexproject/cortex/pull/4345)
* [ENHANCEMENT] Memberlist: expose configuration of memberlist packet compression via `-memberlist.compression-enabled`. [#4346](https://github.com/cortexproject/cortex/pull/4346)
* [ENHANCEMENT] Memberlist: Add `-memberlist.advertise-addr` and `-memberlist.advertise-port` options for setting the address to advertise to other members of the cluster to enable NAT traversal. #260
* [ENHANCEMENT] Memberlist: reduce CPU utilization for rings with a large number of members. #537 #563 #634
* [ENHANCEMENT] Overrides exporter: include additional limits in the per-tenant override exporter. The following limits have been added to the `cortex_limit_overrides` metric: #21
  * `max_fetched_series_per_query`
  * `max_fetched_chunk_bytes_per_query`
  * `ruler_max_rules_per_rule_group`
  * `ruler_max_rule_groups_per_tenant`
* [ENHANCEMENT] Overrides exporter: add a metrics `cortex_limits_defaults` to expose the default values of limits. #173
* [ENHANCEMENT] Overrides exporter: Add `max_fetched_chunks_per_query` and `max_global_exemplars_per_user` limits to the default and per-tenant limits exported as metrics. #471 #515
* [ENHANCEMENT] Upgrade Go to 1.17.8. #1347 #1381
* [ENHANCEMENT] Upgrade Docker base images to `alpine:3.15.0`. #1348
* [BUGFIX] Azure storage: only create HTTP client once, to reduce memory utilization. #605
* [BUGFIX] Ingester: fixed ingester stuck on start up (LEAVING ring state) when `-ingester.ring.heartbeat-period=0` and `-ingester.unregister-on-shutdown=false`. [#4366](https://github.com/cortexproject/cortex/pull/4366)
* [BUGFIX] Ingester: prevent any reads or writes while the ingester is stopping. This will prevent accessing TSDB blocks once they have been already closed. [#4304](https://github.com/cortexproject/cortex/pull/4304)
* [BUGFIX] Ingester: TSDB now waits for pending readers before truncating Head block, fixing the `chunk not found` error and preventing wrong query results. #16
* [BUGFIX] Ingester: don't create TSDB or appender if no samples are sent by a tenant. #162
* [BUGFIX] Ingester: fix out-of-order chunks in TSDB head in-memory series after WAL replay in case some samples were appended to TSDB WAL before series. #530
* [BUGFIX] Distributor: when cleaning up obsolete elected replicas from KV store, HA tracker didn't update number of cluster per user correctly. [#4336](https://github.com/cortexproject/cortex/pull/4336)
* [BUGFIX] Distributor: fix bug in query-exemplar where some results would get dropped. #583
* [BUGFIX] Query-frontend: Fixes @ modifier functions (start/end) when splitting queries by time. #206
* [BUGFIX] Query-frontend: Ensure query_range requests handled by the query-frontend return JSON formatted errors. #360 #499
* [BUGFIX] Query-frontend: don't reuse cached results for queries that are not step-aligned. #424
* [BUGFIX] Query-frontend: fix API error messages that were mentioning Prometheus `--enable-feature=promql-negative-offset` and `--enable-feature=promql-at-modifier` flags. #688
* [BUGFIX] Query-frontend: worker's cancellation channels are now buffered to ensure that all request cancellations are properly handled. #741
* [BUGFIX] Querier: fixed `/api/v1/user_stats` endpoint. When zone-aware replication is enabled, `MaxUnavailableZones` param is used instead of `MaxErrors`, so setting `MaxErrors = 0` doesn't make the Querier wait for all Ingesters responses. #474
* [BUGFIX] Querier: Disable query scheduler SRV DNS lookup. #689
* [BUGFIX] Ruler: fixed counting of PromQL evaluation errors as user-errors when updating `cortex_ruler_queries_failed_total`. [#4335](https://github.com/cortexproject/cortex/pull/4335)
* [BUGFIX] Ruler: fix formatting of rule groups in `/ruler/rule_groups` endpoint. #655
* [BUGFIX] Ruler: do not log `unable to read rules directory` at startup if the directory hasn't been created yet. #1058
* [BUGFIX] Ruler: enable Prometheus-compatible endpoints regardless of `-ruler.enable-api`. The flag now only controls the configuration API. This is what the config flag description stated, but not what was happening. #1216
* [BUGFIX] Compactor: fixed panic while collecting Prometheus metrics. #28
* [BUGFIX] Compactor: compactor should now be able to correctly mark blocks for deletion and no-compaction, if such marking was previously interrupted. #1015
* [BUGFIX] Alertmanager: remove stale template files. #4495
* [BUGFIX] Alertmanager: don't replace user configurations with blank fallback configurations (when enabled), particularly during scaling up/down instances when sharding is enabled. #224
* [BUGFIX] Ring: multi KV runtime config changes are now propagated to all rings, not just ingester ring. #1047
* [BUGFIX] Memberlist: fixed corrupted packets when sending compound messages with more than 255 messages or messages bigger than 64KB. #551
* [BUGFIX] Overrides exporter: successfully startup even if runtime config is not set. #1056
* [BUGFIX] Fix internal modules to wait for other modules depending on them before stopping. #1472

### Mixin

_Changes since `grafana/cortex-jsonnet` `1.9.0`._

* [CHANGE] Removed chunks storage support from mixin. #641 #643 #645 #811 #812 #813
  * Removed `tsdb.libsonnet`: no need to import it anymore (its content is already automatically included when using Jsonnet)
  * Removed the following fields from `_config`:
    * `storage_engine` (defaults to `blocks`)
    * `chunk_index_backend`
    * `chunk_store_backend`
  * Removed schema config map
  * Removed the following dashboards:
    * "Cortex / Chunks"
    * "Cortex / WAL"
    * "Cortex / Blocks vs Chunks"
  * Removed the following alerts:
    * `CortexOldChunkInMemory`
    * `CortexCheckpointCreationFailed`
    * `CortexCheckpointDeletionFailed`
    * `CortexProvisioningMemcachedTooSmall`
    * `CortexWALCorruption`
    * `CortexTableSyncFailure`
    * `CortexTransferFailed`
  * Removed the following recording rules:
    * `cortex_chunk_store_index_lookups_per_query`
    * `cortex_chunk_store_series_pre_intersection_per_query`
    * `cortex_chunk_store_series_post_intersection_per_query`
    * `cortex_chunk_store_chunks_per_query`
    * `cortex_bigtable_request_duration_seconds`
    * `cortex_cassandra_request_duration_seconds`
    * `cortex_dynamo_request_duration_seconds`
    * `cortex_database_request_duration_seconds`
    * `cortex_gcs_request_duration_seconds`
* [CHANGE] Update grafana-builder dependency: use $__rate_interval in qpsPanel and latencyPanel. [#372](https://github.com/grafana/cortex-jsonnet/pull/372)
* [CHANGE] `namespace` template variable in dashboards now only selects namespaces for selected clusters. [#311](https://github.com/grafana/cortex-jsonnet/pull/311)
* [CHANGE] `CortexIngesterRestarts` alert severity changed from `critical` to `warning`. [#321](https://github.com/grafana/cortex-jsonnet/pull/321)
* [CHANGE] Dashboards: added overridable `job_labels` and `cluster_labels` to the configuration object as label lists to uniquely identify jobs and clusters in the metric names and group-by lists in dashboards. [#319](https://github.com/grafana/cortex-jsonnet/pull/319)
* [CHANGE] Dashboards: `alert_aggregation_labels` has been removed from the configuration and overriding this value has been deprecated. Instead the labels are now defined by the `cluster_labels` list, and should be overridden accordingly through that list. [#319](https://github.com/grafana/cortex-jsonnet/pull/319)
* [CHANGE] Renamed `CortexCompactorHasNotUploadedBlocksSinceStart` to `CortexCompactorHasNotUploadedBlocks`. [#334](https://github.com/grafana/cortex-jsonnet/pull/334)
* [CHANGE] Renamed `CortexCompactorRunFailed` to `CortexCompactorHasNotSuccessfullyRunCompaction`. [#334](https://github.com/grafana/cortex-jsonnet/pull/334)
* [CHANGE] Renamed `CortexInconsistentConfig` alert to `CortexInconsistentRuntimeConfig` and increased severity to `critical`. [#335](https://github.com/grafana/cortex-jsonnet/pull/335)
* [CHANGE] Increased `CortexBadRuntimeConfig` alert severity to `critical` and removed support for `cortex_overrides_last_reload_successful` metric (was removed in Cortex 1.3.0). [#335](https://github.com/grafana/cortex-jsonnet/pull/335)
* [CHANGE] Grafana 'min step' changed to 15s so dashboard show better detail. [#340](https://github.com/grafana/cortex-jsonnet/pull/340)
* [CHANGE] Replace `CortexRulerFailedEvaluations` with two new alerts: `CortexRulerTooManyFailedPushes` and `CortexRulerTooManyFailedQueries`. [#347](https://github.com/grafana/cortex-jsonnet/pull/347)
* [CHANGE] Removed `CortexCacheRequestErrors` alert. This alert was not working because the legacy Cortex cache client instrumentation doesn't track errors. [#346](https://github.com/grafana/cortex-jsonnet/pull/346)
* [CHANGE] Removed `CortexQuerierCapacityFull` alert. [#342](https://github.com/grafana/cortex-jsonnet/pull/342)
* [CHANGE] Changes blocks storage alerts to group metrics by the configured `cluster_labels` (supporting the deprecated `alert_aggregation_labels`). [#351](https://github.com/grafana/cortex-jsonnet/pull/351)
* [CHANGE] Increased `CortexIngesterReachingSeriesLimit` critical alert threshold from 80% to 85%. [#363](https://github.com/grafana/cortex-jsonnet/pull/363)
* [CHANGE] Changed default `job_names` for query-frontend, query-scheduler and querier to match custom deployments too. [#376](https://github.com/grafana/cortex-jsonnet/pull/376)
* [CHANGE] Split `cortex_api` recording rule group into three groups. This is a workaround for large clusters where this group can become slow to evaluate. [#401](https://github.com/grafana/cortex-jsonnet/pull/401)
* [CHANGE] Increased `CortexIngesterReachingSeriesLimit` warning threshold from 70% to 80% and critical threshold from 85% to 90%. [#404](https://github.com/grafana/cortex-jsonnet/pull/404)
* [CHANGE] Raised `CortexKVStoreFailure` alert severity from warning to critical. #493
* [CHANGE] Increase `CortexRolloutStuck` alert "for" duration from 15m to 30m. #493 #573
* [CHANGE] The Alertmanager and Ruler compiled dashboards (`alertmanager.json` and `ruler.json`) have been respectively renamed to `mimir-alertmanager.json` and `mimir-ruler.json`. #869
* [CHANGE] Removed `cortex_overrides_metric` from `_config`. #871
* [CHANGE] Renamed recording rule groups (`cortex_` prefix changed to `mimir_`). #871
* [CHANGE] Alerts name prefix has been changed from `Cortex` to `Mimir` (eg. alert `CortexIngesterUnhealthy` has been renamed to `MimirIngesterUnhealthy`). #879
* [CHANGE] Enabled resources dashboards by default. Can be disabled setting `resources_dashboards_enabled` config field to `false`. #920
* [FEATURE] Added `Cortex / Overrides` dashboard, displaying default limits and per-tenant overrides applied to Mimir. #673
* [FEATURE] Added `Mimir / Tenants` and `Mimir / Top tenants` dashboards, displaying user-based metrics. #776
* [FEATURE] Added querier autoscaling panels and alerts. #1006 #1016
* [FEATURE] Mimir / Top tenants dashboard now has tenants ranked by rule group size and evaluation time. #1338
* [ENHANCEMENT] cortex-mixin: Make `cluster_namespace_deployment:kube_pod_container_resource_requests_{cpu_cores,memory_bytes}:sum` backwards compatible with `kube-state-metrics` v2.0.0. [#317](https://github.com/grafana/cortex-jsonnet/pull/317)
* [ENHANCEMENT] Cortex-mixin: Include `cortex-gw-internal` naming variation in default `gateway` job names. [#328](https://github.com/grafana/cortex-jsonnet/pull/328)
* [ENHANCEMENT] Ruler dashboard: added object storage metrics. [#354](https://github.com/grafana/cortex-jsonnet/pull/354)
* [ENHANCEMENT] Alertmanager dashboard: added object storage metrics. [#354](https://github.com/grafana/cortex-jsonnet/pull/354)
* [ENHANCEMENT] Added documentation text panels and descriptions to reads and writes dashboards. [#324](https://github.com/grafana/cortex-jsonnet/pull/324)
* [ENHANCEMENT] Dashboards: defined container functions for common resources panels: containerDiskWritesPanel, containerDiskReadsPanel, containerDiskSpaceUtilization. [#331](https://github.com/grafana/cortex-jsonnet/pull/331)
* [ENHANCEMENT] cortex-mixin: Added `alert_excluded_routes` config to exclude specific routes from alerts. [#338](https://github.com/grafana/cortex-jsonnet/pull/338)
* [ENHANCEMENT] Added `CortexMemcachedRequestErrors` alert. [#346](https://github.com/grafana/cortex-jsonnet/pull/346)
* [ENHANCEMENT] Ruler dashboard: added "Per route p99 latency" panel in the "Configuration API" row. [#353](https://github.com/grafana/cortex-jsonnet/pull/353)
* [ENHANCEMENT] Increased the `for` duration of the `CortexIngesterReachingSeriesLimit` warning alert to 3h. [#362](https://github.com/grafana/cortex-jsonnet/pull/362)
* [ENHANCEMENT] Added a new tier (`medium_small_user`) so we have another tier between 100K and 1Mil active series. [#364](https://github.com/grafana/cortex-jsonnet/pull/364)
* [ENHANCEMENT] Extend Alertmanager dashboard: [#313](https://github.com/grafana/cortex-jsonnet/pull/313)
  * "Tenants" stat panel - shows number of discovered tenant configurations.
  * "Replication" row - information about the replication of tenants/alerts/silences over instances.
  * "Tenant Configuration Sync" row - information about the configuration sync procedure.
  * "Sharding Initial State Sync" row - information about the initial state sync procedure when sharding is enabled.
  * "Sharding Runtime State Sync" row - information about various state operations which occur when sharding is enabled (replication, fetch, marge, persist).
* [ENHANCEMENT] Update gsutil command for `not healthy index found` playbook [#370](https://github.com/grafana/cortex-jsonnet/pull/370)
* [ENHANCEMENT] Added Alertmanager alerts and playbooks covering configuration syncs and sharding operation: [#377 [#378](https://github.com/grafana/cortex-jsonnet/pull/378)
  * `CortexAlertmanagerSyncConfigsFailing`
  * `CortexAlertmanagerRingCheckFailing`
  * `CortexAlertmanagerPartialStateMergeFailing`
  * `CortexAlertmanagerReplicationFailing`
  * `CortexAlertmanagerPersistStateFailing`
  * `CortexAlertmanagerInitialSyncFailed`
* [ENHANCEMENT] Add recording rules to improve responsiveness of Alertmanager dashboard. [#387](https://github.com/grafana/cortex-jsonnet/pull/387)
* [ENHANCEMENT] Add `CortexRolloutStuck` alert. [#405](https://github.com/grafana/cortex-jsonnet/pull/405)
* [ENHANCEMENT] Added `CortexKVStoreFailure` alert. [#406](https://github.com/grafana/cortex-jsonnet/pull/406)
* [ENHANCEMENT] Use configured `ruler` jobname for ruler dashboard panels. [#409](https://github.com/grafana/cortex-jsonnet/pull/409)
* [ENHANCEMENT] Add ability to override `datasource` for generated dashboards. [#407](https://github.com/grafana/cortex-jsonnet/pull/407)
* [ENHANCEMENT] Use alertmanager jobname for alertmanager dashboard panels [#411](https://github.com/grafana/cortex-jsonnet/pull/411)
* [ENHANCEMENT] Added `CortexDistributorReachingInflightPushRequestLimit` alert. [#408](https://github.com/grafana/cortex-jsonnet/pull/408)
* [ENHANCEMENT] Added `CortexReachingTCPConnectionsLimit` alert. #403
* [ENHANCEMENT] Added "Cortex / Writes Networking" and "Cortex / Reads Networking" dashboards. #405
* [ENHANCEMENT] Improved "Queue length" panel in "Cortex / Queries" dashboard. #408
* [ENHANCEMENT] Add `CortexDistributorReachingInflightPushRequestLimit` alert and playbook. #401
* [ENHANCEMENT] Added "Recover accidentally deleted blocks (Google Cloud specific)" playbook. #475
* [ENHANCEMENT] Added support to multi-zone store-gateway deployments. #608 #615
* [ENHANCEMENT] Show supplementary alertmanager services in the Rollout Progress dashboard. #738 #855
* [ENHANCEMENT] Added `mimir` to default job names. This makes dashboards and alerts working when Mimir is installed in single-binary mode and the deployment is named `mimir`. #921
* [ENHANCEMENT] Introduced a new alert for the Alertmanager: `MimirAlertmanagerAllocatingTooMuchMemory`. It has two severities based on the memory usage against limits, a `warning` level at 80% and a `critical` level at 90%. #1206
* [ENHANCEMENT] Faster memcached cache requests. #2720
* [BUGFIX] Fixed `CortexIngesterHasNotShippedBlocks` alert false positive in case an ingester instance had ingested samples in the past, then no traffic was received for a long period and then it started receiving samples again. [#308](https://github.com/grafana/cortex-jsonnet/pull/308)
* [BUGFIX] Fixed `CortexInconsistentRuntimeConfig` metric. [#335](https://github.com/grafana/cortex-jsonnet/pull/335)
* [BUGFIX] Fixed scaling dashboard to correctly work when a Cortex service deployment spans across multiple zones (a zone is expected to have the `zone-[a-z]` suffix). [#365](https://github.com/grafana/cortex-jsonnet/pull/365)
* [BUGFIX] Fixed rollout progress dashboard to correctly work when a Cortex service deployment spans across multiple zones (a zone is expected to have the `zone-[a-z]` suffix). [#366](https://github.com/grafana/cortex-jsonnet/pull/366)
* [BUGFIX] Fixed rollout progress dashboard to include query-scheduler too. [#376](https://github.com/grafana/cortex-jsonnet/pull/376)
* [BUGFIX] Upstream recording rule `node_namespace_pod_container:container_cpu_usage_seconds_total:sum_irate` renamed. [#379](https://github.com/grafana/cortex-jsonnet/pull/379)
* [BUGFIX] Fixed writes/reads/alertmanager resources dashboards to use `$._config.job_names.gateway`. [#403](https://github.com/grafana/cortex-jsonnet/pull/403)
* [BUGFIX] Span the annotation.message in alerts as YAML multiline strings. [#412](https://github.com/grafana/cortex-jsonnet/pull/412)
* [BUGFIX] Fixed "Instant queries / sec" in "Cortex / Reads" dashboard. #445
* [BUGFIX] Fixed and added missing KV store panels in Writes, Reads, Ruler and Compactor dashboards. #448
* [BUGFIX] Fixed Alertmanager dashboard when alertmanager is running as part of single binary. #1064
* [BUGFIX] Fixed Ruler dashboard when ruler is running as part of single binary. #1260
* [BUGFIX] Query-frontend: fixed bad querier status code mapping with query-sharding enabled. #1227

### Jsonnet

_Changes since `grafana/cortex-jsonnet` `1.9.0`._

* [CHANGE] Removed chunks storage support. #639
  * Removed the following fields from `_config`:
    * `storage_engine` (defaults to `blocks`)
    * `querier_second_storage_engine` (not supported anymore)
    * `table_manager_enabled`, `table_prefix`
    * `memcached_index_writes_enabled` and `memcached_index_writes_max_item_size_mb`
    * `storeMemcachedChunksConfig`
    * `storeConfig`
    * `max_chunk_idle`
    * `schema` (the schema configmap is still added for backward compatibility reasons)
    * `bigtable_instance` and `bigtable_project`
    * `client_configs`
    * `enabledBackends`
    * `storage_backend`
    * `cassandra_addresses`
    * `s3_bucket_name`
    * `ingester_deployment_without_wal` (was only used by chunks storage)
    * `ingester` (was only used to configure chunks storage WAL)
  * Removed the following CLI flags from `ingester_args`:
    * `ingester.max-chunk-age`
    * `ingester.max-stale-chunk-idle`
    * `ingester.max-transfer-retries`
    * `ingester.retain-period`
* [CHANGE] Changed `overrides-exporter.libsonnet` from being based on cortex-tools to Mimir `overrides-exporter` target. #646
* [CHANGE] Store gateway: set `-blocks-storage.bucket-store.index-cache.memcached.max-get-multi-concurrency`,
  `-blocks-storage.bucket-store.chunks-cache.memcached.max-get-multi-concurrency`,
  `-blocks-storage.bucket-store.metadata-cache.memcached.max-get-multi-concurrency`,
  `-blocks-storage.bucket-store.index-cache.memcached.max-idle-connections`,
  `-blocks-storage.bucket-store.chunks-cache.memcached.max-idle-connections`,
  `-blocks-storage.bucket-store.metadata-cache.memcached.max-idle-connections` to 100 [#414](https://github.com/grafana/cortex-jsonnet/pull/414)
* [CHANGE] Alertmanager: mounted overrides configmap to alertmanager too. [#315](https://github.com/grafana/cortex-jsonnet/pull/315)
* [CHANGE] Memcached: upgraded memcached from `1.5.17` to `1.6.9`. [#316](https://github.com/grafana/cortex-jsonnet/pull/316)
* [CHANGE] Store-gateway: increased memory request and limit respectively from 6GB / 6GB to 12GB / 18GB. [#322](https://github.com/grafana/cortex-jsonnet/pull/322)
* [CHANGE] Store-gateway: increased `-blocks-storage.bucket-store.max-chunk-pool-bytes` from 2GB (default) to 12GB. [#322](https://github.com/grafana/cortex-jsonnet/pull/322)
* [CHANGE] Ingester/Ruler: set `-server.grpc-max-send-msg-size-bytes` and `-server.grpc-max-send-msg-size-bytes` to sensible default values (10MB). [#326](https://github.com/grafana/cortex-jsonnet/pull/326)
* [CHANGE] Decreased `-server.grpc-max-concurrent-streams` from 100k to 10k. [#369](https://github.com/grafana/cortex-jsonnet/pull/369)
* [CHANGE] Decreased blocks storage ingesters graceful termination period from 80m to 20m. [#369](https://github.com/grafana/cortex-jsonnet/pull/369)
* [CHANGE] Increase the rules per group and rule groups limits on different tiers. [#396](https://github.com/grafana/cortex-jsonnet/pull/396)
* [CHANGE] Removed `max_samples_per_query` limit, since it only works with chunks and only when using `-distributor.shard-by-all-labels=false`. [#397](https://github.com/grafana/cortex-jsonnet/pull/397)
* [CHANGE] Removed chunks storage query sharding config support. The following config options have been removed: [#398](https://github.com/grafana/cortex-jsonnet/pull/398)
  * `_config` > `queryFrontend` > `shard_factor`
  * `_config` > `queryFrontend` > `sharded_queries_enabled`
  * `_config` > `queryFrontend` > `query_split_factor`
* [CHANGE] Rename ruler_s3_bucket_name and ruler_gcs_bucket_name to ruler_storage_bucket_name: [#415](https://github.com/grafana/cortex-jsonnet/pull/415)
* [CHANGE] Fine-tuned rolling update policy for distributor, querier, query-frontend, query-scheduler. [#420](https://github.com/grafana/cortex-jsonnet/pull/420)
* [CHANGE] Increased memcached metadata/chunks/index-queries max connections from 4k to 16k. [#420](https://github.com/grafana/cortex-jsonnet/pull/420)
* [CHANGE] Disabled step alignment in query-frontend to be compliant with PromQL. [#420](https://github.com/grafana/cortex-jsonnet/pull/420)
* [CHANGE] Do not limit compactor CPU and request a number of cores equal to the configured concurrency. [#420](https://github.com/grafana/cortex-jsonnet/pull/420)
* [CHANGE] Configured split-and-merge compactor. #853
  * The following CLI flags are set on compactor:
    * `-compactor.split-and-merge-shards=0`
    * `-compactor.compactor-tenant-shard-size=1`
    * `-compactor.split-groups=1`
    * `-compactor.max-opening-blocks-concurrency=4`
    * `-compactor.max-closing-blocks-concurrency=2`
    * `-compactor.symbols-flushers-concurrency=4`
  * The following per-tenant overrides have been set on `super_user` and `mega_user` classes:
    ```
    compactor_split_and_merge_shards: 2,
    compactor_tenant_shard_size: 2,
    compactor_split_groups: 2,
    ```
* [CHANGE] The entrypoint file to include has been renamed from `cortex.libsonnet` to `mimir.libsonnet`. #897
* [CHANGE] The default image config field has been renamed from `cortex` to `mimir`. #896
   ```
   {
     _images+:: {
       mimir: '...',
     },
   }
   ```
* [CHANGE] Removed `cortex_` prefix from config fields. #898
  * The following config fields have been renamed:
    * `cortex_bucket_index_enabled` renamed to `bucket_index_enabled`
    * `cortex_compactor_cleanup_interval` renamed to `compactor_cleanup_interval`
    * `cortex_compactor_data_disk_class` renamed to `compactor_data_disk_class`
    * `cortex_compactor_data_disk_size` renamed to `compactor_data_disk_size`
    * `cortex_compactor_max_concurrency` renamed to `compactor_max_concurrency`
    * `cortex_distributor_allow_multiple_replicas_on_same_node` renamed to `distributor_allow_multiple_replicas_on_same_node`
    * `cortex_ingester_data_disk_class` renamed to `ingester_data_disk_class`
    * `cortex_ingester_data_disk_size` renamed to `ingester_data_disk_size`
    * `cortex_querier_allow_multiple_replicas_on_same_node` renamed to `querier_allow_multiple_replicas_on_same_node`
    * `cortex_query_frontend_allow_multiple_replicas_on_same_node` renamed to `query_frontend_allow_multiple_replicas_on_same_node`
    * `cortex_query_sharding_enabled` renamed to `query_sharding_enabled`
    * `cortex_query_sharding_msg_size_factor` renamed to `query_sharding_msg_size_factor`
    * `cortex_ruler_allow_multiple_replicas_on_same_node` renamed to `ruler_allow_multiple_replicas_on_same_node`
    * `cortex_store_gateway_data_disk_class` renamed to `store_gateway_data_disk_class`
    * `cortex_store_gateway_data_disk_size` renamed to `store_gateway_data_disk_size`
* [CHANGE] The overrides configmap default mountpoint has changed from `/etc/cortex` to `/etc/mimir`. It can be customized via the `overrides_configmap_mountpoint` config field. #899
* [CHANGE] Enabled in the querier the features to query label names with matchers, PromQL at modifier and query long-term storage for labels. #905
* [CHANGE] Reduced TSDB blocks retention on ingesters disk from 96h to 24h. #905
* [CHANGE] Enabled closing of idle TSDB in ingesters. #905
* [CHANGE] Disabled TSDB isolation in ingesters for better performances. #905
* [CHANGE] Changed log level of querier, query-frontend, query-scheduler and alertmanager from `debug` to `info`. #905
* [CHANGE] Enabled attributes in-memory cache in store-gateway. #905
* [CHANGE] Configured store-gateway to not load blocks containing samples more recent than 10h (because such samples are queried from ingesters). #905
* [CHANGE] Dynamically compute `-compactor.deletion-delay` based on other settings, in order to reduce the deletion delay as much as possible and lower the number of live blocks in the storage. #907
* [CHANGE] The config field `distributorConfig` has been renamed to `ingesterRingClientConfig`. Config field `ringClient` has been removed in favor of `ingesterRingClientConfig`. #997 #1057
* [CHANGE] Gossip.libsonnet has been fixed to modify all ring configurations, not only the ingester ring config. Furthermore it now supports migration via multi KV store. #1057 #1099
* [CHANGE] Changed the default of `bucket_index_enabled` to `true`. #924
* [CHANGE] Remove the support for the test-exporter. #1133
* [CHANGE] Removed `$.distributor_deployment_labels`, `$.ingester_deployment_labels` and `$.querier_deployment_labels` fields, that were used by gossip.libsonnet to inject additional label. Now the label is injected directly into pods of statefulsets and deployments. #1297
* [CHANGE] Disabled `-ingester.readiness-check-ring-health`. #1352
* [CHANGE] Changed Alertmanager CPU request from `100m` to `2` cores, and memory request from `1Gi` to `10Gi`. Set Alertmanager memory limit to `15Gi`. #1206
* [CHANGE] gossip.libsonnet has been renamed to memberlist.libsonnet, and is now imported by default. Use of memberlist for ring is enabled by setting `_config.memberlist_ring_enabled` to true. #1526
* [FEATURE] Added query sharding support. It can be enabled setting `cortex_query_sharding_enabled: true` in the `_config` object. #653
* [FEATURE] Added shuffle-sharding support. It can be enabled and configured using the following config: #902
   ```
   _config+:: {
     shuffle_sharding:: {
       ingester_write_path_enabled: true,
       ingester_read_path_enabled: true,
       querier_enabled: true,
       ruler_enabled: true,
       store_gateway_enabled: true,
     },
   }
   ```
* [FEATURE] Added multi-zone ingesters and store-gateways support. #1352 #1552
* [ENHANCEMENT] Add overrides config to compactor. This allows setting retention configs per user. [#386](https://github.com/grafana/cortex-jsonnet/pull/386)
* [ENHANCEMENT] Added 256MB memory ballast to querier. [#369](https://github.com/grafana/cortex-jsonnet/pull/369)
* [ENHANCEMENT] Update `etcd-operator` to latest version (see https://github.com/grafana/jsonnet-libs/pull/480). [#263](https://github.com/grafana/cortex-jsonnet/pull/263)
* [ENHANCEMENT] Add support for Azure storage in Alertmanager configuration. [#381](https://github.com/grafana/cortex-jsonnet/pull/381)
* [ENHANCEMENT] Add support for running Alertmanager in sharding mode. [#394](https://github.com/grafana/cortex-jsonnet/pull/394)
* [ENHANCEMENT] Allow to customize PromQL engine settings via `queryEngineConfig`. [#399](https://github.com/grafana/cortex-jsonnet/pull/399)
* [ENHANCEMENT] Define Azure object storage ruler args. [#416](https://github.com/grafana/cortex-jsonnet/pull/416)
* [ENHANCEMENT] Added the following config options to allow to schedule multiple replicas of the same service on the same node: [#418](https://github.com/grafana/cortex-jsonnet/pull/418)
  * `cortex_distributor_allow_multiple_replicas_on_same_node`
  * `cortex_ruler_allow_multiple_replicas_on_same_node`
  * `cortex_querier_allow_multiple_replicas_on_same_node`
  * `cortex_query_frontend_allow_multiple_replicas_on_same_node`
* [BUGFIX] Alertmanager: fixed `--alertmanager.cluster.peers` CLI flag passed to alertmanager when HA is enabled. [#329](https://github.com/grafana/cortex-jsonnet/pull/329)
* [BUGFIX] Fixed `-distributor.extend-writes` setting on ruler when `unregister_ingesters_on_shutdown` is disabled. [#369](https://github.com/grafana/cortex-jsonnet/pull/369)
* [BUGFIX] Treat `compactor_blocks_retention_period` type as string rather than int.[#395](https://github.com/grafana/cortex-jsonnet/pull/395)
* [BUGFIX] Pass `-ruler-storage.s3.endpoint` to ruler when using S3. [#421](https://github.com/grafana/cortex-jsonnet/pull/421)
* [BUGFIX] Remove service selector on label `gossip_ring_member` from other services than `gossip-ring`. [#1008](https://github.com/grafana/mimir/pull/1008)
* [BUGFIX] Rename `-ingester.readiness-check-ring-health` to `-ingester.ring.readiness-check-ring-health`, to reflect current name of flag. #1460

### Mimirtool

_Changes since cortextool `0.10.7`._

* [CHANGE] The following environment variables have been renamed: #883
  * `CORTEX_ADDRESS` to `MIMIR_ADDRESS`
  * `CORTEX_API_USER` to `MIMIR_API_USER`
  * `CORTEX_API_KEY` to `MIMIR_API_KEY`
  * `CORTEX_TENANT_ID` to `MIMIR_TENANT_ID`
  * `CORTEX_TLS_CA_PATH` to `MIMIR_TLS_CA_PATH`
  * `CORTEX_TLS_CERT_PATH` to `MIMIR_TLS_CERT_PATH`
  * `CORTEX_TLS_KEY_PATH` to `MIMIR_TLS_KEY_PATH`
* [CHANGE] Change `cortex` backend to `mimir`. #883
* [CHANGE] Do not publish `mimirtool` binary for 386 windows architecture. #1263
* [CHANGE] `analyse` command has been renamed to `analyze`. #1318
* [FEATURE] Support Arm64 on Darwin for all binaries (benchtool etc). https://github.com/grafana/cortex-tools/pull/215
* [ENHANCEMENT] Correctly support federated rules. #823
* [BUGFIX] Fix `cortextool rules` legends displaying wrong symbols for updates and deletions. https://github.com/grafana/cortex-tools/pull/226

### Query-tee

_Changes since Cortex `1.10.0`._

* [ENHANCEMENT] Added `/api/v1/query_exemplars` API endpoint support (no results comparison). #168
* [ENHANCEMENT] Add a flag (`--proxy.compare-use-relative-error`) in the query-tee to compare floating point values using relative error. #208
* [ENHANCEMENT] Add a flag (`--proxy.compare-skip-recent-samples`) in the query-tee to skip comparing recent samples. By default samples not older than 1 minute are skipped. #234
* [BUGFIX] Fixes a panic in the query-tee when comparing result. #207
* [BUGFIX] Ensure POST requests are handled correctly #286

### Blocksconvert

_Changes since Cortex `1.10.0`._

* [CHANGE] Blocksconvert tool was removed from Mimir. #637

### Metaconvert

_Changes since Cortex `1.10.0`._

* [CHANGE] `thanosconvert` tool has been renamed to `metaconvert`. `-config.file` option has been removed, while it now requires `-tenant` option to work on single tenant only. It now also preserves labels recognized by Mimir. #1120

### Test-exporter

_Changes since Cortex `1.10.0`._

* [CHANGE] Removed the test-exporter tool. #1133

### Tools

_Changes since Cortex `1.10.0`._

* [CHANGE] Removed `query-audit`. You can use `query-tee` to compare query results and performances of two Grafana Mimir backends. #1380

## [Cortex 1.10.0 CHANGELOG](https://github.com/grafana/mimir/blob/a13959db5d38ff65c2b7ef52c56331d2f4dbc00c/CHANGELOG.md#cortex-1100--2021-08-03)<|MERGE_RESOLUTION|>--- conflicted
+++ resolved
@@ -2,11 +2,8 @@
 
 ## Grafana Mimir - main / unreleased
 
-<<<<<<< HEAD
 * [ENHANCEMENT] Ruler: Added `ruler.tls-enabled` configuration for alertmanager client. #3432
-=======
 * [ENHANCEMENT] Ruler: Added `-ruler.alertmanager-client.tls-enabled` configuration for alertmanager client. #3432 #3597
->>>>>>> 58a36a79
 * [ENHANCEMENT] Activity tracker logs now have `component=activity-tracker` label. #3556
 
 ## 2.5.0-rc.0
