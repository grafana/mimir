--- conflicted
+++ resolved
@@ -43,11 +43,8 @@
 
 ### Jsonnet
 
-<<<<<<< HEAD
+* [CHANGE] Removed `_config.querier.concurrency` configuration option and replaced it with `_config.querier_max_concurrency` and `_config.ruler_querier_max_concurrency` to allow to easily fine tune it for different querier deployments. #5322
 * [CHANGE] Change `_config.multi_zone_ingester_max_unavailable` to 50. #5327
-=======
-* [CHANGE] Removed `_config.querier.concurrency` configuration option and replaced it with `_config.querier_max_concurrency` and `_config.ruler_querier_max_concurrency` to allow to easily fine tune it for different querier deployments. #5322
->>>>>>> 5595db1b
 * [FEATURE] Alertmanager: Add horizontal pod autoscaler config, that can be enabled using `autoscaling_alertmanager_enabled: true`. #5194 #5249
 * [ENHANCEMENT] Enable the `track_sizes` feature for Memcached pods to help determine cache efficiency. #5209
 * [ENHANCEMENT] Add per-container map for environment variables. #5181
