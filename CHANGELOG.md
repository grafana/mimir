--- conflicted
+++ resolved
@@ -6,11 +6,8 @@
 
 * [CHANGE] Querier: `-querier.max-estimated-fetched-chunks-per-query-multiplier` is now stable and no longer experimental. #13120
 * [CHANGE] Ruler: Add "unknown" alert rule state to alerts and rules on the `GET <prometheus-http-prefix>/api/v1/alerts` end point. Alerts are in the "unknown" state when they haven't yet been evaluated since the ruler started.  #13060
-<<<<<<< HEAD
+* [CHANGE] Promote the logger rate-limiting configuration parameters from experimental to stable. #13128
 * [CHANGE] Ruler: `align_evaluation_time_on_interval` is now stable and no longer experimental. #13103
-=======
-* [CHANGE] Promote the logger rate-limiting configuration parameters from experimental to stable. #13128
->>>>>>> 654a966a
 * [FEATURE] Query-frontends: Automatically adjust features used in query plans generated for remote execution based on what the available queriers support. #13017
 * [BUGFIX] Compactor: Fix potential concurrent map writes. #13053
 * [BUGFIX] Query-frontend: Fix issue where queries sometimes fail with `failed to receive query result stream message: rpc error: code = Canceled desc = context canceled` if remote execution is enabled. #13084
