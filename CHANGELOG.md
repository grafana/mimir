# Changelog

## main / unreleased

### Grafana Mimir

* [CHANGE] Store-gateway: change expanded postings and postings index cache key format. These caches will be invalidated when rolling out the new Mimir version. #4770
* [CHANGE] Distributor: remove the "forwarding" feature as it isn't necessary anymore. #4876
* [CHANGE] Query-frontend: Change the default value of `-query-frontend.query-sharding-max-regexp-size-bytes` from `0` to `4096`. #4932
* [CHANGE] Querier: `-querier.query-ingesters-within` has been moved from a global flag to a per-tenant override. #4287
* [CHANGE] Querier: Use `-blocks-storage.tsdb.retention-period` instead of `-querier.query-ingesters-within` for calculating the lookback period for shuffle sharded ingesters. Setting `-querier.query-ingesters-within=0` no longer disables shuffle sharding on the read path. #4287
* [ENHANCEMENT] Add per-tenant limit `-validation.max-native-histogram-buckets` to be able to ignore native histogram samples that have too many buckets. #4765
* [ENHANCEMENT] Store-gateway: reduce memory usage in some LabelValues calls. #4789
* [ENHANCEMENT] Store-gateway: add a `stage` label to the metric `cortex_bucket_store_series_data_touched`. This label now applies to `data_type="chunks"` and `data_type="series"`. The `stage` label has 2 values: `processed` - the number of series that parsed - and `returned` - the number of series selected from the processed bytes to satisfy the query. #4797 #4830
* [ENHANCEMENT] Distributor: make `__meta_tenant_id` label available in relabeling rules configured via `metric_relabel_configs`. #4725
* [ENHANCEMENT] Compactor: added the configurable limit `compactor.block-upload-max-block-size-bytes` or `compactor_block_upload_max_block_size_bytes` to limit the byte size of uploaded or validated blocks. #4680
* [ENHANCEMENT] Querier: reduce CPU utilisation when shuffle sharding is enabled with large shard sizes. #4851
* [ENHANCEMENT] Packaging: facilitate configuration management by instructing systemd to start mimir with a configuration file. #4810
* [ENHANCEMENT] Store-gateway: reduce memory allocations when looking up postings from cache. #4861 #4869
* [ENHANCEMENT] Alertmanager: Add additional template function `queryFromGeneratorURL` returning query URL decoded query from the `GeneratorURL` field of an alert. #4301
* [ENHANCEMENT] Go: update to 1.20.4. #4092
* [ENHANCEMENT] Ruler: added experimental ruler storage cache support. The cache should reduce the number of "list objects" API calls issued to the object storage when there are 2+ ruler replicas running in a Mimir cluster. The cache can be configured setting `-ruler-storage.cache.*` CLI flags or their respective YAML config options. #4950
<<<<<<< HEAD
* [ENHANCEMENT] Updated Kuberesolver dependency (github.com/sercand/kuberesolver) from v2.4.0 to v4.0.0 and gRPC dependency (google.golang.org/grpc) from v1.47.0 to v1.53.0. #4922
* [ENHANCEMENT] Introduced new options for logging HTTP request headers: `-server.log-request-headers` enables logging HTTP request headers, `-server.log-request-headers-exclude-list` lists headers which should not be logged. #4922
=======
* [ENHANCEMENT] Store-gateway: added HTTP `/store-gateway/prepare-shutdown` endpoint for gracefully scaling down of store-gateways. A gauge `cortex_store_gateway_prepare_shutdown_requested` has been introduced for tracing this process. #4955
>>>>>>> 7d1afb67
* [BUGFIX] Metadata API: Mimir will now return an empty object when no metadata is available, matching Prometheus. #4782
* [BUGFIX] Store-gateway: add collision detection on expanded postings and individual postings cache keys. #4770
* [BUGFIX] Ruler: Support the `type=alert|record` query parameter for the API endpoint `<prometheus-http-prefix>/api/v1/rules`. #4302
* [BUGFIX] Backend: Check that alertmanager's data-dir doesn't overlap with bucket-sync dir. #4921
* [ENHANCEMENT] Alertmanager: Introduce new metrics from upstream. #4918
  * `cortex_alertmanager_notifications_failed_total` (added `reason` label)
  * `cortex_alertmanager_nflog_maintenance_total`
  * `cortex_alertmanager_nflog_maintenance_errors_total`
  * `cortex_alertmanager_silences_maintenance_total`
  * `cortex_alertmanager_silences_maintenance_errors_total`

### Documentation

* [ENHANCEMENT] Improve `MimirIngesterReachingTenantsLimit` runbook. #4744 #4752
* [ENHANCEMENT] Add `symbol table size exceeds` case to `MimirCompactorHasNotSuccessfullyRunCompaction` runbook. #4945
* [ENHANCEMENT] Clarify which APIs use query sharding. #4948

### Mixin

* [ENHANCEMENT] Alertmanager dashboard: display active aggregation groups #4772
* [ENHANCEMENT] Alerts: `MimirIngesterTSDBWALCorrupted` now only fires when there are more than one corrupted WALs in single-zone deployments and when there are more than two zones affected in multi-zone deployments. #4920

### Jsonnet

* [CHANGE] Ruler: changed ruler autoscaling policy, extended scale down period from 60s to 600s. #4786
* [CHANGE] Update to v0.5.0 rollout-operator. #4893
* [CHANGE] Backend: add `alertmanager_args` to `mimir-backend` when running in read-write deployment mode. Remove hardcoded `filesystem` alertmanager storage. This moves alertmanager's data-dir to `/data/alertmanager` by default. #4907 #4921
* [ENHANCEMENT] Ingester: configure `-blocks-storage.tsdb.head-compaction-interval=15m` to spread TSDB head compaction over a wider time range. #4870
* [ENHANCEMENT] Ingester: configure `-blocks-storage.tsdb.wal-replay-concurrency` to CPU request minus 1. #4864
* [ENHANCEMENT] Compactor: configure `-compactor.first-level-compaction-wait-period` to TSDB head compaction interval plus 10 minutes. #4872
* [BUGFIX] Backend: configure `-ruler.alertmanager-url` to `mimir-backend` when running in read-write deployment mode. #4892

## 2.8.0

### Grafana Mimir

* [CHANGE] Ingester: changed experimental CLI flag from `-out-of-order-blocks-external-label-enabled` to `-ingester.out-of-order-blocks-external-label-enabled` #4440
* [CHANGE] Store-gateway: The following metrics have been removed: #4332
  * `cortex_bucket_store_series_get_all_duration_seconds`
  * `cortex_bucket_store_series_merge_duration_seconds`
* [CHANGE] Ingester: changed default value of `-blocks-storage.tsdb.retention-period` from `24h` to `13h`. If you're running Mimir with a custom configuration and you're overriding `-querier.query-store-after` to a value greater than the default `12h` then you should increase `-blocks-storage.tsdb.retention-period` accordingly. #4382
* [CHANGE] Ingester: the configuration parameter `-blocks-storage.tsdb.max-tsdb-opening-concurrency-on-startup` has been deprecated and will be removed in Mimir 2.10. #4445
* [CHANGE] Query-frontend: Cached results now contain timestamp which allows Mimir to check if cached results are still valid based on current TTL configured for tenant. Results cached by previous Mimir version are used until they expire from cache, which can take up to 7 days. If you need to use per-tenant TTL sooner, please flush results cache manually. #4439
* [CHANGE] Ingester: the `cortex_ingester_tsdb_wal_replay_duration_seconds` metrics has been removed. #4465
* [CHANGE] Query-frontend and ruler: use protobuf internal query result payload format by default. This feature is no longer considered experimental. #4557 #4709
* [CHANGE] Ruler: reject creating federated rule groups while tenant federation is disabled. Previously the rule groups would be silently dropped during bucket sync. #4555
* [CHANGE] Compactor: the `/api/v1/upload/block/{block}/finish` endpoint now returns a `429` status code when the compactor has reached the limit specified by `-compactor.max-block-upload-validation-concurrency`. #4598
* [CHANGE] Compactor: when starting a block upload the maximum byte size of the block metadata provided in the request body is now limited to 1 MiB. If this limit is exceeded a `413` status code is returned. #4683
* [CHANGE] Store-gateway: cache key format for expanded postings has changed. This will invalidate the expanded postings in the index cache when deployed. #4667
* [FEATURE] Cache: Introduce experimental support for using Redis for results, chunks, index, and metadata caches. #4371
* [FEATURE] Vault: Introduce experimental integration with Vault to fetch secrets used to configure TLS for clients. Server TLS secrets will still be read from a file. `tls-ca-path`, `tls-cert-path` and `tls-key-path` will denote the path in Vault for the following CLI flags when `-vault.enabled` is true: #4446.
  * `-distributor.ha-tracker.etcd.*`
  * `-distributor.ring.etcd.*`
  * `-distributor.forwarding.grpc-client.*`
  * `-querier.store-gateway-client.*`
  * `-ingester.client.*`
  * `-ingester.ring.etcd.*`
  * `-querier.frontend-client.*`
  * `-query-frontend.grpc-client-config.*`
  * `-query-frontend.results-cache.redis.*`
  * `-blocks-storage.bucket-store.index-cache.redis.*`
  * `-blocks-storage.bucket-store.chunks-cache.redis.*`
  * `-blocks-storage.bucket-store.metadata-cache.redis.*`
  * `-compactor.ring.etcd.*`
  * `-store-gateway.sharding-ring.etcd.*`
  * `-ruler.client.*`
  * `-ruler.alertmanager-client.*`
  * `-ruler.ring.etcd.*`
  * `-ruler.query-frontend.grpc-client-config.*`
  * `-alertmanager.sharding-ring.etcd.*`
  * `-alertmanager.alertmanager-client.*`
  * `-memberlist.*`
  * `-query-scheduler.grpc-client-config.*`
  * `-query-scheduler.ring.etcd.*`
  * `-overrides-exporter.ring.etcd.*`
* [FEATURE] Distributor, ingester, querier, query-frontend, store-gateway: add experimental support for native histograms. Requires that the experimental protobuf query result response format is enabled by `-query-frontend.query-result-response-format=protobuf` on the query frontend. #4286 #4352 #4354 #4376 #4377 #4387 #4396 #4425 #4442 #4494 #4512 #4513 #4526
* [FEATURE] Added `-<prefix>.s3.storage-class` flag to configure the S3 storage class for objects written to S3 buckets. #4300
* [FEATURE] Add `freebsd` to the target OS when generating binaries for a Mimir release. #4654
* [FEATURE] Ingester: Add `prepare-shutdown` endpoint which can be used as part of Kubernetes scale down automations. #4718
* [ENHANCEMENT] Add timezone information to Alpine Docker images. #4583
* [ENHANCEMENT] Ruler: Sync rules when ruler JOINING the ring instead of ACTIVE, In order to reducing missed rule iterations during ruler restarts. #4451
* [ENHANCEMENT] Allow to define service name used for tracing via `JAEGER_SERVICE_NAME` environment variable. #4394
* [ENHANCEMENT] Querier and query-frontend: add experimental, more performant protobuf query result response format enabled with `-query-frontend.query-result-response-format=protobuf`. #4304 #4318 #4375
* [ENHANCEMENT] Compactor: added experimental configuration parameter `-compactor.first-level-compaction-wait-period`, to configure how long the compactor should wait before compacting 1st level blocks (uploaded by ingesters). This configuration option allows to reduce the chances compactor begins compacting blocks before all ingesters have uploaded their blocks to the storage. #4401
* [ENHANCEMENT] Store-gateway: use more efficient chunks fetching and caching. #4255
* [ENHANCEMENT] Query-frontend and ruler: add experimental, more performant protobuf internal query result response format enabled with `-ruler.query-frontend.query-result-response-format=protobuf`. #4331
* [ENHANCEMENT] Ruler: increased tolerance for missed iterations on alerts, reducing the chances of flapping firing alerts during ruler restarts. #4432
* [ENHANCEMENT] Optimized `.*` and `.+` regular expression label matchers. #4432
* [ENHANCEMENT] Optimized regular expression label matchers with alternates (e.g. `a|b|c`). #4647
* [ENHANCEMENT] Added an in-memory cache for regular expression matchers, to avoid parsing and compiling the same expression multiple times when used in recurring queries. #4633
* [ENHANCEMENT] Query-frontend: results cache TTL is now configurable by using `-query-frontend.results-cache-ttl` and `-query-frontend.results-cache-ttl-for-out-of-order-time-window` options. These values can also be specified per tenant. Default values are unchanged (7 days and 10 minutes respectively). #4385
* [ENHANCEMENT] Ingester: added advanced configuration parameter `-blocks-storage.tsdb.wal-replay-concurrency` representing the maximum number of CPUs used during WAL replay. #4445
* [ENHANCEMENT] Ingester: added metrics `cortex_ingester_tsdb_open_duration_seconds_total` to measure the total time it takes to open all existing TSDBs. The time tracked by this metric also includes the TSDBs WAL replay duration. #4465
* [ENHANCEMENT] Store-gateway: use streaming implementation for LabelNames RPC. The batch size for streaming is controlled by `-blocks-storage.bucket-store.batch-series-size`. #4464
* [ENHANCEMENT] Memcached: Add support for TLS or mTLS connections to cache servers. #4535
* [ENHANCEMENT] Compactor: blocks index files are now validated for correctness for blocks uploaded via the TSDB block upload feature. #4503
* [ENHANCEMENT] Compactor: block chunks and segment files are now validated for correctness for blocks uploaded via the TSDB block upload feature. #4549
* [ENHANCEMENT] Ingester: added configuration options to configure the "postings for matchers" cache of each compacted block queried from ingesters: #4561
  * `-blocks-storage.tsdb.block-postings-for-matchers-cache-ttl`
  * `-blocks-storage.tsdb.block-postings-for-matchers-cache-size`
  * `-blocks-storage.tsdb.block-postings-for-matchers-cache-force`
* [ENHANCEMENT] Compactor: validation of blocks uploaded via the TSDB block upload feature is now configurable on a per tenant basis: #4585
  * `-compactor.block-upload-validation-enabled` has been added, `compactor_block_upload_validation_enabled` can be used to override per tenant
  * `-compactor.block-upload.block-validation-enabled` was the previous global flag and has been removed
* [ENHANCEMENT] TSDB Block Upload: block upload validation concurrency can now be limited with `-compactor.max-block-upload-validation-concurrency`. #4598
* [ENHANCEMENT] OTLP: Add support for converting OTel exponential histograms to Prometheus native histograms. The ingestion of native histograms must be enabled, please set `-ingester.native-histograms-ingestion-enabled` to `true`. #4063 #4639
* [ENHANCEMENT] Query-frontend: add metric `cortex_query_fetched_index_bytes_total` to measure TSDB index bytes fetched to execute a query. #4597
* [ENHANCEMENT] Query-frontend: add experimental limit to enforce a max query expression size in bytes via `-query-frontend.max-query-expression-size-bytes` or `max_query_expression_size_bytes`. #4604
* [ENHANCEMENT] Query-tee: improve message logged when comparing responses and one response contains a non-JSON payload. #4588
* [ENHANCEMENT] Distributor: add ability to set per-distributor limits via `distributor_limits` block in runtime configuration in addition to the existing configuration. #4619
* [ENHANCEMENT] Querier: reduce peak memory consumption for queries that touch a large number of chunks. #4625
* [ENHANCEMENT] Query-frontend: added experimental `-query-frontend.query-sharding-max-regexp-size-bytes` limit to query-frontend. When set to a value greater than 0, query-frontend disabled query sharding for any query with a regexp matcher longer than the configured limit. #4632
* [ENHANCEMENT] Store-gateway: include statistics from LabelValues and LabelNames calls in `cortex_bucket_store_series*` metrics. #4673
* [ENHANCEMENT] Query-frontend: improve readability of distributed tracing spans. #4656
* [ENHANCEMENT] Update Docker base images from `alpine:3.17.2` to `alpine:3.17.3`. #4685
* [ENHANCEMENT] Querier: improve performance when shuffle sharding is enabled and the shard size is large. #4711
* [ENHANCEMENT] Ingester: improve performance when Active Series Tracker is in use. #4717
* [ENHANCEMENT] Store-gateway: optionally select `-blocks-storage.bucket-store.series-selection-strategy`, which can limit the impact of large posting lists (when many series share the same label name and value). #4667 #4695 #4698
* [ENHANCEMENT] Querier: Cache the converted float histogram from chunk iterator, hence there is no need to lookup chunk every time to get the converted float histogram. #4684
* [ENHANCEMENT] Ruler: Improve rule upload performance when not enforcing per-tenant rule group limits. #4828
* [ENHANCEMENT] Improved memory limit on the in-memory cache used for regular expression matchers. #4751
* [BUGFIX] Querier: Streaming remote read will now continue to return multiple chunks per frame after the first frame. #4423
* [BUGFIX] Store-gateway: the values for `stage="processed"` for the metrics `cortex_bucket_store_series_data_touched` and  `cortex_bucket_store_series_data_size_touched_bytes` when using fine-grained chunks caching is now reporting the correct values of chunks held in memory. #4449
* [BUGFIX] Compactor: fixed reporting a compaction error when compactor is correctly shut down while populating blocks. #4580
* [BUGFIX] OTLP: Do not drop exemplars of the OTLP Monotonic Sum metric. #4063
* [BUGFIX] Packaging: flag `/etc/default/mimir` and `/etc/sysconfig/mimir` as config to prevent overwrite. #4587
* [BUGFIX] Query-frontend: don't retry queries which error inside PromQL. #4643
* [BUGFIX] Store-gateway & query-frontend: report more consistent statistics for fetched index bytes. #4671
* [BUGFIX] Native histograms: fix how IsFloatHistogram determines if mimirpb.Histogram is a float histogram. #4706
* [BUGFIX] Query-frontend: fix query sharding for native histograms. #4666
* [BUGFIX] Ring status page: fixed the owned tokens percentage value displayed. #4730
* [BUGFIX] Querier: fixed chunk iterator that can return sample with wrong timestamp. #4450
* [BUGFIX] Packaging: fix preremove script preventing upgrades. #4801
* [BUGFIX] Security: updates Go to version 1.20.4 to fix CVE-2023-24539, CVE-2023-24540, CVE-2023-29400. #4903

### Mixin

* [ENHANCEMENT] Queries: Display data touched per sec in bytes instead of number of items. #4492
* [ENHANCEMENT] `_config.job_names.<job>` values can now be arrays of regular expressions in addition to a single string. Strings are still supported and behave as before. #4543
* [ENHANCEMENT] Queries dashboard: remove mention to store-gateway "streaming enabled" in panels because store-gateway only support streaming series since Mimir 2.7. #4569
* [ENHANCEMENT] Ruler: Add panel description for Read QPS panel in Ruler dashboard to explain values when in remote ruler mode. #4675
* [BUGFIX] Ruler dashboard: show data for reads from ingesters. #4543
* [BUGFIX] Pod selector regex for deployments: change `(.*-mimir-)` to `(.*mimir-)`. #4603

### Jsonnet

* [CHANGE] Ruler: changed ruler deployment max surge from `0` to `50%`, and max unavailable from `1` to `0`. #4381
* [CHANGE] Memcached connections parameters `-blocks-storage.bucket-store.index-cache.memcached.max-idle-connections`, `-blocks-storage.bucket-store.chunks-cache.memcached.max-idle-connections` and `-blocks-storage.bucket-store.metadata-cache.memcached.max-idle-connections` settings are now configured based on `max-get-multi-concurrency` and `max-async-concurrency`. #4591
* [CHANGE] Add support to use external Redis as cache. Following are some changes in the jsonnet config: #4386 #4640
  * Renamed `memcached_*_enabled` config options to `cache_*_enabled`
  * Renamed `memcached_*_max_item_size_mb` config options to `cache_*_max_item_size_mb`
  * Added `cache_*_backend` config options
* [CHANGE] Store-gateway StatefulSets with disabled multi-zone deployment are also unregistered from the ring on shutdown. This eliminated resharding during rollouts, at the cost of extra effort during scaling down store-gateways. For more information see [Scaling down store-gateways](https://grafana.com/docs/mimir/v2.7.x/operators-guide/run-production-environment/scaling-out/#scaling-down-store-gateways). #4713
* [ENHANCEMENT] Alertmanager: add `alertmanager_data_disk_size` and  `alertmanager_data_disk_class` configuration options, by default no storage class is set. #4389
* [ENHANCEMENT] Update `rollout-operator` to `v0.4.0`. #4524
* [ENHANCEMENT] Update memcached to `memcached:1.6.19-alpine`. #4581
* [ENHANCEMENT] Add support for mTLS connections to Memcached servers. #4553
* [ENHANCEMENT] Update the `memcached-exporter` to `v0.11.2`. #4570
* [ENHANCEMENT] Autoscaling: Add `autoscaling_query_frontend_memory_target_utilization`, `autoscaling_ruler_query_frontend_memory_target_utilization`, and `autoscaling_ruler_memory_target_utilization` configuration options, for controlling the corresponding autoscaler memory thresholds. Each has a default of 1, i.e. 100%. #4612
* [ENHANCEMENT] Distributor: add ability to set per-distributor limits via `distributor_instance_limits` using runtime configuration. #4627
* [BUGFIX] Add missing query sharding settings for user_24M and user_32M plans. #4374

### Mimirtool

* [ENHANCEMENT] Backfill: mimirtool will now sleep and retry if it receives a 429 response while trying to finish an upload due to validation concurrency limits. #4598
* [ENHANCEMENT] `gauge` panel type is supported now in `mimirtool analyze dashboard`. #4679
* [ENHANCEMENT] Set a `User-Agent` header on requests to Mimir or Prometheus servers. #4700

### Mimir Continuous Test

* [FEATURE] Allow continuous testing of native histograms as well by enabling the flag `-tests.write-read-series-test.histogram-samples-enabled`. The metrics exposed by the tool will now have a new label called `type` with possible values of `float`, `histogram_float_counter`, `histogram_float_gauge`, `histogram_int_counter`, `histogram_int_gauge`, the list of metrics impacted: #4457
  * `mimir_continuous_test_writes_total`
  * `mimir_continuous_test_writes_failed_total`
  * `mimir_continuous_test_queries_total`
  * `mimir_continuous_test_queries_failed_total`
  * `mimir_continuous_test_query_result_checks_total`
  * `mimir_continuous_test_query_result_checks_failed_total`
* [ENHANCEMENT] Added a new metric `mimir_continuous_test_build_info` that reports version information, similar to the existing `cortex_build_info` metric exposed by other Mimir components. #4712
* [ENHANCEMENT] Add coherency for the selected ranges and instants of test queries. #4704

### Query-tee

### Documentation

* [CHANGE] Clarify what deprecation means in the lifecycle of configuration parameters. #4499
* [CHANGE] Update compactor `split-groups` and `split-and-merge-shards` recommendation on component page. #4623
* [FEATURE] Add instructions about how to configure native histograms. #4527
* [ENHANCEMENT] Runbook for MimirCompactorHasNotSuccessfullyRunCompaction extended to include scenario where compaction has fallen behind. #4609
* [ENHANCEMENT] Add explanation for QPS values for reads in remote ruler mode and writes generally, to the Ruler dashboard page. #4629
* [ENHANCEMENT] Expand zone-aware replication page to cover single physical availability zone deployments. #4631
* [FEATURE] Add instructions to use puppet module. #4610
* [FEATURE] Add documentation on how deploy mixin with terraform. #4161

### Tools

* [ENHANCEMENT] tsdb-index: iteration over index is now faster when any equal matcher is supplied. #4515

## 2.7.3

### Grafana Mimir

* [BUGFIX] Security: updates Go to version 1.20.4 to fix CVE-2023-24539, CVE-2023-24540, CVE-2023-29400. #4905

## 2.7.2

### Grafana Mimir

* [BUGFIX] Security: updated Go version to 1.20.3 to fix CVE-2023-24538 #4795

## 2.7.1

**Note**: During the release process, version 2.7.0 was tagged too early, before completing the release checklist and production testing. Release 2.7.1 doesn't include any code changes since 2.7.0, but now has proper release notes, published documentation, and has been fully tested in our production environment.

### Grafana Mimir

* [CHANGE] Ingester: the configuration parameter `-ingester.ring.readiness-check-ring-health` has been deprecated and will be removed in Mimir 2.9. #4422
* [CHANGE] Ruler: changed default value of `-ruler.evaluation-delay-duration` option from 0 to 1m. #4250
* [CHANGE] Querier: Errors with status code `422` coming from the store-gateway are propagated and not converted to the consistency check error anymore. #4100
* [CHANGE] Store-gateway: When a query hits `max_fetched_chunks_per_query` and `max_fetched_series_per_query` limits, an error with the status code `422` is created and returned. #4056
* [CHANGE] Packaging: Migrate FPM packaging solution to NFPM. Rationalize packages dependencies and add package for all binaries. #3911
* [CHANGE] Store-gateway: Deprecate flag `-blocks-storage.bucket-store.chunks-cache.subrange-size` since there's no benefit to changing the default of `16000`. #4135
* [CHANGE] Experimental support for ephemeral storage introduced in Mimir 2.6.0 has been removed. Following options are no longer available: #4252
  * `-blocks-storage.ephemeral-tsdb.*`
  * `-distributor.ephemeral-series-enabled`
  * `-distributor.ephemeral-series-matchers`
  * `-ingester.max-ephemeral-series-per-user`
  * `-ingester.instance-limits.max-ephemeral-series`
Querying with using `{__mimir_storage__="ephemeral"}` selector no longer works. All label values with `ephemeral-` prefix in `reason` label of `cortex_discarded_samples_total` metric are no longer available. Following metrics have been removed:
  * `cortex_ingester_ephemeral_series`
  * `cortex_ingester_ephemeral_series_created_total`
  * `cortex_ingester_ephemeral_series_removed_total`
  * `cortex_ingester_ingested_ephemeral_samples_total`
  * `cortex_ingester_ingested_ephemeral_samples_failures_total`
  * `cortex_ingester_memory_ephemeral_users`
  * `cortex_ingester_queries_ephemeral_total`
  * `cortex_ingester_queried_ephemeral_samples`
  * `cortex_ingester_queried_ephemeral_series`
* [CHANGE] Store-gateway: use mmap-less index-header reader by default and remove mmap-based index header reader. The following flags have changed: #4280
   * `-blocks-storage.bucket-store.index-header.map-populate-enabled` has been removed
   * `-blocks-storage.bucket-store.index-header.stream-reader-enabled` has been removed
   * `-blocks-storage.bucket-store.index-header.stream-reader-max-idle-file-handles` has been renamed to `-blocks-storage.bucket-store.index-header.max-idle-file-handles`, and the corresponding configuration file option has been renamed from `stream_reader_max_idle_file_handles` to `max_idle_file_handles`
* [CHANGE] Store-gateway: the streaming store-gateway is now enabled by default. The new default setting for `-blocks-storage.bucket-store.batch-series-size` is `5000`. #4330
* [CHANGE] Compactor: the configuration parameter `-compactor.consistency-delay` has been deprecated and will be removed in Mimir 2.9. #4409
* [CHANGE] Store-gateway: the configuration parameter `-blocks-storage.bucket-store.consistency-delay` has been deprecated and will be removed in Mimir 2.9. #4409
* [FEATURE] Ruler: added `keep_firing_for` support to alerting rules. #4099
* [FEATURE] Distributor, ingester: ingestion of native histograms. The new per-tenant limit `-ingester.native-histograms-ingestion-enabled` controls whether native histograms are stored or ignored. #4159
* [FEATURE] Query-frontend: Introduce experimental `-query-frontend.query-sharding-target-series-per-shard` to allow query sharding to take into account cardinality of similar requests executed previously. This feature uses the same cache that's used for results caching. #4121 #4177 #4188 #4254
* [ENHANCEMENT] Go: update go to 1.20.1. #4266
* [ENHANCEMENT] Ingester: added `out_of_order_blocks_external_label_enabled` shipper option to label out-of-order blocks before shipping them to cloud storage. #4182 #4297
* [ENHANCEMENT] Ruler: introduced concurrency when loading per-tenant rules configuration. This improvement is expected to speed up the ruler start up time in a Mimir cluster with a large number of tenants. #4258
* [ENHANCEMENT] Compactor: Add `reason` label to `cortex_compactor_runs_failed_total`. The value can be `shutdown` or `error`. #4012
* [ENHANCEMENT] Store-gateway: enforce `max_fetched_series_per_query`. #4056
* [ENHANCEMENT] Query-frontend: Disambiguate logs for failed queries. #4067
* [ENHANCEMENT] Query-frontend: log caller user agent in query stats logs. #4093
* [ENHANCEMENT] Store-gateway: add `data_type` label with values on `cortex_bucket_store_partitioner_extended_ranges_total`, `cortex_bucket_store_partitioner_expanded_ranges_total`, `cortex_bucket_store_partitioner_requested_ranges_total`, `cortex_bucket_store_partitioner_expanded_bytes_total`, `cortex_bucket_store_partitioner_requested_bytes_total` for `postings`, `series`, and `chunks`. #4095
* [ENHANCEMENT] Store-gateway: Reduce memory allocation rate when loading TSDB chunks from Memcached. #4074
* [ENHANCEMENT] Query-frontend: track `cortex_frontend_query_response_codec_duration_seconds` and `cortex_frontend_query_response_codec_payload_bytes` metrics to measure the time taken and bytes read / written while encoding and decoding query result payloads. #4110
* [ENHANCEMENT] Alertmanager: expose additional upstream metrics `cortex_alertmanager_dispatcher_aggregation_groups`, `cortex_alertmanager_dispatcher_alert_processing_duration_seconds`. #4151
* [ENHANCEMENT] Querier and query-frontend: add experimental, more performant protobuf internal query result response format enabled with `-query-frontend.query-result-response-format=protobuf`. #4153
* [ENHANCEMENT] Store-gateway: use more efficient chunks fetching and caching. This should reduce CPU, memory utilization, and receive bandwidth of a store-gateway. Enable with `-blocks-storage.bucket-store.chunks-cache.fine-grained-chunks-caching-enabled=true`. #4163 #4174 #4227
* [ENHANCEMENT] Query-frontend: Wait for in-flight queries to finish before shutting down. #4073 #4170
* [ENHANCEMENT] Store-gateway: added `encode` and `other` stage to `cortex_bucket_store_series_request_stage_duration_seconds` metric. #4179
* [ENHANCEMENT] Ingester: log state of TSDB when shipping or forced compaction can't be done due to unexpected state of TSDB. #4211
* [ENHANCEMENT] Update Docker base images from `alpine:3.17.1` to `alpine:3.17.2`. #4240
* [ENHANCEMENT] Store-gateway: add a `stage` label to the metrics `cortex_bucket_store_series_data_fetched`, `cortex_bucket_store_series_data_size_fetched_bytes`, `cortex_bucket_store_series_data_touched`, `cortex_bucket_store_series_data_size_touched_bytes`. This label only applies to `data_type="chunks"`. For `fetched` metrics with `data_type="chunks"` the `stage` label has 2 values: `fetched` - the chunks or bytes that were fetched from the cache or the object store, `refetched` - the chunks or bytes that had to be refetched from the cache or the object store because their size was underestimated during the first fetch. For `touched` metrics with `data_type="chunks"` the `stage` label has 2 values: `processed` - the chunks or bytes that were read from the fetched chunks or bytes and were processed in memory, `returned` - the chunks or bytes that were selected from the processed bytes to satisfy the query. #4227 #4316
* [ENHANCEMENT] Compactor: improve the partial block check related to `compactor.partial-block-deletion-delay` to potentially issue less requests to object storage. #4246
* [ENHANCEMENT] Memcached: added `-*.memcached.min-idle-connections-headroom-percentage` support to configure the minimum number of idle connections to keep open as a percentage (0-100) of the number of recently used idle connections. This feature is disabled when set to a negative value (default), which means idle connections are kept open indefinitely. #4249
* [ENHANCEMENT] Querier and store-gateway: optimized regular expression label matchers with case insensitive alternate operator. #4340 #4357
* [ENHANCEMENT] Compactor: added the experimental flag `-compactor.block-upload.block-validation-enabled` with the default `true` to configure whether block validation occurs on backfilled blocks. #3411
* [ENHANCEMENT] Ingester: apply a jitter to the first TSDB head compaction interval configured via `-blocks-storage.tsdb.head-compaction-interval`. Subsequent checks will happen at the configured interval. This should help to spread the TSDB head compaction among different ingesters over the configured interval. #4364
* [ENHANCEMENT] Ingester: the maximum accepted value for `-blocks-storage.tsdb.head-compaction-interval` has been increased from 5m to 15m. #4364
* [BUGFIX] Store-gateway: return `Canceled` rather than `Aborted` or `Internal` error when the calling querier cancels a label names or values request, and return `Internal` if processing the request fails for another reason. #4061
* [BUGFIX] Querier: track canceled requests with status code `499` in the metrics instead of `503` or `422`. #4099
* [BUGFIX] Ingester: compact out-of-order data during `/ingester/flush` or when TSDB is idle. #4180
* [BUGFIX] Ingester: conversion of global limits `max-series-per-user`, `max-series-per-metric`, `max-metadata-per-user` and `max-metadata-per-metric` into corresponding local limits now takes into account the number of ingesters in each zone. #4238
* [BUGFIX] Ingester: track `cortex_ingester_memory_series` metric consistently with `cortex_ingester_memory_series_created_total` and `cortex_ingester_memory_series_removed_total`. #4312
* [BUGFIX] Querier: fixed a bug which was incorrectly matching series with regular expression label matchers with begin/end anchors in the middle of the regular expression. #4340

### Mixin

* [CHANGE] Move auto-scaling panel rows down beneath logical network path in Reads and Writes dashboards. #4049
* [CHANGE] Make distributor auto-scaling metric panels show desired number of replicas. #4218
* [CHANGE] Alerts: The alert `MimirMemcachedRequestErrors` has been renamed to `MimirCacheRequestErrors`. #4242
* [ENHANCEMENT] Alerts: Added `MimirAutoscalerKedaFailing` alert firing when a KEDA scaler is failing. #4045
* [ENHANCEMENT] Add auto-scaling panels to ruler dashboard. #4046
* [ENHANCEMENT] Add gateway auto-scaling panels to Reads and Writes dashboards. #4049 #4216
* [ENHANCEMENT] Dashboards: distinguish between label names and label values queries. #4065
* [ENHANCEMENT] Add query-frontend and ruler-query-frontend auto-scaling panels to Reads and Ruler dashboards. #4199
* [BUGFIX] Alerts: Fixed `MimirAutoscalerNotActive` to not fire if scaling metric does not exist, to avoid false positives on scaled objects with 0 min replicas. #4045
* [BUGFIX] Alerts: `MimirCompactorHasNotSuccessfullyRunCompaction` is no longer triggered by frequent compactor restarts. #4012
* [BUGFIX] Tenants dashboard: Correctly show the ruler-query-scheduler queue size. #4152

### Jsonnet

* [CHANGE] Create the `query-frontend-discovery` service only when Mimir is deployed in microservice mode without query-scheduler. #4353
* [CHANGE] Add results cache backend config to `ruler-query-frontend` configuration to allow cache reuse for cardinality-estimation based sharding. #4257
* [ENHANCEMENT] Add support for ruler auto-scaling. #4046
* [ENHANCEMENT] Add optional `weight` param to `newQuerierScaledObject` and `newRulerQuerierScaledObject` to allow running multiple querier deployments on different node types. #4141
* [ENHANCEMENT] Add support for query-frontend and ruler-query-frontend auto-scaling. #4199
* [BUGFIX] Shuffle sharding: when applying user class limits, honor the minimum shard size configured in `$._config.shuffle_sharding.*`. #4363

### Mimirtool

* [FEATURE] Added `keep_firing_for` support to rules configuration. #4099
* [ENHANCEMENT] Add `-tls-insecure-skip-verify` to rules, alertmanager and backfill commands. #4162

### Query-tee

* [CHANGE] Increase default value of `-backend.read-timeout` to 150s, to accommodate default querier and query frontend timeout of 120s. #4262
* [ENHANCEMENT] Log errors that occur while performing requests to compare two endpoints. #4262
* [ENHANCEMENT] When comparing two responses that both contain an error, only consider the comparison failed if the errors differ. Previously, if either response contained an error, the comparison always failed, even if both responses contained the same error. #4262
* [ENHANCEMENT] Include the value of the `X-Scope-OrgID` header when logging a comparison failure. #4262
* [BUGFIX] Parameters (expression, time range etc.) for a query request where the parameters are in the HTTP request body rather than in the URL are now logged correctly when responses differ. #4265

### Documentation

* [ENHANCEMENT] Add guide on alternative migration method for Thanos to Mimir #3554
* [ENHANCEMENT] Restore "Migrate from Cortex" for Jsonnet. #3929
* [ENHANCEMENT] Document migration from microservices to read-write deployment mode. #3951
* [ENHANCEMENT] Do not error when there is nothing to commit as part of a publish #4058
* [ENHANCEMENT] Explain how to run Mimir locally using docker-compose #4079
* [ENHANCEMENT] Docs: use long flag names in runbook commands. #4088
* [ENHANCEMENT] Clarify how ingester replication happens. #4101
* [ENHANCEMENT] Improvements to the Get Started guide. #4315
* [BUGFIX] Added indentation to Azure and SWIFT backend definition. #4263

### Tools

* [ENHANCEMENT] Adapt tsdb-print-chunk for native histograms. #4186
* [ENHANCEMENT] Adapt tsdb-index-health for blocks containing native histograms. #4186
* [ENHANCEMENT] Adapt tsdb-chunks tool to handle native histograms. #4186

## 2.6.2

* [BUGFIX] Security: updates Go to version 1.20.4 to fix CVE-2023-24539, CVE-2023-24540, CVE-2023-29400. #4903

## 2.6.1

### Grafana Mimir

* [BUGFIX] Security: updates Go to version 1.20.3 to fix CVE-2023-24538 #4798

## 2.6.0

### Grafana Mimir

* [CHANGE] Querier: Introduce `-querier.max-partial-query-length` to limit the time range for partial queries at the querier level and deprecate `-store.max-query-length`. #3825 #4017
* [CHANGE] Store-gateway: Remove experimental `-blocks-storage.bucket-store.max-concurrent-reject-over-limit` flag. #3706
* [CHANGE] Ingester: If shipping is enabled block retention will now be relative to the upload time to cloud storage. If shipping is disabled block retention will be relative to the creation time of the block instead of the mintime of the last block created. #3816
* [CHANGE] Query-frontend: Deprecated CLI flag `-query-frontend.align-querier-with-step` has been removed. #3982
* [CHANGE] Alertmanager: added default configuration for `-alertmanager.configs.fallback`. Allows tenants to send alerts without first uploading an Alertmanager configuration. #3541
* [FEATURE] Store-gateway: streaming of series. The store-gateway can now stream results back to the querier instead of buffering them. This is expected to greatly reduce peak memory consumption while keeping latency the same. You can enable this feature by setting `-blocks-storage.bucket-store.batch-series-size` to a value in the high thousands (5000-10000). This is still an experimental feature and is subject to a changing API and instability. #3540 #3546 #3587 #3606 #3611 #3620 #3645 #3355 #3697 #3666 #3687 #3728 #3739 #3751 #3779 #3839
* [FEATURE] Alertmanager: Added support for the Webex receiver. #3758
* [FEATURE] Limits: Added the `-validation.separate-metrics-group-label` flag. This allows further separation of the `cortex_discarded_samples_total` metric by an additional `group` label - which is configured by this flag to be the value of a specific label on an incoming timeseries. Active groups are tracked and inactive groups are cleaned up on a defined interval. The maximum number of groups tracked is controlled by the `-max-separate-metrics-groups-per-user` flag. #3439
* [FEATURE] Overrides-exporter: Added experimental ring support to overrides-exporter via `-overrides-exporter.ring.enabled`. When enabled, the ring is used to establish a leader replica for the export of limit override metrics. #3908 #3953
* [FEATURE] Ephemeral storage (experimental): Mimir can now accept samples into "ephemeral storage". Such samples are available for querying for a short amount of time (`-blocks-storage.ephemeral-tsdb.retention-period`, defaults to 10 minutes), and then removed from memory. To use ephemeral storage, distributor must be configured with `-distributor.ephemeral-series-enabled` option. Series matching `-distributor.ephemeral-series-matchers` will be marked for storing into ephemeral storage in ingesters. Each tenant needs to have ephemeral storage enabled by using `-ingester.max-ephemeral-series-per-user` limit, which defaults to 0 (no ephemeral storage). Ingesters have new `-ingester.instance-limits.max-ephemeral-series` limit for total number of series in ephemeral storage across all tenants. If ingestion of samples into ephemeral storage fails, `cortex_discarded_samples_total` metric will use values prefixed with `ephemeral-` for `reason` label. Querying of ephemeral storage is possible by using `{__mimir_storage__="ephemeral"}` as metric selector. Following new metrics related to ephemeral storage are introduced: #3897 #3922 #3961 #3997 #4004
  * `cortex_ingester_ephemeral_series`
  * `cortex_ingester_ephemeral_series_created_total`
  * `cortex_ingester_ephemeral_series_removed_total`
  * `cortex_ingester_ingested_ephemeral_samples_total`
  * `cortex_ingester_ingested_ephemeral_samples_failures_total`
  * `cortex_ingester_memory_ephemeral_users`
  * `cortex_ingester_queries_ephemeral_total`
  * `cortex_ingester_queried_ephemeral_samples`
  * `cortex_ingester_queried_ephemeral_series`
* [ENHANCEMENT] Added new metric `thanos_shipper_last_successful_upload_time`: Unix timestamp (in seconds) of the last successful TSDB block uploaded to the bucket. #3627
* [ENHANCEMENT] Ruler: Added `-ruler.alertmanager-client.tls-enabled` configuration for alertmanager client. #3432 #3597
* [ENHANCEMENT] Activity tracker logs now have `component=activity-tracker` label. #3556
* [ENHANCEMENT] Distributor: remove labels with empty values #2439
* [ENHANCEMENT] Query-frontend: track query HTTP requests in the Activity Tracker. #3561
* [ENHANCEMENT] Store-gateway: Add experimental alternate implementation of index-header reader that does not use memory mapped files. The index-header reader is expected to improve stability of the store-gateway. You can enable this implementation with the flag `-blocks-storage.bucket-store.index-header.stream-reader-enabled`. #3639 #3691 #3703 #3742 #3785 #3787 #3797
* [ENHANCEMENT] Query-scheduler: add `cortex_query_scheduler_cancelled_requests_total` metric to track the number of requests that are already cancelled when dequeued. #3696
* [ENHANCEMENT] Store-gateway: add `cortex_bucket_store_partitioner_extended_ranges_total` metric to keep track of the ranges that the partitioner decided to overextend and merge in order to save API call to the object storage. #3769
* [ENHANCEMENT] Compactor: Auto-forget unhealthy compactors after ten failed ring heartbeats. #3771
* [ENHANCEMENT] Ruler: change default value of `-ruler.for-grace-period` from `10m` to `2m` and update help text. The new default value reflects how we operate Mimir at Grafana Labs. #3817
* [ENHANCEMENT] Ingester: Added experimental flags to force usage of _postings for matchers cache_. These flags will be removed in the future and it's not recommended to change them. #3823
  * `-blocks-storage.tsdb.head-postings-for-matchers-cache-ttl`
  * `-blocks-storage.tsdb.head-postings-for-matchers-cache-size`
  * `-blocks-storage.tsdb.head-postings-for-matchers-cache-force`
* [ENHANCEMENT] Ingester: Improved series selection performance when some of the matchers do not match any series. #3827
* [ENHANCEMENT] Alertmanager: Add new additional template function `tenantID` returning id of the tenant owning the alert. #3758
* [ENHANCEMENT] Alertmanager: Add additional template function `grafanaExploreURL` returning URL to grafana explore with range query. #3849
* [ENHANCEMENT] Reduce overhead of debug logging when filtered out. #3875
* [ENHANCEMENT] Update Docker base images from `alpine:3.16.2` to `alpine:3.17.1`. #3898
* [ENHANCEMENT] Ingester: Add new `/ingester/tsdb_metrics` endpoint to return tenant-specific TSDB metrics. #3923
* [ENHANCEMENT] Query-frontend: CLI flag `-query-frontend.max-total-query-length` and its associated YAML configuration is now stable. #3882
* [ENHANCEMENT] Ruler: rule groups now support optional and experimental `align_evaluation_time_on_interval` field, which causes all evaluations to happen on interval-aligned timestamp. #4013
* [ENHANCEMENT] Query-scheduler: ring-based service discovery is now stable. #4028
* [ENHANCEMENT] Store-gateway: improved performance of prefix matching on the labels. #4055 #4080
* [BUGFIX] Log the names of services that are not yet running rather than `unsupported value type` when calling `/ready` and some services are not running. #3625
* [BUGFIX] Alertmanager: Fix template spurious deletion with relative data dir. #3604
* [BUGFIX] Security: update prometheus/exporter-toolkit for CVE-2022-46146. #3675
* [BUGFIX] Security: update golang.org/x/net for CVE-2022-41717. #3755
* [BUGFIX] Debian package: Fix post-install, environment file path and user creation. #3720
* [BUGFIX] memberlist: Fix panic during Mimir startup when Mimir receives gossip message before it's ready. #3746
* [BUGFIX] Store-gateway: fix `cortex_bucket_store_partitioner_requested_bytes_total` metric to not double count overlapping ranges. #3769
* [BUGFIX] Update `github.com/thanos-io/objstore` to address issue with Multipart PUT on s3-compatible Object Storage. #3802 #3821
* [BUGFIX] Distributor, Query-scheduler: Make sure ring metrics include a `cortex_` prefix as expected by dashboards. #3809
* [BUGFIX] Querier: canceled requests are no longer reported as "consistency check" failures. #3837 #3927
* [BUGFIX] Distributor: don't panic when `metric_relabel_configs` in overrides contains null element. #3868
* [BUGFIX] Distributor: don't panic when OTLP histograms don't have any buckets. #3853
* [BUGFIX] Ingester, Compactor: fix panic that can occur when compaction fails. #3955
* [BUGFIX] Store-gateway: return `Canceled` rather than `Aborted` error when the calling querier cancels the request. #4007

### Mixin

* [ENHANCEMENT] Alerts: Added `MimirIngesterInstanceHasNoTenants` alert that fires when an ingester replica is not receiving write requests for any tenant. #3681
* [ENHANCEMENT] Alerts: Extended `MimirAllocatingTooMuchMemory` to check read-write deployment containers. #3710
* [ENHANCEMENT] Alerts: Added `MimirAlertmanagerInstanceHasNoTenants` alert that fires when an alertmanager instance ows no tenants. #3826
* [ENHANCEMENT] Alerts: Added `MimirRulerInstanceHasNoRuleGroups` alert that fires when a ruler replica is not assigned any rule group to evaluate. #3723
* [ENHANCEMENT] Support for baremetal deployment for alerts and scaling recording rules. #3719
* [ENHANCEMENT] Dashboards: querier autoscaling now supports multiple scaled objects (configurable via `$._config.autoscale.querier.hpa_name`). #3962
* [BUGFIX] Alerts: Fixed `MimirIngesterRestarts` alert when Mimir is deployed in read-write mode. #3716
* [BUGFIX] Alerts: Fixed `MimirIngesterHasNotShippedBlocks` and `MimirIngesterHasNotShippedBlocksSinceStart` alerts for when Mimir is deployed in read-write or monolithic modes and updated them to use new `thanos_shipper_last_successful_upload_time` metric. #3627
* [BUGFIX] Alerts: Fixed `MimirMemoryMapAreasTooHigh` alert when Mimir is deployed in read-write mode. #3626
* [BUGFIX] Alerts: Fixed `MimirCompactorSkippedBlocksWithOutOfOrderChunks` matching on non-existent label. #3628
* [BUGFIX] Dashboards: Fix `Rollout Progress` dashboard incorrectly using Gateway metrics when Gateway was not enabled. #3709
* [BUGFIX] Tenants dashboard: Make it compatible with all deployment types. #3754
* [BUGFIX] Alerts: Fixed `MimirCompactorHasNotUploadedBlocks` to not fire if compactor has nothing to do. #3793
* [BUGFIX] Alerts: Fixed `MimirAutoscalerNotActive` to not fire if scaling metric is 0, to avoid false positives on scaled objects with 0 min replicas. #3999

### Jsonnet

* [CHANGE] Replaced the deprecated `policy/v1beta1` with `policy/v1` when configuring a PodDisruptionBudget for read-write deployment mode. #3811
* [CHANGE] Removed `-server.http-write-timeout` default option value from querier and query-frontend, as it defaults to a higher value in the code now, and cannot be lower than `-querier.timeout`. #3836
* [CHANGE] Replaced `-store.max-query-length` with `-query-frontend.max-total-query-length` in the query-frontend config. #3879
* [CHANGE] Changed default `mimir_backend_data_disk_size` from `100Gi` to `250Gi`. #3894
* [ENHANCEMENT] Update `rollout-operator` to `v0.2.0`. #3624
* [ENHANCEMENT] Add `user_24M` and `user_32M` classes to operations config. #3367
* [ENHANCEMENT] Update memcached image from `memcached:1.6.16-alpine` to `memcached:1.6.17-alpine`. #3914
* [ENHANCEMENT] Allow configuring the ring for overrides-exporter. #3995
* [BUGFIX] Apply ingesters and store-gateways per-zone CLI flags overrides to read-write deployment mode too. #3766
* [BUGFIX] Apply overrides-exporter CLI flags to mimir-backend when running Mimir in read-write deployment mode. #3790
* [BUGFIX] Fixed `mimir-write` and `mimir-read` Kubernetes service to correctly balance requests among pods. #3855 #3864 #3906
* [BUGFIX] Fixed `ruler-query-frontend` and `mimir-read` gRPC server configuration to force clients to periodically re-resolve the backend addresses. #3862
* [BUGFIX] Fixed `mimir-read` CLI flags to ensure query-frontend configuration takes precedence over querier configuration. #3877

### Mimirtool

* [ENHANCEMENT] Update `mimirtool config convert` to work with Mimir 2.4, 2.5, 2.6 changes. #3952
* [ENHANCEMENT] Mimirtool is now available to install through Homebrew with `brew install mimirtool`. #3776
* [ENHANCEMENT] Added `--concurrency` to `mimirtool rules sync` command. #3996
* [BUGFIX] Fix summary output from `mimirtool rules sync` to display correct number of groups created and updated. #3918

### Documentation

* [BUGFIX] Querier: Remove assertion that the `-querier.max-concurrent` flag must also be set for the query-frontend. #3678
* [ENHANCEMENT] Update migration from cortex documentation. #3662
* [ENHANCEMENT] Query-scheduler: documented how to migrate from DNS-based to ring-based service discovery. #4028

### Tools

## 2.5.0

### Grafana Mimir

* [CHANGE] Flag `-azure.msi-resource` is now ignored, and will be removed in Mimir 2.7. This setting is now made automatically by Azure. #2682
* [CHANGE] Experimental flag `-blocks-storage.tsdb.out-of-order-capacity-min` has been removed. #3261
* [CHANGE] Distributor: Wrap errors from pushing to ingesters with useful context, for example clarifying timeouts. #3307
* [CHANGE] The default value of `-server.http-write-timeout` has changed from 30s to 2m. #3346
* [CHANGE] Reduce period of health checks in connection pools for querier->store-gateway, ruler->ruler, and alertmanager->alertmanager clients to 10s. This reduces the time to fail a gRPC call when the remote stops responding. #3168
* [CHANGE] Hide TSDB block ranges period config from doc and mark it experimental. #3518
* [FEATURE] Alertmanager: added Discord support. #3309
* [ENHANCEMENT] Added `-server.tls-min-version` and `-server.tls-cipher-suites` flags to configure cipher suites and min TLS version supported by HTTP and gRPC servers. #2898
* [ENHANCEMENT] Distributor: Add age filter to forwarding functionality, to not forward samples which are older than defined duration. If such samples are not ingested, `cortex_discarded_samples_total{reason="forwarded-sample-too-old"}` is increased. #3049 #3113
* [ENHANCEMENT] Store-gateway: Reduce memory allocation when generating ids in index cache. #3179
* [ENHANCEMENT] Query-frontend: truncate queries based on the configured creation grace period (`--validation.create-grace-period`) to avoid querying too far into the future. #3172
* [ENHANCEMENT] Ingester: Reduce activity tracker memory allocation. #3203
* [ENHANCEMENT] Query-frontend: Log more detailed information in the case of a failed query. #3190
* [ENHANCEMENT] Added `-usage-stats.installation-mode` configuration to track the installation mode via the anonymous usage statistics. #3244
* [ENHANCEMENT] Compactor: Add new `cortex_compactor_block_max_time_delta_seconds` histogram for detecting if compaction of blocks is lagging behind. #3240 #3429
* [ENHANCEMENT] Ingester: reduced the memory footprint of active series custom trackers. #2568
* [ENHANCEMENT] Distributor: Include `X-Scope-OrgId` header in requests forwarded to configured forwarding endpoint. #3283 #3385
* [ENHANCEMENT] Alertmanager: reduced memory utilization in Mimir clusters with a large number of tenants. #3309
* [ENHANCEMENT] Add experimental flag `-shutdown-delay` to allow components to wait after receiving SIGTERM and before stopping. In this time the component returns 503 from /ready endpoint. #3298
* [ENHANCEMENT] Go: update to go 1.19.3. #3371
* [ENHANCEMENT] Alerts: added `RulerRemoteEvaluationFailing` alert, firing when communication between ruler and frontend fails in remote operational mode. #3177 #3389
* [ENHANCEMENT] Clarify which S3 signature versions are supported in the error "unsupported signature version". #3376
* [ENHANCEMENT] Store-gateway: improved index header reading performance. #3393 #3397 #3436
* [ENHANCEMENT] Store-gateway: improved performance of series matching. #3391
* [ENHANCEMENT] Move the validation of incoming series before the distributor's forwarding functionality, so that we don't forward invalid series. #3386 #3458
* [ENHANCEMENT] S3 bucket configuration now validates that the endpoint does not have the bucket name prefix. #3414
* [ENHANCEMENT] Query-frontend: added "fetched index bytes" to query statistics, so that the statistics contain the total bytes read by store-gateways from TSDB block indexes. #3206
* [ENHANCEMENT] Distributor: push wrapper should only receive unforwarded samples. #2980
* [ENHANCEMENT] Added `/api/v1/status/config` and `/api/v1/status/flags` APIs to maintain compatibility with prometheus. #3596 #3983
* [BUGFIX] Flusher: Add `Overrides` as a dependency to prevent panics when starting with `-target=flusher`. #3151
* [BUGFIX] Updated `golang.org/x/text` dependency to fix CVE-2022-32149. #3285
* [BUGFIX] Query-frontend: properly close gRPC streams to the query-scheduler to stop memory and goroutines leak. #3302
* [BUGFIX] Ruler: persist evaluation delay configured in the rulegroup. #3392
* [BUGFIX] Ring status pages: show 100% ownership as "100%", not "1e+02%". #3435
* [BUGFIX] Fix panics in OTLP ingest path when parse errors exist. #3538

### Mixin

* [CHANGE] Alerts: Change `MimirSchedulerQueriesStuck` `for` time to 7 minutes to account for the time it takes for HPA to scale up. #3223
* [CHANGE] Dashboards: Removed the `Querier > Stages` panel from the `Mimir / Queries` dashboard. #3311
* [CHANGE] Configuration: The format of the `autoscaling` section of the configuration has changed to support more components. #3378
  * Instead of specific config variables for each component, they are listed in a dictionary. For example, `autoscaling.querier_enabled` becomes `autoscaling.querier.enabled`.
* [FEATURE] Dashboards: Added "Mimir / Overview resources" dashboard, providing an high level view over a Mimir cluster resources utilization. #3481
* [FEATURE] Dashboards: Added "Mimir / Overview networking" dashboard, providing an high level view over a Mimir cluster network bandwidth, inflight requests and TCP connections. #3487
* [FEATURE] Compile baremetal mixin along k8s mixin. #3162 #3514
* [ENHANCEMENT] Alerts: Add MimirRingMembersMismatch firing when a component does not have the expected number of running jobs. #2404
* [ENHANCEMENT] Dashboards: Add optional row about the Distributor's metric forwarding feature to the `Mimir / Writes` dashboard. #3182 #3394 #3394 #3461
* [ENHANCEMENT] Dashboards: Remove the "Instance Mapper" row from the "Alertmanager Resources Dashboard". This is a Grafana Cloud specific service and not relevant for external users. #3152
* [ENHANCEMENT] Dashboards: Add "remote read", "metadata", and "exemplar" queries to "Mimir / Overview" dashboard. #3245
* [ENHANCEMENT] Dashboards: Use non-red colors for non-error series in the "Mimir / Overview" dashboard. #3246
* [ENHANCEMENT] Dashboards: Add support to multi-zone deployments for the experimental read-write deployment mode. #3256
* [ENHANCEMENT] Dashboards: If enabled, add new row to the `Mimir / Writes` for distributor autoscaling metrics. #3378
* [ENHANCEMENT] Dashboards: Add read path insights row to the "Mimir / Tenants" dashboard. #3326
* [ENHANCEMENT] Alerts: Add runbook urls for alerts. #3452
* [ENHANCEMENT] Configuration: Make it possible to configure namespace label, job label, and job prefix. #3482
* [ENHANCEMENT] Dashboards: improved resources and networking dashboards to work with read-write deployment mode too. #3497 #3504 #3519 #3531
* [ENHANCEMENT] Alerts: Added "MimirDistributorForwardingErrorRate" alert, which fires on high error rates in the distributor’s forwarding feature. #3200
* [ENHANCEMENT] Improve phrasing in Overview dashboard. #3488
* [BUGFIX] Dashboards: Fix legend showing `persistentvolumeclaim` when using `deployment_type=baremetal` for `Disk space utilization` panels. #3173 #3184
* [BUGFIX] Alerts: Fixed `MimirGossipMembersMismatch` alert when Mimir is deployed in read-write mode. #3489
* [BUGFIX] Dashboards: Remove "Inflight requests" from object store panels because the panel is not tracking the inflight requests to object storage. #3521

### Jsonnet

* [CHANGE] Replaced the deprecated `policy/v1beta1` with `policy/v1` when configuring a PodDisruptionBudget. #3284
* [CHANGE] [Common storage configuration](https://grafana.com/docs/mimir/v2.3.x/operators-guide/configure/configure-object-storage-backend/#common-configuration) is now used to configure object storage in all components. This is a breaking change in terms of Jsonnet manifests and also a CLI flag update for components that use object storage, so it will require a rollout of those components. The changes include: #3257
  * `blocks_storage_backend` was renamed to `storage_backend` and is now used as the common storage backend for all components.
    * So were the related `blocks_storage_azure_account_(name|key)` and `blocks_storage_s3_endpoint` configurations.
  * `storage_s3_endpoint` is now rendered by default using the `aws_region` configuration instead of a hardcoded `us-east-1`.
  * `ruler_client_type` and `alertmanager_client_type` were renamed to `ruler_storage_backend` and `alertmanager_storage_backend` respectively, and their corresponding CLI flags won't be rendered unless explicitly set to a value different from the one in `storage_backend` (like `local`).
  * `alertmanager_s3_bucket_name`, `alertmanager_gcs_bucket_name` and `alertmanager_azure_container_name` have been removed, and replaced by a single `alertmanager_storage_bucket_name` configuration used for all object storages.
  * `genericBlocksStorageConfig` configuration object was removed, and so any extensions to it will be now ignored. Use `blockStorageConfig` instead.
  * `rulerClientConfig` and `alertmanagerStorageClientConfig` configuration objects were renamed to `rulerStorageConfig` and `alertmanagerStorageConfig` respectively, and so any extensions to their previous names will be now ignored. Use the new names instead.
  * The CLI flags `*.s3.region` are no longer rendered as they are optional and the region can be inferred by Mimir by performing an initial API call to the endpoint.
  * The migration to this change should usually consist of:
    * Renaming `blocks_storage_backend` key to `storage_backend`.
    * For Azure/S3:
      * Renaming `blocks_storage_(azure|s3)_*` configurations to `storage_(azure|s3)_*`.
      * If `ruler_storage_(azure|s3)_*` and `alertmanager_storage_(azure|s3)_*` keys were different from the `block_storage_*` ones, they should be now provided using CLI flags, see [configuration reference](https://grafana.com/docs/mimir/v2.3.x/operators-guide/configure/reference-configuration-parameters/) for more details.
    * Removing `ruler_client_type` and `alertmanager_client_type` if their value match the `storage_backend`, or renaming them to their new names otherwise.
    * Reviewing any possible extensions to `genericBlocksStorageConfig`, `rulerClientConfig` and `alertmanagerStorageClientConfig` and moving them to the corresponding new options.
    * Renaming the alertmanager's bucket name configuration from provider-specific to the new `alertmanager_storage_bucket_name` key.
* [CHANGE] The `overrides-exporter.libsonnet` file is now always imported. The overrides-exporter can be enabled in jsonnet setting the following: #3379
  ```jsonnet
  {
    _config+:: {
      overrides_exporter_enabled: true,
    }
  }
  ```
* [FEATURE] Added support for experimental read-write deployment mode. Enabling the read-write deployment mode on a existing Mimir cluster is a destructive operation, because the cluster will be re-created. If you're creating a new Mimir cluster, you can deploy it in read-write mode adding the following configuration: #3379 #3475 #3405
  ```jsonnet
  {
    _config+:: {
      deployment_mode: 'read-write',

      // See operations/mimir/read-write-deployment.libsonnet for more configuration options.
      mimir_write_replicas: 3,
      mimir_read_replicas: 2,
      mimir_backend_replicas: 3,
    }
  }
  ```
* [ENHANCEMENT] Add autoscaling support to the `mimir-read` component when running the read-write-deployment model. #3419
* [ENHANCEMENT] Added `$._config.usageStatsConfig` to track the installation mode via the anonymous usage statistics. #3294
* [ENHANCEMENT] The query-tee node port (`$._config.query_tee_node_port`) is now optional. #3272
* [ENHANCEMENT] Add support for autoscaling distributors. #3378
* [ENHANCEMENT] Make auto-scaling logic ensure integer KEDA thresholds. #3512
* [BUGFIX] Fixed query-scheduler ring configuration for dedicated ruler's queries and query-frontends. #3237 #3239
* [BUGFIX] Jsonnet: Fix auto-scaling so that ruler-querier CPU threshold is a string-encoded integer millicores value. #3520

### Mimirtool

* [FEATURE] Added `mimirtool alertmanager verify` command to validate configuration without uploading. #3440
* [ENHANCEMENT] Added `mimirtool rules delete-namespace` command to delete all of the rule groups in a namespace including the namespace itself. #3136
* [ENHANCEMENT] Refactor `mimirtool analyze prometheus`: add concurrency and resiliency #3349
  * Add `--concurrency` flag. Default: number of logical CPUs
* [BUGFIX] `--log.level=debug` now correctly prints the response from the remote endpoint when a request fails. #3180

### Documentation

* [ENHANCEMENT] Documented how to configure HA deduplication using Consul in a Mimir Helm deployment. #2972
* [ENHANCEMENT] Improve `MimirQuerierAutoscalerNotActive` runbook. #3186
* [ENHANCEMENT] Improve `MimirSchedulerQueriesStuck` runbook to reflect debug steps with querier auto-scaling enabled. #3223
* [ENHANCEMENT] Use imperative for docs titles. #3178 #3332 #3343
* [ENHANCEMENT] Docs: mention gRPC compression in "Production tips". #3201
* [ENHANCEMENT] Update ADOPTERS.md. #3224 #3225
* [ENHANCEMENT] Add a note for jsonnet deploying. #3213
* [ENHANCEMENT] out-of-order runbook update with use case. #3253
* [ENHANCEMENT] Fixed TSDB retention mentioned in the "Recover source blocks from ingesters" runbook. #3280
* [ENHANCEMENT] Run Grafana Mimir in production using the Helm chart. #3072
* [ENHANCEMENT] Use common configuration in the tutorial. #3282
* [ENHANCEMENT] Updated detailed steps for migrating blocks from Thanos to Mimir. #3290
* [ENHANCEMENT] Add scheme to DNS service discovery docs. #3450
* [BUGFIX] Remove reference to file that no longer exists in contributing guide. #3404
* [BUGFIX] Fix some minor typos in the contributing guide and on the runbooks page. #3418
* [BUGFIX] Fix small typos in API reference. #3526
* [BUGFIX] Fixed TSDB retention mentioned in the "Recover source blocks from ingesters" runbook. #3278
* [BUGFIX] Fixed configuration example in the "Configuring the Grafana Mimir query-frontend to work with Prometheus" guide. #3374

### Tools

* [FEATURE] Add `copyblocks` tool, to copy Mimir blocks between two GCS buckets. #3264
* [ENHANCEMENT] copyblocks: copy no-compact global markers and optimize min time filter check. #3268
* [ENHANCEMENT] Mimir rules GitHub action: Added the ability to change default value of `label` when running `prepare` command. #3236
* [BUGFIX] Mimir rules Github action: Fix single line output. #3421

## 2.4.0

### Grafana Mimir

* [CHANGE] Distributor: change the default value of `-distributor.remote-timeout` to `2s` from `20s` and `-distributor.forwarding.request-timeout` to `2s` from `10s` to improve distributor resource usage when ingesters crash. #2728 #2912
* [CHANGE] Anonymous usage statistics tracking: added the `-ingester.ring.store` value. #2981
* [CHANGE] Series metadata `HELP` that is longer than `-validation.max-metadata-length` is now truncated silently, instead of being dropped with a 400 status code. #2993
* [CHANGE] Ingester: changed default setting for `-ingester.ring.readiness-check-ring-health` from `true` to `false`. #2953
* [CHANGE] Anonymous usage statistics tracking has been enabled by default, to help Mimir maintainers make better decisions to support the open source community. #2939 #3034
* [CHANGE] Anonymous usage statistics tracking: added the minimum and maximum value of `-ingester.out-of-order-time-window`. #2940
* [CHANGE] The default hash ring heartbeat period for distributors, ingesters, rulers and compactors has been increased from `5s` to `15s`. Now the default heartbeat period for all Mimir hash rings is `15s`. #3033
* [CHANGE] Reduce the default TSDB head compaction concurrency (`-blocks-storage.tsdb.head-compaction-concurrency`) from 5 to 1, in order to reduce CPU spikes. #3093
* [CHANGE] Ruler: the ruler's [remote evaluation mode](https://grafana.com/docs/mimir/latest/operators-guide/architecture/components/ruler/#remote) (`-ruler.query-frontend.address`) is now stable. #3109
* [CHANGE] Limits: removed the deprecated YAML configuration option `active_series_custom_trackers_config`. Please use `active_series_custom_trackers` instead. #3110
* [CHANGE] Ingester: removed the deprecated configuration option `-ingester.ring.join-after`. #3111
* [CHANGE] Querier: removed the deprecated configuration option `-querier.shuffle-sharding-ingesters-lookback-period`. The value of `-querier.query-ingesters-within` is now used internally for shuffle sharding lookback, while you can use `-querier.shuffle-sharding-ingesters-enabled` to enable or disable shuffle sharding on the read path. #3111
* [CHANGE] Memberlist: cluster label verification feature (`-memberlist.cluster-label` and `-memberlist.cluster-label-verification-disabled`) is now marked as stable. #3108
* [CHANGE] Distributor: only single per-tenant forwarding endpoint can be configured now. Support for per-rule endpoint has been removed. #3095
* [FEATURE] Query-scheduler: added an experimental ring-based service discovery support for the query-scheduler. Refer to [query-scheduler configuration](https://grafana.com/docs/mimir/next/operators-guide/architecture/components/query-scheduler/#configuration) for more information. #2957
* [FEATURE] Introduced the experimental endpoint `/api/v1/user_limits` exposed by all components that load runtime configuration. This endpoint exposes realtime limits for the authenticated tenant, in JSON format. #2864 #3017
* [FEATURE] Query-scheduler: added the experimental configuration option `-query-scheduler.max-used-instances` to restrict the number of query-schedulers effectively used regardless how many replicas are running. This feature can be useful when using the experimental read-write deployment mode. #3005
* [ENHANCEMENT] Go: updated to go 1.19.2. #2637 #3127 #3129
* [ENHANCEMENT] Runtime config: don't unmarshal runtime configuration files if they haven't changed. This can save a bit of CPU and memory on every component using runtime config. #2954
* [ENHANCEMENT] Query-frontend: Add `cortex_frontend_query_result_cache_skipped_total` and `cortex_frontend_query_result_cache_attempted_total` metrics to track the reason why query results are not cached. #2855
* [ENHANCEMENT] Distributor: pool more connections per host when forwarding request. Mark requests as idempotent so they can be retried under some conditions. #2968
* [ENHANCEMENT] Distributor: failure to send request to forwarding target now also increments `cortex_distributor_forward_errors_total`, with `status_code="failed"`. #2968
* [ENHANCEMENT] Distributor: added support forwarding push requests via gRPC, using `httpgrpc` messages from weaveworks/common library. #2996
* [ENHANCEMENT] Query-frontend / Querier: increase internal backoff period used to retry connections to query-frontend / query-scheduler. #3011
* [ENHANCEMENT] Querier: do not log "error processing requests from scheduler" when the query-scheduler is shutting down. #3012
* [ENHANCEMENT] Query-frontend: query sharding process is now time-bounded and it is cancelled if the request is aborted. #3028
* [ENHANCEMENT] Query-frontend: improved Prometheus response JSON encoding performance. #2450
* [ENHANCEMENT] TLS: added configuration parameters to configure the client's TLS cipher suites and minimum version. The following new CLI flags have been added: #3070
  * `-alertmanager.alertmanager-client.tls-cipher-suites`
  * `-alertmanager.alertmanager-client.tls-min-version`
  * `-alertmanager.sharding-ring.etcd.tls-cipher-suites`
  * `-alertmanager.sharding-ring.etcd.tls-min-version`
  * `-compactor.ring.etcd.tls-cipher-suites`
  * `-compactor.ring.etcd.tls-min-version`
  * `-distributor.forwarding.grpc-client.tls-cipher-suites`
  * `-distributor.forwarding.grpc-client.tls-min-version`
  * `-distributor.ha-tracker.etcd.tls-cipher-suites`
  * `-distributor.ha-tracker.etcd.tls-min-version`
  * `-distributor.ring.etcd.tls-cipher-suites`
  * `-distributor.ring.etcd.tls-min-version`
  * `-ingester.client.tls-cipher-suites`
  * `-ingester.client.tls-min-version`
  * `-ingester.ring.etcd.tls-cipher-suites`
  * `-ingester.ring.etcd.tls-min-version`
  * `-memberlist.tls-cipher-suites`
  * `-memberlist.tls-min-version`
  * `-querier.frontend-client.tls-cipher-suites`
  * `-querier.frontend-client.tls-min-version`
  * `-querier.store-gateway-client.tls-cipher-suites`
  * `-querier.store-gateway-client.tls-min-version`
  * `-query-frontend.grpc-client-config.tls-cipher-suites`
  * `-query-frontend.grpc-client-config.tls-min-version`
  * `-query-scheduler.grpc-client-config.tls-cipher-suites`
  * `-query-scheduler.grpc-client-config.tls-min-version`
  * `-query-scheduler.ring.etcd.tls-cipher-suites`
  * `-query-scheduler.ring.etcd.tls-min-version`
  * `-ruler.alertmanager-client.tls-cipher-suites`
  * `-ruler.alertmanager-client.tls-min-version`
  * `-ruler.client.tls-cipher-suites`
  * `-ruler.client.tls-min-version`
  * `-ruler.query-frontend.grpc-client-config.tls-cipher-suites`
  * `-ruler.query-frontend.grpc-client-config.tls-min-version`
  * `-ruler.ring.etcd.tls-cipher-suites`
  * `-ruler.ring.etcd.tls-min-version`
  * `-store-gateway.sharding-ring.etcd.tls-cipher-suites`
  * `-store-gateway.sharding-ring.etcd.tls-min-version`
* [ENHANCEMENT] Store-gateway: Add `-blocks-storage.bucket-store.max-concurrent-reject-over-limit` option to allow requests that exceed the max number of inflight object storage requests to be rejected. #2999
* [ENHANCEMENT] Query-frontend: allow setting a separate limit on the total (before splitting/sharding) query length of range queries with the new experimental `-query-frontend.max-total-query-length` flag, which defaults to `-store.max-query-length` if unset or set to 0. #3058
* [ENHANCEMENT] Query-frontend: Lower TTL for cache entries overlapping the out-of-order samples ingestion window (re-using `-ingester.out-of-order-allowance` from ingesters). #2935
* [ENHANCEMENT] Ruler: added support to forcefully disable recording and/or alerting rules evaluation. The following new configuration options have been introduced, which can be overridden on a per-tenant basis in the runtime configuration: #3088
  * `-ruler.recording-rules-evaluation-enabled`
  * `-ruler.alerting-rules-evaluation-enabled`
* [ENHANCEMENT] Distributor: Improved error messages reported when the distributor fails to remote write to ingesters. #3055
* [ENHANCEMENT] Improved tracing spans tracked by distributors, ingesters and store-gateways. #2879 #3099 #3089
* [ENHANCEMENT] Ingester: improved the performance of label value cardinality endpoint. #3044
* [ENHANCEMENT] Ruler: use backoff retry on remote evaluation #3098
* [ENHANCEMENT] Query-frontend: Include multiple tenant IDs in query logs when present instead of dropping them. #3125
* [ENHANCEMENT] Query-frontend: truncate queries based on the configured blocks retention period (`-compactor.blocks-retention-period`) to avoid querying past this period. #3134
* [ENHANCEMENT] Alertmanager: reduced memory utilization in Mimir clusters with a large number of tenants. #3143
* [ENHANCEMENT] Store-gateway: added extra span logging to improve observability. #3131
* [ENHANCEMENT] Compactor: cleaning up different tenants' old blocks and updating bucket indexes is now more independent. This prevents a single tenant from delaying cleanup for other tenants. #2631
* [ENHANCEMENT] Distributor: request rate, ingestion rate, and inflight requests limits are now enforced before reading and parsing the body of the request. This makes the distributor more resilient against a burst of requests over those limit. #2419
* [BUGFIX] Querier: Fix 400 response while handling streaming remote read. #2963
* [BUGFIX] Fix a bug causing query-frontend, query-scheduler, and querier not failing if one of their internal components fail. #2978
* [BUGFIX] Querier: re-balance the querier worker connections when a query-frontend or query-scheduler is terminated. #3005
* [BUGFIX] Distributor: Now returns the quorum error from ingesters. For example, with replication_factor=3, two HTTP 400 errors and one HTTP 500 error, now the distributor will always return HTTP 400. Previously the behaviour was to return the error which the distributor first received. #2979
* [BUGFIX] Ruler: fix panic when ruler.external_url is explicitly set to an empty string ("") in YAML. #2915
* [BUGFIX] Alertmanager: Fix support for the Telegram API URL in the global settings. #3097
* [BUGFIX] Alertmanager: Fix parsing of label matchers without label value in the API used to retrieve alerts. #3097
* [BUGFIX] Ruler: Fix not restoring alert state for rule groups when other ruler replicas shut down. #3156
* [BUGFIX] Updated `golang.org/x/net` dependency to fix CVE-2022-27664. #3124
* [BUGFIX] Fix distributor from returning a `500` status code when a `400` was received from the ingester. #3211
* [BUGFIX] Fix incorrect OS value set in Mimir v2.3.* RPM packages. #3221

### Mixin

* [CHANGE] Alerts: MimirQuerierAutoscalerNotActive is now critical and fires after 1h instead of 15m. #2958
* [FEATURE] Dashboards: Added "Mimir / Overview" dashboards, providing an high level view over a Mimir cluster. #3122 #3147 #3155
* [ENHANCEMENT] Dashboards: Updated the "Writes" and "Rollout progress" dashboards to account for samples ingested via the new OTLP ingestion endpoint. #2919 #2938
* [ENHANCEMENT] Dashboards: Include per-tenant request rate in "Tenants" dashboard. #2874
* [ENHANCEMENT] Dashboards: Include inflight object store requests in "Reads" dashboard. #2914
* [ENHANCEMENT] Dashboards: Make queries used to find job, cluster and namespace for dropdown menus configurable. #2893
* [ENHANCEMENT] Dashboards: Include rate of label and series queries in "Reads" dashboard. #3065 #3074
* [ENHANCEMENT] Dashboards: Fix legend showing on per-pod panels. #2944
* [ENHANCEMENT] Dashboards: Use the "req/s" unit on panels showing the requests rate. #3118
* [ENHANCEMENT] Dashboards: Use a consistent color across dashboards for the error rate. #3154

### Jsonnet

* [FEATURE] Added support for query-scheduler ring-based service discovery. #3128
* [ENHANCEMENT] Querier autoscaling is now slower on scale downs: scale down 10% every 1m instead of 100%. #2962
* [BUGFIX] Memberlist: `gossip_member_label` is now set for ruler-queriers. #3141

### Mimirtool

* [ENHANCEMENT] mimirtool analyze: Store the query errors instead of exit during the analysis. #3052
* [BUGFIX] mimir-tool remote-read: fix returns where some conditions [return nil error even if there is error](https://github.com/grafana/cortex-tools/issues/260). #3053

### Documentation

* [ENHANCEMENT] Added documentation on how to configure storage retention. #2970
* [ENHANCEMENT] Improved gRPC clients config documentation. #3020
* [ENHANCEMENT] Added documentation on how to manage alerting and recording rules. #2983
* [ENHANCEMENT] Improved `MimirSchedulerQueriesStuck` runbook. #3006
* [ENHANCEMENT] Added "Cluster label verification" section to memberlist documentation. #3096
* [ENHANCEMENT] Mention compression in multi-zone replication documentation. #3107
* [BUGFIX] Fixed configuration option names in "Enabling zone-awareness via the Grafana Mimir Jsonnet". #3018
* [BUGFIX] Fixed `mimirtool analyze` parameters documentation. #3094
* [BUGFIX] Fixed YAML configuraton in the "Manage the configuration of Grafana Mimir with Helm" guide. #3042
* [BUGFIX] Fixed Alertmanager capacity planning documentation. #3132

### Tools

- [BUGFIX] trafficdump: Fixed panic occurring when `-success-only=true` and the captured request failed. #2863

## 2.3.1

### Grafana Mimir
* [BUGFIX] Query-frontend: query sharding took exponential time to map binary expressions. #3027
* [BUGFIX] Distributor: Stop panics on OTLP endpoint when a single metric has multiple timeseries. #3040

## 2.3.0

### Grafana Mimir

* [CHANGE] Ingester: Added user label to ingester metric `cortex_ingester_tsdb_out_of_order_samples_appended_total`. On multitenant clusters this helps us find the rate of appended out-of-order samples for a specific tenant. #2493
* [CHANGE] Compactor: delete source and output blocks from local disk on compaction failed, to reduce likelihood that subsequent compactions fail because of no space left on disk. #2261
* [CHANGE] Ruler: Remove unused CLI flags `-ruler.search-pending-for` and `-ruler.flush-period` (and their respective YAML config options). #2288
* [CHANGE] Successful gRPC requests are no longer logged (only affects internal API calls). #2309
* [CHANGE] Add new `-*.consul.cas-retry-delay` flags. They have a default value of `1s`, while previously there was no delay between retries. #2309
* [CHANGE] Store-gateway: Remove the experimental ability to run requests in a dedicated OS thread pool and associated CLI flag `-store-gateway.thread-pool-size`. #2423
* [CHANGE] Memberlist: disabled TCP-based ping fallback, because Mimir already uses a custom transport based on TCP. #2456
* [CHANGE] Change default value for `-distributor.ha-tracker.max-clusters` to `100` to provide a DoS protection. #2465
* [CHANGE] Experimental block upload API exposed by compactor has changed: Previous `/api/v1/upload/block/{block}` endpoint for starting block upload is now `/api/v1/upload/block/{block}/start`, and previous endpoint `/api/v1/upload/block/{block}?uploadComplete=true` for finishing block upload is now `/api/v1/upload/block/{block}/finish`. New API endpoint has been added: `/api/v1/upload/block/{block}/check`. #2486 #2548
* [CHANGE] Compactor: changed `-compactor.max-compaction-time` default from `0s` (disabled) to `1h`. When compacting blocks for a tenant, the compactor will move to compact blocks of another tenant or re-plan blocks to compact at least every 1h. #2514
* [CHANGE] Distributor: removed previously deprecated `extend_writes` (see #1856) YAML key and `-distributor.extend-writes` CLI flag from the distributor config. #2551
* [CHANGE] Ingester: removed previously deprecated `active_series_custom_trackers` (see #1188) YAML key from the ingester config. #2552
* [CHANGE] The tenant ID `__mimir_cluster` is reserved by Mimir and not allowed to store metrics. #2643
* [CHANGE] Purger: removed the purger component and moved its API endpoints `/purger/delete_tenant` and `/purger/delete_tenant_status` to the compactor at `/compactor/delete_tenant` and `/compactor/delete_tenant_status`. The new endpoints on the compactor are stable. #2644
* [CHANGE] Memberlist: Change the leave timeout duration (`-memberlist.leave-timeout duration`) from 5s to 20s and connection timeout (`-memberlist.packet-dial-timeout`) from 5s to 2s. This makes leave timeout 10x the connection timeout, so that we can communicate the leave to at least 1 node, if the first 9 we try to contact times out. #2669
* [CHANGE] Alertmanager: return status code `412 Precondition Failed` and log info message when alertmanager isn't configured for a tenant. #2635
* [CHANGE] Distributor: if forwarding rules are used to forward samples, exemplars are now removed from the request. #2710 #2725
* [CHANGE] Limits: change the default value of `max_global_series_per_metric` limit to `0` (disabled). Setting this limit by default does not provide much benefit because series are sharded by all labels. #2714
* [CHANGE] Ingester: experimental `-blocks-storage.tsdb.new-chunk-disk-mapper` has been removed, new chunk disk mapper is now always used, and is no longer marked experimental. Default value of `-blocks-storage.tsdb.head-chunks-write-queue-size` has changed to 1000000, this enables async chunk queue by default, which leads to improved latency on the write path when new chunks are created in ingesters. #2762
* [CHANGE] Ingester: removed deprecated `-blocks-storage.tsdb.isolation-enabled` option. TSDB-level isolation is now always disabled in Mimir. #2782
* [CHANGE] Compactor: `-compactor.partial-block-deletion-delay` must either be set to 0 (to disable partial blocks deletion) or a value higher than `4h`. #2787
* [CHANGE] Query-frontend: CLI flag `-query-frontend.align-querier-with-step` has been deprecated. Please use `-query-frontend.align-queries-with-step` instead. #2840
* [FEATURE] Compactor: Adds the ability to delete partial blocks after a configurable delay. This option can be configured per tenant. #2285
  - `-compactor.partial-block-deletion-delay`, as a duration string, allows you to set the delay since a partial block has been modified before marking it for deletion. A value of `0`, the default, disables this feature.
  - The metric `cortex_compactor_blocks_marked_for_deletion_total` has a new value for the `reason` label `reason="partial"`, when a block deletion marker is triggered by the partial block deletion delay.
* [FEATURE] Querier: enabled support for queries with negative offsets, which are not cached in the query results cache. #2429
* [FEATURE] EXPERIMENTAL: OpenTelemetry Metrics ingestion path on `/otlp/v1/metrics`. #695 #2436 #2461
* [FEATURE] Querier: Added support for tenant federation to metric metadata endpoint. #2467
* [FEATURE] Query-frontend: introduced experimental support to split instant queries by time. The instant query splitting can be enabled setting `-query-frontend.split-instant-queries-by-interval`. #2469 #2564 #2565 #2570 #2571 #2572 #2573 #2574 #2575 #2576 #2581 #2582 #2601 #2632 #2633 #2634 #2641 #2642 #2766
* [FEATURE] Introduced an experimental anonymous usage statistics tracking (disabled by default), to help Mimir maintainers make better decisions to support the open source community. The tracking system anonymously collects non-sensitive, non-personally identifiable information about the running Mimir cluster, and is disabled by default. #2643 #2662 #2685 #2732 #2733 #2735
* [FEATURE] Introduced an experimental deployment mode called read-write and running a fully featured Mimir cluster with three components: write, read and backend. The read-write deployment mode is a trade-off between the monolithic mode (only one component, no isolation) and the microservices mode (many components, high isolation). #2754 #2838
* [ENHANCEMENT] Distributor: Decreased distributor tests execution time. #2562
* [ENHANCEMENT] Alertmanager: Allow the HTTP `proxy_url` configuration option in the receiver's configuration. #2317
* [ENHANCEMENT] ring: optimize shuffle-shard computation when lookback is used, and all instances have registered timestamp within the lookback window. In that case we can immediately return origial ring, because we would select all instances anyway. #2309
* [ENHANCEMENT] Memberlist: added experimental memberlist cluster label support via `-memberlist.cluster-label` and `-memberlist.cluster-label-verification-disabled` CLI flags (and their respective YAML config options). #2354
* [ENHANCEMENT] Object storage can now be configured for all components using the `common` YAML config option key (or `-common.storage.*` CLI flags). #2330 #2347
* [ENHANCEMENT] Go: updated to go 1.18.4. #2400
* [ENHANCEMENT] Store-gateway, listblocks: list of blocks now includes stats from `meta.json` file: number of series, samples and chunks. #2425
* [ENHANCEMENT] Added more buckets to `cortex_ingester_client_request_duration_seconds` histogram metric, to correctly track requests taking longer than 1s (up until 16s). #2445
* [ENHANCEMENT] Azure client: Improve memory usage for large object storage downloads. #2408
* [ENHANCEMENT] Distributor: Add `-distributor.instance-limits.max-inflight-push-requests-bytes`. This limit protects the distributor against multiple large requests that together may cause an OOM, but are only a few, so do not trigger the `max-inflight-push-requests` limit. #2413
* [ENHANCEMENT] Distributor: Drop exemplars in distributor for tenants where exemplars are disabled. #2504
* [ENHANCEMENT] Runtime Config: Allow operator to specify multiple comma-separated yaml files in `-runtime-config.file` that will be merged in left to right order. #2583
* [ENHANCEMENT] Query sharding: shard binary operations only if it doesn't lead to non-shardable vector selectors in one of the operands. #2696
* [ENHANCEMENT] Add packaging for both debian based deb file and redhat based rpm file using FPM. #1803
* [ENHANCEMENT] Distributor: Add `cortex_distributor_query_ingester_chunks_deduped_total` and `cortex_distributor_query_ingester_chunks_total` metrics for determining how effective ingester chunk deduplication at query time is. #2713
* [ENHANCEMENT] Upgrade Docker base images to `alpine:3.16.2`. #2729
* [ENHANCEMENT] Ruler: Add `<prometheus-http-prefix>/api/v1/status/buildinfo` endpoint. #2724
* [ENHANCEMENT] Querier: Ensure all queries pulled from query-frontend or query-scheduler are immediately executed. The maximum workers concurrency in each querier is configured by `-querier.max-concurrent`. #2598
* [ENHANCEMENT] Distributor: Add `cortex_distributor_received_requests_total` and `cortex_distributor_requests_in_total` metrics to provide visiblity into appropriate per-tenant request limits. #2770
* [ENHANCEMENT] Distributor: Add single forwarding remote-write endpoint for a tenant (`forwarding_endpoint`), instead of using per-rule endpoints. This takes precendence over per-rule endpoints. #2801
* [ENHANCEMENT] Added `err-mimir-distributor-max-write-message-size` to the errors catalog. #2470
* [ENHANCEMENT] Add sanity check at startup to ensure the configured filesystem directories don't overlap for different components. #2828 #2947
* [BUGFIX] TSDB: Fixed a bug on the experimental out-of-order implementation that led to wrong query results. #2701
* [BUGFIX] Compactor: log the actual error on compaction failed. #2261
* [BUGFIX] Alertmanager: restore state from storage even when running a single replica. #2293
* [BUGFIX] Ruler: do not block "List Prometheus rules" API endpoint while syncing rules. #2289
* [BUGFIX] Ruler: return proper `*status.Status` error when running in remote operational mode. #2417
* [BUGFIX] Alertmanager: ensure the configured `-alertmanager.web.external-url` is either a path starting with `/`, or a full URL including the scheme and hostname. #2381 #2542
* [BUGFIX] Memberlist: fix problem with loss of some packets, typically ring updates when instances were removed from the ring during shutdown. #2418
* [BUGFIX] Ingester: fix misfiring `MimirIngesterHasUnshippedBlocks` and stale `cortex_ingester_oldest_unshipped_block_timestamp_seconds` when some block uploads fail. #2435
* [BUGFIX] Query-frontend: fix incorrect mapping of http status codes 429 to 500 when request queue is full. #2447
* [BUGFIX] Memberlist: Fix problem with ring being empty right after startup. Memberlist KV store now tries to "fast-join" the cluster to avoid serving empty KV store. #2505
* [BUGFIX] Compactor: Fix bug when using `-compactor.partial-block-deletion-delay`: compactor didn't correctly check for modification time of all block files. #2559
* [BUGFIX] Query-frontend: fix wrong query sharding results for queries with boolean result like `1 < bool 0`. #2558
* [BUGFIX] Fixed error messages related to per-instance limits incorrectly reporting they can be set on a per-tenant basis. #2610
* [BUGFIX] Perform HA-deduplication before forwarding samples according to forwarding rules in the distributor. #2603 #2709
* [BUGFIX] Fix reporting of tracing spans from PromQL engine. #2707
* [BUGFIX] Apply relabel and drop_label rules before forwarding rules in the distributor. #2703
* [BUGFIX] Distributor: Register `cortex_discarded_requests_total` metric, which previously was not registered and therefore not exported. #2712
* [BUGFIX] Ruler: fix not restoring alerts' state at startup. #2648
* [BUGFIX] Ingester: Fix disk filling up after restarting ingesters with out-of-order support disabled while it was enabled before. #2799
* [BUGFIX] Memberlist: retry joining memberlist cluster on startup when no nodes are resolved. #2837
* [BUGFIX] Query-frontend: fix incorrect mapping of http status codes 413 to 500 when request is too large. #2819
* [BUGFIX] Alertmanager: revert upstream alertmananger to v0.24.0 to fix panic when unmarshalling email headers #2924 #2925

### Mixin

* [CHANGE] Dashboards: "Slow Queries" dashboard no longer works with versions older than Grafana 9.0. #2223
* [CHANGE] Alerts: use RSS memory instead of working set memory in the `MimirAllocatingTooMuchMemory` alert for ingesters. #2480
* [CHANGE] Dashboards: remove the "Cache - Latency (old)" panel from the "Mimir / Queries" dashboard. #2796
* [FEATURE] Dashboards: added support to experimental read-write deployment mode. #2780
* [ENHANCEMENT] Dashboards: added missed rule evaluations to the "Evaluations per second" panel in the "Mimir / Ruler" dashboard. #2314
* [ENHANCEMENT] Dashboards: add k8s resource requests to CPU and memory panels. #2346
* [ENHANCEMENT] Dashboards: add RSS memory utilization panel for ingesters, store-gateways and compactors. #2479
* [ENHANCEMENT] Dashboards: allow to configure graph tooltip. #2647
* [ENHANCEMENT] Alerts: MimirFrontendQueriesStuck and MimirSchedulerQueriesStuck alerts are more reliable now as they consider all the intermediate samples in the minute prior to the evaluation. #2630
* [ENHANCEMENT] Alerts: added `RolloutOperatorNotReconciling` alert, firing if the optional rollout-operator is not successfully reconciling. #2700
* [ENHANCEMENT] Dashboards: added support to query-tee in front of ruler-query-frontend in the "Remote ruler reads" dashboard. #2761
* [ENHANCEMENT] Dashboards: Introduce support for baremetal deployment, setting `deployment_type: 'baremetal'` in the mixin `_config`. #2657
* [ENHANCEMENT] Dashboards: use timeseries panel to show exemplars. #2800
* [BUGFIX] Dashboards: fixed unit of latency panels in the "Mimir / Ruler" dashboard. #2312
* [BUGFIX] Dashboards: fixed "Intervals per query" panel in the "Mimir / Queries" dashboard. #2308
* [BUGFIX] Dashboards: Make "Slow Queries" dashboard works with Grafana 9.0. #2223
* [BUGFIX] Dashboards: add missing API routes to Ruler dashboard. #2412
* [BUGFIX] Dashboards: stop setting 'interval' in dashboards; it should be set on your datasource. #2802

### Jsonnet

* [CHANGE] query-scheduler is enabled by default. We advise to deploy the query-scheduler to improve the scalability of the query-frontend. #2431
* [CHANGE] Replaced anti-affinity rules with pod topology spread constraints for distributor, query-frontend, querier and ruler. #2517
  - The following configuration options have been removed:
    - `distributor_allow_multiple_replicas_on_same_node`
    - `query_frontend_allow_multiple_replicas_on_same_node`
    - `querier_allow_multiple_replicas_on_same_node`
    - `ruler_allow_multiple_replicas_on_same_node`
  - The following configuration options have been added:
    - `distributor_topology_spread_max_skew`
    - `query_frontend_topology_spread_max_skew`
    - `querier_topology_spread_max_skew`
    - `ruler_topology_spread_max_skew`
* [CHANGE] Change `max_global_series_per_metric` to 0 in all plans, and as a default value. #2669
* [FEATURE] Memberlist: added support for experimental memberlist cluster label, through the jsonnet configuration options `memberlist_cluster_label` and `memberlist_cluster_label_verification_disabled`. #2349
* [FEATURE] Added ruler-querier autoscaling support. It requires [KEDA](https://keda.sh) installed in the Kubernetes cluster. Ruler-querier autoscaler can be enabled and configure through the following options in the jsonnet config: #2545
  * `autoscaling_ruler_querier_enabled`: `true` to enable autoscaling.
  * `autoscaling_ruler_querier_min_replicas`: minimum number of ruler-querier replicas.
  * `autoscaling_ruler_querier_max_replicas`: maximum number of ruler-querier replicas.
  * `autoscaling_prometheus_url`: Prometheus base URL from which to scrape Mimir metrics (e.g. `http://prometheus.default:9090/prometheus`).
* [ENHANCEMENT] Memberlist now uses DNS service-discovery by default. #2549
* [ENHANCEMENT] Upgrade memcached image tag to `memcached:1.6.16-alpine`. #2740
* [ENHANCEMENT] Added `$._config.configmaps` and `$._config.runtime_config_files` to make it easy to add new configmaps or runtime config file to all components. #2748

### Mimirtool

* [ENHANCEMENT] Added `mimirtool backfill` command to upload Prometheus blocks using API available in the compactor. #1822
* [ENHANCEMENT] mimirtool bucket-validation: Verify existing objects can be overwritten by subsequent uploads. #2491
* [ENHANCEMENT] mimirtool config convert: Now supports migrating to the current version of Mimir. #2629
* [BUGFIX] mimirtool analyze: Fix dashboard JSON unmarshalling errors by using custom parsing. #2386
* [BUGFIX] Version checking no longer prompts for updating when already on latest version. #2723

### Mimir Continuous Test

* [ENHANCEMENT] Added basic authentication and bearer token support for when Mimir is behind a gateway authenticating the calls. #2717

### Query-tee

* [CHANGE] Renamed CLI flag `-server.service-port` to `-server.http-service-port`. #2683
* [CHANGE] Renamed metric `cortex_querytee_request_duration_seconds` to `cortex_querytee_backend_request_duration_seconds`. Metric `cortex_querytee_request_duration_seconds` is now reported without label `backend`. #2683
* [ENHANCEMENT] Added HTTP over gRPC support to `query-tee` to allow testing gRPC requests to Mimir instances. #2683

### Documentation

* [ENHANCEMENT] Referenced `mimirtool` commands in the HTTP API documentation. #2516
* [ENHANCEMENT] Improved DNS service discovery documentation. #2513

### Tools

* [ENHANCEMENT] `markblocks` now processes multiple blocks concurrently. #2677

## 2.2.0

### Grafana Mimir

* [CHANGE] Increased default configuration for `-server.grpc-max-recv-msg-size-bytes` and `-server.grpc-max-send-msg-size-bytes` from 4MB to 100MB. #1884
* [CHANGE] Default values have changed for the following settings. This improves query performance for recent data (within 12h) by only reading from ingesters: #1909 #1921
    - `-blocks-storage.bucket-store.ignore-blocks-within` now defaults to `10h` (previously `0`)
    - `-querier.query-store-after` now defaults to `12h` (previously `0`)
* [CHANGE] Alertmanager: removed support for migrating local files from Cortex 1.8 or earlier. Related to original Cortex PR https://github.com/cortexproject/cortex/pull/3910. #2253
* [CHANGE] The following settings are now classified as advanced because the defaults should work for most users and tuning them requires in-depth knowledge of how the read path works: #1929
    - `-querier.query-ingesters-within`
    - `-querier.query-store-after`
* [CHANGE] Config flag category overrides can be set dynamically at runtime. #1934
* [CHANGE] Ingester: deprecated `-ingester.ring.join-after`. Mimir now behaves as this setting is always set to 0s. This configuration option will be removed in Mimir 2.4.0. #1965
* [CHANGE] Blocks uploaded by ingester no longer contain `__org_id__` label. Compactor now ignores this label and will compact blocks with and without this label together. `mimirconvert` tool will remove the label from blocks as "unknown" label. #1972
* [CHANGE] Querier: deprecated `-querier.shuffle-sharding-ingesters-lookback-period`, instead adding `-querier.shuffle-sharding-ingesters-enabled` to enable or disable shuffle sharding on the read path. The value of `-querier.query-ingesters-within` is now used internally for shuffle sharding lookback. #2110
* [CHANGE] Memberlist: `-memberlist.abort-if-join-fails` now defaults to false. Previously it defaulted to true. #2168
* [CHANGE] Ruler: `/api/v1/rules*` and `/prometheus/rules*` configuration endpoints are removed. Use `/prometheus/config/v1/rules*`. #2182
* [CHANGE] Ingester: `-ingester.exemplars-update-period` has been renamed to `-ingester.tsdb-config-update-period`. You can use it to update multiple, per-tenant TSDB configurations. #2187
* [FEATURE] Ingester: (Experimental) Add the ability to ingest out-of-order samples up to an allowed limit. If you enable this feature, it requires additional memory and disk space. This feature also enables a write-behind log, which might lead to longer ingester-start replays. When this feature is disabled, there is no overhead on memory, disk space, or startup times. #2187
  * `-ingester.out-of-order-time-window`, as duration string, allows you to set how back in time a sample can be. The default is `0s`, where `s` is seconds.
  * `cortex_ingester_tsdb_out_of_order_samples_appended_total` metric tracks the total number of out-of-order samples ingested by the ingester.
  * `cortex_discarded_samples_total` has a new label `reason="sample-too-old"`, when the `-ingester.out-of-order-time-window` flag is greater than zero. The label tracks the number of samples that were discarded for being too old; they were out of order, but beyond the time window allowed. The labels `reason="sample-out-of-order"` and `reason="sample-out-of-bounds"` are not used when out-of-order ingestion is enabled.
* [ENHANCEMENT] Distributor: Added limit to prevent tenants from sending excessive number of requests: #1843
  * The following CLI flags (and their respective YAML config options) have been added:
    * `-distributor.request-rate-limit`
    * `-distributor.request-burst-limit`
  * The following metric is exposed to tell how many requests have been rejected:
    * `cortex_discarded_requests_total`
* [ENHANCEMENT] Store-gateway: Add the experimental ability to run requests in a dedicated OS thread pool. This feature can be configured using `-store-gateway.thread-pool-size` and is disabled by default. Replaces the ability to run index header operations in a dedicated thread pool. #1660 #1812
* [ENHANCEMENT] Improved error messages to make them easier to understand; each now have a unique, global identifier that you can use to look up in the runbooks for more information. #1907 #1919 #1888 #1939 #1984 #2009 #2056 #2066 #2104 #2150 #2234
* [ENHANCEMENT] Memberlist KV: incoming messages are now processed on per-key goroutine. This may reduce loss of "maintanance" packets in busy memberlist installations, but use more CPU. New `memberlist_client_received_broadcasts_dropped_total` counter tracks number of dropped per-key messages. #1912
* [ENHANCEMENT] Blocks Storage, Alertmanager, Ruler: add support a prefix to the bucket store (`*_storage.storage_prefix`). This enables using the same bucket for the three components. #1686 #1951
* [ENHANCEMENT] Upgrade Docker base images to `alpine:3.16.0`. #2028
* [ENHANCEMENT] Store-gateway: Add experimental configuration option for the store-gateway to attempt to pre-populate the file system cache when memory-mapping index-header files. Enabled with `-blocks-storage.bucket-store.index-header.map-populate-enabled=true`. Note this flag only has an effect when running on Linux. #2019 #2054
* [ENHANCEMENT] Chunk Mapper: reduce memory usage of async chunk mapper. #2043
* [ENHANCEMENT] Ingester: reduce sleep time when reading WAL. #2098
* [ENHANCEMENT] Compactor: Run sanity check on blocks storage configuration at startup. #2144
* [ENHANCEMENT] Compactor: Add HTTP API for uploading TSDB blocks. Enabled with `-compactor.block-upload-enabled`. #1694 #2126
* [ENHANCEMENT] Ingester: Enable querying overlapping blocks by default. #2187
* [ENHANCEMENT] Distributor: Auto-forget unhealthy distributors after ten failed ring heartbeats. #2154
* [ENHANCEMENT] Distributor: Add new metric `cortex_distributor_forward_errors_total` for error codes resulting from forwarding requests. #2077
* [ENHANCEMENT] `/ready` endpoint now returns and logs detailed services information. #2055
* [ENHANCEMENT] Memcached client: Reduce number of connections required to fetch cached keys from memcached. #1920
* [ENHANCEMENT] Improved error message returned when `-querier.query-store-after` validation fails. #1914
* [BUGFIX] Fix regexp parsing panic for regexp label matchers with start/end quantifiers. #1883
* [BUGFIX] Ingester: fixed deceiving error log "failed to update cached shipped blocks after shipper initialisation", occurring for each new tenant in the ingester. #1893
* [BUGFIX] Ring: fix bug where instances may appear unhealthy in the hash ring web UI even though they are not. #1933
* [BUGFIX] API: gzip is now enforced when identity encoding is explicitly rejected. #1864
* [BUGFIX] Fix panic at startup when Mimir is running in monolithic mode and query sharding is enabled. #2036
* [BUGFIX] Ruler: report `cortex_ruler_queries_failed_total` metric for any remote query error except 4xx when remote operational mode is enabled. #2053 #2143
* [BUGFIX] Ingester: fix slow rollout when using `-ingester.ring.unregister-on-shutdown=false` with long `-ingester.ring.heartbeat-period`. #2085
* [BUGFIX] Ruler: add timeout for remote rule evaluation queries to prevent rule group evaluations getting stuck indefinitely. The duration is configurable with `-querier.timeout` (default `2m`). #2090 #2222
* [BUGFIX] Limits: Active series custom tracker configuration has been named back from `active_series_custom_trackers_config` to `active_series_custom_trackers`. For backwards compatibility both version is going to be supported for until Mimir v2.4. When both fields are specified, `active_series_custom_trackers_config` takes precedence over `active_series_custom_trackers`. #2101
* [BUGFIX] Ingester: fixed the order of labels applied when incrementing the `cortex_discarded_metadata_total` metric. #2096
* [BUGFIX] Ingester: fixed bug where retrieving metadata for a metric with multiple metadata entries would return multiple copies of a single metadata entry rather than all available entries. #2096
* [BUGFIX] Distributor: canceled requests are no longer accounted as internal errors. #2157
* [BUGFIX] Memberlist: Fix typo in memberlist admin UI. #2202
* [BUGFIX] Ruler: fixed typo in error message when ruler failed to decode a rule group. #2151
* [BUGFIX] Active series custom tracker configuration is now displayed properly on `/runtime_config` page. #2065
* [BUGFIX] Query-frontend: `vector` and `time` functions were sharded, which made expressions like `vector(1) > 0 and vector(1)` fail. #2355

### Mixin

* [CHANGE] Split `mimir_queries` rules group into `mimir_queries` and `mimir_ingester_queries` to keep number of rules per group within the default per-tenant limit. #1885
* [CHANGE] Dashboards: Expose full image tag in "Mimir / Rollout progress" dashboard's "Pod per version panel." #1932
* [CHANGE] Dashboards: Disabled gateway panels by default, because most users don't have a gateway exposing the metrics expected by Mimir dashboards. You can re-enable it setting `gateway_enabled: true` in the mixin config and recompiling the mixin running `make build-mixin`. #1955
* [CHANGE] Alerts: adapt `MimirFrontendQueriesStuck` and `MimirSchedulerQueriesStuck` to consider ruler query path components. #1949
* [CHANGE] Alerts: Change `MimirRulerTooManyFailedQueries` severity to `critical`. #2165
* [ENHANCEMENT] Dashboards: Add config option `datasource_regex` to customise the regular expression used to select valid datasources for Mimir dashboards. #1802
* [ENHANCEMENT] Dashboards: Added "Mimir / Remote ruler reads" and "Mimir / Remote ruler reads resources" dashboards. #1911 #1937
* [ENHANCEMENT] Dashboards: Make networking panels work for pods created by the mimir-distributed helm chart. #1927
* [ENHANCEMENT] Alerts: Add `MimirStoreGatewayNoSyncedTenants` alert that fires when there is a store-gateway owning no tenants. #1882
* [ENHANCEMENT] Rules: Make `recording_rules_range_interval` configurable for cases where Mimir metrics are scraped less often that every 30 seconds. #2118
* [ENHANCEMENT] Added minimum Grafana version to mixin dashboards. #1943
* [BUGFIX] Fix `container_memory_usage_bytes:sum` recording rule. #1865
* [BUGFIX] Fix `MimirGossipMembersMismatch` alerts if Mimir alertmanager is activated. #1870
* [BUGFIX] Fix `MimirRulerMissedEvaluations` to show % of missed alerts as a value between 0 and 100 instead of 0 and 1. #1895
* [BUGFIX] Fix `MimirCompactorHasNotUploadedBlocks` alert false positive when Mimir is deployed in monolithic mode. #1902
* [BUGFIX] Fix `MimirGossipMembersMismatch` to make it less sensitive during rollouts and fire one alert per installation, not per job. #1926
* [BUGFIX] Do not trigger `MimirAllocatingTooMuchMemory` alerts if no container limits are supplied. #1905
* [BUGFIX] Dashboards: Remove empty "Chunks per query" panel from `Mimir / Queries` dashboard. #1928
* [BUGFIX] Dashboards: Use Grafana's `$__rate_interval` for rate queries in dashboards to support scrape intervals of >15s. #2011
* [BUGFIX] Alerts: Make each version of `MimirCompactorHasNotUploadedBlocks` distinct to avoid rule evaluation failures due to duplicate series being generated. #2197
* [BUGFIX] Fix `MimirGossipMembersMismatch` alert when using remote ruler evaluation. #2159

### Jsonnet

* [CHANGE] Remove use of `-querier.query-store-after`, `-querier.shuffle-sharding-ingesters-lookback-period`, `-blocks-storage.bucket-store.ignore-blocks-within`, and `-blocks-storage.tsdb.close-idle-tsdb-timeout` CLI flags since the values now match defaults. #1915 #1921
* [CHANGE] Change default value for `-blocks-storage.bucket-store.chunks-cache.memcached.timeout` to `450ms` to increase use of cached data. #2035
* [CHANGE] The `memberlist_ring_enabled` configuration now applies to Alertmanager. #2102 #2103 #2107
* [CHANGE] Default value for `memberlist_ring_enabled` is now true. It means that all hash rings use Memberlist as default KV store instead of Consul (previous default). #2161
* [CHANGE] Configure `-ingester.max-global-metadata-per-user` to correspond to 20% of the configured max number of series per tenant. #2250
* [CHANGE] Configure `-ingester.max-global-metadata-per-metric` to be 10. #2250
* [CHANGE] Change `_config.multi_zone_ingester_max_unavailable` to 25. #2251
* [FEATURE] Added querier autoscaling support. It requires [KEDA](https://keda.sh) installed in the Kubernetes cluster and query-scheduler enabled in the Mimir cluster. Querier autoscaler can be enabled and configure through the following options in the jsonnet config: #2013 #2023
  * `autoscaling_querier_enabled`: `true` to enable autoscaling.
  * `autoscaling_querier_min_replicas`: minimum number of querier replicas.
  * `autoscaling_querier_max_replicas`: maximum number of querier replicas.
  * `autoscaling_prometheus_url`: Prometheus base URL from which to scrape Mimir metrics (e.g. `http://prometheus.default:9090/prometheus`).
* [FEATURE] Jsonnet: Add support for ruler remote evaluation mode (`ruler_remote_evaluation_enabled`), which deploys and uses a dedicated query path for rule evaluation. This enables the benefits of the query-frontend for rule evaluation, such as query sharding. #2073
* [ENHANCEMENT] Added `compactor` service, that can be used to route requests directly to compactor (e.g. admin UI). #2063
* [ENHANCEMENT] Added a `consul_enabled` configuration option to provide the ability to disable consul. It is automatically set to false when `memberlist_ring_enabled` is true and `multikv_migration_enabled` (used for migration from Consul to memberlist) is not set. #2093 #2152
* [BUGFIX] Querier: Fix disabling shuffle sharding on the read path whilst keeping it enabled on write path. #2164

### Mimirtool

* [CHANGE] mimirtool rules: `--use-legacy-routes` now toggles between using `/prometheus/config/v1/rules` (default) and `/api/v1/rules` (legacy) endpoints. #2182
* [FEATURE] Added bearer token support for when Mimir is behind a gateway authenticating by bearer token. #2146
* [BUGFIX] mimirtool analyze: Fix dashboard JSON unmarshalling errors (#1840). #1973
* [BUGFIX] Make mimirtool build for Windows work again. #2273

### Mimir Continuous Test

* [ENHANCEMENT] Added the `-tests.smoke-test` flag to run the `mimir-continuous-test` suite once and immediately exit. #2047 #2094

### Documentation

* [ENHANCEMENT] Published Grafana Mimir runbooks as part of documentation. #1970
* [ENHANCEMENT] Improved ruler's "remote operational mode" documentation. #1906
* [ENHANCEMENT] Recommend fast disks for ingesters and store-gateways in production tips. #1903
* [ENHANCEMENT] Explain the runtime override of active series matchers. #1868
* [ENHANCEMENT] Clarify "Set rule group" API specification. #1869
* [ENHANCEMENT] Published Mimir jsonnet documentation. #2024
* [ENHANCEMENT] Documented required scrape interval for using alerting and recording rules from Mimir jsonnet. #2147
* [ENHANCEMENT] Runbooks: Mention memberlist as possible source of problems for various alerts. #2158
* [ENHANCEMENT] Added step-by-step article about migrating from Consul to Memberlist KV store using jsonnet without downtime. #2166
* [ENHANCEMENT] Documented `/memberlist` admin page. #2166
* [ENHANCEMENT] Documented how to configure Grafana Mimir's ruler with Jsonnet. #2127
* [ENHANCEMENT] Documented how to configure queriers’ autoscaling with Jsonnet. #2128
* [ENHANCEMENT] Updated mixin building instructions in "Installing Grafana Mimir dashboards and alerts" article. #2015 #2163
* [ENHANCEMENT] Fix location of "Monitoring Grafana Mimir" article in the documentation hierarchy. #2130
* [ENHANCEMENT] Runbook for `MimirRequestLatency` was expanded with more practical advice. #1967
* [BUGFIX] Fixed ruler configuration used in the getting started guide. #2052
* [BUGFIX] Fixed Mimir Alertmanager datasource in Grafana used by "Play with Grafana Mimir" tutorial. #2115
* [BUGFIX] Fixed typos in "Scaling out Grafana Mimir" article. #2170
* [BUGFIX] Added missing ring endpoint exposed by Ingesters. #1918

## 2.1.0

### Grafana Mimir

* [CHANGE] Compactor: No longer upload debug meta files to object storage. #1257
* [CHANGE] Default values have changed for the following settings: #1547
    - `-alertmanager.alertmanager-client.grpc-max-recv-msg-size` now defaults to 100 MiB (previously was not configurable and set to 16 MiB)
    - `-alertmanager.alertmanager-client.grpc-max-send-msg-size` now defaults to 100 MiB (previously was not configurable and set to 4 MiB)
    - `-alertmanager.max-recv-msg-size` now defaults to 100 MiB (previously was 16 MiB)
* [CHANGE] Ingester: Add `user` label to metrics `cortex_ingester_ingested_samples_total` and `cortex_ingester_ingested_samples_failures_total`. #1533
* [CHANGE] Ingester: Changed `-blocks-storage.tsdb.isolation-enabled` default from `true` to `false`. The config option has also been deprecated and will be removed in 2 minor version. #1655
* [CHANGE] Query-frontend: results cache keys are now versioned, this will cause cache to be re-filled when rolling out this version. #1631
* [CHANGE] Store-gateway: enabled attributes in-memory cache by default. New default configuration is `-blocks-storage.bucket-store.chunks-cache.attributes-in-memory-max-items=50000`. #1727
* [CHANGE] Compactor: Removed the metric `cortex_compactor_garbage_collected_blocks_total` since it duplicates `cortex_compactor_blocks_marked_for_deletion_total`. #1728
* [CHANGE] All: Logs that used the`org_id` label now use `user` label. #1634 #1758
* [CHANGE] Alertmanager: the following metrics are not exported for a given `user` and `integration` when the metric value is zero: #1783
  * `cortex_alertmanager_notifications_total`
  * `cortex_alertmanager_notifications_failed_total`
  * `cortex_alertmanager_notification_requests_total`
  * `cortex_alertmanager_notification_requests_failed_total`
  * `cortex_alertmanager_notification_rate_limited_total`
* [CHANGE] Removed the following metrics exposed by the Mimir hash rings: #1791
  * `cortex_member_ring_tokens_owned`
  * `cortex_member_ring_tokens_to_own`
  * `cortex_ring_tokens_owned`
  * `cortex_ring_member_ownership_percent`
* [CHANGE] Querier / Ruler: removed the following metrics tracking number of query requests send to each ingester. You can use `cortex_request_duration_seconds_count{route=~"/cortex.Ingester/(QueryStream|QueryExemplars)"}` instead. #1797
  * `cortex_distributor_ingester_queries_total`
  * `cortex_distributor_ingester_query_failures_total`
* [CHANGE] Distributor: removed the following metrics tracking the number of requests from a distributor to ingesters: #1799
  * `cortex_distributor_ingester_appends_total`
  * `cortex_distributor_ingester_append_failures_total`
* [CHANGE] Distributor / Ruler: deprecated `-distributor.extend-writes`. Now Mimir always behaves as if this setting was set to `false`, which we expect to be safe for every Mimir cluster setup. #1856
* [FEATURE] Querier: Added support for [streaming remote read](https://prometheus.io/blog/2019/10/10/remote-read-meets-streaming/). Should be noted that benefits of chunking the response are partial here, since in a typical `query-frontend` setup responses will be buffered until they've been completed. #1735
* [FEATURE] Ruler: Allow setting `evaluation_delay` for each rule group via rules group configuration file. #1474
* [FEATURE] Ruler: Added support for expression remote evaluation. #1536 #1818
  * The following CLI flags (and their respective YAML config options) have been added:
    * `-ruler.query-frontend.address`
    * `-ruler.query-frontend.grpc-client-config.grpc-max-recv-msg-size`
    * `-ruler.query-frontend.grpc-client-config.grpc-max-send-msg-size`
    * `-ruler.query-frontend.grpc-client-config.grpc-compression`
    * `-ruler.query-frontend.grpc-client-config.grpc-client-rate-limit`
    * `-ruler.query-frontend.grpc-client-config.grpc-client-rate-limit-burst`
    * `-ruler.query-frontend.grpc-client-config.backoff-on-ratelimits`
    * `-ruler.query-frontend.grpc-client-config.backoff-min-period`
    * `-ruler.query-frontend.grpc-client-config.backoff-max-period`
    * `-ruler.query-frontend.grpc-client-config.backoff-retries`
    * `-ruler.query-frontend.grpc-client-config.tls-enabled`
    * `-ruler.query-frontend.grpc-client-config.tls-ca-path`
    * `-ruler.query-frontend.grpc-client-config.tls-cert-path`
    * `-ruler.query-frontend.grpc-client-config.tls-key-path`
    * `-ruler.query-frontend.grpc-client-config.tls-server-name`
    * `-ruler.query-frontend.grpc-client-config.tls-insecure-skip-verify`
* [FEATURE] Distributor: Added the ability to forward specifics metrics to alternative remote_write API endpoints. #1052
* [FEATURE] Ingester: Active series custom trackers now supports runtime tenant-specific overrides. The configuration has been moved to limit config, the ingester config has been deprecated.  #1188
* [ENHANCEMENT] Alertmanager API: Concurrency limit for GET requests is now configurable using `-alertmanager.max-concurrent-get-requests-per-tenant`. #1547
* [ENHANCEMENT] Alertmanager: Added the ability to configure additional gRPC client settings for the Alertmanager distributor #1547
  - `-alertmanager.alertmanager-client.backoff-max-period`
  - `-alertmanager.alertmanager-client.backoff-min-period`
  - `-alertmanager.alertmanager-client.backoff-on-ratelimits`
  - `-alertmanager.alertmanager-client.backoff-retries`
  - `-alertmanager.alertmanager-client.grpc-client-rate-limit`
  - `-alertmanager.alertmanager-client.grpc-client-rate-limit-burst`
  - `-alertmanager.alertmanager-client.grpc-compression`
  - `-alertmanager.alertmanager-client.grpc-max-recv-msg-size`
  - `-alertmanager.alertmanager-client.grpc-max-send-msg-size`
* [ENHANCEMENT] Ruler: Add more detailed query information to ruler query stats logging. #1411
* [ENHANCEMENT] Admin: Admin API now has some styling. #1482 #1549 #1821 #1824
* [ENHANCEMENT] Alertmanager: added `insight=true` field to alertmanager dispatch logs. #1379
* [ENHANCEMENT] Store-gateway: Add the experimental ability to run index header operations in a dedicated thread pool. This feature can be configured using `-blocks-storage.bucket-store.index-header-thread-pool-size` and is disabled by default. #1660
* [ENHANCEMENT] Store-gateway: don't drop all blocks if instance finds itself as unhealthy or missing in the ring. #1806 #1823
* [ENHANCEMENT] Querier: wait until inflight queries are completed when shutting down queriers. #1756 #1767
* [BUGFIX] Query-frontend: do not shard queries with a subquery unless the subquery is inside a shardable aggregation function call. #1542
* [BUGFIX] Query-frontend: added `component=query-frontend` label to results cache memcached metrics to fix a panic when Mimir is running in single binary mode and results cache is enabled. #1704
* [BUGFIX] Mimir: services' status content-type is now correctly set to `text/html`. #1575
* [BUGFIX] Multikv: Fix panic when using using runtime config to set primary KV store used by `multi` KV. #1587
* [BUGFIX] Multikv: Fix watching for runtime config changes in `multi` KV store in ruler and querier. #1665
* [BUGFIX] Memcached: allow to use CNAME DNS records for the memcached backend addresses. #1654
* [BUGFIX] Querier: fixed temporary partial query results when shuffle sharding is enabled and hash ring backend storage is flushed / reset. #1829
* [BUGFIX] Alertmanager: prevent more file traversal cases related to template names. #1833
* [BUGFUX] Alertmanager: Allow usage with `-alertmanager-storage.backend=local`. Note that when using this storage type, the Alertmanager is not able persist state remotely, so it not recommended for production use. #1836
* [BUGFIX] Alertmanager: Do not validate alertmanager configuration if it's not running. #1835

### Mixin

* [CHANGE] Dashboards: Remove per-user series legends from Tenants dashboard. #1605
* [CHANGE] Dashboards: Show in-memory series and the per-user series limit on Tenants dashboard. #1613
* [CHANGE] Dashboards: Slow-queries dashboard now uses `user` label from logs instead of `org_id`. #1634
* [CHANGE] Dashboards: changed all Grafana dashboards UIDs to not conflict with Cortex ones, to let people install both while migrating from Cortex to Mimir: #1801 #1808
  * Alertmanager from `a76bee5913c97c918d9e56a3cc88cc28` to `b0d38d318bbddd80476246d4930f9e55`
  * Alertmanager Resources from `68b66aed90ccab448009089544a8d6c6` to `a6883fb22799ac74479c7db872451092`
  * Compactor from `9c408e1d55681ecb8a22c9fab46875cc` to `1b3443aea86db629e6efdb7d05c53823`
  * Compactor Resources from `df9added6f1f4332f95848cca48ebd99` to `09a5c49e9cdb2f2b24c6d184574a07fd`
  * Config from `61bb048ced9817b2d3e07677fb1c6290` to `5d9d0b4724c0f80d68467088ec61e003`
  * Object Store from `d5a3a4489d57c733b5677fb55370a723` to `e1324ee2a434f4158c00a9ee279d3292`
  * Overrides from `b5c95fee2e5e7c4b5930826ff6e89a12` to `1e2c358600ac53f09faea133f811b5bb`
  * Queries from `d9931b1054053c8b972d320774bb8f1d` to `b3abe8d5c040395cc36615cb4334c92d`
  * Reads from `8d6ba60eccc4b6eedfa329b24b1bd339` to `e327503188913dc38ad571c647eef643`
  * Reads Networking from `c0464f0d8bd026f776c9006b05910000` to `54b2a0a4748b3bd1aefa92ce5559a1c2`
  * Reads Resources from `2fd2cda9eea8d8af9fbc0a5960425120` to `cc86fd5aa9301c6528986572ad974db9`
  * Rollout Progress from `7544a3a62b1be6ffd919fc990ab8ba8f` to `7f0b5567d543a1698e695b530eb7f5de`
  * Ruler from `44d12bcb1f95661c6ab6bc946dfc3473` to `631e15d5d85afb2ca8e35d62984eeaa0`
  * Scaling from `88c041017b96856c9176e07cf557bdcf` to `64bbad83507b7289b514725658e10352`
  * Slow queries from `e6f3091e29d2636e3b8393447e925668` to `6089e1ce1e678788f46312a0a1e647e6`
  * Tenants from `35fa247ce651ba189debf33d7ae41611` to `35fa247ce651ba189debf33d7ae41611`
  * Top Tenants from `bc6e12d4fe540e4a1785b9d3ca0ffdd9` to `bc6e12d4fe540e4a1785b9d3ca0ffdd9`
  * Writes from `0156f6d15aa234d452a33a4f13c838e3` to `8280707b8f16e7b87b840fc1cc92d4c5`
  * Writes Networking from `681cd62b680b7154811fe73af55dcfd4` to `978c1cb452585c96697a238eaac7fe2d`
  * Writes Resources from `c0464f0d8bd026f776c9006b0591bb0b` to `bc9160e50b52e89e0e49c840fea3d379`
* [FEATURE] Alerts: added the following alerts on `mimir-continuous-test` tool: #1676
  - `MimirContinuousTestNotRunningOnWrites`
  - `MimirContinuousTestNotRunningOnReads`
  - `MimirContinuousTestFailed`
* [ENHANCEMENT] Added `per_cluster_label` support to allow to change the label name used to differentiate between Kubernetes clusters. #1651
* [ENHANCEMENT] Dashboards: Show QPS and latency of the Alertmanager Distributor. #1696
* [ENHANCEMENT] Playbooks: Add Alertmanager suggestions for `MimirRequestErrors` and `MimirRequestLatency` #1702
* [ENHANCEMENT] Dashboards: Allow custom datasources. #1749
* [ENHANCEMENT] Dashboards: Add config option `gateway_enabled` (defaults to `true`) to disable gateway panels from dashboards. #1761
* [ENHANCEMENT] Dashboards: Extend Top tenants dashboard with queries for tenants with highest sample rate, discard rate, and discard rate growth. #1842
* [ENHANCEMENT] Dashboards: Show ingestion rate limit and rule group limit on Tenants dashboard. #1845
* [ENHANCEMENT] Dashboards: Add "last successful run" panel to compactor dashboard. #1628
* [BUGFIX] Dashboards: Fix "Failed evaluation rate" panel on Tenants dashboard. #1629
* [BUGFIX] Honor the configured `per_instance_label` in all dashboards and alerts. #1697

### Jsonnet

* [FEATURE] Added support for `mimir-continuous-test`. To deploy `mimir-continuous-test` you can use the following configuration: #1675 #1850
  ```jsonnet
  _config+: {
    continuous_test_enabled: true,
    continuous_test_tenant_id: 'type-tenant-id',
    continuous_test_write_endpoint: 'http://type-write-path-hostname',
    continuous_test_read_endpoint: 'http://type-read-path-hostname/prometheus',
  },
  ```
* [ENHANCEMENT] Ingester anti-affinity can now be disabled by using `ingester_allow_multiple_replicas_on_same_node` configuration key. #1581
* [ENHANCEMENT] Added `node_selector` configuration option to select Kubernetes nodes where Mimir should run. #1596
* [ENHANCEMENT] Alertmanager: Added a `PodDisruptionBudget` of `withMaxUnavailable = 1`, to ensure we maintain quorum during rollouts. #1683
* [ENHANCEMENT] Store-gateway anti-affinity can now be enabled/disabled using `store_gateway_allow_multiple_replicas_on_same_node` configuration key. #1730
* [ENHANCEMENT] Added `store_gateway_zone_a_args`, `store_gateway_zone_b_args` and `store_gateway_zone_c_args` configuration options. #1807
* [BUGFIX] Pass primary and secondary multikv stores via CLI flags. Introduced new `multikv_switch_primary_secondary` config option to flip primary and secondary in runtime config.

### Mimirtool

* [BUGFIX] `config convert`: Retain Cortex defaults for `blocks_storage.backend`, `ruler_storage.backend`, `alertmanager_storage.backend`, `auth.type`, `activity_tracker.filepath`, `alertmanager.data_dir`, `blocks_storage.filesystem.dir`, `compactor.data_dir`, `ruler.rule_path`, `ruler_storage.filesystem.dir`, and `graphite.querier.schemas.backend`. #1626 #1762

### Tools

* [FEATURE] Added a `markblocks` tool that creates `no-compact` and `delete` marks for the blocks. #1551
* [FEATURE] Added `mimir-continuous-test` tool to continuously run smoke tests on live Mimir clusters. #1535 #1540 #1653 #1603 #1630 #1691 #1675 #1676 #1692 #1706 #1709 #1775 #1777 #1778 #1795
* [FEATURE] Added `mimir-rules-action` GitHub action, located at `operations/mimir-rules-action/`, used to lint, prepare, verify, diff, and sync rules to a Mimir cluster. #1723

## 2.0.0

### Grafana Mimir

_Changes since Cortex 1.10.0._

* [CHANGE] Remove chunks storage engine. #86 #119 #510 #545 #743 #744 #748 #753 #755 #757 #758 #759 #760 #762 #764 #789 #812 #813
  * The following CLI flags (and their respective YAML config options) have been removed:
    * `-store.engine`
    * `-schema-config-file`
    * `-ingester.checkpoint-duration`
    * `-ingester.checkpoint-enabled`
    * `-ingester.chunk-encoding`
    * `-ingester.chunk-age-jitter`
    * `-ingester.concurrent-flushes`
    * `-ingester.flush-on-shutdown-with-wal-enabled`
    * `-ingester.flush-op-timeout`
    * `-ingester.flush-period`
    * `-ingester.max-chunk-age`
    * `-ingester.max-chunk-idle`
    * `-ingester.max-series-per-query` (and `max_series_per_query` from runtime config)
    * `-ingester.max-stale-chunk-idle`
    * `-ingester.max-transfer-retries`
    * `-ingester.min-chunk-length`
    * `-ingester.recover-from-wal`
    * `-ingester.retain-period`
    * `-ingester.spread-flushes`
    * `-ingester.wal-dir`
    * `-ingester.wal-enabled`
    * `-querier.query-parallelism`
    * `-querier.second-store-engine`
    * `-querier.use-second-store-before-time`
    * `-flusher.wal-dir`
    * `-flusher.concurrent-flushes`
    * `-flusher.flush-op-timeout`
    * All `-table-manager.*` flags
    * All `-deletes.*` flags
    * All `-purger.*` flags
    * All `-metrics.*` flags
    * All `-dynamodb.*` flags
    * All `-s3.*` flags
    * All `-azure.*` flags
    * All `-bigtable.*` flags
    * All `-gcs.*` flags
    * All `-cassandra.*` flags
    * All `-boltdb.*` flags
    * All `-local.*` flags
    * All `-swift.*` flags
    * All `-store.*` flags except `-store.engine`, `-store.max-query-length`, `-store.max-labels-query-length`
    * All `-grpc-store.*` flags
  * The following API endpoints have been removed:
    * `/api/v1/chunks` and `/chunks`
  * The following metrics have been removed:
    * `cortex_ingester_flush_queue_length`
    * `cortex_ingester_queried_chunks`
    * `cortex_ingester_chunks_created_total`
    * `cortex_ingester_wal_replay_duration_seconds`
    * `cortex_ingester_wal_corruptions_total`
    * `cortex_ingester_sent_chunks`
    * `cortex_ingester_received_chunks`
    * `cortex_ingester_flush_series_in_progress`
    * `cortex_ingester_chunk_utilization`
    * `cortex_ingester_chunk_length`
    * `cortex_ingester_chunk_size_bytes`
    * `cortex_ingester_chunk_age_seconds`
    * `cortex_ingester_memory_chunks`
    * `cortex_ingester_flushing_enqueued_series_total`
    * `cortex_ingester_flushing_dequeued_series_total`
    * `cortex_ingester_dropped_chunks_total`
    * `cortex_oldest_unflushed_chunk_timestamp_seconds`
    * `prometheus_local_storage_chunk_ops_total`
    * `prometheus_local_storage_chunkdesc_ops_total`
    * `prometheus_local_storage_memory_chunkdescs`
* [CHANGE] Changed default storage backends from `s3` to `filesystem` #833
  This effects the following flags:
  * `-blocks-storage.backend` now defaults to `filesystem`
  * `-blocks-storage.filesystem.dir` now defaults to `blocks`
  * `-alertmanager-storage.backend` now defaults to `filesystem`
  * `-alertmanager-storage.filesystem.dir` now defaults to `alertmanager`
  * `-ruler-storage.backend` now defaults to `filesystem`
  * `-ruler-storage.filesystem.dir` now defaults to `ruler`
* [CHANGE] Renamed metric `cortex_experimental_features_in_use_total` as `cortex_experimental_features_used_total` and added `feature` label. #32 #658
* [CHANGE] Removed `log_messages_total` metric. #32
* [CHANGE] Some files and directories created by Mimir components on local disk now have stricter permissions, and are only readable by owner, but not group or others. #58
* [CHANGE] Memcached client DNS resolution switched from golang built-in to [`miekg/dns`](https://github.com/miekg/dns). #142
* [CHANGE] The metric `cortex_deprecated_flags_inuse_total` has been renamed to `deprecated_flags_inuse_total` as part of using grafana/dskit functionality. #185
* [CHANGE] API: The `-api.response-compression-enabled` flag has been removed, and GZIP response compression is always enabled except on `/api/v1/push` and `/push` endpoints. #880
* [CHANGE] Update Go version to 1.17.3. #480
* [CHANGE] The `status_code` label on gRPC client metrics has changed from '200' and '500' to '2xx', '5xx', '4xx', 'cancel' or 'error'. #537
* [CHANGE] Removed the deprecated `-<prefix>.fifocache.size` flag. #618
* [CHANGE] Enable index header lazy loading by default. #693
  * `-blocks-storage.bucket-store.index-header-lazy-loading-enabled` default from `false` to `true`
  * `-blocks-storage.bucket-store.index-header-lazy-loading-idle-timeout` default from `20m` to `1h`
* [CHANGE] Shuffle-sharding:
  * `-distributor.sharding-strategy` option has been removed, and shuffle sharding is enabled by default. Default shard size is set to 0, which disables shuffle sharding for the tenant (all ingesters will receive tenants's samples). #888
  * `-ruler.sharding-strategy` option has been removed from ruler. Ruler now uses shuffle-sharding by default, but respects `ruler_tenant_shard_size`, which defaults to 0 (ie. use all rulers for tenant). #889
  * `-store-gateway.sharding-strategy` option has been removed store-gateways. Store-gateway now uses shuffle-sharding by default, but respects `store_gateway_tenant_shard_size` for tenant, and this value defaults to 0. #891
* [CHANGE] Server: `-server.http-listen-port` (yaml: `server.http_listen_port`) now defaults to `8080` (previously `80`). #871
* [CHANGE] Changed the default value of `-blocks-storage.bucket-store.ignore-deletion-marks-delay` from 6h to 1h. #892
* [CHANGE] Changed default settings for memcached clients: #959 #1000
  * The default value for the following config options has changed from `10000` to `25000`:
    * `-blocks-storage.bucket-store.chunks-cache.memcached.max-async-buffer-size`
    * `-blocks-storage.bucket-store.index-cache.memcached.max-async-buffer-size`
    * `-blocks-storage.bucket-store.metadata-cache.memcached.max-async-buffer-size`
    * `-query-frontend.results-cache.memcached.max-async-buffer-size`
  * The default value for the following config options has changed from `0` (unlimited) to `100`:
    * `-blocks-storage.bucket-store.chunks-cache.memcached.max-get-multi-batch-size`
    * `-blocks-storage.bucket-store.index-cache.memcached.max-get-multi-batch-size`
    * `-blocks-storage.bucket-store.metadata-cache.memcached.max-get-multi-batch-size`
    * `-query-frontend.results-cache.memcached.max-get-multi-batch-size`
  * The default value for the following config options has changed from `16` to `100`:
    * `-blocks-storage.bucket-store.chunks-cache.memcached.max-idle-connections`
    * `-blocks-storage.bucket-store.index-cache.memcached.max-idle-connections`
    * `-blocks-storage.bucket-store.metadata-cache.memcached.max-idle-connections`
    * `-query-frontend.results-cache.memcached.max-idle-connections`
  * The default value for the following config options has changed from `100ms` to `200ms`:
    * `-blocks-storage.bucket-store.metadata-cache.memcached.timeout`
    * `-blocks-storage.bucket-store.index-cache.memcached.timeout`
    * `-blocks-storage.bucket-store.chunks-cache.memcached.timeout`
    * `-query-frontend.results-cache.memcached.timeout`
* [CHANGE] Changed the default value of `-blocks-storage.bucket-store.bucket-index.enabled` to `true`. The default configuration must now run the compactor in order to write the bucket index or else queries to long term storage will fail. #924
* [CHANGE] Option `-auth.enabled` has been renamed to `-auth.multitenancy-enabled`. #1130
* [CHANGE] Default tenant ID used with disabled auth (`-auth.multitenancy-enabled=false`) has changed from `fake` to `anonymous`. This tenant ID can now be changed with `-auth.no-auth-tenant` option. #1063
* [CHANGE] The default values for the following local directories have changed: #1072
  * `-alertmanager.storage.path` default value changed to `./data-alertmanager/`
  * `-compactor.data-dir` default value changed to `./data-compactor/`
  * `-ruler.rule-path` default value changed to `./data-ruler/`
* [CHANGE] The default value for gRPC max send message size has been changed from 16MB to 100MB. This affects the following parameters: #1152
  * `-query-frontend.grpc-client-config.grpc-max-send-msg-size`
  * `-ingester.client.grpc-max-send-msg-size`
  * `-querier.frontend-client.grpc-max-send-msg-size`
  * `-query-scheduler.grpc-client-config.grpc-max-send-msg-size`
  * `-ruler.client.grpc-max-send-msg-size`
* [CHANGE] Remove `-http.prefix` flag (and `http_prefix` config file option). #763
* [CHANGE] Remove legacy endpoints. Please use their alternatives listed below. As part of the removal process we are
  introducing two new sets of endpoints for the ruler configuration API: `<prometheus-http-prefix>/rules` and
  `<prometheus-http-prefix>/config/v1/rules/**`. We are also deprecating `<prometheus-http-prefix>/rules` and `/api/v1/rules`;
  and will remove them in Mimir 2.2.0. #763 #1222
  * Query endpoints

    | Legacy                                                  | Alternative                                                |
    | ------------------------------------------------------- | ---------------------------------------------------------- |
    | `/<legacy-http-prefix>/api/v1/query`                    | `<prometheus-http-prefix>/api/v1/query`                    |
    | `/<legacy-http-prefix>/api/v1/query_range`              | `<prometheus-http-prefix>/api/v1/query_range`              |
    | `/<legacy-http-prefix>/api/v1/query_exemplars`          | `<prometheus-http-prefix>/api/v1/query_exemplars`          |
    | `/<legacy-http-prefix>/api/v1/series`                   | `<prometheus-http-prefix>/api/v1/series`                   |
    | `/<legacy-http-prefix>/api/v1/labels`                   | `<prometheus-http-prefix>/api/v1/labels`                   |
    | `/<legacy-http-prefix>/api/v1/label/{name}/values`      | `<prometheus-http-prefix>/api/v1/label/{name}/values`      |
    | `/<legacy-http-prefix>/api/v1/metadata`                 | `<prometheus-http-prefix>/api/v1/metadata`                 |
    | `/<legacy-http-prefix>/api/v1/read`                     | `<prometheus-http-prefix>/api/v1/read`                     |
    | `/<legacy-http-prefix>/api/v1/cardinality/label_names`  | `<prometheus-http-prefix>/api/v1/cardinality/label_names`  |
    | `/<legacy-http-prefix>/api/v1/cardinality/label_values` | `<prometheus-http-prefix>/api/v1/cardinality/label_values` |
    | `/api/prom/user_stats`                                  | `/api/v1/user_stats`                                       |

  * Distributor endpoints

    | Legacy endpoint               | Alternative                   |
    | ----------------------------- | ----------------------------- |
    | `/<legacy-http-prefix>/push`  | `/api/v1/push`                |
    | `/all_user_stats`             | `/distributor/all_user_stats` |
    | `/ha-tracker`                 | `/distributor/ha_tracker`     |

  * Ingester endpoints

    | Legacy          | Alternative           |
    | --------------- | --------------------- |
    | `/ring`         | `/ingester/ring`      |
    | `/shutdown`     | `/ingester/shutdown`  |
    | `/flush`        | `/ingester/flush`     |
    | `/push`         | `/ingester/push`      |

  * Ruler endpoints

    | Legacy                                                | Alternative                                         | Alternative #2 (not available before Mimir 2.0.0)                    |
    | ----------------------------------------------------- | --------------------------------------------------- | ------------------------------------------------------------------- |
    | `/<legacy-http-prefix>/api/v1/rules`                  | `<prometheus-http-prefix>/api/v1/rules`             |                                                                     |
    | `/<legacy-http-prefix>/api/v1/alerts`                 | `<prometheus-http-prefix>/api/v1/alerts`            |                                                                     |
    | `/<legacy-http-prefix>/rules`                         | `/api/v1/rules` (see below)                         |  `<prometheus-http-prefix>/config/v1/rules`                         |
    | `/<legacy-http-prefix>/rules/{namespace}`             | `/api/v1/rules/{namespace}` (see below)             |  `<prometheus-http-prefix>/config/v1/rules/{namespace}`             |
    | `/<legacy-http-prefix>/rules/{namespace}/{groupName}` | `/api/v1/rules/{namespace}/{groupName}` (see below) |  `<prometheus-http-prefix>/config/v1/rules/{namespace}/{groupName}` |
    | `/<legacy-http-prefix>/rules/{namespace}`             | `/api/v1/rules/{namespace}` (see below)             |  `<prometheus-http-prefix>/config/v1/rules/{namespace}`             |
    | `/<legacy-http-prefix>/rules/{namespace}/{groupName}` | `/api/v1/rules/{namespace}/{groupName}` (see below) |  `<prometheus-http-prefix>/config/v1/rules/{namespace}/{groupName}` |
    | `/<legacy-http-prefix>/rules/{namespace}`             | `/api/v1/rules/{namespace}` (see below)             |  `<prometheus-http-prefix>/config/v1/rules/{namespace}`             |
    | `/ruler_ring`                                         | `/ruler/ring`                                       |                                                                     |

    > __Note:__ The `/api/v1/rules/**` endpoints are considered deprecated with Mimir 2.0.0 and will be removed
    in Mimir 2.2.0. After upgrading to 2.0.0 we recommend switching uses to the equivalent
    `/<prometheus-http-prefix>/config/v1/**` endpoints that Mimir 2.0.0 introduces.

  * Alertmanager endpoints

    | Legacy                      | Alternative                        |
    | --------------------------- | ---------------------------------- |
    | `/<legacy-http-prefix>`     | `/alertmanager`                    |
    | `/status`                   | `/multitenant_alertmanager/status` |

* [CHANGE] Ingester: changed `-ingester.stream-chunks-when-using-blocks` default value from `false` to `true`. #717
* [CHANGE] Ingester: default `-ingester.ring.min-ready-duration` reduced from 1m to 15s. #126
* [CHANGE] Ingester: `-ingester.ring.min-ready-duration` now start counting the delay after the ring's health checks have passed instead of when the ring client was started. #126
* [CHANGE] Ingester: allow experimental ingester max-exemplars setting to be changed dynamically #144
  * CLI flag `-blocks-storage.tsdb.max-exemplars` is renamed to `-ingester.max-global-exemplars-per-user`.
  * YAML `max_exemplars` is moved from `tsdb` to `overrides` and renamed to `max_global_exemplars_per_user`.
* [CHANGE] Ingester: active series metrics `cortex_ingester_active_series` and `cortex_ingester_active_series_custom_tracker` are now removed when their value is zero. #672 #690
* [CHANGE] Ingester: changed default value of `-blocks-storage.tsdb.retention-period` from `6h` to `24h`. #966
* [CHANGE] Ingester: changed default value of `-blocks-storage.tsdb.close-idle-tsdb-timeout` from `0` to `13h`. #967
* [CHANGE] Ingester: changed default value of `-ingester.ring.final-sleep` from `30s` to `0s`. #981
* [CHANGE] Ingester: the following low level settings have been removed: #1153
  * `-ingester-client.expected-labels`
  * `-ingester-client.expected-samples-per-series`
  * `-ingester-client.expected-timeseries`
* [CHANGE] Ingester: following command line options related to ingester ring were renamed: #1155
  * `-consul.*` changed to `-ingester.ring.consul.*`
  * `-etcd.*` changed to `-ingester.ring.etcd.*`
  * `-multi.*` changed to `-ingester.ring.multi.*`
  * `-distributor.excluded-zones` changed to `-ingester.ring.excluded-zones`
  * `-distributor.replication-factor` changed to `-ingester.ring.replication-factor`
  * `-distributor.zone-awareness-enabled` changed to `-ingester.ring.zone-awareness-enabled`
  * `-ingester.availability-zone` changed to `-ingester.ring.instance-availability-zone`
  * `-ingester.final-sleep` changed to `-ingester.ring.final-sleep`
  * `-ingester.heartbeat-period` changed to `-ingester.ring.heartbeat-period`
  * `-ingester.join-after` changed to `-ingester.ring.join-after`
  * `-ingester.lifecycler.ID` changed to `-ingester.ring.instance-id`
  * `-ingester.lifecycler.addr` changed to `-ingester.ring.instance-addr`
  * `-ingester.lifecycler.interface` changed to `-ingester.ring.instance-interface-names`
  * `-ingester.lifecycler.port` changed to `-ingester.ring.instance-port`
  * `-ingester.min-ready-duration` changed to `-ingester.ring.min-ready-duration`
  * `-ingester.num-tokens` changed to `-ingester.ring.num-tokens`
  * `-ingester.observe-period` changed to `-ingester.ring.observe-period`
  * `-ingester.readiness-check-ring-health` changed to `-ingester.ring.readiness-check-ring-health`
  * `-ingester.tokens-file-path` changed to `-ingester.ring.tokens-file-path`
  * `-ingester.unregister-on-shutdown` changed to `-ingester.ring.unregister-on-shutdown`
  * `-ring.heartbeat-timeout` changed to `-ingester.ring.heartbeat-timeout`
  * `-ring.prefix` changed to `-ingester.ring.prefix`
  * `-ring.store` changed to `-ingester.ring.store`
* [CHANGE] Ingester: fields in YAML configuration for ingester ring have been changed: #1155
  * `ingester.lifecycler` changed to `ingester.ring`
  * Fields from `ingester.lifecycler.ring` moved to `ingester.ring`
  * `ingester.lifecycler.address` changed to `ingester.ring.instance_addr`
  * `ingester.lifecycler.id` changed to `ingester.ring.instance_id`
  * `ingester.lifecycler.port` changed to `ingester.ring.instance_port`
  * `ingester.lifecycler.availability_zone` changed to `ingester.ring.instance_availability_zone`
  * `ingester.lifecycler.interface_names` changed to `ingester.ring.instance_interface_names`
* [CHANGE] Distributor: removed the `-distributor.shard-by-all-labels` configuration option. It is now assumed to be true. #698
* [CHANGE] Distributor: change default value of `-distributor.instance-limits.max-inflight-push-requests` to `2000`. #964
* [CHANGE] Distributor: change default value of `-distributor.remote-timeout` from `2s` to `20s`. #970
* [CHANGE] Distributor: removed the `-distributor.extra-query-delay` flag (and its respective YAML config option). #1048
* [CHANGE] Query-frontend: Enable query stats by default, they can still be disabled with `-query-frontend.query-stats-enabled=false`. #83
* [CHANGE] Query-frontend: the `cortex_frontend_mapped_asts_total` metric has been renamed to `cortex_frontend_query_sharding_rewrites_attempted_total`. #150
* [CHANGE] Query-frontend: added `sharded` label to `cortex_query_seconds_total` metric. #235
* [CHANGE] Query-frontend: changed the flag name for controlling query sharding total shards from `-querier.total-shards` to `-query-frontend.query-sharding-total-shards`. #230
* [CHANGE] Query-frontend: flag `-querier.parallelise-shardable-queries` has been renamed to `-query-frontend.parallelize-shardable-queries` #284
* [CHANGE] Query-frontend: removed the deprecated (and unused) `-frontend.cache-split-interval`. Use `-query-frontend.split-queries-by-interval` instead. #587
* [CHANGE] Query-frontend: range query response now omits the `data` field when it's empty (error case) like Prometheus does, previously it was `"data":{"resultType":"","result":null}`. #629
* [CHANGE] Query-frontend: instant queries now honor the `-query-frontend.max-retries-per-request` flag. #630
* [CHANGE] Query-frontend: removed in-memory and Redis cache support. Reason is that these caching backends were just supported by query-frontend, while all other Mimir services only support memcached. #796
  * The following CLI flags (and their respective YAML config options) have been removed:
    * `-frontend.cache.enable-fifocache`
    * `-frontend.redis.*`
    * `-frontend.fifocache.*`
  * The following metrics have been removed:
    * `querier_cache_added_total`
    * `querier_cache_added_new_total`
    * `querier_cache_evicted_total`
    * `querier_cache_entries`
    * `querier_cache_gets_total`
    * `querier_cache_misses_total`
    * `querier_cache_stale_gets_total`
    * `querier_cache_memory_bytes`
    * `cortex_rediscache_request_duration_seconds`
* [CHANGE] Query-frontend: migrated memcached backend client to the same one used in other components (memcached config and metrics are now consistent across all Mimir services). #821
  * The following CLI flags (and their respective YAML config options) have been added:
    * `-query-frontend.results-cache.backend` (set it to `memcached` if `-query-frontend.cache-results=true`)
  * The following CLI flags (and their respective YAML config options) have been changed:
    * `-frontend.memcached.hostname` and `-frontend.memcached.service` have been removed: use `-query-frontend.results-cache.memcached.addresses` instead
  * The following CLI flags (and their respective YAML config options) have been renamed:
    * `-frontend.background.write-back-concurrency` renamed to `-query-frontend.results-cache.memcached.max-async-concurrency`
    * `-frontend.background.write-back-buffer` renamed to `-query-frontend.results-cache.memcached.max-async-buffer-size`
    * `-frontend.memcached.batchsize` renamed to `-query-frontend.results-cache.memcached.max-get-multi-batch-size`
    * `-frontend.memcached.parallelism` renamed to `-query-frontend.results-cache.memcached.max-get-multi-concurrency`
    * `-frontend.memcached.timeout` renamed to `-query-frontend.results-cache.memcached.timeout`
    * `-frontend.memcached.max-item-size` renamed to `-query-frontend.results-cache.memcached.max-item-size`
    * `-frontend.memcached.max-idle-conns` renamed to `-query-frontend.results-cache.memcached.max-idle-connections`
    * `-frontend.compression` renamed to `-query-frontend.results-cache.compression`
  * The following CLI flags (and their respective YAML config options) have been removed:
    * `-frontend.memcached.circuit-breaker-consecutive-failures`: feature removed
    * `-frontend.memcached.circuit-breaker-timeout`: feature removed
    * `-frontend.memcached.circuit-breaker-interval`: feature removed
    * `-frontend.memcached.update-interval`: new setting is hardcoded to 30s
    * `-frontend.memcached.consistent-hash`: new setting is always enabled
    * `-frontend.default-validity` and `-frontend.memcached.expiration`: new setting is hardcoded to 7 days
  * The following metrics have been changed:
    * `cortex_cache_dropped_background_writes_total{name}` changed to `thanos_memcached_operation_skipped_total{name, operation, reason}`
    * `cortex_cache_value_size_bytes{name, method}` changed to `thanos_memcached_operation_data_size_bytes{name}`
    * `cortex_cache_request_duration_seconds{name, method, status_code}` changed to `thanos_memcached_operation_duration_seconds{name, operation}`
    * `cortex_cache_fetched_keys{name}` changed to `thanos_cache_memcached_requests_total{name}`
    * `cortex_cache_hits{name}` changed to `thanos_cache_memcached_hits_total{name}`
    * `cortex_memcache_request_duration_seconds{name, method, status_code}` changed to `thanos_memcached_operation_duration_seconds{name, operation}`
    * `cortex_memcache_client_servers{name}` changed to `thanos_memcached_dns_provider_results{name, addr}`
    * `cortex_memcache_client_set_skip_total{name}` changed to `thanos_memcached_operation_skipped_total{name, operation, reason}`
    * `cortex_dns_lookups_total` changed to `thanos_memcached_dns_lookups_total`
    * For all metrics the value of the "name" label has changed from `frontend.memcached` to `frontend-cache`
  * The following metrics have been removed:
    * `cortex_cache_background_queue_length{name}`
* [CHANGE] Query-frontend: merged `query_range` into `frontend` in the YAML config (keeping the same keys) and renamed flags: #825
  * `-querier.max-retries-per-request` renamed to `-query-frontend.max-retries-per-request`
  * `-querier.split-queries-by-interval` renamed to `-query-frontend.split-queries-by-interval`
  * `-querier.align-querier-with-step` renamed to `-query-frontend.align-querier-with-step`
  * `-querier.cache-results` renamed to `-query-frontend.cache-results`
  * `-querier.parallelise-shardable-queries` renamed to `-query-frontend.parallelize-shardable-queries`
* [CHANGE] Query-frontend: the default value of `-query-frontend.split-queries-by-interval` has changed from `0` to `24h`. #1131
* [CHANGE] Query-frontend: `-frontend.` flags were renamed to `-query-frontend.`: #1167
* [CHANGE] Query-frontend / Query-scheduler: classified the `-query-frontend.querier-forget-delay` and `-query-scheduler.querier-forget-delay` flags (and their respective YAML config options) as experimental. #1208
* [CHANGE] Querier / ruler: Change `-querier.max-fetched-chunks-per-query` configuration to limit to maximum number of chunks that can be fetched in a single query. The number of chunks fetched by ingesters AND long-term storare combined should not exceed the value configured on `-querier.max-fetched-chunks-per-query`. [#4260](https://github.com/cortexproject/cortex/pull/4260)
* [CHANGE] Querier / ruler: Option `-querier.ingester-streaming` has been removed. Querier/ruler now always use streaming method to query ingesters. #204
* [CHANGE] Querier: always fetch labels from store and respect start/end times in request; the option `-querier.query-store-for-labels-enabled` has been removed and is now always on. #518 #1132
* [CHANGE] Querier / ruler: removed the `-store.query-chunk-limit` flag (and its respective YAML config option `max_chunks_per_query`). `-querier.max-fetched-chunks-per-query` (and its respective YAML config option `max_fetched_chunks_per_query`) should be used instead. #705
* [CHANGE] Querier/Ruler: `-querier.active-query-tracker-dir` option has been removed. Active query tracking is now done via Activity tracker configured by `-activity-tracker.filepath` and enabled by default. Limit for max number of concurrent queries (`-querier.max-concurrent`) is now respected even if activity tracking is not enabled. #661 #822
* [CHANGE] Querier/ruler/query-frontend: the experimental `-querier.at-modifier-enabled` CLI flag has been removed and the PromQL `@` modifier is always enabled. #941
* [CHANGE] Querier: removed `-querier.worker-match-max-concurrent` and `-querier.worker-parallelism` CLI flags (and their respective YAML config options). Mimir now behaves like if `-querier.worker-match-max-concurrent` is always enabled and you should configure the max concurrency per querier process using `-querier.max-concurrent` instead. #958
* [CHANGE] Querier: changed default value of `-querier.query-ingesters-within` from `0` to `13h`. #967
* [CHANGE] Querier: rename metric `cortex_query_fetched_chunks_bytes_total` to `cortex_query_fetched_chunk_bytes_total` to be consistent with the limit name. #476
* [CHANGE] Ruler: add two new metrics `cortex_ruler_list_rules_seconds` and `cortex_ruler_load_rule_groups_seconds` to the ruler. #906
* [CHANGE] Ruler: endpoints for listing configured rules now return HTTP status code 200 and an empty map when there are no rules instead of an HTTP 404 and plain text error message. The following endpoints are affected: #456
  * `<prometheus-http-prefix>/config/v1/rules`
  * `<prometheus-http-prefix>/config/v1/rules/{namespace}`
  * `<prometheus-http-prefix>/rules` (deprecated)
  * `<prometheus-http-prefix>/rules/{namespace}` (deprecated)
  * `/api/v1/rules` (deprecated)
  * `/api/v1/rules/{namespace}` (deprecated)
* [CHANGE] Ruler: removed `configdb` support from Ruler backend storages. #15 #38 #819
* [CHANGE] Ruler: removed the support for the deprecated storage configuration via `-ruler.storage.*` CLI flags (and their respective YAML config options). Use `-ruler-storage.*` instead. #628
* [CHANGE] Ruler: set new default limits for rule groups: `-ruler.max-rules-per-rule-group` to 20 (previously 0, disabled) and `-ruler.max-rule-groups-per-tenant` to 70 (previously 0, disabled). #847
* [CHANGE] Ruler: removed `-ruler.enable-sharding` option, and changed default value of `-ruler.ring.store` to `memberlist`. #943
* [CHANGE] Ruler: `-ruler.alertmanager-use-v2` has been removed. The ruler will always use the `v2` endpoints. #954 #1100
* [CHANGE] Ruler: `-experimental.ruler.enable-api` flag has been renamed to `-ruler.enable-api` and is now stable. The default value has also changed from `false` to `true`, so both ruler and alertmanager API are enabled by default. #913 #1065
* [CHANGE] Ruler: add support for [DNS service discovery format](./docs/sources/configuration/arguments.md#dns-service-discovery) for `-ruler.alertmanager-url`. `-ruler.alertmanager-discovery` flag has been removed. URLs following the prior SRV format, will be treated as a static target. To continue using service discovery for these URLs prepend `dnssrvnoa+` to them. #993
  * The following metrics for Alertmanager DNS service discovery are replaced:
    * `prometheus_sd_dns_lookups_total` replaced by `cortex_dns_lookups_total{component="ruler"}`
    * `prometheus_sd_dns_lookup_failures_total` replaced by `cortex_dns_failures_total{component="ruler"}`
* [CHANGE] Ruler: deprecate `/api/v1/rules/**` and `<prometheus-http-prefix/rules/**` configuration API endpoints in favour of `/<prometheus-http-prefix>/config/v1/rules/**`. Deprecated endpoints will be removed in Mimir 2.2.0. Main configuration API endpoints are now `/<prometheus-http-prefix>/config/api/v1/rules/**` introduced in Mimir 2.0.0. #1222
* [CHANGE] Store-gateway: index cache now includes tenant in cache keys, this invalidates previous cached entries. #607
* [CHANGE] Store-gateway: increased memcached index caching TTL from 1 day to 7 days. #718
* [CHANGE] Store-gateway: options `-store-gateway.sharding-enabled` and `-querier.store-gateway-addresses` were removed. Default value of `-store-gateway.sharding-ring.store` is now `memberlist` and default value for `-store-gateway.sharding-ring.wait-stability-min-duration` changed from `1m` to `0` (disabled). #976
* [CHANGE] Compactor: compactor will no longer try to compact blocks that are already marked for deletion. Previously compactor would consider blocks marked for deletion within `-compactor.deletion-delay / 2` period as eligible for compaction. [#4328](https://github.com/cortexproject/cortex/pull/4328)
* [CHANGE] Compactor: Removed support for block deletion marks migration. If you're upgrading from Cortex < 1.7.0 to Mimir, you should upgrade the compactor to Cortex >= 1.7.0 first, run it at least once and then upgrade to Mimir. #122
* [CHANGE] Compactor: removed the `cortex_compactor_group_vertical_compactions_total` metric. #278
* [CHANGE] Compactor: no longer waits for initial blocks cleanup to finish before starting compactions. #282
* [CHANGE] Compactor: removed overlapping sources detection. Overlapping sources may exist due to edge cases (timing issues) when horizontally sharding compactor, but are correctly handled by compactor. #494
* [CHANGE] Compactor: compactor now uses deletion marks from `<tenant>/markers` location in the bucket. Marker files are no longer fetched, only listed. #550
* [CHANGE] Compactor: Default value of `-compactor.block-sync-concurrency` has changed from 20 to 8. This flag is now only used to control number of goroutines for downloading and uploading blocks during compaction. #552
* [CHANGE] Compactor is now included in `all` target (single-binary). #866
* [CHANGE] Compactor: Removed `-compactor.sharding-enabled` option. Sharding in compactor is now always enabled. Default value of `-compactor.ring.store` has changed from `consul` to `memberlist`. Default value of `-compactor.ring.wait-stability-min-duration` is now 0, which disables the feature. #956
* [CHANGE] Alertmanager: removed `-alertmanager.configs.auto-webhook-root` #977
* [CHANGE] Alertmanager: removed `configdb` support from Alertmanager backend storages. #15 #38 #819
* [CHANGE] Alertmanager: Don't count user-not-found errors from replicas as failures in the `cortex_alertmanager_state_fetch_replica_state_failed_total` metric. #190
* [CHANGE] Alertmanager: Use distributor for non-API routes. #213
* [CHANGE] Alertmanager: removed `-alertmanager.storage.*` configuration options, with the exception of the CLI flags `-alertmanager.storage.path` and `-alertmanager.storage.retention`. Use `-alertmanager-storage.*` instead. #632
* [CHANGE] Alertmanager: set default value for `-alertmanager.web.external-url=http://localhost:8080/alertmanager` to match the default configuration. #808 #1067
* [CHANGE] Alertmanager: `-experimental.alertmanager.enable-api` flag has been renamed to `-alertmanager.enable-api` and is now stable. #913
* [CHANGE] Alertmanager: now always runs with sharding enabled; other modes of operation are removed. #1044 #1126
  * The following configuration options are removed:
    * `-alertmanager.sharding-enabled`
    * `-alertmanager.cluster.advertise-address`
    * `-alertmanager.cluster.gossip-interval`
    * `-alertmanager.cluster.listen-address`
    * `-alertmanager.cluster.peers`
    * `-alertmanager.cluster.push-pull-interval`
  * The following configuration options are renamed:
    * `-alertmanager.cluster.peer-timeout` to `-alertmanager.peer-timeout`
* [CHANGE] Alertmanager: the default value of `-alertmanager.sharding-ring.store` is now `memberlist`. #1171
* [CHANGE] Ring: changed default value of `-distributor.ring.store` (Distributor ring) and `-ring.store` (Ingester ring) to `memberlist`. #1046
* [CHANGE] Memberlist: the `memberlist_kv_store_value_bytes` metric has been removed due to values no longer being stored in-memory as encoded bytes. [#4345](https://github.com/cortexproject/cortex/pull/4345)
* [CHANGE] Memberlist: forward only changes, not entire original message. [#4419](https://github.com/cortexproject/cortex/pull/4419)
* [CHANGE] Memberlist: don't accept old tombstones as incoming change, and don't forward such messages to other gossip members. [#4420](https://github.com/cortexproject/cortex/pull/4420)
* [CHANGE] Memberlist: changed probe interval from `1s` to `5s` and probe timeout from `500ms` to `2s`. #563
* [CHANGE] Memberlist: the `name` label on metrics `cortex_dns_failures_total`, `cortex_dns_lookups_total` and `cortex_dns_provider_results` was renamed to `component`. #993
* [CHANGE] Limits: removed deprecated limits for rejecting old samples #799
  This removes the following flags:
  * `-validation.reject-old-samples`
  * `-validation.reject-old-samples.max-age`
* [CHANGE] Limits: removed local limit-related flags in favor of global limits. #725
  The distributor ring is now required, and can be configured via the `distributor.ring.*` flags.
  This removes the following flags:
  * `-distributor.ingestion-rate-strategy` -> will now always use the "global" strategy
  * `-ingester.max-series-per-user` -> set `-ingester.max-global-series-per-user` to `N` times the existing value of `-ingester.max-series-per-user` instead
  * `-ingester.max-series-per-metric` -> set `-ingester.max-global-series-per-metric`  to `N` times the existing value of `-ingester.max-series-per-metric` instead
  * `-ingester.max-metadata-per-user` -> set `-ingester.max-global-metadata-per-user` to `N` times the existing value of `-ingester.max-metadata-per-user` instead
  * `-ingester.max-metadata-per-metric` -> set `-ingester.max-global-metadata-per-metric` to `N` times the existing value of `-ingester.max-metadata-per-metric` instead
  * In the above notes, `N` refers to the number of ingester replicas
  Additionally, default values for the following flags have changed:
  * `-ingester.max-global-series-per-user` from `0` to `150000`
  * `-ingester.max-global-series-per-metric` from `0` to `20000`
  * `-distributor.ingestion-rate-limit` from `25000` to `10000`
  * `-distributor.ingestion-burst-size` from `50000` to `200000`
* [CHANGE] Limits: removed limit `enforce_metric_name`, now behave as if set to `true` always. #686
* [CHANGE] Limits: Option `-ingester.max-samples-per-query` and its YAML field `max_samples_per_query` have been removed. It required `-querier.ingester-streaming` option to be set to false, but since `-querier.ingester-streaming` is removed (always defaulting to true), the limit using it was removed as well. #204 #1132
* [CHANGE] Limits: Set the default max number of inflight ingester push requests (`-ingester.instance-limits.max-inflight-push-requests`) to 30000 in order to prevent clusters from being overwhelmed by request volume or temporary slow-downs. #259
* [CHANGE] Overrides exporter: renamed metric `cortex_overrides` to `cortex_limits_overrides`. #173 #407
* [FEATURE] The following features have been moved from experimental to stable: #913 #1002
  * Alertmanager config API
  * Alertmanager receiver firewall
  * Alertmanager sharding
  * Azure blob storage support
  * Blocks storage bucket index
  * Disable the ring health check in the readiness endpoint (`-ingester.readiness-check-ring-health=false`)
  * Distributor: do not extend writes on unhealthy ingesters
  * Do not unregister ingesters from ring on shutdown (`-ingester.unregister-on-shutdown=false`)
  * HA Tracker: cleanup of old replicas from KV Store
  * Instance limits in ingester and distributor
  * OpenStack Swift storage support
  * Query-frontend: query stats tracking
  * Query-scheduler
  * Querier: tenant federation
  * Ruler config API
  * S3 Server Side Encryption (SSE) using KMS
  * TLS configuration for gRPC, HTTP and etcd clients
  * Zone-aware replication
  * `/labels` API using matchers
  * The following querier limits:
    * `-querier.max-fetched-chunks-per-query`
    * `-querier.max-fetched-chunk-bytes-per-query`
    * `-querier.max-fetched-series-per-query`
  * The following alertmanager limits:
    * Notification rate (`-alertmanager.notification-rate-limit` and `-alertmanager.notification-rate-limit-per-integration`)
    * Dispatcher groups (`-alertmanager.max-dispatcher-aggregation-groups`)
    * User config size (`-alertmanager.max-config-size-bytes`)
    * Templates count in user config (`-alertmanager.max-templates-count`)
    * Max template size (`-alertmanager.max-template-size-bytes`)
* [FEATURE] The endpoints `/api/v1/status/buildinfo`, `<prometheus-http-prefix>/api/v1/status/buildinfo`, and `<alertmanager-http-prefix>/api/v1/status/buildinfo` have been added to display build information and enabled features. #1219 #1240
* [FEATURE] PromQL: added `present_over_time` support. #139
* [FEATURE] Added "Activity tracker" feature which can log ongoing activities from previous Mimir run in case of a crash. It is enabled by default and controlled by the `-activity-tracker.filepath` flag. It can be disabled by setting this path to an empty string. Currently, the Store-gateway, Ruler, Querier, Query-frontend and Ingester components use this feature to track queries. #631 #782 #822 #1121
* [FEATURE] Divide configuration parameters into categories "basic", "advanced", and "experimental". Only flags in the basic category are shown when invoking `-help`, whereas `-help-all` will include flags in all categories (basic, advanced, experimental). #840
* [FEATURE] Querier: Added support for tenant federation to exemplar endpoints. #927
* [FEATURE] Ingester: can expose metrics on active series matching custom trackers configured via `-ingester.active-series-custom-trackers` (or its respective YAML config option). When configured, active series for custom trackers are exposed by the `cortex_ingester_active_series_custom_tracker` metric. #42 #672
* [FEATURE] Ingester: Enable snapshotting of in-memory TSDB on disk during shutdown via `-blocks-storage.tsdb.memory-snapshot-on-shutdown` (experimental). #249
* [FEATURE] Ingester: Added `-blocks-storage.tsdb.isolation-enabled` flag, which allows disabling TSDB isolation feature. This is enabled by default (per TSDB default), but disabling can improve performance of write requests. #512
* [FEATURE] Ingester: Added `-blocks-storage.tsdb.head-chunks-write-queue-size` flag, which allows setting the size of the queue used by the TSDB before m-mapping chunks (experimental). #591
  * Added `cortex_ingester_tsdb_mmap_chunk_write_queue_operations_total` metric to track different operations of this queue.
* [FEATURE] Distributor: Added `-api.skip-label-name-validation-header-enabled` option to allow skipping label name validation on the HTTP write path based on `X-Mimir-SkipLabelNameValidation` header being `true` or not. #390
* [FEATURE] Query-frontend: Add `cortex_query_fetched_series_total` and `cortex_query_fetched_chunks_bytes_total` per-user counters to expose the number of series and bytes fetched as part of queries. These metrics can be enabled with the `-frontend.query-stats-enabled` flag (or its respective YAML config option `query_stats_enabled`). [#4343](https://github.com/cortexproject/cortex/pull/4343)
* [FEATURE] Query-frontend: Add `cortex_query_fetched_chunks_total` per-user counter to expose the number of chunks fetched as part of queries. This metric can be enabled with the `-query-frontend.query-stats-enabled` flag (or its respective YAML config option `query_stats_enabled`). #31
* [FEATURE] Query-frontend: Add query sharding for instant and range queries. You can enable querysharding by setting `-query-frontend.parallelize-shardable-queries` to `true`. The following additional config and exported metrics have been added. #79 #80 #100 #124 #140 #148 #150 #151 #153 #154 #155 #156 #157 #158 #159 #160 #163 #169 #172 #196 #205 #225 #226 #227 #228 #230 #235 #240 #239 #246 #244 #319 #330 #371 #385 #400 #458 #586 #630 #660 #707 #1542
  * New config options:
    * `-query-frontend.query-sharding-total-shards`: The amount of shards to use when doing parallelisation via query sharding.
    * `-query-frontend.query-sharding-max-sharded-queries`: The max number of sharded queries that can be run for a given received query. 0 to disable limit.
    * `-blocks-storage.bucket-store.series-hash-cache-max-size-bytes`: Max size - in bytes - of the in-memory series hash cache in the store-gateway.
    * `-blocks-storage.tsdb.series-hash-cache-max-size-bytes`: Max size - in bytes - of the in-memory series hash cache in the ingester.
  * New exported metrics:
    * `cortex_bucket_store_series_hash_cache_requests_total`
    * `cortex_bucket_store_series_hash_cache_hits_total`
    * `cortex_frontend_query_sharding_rewrites_succeeded_total`
    * `cortex_frontend_sharded_queries_per_query`
  * Renamed metrics:
    * `cortex_frontend_mapped_asts_total` to `cortex_frontend_query_sharding_rewrites_attempted_total`
  * Modified metrics:
    * added `sharded` label to `cortex_query_seconds_total`
  * When query sharding is enabled, the following querier config must be set on query-frontend too:
    * `-querier.max-concurrent`
    * `-querier.timeout`
    * `-querier.max-samples`
    * `-querier.at-modifier-enabled`
    * `-querier.default-evaluation-interval`
    * `-querier.active-query-tracker-dir`
    * `-querier.lookback-delta`
  * Sharding can be dynamically controlled per request using the `Sharding-Control: 64` header. (0 to disable)
  * Sharding can be dynamically controlled per tenant using the limit `query_sharding_total_shards`. (0 to disable)
  * Added `sharded_queries` count to the "query stats" log.
  * The number of shards is adjusted to be compatible with number of compactor shards that are used by a split-and-merge compactor. The querier can use this to avoid querying blocks that cannot have series in a given query shard.
* [FEATURE] Query-Frontend: Added `-query-frontend.cache-unaligned-requests` option to cache responses for requests that do not have step-aligned start and end times. This can improve speed of repeated queries, but can also pollute cache with results that are never reused. #432
* [FEATURE] Querier: Added label names cardinality endpoint `<prefix>/api/v1/cardinality/label_names` that is disabled by default. Can be enabled/disabled via the CLI flag `-querier.cardinality-analysis-enabled` or its respective YAML config option. Configurable on a per-tenant basis. #301 #377 #474
* [FEATURE] Querier: Added label values cardinality endpoint `<prefix>/api/v1/cardinality/label_values` that is disabled by default. Can be enabled/disabled via the CLI flag `-querier.cardinality-analysis-enabled` or its respective YAML config option, and configurable on a per-tenant basis. The maximum number of label names allowed to be queried in a single API call can be controlled via `-querier.label-values-max-cardinality-label-names-per-request`. #332 #395 #474
* [FEATURE] Querier: Added `-store.max-labels-query-length` to restrict the range of `/series`, label-names and label-values requests. #507
* [FEATURE] Ruler: Add new `-ruler.query-stats-enabled` which when enabled will report the `cortex_ruler_query_seconds_total` as a per-user metric that tracks the sum of the wall time of executing queries in the ruler in seconds. [#4317](https://github.com/cortexproject/cortex/pull/4317)
* [FEATURE] Ruler: Added federated rule groups. #533
  * Added `-ruler.tenant-federation.enabled` config flag.
  * Added support for `source_tenants` field on rule groups.
* [FEATURE] Store-gateway: Added `/store-gateway/tenants` and `/store-gateway/tenant/{tenant}/blocks` endpoints that provide functionality that was provided by `tools/listblocks`. #911 #973
* [FEATURE] Compactor: compactor now uses new algorithm that we call "split-and-merge". Previous compaction strategy was removed. With the `split-and-merge` compactor source blocks for a given tenant are grouped into `-compactor.split-groups` number of groups. Each group of blocks is then compacted separately, and is split into `-compactor.split-and-merge-shards` shards (configurable on a per-tenant basis). Compaction of each tenant shards can be horizontally scaled. Number of compactors that work on jobs for single tenant can be limited by using `-compactor.compactor-tenant-shard-size` parameter, or per-tenant `compactor_tenant_shard_size` override.  #275 #281 #282 #283 #288 #290 #303 #307 #317 #323 #324 #328 #353 #368 #479 #820
* [FEATURE] Compactor: Added `-compactor.max-compaction-time` to control how long can compaction for a single tenant take. If compactions for a tenant take longer, no new compactions are started in the same compaction cycle. Running compactions are not stopped however, and may take much longer. #523
* [FEATURE] Compactor: When compactor finds blocks with out-of-order chunks, it will mark them for no-compaction. Blocks marked for no-compaction are ignored in future compactions too. Added metric `cortex_compactor_blocks_marked_for_no_compaction_total` to track number of blocks marked for no-compaction. Added `CortexCompactorSkippedBlocksWithOutOfOrderChunks` alert based on new metric. Markers are only checked from `<tenant>/markers` location, but uploaded to the block directory too. #520 #535 #550
* [FEATURE] Compactor: multiple blocks are now downloaded and uploaded at once, which can shorten compaction process. #552
* [ENHANCEMENT] Exemplars are now emitted for all gRPC calls and many operations tracked by histograms. #180
* [ENHANCEMENT] New options `-server.http-listen-network` and `-server.grpc-listen-network` allow binding as 'tcp4' or 'tcp6'. #180
* [ENHANCEMENT] Query federation: improve performance in MergeQueryable by memoizing labels. #312
* [ENHANCEMENT] Add histogram metrics `cortex_distributor_sample_delay_seconds` and `cortex_ingester_tsdb_sample_out_of_order_delta_seconds` #488
* [ENHANCEMENT] Check internal directory access before starting up. #1217
* [ENHANCEMENT] Azure client: expose option to configure MSI URL and user-assigned identity. #584
* [ENHANCEMENT] Added a new metric `mimir_build_info` to coincide with `cortex_build_info`. The metric `cortex_build_info` has not been removed. #1022
* [ENHANCEMENT] Mimir runs a sanity check of storage config at startup and will fail to start if the sanity check doesn't pass. This is done to find potential config issues before starting up. #1180
* [ENHANCEMENT] Validate alertmanager and ruler storage configurations to ensure they don't use same bucket name and region values as those configured for the blocks storage. #1214
* [ENHANCEMENT] Ingester: added option `-ingester.readiness-check-ring-health` to disable the ring health check in the readiness endpoint. When disabled, the health checks are run against only the ingester itself instead of all ingesters in the ring. #48 #126
* [ENHANCEMENT] Ingester: reduce CPU and memory utilization if remote write requests contains a large amount of "out of bounds" samples. #413
* [ENHANCEMENT] Ingester: reduce CPU and memory utilization when querying chunks from ingesters. #430
* [ENHANCEMENT] Ingester: Expose ingester ring page on ingesters. #654
* [ENHANCEMENT] Distributor: added option `-distributor.excluded-zones` to exclude ingesters running in specific zones both on write and read path. #51
* [ENHANCEMENT] Distributor: add tags to tracing span for distributor push with user, cluster and replica. #210
* [ENHANCEMENT] Distributor: performance optimisations. #212 #217 #242
* [ENHANCEMENT] Distributor: reduce latency when HA-Tracking by doing KVStore updates in the background. #271
* [ENHANCEMENT] Distributor: make distributor inflight push requests count include background calls to ingester. #398
* [ENHANCEMENT] Distributor: silently drop exemplars more than 5 minutes older than samples in the same batch. #544
* [ENHANCEMENT] Distributor: reject exemplars with blank label names or values. The `cortex_discarded_exemplars_total` metric will use the `exemplar_labels_blank` reason in this case. #873
* [ENHANCEMENT] Query-frontend: added `cortex_query_frontend_workers_enqueued_requests_total` metric to track the number of requests enqueued in each query-scheduler. #384
* [ENHANCEMENT] Query-frontend: added `cortex_query_frontend_non_step_aligned_queries_total` to track the total number of range queries with start/end not aligned to step. #347 #357 #582
* [ENHANCEMENT] Query-scheduler: exported summary `cortex_query_scheduler_inflight_requests` tracking total number of inflight requests (both enqueued and processing) in percentile buckets. #675
* [ENHANCEMENT] Querier: can use the `LabelNames` call with matchers, if matchers are provided in the `/labels` API call, instead of using the more expensive `MetricsForLabelMatchers` call as before. #3 #1186
* [ENHANCEMENT] Querier / store-gateway: optimized regex matchers. #319 #334 #355
* [ENHANCEMENT] Querier: when fetching data for specific query-shard, we can ignore some blocks based on compactor-shard ID, since sharding of series by query sharding and compactor is the same. Added metrics: #438 #450
  * `cortex_querier_blocks_found_total`
  * `cortex_querier_blocks_queried_total`
  * `cortex_querier_blocks_with_compactor_shard_but_incompatible_query_shard_total`
* [ENHANCEMENT] Querier / ruler: reduce cpu usage, latency and peak memory consumption. #459 #463 #589
* [ENHANCEMENT] Querier: labels requests now obey `-querier.query-ingesters-within`, making them a little more efficient. #518
* [ENHANCEMENT] Querier: retry store-gateway in case of unexpected failure, instead of failing the query. #1003
* [ENHANCEMENT] Querier / ruler: reduce memory used by streaming queries, particularly in ruler. [#4341](https://github.com/cortexproject/cortex/pull/4341)
* [ENHANCEMENT] Ruler: Using shuffle sharding subring on GetRules API. [#4466](https://github.com/cortexproject/cortex/pull/4466)
* [ENHANCEMENT] Ruler: wait for ruler ring client to self-detect during startup. #990
* [ENHANCEMENT] Store-gateway: added `cortex_bucket_store_sent_chunk_size_bytes` metric, tracking the size of chunks sent from store-gateway to querier. #123
* [ENHANCEMENT] Store-gateway: reduced CPU and memory utilization due to exported metrics aggregation for instances with a large number of tenants. #123 #142
* [ENHANCEMENT] Store-gateway: added an in-memory LRU cache for chunks attributes. Can be enabled setting `-blocks-storage.bucket-store.chunks-cache.attributes-in-memory-max-items=X` where `X` is the max number of items to keep in the in-memory cache. The following new metrics are exposed: #279 #415 #437
  * `cortex_cache_memory_requests_total`
  * `cortex_cache_memory_hits_total`
  * `cortex_cache_memory_items_count`
* [ENHANCEMENT] Store-gateway: log index cache requests to tracing spans. #419
* [ENHANCEMENT] Store-gateway: store-gateway can now ignore blocks with minimum time within `-blocks-storage.bucket-store.ignore-blocks-within` duration. Useful when used together with `-querier.query-store-after`. #502
* [ENHANCEMENT] Store-gateway: label values with matchers now doesn't preload or list series, reducing latency and memory consumption. #534
* [ENHANCEMENT] Store-gateway: the results of `LabelNames()`, `LabelValues()` and `Series(skipChunks=true)` calls are now cached in the index cache. #590
* [ENHANCEMENT] Store-gateway: Added `-store-gateway.sharding-ring.unregister-on-shutdown` option that allows store-gateway to stay in the ring even after shutdown. Defaults to `true`, which is the same as current behaviour. #610 #614
* [ENHANCEMENT] Store-gateway: wait for ring tokens stability instead of ring stability to speed up startup and tests. #620
* [ENHANCEMENT] Compactor: add timeout for waiting on compactor to become ACTIVE in the ring. [#4262](https://github.com/cortexproject/cortex/pull/4262)
* [ENHANCEMENT] Compactor: skip already planned compaction jobs if the tenant doesn't belong to the compactor instance anymore. #303
* [ENHANCEMENT] Compactor: Blocks cleaner will ignore users that it no longer "owns" when sharding is enabled, and user ownership has changed since last scan. #325
* [ENHANCEMENT] Compactor: added `-compactor.compaction-jobs-order` support to configure which compaction jobs should run first for a given tenant (in case there are multiple ones). Supported values are: `smallest-range-oldest-blocks-first` (default), `newest-blocks-first`. #364
* [ENHANCEMENT] Compactor: delete blocks marked for deletion faster. #490
* [ENHANCEMENT] Compactor: expose low-level concurrency options for compactor: `-compactor.max-opening-blocks-concurrency`, `-compactor.max-closing-blocks-concurrency`, `-compactor.symbols-flushers-concurrency`. #569 #701
* [ENHANCEMENT] Compactor: expand compactor logs to include total compaction job time, total time for uploads and block counts. #549
* [ENHANCEMENT] Ring: allow experimental configuration of disabling of heartbeat timeouts by setting the relevant configuration value to zero. Applies to the following: [#4342](https://github.com/cortexproject/cortex/pull/4342)
  * `-distributor.ring.heartbeat-timeout`
  * `-ingester.ring.heartbeat-timeout`
  * `-ruler.ring.heartbeat-timeout`
  * `-alertmanager.sharding-ring.heartbeat-timeout`
  * `-compactor.ring.heartbeat-timeout`
  * `-store-gateway.sharding-ring.heartbeat-timeout`
* [ENHANCEMENT] Ring: allow heartbeats to be explicitly disabled by setting the interval to zero. This is considered experimental. This applies to the following configuration options: [#4344](https://github.com/cortexproject/cortex/pull/4344)
  * `-distributor.ring.heartbeat-period`
  * `-ingester.ring.heartbeat-period`
  * `-ruler.ring.heartbeat-period`
  * `-alertmanager.sharding-ring.heartbeat-period`
  * `-compactor.ring.heartbeat-period`
  * `-store-gateway.sharding-ring.heartbeat-period`
* [ENHANCEMENT] Memberlist: optimized receive path for processing ring state updates, to help reduce CPU utilization in large clusters. [#4345](https://github.com/cortexproject/cortex/pull/4345)
* [ENHANCEMENT] Memberlist: expose configuration of memberlist packet compression via `-memberlist.compression-enabled`. [#4346](https://github.com/cortexproject/cortex/pull/4346)
* [ENHANCEMENT] Memberlist: Add `-memberlist.advertise-addr` and `-memberlist.advertise-port` options for setting the address to advertise to other members of the cluster to enable NAT traversal. #260
* [ENHANCEMENT] Memberlist: reduce CPU utilization for rings with a large number of members. #537 #563 #634
* [ENHANCEMENT] Overrides exporter: include additional limits in the per-tenant override exporter. The following limits have been added to the `cortex_limit_overrides` metric: #21
  * `max_fetched_series_per_query`
  * `max_fetched_chunk_bytes_per_query`
  * `ruler_max_rules_per_rule_group`
  * `ruler_max_rule_groups_per_tenant`
* [ENHANCEMENT] Overrides exporter: add a metrics `cortex_limits_defaults` to expose the default values of limits. #173
* [ENHANCEMENT] Overrides exporter: Add `max_fetched_chunks_per_query` and `max_global_exemplars_per_user` limits to the default and per-tenant limits exported as metrics. #471 #515
* [ENHANCEMENT] Upgrade Go to 1.17.8. #1347 #1381
* [ENHANCEMENT] Upgrade Docker base images to `alpine:3.15.0`. #1348
* [BUGFIX] Azure storage: only create HTTP client once, to reduce memory utilization. #605
* [BUGFIX] Ingester: fixed ingester stuck on start up (LEAVING ring state) when `-ingester.ring.heartbeat-period=0` and `-ingester.unregister-on-shutdown=false`. [#4366](https://github.com/cortexproject/cortex/pull/4366)
* [BUGFIX] Ingester: prevent any reads or writes while the ingester is stopping. This will prevent accessing TSDB blocks once they have been already closed. [#4304](https://github.com/cortexproject/cortex/pull/4304)
* [BUGFIX] Ingester: TSDB now waits for pending readers before truncating Head block, fixing the `chunk not found` error and preventing wrong query results. #16
* [BUGFIX] Ingester: don't create TSDB or appender if no samples are sent by a tenant. #162
* [BUGFIX] Ingester: fix out-of-order chunks in TSDB head in-memory series after WAL replay in case some samples were appended to TSDB WAL before series. #530
* [BUGFIX] Distributor: when cleaning up obsolete elected replicas from KV store, HA tracker didn't update number of cluster per user correctly. [#4336](https://github.com/cortexproject/cortex/pull/4336)
* [BUGFIX] Distributor: fix bug in query-exemplar where some results would get dropped. #583
* [BUGFIX] Query-frontend: Fixes @ modifier functions (start/end) when splitting queries by time. #206
* [BUGFIX] Query-frontend: Ensure query_range requests handled by the query-frontend return JSON formatted errors. #360 #499
* [BUGFIX] Query-frontend: don't reuse cached results for queries that are not step-aligned. #424
* [BUGFIX] Query-frontend: fix API error messages that were mentioning Prometheus `--enable-feature=promql-negative-offset` and `--enable-feature=promql-at-modifier` flags. #688
* [BUGFIX] Query-frontend: worker's cancellation channels are now buffered to ensure that all request cancellations are properly handled. #741
* [BUGFIX] Querier: fixed `/api/v1/user_stats` endpoint. When zone-aware replication is enabled, `MaxUnavailableZones` param is used instead of `MaxErrors`, so setting `MaxErrors = 0` doesn't make the Querier wait for all Ingesters responses. #474
* [BUGFIX] Querier: Disable query scheduler SRV DNS lookup. #689
* [BUGFIX] Ruler: fixed counting of PromQL evaluation errors as user-errors when updating `cortex_ruler_queries_failed_total`. [#4335](https://github.com/cortexproject/cortex/pull/4335)
* [BUGFIX] Ruler: fix formatting of rule groups in `/ruler/rule_groups` endpoint. #655
* [BUGFIX] Ruler: do not log `unable to read rules directory` at startup if the directory hasn't been created yet. #1058
* [BUGFIX] Ruler: enable Prometheus-compatible endpoints regardless of `-ruler.enable-api`. The flag now only controls the configuration API. This is what the config flag description stated, but not what was happening. #1216
* [BUGFIX] Compactor: fixed panic while collecting Prometheus metrics. #28
* [BUGFIX] Compactor: compactor should now be able to correctly mark blocks for deletion and no-compaction, if such marking was previously interrupted. #1015
* [BUGFIX] Alertmanager: remove stale template files. #4495
* [BUGFIX] Alertmanager: don't replace user configurations with blank fallback configurations (when enabled), particularly during scaling up/down instances when sharding is enabled. #224
* [BUGFIX] Ring: multi KV runtime config changes are now propagated to all rings, not just ingester ring. #1047
* [BUGFIX] Memberlist: fixed corrupted packets when sending compound messages with more than 255 messages or messages bigger than 64KB. #551
* [BUGFIX] Overrides exporter: successfully startup even if runtime config is not set. #1056
* [BUGFIX] Fix internal modules to wait for other modules depending on them before stopping. #1472

### Mixin

_Changes since `grafana/cortex-jsonnet` `1.9.0`._

* [CHANGE] Removed chunks storage support from mixin. #641 #643 #645 #811 #812 #813
  * Removed `tsdb.libsonnet`: no need to import it anymore (its content is already automatically included when using Jsonnet)
  * Removed the following fields from `_config`:
    * `storage_engine` (defaults to `blocks`)
    * `chunk_index_backend`
    * `chunk_store_backend`
  * Removed schema config map
  * Removed the following dashboards:
    * "Cortex / Chunks"
    * "Cortex / WAL"
    * "Cortex / Blocks vs Chunks"
  * Removed the following alerts:
    * `CortexOldChunkInMemory`
    * `CortexCheckpointCreationFailed`
    * `CortexCheckpointDeletionFailed`
    * `CortexProvisioningMemcachedTooSmall`
    * `CortexWALCorruption`
    * `CortexTableSyncFailure`
    * `CortexTransferFailed`
  * Removed the following recording rules:
    * `cortex_chunk_store_index_lookups_per_query`
    * `cortex_chunk_store_series_pre_intersection_per_query`
    * `cortex_chunk_store_series_post_intersection_per_query`
    * `cortex_chunk_store_chunks_per_query`
    * `cortex_bigtable_request_duration_seconds`
    * `cortex_cassandra_request_duration_seconds`
    * `cortex_dynamo_request_duration_seconds`
    * `cortex_database_request_duration_seconds`
    * `cortex_gcs_request_duration_seconds`
* [CHANGE] Update grafana-builder dependency: use $__rate_interval in qpsPanel and latencyPanel. [#372](https://github.com/grafana/cortex-jsonnet/pull/372)
* [CHANGE] `namespace` template variable in dashboards now only selects namespaces for selected clusters. [#311](https://github.com/grafana/cortex-jsonnet/pull/311)
* [CHANGE] `CortexIngesterRestarts` alert severity changed from `critical` to `warning`. [#321](https://github.com/grafana/cortex-jsonnet/pull/321)
* [CHANGE] Dashboards: added overridable `job_labels` and `cluster_labels` to the configuration object as label lists to uniquely identify jobs and clusters in the metric names and group-by lists in dashboards. [#319](https://github.com/grafana/cortex-jsonnet/pull/319)
* [CHANGE] Dashboards: `alert_aggregation_labels` has been removed from the configuration and overriding this value has been deprecated. Instead the labels are now defined by the `cluster_labels` list, and should be overridden accordingly through that list. [#319](https://github.com/grafana/cortex-jsonnet/pull/319)
* [CHANGE] Renamed `CortexCompactorHasNotUploadedBlocksSinceStart` to `CortexCompactorHasNotUploadedBlocks`. [#334](https://github.com/grafana/cortex-jsonnet/pull/334)
* [CHANGE] Renamed `CortexCompactorRunFailed` to `CortexCompactorHasNotSuccessfullyRunCompaction`. [#334](https://github.com/grafana/cortex-jsonnet/pull/334)
* [CHANGE] Renamed `CortexInconsistentConfig` alert to `CortexInconsistentRuntimeConfig` and increased severity to `critical`. [#335](https://github.com/grafana/cortex-jsonnet/pull/335)
* [CHANGE] Increased `CortexBadRuntimeConfig` alert severity to `critical` and removed support for `cortex_overrides_last_reload_successful` metric (was removed in Cortex 1.3.0). [#335](https://github.com/grafana/cortex-jsonnet/pull/335)
* [CHANGE] Grafana 'min step' changed to 15s so dashboard show better detail. [#340](https://github.com/grafana/cortex-jsonnet/pull/340)
* [CHANGE] Replace `CortexRulerFailedEvaluations` with two new alerts: `CortexRulerTooManyFailedPushes` and `CortexRulerTooManyFailedQueries`. [#347](https://github.com/grafana/cortex-jsonnet/pull/347)
* [CHANGE] Removed `CortexCacheRequestErrors` alert. This alert was not working because the legacy Cortex cache client instrumentation doesn't track errors. [#346](https://github.com/grafana/cortex-jsonnet/pull/346)
* [CHANGE] Removed `CortexQuerierCapacityFull` alert. [#342](https://github.com/grafana/cortex-jsonnet/pull/342)
* [CHANGE] Changes blocks storage alerts to group metrics by the configured `cluster_labels` (supporting the deprecated `alert_aggregation_labels`). [#351](https://github.com/grafana/cortex-jsonnet/pull/351)
* [CHANGE] Increased `CortexIngesterReachingSeriesLimit` critical alert threshold from 80% to 85%. [#363](https://github.com/grafana/cortex-jsonnet/pull/363)
* [CHANGE] Changed default `job_names` for query-frontend, query-scheduler and querier to match custom deployments too. [#376](https://github.com/grafana/cortex-jsonnet/pull/376)
* [CHANGE] Split `cortex_api` recording rule group into three groups. This is a workaround for large clusters where this group can become slow to evaluate. [#401](https://github.com/grafana/cortex-jsonnet/pull/401)
* [CHANGE] Increased `CortexIngesterReachingSeriesLimit` warning threshold from 70% to 80% and critical threshold from 85% to 90%. [#404](https://github.com/grafana/cortex-jsonnet/pull/404)
* [CHANGE] Raised `CortexKVStoreFailure` alert severity from warning to critical. #493
* [CHANGE] Increase `CortexRolloutStuck` alert "for" duration from 15m to 30m. #493 #573
* [CHANGE] The Alertmanager and Ruler compiled dashboards (`alertmanager.json` and `ruler.json`) have been respectively renamed to `mimir-alertmanager.json` and `mimir-ruler.json`. #869
* [CHANGE] Removed `cortex_overrides_metric` from `_config`. #871
* [CHANGE] Renamed recording rule groups (`cortex_` prefix changed to `mimir_`). #871
* [CHANGE] Alerts name prefix has been changed from `Cortex` to `Mimir` (eg. alert `CortexIngesterUnhealthy` has been renamed to `MimirIngesterUnhealthy`). #879
* [CHANGE] Enabled resources dashboards by default. Can be disabled setting `resources_dashboards_enabled` config field to `false`. #920
* [FEATURE] Added `Cortex / Overrides` dashboard, displaying default limits and per-tenant overrides applied to Mimir. #673
* [FEATURE] Added `Mimir / Tenants` and `Mimir / Top tenants` dashboards, displaying user-based metrics. #776
* [FEATURE] Added querier autoscaling panels and alerts. #1006 #1016
* [FEATURE] Mimir / Top tenants dashboard now has tenants ranked by rule group size and evaluation time. #1338
* [ENHANCEMENT] cortex-mixin: Make `cluster_namespace_deployment:kube_pod_container_resource_requests_{cpu_cores,memory_bytes}:sum` backwards compatible with `kube-state-metrics` v2.0.0. [#317](https://github.com/grafana/cortex-jsonnet/pull/317)
* [ENHANCEMENT] Cortex-mixin: Include `cortex-gw-internal` naming variation in default `gateway` job names. [#328](https://github.com/grafana/cortex-jsonnet/pull/328)
* [ENHANCEMENT] Ruler dashboard: added object storage metrics. [#354](https://github.com/grafana/cortex-jsonnet/pull/354)
* [ENHANCEMENT] Alertmanager dashboard: added object storage metrics. [#354](https://github.com/grafana/cortex-jsonnet/pull/354)
* [ENHANCEMENT] Added documentation text panels and descriptions to reads and writes dashboards. [#324](https://github.com/grafana/cortex-jsonnet/pull/324)
* [ENHANCEMENT] Dashboards: defined container functions for common resources panels: containerDiskWritesPanel, containerDiskReadsPanel, containerDiskSpaceUtilization. [#331](https://github.com/grafana/cortex-jsonnet/pull/331)
* [ENHANCEMENT] cortex-mixin: Added `alert_excluded_routes` config to exclude specific routes from alerts. [#338](https://github.com/grafana/cortex-jsonnet/pull/338)
* [ENHANCEMENT] Added `CortexMemcachedRequestErrors` alert. [#346](https://github.com/grafana/cortex-jsonnet/pull/346)
* [ENHANCEMENT] Ruler dashboard: added "Per route p99 latency" panel in the "Configuration API" row. [#353](https://github.com/grafana/cortex-jsonnet/pull/353)
* [ENHANCEMENT] Increased the `for` duration of the `CortexIngesterReachingSeriesLimit` warning alert to 3h. [#362](https://github.com/grafana/cortex-jsonnet/pull/362)
* [ENHANCEMENT] Added a new tier (`medium_small_user`) so we have another tier between 100K and 1Mil active series. [#364](https://github.com/grafana/cortex-jsonnet/pull/364)
* [ENHANCEMENT] Extend Alertmanager dashboard: [#313](https://github.com/grafana/cortex-jsonnet/pull/313)
  * "Tenants" stat panel - shows number of discovered tenant configurations.
  * "Replication" row - information about the replication of tenants/alerts/silences over instances.
  * "Tenant Configuration Sync" row - information about the configuration sync procedure.
  * "Sharding Initial State Sync" row - information about the initial state sync procedure when sharding is enabled.
  * "Sharding Runtime State Sync" row - information about various state operations which occur when sharding is enabled (replication, fetch, marge, persist).
* [ENHANCEMENT] Update gsutil command for `not healthy index found` playbook [#370](https://github.com/grafana/cortex-jsonnet/pull/370)
* [ENHANCEMENT] Added Alertmanager alerts and playbooks covering configuration syncs and sharding operation: [#377 [#378](https://github.com/grafana/cortex-jsonnet/pull/378)
  * `CortexAlertmanagerSyncConfigsFailing`
  * `CortexAlertmanagerRingCheckFailing`
  * `CortexAlertmanagerPartialStateMergeFailing`
  * `CortexAlertmanagerReplicationFailing`
  * `CortexAlertmanagerPersistStateFailing`
  * `CortexAlertmanagerInitialSyncFailed`
* [ENHANCEMENT] Add recording rules to improve responsiveness of Alertmanager dashboard. [#387](https://github.com/grafana/cortex-jsonnet/pull/387)
* [ENHANCEMENT] Add `CortexRolloutStuck` alert. [#405](https://github.com/grafana/cortex-jsonnet/pull/405)
* [ENHANCEMENT] Added `CortexKVStoreFailure` alert. [#406](https://github.com/grafana/cortex-jsonnet/pull/406)
* [ENHANCEMENT] Use configured `ruler` jobname for ruler dashboard panels. [#409](https://github.com/grafana/cortex-jsonnet/pull/409)
* [ENHANCEMENT] Add ability to override `datasource` for generated dashboards. [#407](https://github.com/grafana/cortex-jsonnet/pull/407)
* [ENHANCEMENT] Use alertmanager jobname for alertmanager dashboard panels [#411](https://github.com/grafana/cortex-jsonnet/pull/411)
* [ENHANCEMENT] Added `CortexDistributorReachingInflightPushRequestLimit` alert. [#408](https://github.com/grafana/cortex-jsonnet/pull/408)
* [ENHANCEMENT] Added `CortexReachingTCPConnectionsLimit` alert. #403
* [ENHANCEMENT] Added "Cortex / Writes Networking" and "Cortex / Reads Networking" dashboards. #405
* [ENHANCEMENT] Improved "Queue length" panel in "Cortex / Queries" dashboard. #408
* [ENHANCEMENT] Add `CortexDistributorReachingInflightPushRequestLimit` alert and playbook. #401
* [ENHANCEMENT] Added "Recover accidentally deleted blocks (Google Cloud specific)" playbook. #475
* [ENHANCEMENT] Added support to multi-zone store-gateway deployments. #608 #615
* [ENHANCEMENT] Show supplementary alertmanager services in the Rollout Progress dashboard. #738 #855
* [ENHANCEMENT] Added `mimir` to default job names. This makes dashboards and alerts working when Mimir is installed in single-binary mode and the deployment is named `mimir`. #921
* [ENHANCEMENT] Introduced a new alert for the Alertmanager: `MimirAlertmanagerAllocatingTooMuchMemory`. It has two severities based on the memory usage against limits, a `warning` level at 80% and a `critical` level at 90%. #1206
* [ENHANCEMENT] Faster memcached cache requests. #2720
* [BUGFIX] Fixed `CortexIngesterHasNotShippedBlocks` alert false positive in case an ingester instance had ingested samples in the past, then no traffic was received for a long period and then it started receiving samples again. [#308](https://github.com/grafana/cortex-jsonnet/pull/308)
* [BUGFIX] Fixed `CortexInconsistentRuntimeConfig` metric. [#335](https://github.com/grafana/cortex-jsonnet/pull/335)
* [BUGFIX] Fixed scaling dashboard to correctly work when a Cortex service deployment spans across multiple zones (a zone is expected to have the `zone-[a-z]` suffix). [#365](https://github.com/grafana/cortex-jsonnet/pull/365)
* [BUGFIX] Fixed rollout progress dashboard to correctly work when a Cortex service deployment spans across multiple zones (a zone is expected to have the `zone-[a-z]` suffix). [#366](https://github.com/grafana/cortex-jsonnet/pull/366)
* [BUGFIX] Fixed rollout progress dashboard to include query-scheduler too. [#376](https://github.com/grafana/cortex-jsonnet/pull/376)
* [BUGFIX] Upstream recording rule `node_namespace_pod_container:container_cpu_usage_seconds_total:sum_irate` renamed. [#379](https://github.com/grafana/cortex-jsonnet/pull/379)
* [BUGFIX] Fixed writes/reads/alertmanager resources dashboards to use `$._config.job_names.gateway`. [#403](https://github.com/grafana/cortex-jsonnet/pull/403)
* [BUGFIX] Span the annotation.message in alerts as YAML multiline strings. [#412](https://github.com/grafana/cortex-jsonnet/pull/412)
* [BUGFIX] Fixed "Instant queries / sec" in "Cortex / Reads" dashboard. #445
* [BUGFIX] Fixed and added missing KV store panels in Writes, Reads, Ruler and Compactor dashboards. #448
* [BUGFIX] Fixed Alertmanager dashboard when alertmanager is running as part of single binary. #1064
* [BUGFIX] Fixed Ruler dashboard when ruler is running as part of single binary. #1260
* [BUGFIX] Query-frontend: fixed bad querier status code mapping with query-sharding enabled. #1227

### Jsonnet

_Changes since `grafana/cortex-jsonnet` `1.9.0`._

* [CHANGE] Removed chunks storage support. #639
  * Removed the following fields from `_config`:
    * `storage_engine` (defaults to `blocks`)
    * `querier_second_storage_engine` (not supported anymore)
    * `table_manager_enabled`, `table_prefix`
    * `memcached_index_writes_enabled` and `memcached_index_writes_max_item_size_mb`
    * `storeMemcachedChunksConfig`
    * `storeConfig`
    * `max_chunk_idle`
    * `schema` (the schema configmap is still added for backward compatibility reasons)
    * `bigtable_instance` and `bigtable_project`
    * `client_configs`
    * `enabledBackends`
    * `storage_backend`
    * `cassandra_addresses`
    * `s3_bucket_name`
    * `ingester_deployment_without_wal` (was only used by chunks storage)
    * `ingester` (was only used to configure chunks storage WAL)
  * Removed the following CLI flags from `ingester_args`:
    * `ingester.max-chunk-age`
    * `ingester.max-stale-chunk-idle`
    * `ingester.max-transfer-retries`
    * `ingester.retain-period`
* [CHANGE] Changed `overrides-exporter.libsonnet` from being based on cortex-tools to Mimir `overrides-exporter` target. #646
* [CHANGE] Store gateway: set `-blocks-storage.bucket-store.index-cache.memcached.max-get-multi-concurrency`,
  `-blocks-storage.bucket-store.chunks-cache.memcached.max-get-multi-concurrency`,
  `-blocks-storage.bucket-store.metadata-cache.memcached.max-get-multi-concurrency`,
  `-blocks-storage.bucket-store.index-cache.memcached.max-idle-connections`,
  `-blocks-storage.bucket-store.chunks-cache.memcached.max-idle-connections`,
  `-blocks-storage.bucket-store.metadata-cache.memcached.max-idle-connections` to 100 [#414](https://github.com/grafana/cortex-jsonnet/pull/414)
* [CHANGE] Alertmanager: mounted overrides configmap to alertmanager too. [#315](https://github.com/grafana/cortex-jsonnet/pull/315)
* [CHANGE] Memcached: upgraded memcached from `1.5.17` to `1.6.9`. [#316](https://github.com/grafana/cortex-jsonnet/pull/316)
* [CHANGE] Store-gateway: increased memory request and limit respectively from 6GB / 6GB to 12GB / 18GB. [#322](https://github.com/grafana/cortex-jsonnet/pull/322)
* [CHANGE] Store-gateway: increased `-blocks-storage.bucket-store.max-chunk-pool-bytes` from 2GB (default) to 12GB. [#322](https://github.com/grafana/cortex-jsonnet/pull/322)
* [CHANGE] Ingester/Ruler: set `-server.grpc-max-send-msg-size-bytes` and `-server.grpc-max-send-msg-size-bytes` to sensible default values (10MB). [#326](https://github.com/grafana/cortex-jsonnet/pull/326)
* [CHANGE] Decreased `-server.grpc-max-concurrent-streams` from 100k to 10k. [#369](https://github.com/grafana/cortex-jsonnet/pull/369)
* [CHANGE] Decreased blocks storage ingesters graceful termination period from 80m to 20m. [#369](https://github.com/grafana/cortex-jsonnet/pull/369)
* [CHANGE] Increase the rules per group and rule groups limits on different tiers. [#396](https://github.com/grafana/cortex-jsonnet/pull/396)
* [CHANGE] Removed `max_samples_per_query` limit, since it only works with chunks and only when using `-distributor.shard-by-all-labels=false`. [#397](https://github.com/grafana/cortex-jsonnet/pull/397)
* [CHANGE] Removed chunks storage query sharding config support. The following config options have been removed: [#398](https://github.com/grafana/cortex-jsonnet/pull/398)
  * `_config` > `queryFrontend` > `shard_factor`
  * `_config` > `queryFrontend` > `sharded_queries_enabled`
  * `_config` > `queryFrontend` > `query_split_factor`
* [CHANGE] Rename ruler_s3_bucket_name and ruler_gcs_bucket_name to ruler_storage_bucket_name: [#415](https://github.com/grafana/cortex-jsonnet/pull/415)
* [CHANGE] Fine-tuned rolling update policy for distributor, querier, query-frontend, query-scheduler. [#420](https://github.com/grafana/cortex-jsonnet/pull/420)
* [CHANGE] Increased memcached metadata/chunks/index-queries max connections from 4k to 16k. [#420](https://github.com/grafana/cortex-jsonnet/pull/420)
* [CHANGE] Disabled step alignment in query-frontend to be compliant with PromQL. [#420](https://github.com/grafana/cortex-jsonnet/pull/420)
* [CHANGE] Do not limit compactor CPU and request a number of cores equal to the configured concurrency. [#420](https://github.com/grafana/cortex-jsonnet/pull/420)
* [CHANGE] Configured split-and-merge compactor. #853
  * The following CLI flags are set on compactor:
    * `-compactor.split-and-merge-shards=0`
    * `-compactor.compactor-tenant-shard-size=1`
    * `-compactor.split-groups=1`
    * `-compactor.max-opening-blocks-concurrency=4`
    * `-compactor.max-closing-blocks-concurrency=2`
    * `-compactor.symbols-flushers-concurrency=4`
  * The following per-tenant overrides have been set on `super_user` and `mega_user` classes:
    ```
    compactor_split_and_merge_shards: 2,
    compactor_tenant_shard_size: 2,
    compactor_split_groups: 2,
    ```
* [CHANGE] The entrypoint file to include has been renamed from `cortex.libsonnet` to `mimir.libsonnet`. #897
* [CHANGE] The default image config field has been renamed from `cortex` to `mimir`. #896
   ```
   {
     _images+:: {
       mimir: '...',
     },
   }
   ```
* [CHANGE] Removed `cortex_` prefix from config fields. #898
  * The following config fields have been renamed:
    * `cortex_bucket_index_enabled` renamed to `bucket_index_enabled`
    * `cortex_compactor_cleanup_interval` renamed to `compactor_cleanup_interval`
    * `cortex_compactor_data_disk_class` renamed to `compactor_data_disk_class`
    * `cortex_compactor_data_disk_size` renamed to `compactor_data_disk_size`
    * `cortex_compactor_max_concurrency` renamed to `compactor_max_concurrency`
    * `cortex_distributor_allow_multiple_replicas_on_same_node` renamed to `distributor_allow_multiple_replicas_on_same_node`
    * `cortex_ingester_data_disk_class` renamed to `ingester_data_disk_class`
    * `cortex_ingester_data_disk_size` renamed to `ingester_data_disk_size`
    * `cortex_querier_allow_multiple_replicas_on_same_node` renamed to `querier_allow_multiple_replicas_on_same_node`
    * `cortex_query_frontend_allow_multiple_replicas_on_same_node` renamed to `query_frontend_allow_multiple_replicas_on_same_node`
    * `cortex_query_sharding_enabled` renamed to `query_sharding_enabled`
    * `cortex_query_sharding_msg_size_factor` renamed to `query_sharding_msg_size_factor`
    * `cortex_ruler_allow_multiple_replicas_on_same_node` renamed to `ruler_allow_multiple_replicas_on_same_node`
    * `cortex_store_gateway_data_disk_class` renamed to `store_gateway_data_disk_class`
    * `cortex_store_gateway_data_disk_size` renamed to `store_gateway_data_disk_size`
* [CHANGE] The overrides configmap default mountpoint has changed from `/etc/cortex` to `/etc/mimir`. It can be customized via the `overrides_configmap_mountpoint` config field. #899
* [CHANGE] Enabled in the querier the features to query label names with matchers, PromQL at modifier and query long-term storage for labels. #905
* [CHANGE] Reduced TSDB blocks retention on ingesters disk from 96h to 24h. #905
* [CHANGE] Enabled closing of idle TSDB in ingesters. #905
* [CHANGE] Disabled TSDB isolation in ingesters for better performances. #905
* [CHANGE] Changed log level of querier, query-frontend, query-scheduler and alertmanager from `debug` to `info`. #905
* [CHANGE] Enabled attributes in-memory cache in store-gateway. #905
* [CHANGE] Configured store-gateway to not load blocks containing samples more recent than 10h (because such samples are queried from ingesters). #905
* [CHANGE] Dynamically compute `-compactor.deletion-delay` based on other settings, in order to reduce the deletion delay as much as possible and lower the number of live blocks in the storage. #907
* [CHANGE] The config field `distributorConfig` has been renamed to `ingesterRingClientConfig`. Config field `ringClient` has been removed in favor of `ingesterRingClientConfig`. #997 #1057
* [CHANGE] Gossip.libsonnet has been fixed to modify all ring configurations, not only the ingester ring config. Furthermore it now supports migration via multi KV store. #1057 #1099
* [CHANGE] Changed the default of `bucket_index_enabled` to `true`. #924
* [CHANGE] Remove the support for the test-exporter. #1133
* [CHANGE] Removed `$.distributor_deployment_labels`, `$.ingester_deployment_labels` and `$.querier_deployment_labels` fields, that were used by gossip.libsonnet to inject additional label. Now the label is injected directly into pods of statefulsets and deployments. #1297
* [CHANGE] Disabled `-ingester.readiness-check-ring-health`. #1352
* [CHANGE] Changed Alertmanager CPU request from `100m` to `2` cores, and memory request from `1Gi` to `10Gi`. Set Alertmanager memory limit to `15Gi`. #1206
* [CHANGE] gossip.libsonnet has been renamed to memberlist.libsonnet, and is now imported by default. Use of memberlist for ring is enabled by setting `_config.memberlist_ring_enabled` to true. #1526
* [FEATURE] Added query sharding support. It can be enabled setting `cortex_query_sharding_enabled: true` in the `_config` object. #653
* [FEATURE] Added shuffle-sharding support. It can be enabled and configured using the following config: #902
   ```
   _config+:: {
     shuffle_sharding:: {
       ingester_write_path_enabled: true,
       ingester_read_path_enabled: true,
       querier_enabled: true,
       ruler_enabled: true,
       store_gateway_enabled: true,
     },
   }
   ```
* [FEATURE] Added multi-zone ingesters and store-gateways support. #1352 #1552
* [ENHANCEMENT] Add overrides config to compactor. This allows setting retention configs per user. [#386](https://github.com/grafana/cortex-jsonnet/pull/386)
* [ENHANCEMENT] Added 256MB memory ballast to querier. [#369](https://github.com/grafana/cortex-jsonnet/pull/369)
* [ENHANCEMENT] Update `etcd-operator` to latest version (see https://github.com/grafana/jsonnet-libs/pull/480). [#263](https://github.com/grafana/cortex-jsonnet/pull/263)
* [ENHANCEMENT] Add support for Azure storage in Alertmanager configuration. [#381](https://github.com/grafana/cortex-jsonnet/pull/381)
* [ENHANCEMENT] Add support for running Alertmanager in sharding mode. [#394](https://github.com/grafana/cortex-jsonnet/pull/394)
* [ENHANCEMENT] Allow to customize PromQL engine settings via `queryEngineConfig`. [#399](https://github.com/grafana/cortex-jsonnet/pull/399)
* [ENHANCEMENT] Define Azure object storage ruler args. [#416](https://github.com/grafana/cortex-jsonnet/pull/416)
* [ENHANCEMENT] Added the following config options to allow to schedule multiple replicas of the same service on the same node: [#418](https://github.com/grafana/cortex-jsonnet/pull/418)
  * `cortex_distributor_allow_multiple_replicas_on_same_node`
  * `cortex_ruler_allow_multiple_replicas_on_same_node`
  * `cortex_querier_allow_multiple_replicas_on_same_node`
  * `cortex_query_frontend_allow_multiple_replicas_on_same_node`
* [BUGFIX] Alertmanager: fixed `--alertmanager.cluster.peers` CLI flag passed to alertmanager when HA is enabled. [#329](https://github.com/grafana/cortex-jsonnet/pull/329)
* [BUGFIX] Fixed `-distributor.extend-writes` setting on ruler when `unregister_ingesters_on_shutdown` is disabled. [#369](https://github.com/grafana/cortex-jsonnet/pull/369)
* [BUGFIX] Treat `compactor_blocks_retention_period` type as string rather than int.[#395](https://github.com/grafana/cortex-jsonnet/pull/395)
* [BUGFIX] Pass `-ruler-storage.s3.endpoint` to ruler when using S3. [#421](https://github.com/grafana/cortex-jsonnet/pull/421)
* [BUGFIX] Remove service selector on label `gossip_ring_member` from other services than `gossip-ring`. [#1008](https://github.com/grafana/mimir/pull/1008)
* [BUGFIX] Rename `-ingester.readiness-check-ring-health` to `-ingester.ring.readiness-check-ring-health`, to reflect current name of flag. #1460

### Mimirtool

_Changes since cortextool `0.10.7`._

* [CHANGE] The following environment variables have been renamed: #883
  * `CORTEX_ADDRESS` to `MIMIR_ADDRESS`
  * `CORTEX_API_USER` to `MIMIR_API_USER`
  * `CORTEX_API_KEY` to `MIMIR_API_KEY`
  * `CORTEX_TENANT_ID` to `MIMIR_TENANT_ID`
  * `CORTEX_TLS_CA_PATH` to `MIMIR_TLS_CA_PATH`
  * `CORTEX_TLS_CERT_PATH` to `MIMIR_TLS_CERT_PATH`
  * `CORTEX_TLS_KEY_PATH` to `MIMIR_TLS_KEY_PATH`
* [CHANGE] Change `cortex` backend to `mimir`. #883
* [CHANGE] Do not publish `mimirtool` binary for 386 windows architecture. #1263
* [CHANGE] `analyse` command has been renamed to `analyze`. #1318
* [FEATURE] Support Arm64 on Darwin for all binaries (benchtool etc). https://github.com/grafana/cortex-tools/pull/215
* [ENHANCEMENT] Correctly support federated rules. #823
* [BUGFIX] Fix `cortextool rules` legends displaying wrong symbols for updates and deletions. https://github.com/grafana/cortex-tools/pull/226

### Query-tee

_Changes since Cortex `1.10.0`._

* [ENHANCEMENT] Added `/api/v1/query_exemplars` API endpoint support (no results comparison). #168
* [ENHANCEMENT] Add a flag (`--proxy.compare-use-relative-error`) in the query-tee to compare floating point values using relative error. #208
* [ENHANCEMENT] Add a flag (`--proxy.compare-skip-recent-samples`) in the query-tee to skip comparing recent samples. By default samples not older than 1 minute are skipped. #234
* [BUGFIX] Fixes a panic in the query-tee when comparing result. #207
* [BUGFIX] Ensure POST requests are handled correctly #286

### Blocksconvert

_Changes since Cortex `1.10.0`._

* [CHANGE] Blocksconvert tool was removed from Mimir. #637

### Metaconvert

_Changes since Cortex `1.10.0`._

* [CHANGE] `thanosconvert` tool has been renamed to `metaconvert`. `-config.file` option has been removed, while it now requires `-tenant` option to work on single tenant only. It now also preserves labels recognized by Mimir. #1120

### Test-exporter

_Changes since Cortex `1.10.0`._

* [CHANGE] Removed the test-exporter tool. #1133

### Tools

_Changes since Cortex `1.10.0`._

* [CHANGE] Removed `query-audit`. You can use `query-tee` to compare query results and performances of two Grafana Mimir backends. #1380

## [Cortex 1.10.0 CHANGELOG](https://github.com/grafana/mimir/blob/a13959db5d38ff65c2b7ef52c56331d2f4dbc00c/CHANGELOG.md#cortex-1100--2021-08-03)<|MERGE_RESOLUTION|>--- conflicted
+++ resolved
@@ -20,12 +20,9 @@
 * [ENHANCEMENT] Alertmanager: Add additional template function `queryFromGeneratorURL` returning query URL decoded query from the `GeneratorURL` field of an alert. #4301
 * [ENHANCEMENT] Go: update to 1.20.4. #4092
 * [ENHANCEMENT] Ruler: added experimental ruler storage cache support. The cache should reduce the number of "list objects" API calls issued to the object storage when there are 2+ ruler replicas running in a Mimir cluster. The cache can be configured setting `-ruler-storage.cache.*` CLI flags or their respective YAML config options. #4950
-<<<<<<< HEAD
+* [ENHANCEMENT] Store-gateway: added HTTP `/store-gateway/prepare-shutdown` endpoint for gracefully scaling down of store-gateways. A gauge `cortex_store_gateway_prepare_shutdown_requested` has been introduced for tracing this process. #4955
 * [ENHANCEMENT] Updated Kuberesolver dependency (github.com/sercand/kuberesolver) from v2.4.0 to v4.0.0 and gRPC dependency (google.golang.org/grpc) from v1.47.0 to v1.53.0. #4922
 * [ENHANCEMENT] Introduced new options for logging HTTP request headers: `-server.log-request-headers` enables logging HTTP request headers, `-server.log-request-headers-exclude-list` lists headers which should not be logged. #4922
-=======
-* [ENHANCEMENT] Store-gateway: added HTTP `/store-gateway/prepare-shutdown` endpoint for gracefully scaling down of store-gateways. A gauge `cortex_store_gateway_prepare_shutdown_requested` has been introduced for tracing this process. #4955
->>>>>>> 7d1afb67
 * [BUGFIX] Metadata API: Mimir will now return an empty object when no metadata is available, matching Prometheus. #4782
 * [BUGFIX] Store-gateway: add collision detection on expanded postings and individual postings cache keys. #4770
 * [BUGFIX] Ruler: Support the `type=alert|record` query parameter for the API endpoint `<prometheus-http-prefix>/api/v1/rules`. #4302
