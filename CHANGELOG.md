--- conflicted
+++ resolved
@@ -34,11 +34,8 @@
 * [BUGFIX] API: gzip is now enforced when identity encoding is explicitly rejected. #1864
 * [BUGFIX] Fix panic at startup when Mimir is running in monolithic mode and query sharding is enabled. #2036
 * [BUGFIX] Ruler: report failed evaluation metric for any 5xx status code returned by the query-frontend when remote operational mode is enabled. #2053
-<<<<<<< HEAD
-=======
 * [BUGFIX] Ingester: fix slow rollout when using `-ingester.ring.unregister-on-shutdown=false` with long `-ingester.ring.heartbeat-period`. #2085
 * [BUGFIX] Ruler: add timeout for remote rule evaluation queries to prevent rule group evaluations getting stuck indefinitely. The duration is configurable with  (`-ruler.query-frontend.timeout` (default `2m`). #2090
->>>>>>> e42496e0
 
 ### Mixin
 
