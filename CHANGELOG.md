--- conflicted
+++ resolved
@@ -31,13 +31,8 @@
 * [CHANGE] Ingester: Stabilize experimental flag `-ingest-storage.write-logs-fsync-before-kafka-commit-concurrency` to fsync write logs before the offset is committed to Kafka. Remove `-ingest-storage.write-logs-fsync-before-kafka-commit-enabled` since this is always enabled now. #13591
 * [FEATURE] Distributor: add `-distributor.otel-label-name-underscore-sanitization` and `-distributor.otel-label-name-preserve-underscores` that control sanitization of underscores during OTLP translation. #13133
 * [FEATURE] Query-frontends: Automatically adjust features used in query plans generated for remote execution based on what the available queriers support. #13017 #13164 #13544
-<<<<<<< HEAD
-* [FEATURE] Memberlist: Add experimental support for zone-aware routing, in order to reduce memberlist cross-AZ data transfer. #13129
+* [FEATURE] Memberlist: Add experimental support for zone-aware routing in order to reduce memberlist cross-AZ data transfer. #13129 #13651 #13664
 * [FEATURE] Query-frontend and querier: Add experimental support for performing query planning in query-frontends and distributing portions of the plan to queriers for execution. #13058 #13685
-=======
-* [FEATURE] Memberlist: Add experimental support for zone-aware routing in order to reduce memberlist cross-AZ data transfer. #13129 #13651 #13664
-* [FEATURE] Query-frontend and querier: Add experimental support for performing query planning in query-frontends and distributing portions of the plan to queriers for execution. #13058
->>>>>>> 9d0b4807
 * [FEATURE] Querier: Add `querier.mimir-query-engine.enable-reduce-matchers` flag that enables a new MQE AST optimization pass that eliminates duplicate or redundant matchers that are part of selector expressions. #13178
 * [ENHANCEMENT] Compactor, Store-gateway: Change default value of `-compactor.upload-sparse-index-headers` to `true`. This improves lazy loading performance in the store-gateway. #13089
 * [ENHANCEMENT] Store-gateway: Verify CRC32 checksums for 1 out of every 128 chunks read from object storage and the chunks cache to detect corruption. #13151
