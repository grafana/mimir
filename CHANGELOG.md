# Changelog

## main / unreleased

### Grafana Mimir

* [CHANGE] Query-frontend: Ensure that cache keys generated from cardinality estimate middleware are less than 250 bytes in length by hashing the tenant IDs that are included in them. This change invalidates all cardinality estimates in the cache. #11568
* [CHANGE] Ruler: Remove experimental CLI flag `-ruler-storage.cache.rule-group-enabled` to enable or disable caching the contents of rule groups. Caching rule group contents is now always enabled when a cache is configured for the ruler. #10949
* [CHANGE] Ingester: Out-of-order native histograms are now enabled whenever both native histogram and out-of-order ingestion is enabled. The `-ingester.ooo-native-histograms-ingestion-enabled` CLI flag and corresponding `ooo_native_histograms_ingestion_enabled` runtime configuration option have been removed. #10956
* [CHANGE] Distributor: removed the `cortex_distributor_label_values_with_newlines_total` metric. #10977
* [CHANGE] Ingester/Distributor: renamed the experimental `max_cost_attribution_cardinality_per_user` config to `max_cost_attribution_cardinality`. #11092
* [CHANGE] Frontend: The subquery spin-off feature is now enabled with `-query-frontend.subquery-spin-off-enabled=true` instead of `-query-frontend.instant-queries-with-subquery-spin-off=.*` #11153
* [CHANGE] Overrides-exporter: Don't export per-tenant overrides that are set to their default values. #11173
* [CHANGE] gRPC/HTTP clients: Rename metric `cortex_client_request_invalid_cluster_validation_labels_total` to `cortex_client_invalid_cluster_validation_label_requests_total`. #11237
* [CHANGE] Querier: Use Mimir Query Engine (MQE) by default. Set `-querier.query-engine=prometheus` to continue using Prometheus' engine. #11501
* [CHANGE] Memcached: Ignore initial DNS resolution failure, meaning don't depend on Memcached on startup. #11602
* [CHANGE] Ingester: The `-ingester.stream-chunks-when-using-blocks` CLI flag and `ingester_stream_chunks_when_using_blocks` runtime configuration option have been deprecated and will be removed in a future release. #11711
* [CHANGE] Distributor: track `cortex_ingest_storage_writer_latency_seconds` metric for failed writes too. Added `outcome` label to distinguish between `success` and `failure`. #11770
* [CHANGE] Distributor: renamed few metrics used by experimental ingest storage. #11766
  * Renamed `cortex_ingest_storage_writer_produce_requests_total` to `cortex_ingest_storage_writer_produce_records_enqueued_total`
  * Renamed `cortex_ingest_storage_writer_produce_failures_total` to `cortex_ingest_storage_writer_produce_records_failed_total`
* [CHANGE] Distributor: moved HA tracker timeout config to limits. #11774
  * Moved `distributor.ha_tracker.ha_tracker_update_timeout` to `limits.ha_tracker.ha_tracker_update_timeout`
  * Moved `distributor.ha_tracker.ha_tracker_update_timeout_jitter_max` to `limits.ha_tracker.ha_tracker_update_timeout_jitter_max`
  * Moved `distributor.ha_tracker.ha_tracker_failover_timeout` to `limits.ha_tracker.ha_tracker_failover_timeout`
* [CHANGE] Distributor: `Memberlist` marked as stable as an option for backend storage for the HA tracker. #11861
* [FEATURE] Distributor: Experimental support for Prometheus Remote-Write 2.0 protocol. Limitations: Created timestamp is ignored, per series metadata is merged on metric family level automatically, ingestion might fail if client sends ProtoBuf fields out of order. The label `version` is added to the metric `cortex_distributor_requests_in_total` with a value of either `1.0` or `2.0` depending on the detected Remote-Write protocol. #11100 #11101 #11192 #11143
* [FEATURE] Query-frontend: expand `query-frontend.cache-errors` and `query-frontend.results-cache-ttl-for-errors` configuration options to cache non-transient response failures for instant queries. #11120
* [FEATURE] Query-frontend: Allow use of Mimir Query Engine (MQE) via the experimental CLI flags `-query-frontend.query-engine` or `-query-frontend.enable-query-engine-fallback` or corresponding YAML. #11417 #11775
* [FEATURE] Querier, query-frontend, ruler: Enable experimental support for duration expressions in PromQL, which are simple arithmetics on numbers in offset and range specification. #11344
* [FEATURE] You can configure Mimir to export traces in OTLP exposition format through the standard `OTEL_` environment variables. #11618
* [FEATURE] distributor: Allow configuring tenant-specific HA tracker failover timeouts. #11774
* [FEATURE] OTLP: Add experimental support for promoting OTel scope metadata (name, version, schema URL, attributes) to metric labels, prefixed with `otel_scope_`. Enable via the `-distributor.otel-promote-scope-metadata` flag. #11795
* [ENHANCEMENT] Dashboards: Add "Influx write requests" row to Writes Dashboard. #11731
* [ENHANCEMENT] Querier: Make the maximum series limit for cardinality API requests configurable on a per-tenant basis with the `cardinality_analysis_max_results` option. #11456
* [ENHANCEMENT] Dashboards: Add "Queries / sec by read path" to Queries Dashboard. #11640
* [ENHANCEMENT] Dashboards: Add "Added Latency" row to Writes Dashboard. #11579
* [ENHANCEMENT] Ingester: Add support for exporting native histogram cost attribution metrics (`cortex_ingester_attributed_active_native_histogram_series` and `cortex_ingester_attributed_active_native_histogram_buckets`) with labels specified by customers to a custom Prometheus registry. #10892
* [ENHANCEMENT] Distributor: Add new metrics `cortex_distributor_received_native_histogram_samples_total` and `cortex_distributor_received_native_histogram_buckets_total` to track native histogram samples and bucket counts separately for billing calculations. Updated `cortex_distributor_received_samples_total` description to clarify it includes native histogram samples. #11728
* [ENHANCEMENT] Store-gateway: Download sparse headers uploaded by compactors. Compactors have to be configured with `-compactor.upload-sparse-index-headers=true` option. #10879 #11072.
* [ENHANCEMENT] Compactor: Upload block index file and multiple segment files concurrently. Concurrency scales linearly with block size up to `-compactor.max-per-block-upload-concurrency`. #10947
* [ENHANCEMENT] Ingester: Add per-user `cortex_ingester_tsdb_wal_replay_unknown_refs_total` and `cortex_ingester_tsdb_wbl_replay_unknown_refs_total` metrics to track unknown series references during WAL/WBL replay. #10981
* [ENHANCEMENT] Added `-ingest-storage.kafka.fetch-max-wait` configuration option to configure the maximum amount of time a Kafka broker waits for some records before a Fetch response is returned. #11012
* [ENHANCEMENT] Ingester: Add `cortex_ingester_tsdb_forced_compactions_in_progress` metric reporting a value of 1 when there's a forced TSDB head compaction in progress. #11006
* [ENHANCEMENT] Ingester: Add `cortex_ingest_storage_reader_records_batch_fetch_max_bytes` metric reporting the distribution of `MaxBytes` specified in the Fetch requests sent to Kafka. #11014
* [ENHANCEMENT] All: Add experimental support for cluster validation in HTTP calls. When it is enabled, HTTP server verifies if a request coming from an HTTP client comes from an expected cluster. This validation can be configured by the following experimental configuration options: #11010 #11549
  * `-server.cluster-validation.label`
  * `-server.cluster-validation.http.enabled`
  * `-server.cluster-validation.http.soft-validation`
  * `-server.cluster-validation.http.exclude-paths`
* [ENHANCEMENT] Query-frontend: Add experimental support to include the cluster validation label in HTTP request headers. When cluster validation is enabled on the HTTP server side, cluster validation labels from HTTP request headers are compared with the HTTP server's cluster validation label. #11010 #11145
  * By setting `-query-frontend.client-cluster-validation.label`, you configure the query-frontend's client cluster validation label.
  * The flag `-common.client-cluster-validation.label`, if set, provides the default for `-query-frontend.client-cluster-validation.label`.
* [ENHANCEMENT] Distributor: Add  `ignore_ingest_storage_errors` and `ingest_storage_max_wait_time` flags to control error handling and timeout behavior during ingest storage migration. #11291
  * `-ingest-storage.migration.ignore-ingest-storage-errors`
  * `-ingest-storage.migration.ingest-storage-max-wait-time`
* [ENHANCEMENT] Memberlist: Add `-memberlist.abort-if-fast-join-fails` support and retries on DNS resolution. #11067
* [ENHANCEMENT] Querier: Allow configuring all gRPC options for store-gateway client, similar to other gRPC clients. #11074
* [ENHANCEMENT] Ruler: Log the number of series returned for each query as `result_series_count` as part of `query stats` log lines. #11081
* [ENHANCEMENT] Ruler: Don't log statistics that are not available when using a remote query-frontend as part of `query stats` log lines. #11083
* [ENHANCEMENT] Ingester: Remove cost-attribution experimental `max_cost_attribution_labels_per_user` limit. #11090
* [ENHANCEMENT] Update Go to 1.24.2. #11114
* [ENHANCEMENT] Query-frontend: Add `cortex_query_samples_processed_total` metric. #11110
* [ENHANCEMENT] Query-frontend: Add `cortex_query_samples_processed_cache_adjusted_total` metric. #11164
* [ENHANCEMENT] Ingester/Distributor: Add `cortex_cost_attribution_*` metrics to observe the state of the cost-attribution trackers. #11112
* [ENHANCEMENT] Querier: Process multiple remote read queries concurrently instead of sequentially for improved performance. #11732
* [ENHANCEMENT] gRPC/HTTP servers: Add `cortex_server_invalid_cluster_validation_label_requests_total` metric, that is increased for every request with an invalid cluster validation label. #11241 #11277
* [ENHANCEMENT] OTLP: Add support for converting OTel explicit bucket histograms to Prometheus native histograms with custom buckets using the `distributor.otel-convert-histograms-to-nhcb` flag. #11077
* [ENHANCEMENT] Add configurable per-tenant `limited_queries`, which you can only run at or less than an allowed frequency. #11097
* [ENHANCEMENT] Ingest-Storage: Add `ingest-storage.kafka.producer-record-version` to allow control Kafka record versioning. #11244
* [ENHANCEMENT] Ruler: Update `<prometheus-http-prefix>/api/v1/rules` and `<prometheus-http-prefix>/api/v1/alerts` to reply with HTTP error 422 if rule evaluation is completely disabled for the tenant. If only recording rule or alerting rule evaluation is disabled for the tenant, the response now includes a corresponding warning. #11321 #11495 #11511
* [ENHANCEMENT] Add tenant configuration block `ruler_alertmanager_client_config` which allows the Ruler's Alertmanager client options to be specified on a per-tenant basis. #10816
* [ENHANCEMENT] Distributor: Trace when deduplicating a metric's samples or histograms. #11159 #11715
* [ENHANCEMENT] Store-gateway: Retry querying blocks from store-gateways with dynamic replication until trying all possible store-gateways. #11354 #11398
* [ENHANCEMENT] Query-frontend: Add optional reason to blocked_queries config. #11407 #11434
* [ENHANCEMENT] Distributor: Gracefully handle type assertion of WatchPrefix in HA Tracker to continue checking for updates. #11411 #11461
* [ENHANCEMENT] Querier: Include chunks streamed from store-gateway in Mimir Query Engine memory estimate of query memory usage. #11453 #11465
* [ENHANCEMENT] Querier: Include chunks streamed from ingester in Mimir Query Engine memory estimate of query memory usage. #11457
* [ENHANCEMENT] Query-frontend: Add retry mechanism for remote reads, series, and cardinality prometheus endpoints #11533
* [ENHANCEMENT] Ruler: Ignore rulers in non-operation states when getting and syncing rules #11569
* [ENHANCEMENT] Query-frontend: add optional reason to blocked_queries config. #11407 #11434
* [ENHANCEMENT] Tracing: Add HTTP headers as span attributes when `-server.trace-request-headers` is enabled. You can configure which headers to exclude using the `-server.trace-request-headers-exclude-list` flag. #11655
* [ENHANCEMENT] Ruler: Add new per-tenant limit on minimum rule evaluation interval. #11665
* [ENHANCEMENT] store-gateway: download sparse headers on startup when lazy loading is enabled. #11686
* [ENHANCEMENT] Distributor: added more metrics to troubleshoot Kafka records production latency when experimental ingest storage is enabled: #11766 #11771
  * `cortex_ingest_storage_writer_produce_remaining_deadline_seconds`: measures the remaining deadline (in seconds) when records are requested to be produced.
  * `cortex_ingest_storage_writer_produce_records_enqueue_duration_seconds`: measures how long it takes to enqueue produced Kafka records in the client.
  * `cortex_ingest_storage_writer_kafka_write_wait_seconds`: measures the time spent waiting to write to Kafka backend.
  * `cortex_ingest_storage_writer_kafka_write_time_seconds`: measures the time spent writing to Kafka backend.
  * `cortex_ingest_storage_writer_kafka_read_wait_seconds`: measures the time spent waiting to read from Kafka backend.
  * `cortex_ingest_storage_writer_kafka_read_time_seconds`: measures the time spent reading from Kafka backend.
  * `cortex_ingest_storage_writer_kafka_request_duration_e2e_seconds`: measures the time from the start of when a Kafka request is written to the end of when the response for that request was fully read from the Kafka backend.
  * `cortex_ingest_storage_writer_kafka_request_throttled_seconds`: measures how long Kafka requests have been throttled by the Kafka client.
* [ENHANCEMENT] Distributor: Add per-user `cortex_distributor_sample_delay_seconds` to track delay of ingested samples with regard to wall clock. #11573
* [ENHANCEMENT] Distributor: added circuit breaker to not produce Kafka records at all if the context is already canceled / expired. This applied only when experimental ingest storage is enabled. #11768
* [ENHANCEMENT] Compactor: Optimize the planning phase for tenants with a very large number of blocks, such as tens or hundreds of thousands, at the cost of making it slightly slower for tenants with a very a small number of blocks. #11819
* [ENHANCEMENT] Query-frontend: Accurate tracking of samples processed from cache. #11719
* [BUGFIX] OTLP: Fix response body and Content-Type header to align with spec. #10852
* [BUGFIX] Compactor: fix issue where block becomes permanently stuck when the Compactor's block cleanup job partially deletes a block. #10888
* [BUGFIX] Storage: fix intermittent failures in S3 upload retries. #10952
* [BUGFIX] Querier: return NaN from `irate()` if the second-last sample in the range is NaN and Prometheus' query engine is in use. #10956
* [BUGFIX] Ruler: don't count alerts towards `cortex_prometheus_notifications_dropped_total` if they are dropped due to alert relabelling. #10956
* [BUGFIX] Querier: Fix issue where an entire store-gateway zone leaving caused high CPU usage trying to find active members of the leaving zone. #11028
* [BUGFIX] Query-frontend: Fix blocks retention period enforcement when a request has multiple tenants (tenant federation). #11069
* [BUGFIX] Query-frontend: Fix `-query-frontend.query-sharding-max-sharded-queries` enforcement for instant queries with binary operators. #11086
* [BUGFIX] Memberlist: Fix hash ring updates before the full-join has been completed, when `-memberlist.notify-interval` is configured. #11098
* [BUGFIX] Query-frontend: Fix an issue where transient errors could be inadvertently cached. #11198
* [BUGFIX] Ingester: read reactive limiters should activate and deactivate when the ingester changes state. #11234
* [BUGFIX] Query-frontend: Fix an issue where errors from date/time parsing methods did not include the name of the invalid parameter. #11304
* [BUGFIX] Query-frontend: Fix a panic in monolithic mode caused by a clash in labels of the `cortex_client_invalid_cluster_validation_label_requests_total` metric definition. #11455
* [BUGFIX] Compactor: Fix issue where `MimirBucketIndexNotUpdated` can fire even though the index has been updated within the alert threshold. #11303
* [BUGFIX] Distributor: fix old entries in the HA Tracker with zero valued "elected at" timestamp. #11462
* [BUGFIX] Query-scheduler: Fix issue where deregistered querier goroutines can cause a panic if their backlogged dequeue requests are serviced. #11510
* [BUGFIX] Ruler: Failures during initial sync must be fatal for the service's startup. #11545
* [BUGFIX] Querier and query-frontend: Fix issue where aggregation functions like `topk` and `quantile` could return incorrect results if the scalar parameter is not a constant and Prometheus' query engine is in use. #11548
* [BUGFIX] Querier and query-frontend: Fix issue where range vector selectors could incorrectly ignore samples at the beginning of the range. #11548
* [BUGFIX] Querier: Fix rare panic if a query is canceled while a request to ingesters or store-gateways has just begun. #11613
* [BUGFIX] Ruler: Fix QueryOffset and AlignEvaluationTimeOnInterval being ignored when either recording or alerting rule evaluation is disabled. #11647
* [BUGFIX] Ingester: Fix issue where ingesters could leave read-only mode during forced compactions, resulting in write errors. #11664
* [BUGFIX] Ruler: Fix rare panic when the ruler is shutting down. #11781
* [BUGFIX] Block-builder-scheduler: Fix data loss bug in job assignment. #11785
<<<<<<< HEAD
* [BUGFIX] Ingester: Fix issue where ingesters could leave read-only mode during idle compactions, resulting in write errors. #11890
=======
* [BUGFIX] Compactor: start tracking `-compactor.max-compaction-time` after the initial compaction planning phase, to avoid rare cases where planning takes longer than `-compactor.max-compaction-time` and so actual compaction never runs for a tenant. #11834
>>>>>>> fc32d624

### Mixin

* [ENHANCEMENT] Dashboards: Include absolute number of notifications attempted to alertmanager in 'Mimir / Ruler'. #10918
* [ENHANCEMENT] Alerts: Make `MimirRolloutStuck` a critical alert if it has been firing for 6h. #10890
* [ENHANCEMENT] Dashboards: Add panels to the `Mimir / Tenants` and `Mimir / Top Tenants` dashboards showing the rate of gateway requests. #10978
* [ENHANCEMENT] Alerts: Improve `MimirIngesterFailsToProcessRecordsFromKafka` to not fire during forced TSDB head compaction. #11006
* [ENHANCEMENT] Alerts: Add alerts for invalid cluster validation labels. #11255 #11282 #11413
* [ENHANCEMENT] Dashboards: Improve "Kafka 100th percentile end-to-end latency when ingesters are running (outliers)" panel, computing the baseline latency on `max(10, 10%)` of ingesters instead of a fixed 10 replicas. #11581
* [ENHANCEMENT] Dashboards: Add "per-query memory consumption" and "fallback to Prometheus' query engine" panels to the Queries dashboard. #11626
* [ENHANCEMENT] Alerts: Add `MimirGoThreadsTooHigh` alert. #11836 #11845
* [ENHANCEMENT] Dashboards: Add autoscaling row for ruler query-frontends to `Mimir / Remote ruler reads` dashboard. #11838
* [CHANGE] Alerts: Update query for `MimirBucketIndexNotUpdated`. Use `max_over_time` to prevent alert firing when pods rotate. #11311, #11426
* [CHANGE] Alerts: Make alerting threshold for `DistributorGcUsesTooMuchCpu` configurable. #11508.
* [BUGFIX] Dashboards: fix "Mimir / Tenants" legends for non-Kubernetes deployments. #10891
* [BUGFIX] Dashboards: fix Query-scheduler RPS panel legend in "Mimir / Reads". #11515
* [BUGFIX] Recording rules: fix `cluster_namespace_deployment:actual_replicas:count` recording rule when there's a mix on single-zone and multi-zone deployments. #11287
* [BUGFIX] Alerts: Enhance the `MimirRolloutStuck` alert, so it checks whether rollout groups as a whole (and not spread across instances) are changing or stuck. #11288

### Jsonnet

* [CHANGE] Increase the allowed number of rule groups for small, medium_small, and extra_small user tiers by 20%. #11152
* [CHANGE] Update rollout-operator to latest release. #11232 #11748
* [CHANGE] Memcached: Set a timeout of `500ms` for the `ruler-storage` cache instead of the default `200ms`. #11231
* [CHANGE] Ruler: If ingest storage is enabled, set the maximum buffered bytes in the Kafka client used by the ruler based on the expected maximum rule evaluation response size, clamping it between 1 GB (default) and 4 GB. #11602
* [CHANGE] All: Environment variable `JAEGER_REPORTER_MAX_QUEUE_SIZE` is no longer set. Components will use OTel's default value of `2048` unless explicitly configured. You can still configure `JAEGER_REPORTER_MAX_QUEUE_SIZE` if you configure tracing using Jaeger env vars, and you can always set `OTEL_BSP_MAX_QUEUE_SIZE` OTel configuration. #11700
* [CHANGE] Removed jaeger-agent-mixin and `_config.jaeger_agent_host` configuration. You can configure tracing using an OTLP endpoint through `_config.otlp_traces_endpoint`, see `tracing.libsonnet` for more configuration options. #11773
* [CHANGE] Removed `ingester_stream_chunks_when_using_blocks` option. #11711
* [FEATURE] Make ingest storage ingester HPA behavior configurable through `_config.ingest_storage_ingester_hpa_behavior`. #11168
* [FEATURE] Add an alternate ingest storage HPA trigger that targets maximum owned series per pod. #11356
* [FEATURE] Make tracing of HTTP headers as span attributes configurable through `_config.trace_request_headers`. You can exclude certain headers from being traced using `_config.trace_request_exclude_headers_list`. #11655 #11714
* [FEATURE] Allow configuring tracing with OTel environment variables through `$._config.otlp_traces_endpoint`. When configured, the `$.jaeger_mixin` is no longer available for use.
* [FEATURE] Updated rollout-operator to support `OTEL_` environment variables for tracing. #11787
* [ENHANCEMENT] Add `query_frontend_only_args` option to specify CLI flags that apply only to query-frontends but not ruler-query-frontends. #11799
* [ENHANCEMENT] Make querier scale up (`$_config.autoscaling_querier_scaleup_percent_cap`) and scale down rates (`$_config.autoscaling_querier_scaledown_percent_cap`) configurable. #11862

### Mimirtool

* [FEATURE] Add `--enable-experimental-functions` flag to commands that parse PromQL to allow parsing experimental functions such as `sort_by_label()`.
* [BUGFIX] Fix issue where `remote-read` doesn't behave like other mimirtool commands for authentication. #11402

### Mimir Continuous Test

* [FEATURE] Add `-tests.client.cluster-validation.label` flag to send the `X-Cluster` header with queries. #11418

### Query-tee

### Documentation

* [ENHANCEMENT] Update Thanos to Mimir migration guide with a tip to add the `__tenant_id__` label. #11584

### Tools

* [ENHANCEMENT] `kafkatool`: Add `offsets` command for querying various partition offsets. #11115
* [ENHANCEMENT] `listblocks`: Output can now also be JSON or YAML for easier parsing. #11184
* [ENHANCEMENT] `mark-blocks`: Allow specifying blocks from multiple tenants. #11343
* [ENHANCEMENT] `undelete-blocks`: Support removing S3 delete markers to avoid copying data when recovering blocks. #11256

## 2.16.1

### Grafana Mimir

* [BUGFIX] Update to Go v1.23.9 to address [CVE-2025-22871](https://nvd.nist.gov/vuln/detail/CVE-2025-22871). #11543
* [BUGFIX] Update `golang.org/x/net` to v0.38.0 to address [CVE-2025-22872](https://nvd.nist.gov/vuln/detail/CVE-2025-22872). #11281
* [BUGFIX] Query-frontend: Fix a panic in monolithic mode caused by a clash in labels of the `cortex_client_invalid_cluster_validation_label_requests_total` metric definition. #11455

## 2.16.0

### Grafana Mimir

* [CHANGE] Querier: pass context to queryable `IsApplicable` hook. #10451
* [CHANGE] Distributor: OTLP and push handler replace all non-UTF8 characters with the unicode replacement character `\uFFFD` in error messages before propagating them. #10236
* [CHANGE] Querier: pass query matchers to queryable `IsApplicable` hook. #10256
* [CHANGE] Build: removed Mimir Alpine Docker image and related CI tests. #10469
* [CHANGE] Query-frontend: Add `topic` label to `cortex_ingest_storage_strong_consistency_requests_total`, `cortex_ingest_storage_strong_consistency_failures_total`, and `cortex_ingest_storage_strong_consistency_wait_duration_seconds` metrics. #10220
* [CHANGE] Ruler: cap the rate of retries for remote query evaluation to 170/sec. This is configurable via `-ruler.query-frontend.max-retries-rate`. #10375 #10403
* [CHANGE] Query-frontend: Add `topic` label to `cortex_ingest_storage_reader_last_produced_offset_requests_total`, `cortex_ingest_storage_reader_last_produced_offset_failures_total`, `cortex_ingest_storage_reader_last_produced_offset_request_duration_seconds`, `cortex_ingest_storage_reader_partition_start_offset_requests_total`, `cortex_ingest_storage_reader_partition_start_offset_failures_total`, `cortex_ingest_storage_reader_partition_start_offset_request_duration_seconds` metrics. #10462
* [CHANGE] Ingester: Set `-ingester.ooo-native-histograms-ingestion-enabled` to true by default. #10483
* [CHANGE] Ruler: Add `user` and `reason` labels to `cortex_ruler_write_requests_failed_total` and `cortex_ruler_queries_failed_total`; add `user` to
    `cortex_ruler_write_requests_total` and `cortex_ruler_queries_total` metrics. #10536
* [CHANGE] Querier / Query-frontend: Remove experimental `-querier.promql-experimental-functions-enabled` and `-query-frontend.block-promql-experimental-functions` CLI flags and respective YAML configuration options to enable experimental PromQL functions. Instead access to experimental PromQL functions is always blocked. You can enable them using the per-tenant setting `enabled_promql_experimental_functions`. #10660 #10712
* [CHANGE] Store-gateway: Include posting sampling rate in sparse index headers. When the sampling rate isn't set in a sparse index header, store gateway rebuilds the sparse header with the configured `blocks-storage.bucket-store.posting-offsets-in-mem-sampling` value. If the sparse header's sampling rate is set but doesn't match the configured rate, store gateway either rebuilds the sparse header or downsamples to the configured sampling rate. #10684 #10878
* [CHANGE] Distributor: Return specific error message when burst size limit is exceeded. #10835
* [CHANGE] Ingester: enable native histograms ingestion by default, meaning`ingester.native-histograms-ingestion-enabled` defaults to true. #10867
* [FEATURE] Query Frontend: Expose query stats in the `Server-Timing` header when the `X-Mimir-Response-Query-Stats: true` header is present in the request. #10192
* [FEATURE] Distributor: Add experimental `-distributor.otel-keep-identifying-resource-attributes` option to allow keeping `service.instance.id`, `service.name` and `service.namespace` in `target_info` on top of converting them to the `instance` and `job` labels. #10216
* [FEATURE] Ingester/Distributor: Add support for exporting cost attribution metrics (`cortex_ingester_attributed_active_series`, `cortex_distributor_received_attributed_samples_total`, and `cortex_discarded_attributed_samples_total`) with labels specified by customers to a custom Prometheus registry. This feature enables more flexible billing data tracking. #10269 #10702
* [FEATURE] Ruler: Added `/ruler/tenants` endpoints to list the discovered tenants with rule groups. #10738
* [FEATURE] Distributor: Add experimental Influx handler. #10153
* [FEATURE] Query-frontend: Configuration options `query-frontend.cache-errors` and `query-frontend.results-cache-ttl-for-errors` for caching non-transient error responses are no longer experimental. #10927
* [FEATURE] Distributor: Add experimental `memberlist` KV store for ha_tracker. You can enable it using the `-distributor.ha-tracker.kvstore.store` flag. You can configure Memberlist parameters via the `-memberlist-*` flags. #10054
* [ENHANCEMENT] Compactor: Expose `cortex_bucket_index_last_successful_update_timestamp_seconds` for all tenants assigned to the compactor before starting the block cleanup job. #10569
* [ENHANCEMENT] Query Frontend: Return server-side `samples_processed` statistics. #10103
* [ENHANCEMENT] Distributor: OTLP receiver now converts also metric metadata. See also https://github.com/prometheus/prometheus/pull/15416. #10168
* [ENHANCEMENT] Distributor: discard float and histogram samples with duplicated timestamps from each timeseries in a request before the request is forwarded to ingesters. Discarded samples are tracked by `cortex_discarded_samples_total` metrics with the reason `sample_duplicate_timestamp`. #10145 #10430
* [ENHANCEMENT] Ruler: Add `cortex_prometheus_rule_group_last_rule_duration_sum_seconds` metric to track the total evaluation duration of a rule group regardless of concurrency #10189
* [ENHANCEMENT] Distributor: Add native histogram support for `electedReplicaPropagationTime` metric in ha_tracker. #10264
* [ENHANCEMENT] Ingester: More efficient CPU/memory utilization-based read request limiting. #10325
* [ENHANCEMENT] OTLP: In addition to the flag `-distributor.otel-created-timestamp-zero-ingestion-enabled` there is now `-distributor.otel-start-time-quiet-zero` to convert OTel start timestamps to Prometheus QuietZeroNaNs. This flag is to make the change rollout safe between Ingesters and Distributors. #10238
* [ENHANCEMENT] Ruler: When rule concurrency is enabled for a rule group, its rules will now be reordered and run in batches based on their dependencies. This increases the number of rules that can potentially run concurrently. Note that the global and tenant-specific limits still apply #10400
* [ENHANCEMENT] Query-frontend: include more information about read consistency in trace spans produced when using experimental ingest storage. #10412
* [ENHANCEMENT] Ingester: Hide tokens in ingester ring status page when ingest storage is enabled #10399
* [ENHANCEMENT] Ingester: add `active_series_additional_custom_trackers` configuration, in addition to the already existing `active_series_custom_trackers`. The `active_series_additional_custom_trackers` configuration allows you to configure additional custom trackers that get merged with `active_series_custom_trackers` at runtime. #10428
* [ENHANCEMENT] Query-frontend: Allow blocking raw http requests with the `blocked_requests` configuration. Requests can be blocked based on their path, method or query parameters #10484
* [ENHANCEMENT] Ingester: Added the following metrics exported by `PostingsForMatchers` cache: #10500 #10525
  * `cortex_ingester_tsdb_head_postings_for_matchers_cache_hits_total`
  * `cortex_ingester_tsdb_head_postings_for_matchers_cache_misses_total`
  * `cortex_ingester_tsdb_head_postings_for_matchers_cache_requests_total`
  * `cortex_ingester_tsdb_head_postings_for_matchers_cache_skips_total`
  * `cortex_ingester_tsdb_head_postings_for_matchers_cache_evictions_total`
  * `cortex_ingester_tsdb_block_postings_for_matchers_cache_hits_total`
  * `cortex_ingester_tsdb_block_postings_for_matchers_cache_misses_total`
  * `cortex_ingester_tsdb_block_postings_for_matchers_cache_requests_total`
  * `cortex_ingester_tsdb_block_postings_for_matchers_cache_skips_total`
  * `cortex_ingester_tsdb_block_postings_for_matchers_cache_evictions_total`
* [ENHANCEMENT] Add support for the HTTP header `X-Filter-Queryables` which allows callers to decide which queryables should be used by the querier, useful for debugging and testing queryables in isolation. #10552 #10594
* [ENHANCEMENT] Compactor: Shuffle users' order in `BlocksCleaner`. Prevents bucket indexes from going an extended period without cleanup during compactor restarts. #10513
* [ENHANCEMENT] Distributor, querier, ingester and store-gateway: Add support for `limit` parameter for label names and values requests. #10410
* [ENHANCEMENT] Ruler: Adds support for filtering results from rule status endpoint by `file[]`, `rule_group[]` and `rule_name[]`. #10589
* [ENHANCEMENT] Query-frontend: Add option to "spin off" subqueries as actual range queries, so that they benefit from query acceleration techniques such as sharding, splitting, and caching. To enable this feature, set the `-query-frontend.instant-queries-with-subquery-spin-off=<comma separated list>` option on the frontend or the `instant_queries_with_subquery_spin_off` per-tenant override with regular expressions matching the queries to enable. #10460 #10603 #10621 #10742 #10796
* [ENHANCEMENT] Querier, ingester: The series API respects passed `limit` parameter. #10620 #10652
* [ENHANCEMENT] Store-gateway: Add experimental settings under `-store-gateway.dynamic-replication` to allow more than the default of 3 store-gateways to own recent blocks. #10382 #10637
* [ENHANCEMENT] Ingester: Add reactive concurrency limiters to protect push and read operations from overload. #10574
* [ENHANCEMENT] Compactor: Add experimental `-compactor.max-lookback` option to limit blocks considered in each compaction cycle. Blocks uploaded prior to the lookback period aren't processed. This option helps reduce CPU utilization in tenants with large block metadata files that are processed before each compaction. #10585 #10794
* [ENHANCEMENT] Distributor: Optionally expose the current HA replica for each tenant in the `cortex_ha_tracker_elected_replica_status` metric. This is enabled with the `-distributor.ha-tracker.enable-elected-replica-metric=true` flag. #10644
* [ENHANCEMENT] Enable three Go runtime metrics: #10641
  * `go_cpu_classes_gc_total_cpu_seconds_total`
  * `go_cpu_classes_total_cpu_seconds_total`
  * `go_cpu_classes_idle_cpu_seconds_total`
* [ENHANCEMENT] All: Add experimental support for cluster validation in gRPC calls. When it is enabled, gRPC server verifies if a request coming from a gRPC client comes from an expected cluster. This validation can be configured by the following experimental configuration options: #10767
  * `-server.cluster-validation.label`
  * `-server.cluster-validation.grpc.enabled`
  * `-server.cluster-validation.grpc.soft-validation`
* [ENHANCEMENT] gRPC clients: Add experimental support to include the cluster validation label in gRPC metadata. When cluster validation is enabled on gRPC server side, the cluster validation label from gRPC metadata is compared with the gRPC server's cluster validation label. #10869 #10883
  * By setting `-<grpc-client-config-path>.cluster-validation.label`, you configure the cluster validation label of _a single_ gRPC client, whose `grpcclient.Config` object is configurable through `-<grpc-client-config-path>`.
  * By setting `-common.client-cluster-validation.label`, you configure the cluster validation label of _all_ gRPC clients.
* [ENHANCEMENT] gRPC clients: Add `cortex_client_request_invalid_cluster_validation_labels_total` metrics, that are used by Mimir's gRPC clients to track invalid cluster validations. #10767
* [ENHANCEMENT] Add experimental metric `cortex_distributor_dropped_native_histograms_total` to measure native histograms silently dropped when native histograms are disabled for a tenant. #10760
* [ENHANCEMENT] Compactor: Add experimental `-compactor.upload-sparse-index-headers` option. When enabled, the compactor will attempt to upload sparse index headers to object storage. This prevents latency spikes after adding store-gateway replicas. #10684
* [ENHANCEMENT] Ruler: add support for YAML aliases in `alert`, `record` and `expr` fields in rule groups. https://github.com/prometheus/prometheus/pull/14957 #10884
* [ENHANCEMENT] Memcached: Add experimental `-<prefix>.memcached.addresses-provider` flag to use alternate DNS service discovery backends when discovering Memcached hosts. #10895
* [BUGFIX] Distributor: Use a boolean to track changes while merging the ReplicaDesc components, rather than comparing the objects directly. #10185
* [BUGFIX] Querier: fix timeout responding to query-frontend when response size is very close to `-querier.frontend-client.grpc-max-send-msg-size`. #10154
* [BUGFIX] Query-frontend and querier: show warning/info annotations in some cases where they were missing (if a lazy querier was used). #10277
* [BUGFIX] Query-frontend: Fix an issue where transient errors are inadvertently cached. #10537 #10631
* [BUGFIX] Ruler: fix indeterminate rules being always run concurrently (instead of never) when `-ruler.max-independent-rule-evaluation-concurrency` is set. https://github.com/prometheus/prometheus/pull/15560 #10258
* [BUGFIX] PromQL: Fix various UTF-8 bugs related to quoting. https://github.com/prometheus/prometheus/pull/15531 #10258
* [BUGFIX] Ruler: Fixed an issue when using the experimental `-ruler.max-independent-rule-evaluation-concurrency` feature, where if a rule group was eligible for concurrency, it would flap between running concurrently or not based on the time it took after running concurrently. #9726 #10189
* [BUGFIX] Mimirtool: `remote-read` commands will now return data. #10286
* [BUGFIX] PromQL: Fix deriv, predict_linear and double_exponential_smoothing with histograms https://github.com/prometheus/prometheus/pull/15686 #10383
* [BUGFIX] MQE: Fix deriv with histograms #10383
* [BUGFIX] PromQL: Fix <aggr_over_time> functions with histograms https://github.com/prometheus/prometheus/pull/15711 #10400
* [BUGFIX] MQE: Fix <aggr_over_time> functions with histograms #10400
* [BUGFIX] Distributor: return HTTP status 415 Unsupported Media Type instead of 200 Success for Remote Write 2.0 until we support it. #10423 #10916
* [BUGFIX] Query-frontend: Add flag `-query-frontend.prom2-range-compat` and corresponding YAML to rewrite queries with ranges that worked in Prometheus 2 but are invalid in Prometheus 3. #10445 #10461 #10502
* [BUGFIX] Distributor: Fix edge case at the HA-tracker with memberlist as KVStore, where when a replica in the KVStore is marked as deleted but not yet removed, it fails to update the KVStore. #10443
* [BUGFIX] Distributor: Fix panics in `DurationWithJitter` util functions when computed variance is zero. #10507
* [BUGFIX] Ingester: Fixed a race condition in the `PostingsForMatchers` cache that may have infrequently returned expired cached postings. #10500
* [BUGFIX] Distributor: Report partially converted OTLP requests with status 400 Bad Request. #10588
* [BUGFIX] Ruler: fix issue where rule evaluations could be missed while shutting down a ruler instance if that instance owns many rule groups. prometheus/prometheus#15804 #10762
* [BUGFIX] Ingester: Add additional check on reactive limiter queue sizes. #10722
* [BUGFIX] TSDB: fix unknown series errors and possible lost data during WAL replay when series are removed from the head due to inactivity and reappear before the next WAL checkpoint. https://github.com/prometheus/prometheus/pull/16060 https://github.com/prometheus/prometheus/pull/16231 #10824 #10955
* [BUGFIX] Querier: fix issue where `label_join` could incorrectly return multiple series with the same labels rather than failing with `vector cannot contain metrics with the same labelset`. https://github.com/prometheus/prometheus/pull/15975 #10826
* [BUGFIX] Querier: fix issue where counter resets on native histograms could be incorrectly under- or over-counted when using subqueries. https://github.com/prometheus/prometheus/pull/15987 #10871
* [BUGFIX] Querier: fix incorrect annotation emitted when `quantile_over_time` is evaluated over a range with both histograms and floats. https://github.com/prometheus/prometheus/pull/16018 #10884
* [BUGFIX] Querier: fix duplicated double quotes in invalid label name error from `count_values`. https://github.com/prometheus/prometheus/pull/16054 #10884
* [BUGFIX] Ingester: fix goroutines and memory leak when experimental ingest storage enabled and a server-side error occurs during metrics ingestion. #10915
* [BUGFIX] Alertmanager: Avoid fetching Grafana state if Grafana AM compatibility is not enabled. #10857
* [BUGFIX] Alertmanager: Fix decoding of queryFromGeneratorURL in templates. #8914
* [BUGFIX] Alertmanager: DedupStage to stop notification pipeline when the timestamp of notification log entry is after the pipeline was flushed #10989

### Mixin

* [CHANGE] Alerts: Only alert on errors performing cache operations if there are over 10 request/sec to avoid flapping. #10832
* [FEATURE] Add compiled mixin for GEM installations in `operations/mimir-mixin-compiled-gem`. #10690 #10877
* [ENHANCEMENT] Dashboards: clarify that the ingester and store-gateway panels on the 'Reads' dashboard show data from all query requests to that component, not just requests from the main query path (ie. requests from the ruler query path are included as well). #10598
* [ENHANCEMENT] Dashboards: add ingester and store-gateway panels from the 'Reads' dashboard to the 'Remote ruler reads' dashboard as well. #10598
* [ENHANCEMENT] Dashboards: add ingester and store-gateway panels showing only requests from the respective dashboard's query path to the 'Reads' and 'Remote ruler reads' dashboards. For example, the 'Remote ruler reads' dashboard now has panels showing the ingester query request rate from ruler-queriers. #10598
* [ENHANCEMENT] Dashboards: 'Writes' dashboard: show write requests broken down by request type. #10599
* [ENHANCEMENT] Dashboards: clarify when query-frontend and query-scheduler dashboard panels are expected to show no data. #10624
* [ENHANCEMENT] Alerts: Add warning alert `DistributorGcUsesTooMuchCpu`. #10641
* [ENHANCEMENT] Dashboards: Add "Federation-frontend" dashboard for GEM. #10697 #10736
* [ENHANCEMENT] Dashboards: Add Query-Scheduler <-> Querier Inflight Requests row to Query Reads and Remote Ruler reads dashboards. #10290
* [ENHANCEMENT] Alerts: Add "Federation-frontend" alert for remote clusters returning errors. #10698
* [BUGFIX] Dashboards: fix how we switch between classic and native histograms. #10018
* [BUGFIX] Alerts: Ignore cache errors performing `delete` operations since these are expected to fail when keys don't exist. #10287
* [BUGFIX] Dashboards: fix "Mimir / Rollout Progress" latency comparison when gateway is enabled. #10495
* [BUGFIX] Dashboards: fix autoscaling panels when Mimir is deployed using Helm. #10473
* [BUGFIX] Alerts: fix `MimirAutoscalerNotActive` alert. #10564

### Jsonnet

* [CHANGE] Update rollout-operator version to 0.23.0. #10229 #10750
* [CHANGE] Memcached: Update to Memcached 1.6.34. #10318
* [CHANGE] Change multi-AZ deployments default toleration value from 'multi-az' to 'secondary-az', and make it configurable via the following settings: #10596
  * `_config.multi_zone_schedule_toleration` (default)
  * `_config.multi_zone_distributor_schedule_toleration` (distributor's override)
  * `_config.multi_zone_etcd_schedule_toleration` (etcd's override)
* [CHANGE] Ring: relaxed the hash ring heartbeat timeout for store-gateways: #10634
  * `-store-gateway.sharding-ring.heartbeat-timeout` set to `10m`
* [CHANGE] Memcached: Use 3 replicas for all cache types by default. #10739
* [ENHANCEMENT] Enforce `persistentVolumeClaimRetentionPolicy` `Retain` policy on partition ingesters during migration to experimental ingest storage. #10395
* [ENHANCEMENT] Allow to not configure `topologySpreadConstraints` by setting the following configuration options to a negative value: #10540
  * `distributor_topology_spread_max_skew`
  * `query_frontend_topology_spread_max_skew`
  * `querier_topology_spread_max_skew`
  * `ruler_topology_spread_max_skew`
  * `ruler_querier_topology_spread_max_skew`
* [ENHANCEMENT] Validate the `$._config.shuffle_sharding.ingester_partitions_shard_size` value when partition shuffle sharding is enabled in the ingest-storage mode. #10746
* [BUGFIX] Ports in container rollout-operator. #10273
* [BUGFIX] When downscaling is enabled, the components must annotate `prepare-downscale-http-port` with the value set in `$._config.server_http_port`. #10367

### Mimirtool

* [BUGFIX] Fix issue where `MIMIR_HTTP_PREFIX` environment variable was ignored and the value from `MIMIR_MIMIR_HTTP_PREFIX` was used instead. #10207
* [ENHANCEMENT] Unify mimirtool authentication options and add extra-headers support for commands that depend on MimirClient. #10178
* [ENHANCEMENT] `mimirtool grafana analyze` now supports custom panels. #10669
* [ENHANCEMENT] `mimirtool grafana analyze` now supports bar chart, pie chart, state timeline, status history,
  histogram, candlestick, canvas, flame graph, geomap, node graph, trend, and XY chart panels. #10669

### Mimir Continuous Test

### Query-tee

* [ENHANCEMENT] Allow skipping comparisons when preferred backend fails. Disabled by default, enable with `-proxy.compare-skip-preferred-backend-failures=true`. #10612

### Documentation

* [CHANGE] Add production tips related to cache size, heavy multi-tenancy and latency spikes. #9978
* [ENHANCEMENT] Update `MimirAutoscalerNotActive` and `MimirAutoscalerKedaFailing` runbooks, with an instruction to check whether Prometheus has enough CPU allocated. #10257

### Tools

* [CHANGE] `copyblocks`: Remove /pprof endpoint. #10329
* [CHANGE] `mark-blocks`: Replace `markblocks` with added features including removing markers and reading block identifiers from a file. #10597

## 2.15.3

### Grafana Mimir

* [BUGFIX] Update to Go v1.23.9 to address [CVE-2025-22871](https://nvd.nist.gov/vuln/detail/CVE-2025-22871). #11537

### Mimirtool

* [BUGFIX] Upgrade Alpine Linux to 3.20.6, fixes CVE-2025-26519. #11530

### Mimir Continuous Test

* [BUGFIX] Upgrade Alpine Linux to 3.20.6, fixes CVE-2025-26519. #11530

## 2.15.2

### Grafana Mimir

* [BUGFIX] Update module golang.org/x/net to v0.36.0 to address [CVE-2025-22870](https://nvd.nist.gov/vuln/detail/CVE-2025-22870). #10875
* [BUGFIX] Update module github.com/golang-jwt/jwt/v5 to v5.2.2 to address [CVE-2025-30204](https://nvd.nist.gov/vuln/detail/CVE-2025-30204). #11045


## 2.15.1

### Grafana Mimir

* [BUGFIX] Update module github.com/golang/glog to v1.2.4 to address [CVE-2024-45339](https://nvd.nist.gov/vuln/detail/CVE-2024-45339). #10541
* [BUGFIX] Update module github.com/go-jose/go-jose/v4 to v4.0.5 to address [CVE-2025-27144](https://nvd.nist.gov/vuln/detail/CVE-2025-27144). #10783
* [BUGFIX] Update module golang.org/x/oauth2 to v0.27.0 to address [CVE-2025-22868](https://nvd.nist.gov/vuln/detail/CVE-2025-22868). #10803
* [BUGFIX] Update module golang.org/x/crypto to v0.35.0 to address [CVE-2025-22869](https://nvd.nist.gov/vuln/detail/CVE-2025-22869). #10804
* [BUGFIX] Upgrade Go to 1.23.7 to address [CVE-2024-45336](https://nvd.nist.gov/vuln/detail/CVE-2024-45336), [CVE-2024-45341](https://nvd.nist.gov/vuln/detail/CVE-2024-45341), and [CVE-2025-22866](https://nvd.nist.gov/vuln/detail/CVE-2025-22866). #10862


## 2.15.0

### Grafana Mimir

* [CHANGE] Alertmanager: the following metrics are not exported for a given `user` when the metric value is zero: #9359
  * `cortex_alertmanager_alerts_received_total`
  * `cortex_alertmanager_alerts_invalid_total`
  * `cortex_alertmanager_partial_state_merges_total`
  * `cortex_alertmanager_partial_state_merges_failed_total`
  * `cortex_alertmanager_state_replication_total`
  * `cortex_alertmanager_state_replication_failed_total`
  * `cortex_alertmanager_alerts`
  * `cortex_alertmanager_silences`
* [CHANGE] Distributor: Drop experimental `-distributor.direct-otlp-translation-enabled` flag, since direct OTLP translation is well tested at this point. #9647
* [CHANGE] Ingester: Change `-initial-delay` for circuit breakers to begin when the first request is received, rather than at breaker activation. #9842
* [CHANGE] Query-frontend: apply query pruning before query sharding instead of after. #9913
* [CHANGE] Ingester: remove experimental flags `-ingest-storage.kafka.ongoing-records-per-fetch` and `-ingest-storage.kafka.startup-records-per-fetch`. They are removed in favour of `-ingest-storage.kafka.max-buffered-bytes`. #9906
* [CHANGE] Ingester: Replace `cortex_discarded_samples_total` label from `sample-out-of-bounds` to `sample-timestamp-too-old`. #9885
* [CHANGE] Ruler: the `/prometheus/config/v1/rules` does not return an error anymore if a rule group is missing in the object storage after been successfully returned by listing the storage, because it could have been deleted in the meanwhile. #9936
* [CHANGE] Querier: The `.` pattern in regular expressions in PromQL matches newline characters. With this change regular expressions like `.*` match strings that include `\n`. To maintain the old behaviour, you will have to change regular expressions by replacing all `.` patterns with `[^\n]`, e.g. `foo[^\n]*`. This upgrades PromQL compatibility from Prometheus 2.0 to 3.0. #9844
* [CHANGE] Querier: Lookback and range selectors are left open and right closed (previously left closed and right closed). This change affects queries and subqueries when the evaluation time perfectly aligns with the sample timestamps. For example assume querying a timeseries with evenly spaced samples exactly 1 minute apart. Previously, a range query with `5m` would usually return 5 samples, or 6 samples if the query evaluation aligns perfectly with a scrape. Now, queries like this will always return 5 samples. This upgrades PromQL compatibility from Prometheus 2.0 to 3.0. #9844 #10188
* [CHANGE] Querier: promql(native histograms): Introduce exponential interpolation. #9844
* [CHANGE] Remove deprecated `api.get-request-for-ingester-shutdown-enabled` setting, which scheduled for removal in 2.15. #10197
* [FEATURE] Querier: add experimental streaming PromQL engine, enabled with `-querier.query-engine=mimir`. #10067
* [FEATURE] Distributor: Add support for `lz4` OTLP compression. #9763
* [FEATURE] Query-frontend: added experimental configuration options `query-frontend.cache-errors` and `query-frontend.results-cache-ttl-for-errors` to allow non-transient responses to be cached. When set to `true` error responses from hitting limits or bad data are cached for a short TTL. #9028
* [FEATURE] Query-frontend: add middleware to control access to specific PromQL experimental functions on a per-tenant basis. #9798
* [FEATURE] gRPC: Support S2 compression. #9322
  * `-alertmanager.alertmanager-client.grpc-compression=s2`
  * `-ingester.client.grpc-compression=s2`
  * `-querier.frontend-client.grpc-compression=s2`
  * `-querier.scheduler-client.grpc-compression=s2`
  * `-query-frontend.grpc-client-config.grpc-compression=s2`
  * `-query-scheduler.grpc-client-config.grpc-compression=s2`
  * `-ruler.client.grpc-compression=s2`
  * `-ruler.query-frontend.grpc-client-config.grpc-compression=s2`
* [FEATURE] Alertmanager: limit added for maximum size of the Grafana state (`-alertmanager.max-grafana-state-size-bytes`). #9475
* [FEATURE] Alertmanager: limit added for maximum size of the Grafana configuration (`-alertmanager.max-config-size-bytes`). #9402
* [FEATURE] Ingester: Experimental support for ingesting out-of-order native histograms. This is disabled by default and can be enabled by setting `-ingester.ooo-native-histograms-ingestion-enabled` to `true`. #7175
* [FEATURE] Distributor: Added `-api.skip-label-count-validation-header-enabled` option to allow skipping label count validation on the HTTP write path based on `X-Mimir-SkipLabelCountValidation` header being `true` or not. #9576
* [FEATURE] Ruler: Add experimental support for caching the contents of rule groups. This is disabled by default and can be enabled by setting `-ruler-storage.cache.rule-group-enabled`. #9595 #10024
* [FEATURE] PromQL: Add experimental `info` function. Experimental functions are disabled by default, but can be enabled setting `-querier.promql-experimental-functions-enabled=true` in the query-frontend and querier. #9879
* [FEATURE] Distributor: Support promotion of OTel resource attributes to labels. #8271
* [FEATURE] Querier: Add experimental `double_exponential_smoothing` PromQL function. Experimental functions are disabled by default, but can be enabled by setting `-querier.promql-experimental-functions-enabled=true` in the query-frontend and querier. #9844
* [ENHANCEMENT] Query Frontend: Return server-side `bytes_processed` statistics following Server-Timing format. #9645 #9985
* [ENHANCEMENT] mimirtool: Adds bearer token support for mimirtool's analyze ruler/prometheus commands. #9587
* [ENHANCEMENT] Ruler: Support `exclude_alerts` parameter in `<prometheus-http-prefix>/api/v1/rules` endpoint. #9300
* [ENHANCEMENT] Distributor: add a metric to track tenants who are sending newlines in their label values called `cortex_distributor_label_values_with_newlines_total`. #9400
* [ENHANCEMENT] Ingester: improve performance of reading the WAL. #9508
* [ENHANCEMENT] Query-scheduler: improve the errors and traces emitted by query-schedulers when communicating with queriers. #9519
* [ENHANCEMENT] Compactor: uploaded blocks cannot be bigger than max configured compactor time range, and cannot cross the boundary for given time range. #9524
* [ENHANCEMENT] The distributor now validates that received label values only contain allowed characters. #9185
* [ENHANCEMENT] Add SASL plain authentication support to Kafka client used by the experimental ingest storage. Configure SASL credentials via the following settings: #9584
  * `-ingest-storage.kafka.sasl-password`
  * `-ingest-storage.kafka.sasl-username`
* [ENHANCEMENT] memberlist: TCP transport write path is now non-blocking, and is configurable by new flags: #9594
  * `-memberlist.max-concurrent-writes`
  * `-memberlist.acquire-writer-timeout`
* [ENHANCEMENT] memberlist: Notifications can now be processed once per interval specified by `-memberlist.notify-interval` to reduce notify storm CPU activity in large clusters. #9594
* [ENHANCEMENT] Query-scheduler: Remove the experimental `query-scheduler.prioritize-query-components` flag. Request queues always prioritize query component dequeuing above tenant fairness. #9703
* [ENHANCEMENT] Ingester: Emit traces for block syncing, to join up block-upload traces. #9656
* [ENHANCEMENT] Querier: Enable the optional querying of additional storage queryables. #9712
* [ENHANCEMENT] Ingester: Disable the push circuit breaker when ingester is in read-only mode. #9760
* [ENHANCEMENT] Ingester: Reduced lock contention in the `PostingsForMatchers` cache. #9773
* [ENHANCEMENT] Storage: Allow HTTP client settings to be tuned for GCS and Azure backends via an `http` block or corresponding CLI flags. This was already supported by the S3 backend. #9778
* [ENHANCEMENT] Ruler: Support `group_limit` and `group_next_token` parameters in the `<prometheus-http-prefix>/api/v1/rules` endpoint. #9563
* [ENHANCEMENT] Ingester: improved lock contention affecting read and write latencies during TSDB head compaction. #9822
* [ENHANCEMENT] Distributor: when a label value fails validation due to invalid UTF-8 characters, don't include the invalid characters in the returned error. #9828
* [ENHANCEMENT] Ingester: when experimental ingest storage is enabled, do not buffer records in the Kafka client when fetch concurrency is in use. #9838 #9850
* [ENHANCEMENT] Compactor: refresh deletion marks when updating the bucket index concurrently. This speeds up updating the bucket index by up to 16 times when there is a lot of blocks churn (thousands of blocks churning every cleanup cycle). #9881
* [ENHANCEMENT] PromQL: make `sort_by_label` stable. #9879
* [ENHANCEMENT] Distributor: Initialize ha_tracker cache before ha_tracker and distributor reach running state and begin serving writes. #9826 #9976
* [ENHANCEMENT] Ingester: `-ingest-storage.kafka.max-buffered-bytes` to limit the memory for buffered records when using concurrent fetching. #9892
* [ENHANCEMENT] Querier: improve performance and memory consumption of queries that select many series. #9914
* [ENHANCEMENT] Ruler: Support OAuth2 and proxies in Alertmanager client #9945 #10030
* [ENHANCEMENT] Ingester: Add `-blocks-storage.tsdb.bigger-out-of-order-blocks-for-old-samples` to build 24h blocks for out-of-order data belonging to the previous days instead of building smaller 2h blocks. This reduces pressure on compactors and ingesters when the out-of-order samples span multiple days in the past. #9844 #10033 #10035
* [ENHANCEMENT] Distributor: allow a different limit for info series (series ending in `_info`) label count, via `-validation.max-label-names-per-info-series`. #10028
* [ENHANCEMENT] Ingester: do not reuse labels, samples and histograms slices in the write request if there are more entries than 10x the pre-allocated size. This should help to reduce the in-use memory in case of few requests with a very large number of labels, samples or histograms. #10040
* [ENHANCEMENT] Query-Frontend: prune `<subquery> and on() (vector(x)==y)` style queries and stop pruning `<subquery> < -Inf`. Triggered by https://github.com/prometheus/prometheus/pull/15245. #10026
* [ENHANCEMENT] Query-Frontend: perform request format validation before processing the request. #10093
* [BUGFIX] Fix issue where functions such as `rate()` over native histograms could return incorrect values if a float stale marker was present in the selected range. #9508
* [BUGFIX] Fix issue where negation of native histograms (eg. `-some_native_histogram_series`) did nothing. #9508
* [BUGFIX] Fix issue where `metric might not be a counter, name does not end in _total/_sum/_count/_bucket` annotation would be emitted even if `rate` or `increase` did not have enough samples to compute a result. #9508
* [BUGFIX] Fix issue where sharded queries could return annotations with incorrect or confusing position information. #9536
* [BUGFIX] Fix issue where downstream consumers may not generate correct cache keys for experimental error caching. #9644
* [BUGFIX] Fix issue where active series requests error when encountering a stale posting. #9580
* [BUGFIX] Fix pooling buffer reuse logic when `-distributor.max-request-pool-buffer-size` is set. #9666
* [BUGFIX] Fix issue when using the experimental `-ruler.max-independent-rule-evaluation-concurrency` feature, where the ruler could panic as it updates a running ruleset or shutdowns. #9726
* [BUGFIX] Always return unknown hint for first sample in non-gauge native histograms chunk to avoid incorrect counter reset hints when merging chunks from different sources. #10033
* [BUGFIX] Ensure native histograms counter reset hints are corrected when merging results from different sources. #9909
* [BUGFIX] Ingester: Fix race condition in per-tenant TSDB creation. #9708
* [BUGFIX] Ingester: Fix race condition in exemplar adding. #9765
* [BUGFIX] Ingester: Fix race condition in native histogram appending. #9765
* [BUGFIX] Ingester: Fix bug in concurrent fetching where a failure to list topics on startup would cause to use an invalid topic ID (0x00000000000000000000000000000000). #9883
* [BUGFIX] Ingester: Fix data loss bug in the experimental ingest storage when a Kafka Fetch is split into multiple requests and some of them return an error. #9963 #9964
* [BUGFIX] PromQL: `round` now removes the metric name again. #9879
* [BUGFIX] Query-Frontend: fix `QueryFrontendCodec` module initialization to set lookback delta from `-querier.lookback-delta`. #9984
* [BUGFIX] OTLP: Support integer exemplar value type. #9844
* [BUGFIX] Querier: Correct the behaviour of binary operators between native histograms and floats. #9844
* [BUGFIX] Querier: Fix stddev+stdvar aggregations to always ignore native histograms. #9844
* [BUGFIX] Querier: Fix stddev+stdvar aggregations to treat Infinity consistently. #9844
* [BUGFIX] Ingester: Chunks could have one unnecessary zero byte at the end. #9844
* [BUGFIX] OTLP receiver: Preserve colons and combine multiple consecutive underscores into one when generating metric names in suffix adding mode (`-distributor.otel-metric-suffixes-enabled`). #10075
* [BUGFIX] PromQL: Ignore native histograms in `clamp`, `clamp_max` and `clamp_min` functions. #10136
* [BUGFIX] PromQL: Ignore native histograms in `max`, `min`, `stdvar`, `stddev` aggregation operators and instead return an info annotation. #10136
* [BUGFIX] PromQL: Ignore native histograms when compared to float values with `==`, `!=`, `<`, `>`, `<=`, `>=` and instead return an info annotation. #10136
* [BUGFIX] PromQL: Return an info annotation if the `quantile` function is used on a float series that does not have `le` label. #10136
* [BUGFIX] PromQL: Fix `count_values` to take into account native histograms. #10168
* [BUGFIX] PromQL: Ignore native histograms in time functions `day_of_month`, `day_of_week`, `day_of_year`, `days_in_month`, `hour`, `minute`, `month` and `year`, which means they no longer yield any value when encountering a native histograms series. #10188
* [BUGFIX] PromQL: Ignore native histograms in `topk` and `bottomk` functions and return info annotation instead. #10188
* [BUGFIX] PromQL: Let `limitk` and `limit_ratio` include native histograms if applicable. #10188
* [BUGFIX] PromQL: Fix `changes` and `resets` functions to count switch between float and native histograms sample type as change and reset. #10188

### Mixin

* [CHANGE] Remove backwards compatibility for `thanos_memcached_` prefixed metrics in dashboards and alerts removed in 2.12. #9674 #9758
* [CHANGE] Reworked the alert `MimirIngesterStuckProcessingRecordsFromKafka` to also work when concurrent fetching is enabled. #9855
* [ENHANCEMENT] Unify ingester autoscaling panels on 'Mimir / Writes' dashboard to work for both ingest-storage and non-ingest-storage autoscaling. #9617
* [ENHANCEMENT] Alerts: Enable configuring job prefix for alerts to prevent clashes with metrics from Loki/Tempo. #9659
* [ENHANCEMENT] Dashboards: visualize the age of source blocks in the "Mimir / Compactor" dashboard. #9697
* [ENHANCEMENT] Dashboards: Include block compaction level on queried blocks in 'Mimir / Queries' dashboard. #9706
* [ENHANCEMENT] Alerts: add `MimirIngesterMissedRecordsFromKafka` to detect gaps in consumed records in the ingester when using the experimental Kafka-based storage. #9921 #9972
* [ENHANCEMENT] Dashboards: Add more panels to 'Mimir / Writes' for concurrent ingestion and fetching when using ingest storage. #10021
* [ENHANCEMENT] Dashboards: Include CPU and memory resources in 'Mimir / Ruler' dashboard. #10656
* [BUGFIX] Dashboards: Fix autoscaling metrics joins when series churn. #9412 #9450 #9432
* [BUGFIX] Alerts: Fix autoscaling metrics joins in `MimirAutoscalerNotActive` when series churn. #9412
* [BUGFIX] Alerts: Exclude failed cache "add" operations from alerting since failures are expected in normal operation. #9658
* [BUGFIX] Alerts: Exclude read-only replicas from `IngesterInstanceHasNoTenants` alert. #9843
* [BUGFIX] Alerts: Use resident set memory for the `EtcdAllocatingTooMuchMemory` alert so that ephemeral file cache memory doesn't cause the alert to misfire. #9997
* [BUGFIX] Query-frontend: support `X-Read-Consistency-Offsets` on labels queries too.

### Jsonnet

* [CHANGE] Remove support to set Redis as a cache backend from jsonnet. #9677
* [CHANGE] Rollout-operator now defaults to storing scaling operation metadata in a Kubernetes ConfigMap. This avoids recursively invoking the admission webhook in some Kubernetes environments. #9699
* [CHANGE] Update rollout-operator version to 0.20.0. #9995
* [CHANGE] Remove the `track_sizes` feature for Memcached pods since it is unused. #10032
* [CHANGE] The configuration options `autoscaling_distributor_min_replicas` and `autoscaling_distributor_max_replicas` has been renamed to `autoscaling_distributor_min_replicas_per_zone` and `autoscaling_distributor_max_replicas_per_zone` respectively. #10019
* [FEATURE] Add support to deploy distributors in multi availability zones. #9548
* [FEATURE] Add configuration settings to set the number of Memcached replicas for each type of cache (`memcached_frontend_replicas`, `memcached_index_queries_replicas`, `memcached_chunks_replicas`, `memcached_metadata_replicas`). #9679
* [ENHANCEMENT] Add `ingest_storage_ingester_autoscaling_triggers` option to specify multiple triggers in ScaledObject created for ingest-store ingester autoscaling. #9422
* [ENHANCEMENT] Add `ingest_storage_ingester_autoscaling_scale_up_stabilization_window_seconds` and `ingest_storage_ingester_autoscaling_scale_down_stabilization_window_seconds` config options to make stabilization window for ingester autoscaling when using ingest-storage configurable. #9445
* [ENHANCEMENT] Make label-selector in ReplicaTemplate/ingester-zone-a object configurable when using ingest-storage. #9480
* [ENHANCEMENT] Add `querier_only_args` option to specify CLI flags that apply only to queriers but not ruler-queriers. #9503
* [ENHANCEMENT] Validate the Kafka client ID configured when ingest storage is enabled. #9573
* [ENHANCEMENT] Configure pod anti-affinity and tolerations to run etcd pods multi-AZ when `_config.multi_zone_etcd_enabled` is set to `true`. #9725

### Mimirtool

### Mimir Continuous Test

### Query-tee

* [FEATURE] Added `-proxy.compare-skip-samples-before` to skip samples before the given time when comparing responses. The time can be in RFC3339 format (or) RFC3339 without the timezone and seconds (or) date only. #9515
* [FEATURE] Add `-backend.config-file` for a YAML configuration file for per-backend options. Currently, it only supports additional HTTP request headers. #10081
* [ENHANCEMENT] Added human-readable timestamps to comparison failure messages. #9665

### Documentation

* [BUGFIX] Send native histograms: update the migration guide with the corrected dashboard query for switching between classic and native histograms queries. #10052

### Tools

* [FEATURE] `splitblocks`: add new tool to split blocks larger than a specified duration into multiple blocks. #9517, #9779
* [ENHANCEMENT] `copyblocks`: add `--skip-no-compact-block-duration-check`, which defaults to `false`, to simplify targeting blocks that are not awaiting compaction. #9439
* [ENHANCEMENT] `copyblocks`: add `--user-mapping` to support copying blocks between users. #10110
* [ENHANCEMENT] `kafkatool`: add SASL plain authentication support. The following new CLI flags have been added: #9584
  * `--kafka-sasl-username`
  * `--kafka-sasl-password`
* [ENHANCEMENT] `kafkatool`: add `dump print` command to print the content of write requests from a dump. #9942
* [ENHANCEMENT] Updated `KubePersistentVolumeFillingUp` runbook, including a sample command to debug the distroless image. #9802

## 2.14.3

### Grafana Mimir

* [BUGFIX] Update `golang.org/x/crypto` to address [CVE-2024-45337](https://github.com/advisories/GHSA-v778-237x-gjrc). #10251
* [BUGFIX] Update `golang.org/x/net` to address [CVE-2024-45338](https://github.com/advisories/GHSA-w32m-9786-jp63). #10298

## 2.14.2

### Grafana Mimir

* [BUGFIX] Query-frontend: Do not break scheduler connection on malformed queries. #9833

## 2.14.1

### Grafana Mimir

* [BUGFIX] Update objstore library to resolve issues observed for some S3-compatible object stores, which respond to `StatObject` with `Range` incorrectly. #9625

## 2.14.0

### Grafana Mimir

* [CHANGE] Update minimal supported version of Go to 1.22. #9134
* [CHANGE] Store-gateway / querier: enable streaming chunks from store-gateways to queriers by default. #6646
* [CHANGE] Querier: honor the start/end time range specified in the read hints when executing a remote read request. #8431
* [CHANGE] Querier: return only samples within the queried start/end time range when executing a remote read request using "SAMPLES" mode. Previously, samples outside of the range could have been returned. Samples outside of the queried time range may still be returned when executing a remote read request using "STREAMED_XOR_CHUNKS" mode. #8463
* [CHANGE] Querier: Set minimum for `-querier.max-concurrent` to four to prevent queue starvation with querier-worker queue prioritization algorithm; values below the minimum four are ignored and set to the minimum. #9054
* [CHANGE] Store-gateway: enabled `-blocks-storage.bucket-store.max-concurrent-queue-timeout` by default with a timeout of 5 seconds. #8496
* [CHANGE] Store-gateway: enabled `-blocks-storage.bucket-store.index-header.lazy-loading-concurrency-queue-timeout` by default with a timeout of 5 seconds . #8667
* [CHANGE] Distributor: Incoming OTLP requests were previously size-limited by using limit from `-distributor.max-recv-msg-size` option. We have added option `-distributor.max-otlp-request-size` for limiting OTLP requests, with default value of 100 MiB. #8574
* [CHANGE] Distributor: remove metric `cortex_distributor_sample_delay_seconds`. #8698
* [CHANGE] Query-frontend: Remove deprecated `frontend.align_queries_with_step` YAML configuration. The configuration option has been moved to per-tenant and default `limits` since Mimir 2.12. #8733 #8735
* [CHANGE] Store-gateway: Change default of `-blocks-storage.bucket-store.max-concurrent` to 200. #8768
* [CHANGE] Added new metric `cortex_compactor_disk_out_of_space_errors_total` which counts how many times a compaction failed due to the compactor being out of disk, alert if there is a single increase. #8237 #8278
* [CHANGE] Store-gateway: Remove experimental parameter `-blocks-storage.bucket-store.series-selection-strategy`. The default strategy is now `worst-case`. #8702
* [CHANGE] Store-gateway: Rename `-blocks-storage.bucket-store.series-selection-strategies.worst-case-series-preference` to `-blocks-storage.bucket-store.series-fetch-preference` and promote to stable. #8702
* [CHANGE] Querier, store-gateway: remove deprecated `-querier.prefer-streaming-chunks-from-store-gateways=true`. Streaming from store-gateways is now always enabled. #8696
* [CHANGE] Ingester: remove deprecated `-ingester.return-only-grpc-errors`. #8699 #8828
* [CHANGE] Distributor, ruler: remove deprecated `-ingester.client.report-grpc-codes-in-instrumentation-label-enabled`. #8700
* [CHANGE] Ingester client: experimental support for client-side circuit breakers, their configuration options (`-ingester.client.circuit-breaker.*`) and metrics (`cortex_ingester_client_circuit_breaker_results_total`, `cortex_ingester_client_circuit_breaker_transitions_total`) were removed. #8802
* [CHANGE] Ingester: circuit breakers do not open in case of per-instance limit errors anymore. Opening can be triggered only in case of push and pull requests exceeding the configured duration. #8854
* [CHANGE] Query-frontend: Return `413 Request Entity Too Large` if a response shard for an `/active_series` request is too large. #8861
* [CHANGE] Distributor: Promote replying with `Retry-After` header on retryable errors to stable and set `-distributor.retry-after-header.enabled=true` by default. #8694
* [CHANGE] Distributor: Replace `-distributor.retry-after-header.max-backoff-exponent` and `-distributor.retry-after-header.base-seconds` with `-distributor.retry-after-header.min-backoff` and `-distributor.retry-after-header.max-backoff` for easier configuration. #8694
* [CHANGE] Ingester: increase the default inactivity timeout of active series (`-ingester.active-series-metrics-idle-timeout`) from `10m` to `20m`. #8975
* [CHANGE] Distributor: Remove `-distributor.enable-otlp-metadata-storage` flag, which was deprecated in version 2.12. #9069
* [CHANGE] Ruler: Removed `-ruler.drain-notification-queue-on-shutdown` option, which is now enabled by default. #9115
* [CHANGE] Querier: allow wrapping errors with context errors only when the former actually correspond to `context.Canceled` and `context.DeadlineExceeded`. #9175
* [CHANGE] Query-scheduler: Remove the experimental `-query-scheduler.use-multi-algorithm-query-queue` flag. The new multi-algorithm tree queue is always used for the scheduler. #9210
* [CHANGE] Distributor: reject incoming requests until the distributor service has started. #9317
* [CHANGE] Ingester, Distributor: Remove deprecated `-ingester.limit-inflight-requests-using-grpc-method-limiter` and `-distributor.limit-inflight-requests-using-grpc-method-limiter`. The feature was deprecated and enabled by default in Mimir 2.12. #9407
* [CHANGE] Querier: Remove deprecated `-querier.max-query-into-future`. The feature was deprecated in Mimir 2.12. #9407
* [CHANGE] Cache: Deprecate experimental support for Redis as a cache backend. The support is set to be removed in the next major release. #9453
* [FEATURE] Alertmanager: Added `-alertmanager.log-parsing-label-matchers` to control logging when parsing label matchers. This flag is intended to be used with `-alertmanager.utf8-strict-mode-enabled` to validate UTF-8 strict mode is working as intended. The default value is `false`. #9173
* [FEATURE] Alertmanager: Added `-alertmanager.utf8-migration-logging-enabled` to enable logging of tenant configurations that are incompatible with UTF-8 strict mode. The default value is `false`. #9174
* [FEATURE] Querier: add experimental streaming PromQL engine, enabled with `-querier.query-engine=mimir`. #8422 #8430 #8454 #8455 #8360 #8490 #8508 #8577 #8660 #8671 #8677 #8747 #8850 #8872 #8838 #8911 #8909 #8923 #8924 #8925 #8932 #8933 #8934 #8962 #8986 #8993 #8995 #9008 #9017 #9018 #9019 #9120 #9121 #9136 #9139 #9140 #9145 #9191 #9192 #9194 #9196 #9201 #9212 #9225 #9260 #9272 #9277 #9278 #9280 #9281 #9342 #9343 #9371 #9859 #9858
* [FEATURE] Experimental Kafka-based ingest storage. #6888 #6894 #6929 #6940 #6951 #6974 #6982 #7029 #7030 #7091 #7142 #7147 #7148 #7153 #7160 #7193 #7349 #7376 #7388 #7391 #7393 #7394 #7402 #7404 #7423 #7424 #7437 #7486 #7503 #7508 #7540 #7621 #7682 #7685 #7694 #7695 #7696 #7697 #7701 #7733 #7734 #7741 #7752 #7838 #7851 #7871 #7877 #7880 #7882 #7887 #7891 #7925 #7955 #7967 #8031 #8063 #8077 #8088 #8135 #8176 #8184 #8194 #8216 #8217 #8222 #8233 #8503 #8542 #8579 #8657 #8686 #8688 #8703 #8706 #8708 #8738 #8750 #8778 #8808 #8809 #8841 #8842 #8845 #8853 #8886 #8988
  * What it is:
    * When the new ingest storage architecture is enabled, distributors write incoming write requests to a Kafka-compatible backend, and the ingesters asynchronously replay ingested data from Kafka. In this architecture, the write and read path are de-coupled through a Kafka-compatible backend. The write path and Kafka load is a function of the incoming write traffic, the read path load is a function of received queries. Whatever the load on the read path, it doesn't affect the write path.
  * New configuration options:
    * `-ingest-storage.enabled`
    * `-ingest-storage.kafka.*`: configures Kafka-compatible backend and how clients interact with it.
    * `-ingest-storage.ingestion-partition-tenant-shard-size`: configures the per-tenant shuffle-sharding shard size used by partitions ring.
    * `-ingest-storage.read-consistency`: configures the default read consistency.
    * `-ingest-storage.migration.distributor-send-to-ingesters-enabled`: enabled tee-ing writes to classic ingesters and Kafka, used during a live migration to the new ingest storage architecture.
    * `-ingester.partition-ring.*`: configures partitions ring backend.
* [FEATURE] Querier: added support for `limitk()` and `limit_ratio()` experimental PromQL functions. Experimental functions are disabled by default, but can be enabled setting `-querier.promql-experimental-functions-enabled=true` in the query-frontend and querier. #8632
* [FEATURE] Querier: experimental support for `X-Mimir-Chunk-Info-Logger` header that triggers logging information about TSDB chunks loaded from ingesters and store-gateways in the querier. The header should contain the comma separated list of labels for which their value will be included in the logs. #8599
* [FEATURE] Query frontend: added new query pruning middleware to enable pruning dead code (eg. expressions that cannot produce any results) and simplifying expressions (eg. expressions that can be evaluated immediately) in queries. #9086
* [FEATURE] Ruler: added experimental configuration, `-ruler.rule-evaluation-write-enabled`, to disable writing the result of rule evaluation to ingesters. This feature can be used for testing purposes. #9060
* [FEATURE] Ingester: added experimental configuration `ingester.ignore-ooo-exemplars`. When set to `true` out of order exemplars are no longer reported to the remote write client. #9151
* [ENHANCEMENT] Compactor: Add `cortex_compactor_compaction_job_duration_seconds` and `cortex_compactor_compaction_job_blocks` histogram metrics to track duration of individual compaction jobs and number of blocks per job. #8371
* [ENHANCEMENT] Rules: Added per namespace max rules per rule group limit. The maximum number of rules per rule groups for all namespaces continues to be configured by `-ruler.max-rules-per-rule-group`, but now, this can be superseded by the new `-ruler.max-rules-per-rule-group-by-namespace` option on a per namespace basis. This new limit can be overridden using the overrides mechanism to be applied per-tenant. #8378
* [ENHANCEMENT] Rules: Added per namespace max rule groups per tenant limit. The maximum number of rule groups per rule tenant for all namespaces continues to be configured by `-ruler.max-rule-groups-per-tenant`, but now, this can be superseded by the new `-ruler.max-rule-groups-per-tenant-by-namespace` option on a per namespace basis. This new limit can be overridden using the overrides mechanism to be applied per-tenant. #8425
* [ENHANCEMENT] Ruler: Added support to protect rules namespaces from modification. The `-ruler.protected-namespaces` flag can be used to specify namespaces that are protected from rule modifications. The header `X-Mimir-Ruler-Override-Namespace-Protection` can be used to override the protection. #8444
* [ENHANCEMENT] Query-frontend: be able to block remote read queries via the per tenant runtime override `blocked_queries`. #8372 #8415
* [ENHANCEMENT] Query-frontend: added `remote_read` to `op` supported label values for the `cortex_query_frontend_queries_total` metric. #8412
* [ENHANCEMENT] Query-frontend: log the overall length and start, end time offset from current time for remote read requests. The start and end times are calculated as the miminum and maximum times of the individual queries in the remote read request. #8404
* [ENHANCEMENT] Storage Provider: Added option `-<prefix>.s3.dualstack-enabled` that allows disabling S3 client from resolving AWS S3 endpoint into dual-stack IPv4/IPv6 endpoint. Defaults to true. #8405
* [ENHANCEMENT] HA Tracker: Added reporting of most recent elected replica change via `cortex_ha_tracker_last_election_timestamp_seconds` gauge, logging, and a new column in the HA Tracker status page. #8507
* [ENHANCEMENT] Use sd_notify to send events to systemd at start and stop of mimir services. Default systemd mimir.service config now wait for those events with a configurable timeout `TimeoutStartSec` default is 3 min to handle long start time (ex. store-gateway). #8220 #8555 #8658
* [ENHANCEMENT] Alertmanager: Reloading config and templates no longer needs to hit the disk. #4967
* [ENHANCEMENT] Compactor: Added experimental `-compactor.in-memory-tenant-meta-cache-size` option to set size of in-memory cache (in number of items) for parsed meta.json files. This can help when a tenant has many meta.json files and their parsing before each compaction cycle is using a lot of CPU time. #8544
* [ENHANCEMENT] Distributor: Interrupt OTLP write request translation when context is canceled or has timed out. #8524
* [ENHANCEMENT] Ingester, store-gateway: optimised regular expression matching for patterns like `1.*|2.*|3.*|...|1000.*`. #8632
* [ENHANCEMENT] Query-frontend: Add `header_cache_control` to query stats. #8590
* [ENHANCEMENT] Query-scheduler: Introduce `query-scheduler.use-multi-algorithm-query-queue`, which allows use of an experimental queue structure, with no change in external queue behavior. #7873
* [ENHANCEMENT] Query-scheduler: Improve CPU/memory performance of experimental query-scheduler. #8871
* [ENHANCEMENT] Expose a new `s3.trace.enabled` configuration option to enable detailed logging of operations against S3-compatible object stores. #8690
* [ENHANCEMENT] memberlist: locally-generated messages (e.g. ring updates) are sent to gossip network before forwarded messages. Introduced `-memberlist.broadcast-timeout-for-local-updates-on-shutdown` option to modify how long to wait until queue with locally-generated messages is empty when shutting down. Previously this was hard-coded to 10s, and wait included all messages (locally-generated and forwarded). Now it defaults to 10s, 0 means no timeout. Increasing this value may help to avoid problem when ring updates on shutdown are not propagated to other nodes, and ring entry is left in a wrong state. #8761
* [ENHANCEMENT] Querier: allow using both raw numbers of seconds and duration literals in queries where previously only one or the other was permitted. For example, `predict_linear` now accepts a duration literal (eg. `predict_linear(..., 4h)`), and range vector selectors now accept a number of seconds (eg. `rate(metric[2])`). #8780
* [ENHANCEMENT] Ruler: Add `ruler.max-independent-rule-evaluation-concurrency` to allow independent rules of a tenant to be run concurrently. You can control the amount of concurrency per tenant is controlled via the `-ruler.max-independent-rule-evaluation-concurrency-per-tenan` as a limit. Use a `-ruler.max-independent-rule-evaluation-concurrency` value of `0` can be used to disable the feature for all tenants. By default, this feature is disabled. A rule is eligible for concurrency as long as it doesn't depend on any other rules, doesn't have any other rules that depend on it, and has a total rule group runtime that exceeds 50% of its interval by default. The threshold can can be adjusted with `-ruler.independent-rule-evaluation-concurrency-min-duration-percentage`. #8146 #8858 #8880 #8884
  * This work introduces the following metrics:
    * `cortex_ruler_independent_rule_evaluation_concurrency_slots_in_use`
    * `cortex_ruler_independent_rule_evaluation_concurrency_attempts_started_total`
    * `cortex_ruler_independent_rule_evaluation_concurrency_attempts_incomplete_total`
    * `cortex_ruler_independent_rule_evaluation_concurrency_attempts_completed_total`
* [ENHANCEMENT] Expose a new `s3.session-token` configuration option to enable using temporary security credentials. #8952
* [ENHANCEMENT] Add HA deduplication features to the `mimir-microservices-mode` development environment. #9012
* [ENHANCEMENT] Remove experimental `-query-frontend.additional-query-queue-dimensions-enabled` and `-query-scheduler.additional-query-queue-dimensions-enabled`. Mimir now always includes "query components" as a queue dimension. #8984 #9135
* [ENHANCEMENT] Add a new ingester endpoint to prepare instances to downscale. #8956
* [ENHANCEMENT] Query-scheduler: Add `query-scheduler.prioritize-query-components` which, when enabled, will primarily prioritize dequeuing fairly across queue components, and secondarily prioritize dequeuing fairly across tenants. When disabled, tenant fairness is primarily prioritized. `query-scheduler.use-multi-algorithm-query-queue` must be enabled in order to use this flag. #9016 #9071
* [ENHANCEMENT] Update runtime configuration to read gzip-compressed files with `.gz` extension. #9074
* [ENHANCEMENT] Ingester: add `cortex_lifecycler_read_only` metric which is set to 1 when ingester's lifecycler is set to read-only mode. #9095
* [ENHANCEMENT] Add a new field, `encode_time_seconds` to query stats log messages, to record the amount of time it takes the query-frontend to encode a response. This does not include any serialization time for downstream components. #9062
* [ENHANCEMENT] OTLP: If the flag `-distributor.otel-created-timestamp-zero-ingestion-enabled` is true, OTel start timestamps are converted to Prometheus zero samples to mark series start. #9131 #10053
* [ENHANCEMENT] Querier: attach logs emitted during query consistency check to trace span for query. #9213
* [ENHANCEMENT] Query-scheduler: Experimental `-query-scheduler.prioritize-query-components` flag enables the querier-worker queue priority algorithm to take precedence over tenant rotation when dequeuing requests. #9220
* [ENHANCEMENT] Add application credential arguments for Openstack Swift storage backend. #9181
* [ENHANCEMENT] Make MemberlistKV module targetable (can be run through `-target=memberlist-kv`). #9940
* [BUGFIX] Ruler: add support for draining any outstanding alert notifications before shutting down. This can be enabled with the `-ruler.drain-notification-queue-on-shutdown=true` CLI flag. #8346
* [BUGFIX] Query-frontend: fix `-querier.max-query-lookback` enforcement when `-compactor.blocks-retention-period` is not set, and viceversa. #8388
* [BUGFIX] Ingester: fix sporadic `not found` error causing an internal server error if label names are queried with matchers during head compaction. #8391
* [BUGFIX] Ingester, store-gateway: fix case insensitive regular expressions not matching correctly some Unicode characters. #8391
* [BUGFIX] Query-frontend: "query stats" log now includes the actual `status_code` when the request fails due to an error occurring in the query-frontend itself. #8407
* [BUGFIX] Store-gateway: fixed a case where, on a quick subsequent restart, the previous lazy-loaded index header snapshot was overwritten by a partially loaded one. #8281
* [BUGFIX] Ingester: fixed timestamp reported in the "the sample has been rejected because its timestamp is too old" error when the write request contains only histograms. #8462
* [BUGFIX] Store-gateway: store sparse index headers atomically to disk. #8485
* [BUGFIX] Query scheduler: fix a panic in request queueing. #8451
* [BUGFIX] Querier: fix issue where "context canceled" is logged for trace spans for requests to store-gateways that return no series when chunks streaming is enabled. #8510
* [BUGFIX] Alertmanager: Fix per-tenant silence limits not reloaded during runtime. #8456
* [BUGFIX] Alertmanager: Fixes a number of bugs in silences which could cause an existing silence to be deleted/expired when updating the silence failed. This could happen when the replacing silence was invalid or exceeded limits. #8525
* [BUGFIX] Alertmanager: Fix help message for utf-8-strict-mode. #8572
* [BUGFIX] Query-frontend: Ensure that internal errors result in an HTTP 500 response code instead of 422. #8595 #8666
* [BUGFIX] Configuration: Multi line envs variables are flatten during injection to be compatible with YAML syntax
* [BUGFIX] Querier: fix issue where queries can return incorrect results if a single store-gateway returns overlapping chunks for a series. #8827
* [BUGFIX] HA Tracker: store correct timestamp for last received request from elected replica. #8821
* [BUGFIX] Querier: do not return `grpc: the client connection is closing` errors as HTTP `499`. #8865 #8888
* [BUGFIX] Compactor: fix a race condition between different compactor replicas that may cause a deleted block to be still referenced as non-deleted in the bucket index. #8905
* [BUGFIX] Querier: fix issue where some native histogram-related warnings were not emitted when `rate()` was used over native histograms. #8918
* [BUGFIX] Ruler: map invalid org-id errors to 400 status code. #8935
* [BUGFIX] Querier: Fix invalid query results when multiple chunks are being merged. #8992
* [BUGFIX] Query-frontend: return annotations generated during evaluation of sharded queries. #9138
* [BUGFIX] Querier: Support optional start and end times on `/prometheus/api/v1/labels`, `/prometheus/api/v1/label/<label>/values`, and `/prometheus/api/v1/series` when `max_query_into_future: 0`. #9129
* [BUGFIX] Alertmanager: Fix config validation gap around unreferenced templates. #9207
* [BUGFIX] Alertmanager: Fix goroutine leak when stored config fails to apply and there is no existing tenant alertmanager #9211
* [BUGFIX] Querier: fix issue where both recently compacted blocks and their source blocks can be skipped during querying if store-gateways are restarting. #9224
* [BUGFIX] Alertmanager: fix receiver firewall to detect `0.0.0.0` and IPv6 interface-local multicast address as local addresses. #9308

### Mixin

* [CHANGE] Dashboards: set default auto-refresh rate to 5m. #8758
* [ENHANCEMENT] Dashboards: allow switching between using classic or native histograms in dashboards.
  * Overview dashboard: status, read/write latency and queries/ingestion per sec panels, `cortex_request_duration_seconds` metric. #7674 #8502 #8791
  * Writes dashboard: `cortex_request_duration_seconds` metric. #8757 #8791
  * Reads dashboard: `cortex_request_duration_seconds` metric. #8752
  * Rollout progress dashboard: `cortex_request_duration_seconds` metric. #8779
  * Alertmanager dashboard: `cortex_request_duration_seconds` metric. #8792
  * Ruler dashboard: `cortex_request_duration_seconds` metric. #8795
  * Queries dashboard: `cortex_request_duration_seconds` metric. #8800
  * Remote ruler reads dashboard: `cortex_request_duration_seconds` metric. #8801
* [ENHANCEMENT] Alerts: `MimirRunningIngesterReceiveDelayTooHigh` alert has been tuned to be more reactive to high receive delay. #8538
* [ENHANCEMENT] Dashboards: improve end-to-end latency and strong read consistency panels when experimental ingest storage is enabled. #8543 #8830
* [ENHANCEMENT] Dashboards: Add panels for monitoring ingester autoscaling when not using ingest-storage. These panels are disabled by default, but can be enabled using the `autoscaling.ingester.enabled: true` config option. #8484
* [ENHANCEMENT] Dashboards: Add panels for monitoring store-gateway autoscaling. These panels are disabled by default, but can be enabled using the `autoscaling.store_gateway.enabled: true` config option. #8824
* [ENHANCEMENT] Dashboards: add panels to show writes to experimental ingest storage backend in the "Mimir / Ruler" dashboard, when `_config.show_ingest_storage_panels` is enabled. #8732
* [ENHANCEMENT] Dashboards: show all series in tooltips on time series dashboard panels. #8748
* [ENHANCEMENT] Dashboards: add compactor autoscaling panels to "Mimir / Compactor" dashboard. The panels are disabled by default, but can be enabled setting `_config.autoscaling.compactor.enabled` to `true`. #8777
* [ENHANCEMENT] Alerts: added `MimirKafkaClientBufferedProduceBytesTooHigh` alert. #8763
* [ENHANCEMENT] Dashboards: added "Kafka produced records / sec" panel to "Mimir / Writes" dashboard. #8763
* [ENHANCEMENT] Alerts: added `MimirStrongConsistencyOffsetNotPropagatedToIngesters` alert, and rename `MimirIngesterFailsEnforceStrongConsistencyOnReadPath` alert to `MimirStrongConsistencyEnforcementFailed`. #8831
* [ENHANCEMENT] Dashboards: remove "All" option for namespace dropdown in dashboards. #8829
* [ENHANCEMENT] Dashboards: add Kafka end-to-end latency outliers panel in the "Mimir / Writes" dashboard. #8948
* [ENHANCEMENT] Dashboards: add "Out-of-order samples appended" panel to "Mimir / Tenants" dashboard. #8939
* [ENHANCEMENT] Alerts: `RequestErrors` and `RulerRemoteEvaluationFailing` have been enriched with a native histogram version. #9004
* [ENHANCEMENT] Dashboards: add 'Read path' selector to 'Mimir / Queries' dashboard. #8878
* [ENHANCEMENT] Dashboards: add annotation indicating active series are being reloaded to 'Mimir / Tenants' dashboard. #9257
* [ENHANCEMENT] Dashboards: limit results on the 'Failed evaluations rate' panel of the 'Mimir / Tenants' dashboard to 50 to avoid crashing the page when there are many failing groups. #9262
* [FEATURE] Alerts: add `MimirGossipMembersEndpointsOutOfSync` alert. #9347
* [BUGFIX] Dashboards: fix "current replicas" in autoscaling panels when HPA is not active. #8566
* [BUGFIX] Alerts: do not fire `MimirRingMembersMismatch` during the migration to experimental ingest storage. #8727
* [BUGFIX] Dashboards: avoid over-counting of ingesters metrics when migrating to experimental ingest storage. #9170
* [BUGFIX] Dashboards: fix `job_prefix` not utilized in `jobSelector`. #9155

### Jsonnet

* [CHANGE] Changed the following config options when the experimental ingest storage is enabled: #8874
  * `ingest_storage_ingester_autoscaling_min_replicas` changed to `ingest_storage_ingester_autoscaling_min_replicas_per_zone`
  * `ingest_storage_ingester_autoscaling_max_replicas` changed to `ingest_storage_ingester_autoscaling_max_replicas_per_zone`
* [CHANGE] Changed the overrides configmap generation to remove any field with `null` value. #9116
* [CHANGE] `$.replicaTemplate` function now takes replicas and labelSelector parameter. #9248
* [CHANGE] Renamed `ingest_storage_ingester_autoscaling_replica_template_custom_resource_definition_enabled` to `replica_template_custom_resource_definition_enabled`. #9248
* [FEATURE] Add support for automatically deleting compactor, store-gateway, ingester and read-write mode backend PVCs when the corresponding StatefulSet is scaled down. #8382 #8736
* [FEATURE] Automatically set GOMAXPROCS on ingesters. #9273
* [ENHANCEMENT] Added the following config options to set the number of partition ingester replicas when migrating to experimental ingest storage. #8517
  * `ingest_storage_migration_partition_ingester_zone_a_replicas`
  * `ingest_storage_migration_partition_ingester_zone_b_replicas`
  * `ingest_storage_migration_partition_ingester_zone_c_replicas`
* [ENHANCEMENT] Distributor: increase `-distributor.remote-timeout` when the experimental ingest storage is enabled. #8518
* [ENHANCEMENT] Memcached: Update to Memcached 1.6.28 and memcached-exporter 0.14.4. #8557
* [ENHANCEMENT] Rollout-operator: Allow the rollout-operator to be used as Kubernetes statefulset webhook to enable `no-downscale` and `prepare-downscale` annotations to be used on ingesters or store-gateways. #8743
* [ENHANCEMENT] Do not deploy ingester-zone-c when experimental ingest storage is enabled and `ingest_storage_ingester_zones` is configured to `2`. #8776
* [ENHANCEMENT] Added the config option `ingest_storage_migration_classic_ingesters_no_scale_down_delay` to disable the downscale delay on classic ingesters when migrating to experimental ingest storage. #8775 #8873
* [ENHANCEMENT] Configure experimental ingest storage on query-frontend too when enabled. #8843
* [ENHANCEMENT] Allow to override Kafka client ID on a per-component basis. #9026
* [ENHANCEMENT] Rollout-operator's access to ReplicaTemplate is now configured via config option `rollout_operator_replica_template_access_enabled`. #9252
* [ENHANCEMENT] Added support for new way of downscaling ingesters, using rollout-operator's resource-mirroring feature and read-only mode of ingesters. This can be enabled by using `ingester_automated_downscale_v2_enabled` config option. This is mutually exclusive with both `ingester_automated_downscale_enabled` (previous downscale mode) and `ingest_storage_ingester_autoscaling_enabled` (autoscaling for ingest-storage).
* [ENHANCEMENT] Update rollout-operator to `v0.19.1`. #9388
* [BUGFIX] Added missing node affinity matchers to write component. #8910

### Mimirtool

* [CHANGE] Disable colored output on mimirtool when the output is not to a terminal. #9423
* [CHANGE] Add `--force-color` flag to be able to enable colored output when the output is not to a terminal. #9423
* [CHANGE] Analyze Rules: Count recording rules used in rules group as used. #6133
* [CHANGE] Remove deprecated `--rule-files` flag in favor of CLI arguments for the following commands: #8701
  * `mimirtool rules load`
  * `mimirtool rules sync`
  * `mimirtool rules diff`
  * `mimirtool rules check`
  * `mimirtool rules prepare`
* [ENHANCEMENT] Remote read and backfill now supports the experimental native histograms. #9156

### Mimir Continuous Test

* [CHANGE] Use test metrics that do not pass through 0 to make identifying incorrect results easier. #8630
* [CHANGE] Allowed authentication to Mimir using both Tenant ID and basic/bearer auth. #9038
* [FEATURE] Experimental support for the `-tests.send-chunks-debugging-header` boolean flag to send the `X-Mimir-Chunk-Info-Logger: series_id` header with queries. #8599
* [ENHANCEMENT] Include human-friendly timestamps in diffs logged when a test fails. #8630
* [ENHANCEMENT] Add histograms to measure latency of read and write requests. #8583
* [ENHANCEMENT] Log successful test runs in addition to failed test runs. #8817
* [ENHANCEMENT] Series emitted by continuous-test now distribute more uniformly across ingesters. #9218 #9243
* [ENHANCEMENT] Configure `User-Agent` header for the Mimir client via `-tests.client.user-agent`. #9338
* [BUGFIX] Initialize test result metrics to 0 at startup so that alerts can correctly identify the first failure after startup. #8630

### Query-tee

* [CHANGE] If a preferred backend is configured, then query-tee always returns its response, regardless of the response status code. Previously, query-tee would only return the response from the preferred backend if it did not have a 5xx status code. #8634
* [ENHANCEMENT] Emit trace spans from query-tee. #8419
* [ENHANCEMENT] Log trace ID (if present) with all log messages written while processing a request. #8419
* [ENHANCEMENT] Log user agent when processing a request. #8419
* [ENHANCEMENT] Add `time` parameter to proxied instant queries if it is not included in the incoming request. This is optional but enabled by default, and can be disabled with `-proxy.add-missing-time-parameter-to-instant-queries=false`. #8419
* [ENHANCEMENT] Add support for sending only a proportion of requests to all backends, with the remainder only sent to the preferred backend. The default behaviour is to send all requests to all backends. This can be configured with `-proxy.secondary-backends-request-proportion`. #8532
* [ENHANCEMENT] Check annotations emitted by both backends are the same when comparing responses from two backends. #8660
* [ENHANCEMENT] Compare native histograms in query results when comparing results between two backends. #8724
* [ENHANCEMENT] Don't consider responses to be different during response comparison if both backends' responses contain different series, but all samples are within the recent sample window. #8749 #8894
* [ENHANCEMENT] When the expected and actual response for a matrix series is different, the full set of samples for that series from both backends will now be logged. #8947
* [ENHANCEMENT] Wait up to `-server.graceful-shutdown-timeout` for inflight requests to finish when shutting down, rather than immediately terminating inflight requests on shutdown. #8985
* [ENHANCEMENT] Optionally consider equivalent error messages the same when comparing responses. Enabled by default, disable with `-proxy.require-exact-error-match=true`. #9143 #9350 #9366
* [BUGFIX] Ensure any errors encountered while forwarding a request to a backend (eg. DNS resolution failures) are logged. #8419
* [BUGFIX] The comparison of the results should not fail when either side contains extra samples from within SkipRecentSamples duration. #8920
* [BUGFIX] When `-proxy.compare-skip-recent-samples` is enabled, compare sample timestamps with the time the query requests were made, rather than the time at which the comparison is occurring. #9416

### Documentation

* [ENHANCEMENT] Specify in which component the configuration flags `-compactor.blocks-retention-period`, `-querier.max-query-lookback`, `-query-frontend.max-total-query-length`, `-query-frontend.max-query-expression-size-bytes` are applied and that they are applied to remote read as well. #8433
* [ENHANCEMENT] Provide more detailed recommendations on how to migrate from classic to native histograms. #8864
* [ENHANCEMENT] Clarify that `{namespace}` and `{groupName}` path segments in the ruler config API should be URL-escaped. #8969
* [ENHANCEMENT] Include stalled compactor network drive information in runbooks. #9297
* [ENHANCEMENT] Document `/ingester/prepare-partition-downscale` and `/ingester/prepare-instance-ring-downscale` endpoints. #9132
* [ENHANCEMENT] Describe read-only mode of ingesters in component documentation. #9132

### Tools

* [CHANGE] `wal-reader`: Renamed `-series-entries` to `-print-series`. Renamed `-print-series-with-samples` to `-print-samples`. #8568
* [FEATURE] `query-bucket-index`: add new tool to query a bucket index file and print the blocks that would be used for a given query time range. #8818
* [FEATURE] `kafkatool`: add new CLI tool to operate Kafka. Supported commands: #9000
  * `brokers list-leaders-by-partition`
  * `consumer-group commit-offset`
  * `consumer-group copy-offset`
  * `consumer-group list-offsets`
  * `create-partitions`
* [ENHANCEMENT] `wal-reader`: References to unknown series from Samples, Exemplars, histogram or tombstones records are now always logged. #8568
* [ENHANCEMENT] `tsdb-series`: added `-stats` option to print min/max time of chunks, total number of samples and DPM for each series. #8420
* [ENHANCEMENT] `tsdb-print-chunk`: print counter reset information for native histograms. #8812
* [ENHANCEMENT] `grpcurl-query-ingesters`: print counter reset information for native histograms. #8820
* [ENHANCEMENT] `grpcurl-query-ingesters`: concurrently query ingesters. #9102
* [ENHANCEMENT] `grpcurl-query-ingesters`: sort series and chunks in output. #9180
* [ENHANCEMENT] `grpcurl-query-ingesters`: print full chunk timestamps, not just time component. #9180
* [ENHANCEMENT] `tsdb-series`: Added `-json` option to generate JSON output for easier post-processing. #8844
* [ENHANCEMENT] `tsdb-series`: Added `-min-time` and `-max-time` options to filter samples that are used for computing data-points per minute. #8844
* [ENHANCEMENT] `mimir-rules-action`: Added new input to support matching target namespaces by regex. #9244
* [ENHANCEMENT] `mimir-rules-action`: Added new inputs to support ignoring namespaces and ignoring namespaces by regex. #9258 #9324
* [BUGFIX] `copyblocks`, `undelete-blocks`, `copyprefix`: use a multipart upload to server-side copy objects greater than 5GiB in size on S3. #9357

## 2.13.1

### Grafana Mimir

* [BUGFIX] Upgrade Go to 1.22.9 to address [CVE-2024-34156](https://nvd.nist.gov/vuln/detail/CVE-2024-34156). #10097
* [BUGFIX] Update module google.golang.org/grpc to v1.64.1 to address [GHSA-xr7q-jx4m-x55m](https://github.com/advisories/GHSA-xr7q-jx4m-x55m). #8717
* [BUGFIX] Upgrade github.com/rs/cors to v1.11.0 address [GHSA-mh55-gqvf-xfwm](https://github.com/advisories/GHSA-mh55-gqvf-xfwm). #8611

## 2.13.0

### Grafana Mimir

* [CHANGE] Build: `grafana/mimir` docker image is now based on `gcr.io/distroless/static-debian12` image. Alpine-based docker image is still available as `grafana/mimir-alpine`, until Mimir 2.15. #8204 #8235
* [CHANGE] Ingester: `/ingester/flush` endpoint is now only allowed to execute only while the ingester is in `Running` state. The 503 status code is returned if the endpoint is called while the ingester is not in `Running` state. #7486
* [CHANGE] Distributor: Include label name in `err-mimir-label-value-too-long` error message: #7740
* [CHANGE] Ingester: enabled 1 out 10 errors log sampling by default. All the discarded samples will still be tracked by the `cortex_discarded_samples_total` metric. The feature can be configured via `-ingester.error-sample-rate` (0 to log all errors). #7807
* [CHANGE] Query-frontend: Query results caching and experimental query blocking now utilize the PromQL string-formatted query format rather than the unvalidated query as submitted to the frontend. #7742
  * Query results caching should be more stable as all equivalent queries receive the same cache key, but there may be cache churn on first deploy with the updated format
  * Query blocking can no longer be circumvented with an equivalent query in a different format; see [Configure queries to block](https://grafana.com/docs/mimir/latest/configure/configure-blocked-queries/)
* [CHANGE] Query-frontend: stop using `-validation.create-grace-period` to clamp how far into the future a query can span. #8075
* [CHANGE] Clamp [`GOMAXPROCS`](https://pkg.go.dev/runtime#GOMAXPROCS) to [`runtime.NumCPU`](https://pkg.go.dev/runtime#NumCPU). #8201
* [CHANGE] Anonymous usage statistics tracking: add CPU usage percentage tracking. #8282
* [CHANGE] Added new metric `cortex_compactor_disk_out_of_space_errors_total` which counts how many times a compaction failed due to the compactor being out of disk. #8237
* [CHANGE] Anonymous usage statistics tracking: report active series in addition to in-memory series. #8279
* [CHANGE] Ruler: `evaluation_delay` field in the rule group configuration has been deprecated. Please use `query_offset` instead (it has the same exact meaning and behaviour). #8295
* [CHANGE] General: remove `-log.buffered`. The configuration option has been enabled by default and deprecated since Mimir 2.11. #8395
* [CHANGE] Ruler: promote tenant federation from experimental to stable. #8400
* [CHANGE] Ruler: promote `-ruler.recording-rules-evaluation-enabled` and `-ruler.alerting-rules-evaluation-enabled` from experimental to stable. #8400
* [CHANGE] General: promote `-tenant-federation.max-tenants` from experimental to stable. #8400
* [FEATURE] Continuous-test: now runable as a module with `mimir -target=continuous-test`. #7747
* [FEATURE] Store-gateway: Allow specific tenants to be enabled or disabled via `-store-gateway.enabled-tenants` or `-store-gateway.disabled-tenants` CLI flags or their corresponding YAML settings. #7653
* [FEATURE] New `-<prefix>.s3.bucket-lookup-type` flag configures lookup style type, used to access bucket in s3 compatible providers. #7684
* [FEATURE] Querier: add experimental streaming PromQL engine, enabled with `-querier.promql-engine=mimir`. #7693 #7898 #7899 #8023 #8058 #8096 #8121 #8197 #8230 #8247 #8270 #8276 #8277 #8291 #8303 #8340 #8256 #8348
* [FEATURE] New `/ingester/unregister-on-shutdown` HTTP endpoint allows dynamic access to ingesters' `-ingester.ring.unregister-on-shutdown` configuration. #7739
* [FEATURE] Server: added experimental [PROXY protocol support](https://www.haproxy.org/download/2.3/doc/proxy-protocol.txt). The PROXY protocol support can be enabled via `-server.proxy-protocol-enabled=true`. When enabled, the support is added both to HTTP and gRPC listening ports. #7698
* [FEATURE] Query-frontend, querier: new experimental `/cardinality/active_native_histogram_metrics` API to get active native histogram metric names with statistics about active native histogram buckets. #7982 #7986 #8008
* [FEATURE] Alertmanager: Added `-alertmanager.max-silences-count` and `-alertmanager.max-silence-size-bytes` to set limits on per tenant silences. Disabled by default. #8241 #8249
* [FEATURE] Ingester: add experimental support for the server-side circuit breakers when writing to and reading from ingesters. This can be enabled using `-ingester.push-circuit-breaker.enabled` and `-ingester.read-circuit-breaker.enabled` options. Further `-ingester.push-circuit-breaker.*` and `-ingester.read-circuit-breaker.*` options for configuring circuit-breaker are available. Added metrics `cortex_ingester_circuit_breaker_results_total`,  `cortex_ingester_circuit_breaker_transitions_total`, `cortex_ingester_circuit_breaker_current_state` and `cortex_ingester_circuit_breaker_request_timeouts_total`. #8180 #8285 #8315 #8446
* [FEATURE] Distributor, ingester: add new setting `-validation.past-grace-period` to limit how old (based on the wall clock minus OOO window) the ingested samples can be. The default 0 value disables this limit. #8262
* [ENHANCEMENT] Distributor: add metrics `cortex_distributor_samples_per_request` and `cortex_distributor_exemplars_per_request` to track samples/exemplars per request. #8265
* [ENHANCEMENT] Reduced memory allocations in functions used to propagate contextual information between gRPC calls. #7529
* [ENHANCEMENT] Distributor: add experimental limit for exemplars per series per request, enabled with `-distributor.max-exemplars-per-series-per-request`, the number of discarded exemplars are tracked with `cortex_discarded_exemplars_total{reason="too_many_exemplars_per_series_per_request"}` #7989 #8010
* [ENHANCEMENT] Store-gateway: merge series from different blocks concurrently. #7456
* [ENHANCEMENT] Store-gateway: Add `stage="wait_max_concurrent"` to `cortex_bucket_store_series_request_stage_duration_seconds` which records how long the query had to wait for its turn for `-blocks-storage.bucket-store.max-concurrent`. #7609
* [ENHANCEMENT] Querier: add `cortex_querier_federation_upstream_query_wait_duration_seconds` to observe time from when a querier picks up a cross-tenant query to when work begins on its single-tenant counterparts. #7209
* [ENHANCEMENT] Compactor: Add `cortex_compactor_block_compaction_delay_seconds` metric to track how long it takes to compact blocks since the blocks are created. #7635
* [ENHANCEMENT] Store-gateway: add `outcome` label to `cortex_bucket_stores_gate_duration_seconds` histogram metric. Possible values for the `outcome` label are: `rejected_canceled`, `rejected_deadline_exceeded`, `rejected_other`, and `permitted`. #7784
* [ENHANCEMENT] Query-frontend: use zero-allocation experimental decoder for active series queries via `-query-frontend.use-active-series-decoder`. #7665
* [ENHANCEMENT] Go: updated to 1.22.2. #7802
* [ENHANCEMENT] Query-frontend: support `limit` parameter on `/prometheus/api/v1/label/{name}/values` and `/prometheus/api/v1/labels` endpoints. #7722
* [ENHANCEMENT] Expose TLS configuration for the S3 backend client. #7959
* [ENHANCEMENT] Rules: Support expansion of native histogram values when using rule templates #7974
* [ENHANCEMENT] Rules: Add metric `cortex_prometheus_rule_group_last_restore_duration_seconds` which measures how long it takes to restore rule groups using the `ALERTS_FOR_STATE` series #7974
* [ENHANCEMENT] OTLP: Improve remote write format translation performance by using label set hashes for metric identifiers instead of string based ones. #8012
* [ENHANCEMENT] Querying: Remove OpEmptyMatch from regex concatenations. #8012
* [ENHANCEMENT] Store-gateway: add `-blocks-storage.bucket-store.max-concurrent-queue-timeout`. When set, queries at the store-gateway's query gate will not wait longer than that to execute. If a query reaches the wait timeout, then the querier will retry the blocks on a different store-gateway. If all store-gateways are unavailable, then the query will fail with `err-mimir-store-consistency-check-failed`. #7777 #8149
* [ENHANCEMENT] Store-gateway: add `-blocks-storage.bucket-store.index-header.lazy-loading-concurrency-queue-timeout`. When set, loads of index-headers at the store-gateway's index-header lazy load gate will not wait longer than that to execute. If a load reaches the wait timeout, then the querier will retry the blocks on a different store-gateway. If all store-gateways are unavailable, then the query will fail with `err-mimir-store-consistency-check-failed`. #8138
* [ENHANCEMENT] Ingester: Optimize querying with regexp matchers. #8106
* [ENHANCEMENT] Distributor: Introduce `-distributor.max-request-pool-buffer-size` to allow configuring the maximum size of the request pool buffers. #8082
* [ENHANCEMENT] Store-gateway: improve performance when streaming chunks to queriers is enabled (`-querier.prefer-streaming-chunks-from-store-gateways=true`) and the query selects fewer than `-blocks-storage.bucket-store.batch-series-size` series (defaults to 5000 series). #8039
* [ENHANCEMENT] Ingester: active series are now updated along with owned series. They decrease when series change ownership between ingesters. This helps provide a more accurate total of active series when ingesters are added. This is only enabled when `-ingester.track-ingester-owned-series` or `-ingester.use-ingester-owned-series-for-limits` are enabled. #8084
* [ENHANCEMENT] Query-frontend: include route name in query stats log lines. #8191
* [ENHANCEMENT] OTLP: Speed up conversion from OTel to Mimir format by about 8% and reduce memory consumption by about 30%. Can be disabled via `-distributor.direct-otlp-translation-enabled=false` #7957
* [ENHANCEMENT] Ingester/Querier: Optimise regexps with long lists of alternates. #8221, #8234
* [ENHANCEMENT] Ingester: Include more detail in tracing of queries. #8242
* [ENHANCEMENT] Distributor: add `insight=true` to remote-write and OTLP write handlers when the HTTP response status code is 4xx. #8294
* [ENHANCEMENT] Ingester: reduce locked time while matching postings for a label, improving the write latency and compaction speed. #8327
* [ENHANCEMENT] Ingester: reduce the amount of locks taken during the Head compaction's garbage-collection process, improving the write latency and compaction speed. #8327
* [ENHANCEMENT] Query-frontend: log the start, end time and matchers for remote read requests to the query stats logs. #8326 #8370 #8373
* [BUGFIX] Distributor: prometheus retry on 5xx and 429 errors, while otlp collector only retry on 429, 502, 503 and 504, mapping other 5xx errors to the retryable ones in otlp endpoint. #8324 #8339
* [BUGFIX] Distributor: make OTLP endpoint return marshalled proto bytes as response body for 4xx/5xx errors. #8227
* [BUGFIX] Rules: improve error handling when querier is local to the ruler. #7567
* [BUGFIX] Querier, store-gateway: Protect against panics raised during snappy encoding. #7520
* [BUGFIX] Ingester: Prevent timely compaction of empty blocks. #7624
* [BUGFIX] Querier: Don't cache context.Canceled errors for bucket index. #7620
* [BUGFIX] Store-gateway: account for `"other"` time in LabelValues and LabelNames requests. #7622
* [BUGFIX] Query-frontend: Don't panic when using the `-query-frontend.downstream-url` flag. #7651
* [BUGFIX] Ingester: when receiving multiple exemplars for a native histogram via remote write, sort them and only report an error if all are older than the latest exemplar as this could be a partial update. #7640 #7948 #8014
* [BUGFIX] Ingester: don't retain blocks if they finish exactly on the boundary of the retention window. #7656
* [BUGFIX] Bug-fixes and improvements to experimental native histograms. #7744 #7813
* [BUGFIX] Querier: return an error when a query uses `label_join` with an invalid destination label name. #7744
* [BUGFIX] Compactor: correct outstanding job estimation in metrics and `compaction-planner` tool when block labels differ. #7745
* [BUGFIX] Ingester: turn native histogram validation errors in TSDB into soft ingester errors that result in returning 4xx to the end-user instead of 5xx. In the case of TSDB validation errors, the counter `cortex_discarded_samples_total` will be increased with the `reason` label set to `"invalid-native-histogram"`. #7736 #7773
* [BUGFIX] Do not wrap error message with `sampled 1/<frequency>` if it's not actually sampled. #7784
* [BUGFIX] Store-gateway: do not track cortex_querier_blocks_consistency_checks_failed_total metric if query has been canceled or interrued due to any error not related to blocks consistency check failed. #7752
* [BUGFIX] Ingester: ignore instances with no tokens when calculating local limits to prevent discards during ingester scale-up #7881
* [BUGFIX] Ingester: do not reuse exemplars slice in the write request if there are more than 10 exemplars per series. This should help to reduce the in-use memory in case of few requests with a very large number of exemplars. #7936
* [BUGFIX] Distributor: fix down scaling of native histograms in the distributor when timeseries unmarshal cache is in use. #7947
* [BUGFIX] Distributor: fix cardinality API to return more accurate number of in-memory series when number of zones is larger than replication factor. #7984
* [BUGFIX] All: fix config validation for non-ingester modules, when ingester's ring is configured with spread-minimizing token generation strategy. #7990
* [BUGFIX] Ingester: copy LabelValues strings out of mapped memory to avoid a segmentation fault if the region becomes unmapped before the result is marshaled. #8003
* [BUGFIX] OTLP: Don't generate target_info unless at least one identifying label is defined. #8012
* [BUGFIX] OTLP: Don't generate target_info unless there are metrics. #8012
* [BUGFIX] Query-frontend: Experimental query queue splitting: fix issue where offset and range selector duration were not considered when predicting query component. #7742
* [BUGFIX] Querying: Empty matrix results were incorrectly returning `null` instead of `[]`. #8029
* [BUGFIX] All: don't increment `thanos_objstore_bucket_operation_failures_total` metric for cancelled requests. #8072
* [BUGFIX] Query-frontend: fix empty metric name matcher not being applied under certain conditions. #8076
* [BUGFIX] Querying: Fix regex matching of multibyte runes with dot operator. #8089
* [BUGFIX] Querying: matrix results returned from instant queries were not sorted by series. #8113
* [BUGFIX] Query scheduler: Fix a crash in result marshaling. #8140
* [BUGFIX] Store-gateway: Allow long-running index scans to be interrupted. #8154
* [BUGFIX] Query-frontend: fix splitting of queries using `@ start()` and `@end()` modifiers on a subquery. Previously the `start()` and `end()` would be evaluated using the start end end of the split query instead of the original query. #8162
* [BUGFIX] Distributor: Don't discard time series with invalid exemplars, just drop affected exemplars. #8224
* [BUGFIX] Ingester: fixed in-memory series count when replaying a corrupted WAL. #8295
* [BUGFIX] Ingester: fix context cancellation handling when a query is busy looking up series in the TSDB index and `-blocks-storage.tsdb.head-postings-for-matchers-cache*` or `-blocks-storage.tsdb.block-postings-for-matchers-cache*` are in use. #8337
* [BUGFIX] Querier: fix edge case where bucket indexes are sometimes cached forever instead of with the expected TTL. #8343
* [BUGFIX] OTLP handler: fix errors returned by OTLP handler when used via httpgrpc tunneling. #8363
* [BUGFIX] Update `github.com/hashicorp/go-retryablehttp` to address [CVE-2024-6104](https://github.com/advisories/GHSA-v6v8-xj6m-xwqh). #8539
* [BUGFIX] Alertmanager: Fixes a number of bugs in silences which could cause an existing silence to be deleted/expired when updating the silence failed. This could happen when the replacing silence was invalid or exceeded limits. #8525
* [BUGFIX] Alertmanager: Fix per-tenant silence limits not reloaded during runtime. #8456
* [BUGFIX] Alertmanager: Fix help message for utf-8-strict-mode. #8572
* [BUGFIX] Upgrade golang to 1.22.5 to address [CVE-2024-24791](https://nvd.nist.gov/vuln/detail/CVE-2024-24791). #8600

### Mixin

* [CHANGE] Alerts: Removed obsolete `MimirQueriesIncorrect` alert that used test-exporter metrics. Test-exporter support was however removed in Mimir 2.0 release. #7774
* [CHANGE] Alerts: Change threshold for `MimirBucketIndexNotUpdated` alert to fire before queries begin to fail due to bucket index age. #7879
* [FEATURE] Dashboards: added 'Remote ruler reads networking' dashboard. #7751
* [FEATURE] Alerts: Add `MimirIngesterStuckProcessingRecordsFromKafka` alert. #8147
* [ENHANCEMENT] Alerts: allow configuring alerts range interval via `_config.base_alerts_range_interval_minutes`. #7591
* [ENHANCEMENT] Dashboards: Add panels for monitoring distributor and ingester when using ingest-storage. These panels are disabled by default, but can be enabled using `show_ingest_storage_panels: true` config option. Similarly existing panels used when distributors and ingesters use gRPC for forwarding requests can be disabled by setting `show_grpc_ingestion_panels: false`. #7670 #7699
* [ENHANCEMENT] Alerts: add the following alerts when using ingest-storage: #7699 #7702 #7867
  * `MimirIngesterLastConsumedOffsetCommitFailed`
  * `MimirIngesterFailedToReadRecordsFromKafka`
  * `MimirIngesterKafkaFetchErrorsRateTooHigh`
  * `MimirStartingIngesterKafkaReceiveDelayIncreasing`
  * `MimirRunningIngesterReceiveDelayTooHigh`
  * `MimirIngesterFailsToProcessRecordsFromKafka`
  * `MimirIngesterFailsEnforceStrongConsistencyOnReadPath`
* [ENHANCEMENT] Dashboards: add in-flight queries scaling metric panel for ruler-querier. #7749
* [ENHANCEMENT] Dashboards: renamed rows in the "Remote ruler reads" and "Remote ruler reads resources" dashboards to match the actual component names. #7750
* [ENHANCEMENT] Dashboards: allow switching between using classic of native histograms in dashboards. #7627
  * Overview dashboard, Status panel, `cortex_request_duration_seconds` metric.
* [ENHANCEMENT] Alerts: exclude `529` and `598` status codes from failure codes in `MimirRequestsError`. #7889
* [ENHANCEMENT] Dashboards: renamed "TCP Connections" panel to "Ingress TCP Connections" in the networking dashboards. #8092
* [ENHANCEMENT] Dashboards: update the use of deprecated "table (old)" panels to "table". #8181
* [ENHANCEMENT] Dashboards: added a `component` variable to "Slow queries" dashboard to allow checking the slow queries of the remote ruler evaluation query path. #8309
* [BUGFIX] Dashboards: fix regular expression for matching read-path gRPC ingester methods to include querying of exemplars, label-related queries, or active series queries. #7676
* [BUGFIX] Dashboards: fix user id abbreviations and column heads for Top Tenants dashboard. #7724
* [BUGFIX] Dashboards: fix incorrect query used for "queue length" panel on "Ruler" dashboard. #8006
* [BUGFIX] Dashboards: fix disk space utilization panels when running with a recent version of kube-state-metrics. #8212

### Jsonnet

* [CHANGE] Memcached: Change default read timeout for chunks and index caches to `750ms` from `450ms`. #7778
* [CHANGE] Fine-tuned `terminationGracePeriodSeconds` for the following components: #7364
  * Querier: changed from `30` to `180`
  * Query-scheduler: changed from `30` to `180`
* [CHANGE] Change TCP port exposed by `mimir-continuous-test` deployment to match with updated defaults of its container image (see changes below). #7958
* [FEATURE] Add support to deploy Mimir with experimental ingest storage enabled. #8028 #8222
* [ENHANCEMENT] Compactor: add `$._config.cortex_compactor_concurrent_rollout_enabled` option (disabled by default) that makes use of rollout-operator to speed up the rollout of compactors. #7783 #7878
* [ENHANCEMENT] Shuffle-sharding: add `$._config.shuffle_sharding.ingest_storage_partitions_enabled` and `$._config.shuffle_sharding.ingester_partitions_shard_size` options, that allow configuring partitions shard size in ingest-storage mode. #7804
* [ENHANCEMENT] Update rollout-operator to `v0.17.0`. #8399
* [ENHANCEMENT] Add `_config.autoscaling_querier_predictive_scaling_enabled` to scale querier based on inflight queries 7 days ago. #7775
* [ENHANCEMENT] Add support to autoscale ruler-querier replicas based on in-flight queries too (in addition to CPU and memory based scaling). #8060 #8188
* [ENHANCEMENT] Distributor: improved distributor HPA scaling metric to only take in account ready pods. This requires the metric `kube_pod_status_ready` to be available in the data source used by KEDA to query scaling metrics (configured via `_config.autoscaling_prometheus_url`). #8251
* [BUGFIX] Guard against missing samples in KEDA queries. #7691 #10013
* [BUGFIX] Alertmanager: Set -server.http-idle-timeout to avoid EOF errors in ruler. #8192

### Mimirtool

* [CHANGE] Deprecated `--rule-files` flag in favor of CLI arguments. #7756
* [FEATURE] mimirtool: Add `runtime-config verify` sub-command, for verifying Mimir runtime config files. #8123
* [ENHANCEMENT] `mimirtool promql format`: Format PromQL query with Prometheus' string or pretty-print formatter. #7742
* [ENHANCEMENT] Add `mimir-http-prefix` configuration to set the Mimir URL prefix when using legacy routes. #8069
* [ENHANCEMENT] Add option `--output-dir` to `mimirtool rules get` and `mimirtool rules print` to allow persisting rule groups to a file for edit and re-upload. #8142
* [BUGFIX] Fix panic in `loadgen` subcommand. #7629
* [BUGFIX] `mimirtool rules prepare`: do not add aggregation label to `on()` clause if already present in `group_left()` or `group_right()`. #7839
* [BUGFIX] Analyze Grafana: fix parsing queries with variables. #8062
* [BUGFIX] `mimirtool rules sync`: detect a change when the `query_offset` or the deprecated `evaluation_delay` configuration changes. #8297

### Mimir Continuous Test

* [CHANGE] `mimir-continuous-test` has been deprecated and replaced by a Mimir module that can be run as a target from the `mimir` binary using `mimir -target=continuous-test`. #7753
* [CHANGE] `-server.metrics-port` flag is no longer available for use in the module run of mimir-continuous-test, including the grafana/mimir-continuous-test Docker image which uses the new module. Configuring this port is still possible in the binary, which is deprecated. #7747
* [CHANGE] Allowed authenticatication to Mimir using both Tenant ID and basic/bearer auth #7619.
* [BUGFIX] Set `User-Agent` header for all requests sent from the testing client. #7607

### Query-tee

* [ENHANCEMENT] Log queries that take longer than `proxy.log-slow-query-response-threshold` when compared to other backends. #7346
* [ENHANCEMENT] Add two new metrics for measuring the relative duration between backends: #7782 #8013 #8330
  * `cortex_querytee_backend_response_relative_duration_seconds`
  * `cortex_querytee_backend_response_relative_duration_proportional`

### Documentation

* [CHANGE] Note that the _Play with Grafana Mimir_ tutorial directory path changed after the release of the video. #8319
* [ENHANCEMENT] Clarify Compactor and its storage volume when configured under Kubernetes. #7675
* [ENHANCEMENT] Add OTLP route to _Mimir routes by path_ runbooks section. #8074
* [ENHANCEMENT] Document option server.log-source-ips-full. #8268

### Tools

* [ENHANCEMENT] ulidtime: add option to show random part of ULID, timestamp in milliseconds and header. #7615
* [ENHANCEMENT] copyblocks: add a flag to configure part-size for multipart uploads in s3 client-side copying. #8292
* [ENHANCEMENT] copyblocks: enable pprof HTTP endpoints. #8292

## 2.12.0

### Grafana Mimir

* [CHANGE] Alertmanager: Deprecates the `v1` API. All `v1` API endpoints now respond with a JSON deprecation notice and a status code of `410`. All endpoints have a `v2` equivalent. The list of endpoints is: #7103
  * `<alertmanager-web.external-url>/api/v1/alerts`
  * `<alertmanager-web.external-url>/api/v1/receivers`
  * `<alertmanager-web.external-url>/api/v1/silence/{id}`
  * `<alertmanager-web.external-url>/api/v1/silences`
  * `<alertmanager-web.external-url>/api/v1/status`
* [CHANGE] Ingester: Increase default value of `-blocks-storage.tsdb.head-postings-for-matchers-cache-max-bytes` and `-blocks-storage.tsdb.block-postings-for-matchers-cache-max-bytes` to 100 MiB (previous default value was 10 MiB). #6764
* [CHANGE] Validate tenant IDs according to [documented behavior](https://grafana.com/docs/mimir/latest/configure/about-tenant-ids/) even when tenant federation is not enabled. Note that this will cause some previously accepted tenant IDs to be rejected such as those longer than 150 bytes or containing `|` characters. #6959
* [CHANGE] Ruler: don't use backoff retry on remote evaluation in case of `4xx` errors. #7004
* [CHANGE] Server: responses with HTTP 4xx status codes are now treated as errors and used in `status_code` label of request duration metric. #7045
* [CHANGE] Memberlist: change default for `-memberlist.stream-timeout` from `10s` to `2s`. #7076
* [CHANGE] Memcached: remove legacy `thanos_cache_memcached_*` and `thanos_memcached_*` prefixed metrics. Instead, Memcached and Redis cache clients now emit `thanos_cache_*` prefixed metrics with a `backend` label. #7076
* [CHANGE] Ruler: the following metrics, exposed when the ruler is configured to discover Alertmanager instances via service discovery, have been renamed: #7057
  * `prometheus_sd_failed_configs` renamed to `cortex_prometheus_sd_failed_configs`
  * `prometheus_sd_discovered_targets` renamed to `cortex_prometheus_sd_discovered_targets`
  * `prometheus_sd_received_updates_total` renamed to `cortex_prometheus_sd_received_updates_total`
  * `prometheus_sd_updates_delayed_total` renamed to `cortex_prometheus_sd_updates_delayed_total`
  * `prometheus_sd_updates_total` renamed to `cortex_prometheus_sd_updates_total`
  * `prometheus_sd_refresh_failures_total` renamed to `cortex_prometheus_sd_refresh_failures_total`
  * `prometheus_sd_refresh_duration_seconds` renamed to `cortex_prometheus_sd_refresh_duration_seconds`
* [CHANGE] Query-frontend: the default value for `-query-frontend.not-running-timeout` has been changed from 0 (disabled) to 2s. The configuration option has also been moved from "experimental" to "advanced". #7127
* [CHANGE] Store-gateway: to reduce disk contention on HDDs the default value for `blocks-storage.bucket-store.tenant-sync-concurrency` has been changed from `10` to `1` and the default value for `blocks-storage.bucket-store.block-sync-concurrency` has been changed from `20` to `4`. #7136
* [CHANGE] Store-gateway: Remove deprecated CLI flags `-blocks-storage.bucket-store.index-header-lazy-loading-enabled` and `-blocks-storage.bucket-store.index-header-lazy-loading-idle-timeout` and their corresponding YAML settings. Instead, use `-blocks-storage.bucket-store.index-header.lazy-loading-enabled` and `-blocks-storage.bucket-store.index-header.lazy-loading-idle-timeout`. #7521
* [CHANGE] Store-gateway: Mark experimental CLI flag `-blocks-storage.bucket-store.index-header.lazy-loading-concurrency` and its corresponding YAML settings as advanced. #7521
* [CHANGE] Store-gateway: Remove experimental CLI flag `-blocks-storage.bucket-store.index-header.sparse-persistence-enabled` since this is now the default behavior. #7535
* [CHANGE] All: set `-server.report-grpc-codes-in-instrumentation-label-enabled` to `true` by default, which enables reporting gRPC status codes as `status_code` labels in the `cortex_request_duration_seconds` metric. #7144
* [CHANGE] Distributor: report gRPC status codes as `status_code` labels in the `cortex_ingester_client_request_duration_seconds` metric by default. #7144
* [CHANGE] Distributor: CLI flag `-ingester.client.report-grpc-codes-in-instrumentation-label-enabled` has been deprecated, and its default value is set to `true`. #7144
* [CHANGE] Ingester: CLI flag `-ingester.return-only-grpc-errors` has been deprecated, and its default value is set to `true`. To ensure backwards compatibility, during a migration from a version prior to 2.11.0 to 2.12 or later, `-ingester.return-only-grpc-errors` should be set to `false`. Once all the components are migrated, the flag can be removed.   #7151
* [CHANGE] Ingester: the following CLI flags have been moved from "experimental" to "advanced": #7169
  * `-ingester.ring.token-generation-strategy`
  * `-ingester.ring.spread-minimizing-zones`
  * `-ingester.ring.spread-minimizing-join-ring-in-order`
* [CHANGE] Query-frontend: the default value of the CLI flag `-query-frontend.max-cache-freshness` (and its respective YAML configuration parameter) has been changed from `1m` to `10m`. #7161
* [CHANGE] Distributor: default the optimization `-distributor.write-requests-buffer-pooling-enabled` to `true`. #7165
* [CHANGE] Tracing: Move query information to span attributes instead of span logs. #7046
* [CHANGE] Distributor: the default value of circuit breaker's CLI flag `-ingester.client.circuit-breaker.cooldown-period` has been changed from `1m` to `10s`. #7310
* [CHANGE] Store-gateway: remove `cortex_bucket_store_blocks_loaded_by_duration`. `cortex_bucket_store_series_blocks_queried` is better suited for detecting when compactors are not able to keep up with the number of blocks to compact. #7309
* [CHANGE] Ingester, Distributor: the support for rejecting push requests received via gRPC before reading them into memory, enabled via `-ingester.limit-inflight-requests-using-grpc-method-limiter` and `-distributor.limit-inflight-requests-using-grpc-method-limiter`, is now stable and enabled by default. The configuration options have been deprecated and will be removed in Mimir 2.14. #7360
* [CHANGE] Distributor: Change`-distributor.enable-otlp-metadata-storage` flag's default to true, and deprecate it. The flag will be removed in Mimir 2.14. #7366
* [CHANGE] Store-gateway: Use a shorter TTL for cached items related to temporary blocks. #7407 #7534
* [CHANGE] Standardise exemplar label as "trace_id". #7475
* [CHANGE] The configuration option `-querier.max-query-into-future` has been deprecated and will be removed in Mimir 2.14. #7496
* [CHANGE] Distributor: the metric `cortex_distributor_sample_delay_seconds` has been deprecated and will be removed in Mimir 2.14. #7516
* [CHANGE] Query-frontend: The deprecated YAML setting `frontend.cache_unaligned_requests` has been moved to `limits.cache_unaligned_requests`. #7519
* [CHANGE] Querier: the CLI flag `-querier.minimize-ingester-requests` has been moved from "experimental" to "advanced". #7638
* [CHANGE] Ingester: allow only POST method on `/ingester/shutdown`, as previously it was too easy to accidentally trigger through GET requests. At the same time, add an option to keep the existing behavior by introducing an `-api.get-request-for-ingester-shutdown-enabled` flag. This flag will be removed in Mimir 2.15. #7707
* [FEATURE] Introduce `-server.log-source-ips-full` option to log all IPs from `Forwarded`, `X-Real-IP`, `X-Forwarded-For` headers. #7250
* [FEATURE] Introduce `-tenant-federation.max-tenants` option to limit the max number of tenants allowed for requests when federation is enabled. #6959
* [FEATURE] Cardinality API: added a new `count_method` parameter which enables counting active label names. #7085
* [FEATURE] Querier / query-frontend: added `-querier.promql-experimental-functions-enabled` CLI flag (and respective YAML config option) to enable experimental PromQL functions. The experimental functions introduced are: `mad_over_time()`, `sort_by_label()` and `sort_by_label_desc()`. #7057
* [FEATURE] Alertmanager API: added `-alertmanager.grafana-alertmanager-compatibility-enabled` CLI flag (and respective YAML config option) to enable an experimental API endpoints that support the migration of the Grafana Alertmanager. #7057
* [FEATURE] Alertmanager: Added `-alertmanager.utf8-strict-mode-enabled` to control support for any UTF-8 character as part of Alertmanager configuration/API matchers and labels. It's default value is set to `false`. #6898
* [FEATURE] Querier: added `histogram_avg()` function support to PromQL. #7293
* [FEATURE] Ingester: added `-blocks-storage.tsdb.timely-head-compaction` flag, which enables more timely head compaction, and defaults to `false`. #7372
* [FEATURE] Compactor: Added `/compactor/tenants` and `/compactor/tenant/{tenant}/planned_jobs` endpoints that provide functionality that was provided by `tools/compaction-planner` -- listing of planned compaction jobs based on tenants' bucket index. #7381
* [FEATURE] Add experimental support for streaming response bodies from queriers to frontends via `-querier.response-streaming-enabled`. This is currently only supported for the `/api/v1/cardinality/active_series` endpoint. #7173
* [FEATURE] Release: Added mimir distroless docker image. #7371
* [FEATURE] Add support for the new grammar of `{"metric_name", "l1"="val"}` to promql and some of the exposition formats. #7475 #7541
* [ENHANCEMENT] Distributor: Add a new metric `cortex_distributor_otlp_requests_total` to track the total number of OTLP requests. #7385
* [ENHANCEMENT] Vault: add lifecycle manager for token used to authenticate to Vault. This ensures the client token is always valid. Includes a gauge (`cortex_vault_token_lease_renewal_active`) to check whether token renewal is active, and the counters `cortex_vault_token_lease_renewal_success_total` and `cortex_vault_auth_success_total` to see the total number of successful lease renewals / authentications. #7337
* [ENHANCEMENT] Store-gateway: add no-compact details column on store-gateway tenants admin UI. #6848
* [ENHANCEMENT] PromQL: ignore small errors for bucketQuantile #6766
* [ENHANCEMENT] Distributor: improve efficiency of some errors #6785
* [ENHANCEMENT] Ruler: exclude vector queries from being tracked in `cortex_ruler_queries_zero_fetched_series_total`. #6544
* [ENHANCEMENT] Ruler: local storage backend now supports reading a rule group via `/config/api/v1/rules/{namespace}/{groupName}` configuration API endpoint. #6632
* [ENHANCEMENT] Query-Frontend and Query-Scheduler: split tenant query request queues by query component with `query-frontend.additional-query-queue-dimensions-enabled` and `query-scheduler.additional-query-queue-dimensions-enabled`. #6772
* [ENHANCEMENT] Distributor: support disabling metric relabel rules per-tenant via the flag `-distributor.metric-relabeling-enabled` or associated YAML. #6970
* [ENHANCEMENT] Distributor: `-distributor.remote-timeout` is now accounted from the first ingester push request being sent. #6972
* [ENHANCEMENT] Storage Provider: `-<prefix>.s3.sts-endpoint` sets a custom endpoint for AWS Security Token Service (AWS STS) in s3 storage provider. #6172
* [ENHANCEMENT] Querier: add `cortex_querier_queries_storage_type_total ` metric that indicates how many queries have executed for a source, ingesters or store-gateways. Add `cortex_querier_query_storegateway_chunks_total` metric to count the number of chunks fetched from a store gateway. #7099,#7145
* [ENHANCEMENT] Query-frontend: add experimental support for sharding active series queries via `-query-frontend.shard-active-series-queries`. #6784
* [ENHANCEMENT] Distributor: set `-distributor.reusable-ingester-push-workers=2000` by default and mark feature as `advanced`. #7128
* [ENHANCEMENT] All: set `-server.grpc.num-workers=100` by default and mark feature as `advanced`. #7131
* [ENHANCEMENT] Distributor: invalid metric name error message gets cleaned up to not include non-ascii strings. #7146
* [ENHANCEMENT] Store-gateway: add `source`, `level`, and `out_or_order` to `cortex_bucket_store_series_blocks_queried` metric that indicates the number of blocks that were queried from store gateways by block metadata. #7112 #7262 #7267
* [ENHANCEMENT] Compactor: After updating bucket-index, compactor now also computes estimated number of compaction jobs based on current bucket-index, and reports the result in `cortex_bucket_index_estimated_compaction_jobs` metric. If computation of jobs fails, `cortex_bucket_index_estimated_compaction_jobs_errors_total` is updated instead. #7299
* [ENHANCEMENT] Mimir: Integrate profiling into tracing instrumentation. #7363
* [ENHANCEMENT] Alertmanager: Adds metric `cortex_alertmanager_notifications_suppressed_total` that counts the total number of notifications suppressed for being silenced, inhibited, outside of active time intervals or within muted time intervals. #7384
* [ENHANCEMENT] Query-scheduler: added more buckets to `cortex_query_scheduler_queue_duration_seconds` histogram metric, in order to better track queries staying in the queue for longer than 10s. #7470
* [ENHANCEMENT] A `type` label is added to `prometheus_tsdb_head_out_of_order_samples_appended_total` metric. #7475
* [ENHANCEMENT] Distributor: Optimize OTLP endpoint. #7475
* [ENHANCEMENT] API: Use github.com/klauspost/compress for faster gzip and deflate compression of API responses. #7475
* [ENHANCEMENT] Ingester: Limiting on owned series (`-ingester.use-ingester-owned-series-for-limits`) now prevents discards in cases where a tenant is sharded across all ingesters (or shuffle sharding is disabled) and the ingester count increases. #7411
* [ENHANCEMENT] Block upload: include converted timestamps in the error message if block is from the future. #7538
* [ENHANCEMENT] Query-frontend: Introduce `-query-frontend.active-series-write-timeout` to allow configuring the server-side write timeout for active series requests. #7553 #7569
* [BUGFIX] Ingester: don't ignore errors encountered while iterating through chunks or samples in response to a query request. #6451
* [BUGFIX] Fix issue where queries can fail or omit OOO samples if OOO head compaction occurs between creating a querier and reading chunks #6766
* [BUGFIX] Fix issue where concatenatingChunkIterator can obscure errors #6766
* [BUGFIX] Fix panic during tsdb Commit #6766
* [BUGFIX] tsdb/head: wlog exemplars after samples #6766
* [BUGFIX] Ruler: fix issue where "failed to remotely evaluate query expression, will retry" messages are logged without context such as the trace ID and do not appear in trace events. #6789
* [BUGFIX] Ruler: do not retry requests to remote querier when server's response exceeds its configured max payload size. #7216
* [BUGFIX] Querier: fix issue where spans in query request traces were not nested correctly. #6893
* [BUGFIX] Fix issue where all incoming HTTP requests have duplicate trace spans. #6920
* [BUGFIX] Querier: do not retry requests to store-gateway when a query gets canceled. #6934
* [BUGFIX] Querier: return 499 status code instead of 500 when a request to remote read endpoint gets canceled. #6934
* [BUGFIX] Querier: fix issue where `-querier.max-fetched-series-per-query` is not applied to `/series` endpoint if the series are loaded from ingesters. #7055
* [BUGFIX] Distributor: fix issue where `-distributor.metric-relabeling-enabled` may cause distributors to panic #7176
* [BUGFIX] Distributor: fix issue where `-distributor.metric-relabeling-enabled` may cause distributors to write unsorted labels and corrupt blocks #7326
* [BUGFIX] Query-frontend: the `cortex_query_frontend_queries_total` report incorrectly reported `op="query"` for any request which wasn't a range query. Now the `op` label value can be one of the following: #7207
  * `query`: instant query
  * `query_range`: range query
  * `cardinality`: cardinality query
  * `label_names_and_values`: label names / values query
  * `active_series`: active series query
  * `other`: any other request
* [BUGFIX] Fix performance regression introduced in Mimir 2.11.0 when uploading blocks to AWS S3. #7240
* [BUGFIX] Query-frontend: fix race condition when sharding active series is enabled (see above) and response is compressed with snappy. #7290
* [BUGFIX] Query-frontend: "query stats" log unsuccessful replies from downstream as "failed". #7296
* [BUGFIX] Packaging: remove reload from systemd file as mimir does not take into account SIGHUP. #7345
* [BUGFIX] Compactor: do not allow out-of-order blocks to prevent timely compaction. #7342
* [BUGFIX] Update `google.golang.org/grpc` to resolve occasional issues with gRPC server closing its side of connection before it was drained by the client. #7380
* [BUGFIX] Query-frontend: abort response streaming for `active_series` requests when the request context is canceled. #7378
* [BUGFIX] Compactor: improve compaction of sporadic blocks. #7329
* [BUGFIX] Ruler: fix regression that caused client errors to be tracked in `cortex_ruler_write_requests_failed_total` metric. #7472
* [BUGFIX] promql: Fix Range selectors with an @ modifier are wrongly scoped in range queries. #7475
* [BUGFIX] Fix metadata API using wrong JSON field names. #7475
* [BUGFIX] Ruler: fix native histogram recording rule result corruption. #7552
* [BUGFIX] Querier: fix HTTP status code translations for remote read requests. Previously, remote-read had conflicting behaviours: when returning samples all internal errors were translated to HTTP 400; when returning chunks all internal errors were translated to HTTP 500. #7487
* [BUGFIX] Query-frontend: Fix memory leak on every request. #7654

### Mixin

* [CHANGE] The `job` label matcher for distributor and gateway have been extended to include any deployment matching `distributor.*` and `cortex-gw.*` respectively. This change allows to match custom and multi-zone distributor and gateway deployments too. #6817
* [ENHANCEMENT] Dashboards: Add panels for alertmanager activity of a tenant #6826
* [ENHANCEMENT] Dashboards: Add graphs to "Slow Queries" dashboard. #6880
* [ENHANCEMENT] Dashboards: Update all deprecated "graph" panels to "timeseries" panels. #6864 #7413 #7457
* [ENHANCEMENT] Dashboards: Make most columns in "Slow Queries" sortable. #7000
* [ENHANCEMENT] Dashboards: Render graph panels at full resolution as opposed to at half resolution. #7027
* [ENHANCEMENT] Dashboards: show query-scheduler queue length on "Reads" and "Remote Ruler Reads" dashboards. #7088
* [ENHANCEMENT] Dashboards: Add estimated number of compaction jobs to "Compactor", "Tenants" and "Top tenants" dashboards. #7449 #7481
* [ENHANCEMENT] Recording rules: add native histogram recording rules to `cortex_request_duration_seconds`. #7528
* [ENHANCEMENT] Dashboards: Add total owned series, and per-ingester in-memory and owned series to "Tenants" dashboard. #7511
* [BUGFIX] Dashboards: drop `step` parameter from targets as it is not supported. #7157
* [BUGFIX] Recording rules: drop rules for metrics removed in 2.0: `cortex_memcache_request_duration_seconds` and `cortex_cache_request_duration_seconds`. #7514

### Jsonnet

* [CHANGE] Distributor: Increase `JAEGER_REPORTER_MAX_QUEUE_SIZE` from the default (100) to 1000, to avoid dropping tracing spans. #7259
* [CHANGE] Querier: Increase `JAEGER_REPORTER_MAX_QUEUE_SIZE` from 1000 to 5000, to avoid dropping tracing spans. #6764
* [CHANGE] rollout-operator: remove default CPU limit. #7066
* [CHANGE] Store-gateway: Increase `JAEGER_REPORTER_MAX_QUEUE_SIZE` from the default (100) to 1000, to avoid dropping tracing spans. #7068
* [CHANGE] Query-frontend, ingester, ruler, backend and write instances: Increase `JAEGER_REPORTER_MAX_QUEUE_SIZE` from the default (100), to avoid dropping tracing spans. #7086
* [CHANGE] Ring: relaxed the hash ring heartbeat period and timeout for distributor, ingester, store-gateway and compactor: #6860
  * `-distributor.ring.heartbeat-period` set to `1m`
  * `-distributor.ring.heartbeat-timeout` set to `4m`
  * `-ingester.ring.heartbeat-period` set to `2m`
  * `-store-gateway.sharding-ring.heartbeat-period` set to `1m`
  * `-store-gateway.sharding-ring.heartbeat-timeout` set to `4m`
  * `-compactor.ring.heartbeat-period` set to `1m`
  * `-compactor.ring.heartbeat-timeout` set to `4m`
* [CHANGE] Ruler-querier: the topology spread constrain max skew is now configured through the configuration option `ruler_querier_topology_spread_max_skew` instead of `querier_topology_spread_max_skew`. #7204
* [CHANGE] Distributor: `-server.grpc.keepalive.max-connection-age` lowered from `2m` to `60s` and configured `-shutdown-delay=90s` and termination grace period to `100` seconds in order to reduce the chances of failed gRPC write requests when distributors gracefully shutdown. #7361
* [FEATURE] Added support for the following root-level settings to configure the list of matchers to apply to node affinity: #6782 #6829
  * `alertmanager_node_affinity_matchers`
  * `compactor_node_affinity_matchers`
  * `continuous_test_node_affinity_matchers`
  * `distributor_node_affinity_matchers`
  * `ingester_node_affinity_matchers`
  * `ingester_zone_a_node_affinity_matchers`
  * `ingester_zone_b_node_affinity_matchers`
  * `ingester_zone_c_node_affinity_matchers`
  * `mimir_backend_node_affinity_matchers`
  * `mimir_backend_zone_a_node_affinity_matchers`
  * `mimir_backend_zone_b_node_affinity_matchers`
  * `mimir_backend_zone_c_node_affinity_matchers`
  * `mimir_read_node_affinity_matchers`
  * `mimir_write_node_affinity_matchers`
  * `mimir_write_zone_a_node_affinity_matchers`
  * `mimir_write_zone_b_node_affinity_matchers`
  * `mimir_write_zone_c_node_affinity_matchers`
  * `overrides_exporter_node_affinity_matchers`
  * `querier_node_affinity_matchers`
  * `query_frontend_node_affinity_matchers`
  * `query_scheduler_node_affinity_matchers`
  * `rollout_operator_node_affinity_matchers`
  * `ruler_node_affinity_matchers`
  * `ruler_node_affinity_matchers`
  * `ruler_querier_node_affinity_matchers`
  * `ruler_query_frontend_node_affinity_matchers`
  * `ruler_query_scheduler_node_affinity_matchers`
  * `store_gateway_node_affinity_matchers`
  * `store_gateway_node_affinity_matchers`
  * `store_gateway_zone_a_node_affinity_matchers`
  * `store_gateway_zone_b_node_affinity_matchers`
  * `store_gateway_zone_c_node_affinity_matchers`
* [FEATURE] Ingester: Allow automated zone-by-zone downscaling, that can be enabled via the `ingester_automated_downscale_enabled` flag. It is disabled by default. #6850
* [ENHANCEMENT] Alerts: Add `MimirStoreGatewayTooManyFailedOperations` warning alert that triggers when Mimir store-gateway report error when interacting with the object storage. #6831
* [ENHANCEMENT] Querier HPA: improved scaling metric and scaling policies, in order to scale up and down more gradually. #6971
* [ENHANCEMENT] Rollout-operator: upgraded to v0.13.0. #7469
* [ENHANCEMENT] Rollout-operator: add tracing configuration to rollout-operator container (when tracing is enabled and configured). #7469
* [ENHANCEMENT] Query-frontend: configured `-shutdown-delay`, `-server.grpc.keepalive.max-connection-age` and termination grace period to reduce the likelihood of queries hitting terminated query-frontends. #7129
* [ENHANCEMENT] Autoscaling: add support for KEDA's `ignoreNullValues` option for Prometheus scaler. #7471
* [BUGFIX] Update memcached-exporter to 0.14.1 due to CVE-2023-39325. #6861

### Mimirtool

* [FEATURE] Add command `migrate-utf8` to migrate Alertmanager configurations for Alertmanager versions 0.27.0 and later. #7383
* [ENHANCEMENT] Add template render command to render locally a template. #7325
* [ENHANCEMENT] Add `--extra-headers` option to `mimirtool rules` command to add extra headers to requests for auth. #7141
* [ENHANCEMENT] Analyze Prometheus: set tenant header. #6737
* [ENHANCEMENT] Add argument `--output-dir` to `mimirtool alertmanager get` where the config and templates will be written to and can be loaded via `mimirtool alertmanager load` #6760
* [BUGFIX] Analyze rule-file: .metricsUsed field wasn't populated. #6953

### Mimir Continuous Test

* [ENHANCEMENT] Include comparison of all expected and actual values when any float sample does not match. #6756

### Query-tee

* [BUGFIX] Fix issue where `Host` HTTP header was not being correctly changed for the proxy targets. #7386
* [ENHANCEMENT] Allow using the value of X-Scope-OrgID for basic auth username in the forwarded request if URL username is set as `__REQUEST_HEADER_X_SCOPE_ORGID__`. #7452

### Documentation

* [CHANGE] No longer mark OTLP distributor endpoint as experimental. #7348
* [ENHANCEMENT] Added runbook for `KubePersistentVolumeFillingUp` alert. #7297
* [ENHANCEMENT] Add Grafana Cloud recommendations to OTLP documentation. #7375
* [BUGFIX] Fixed typo on single zone->zone aware replication Helm page. #7327

### Tools

* [CHANGE] copyblocks: The flags for copyblocks have been changed to align more closely with other tools. #6607
* [CHANGE] undelete-blocks: undelete-blocks-gcs has been removed and replaced with undelete-blocks, which supports recovering deleted blocks in versioned buckets from ABS, GCS, and S3-compatible object storage. #6607
* [FEATURE] copyprefix: Add tool to copy objects between prefixes. Supports ABS, GCS, and S3-compatible object storage. #6607

## 2.11.0

### Grafana Mimir

* [CHANGE] The following deprecated configurations have been removed: #6673 #6779 #6808 #6814
  * `-querier.iterators`
  * `-querier.batch-iterators`
  * `-blocks-storage.bucket-store.max-chunk-pool-bytes`
  * `-blocks-storage.bucket-store.chunk-pool-min-bucket-size-bytes`
  * `-blocks-storage.bucket-store.chunk-pool-max-bucket-size-bytes`
  * `-blocks-storage.bucket-store.bucket-index.enabled`
* [CHANGE] Querier: Split worker GRPC config into separate client configs for the frontend and scheduler to allow TLS to be configured correctly when specifying the `tls_server_name`. The GRPC config specified under `-querier.frontend-client.*` will no longer apply to the scheduler client, and will need to be set explicitly under `-querier.scheduler-client.*`. #6445 #6573
* [CHANGE] Store-gateway: enable sparse index headers by default. Sparse index headers reduce the time to load an index header up to 90%. #6005
* [CHANGE] Store-gateway: lazy-loading concurrency limit default value is now 4. #6004
* [CHANGE] General: enabled `-log.buffered` by default. The `-log.buffered` has been deprecated and will be removed in Mimir 2.13. #6131
* [CHANGE] Ingester: changed default `-blocks-storage.tsdb.series-hash-cache-max-size-bytes` setting from `1GB` to `350MB`. The new default cache size is enough to store the hashes for all series in a ingester, assuming up to 2M in-memory series per ingester and using the default 13h retention period for local TSDB blocks in the ingesters. #6130
* [CHANGE] Query-frontend: removed `cortex_query_frontend_workers_enqueued_requests_total`. Use `cortex_query_frontend_enqueue_duration_seconds_count` instead. #6121
* [CHANGE] Ingester / querier: enable ingester to querier chunks streaming by default and mark it as stable. #6174
* [CHANGE] Ingester / querier: enable ingester query request minimisation by default and mark it as stable. #6174
* [CHANGE] Ingester: changed the default value for the experimental configuration parameter `-blocks-storage.tsdb.early-head-compaction-min-estimated-series-reduction-percentage` from 10 to 15. #6186
* [CHANGE] Ingester: `/ingester/push` HTTP endpoint has been removed. This endpoint was added for testing and troubleshooting, but was never documented or used for anything. #6299
* [CHANGE] Experimental setting `-log.rate-limit-logs-per-second-burst` renamed to `-log.rate-limit-logs-burst-size`. #6230
* [CHANGE] Ingester: by setting the newly introduced experimental CLI flag `-ingester.return-only-grpc-errors` to true, ingester will return only gRPC errors. #6443 #6680 #6723
* [CHANGE] Upgrade Node.js to v20. #6540
* [CHANGE] Querier: `cortex_querier_blocks_consistency_checks_failed_total` is now incremented when a block couldn't be queried from any attempted store-gateway as opposed to incremented after each attempt. Also `cortex_querier_blocks_consistency_checks_total` is incremented once per query as opposed to once per attempt (with 3 attempts). #6590
* [CHANGE] Ingester: Modify utilization based read path limiter to base memory usage on Go heap size. #6584
* [FEATURE] Distributor: added option `-distributor.retry-after-header.enabled` to include the `Retry-After` header in recoverable error responses. #6608
* [FEATURE] Query-frontend: add experimental support for query blocking. Queries are blocked on a per-tenant basis and is configured via the limit `blocked_queries`. #5609
* [FEATURE] Vault: Added support for new Vault authentication methods: `AppRole`, `Kubernetes`, `UserPass` and `Token`. #6143
* [FEATURE] Add experimental endpoint `/api/v1/cardinality/active_series` to return the set of active series for a given selector. #6536 #6619 #6651 #6667 #6717
* [FEATURE] Added `-<prefix>.s3.part-size` flag to configure the S3 minimum file size in bytes used for multipart uploads. #6592
* [FEATURE] Add the experimental `-<prefix>.s3.send-content-md5` flag (defaults to `false`) to configure S3 Put Object requests to send a `Content-MD5` header. Setting this flag is not recommended unless your object storage does not support checksums. #6622
* [FEATURE] Distributor: add an experimental flag `-distributor.reusable-ingester-push-worker` that can be used to pre-allocate a pool of workers to be used to send push requests to the ingesters. #6660
* [FEATURE] Distributor: Support enabling of automatically generated name suffixes for metrics ingested via OTLP, through the flag `-distributor.otel-metric-suffixes-enabled`. #6542
* [FEATURE] Ingester: ingester can now track which of the user's series the ingester actually owns according to the ring, and only consider owned series when checking for user series limit. This helps to avoid hitting the user's series limit when scaling up ingesters or changing user's ingester shard size. Feature is currently experimental, and disabled by default. It can be enabled by setting `-ingester.use-ingester-owned-series-for-limits` (to use owned series for limiting). This is currently limited to multi-zone ingester setup, with replication factor being equal to number of zones. #6718 #7087
* [ENHANCEMENT] Query-frontend: don't treat cancel as an error. #4648
* [ENHANCEMENT] Ingester: exported summary `cortex_ingester_inflight_push_requests_summary` tracking total number of inflight requests in percentile buckets. #5845
* [ENHANCEMENT] Query-scheduler: add `cortex_query_scheduler_enqueue_duration_seconds` metric that records the time taken to enqueue or reject a query request. #5879
* [ENHANCEMENT] Query-frontend: add `cortex_query_frontend_enqueue_duration_seconds` metric that records the time taken to enqueue or reject a query request. When query-scheduler is in use, the metric has the `scheduler_address` label to differentiate the enqueue duration by query-scheduler backend. #5879 #6087 #6120
* [ENHANCEMENT] Store-gateway: add metric `cortex_bucket_store_blocks_loaded_by_duration` for counting the loaded number of blocks based on their duration. #6074  #6129
* [ENHANCEMENT] Expose `/sync/mutex/wait/total:seconds` Go runtime metric as `go_sync_mutex_wait_total_seconds_total` from all components. #5879
* [ENHANCEMENT] Query-scheduler: improve latency with many concurrent queriers. #5880
* [ENHANCEMENT] Ruler: add new per-tenant `cortex_ruler_queries_zero_fetched_series_total` metric to track rules that fetched no series. #5925
* [ENHANCEMENT] Implement support for `limit`, `limit_per_metric` and `metric` parameters for `<Prometheus HTTP prefix>/api/v1/metadata` endpoint. #5890
* [ENHANCEMENT] Distributor: add experimental support for storing metadata when ingesting metrics via OTLP. This makes metrics description and type available when ingesting metrics via OTLP. Enable with `-distributor.enable-otlp-metadata-storage=true`. #5693 #6035 #6254
* [ENHANCEMENT] Ingester: added support for sampling errors, which can be enabled by setting `-ingester.error-sample-rate`. This way each error will be logged once in the configured number of times. All the discarded samples will still be tracked by the `cortex_discarded_samples_total` metric. #5584 #6014
* [ENHANCEMENT] Ruler: Fetch secrets used to configure TLS on the Alertmanager client from Vault when `-vault.enabled` is true. #5239
* [ENHANCEMENT] Query-frontend: added query-sharding support for `group by` aggregation queries. #6024
* [ENHANCEMENT] Fetch secrets used to configure server-side TLS from Vault when `-vault.enabled` is true. #6052.
* [ENHANCEMENT] Packaging: add logrotate config file. #6142
* [ENHANCEMENT] Ingester: add the experimental configuration options `-blocks-storage.tsdb.head-postings-for-matchers-cache-max-bytes` and `-blocks-storage.tsdb.block-postings-for-matchers-cache-max-bytes` to enforce a limit in bytes on the `PostingsForMatchers()` cache used by ingesters (the cache limit is per TSDB head and block basis, not a global one). The experimental configuration options `-blocks-storage.tsdb.head-postings-for-matchers-cache-size` and `-blocks-storage.tsdb.block-postings-for-matchers-cache-size` have been deprecated. #6151
* [ENHANCEMENT] Ingester: use the `PostingsForMatchers()` in-memory cache for label values queries with matchers too. #6151
* [ENHANCEMENT] Ingester / store-gateway: optimized regex matchers. #6168 #6250
* [ENHANCEMENT] Distributor: Include ingester IDs in circuit breaker related metrics and logs. #6206
* [ENHANCEMENT] Querier: improve errors and logging when streaming chunks from ingesters and store-gateways. #6194 #6309
* [ENHANCEMENT] Querier: Add `cortex_querier_federation_exemplar_tenants_queried` and `cortex_querier_federation_tenants_queried` metrics to track the number of tenants queried by multi-tenant queries. #6374 #6409
* [ENHANCEMENT] All: added an experimental `-server.grpc.num-workers` flag that configures the number of long-living workers used to process gRPC requests. This could decrease the CPU usage by reducing the number of stack allocations. #6311
* [ENHANCEMENT] All: improved IPv6 support by using the proper host:port formatting. #6311
* [ENHANCEMENT] Querier: always return error encountered during chunks streaming, rather than `the stream has already been exhausted`. #6345 #6433
* [ENHANCEMENT] Query-frontend: add `instance_enable_ipv6` to support IPv6. #6111
* [ENHANCEMENT] Store-gateway: return same detailed error messages as queriers when chunks or series limits are reached. #6347
* [ENHANCEMENT] Querier: reduce memory consumed for queries that hit store-gateways. #6348
* [ENHANCEMENT] Ruler: include corresponding trace ID with log messages associated with rule evaluation. #6379 #6520
* [ENHANCEMENT] Querier: clarify log messages and span events emitted while querying ingesters, and include both ingester name and address when relevant. #6381
* [ENHANCEMENT] Memcached: introduce new experimental configuration parameters `-<prefix>.memcached.write-buffer-size-bytes` `-<prefix>.memcached.read-buffer-size-bytes` to customise the memcached client write and read buffer size (the buffer is allocated for each memcached connection). #6468
* [ENHANCEMENT] Ingester, Distributor: added experimental support for rejecting push requests received via gRPC before reading them into memory, if ingester or distributor is unable to accept the request. This is activated by using `-ingester.limit-inflight-requests-using-grpc-method-limiter` for ingester, and `-distributor.limit-inflight-requests-using-grpc-method-limiter` for distributor. #5976 #6300
* [ENHANCEMENT] Add capability in store-gateways to accept number of tokens through config. `-store-gateway.sharding-ring.num-tokens`, `default-value=512` #4863
* [ENHANCEMENT] Query-frontend: return warnings generated during query evaluation. #6391
* [ENHANCEMENT] Server: Add the option `-server.http-read-header-timeout` to enable specifying a timeout for reading HTTP request headers. It defaults to 0, in which case reading of headers can take up to `-server.http-read-timeout`, leaving no time for reading body, if there's any. #6517
* [ENHANCEMENT] Add connection-string option, `-<prefix>.azure.connection-string`, for Azure Blob Storage. #6487
* [ENHANCEMENT] Ingester: Add `-ingester.instance-limits.max-inflight-push-requests-bytes`. This limit protects the ingester against requests that together may cause an OOM. #6492
* [ENHANCEMENT] Ingester: add new per-tenant `cortex_ingester_local_limits` metric to expose the calculated local per-tenant limits seen at each ingester. Exports the local per-tenant series limit with label `{limit="max_global_series_per_user"}` #6403
* [ENHANCEMENT] Query-frontend: added "queue_time_seconds" field to "query stats" log. This is total time that query and subqueries spent in the queue, before queriers picked it up. #6537
* [ENHANCEMENT] Server: Add `-server.report-grpc-codes-in-instrumentation-label-enabled` CLI flag to specify whether gRPC status codes should be used in `status_code` label of `cortex_request_duration_seconds` metric. It defaults to false, meaning that successful and erroneous gRPC status codes are represented with `success` and `error` respectively. #6562
* [ENHANCEMENT] Server: Add `-ingester.client.report-grpc-codes-in-instrumentation-label-enabled` CLI flag to specify whether gRPC status codes should be used in `status_code` label of `cortex_ingester_client_request_duration_seconds` metric. It defaults to false, meaning that successful and erroneous gRPC status codes are represented with `2xx` and `error` respectively. #6562
* [ENHANCEMENT] Server: Add `-server.http-log-closed-connections-without-response-enabled` option to log details about connections to HTTP server that were closed before any data was sent back. This can happen if client doesn't manage to send complete HTTP headers before timeout. #6612
* [ENHANCEMENT] Query-frontend: include length of query, time since the earliest and latest points of a query, time since the earliest and latest points of a query, cached/uncached bytes in "query stats" logs. Time parameters (start/end/time) are always formatted as RFC3339 now. #6473 #6477 #6709 #6710
* [ENHANCEMENT] Query-frontend: `-query-frontend.align-queries-with-step` has been moved from a global flag to a per-tenant override. #6714
* [ENHANCEMENT] Distributor: added support for reducing the resolution of native histogram samples upon ingestion if the sample has too many buckets compared to `-validation.max-native-histogram-buckets`. This is enabled by default and can be turned off by setting `-validation.reduce-native-histogram-over-max-buckets` to `false`. #6535
* [ENHANCEMENT] Query-frontend: optionally wait for the frontend to complete startup if requests are received while the frontend is still starting. Disabled by default, set `-query-frontend.not-running-timeout` to a non-zero value to enable. #6621
* [ENHANCEMENT] Distributor: Include source IPs in OTLP push handler logs. #6652
* [ENHANCEMENT] Query-frontend: return clearer error message when a query request is received while shutting down. #6675
* [ENHANCEMENT] Querier: return clearer error message when a query request is cancelled by the caller. #6697
* [ENHANCEMENT] Compactor: Mark corrupted blocks for no-compaction to avoid blocking compactor future runs. #6588
* [ENHANCEMENT] Distributor: Added an experimental configuration option `distributor.ingestion-burst-factor` that overrides the `distributor.ingestion-burst-size` option if set. The `distributor.ingestion-burst-factor` is used to set the underlying ingestion rate limiter token bucket's burst size to a multiple of the per distributor `distributor.ingestion-rate-limit` and the `distributor.ingestion-burst-factor`. This is disabled by default. #6662
* [ENHANCEMENT] Add debug message to track tenants sending queries that are not able to benefit from caches. #6732
* [BUGFIX] Distributor: return server overload error in the event of exceeding the ingestion rate limit. #6549
* [BUGFIX] Ring: Ensure network addresses used for component hash rings are formatted correctly when using IPv6. #6068
* [BUGFIX] Query-scheduler: don't retain connections from queriers that have shut down, leading to gradually increasing enqueue latency over time. #6100 #6145
* [BUGFIX] Ingester: prevent query logic from continuing to execute after queries are canceled. #6085
* [BUGFIX] Ensure correct nesting of children of the `querier.Select` tracing span. #6085
* [BUGFIX] Packaging: fix preremove script preventing upgrades on RHEL based OS. #6067
* [BUGFIX] Querier: return actual error rather than `attempted to read series at index XXX from stream, but the stream has already been exhausted` (or even no error at all) when streaming chunks from ingesters or store-gateways is enabled and an error occurs while streaming chunks. #6346
* [BUGFIX] Querier: reduce log volume when querying ingesters with zone-awareness enabled and one or more instances in a single zone unavailable. #6381
* [BUGFIX] Querier: don't try to query further ingesters if ingester query request minimization is enabled and a query limit is reached as a result of the responses from the initial set of ingesters. #6402
* [BUGFIX] Ingester: Don't cache context cancellation error when querying. #6446
* [BUGFIX] Ingester: don't ignore errors encountered while iterating through chunks or samples in response to a query request. #6469
* [BUGFIX] All: fix issue where traces for some inter-component gRPC calls would incorrectly show the call as failing due to cancellation. #6470
* [BUGFIX] Querier: correctly mark streaming requests to ingesters or store-gateways as successful, not cancelled, in metrics and traces. #6471 #6505
* [BUGFIX] Querier: fix issue where queries fail with "context canceled" error when an ingester or store-gateway fails healthcheck while the query is in progress. #6550
* [BUGFIX] Tracing: When creating an OpenTelemetry tracing span, add it to the context for later retrieval. #6614
* [BUGFIX] Querier: always report query results to query-frontends, even when cancelled, to ensure query-frontends don't wait for results that will otherwise never arrive. #6703
* [BUGFIX] Querier: attempt to query ingesters in PENDING state, to reduce the likelihood that scaling up the number of ingesters in multiple zones simultaneously causes a read outage. #6726 #6727
* [BUGFIX] Querier: don't cancel inflight queries from a query-scheduler if the stream between the querier and query-scheduler is broken. #6728
* [BUGFIX] Store-gateway: Fix double-counting of some duration metrics. #6616
* [BUGFIX] Fixed possible series matcher corruption leading to wrong series being included in query results. #6884

### Mixin

* [CHANGE] Dashboards: enabled reporting gRPC codes as `status_code` label in Mimir dashboards. In case of gRPC calls, the successful `status_code` label on `cortex_request_duration_seconds` and gRPC client request duration metrics has changed from 'success' and '2xx' to 'OK'. #6561
* [CHANGE] Alerts: remove `MimirGossipMembersMismatch` alert and replace it with `MimirGossipMembersTooHigh` and `MimirGossipMembersTooLow` alerts that should have a higher signal-to-noise ratio. #6508
* [ENHANCEMENT] Dashboards: Optionally show rejected requests on Mimir Writes dashboard. Useful when used together with "early request rejection" in ingester and distributor. #6132 #6556
* [ENHANCEMENT] Alerts: added a critical alert for `CompactorSkippedBlocksWithOutOfOrderChunks` when multiple blocks are affected. #6410
* [ENHANCEMENT] Dashboards: Added the min-replicas for autoscaling dashboards. #6528
* [ENHANCEMENT] Dashboards: Show queries per second for the `/api/v1/cardinality/` endpoints on the "Overview" dashboard. #6720
* [BUGFIX] Alerts: fixed issue where `GossipMembersMismatch` warning message referred to per-instance labels that were not produced by the alert query. #6146
* [BUGFIX] Dashboards: Fix autoscaling dashboard panels for KEDA > 2.9. [Requires scraping the KEDA operator for metrics since they moved](https://github.com/kedacore/keda/issues/3972). #6528
* [BUGFIX] Alerts: Fix autoscaling alerts for KEDA > 2.9. [Requires scraping the KEDA operator for metrics since they moved](https://github.com/kedacore/keda/issues/3972). #6528

### Jsonnet

* [CHANGE] Ingester: reduce `-server.grpc-max-concurrent-streams` to 500. #5666
* [CHANGE] Changed default `_config.cluster_domain` from `cluster.local` to `cluster.local.` to reduce the number of DNS lookups made by Mimir. #6389
* [CHANGE] Query-frontend: changed default `_config.autoscaling_query_frontend_cpu_target_utilization` from `1` to `0.75`. #6395
* [CHANGE] Distributor: Increase HPA scale down period such that distributors are slower to scale down after autoscaling up. #6589
* [CHANGE] Store-gateway: Change the default timeout used for index-queries caches from `200ms` to `450ms`. #6786
* [FEATURE] Store-gateway: Allow automated zone-by-zone downscaling, that can be enabled via the `store_gateway_automated_downscale_enabled` flag. It is disabled by default. #6149
* [FEATURE] Ingester: Allow to configure TSDB Head early compaction using the following `_config` parameters: #6181
  * `ingester_tsdb_head_early_compaction_enabled` (disabled by default)
  * `ingester_tsdb_head_early_compaction_reduction_percentage`
  * `ingester_tsdb_head_early_compaction_min_in_memory_series`
* [ENHANCEMENT] Double the amount of rule groups for each user tier. #5897
* [ENHANCEMENT] Set `maxUnavailable` to 0 for `distributor`, `overrides-exporter`, `querier`, `query-frontend`, `query-scheduler` `ruler-querier`, `ruler-query-frontend`, `ruler-query-scheduler` and `consul` deployments, to ensure they don't become completely unavailable during a rollout. #5924
* [ENHANCEMENT] Update rollout-operator to `v0.9.0`. #6022 #6110 #6558 #6681
* [ENHANCEMENT] Update memcached to `memcached:1.6.22-alpine`. #6585
* [ENHANCEMENT] Store-gateway: replaced the following deprecated CLI flags: #6319
  * `-blocks-storage.bucket-store.index-header-lazy-loading-enabled` replaced with `-blocks-storage.bucket-store.index-header.lazy-loading-enabled`
  * `-blocks-storage.bucket-store.index-header-lazy-loading-idle-timeout` replaced with `-blocks-storage.bucket-store.index-header.lazy-loading-idle-timeout`
* [ENHANCEMENT] Store-gateway: Allow selective enablement of store-gateway automated scaling on a per-zone basis. #6302
* [BUGFIX] Autoscaling: KEDA > 2.9 removed the ability to set metricName in the trigger metadata. To help discern which metric is used by the HPA, we set the trigger name to what was the metricName. This is available as the `scaler` label on `keda_*` metrics. #6528

### Mimirtool

* [ENHANCEMENT] Analyze Grafana: Improve support for variables in range. #6657
* [BUGFIX] Fix out of bounds error on export with large timespans and/or series count. #5700
* [BUGFIX] Fix the issue where `--read-timeout` was applied to the entire `mimirtool analyze grafana` invocation rather than to individual Grafana API calls. #5915
* [BUGFIX] Fix incorrect remote-read path joining for `mimirtool remote-read` commands on Windows. #6011
* [BUGFIX] Fix template files full path being sent in `mimirtool alertmanager load` command. #6138
* [BUGFIX] Analyze rule-file: .metricsUsed field wasn't populated. #6953

### Mimir Continuous Test

### Query-tee

### Documentation

* [ENHANCEMENT] Document the concept of native histograms and how to send them to Mimir, migration path. #5956 #6488 #6539 #6752
* [ENHANCEMENT] Document native histograms query and visualization. #6231

### Tools

* [CHANGE] tsdb-index: Rename tool to tsdb-series. #6317
* [FEATURE] tsdb-labels: Add tool to print label names and values of a TSDB block. #6317
* [ENHANCEMENT] trafficdump: Trafficdump can now parse OTEL requests. Entire request is dumped to output, there's no filtering of fields or matching of series done. #6108

## 2.10.5

### Grafana Mimir

* [ENHANCEMENT] Update Docker base images from `alpine:3.18.3` to `alpine:3.18.5`. #6897
* [BUGFIX] Fixed possible series matcher corruption leading to wrong series being included in query results. #6886

### Documentation

* [ENHANCEMENT] Document the concept of native histograms and how to send them to Mimir, migration path. #6757
* [ENHANCEMENT] Document native histograms query and visualization. #6757

## 2.10.4

### Grafana Mimir

* [BUGFIX] Update otelhttp library to v0.44.0 as a mitigation for CVE-2023-45142. #6634

## 2.10.3

### Grafana Mimir

* [BUGFIX] Update grpc-go library to 1.57.2-dev that includes a fix for a bug introduced in 1.57.1. #6419

## 2.10.2

### Grafana Mimir

* [BUGFIX] Update grpc-go library to 1.57.1 and `golang.org/x/net` to `0.17`, which include fix for CVE-2023-44487. #6349

## 2.10.1

### Grafana Mimir

* [CHANGE] Update Go version to 1.21.3. #6244 #6325
* [BUGFIX] Query-frontend: Don't retry read requests rejected by the ingester due to utilization based read path limiting. #6032
* [BUGFIX] Ingester: fix panic in WAL replay of certain native histograms. #6086

## 2.10.0

### Grafana Mimir

* [CHANGE] Store-gateway: skip verifying index header integrity upon loading. To enable verification set `blocks_storage.bucket_store.index_header.verify_on_load: true`. #5174
* [CHANGE] Querier: change the default value of the experimental `-querier.streaming-chunks-per-ingester-buffer-size` flag to 256. #5203
* [CHANGE] Querier: only initiate query requests to ingesters in the `ACTIVE` state in the ring. #5342
* [CHANGE] Querier: renamed `-querier.prefer-streaming-chunks` to `-querier.prefer-streaming-chunks-from-ingesters` to enable streaming chunks from ingesters to queriers. #5182
* [CHANGE] Querier: `-query-frontend.cache-unaligned-requests` has been moved from a global flag to a per-tenant override. #5312
* [CHANGE] Ingester: removed `cortex_ingester_shipper_dir_syncs_total` and `cortex_ingester_shipper_dir_sync_failures_total` metrics. The former metric was not much useful, and the latter was never incremented. #5396
* [CHANGE] Ingester: removed logging of errors related to hitting per-instance limits to reduce resource usage when ingesters are under pressure. #5585
* [CHANGE] gRPC clients: use default connect timeout of 5s, and therefore enable default connect backoff max delay of 5s. #5562
* [CHANGE] Ingester: the `-validation.create-grace-period` is now enforced in the ingester too, other than distributor and query-frontend. If you've configured `-validation.create-grace-period` then make sure the configuration is applied to ingesters too. #5712
* [CHANGE] Distributor: the `-validation.create-grace-period` is now enforced for examplars too in the distributor. If an examplar has timestamp greater than "now + grace_period", then the exemplar will be dropped and the metric `cortex_discarded_exemplars_total{reason="exemplar_too_far_in_future",user="..."}` increased. #5761
* [CHANGE] Query-frontend: the `-validation.create-grace-period` is now enforced in the query-frontend even when the configured value is 0. When the value is 0, the query end time range is truncated to the current real-world time. #5829
* [CHANGE] Store-gateway: deprecated configuration parameters for index header under `blocks-storage.bucket-store` and use a new configurations in `blocks-storage.bucket-store.index-header`, deprecated configuration will be removed in Mimir 2.12. Configuration changes: #5726
  * `-blocks-storage.bucket-store.index-header-lazy-loading-enabled` is deprecated, use the new configuration `-blocks-storage.bucket-store.index-header.lazy-loading-enabled`
  * `-blocks-storage.bucket-store.index-header-lazy-loading-idle-timeout` is deprecated, use the new configuration `-blocks-storage.bucket-store.index-header.lazy-loading-idle-timeout`
  * `-blocks-storage.bucket-store.index-header-lazy-loading-concurrency` is deprecated, use the new configuration `-blocks-storage.bucket-store.index-header.lazy-loading-concurrency`
* [CHANGE] Store-gateway: remove experimental fine-grained chunks caching. The following experimental configuration parameters have been removed `-blocks-storage.bucket-store.chunks-cache.fine-grained-chunks-caching-enabled`, `-blocks-storage.bucket-store.fine-grained-chunks-caching-ranges-per-series`. #5816 #5875
* [CHANGE] Ingester: remove deprecated `blocks-storage.tsdb.max-tsdb-opening-concurrency-on-startup`. #5850
* [FEATURE] Introduced `-distributor.service-overload-status-code-on-rate-limit-enabled` flag for configuring status code to 529 instead of 429 upon rate limit exhaustion. #5752
* [FEATURE] Cardinality API: added a new `count_method` parameter which enables counting active series. #5136
* [FEATURE] Query-frontend: added experimental support to cache cardinality, label names and label values query responses. The cache will be used when `-query-frontend.cache-results` is enabled, and `-query-frontend.results-cache-ttl-for-cardinality-query` or `-query-frontend.results-cache-ttl-for-labels-query` set to a value greater than 0. The following metrics have been added to track the query results cache hit ratio per `request_type`: #5212 #5235 #5426 #5524
  * `cortex_frontend_query_result_cache_requests_total{request_type="query_range|cardinality|label_names_and_values"}`
  * `cortex_frontend_query_result_cache_hits_total{request_type="query_range|cardinality|label_names_and_values"}`
* [FEATURE] Added `-<prefix>.s3.list-objects-version` flag to configure the S3 list objects version. #5099
* [FEATURE] Ingester: add optional CPU/memory utilization based read request limiting, considered experimental. Disabled by default, enable by configuring limits via both of the following flags: #5012 #5392 #5394 #5526 #5508 #5704
  * `-ingester.read-path-cpu-utilization-limit`
  * `-ingester.read-path-memory-utilization-limit`
  * `-ingester.log-utilization-based-limiter-cpu-samples`
* [FEATURE] Ruler: support filtering results from rule status endpoint by `file`, `rule_group` and `rule_name`. #5291
* [FEATURE] Ingester: add experimental support for creating tokens by using spread minimizing strategy. This can be enabled with `-ingester.ring.token-generation-strategy: spread-minimizing` and `-ingester.ring.spread-minimizing-zones: <all available zones>`. In that case `-ingester.ring.tokens-file-path` must be empty. #5308 #5324
* [FEATURE] Storegateway: Persist sparse index-headers to disk and read from disk on index-header loads instead of reconstructing. #5465 #5651 #5726
* [FEATURE] Ingester: add experimental CLI flag `-ingester.ring.spread-minimizing-join-ring-in-order` that allows an ingester to register tokens in the ring only after all previous ingesters (with ID lower than its own ID) have already been registered. #5541
* [FEATURE] Ingester: add experimental support to compact the TSDB Head when the number of in-memory series is equal or greater than `-blocks-storage.tsdb.early-head-compaction-min-in-memory-series`, and the ingester estimates that the per-tenant TSDB Head compaction will reduce in-memory series by at least `-blocks-storage.tsdb.early-head-compaction-min-estimated-series-reduction-percentage`. #5371
* [FEATURE] Ingester: add new metrics for tracking native histograms in active series: `cortex_ingester_active_native_histogram_series`, `cortex_ingester_active_native_histogram_series_custom_tracker`, `cortex_ingester_active_native_histogram_buckets`, `cortex_ingester_active_native_histogram_buckets_custom_tracker`. The first 2 are the subsets of the existing and unmodified `cortex_ingester_active_series` and `cortex_ingester_active_series_custom_tracker` respectively, only tracking native histogram series, and the last 2 are the equivalents for tracking the number of buckets in native histogram series. #5318
* [FEATURE] Add experimental CLI flag `-<prefix>.s3.native-aws-auth-enabled` that allows to enable the default credentials provider chain of the AWS SDK. #5636
* [FEATURE] Distributor: add experimental support for circuit breaking when writing to ingesters via `-ingester.client.circuit-breaker.enabled`, `-ingester.client.circuit-breaker.failure-threshold`, or `-ingester.client.circuit-breaker.cooldown-period` or their corresponding YAML. #5650
* [FEATURE] The following features are no longer considered experimental. #5701 #5872
  * Ruler storage cache (`-ruler-storage.cache.*`)
  * Exclude ingesters running in specific zones (`-ingester.ring.excluded-zones`)
  * Cardinality-based query sharding (`-query-frontend.query-sharding-target-series-per-shard`)
  * Cardinality query result caching (`-query-frontend.results-cache-ttl-for-cardinality-query`)
  * Label names and values query result caching (`-query-frontend.results-cache-ttl-for-labels-query`)
  * Query expression size limit (`-query-frontend.max-query-expression-size-bytes`)
  * Peer discovery / tenant sharding for overrides exporters (`-overrides-exporter.ring.enabled`)
  * Configuring enabled metrics in overrides exporter (`-overrides-exporter.enabled-metrics`)
  * Per-tenant results cache TTL (`-query-frontend.results-cache-ttl`, `-query-frontend.results-cache-ttl-for-out-of-order-time-window`)
  * Shutdown delay (`-shutdown-delay`)
* [FEATURE] Querier: add experimental CLI flag `-tenant-federation.max-concurrent` to adjust the max number of per-tenant queries that can be run at a time when executing a single multi-tenant query. #5874
* [FEATURE] Alertmanager: add Microsoft Teams as a supported integration. #5840
* [ENHANCEMENT] Overrides-exporter: Add new metrics for write path and alertmanager (`max_global_metadata_per_user`, `max_global_metadata_per_metric`, `request_rate`, `request_burst_size`, `alertmanager_notification_rate_limit`, `alertmanager_max_dispatcher_aggregation_groups`, `alertmanager_max_alerts_count`, `alertmanager_max_alerts_size_bytes`) and added flag `-overrides-exporter.enabled-metrics` to explicitly configure desired metrics, e.g. `-overrides-exporter.enabled-metrics=request_rate,ingestion_rate`. Default value for this flag is: `ingestion_rate,ingestion_burst_size,max_global_series_per_user,max_global_series_per_metric,max_global_exemplars_per_user,max_fetched_chunks_per_query,max_fetched_series_per_query,ruler_max_rules_per_rule_group,ruler_max_rule_groups_per_tenant`. #5376
* [ENHANCEMENT] Cardinality API: when zone aware replication is enabled, the label values cardinality API can now tolerate single zone failure #5178
* [ENHANCEMENT] Distributor: optimize sending requests to ingesters when incoming requests don't need to be modified. For now this feature can be disabled by setting `-timeseries-unmarshal-caching-optimization-enabled=false`. #5137
* [ENHANCEMENT] Add advanced CLI flags to control gRPC client behaviour: #5161
  * `-<prefix>.connect-timeout`
  * `-<prefix>.connect-backoff-base-delay`
  * `-<prefix>.connect-backoff-max-delay`
  * `-<prefix>.initial-stream-window-size`
  * `-<prefix>.initial-connection-window-size`
* [ENHANCEMENT] Query-frontend: added "response_size_bytes" field to "query stats" log. #5196
* [ENHANCEMENT] Querier: refine error messages for per-tenant query limits, informing the user of the preferred strategy for not hitting the limit, in addition to how they may tweak the limit. #5059
* [ENHANCEMENT] Distributor: optimize sending of requests to ingesters by reusing memory buffers for marshalling requests. This optimization can be enabled by setting `-distributor.write-requests-buffer-pooling-enabled` to `true`. #5195 #5805 #5830
* [ENHANCEMENT] Querier: add experimental `-querier.minimize-ingester-requests` option to initially query only the minimum set of ingesters required to reach quorum. #5202 #5259 #5263
* [ENHANCEMENT] Querier: improve error message when streaming chunks from ingesters to queriers and a query limit is reached. #5245
* [ENHANCEMENT] Use new data structure for labels, to reduce memory consumption. #3555 #5731
* [ENHANCEMENT] Update alpine base image to 3.18.2. #5276
* [ENHANCEMENT] Ruler: add `cortex_ruler_sync_rules_duration_seconds` metric, tracking the time spent syncing all rule groups owned by the ruler instance. #5311
* [ENHANCEMENT] Store-gateway: add experimental `blocks-storage.bucket-store.index-header-lazy-loading-concurrency` config option to limit the number of concurrent index-headers loads when lazy loading. #5313 #5605
* [ENHANCEMENT] Ingester and querier: improve level of detail in traces emitted for queries that hit ingesters. #5315
* [ENHANCEMENT] Querier: add `cortex_querier_queries_rejected_total` metric that counts the number of queries rejected due to hitting a limit (eg. max series per query or max chunks per query). #5316 #5440 #5450
* [ENHANCEMENT] Querier: add experimental `-querier.minimize-ingester-requests-hedging-delay` option to initiate requests to further ingesters when request minimisation is enabled and not all initial requests have completed. #5368
* [ENHANCEMENT] Clarify docs for `-ingester.client.*` flags to make it clear that these are used by both queriers and distributors. #5375
* [ENHANCEMENT] Querier and store-gateway: add experimental support for streaming chunks from store-gateways to queriers while evaluating queries. This can be enabled with `-querier.prefer-streaming-chunks-from-store-gateways=true`. #5182
* [ENHANCEMENT] Querier: enforce `max-chunks-per-query` limit earlier in query processing when streaming chunks from ingesters to queriers to avoid unnecessarily consuming resources for queries that will be aborted. #5369 #5447
* [ENHANCEMENT] Ingester: added `cortex_ingester_shipper_last_successful_upload_timestamp_seconds` metric tracking the last successful TSDB block uploaded to the bucket (unix timestamp in seconds). #5396
* [ENHANCEMENT] Ingester: add two metrics tracking resource utilization calculated by utilization based limiter: #5496
  * `cortex_ingester_utilization_limiter_current_cpu_load`: The current exponential weighted moving average of the ingester's CPU load
  * `cortex_ingester_utilization_limiter_current_memory_usage_bytes`: The current ingester memory utilization
* [ENHANCEMENT] Ruler: added `insight=true` field to ruler's prometheus component for rule evaluation logs. #5510
* [ENHANCEMENT] Distributor Ingester: add metrics to count the number of requests rejected for hitting per-instance limits, `cortex_distributor_instance_rejected_requests_total` and `cortex_ingester_instance_rejected_requests_total` respectively. #5551
* [ENHANCEMENT] Distributor: add support for ingesting exponential histograms that are over the native histogram scale limit of 8 in OpenTelemetry format by downscaling them. #5532 #5607
* [ENHANCEMENT] General: buffered logging: #5506
  * `-log.buffered` CLI flag enable buffered logging.
* [ENHANCEMENT] Distributor: add more detailed information to traces generated while processing OTLP write requests. #5539
* [ENHANCEMENT] Distributor: improve performance ingesting OTLP payloads. #5531 #5607 #5616
* [ENHANCEMENT] Ingester: optimize label-values with matchers call when number of matched series is small. #5600
* [ENHANCEMENT] Compactor: delete bucket-index, markers and debug files if there are no blocks left in the bucket index. This cleanup must be enabled by using `-compactor.no-blocks-file-cleanup-enabled` option. #5648
* [ENHANCEMENT] Ingester: reduce memory usage of active series tracker. #5665
* [ENHANCEMENT] Store-gateway: added `-store-gateway.sharding-ring.auto-forget-enabled` configuration parameter to control whether store-gateway auto-forget feature should be enabled or disabled (enabled by default). #5702
* [ENHANCEMENT] Compactor: added per tenant block upload counters `cortex_block_upload_api_blocks_total`, `cortex_block_upload_api_bytes_total`, and `cortex_block_upload_api_files_total`. #5738
* [ENHANCEMENT] Compactor: verify time range of compacted block(s) matches the time range of input blocks. #5760
* [ENHANCEMENT] Querier: improved observability of calls to ingesters during queries. #5724
* [ENHANCEMENT] Compactor: block backfilling logging is now more verbose. #5711
* [ENHANCEMENT] Added support to rate limit application logs: #5764
  * `-log.rate-limit-enabled`
  * `-log.rate-limit-logs-per-second`
  * `-log.rate-limit-logs-per-second-burst`
* [ENHANCEMENT] Ingester: added `cortex_ingester_tsdb_head_min_timestamp_seconds` and `cortex_ingester_tsdb_head_max_timestamp_seconds` metrics which return min and max time of all TSDB Heads open in an ingester. #5786 #5815
* [ENHANCEMENT] Querier: cancel query requests to ingesters in a zone upon first error received from the zone, to reduce wasted effort spent computing results that won't be used #5764
* [ENHANCEMENT] All: improve tracing of internal HTTP requests sent over httpgrpc. #5782
* [ENHANCEMENT] Querier: add experimental per-query chunks limit based on an estimate of the number of chunks that will be sent from ingesters and store-gateways that is enforced earlier during query evaluation. This limit is disabled by default and can be configured with `-querier.max-estimated-fetched-chunks-per-query-multiplier`. #5765
* [ENHANCEMENT] Ingester: add UI for listing tenants with TSDB on given ingester and viewing details of tenants's TSDB on given ingester. #5803 #5824
* [ENHANCEMENT] Querier: improve observability of calls to store-gateways during queries. #5809
* [ENHANCEMENT] Query-frontend: improve tracing of interactions with query-scheduler. #5818
* [ENHANCEMENT] Query-scheduler: improve tracing of requests when request is rejected by query-scheduler. #5848
* [ENHANCEMENT] Ingester: avoid logging some errors that could cause logging contention. #5494 #5581
* [ENHANCEMENT] Store-gateway: wait for query gate after loading blocks. #5507
* [ENHANCEMENT] Store-gateway: always include `__name__` posting group in selection in order to reduce the number of object storage API calls. #5246
* [ENHANCEMENT] Ingester: track active series by ref instead of hash/labels to reduce memory usage. #5134 #5193
* [ENHANCEMENT] Go: updated to 1.21.1. #5955 #5960
* [ENHANCEMENT] Alertmanager: updated to alertmanager 0.26.0. #5840
* [BUGFIX] Ingester: Handle when previous ring state is leaving and the number of tokens has changed. #5204
* [BUGFIX] Querier: fix issue where queries that use the `timestamp()` function fail with `execution: attempted to read series at index 0 from stream, but the stream has already been exhausted` if streaming chunks from ingesters to queriers is enabled. #5370
* [BUGFIX] memberlist: bring back `memberlist_client_kv_store_count` metric that used to exist in Cortex, but got lost during dskit updates before Mimir 2.0. #5377
* [BUGFIX] Querier: pass on HTTP 503 query response code. #5364
* [BUGFIX] Store-gateway: Fix issue where stopping a store-gateway could cause all store-gateways to unload all blocks. #5464
* [BUGFIX] Allocate ballast in smaller blocks to avoid problem when entire ballast was kept in memory working set. #5565
* [BUGFIX] Querier: retry frontend result notification when an error is returned. #5591
* [BUGFIX] Querier: fix issue where `cortex_ingester_client_request_duration_seconds` metric did not include streaming query requests that did not return any series. #5695
* [BUGFIX] Ingester: fix ActiveSeries tracker double-counting series that have been deleted from the Head while still being active and then recreated again. #5678
* [BUGFIX] Ingester: don't set "last update time" of TSDB into the future when opening TSDB. This could prevent detecting of idle TSDB for a long time, if sample in distant future was ingested. #5787
* [BUGFIX] Store-gateway: fix bug when lazy index header could be closed prematurely even when still in use. #5795
* [BUGFIX] Ruler: gracefully shut down rule evaluations. #5778
* [BUGFIX] Querier: fix performance when ingesters stream samples. #5836
* [BUGFIX] Ingester: fix spurious `not found` errors on label values API during head compaction. #5957
* [BUGFIX] All: updated Minio object storage client from 7.0.62 to 7.0.63 to fix auto-detection of AWS GovCloud environments. #5905

### Mixin

* [CHANGE] Dashboards: show all workloads in selected namespace on "rollout progress" dashboard. #5113
* [CHANGE] Dashboards: show the number of updated and ready pods for each workload in the "rollout progress" panel on the "rollout progress" dashboard. #5113
* [CHANGE] Dashboards: removed "Query results cache misses" panel on the "Mimir / Queries" dashboard. #5423
* [CHANGE] Dashboards: default to shared crosshair on all dashboards. #5489
* [CHANGE] Dashboards: sort variable drop-down lists from A to Z, rather than Z to A. #5490
* [CHANGE] Alerts: removed `MimirProvisioningTooManyActiveSeries` alert. You should configure `-ingester.instance-limits.max-series` and rely on `MimirIngesterReachingSeriesLimit` alert instead. #5593
* [CHANGE] Alerts: removed `MimirProvisioningTooManyWrites` alert. The alerting threshold used in this alert was chosen arbitrarily and ingesters receiving an higher number of samples / sec don't necessarily have any issue. You should rely on SLOs metrics and alerts instead. #5706
* [CHANGE] Alerts: don't raise `MimirRequestErrors` or `MimirRequestLatency` alert for the `/debug/pprof` endpoint. #5826
* [ENHANCEMENT] Dashboards: adjust layout of "rollout progress" dashboard panels so that the "rollout progress" panel doesn't require scrolling. #5113
* [ENHANCEMENT] Dashboards: show container name first in "pods count per version" panel on "rollout progress" dashboard. #5113
* [ENHANCEMENT] Dashboards: show time spend waiting for turn when lazy loading index headers in the "index-header lazy load gate latency" panel on the "queries" dashboard. #5313
* [ENHANCEMENT] Dashboards: split query results cache hit ratio by request type in "Query results cache hit ratio" panel on the "Mimir / Queries" dashboard. #5423
* [ENHANCEMENT] Dashboards: add "rejected queries" panel to "queries" dashboard. #5429
* [ENHANCEMENT] Dashboards: add native histogram active series and active buckets to "tenants" dashboard. #5543
* [ENHANCEMENT] Dashboards: add panels to "Mimir / Writes" for requests rejected for per-instance limits. #5638
* [ENHANCEMENT] Dashboards: rename "Blocks currently loaded" to "Blocks currently owned" in the "Mimir / Queries" dashboard. #5705
* [ENHANCEMENT] Alerts: Add `MimirIngestedDataTooFarInTheFuture` warning alert that triggers when Mimir ingests sample with timestamp more than 1h in the future. #5822
* [BUGFIX] Alerts: fix `MimirIngesterRestarts` to fire only when the ingester container is restarted, excluding the cases the pod is rescheduled. #5397
* [BUGFIX] Dashboards: fix "unhealthy pods" panel on "rollout progress" dashboard showing only a number rather than the name of the workload and the number of unhealthy pods if only one workload has unhealthy pods. #5113 #5200
* [BUGFIX] Alerts: fixed `MimirIngesterHasNotShippedBlocks` and `MimirIngesterHasNotShippedBlocksSinceStart` alerts. #5396
* [BUGFIX] Alerts: Fix `MimirGossipMembersMismatch` to include `admin-api` and custom compactor pods. `admin-api` is a GEM component. #5641 #5797
* [BUGFIX] Dashboards: fix autoscaling dashboard panels that could show multiple series for a single component. #5810
* [BUGFIX] Dashboards: fix ruler-querier scaling metric panel query and split into CPU and memory scaling metric panels. #5739

### Jsonnet

* [CHANGE] Removed `_config.querier.concurrency` configuration option and replaced it with `_config.querier_max_concurrency` and `_config.ruler_querier_max_concurrency` to allow to easily fine tune it for different querier deployments. #5322
* [CHANGE] Change `_config.multi_zone_ingester_max_unavailable` to 50. #5327
* [CHANGE] Change distributors rolling update strategy configuration: `maxSurge` and `maxUnavailable` are set to `15%` and `0`. #5714
* [FEATURE] Alertmanager: Add horizontal pod autoscaler config, that can be enabled using `autoscaling_alertmanager_enabled: true`. #5194 #5249
* [ENHANCEMENT] Enable the `track_sizes` feature for Memcached pods to help determine cache efficiency. #5209
* [ENHANCEMENT] Add per-container map for environment variables. #5181
* [ENHANCEMENT] Add `PodDisruptionBudget`s for compactor, continuous-test, distributor, overrides-exporter, querier, query-frontend, query-scheduler, rollout-operator, ruler, ruler-querier, ruler-query-frontend, ruler-query-scheduler, and all memcached workloads. #5098
* [ENHANCEMENT] Ruler: configure the ruler storage cache when the metadata cache is enabled. #5326 #5334
* [ENHANCEMENT] Shuffle-sharding: ingester shards in user-classes can now be configured to target different series and limit percentage utilization through `_config.shuffle_sharding.target_series_per_ingester` and `_config.shuffle_sharding.target_utilization_percentage` values. #5470
* [ENHANCEMENT] Distributor: allow adjustment of the targeted CPU usage as a percentage of requested CPU. This can be adjusted with `_config.autoscaling_distributor_cpu_target_utilization`. #5525
* [ENHANCEMENT] Ruler: add configuration option `_config.ruler_remote_evaluation_max_query_response_size_bytes` to easily set the maximum query response size allowed (in bytes). #5592
* [ENHANCEMENT] Distributor: dynamically set `GOMAXPROCS` based on the CPU request. This should reduce distributor CPU utilization, assuming the CPU request is set to a value close to the actual utilization. #5588
* [ENHANCEMENT] Querier: dynamically set `GOMAXPROCS` based on the CPU request. This should reduce noisy neighbour issues created by the querier, whose CPU utilization could eventually saturate the Kubernetes node if unbounded. #5646 #5658
* [ENHANCEMENT] Allow to remove an entry from the configured environment variable for a given component, setting the environment value to `null` in the `*_env_map` objects (e.g. `store_gateway_env_map+:: { 'field': null}`). #5599
* [ENHANCEMENT] Allow overriding the default number of replicas for `etcd`. #5589
* [ENHANCEMENT] Memcached: reduce memory request for results, chunks and metadata caches. The requested memory is 5% greater than the configured memcached max cache size. #5661
* [ENHANCEMENT] Autoscaling: Add the following configuration options to fine tune autoscaler target utilization: #5679 #5682 #5689
  * `autoscaling_querier_target_utilization` (defaults to `0.75`)
  * `autoscaling_mimir_read_target_utilization` (defaults to `0.75`)
  * `autoscaling_ruler_querier_cpu_target_utilization` (defaults to `1`)
  * `autoscaling_distributor_memory_target_utilization` (defaults to `1`)
  * `autoscaling_ruler_cpu_target_utilization` (defaults to `1`)
  * `autoscaling_query_frontend_cpu_target_utilization` (defaults to `1`)
  * `autoscaling_ruler_query_frontend_cpu_target_utilization` (defaults to `1`)
  * `autoscaling_alertmanager_cpu_target_utilization` (defaults to `1`)
* [ENHANCEMENT] Gossip-ring: add appProtocol for istio compatibility. #5680
* [ENHANCEMENT] Add _config.commonConfig to allow adding common configuration parameters for all Mimir components. #5703
* [ENHANCEMENT] Update rollout-operator to `v0.7.0`. #5718
* [ENHANCEMENT] Increase the default rollout speed for store-gateway when lazy loading is disabled. #5823
* [ENHANCEMENT] Add autoscaling on memory for ruler-queriers. #5739
* [ENHANCEMENT] Deduplicate scaled object creation for most objects that scale on CPU and memory. #6411
* [BUGFIX] Fix compilation when index, chunks or metadata caches are disabled. #5710
* [BUGFIX] Autoscaling: treat OOMing containers as though they are using their full memory request. #5739
* [BUGFIX] Autoscaling: if no containers are up, report 0 memory usage instead of no data. #6411

### Mimirtool

* [ENHANCEMENT] Mimirtool uses paging to fetch all dashboards from Grafana when running `mimirtool analyse grafana`. This allows the tool to work correctly when running against Grafana instances with more than a 1000 dashboards. #5825
* [ENHANCEMENT] Extract metric name from queries that have a `__name__` matcher. #5911
* [BUGFIX] Mimirtool no longer parses label names as metric names when handling templating variables that are populated using `label_values(<label_name>)` when running `mimirtool analyse grafana`. #5832
* [BUGFIX] Fix panic when analyzing a grafana dashboard with multiline queries in templating variables. #5911

### Query-tee

* [CHANGE] Proxy `Content-Type` response header from backend. Previously `Content-Type: text/plain; charset=utf-8` was returned on all requests. #5183
* [CHANGE] Increase default value of `-proxy.compare-skip-recent-samples` to avoid racing with recording rule evaluation. #5561
* [CHANGE] Add `-backend.skip-tls-verify` to optionally skip TLS verification on backends. #5656

### Documentation

* [CHANGE] Fix reference to `get-started` documentation directory. #5476
* [CHANGE] Fix link to external OTLP/HTTP documentation.
* [ENHANCEMENT] Improved `MimirRulerTooManyFailedQueries` runbook. #5586
* [ENHANCEMENT] Improved "Recover accidentally deleted blocks" runbook. #5620
* [ENHANCEMENT] Documented options and trade-offs to query label names and values. #5582
* [ENHANCEMENT] Improved `MimirRequestErrors` runbook for alertmanager. #5694

### Tools

* [CHANGE] copyblocks: add support for S3 and the ability to copy between different object storage services. Due to this, the `-source-service` and `-destination-service` flags are now required and the `-service` flag has been removed. #5486
* [FEATURE] undelete-block-gcs: Added new tool for undeleting blocks on GCS storage. #5610 #5855
* [FEATURE] wal-reader: Added new tool for printing entries in TSDB WAL. #5780
* [ENHANCEMENT] ulidtime: add -seconds flag to print timestamps as Unix timestamps. #5621
* [ENHANCEMENT] ulidtime: exit with status code 1 if some ULIDs can't be parsed. #5621
* [ENHANCEMENT] tsdb-index-toc: added index-header size estimates. #5652
* [BUGFIX] Stop tools from panicking when `-help` flag is passed. #5412
* [BUGFIX] Remove github.com/golang/glog command line flags from tools. #5413

## 2.9.4

### Grafana Mimir

* [ENHANCEMENT] Update Docker base images from `alpine:3.18.3` to `alpine:3.18.5`. #6895

## 2.9.3

### Grafana Mimir

* [BUGFIX] Update `go.opentelemetry.io/contrib/instrumentation/net/http/otelhttp` to `0.44` which includes a fix for CVE-2023-45142. #6637

## 2.9.2

### Grafana Mimir

* [BUGFIX] Update grpc-go library to 1.56.3 and `golang.org/x/net` to `0.17`, which include fix for CVE-2023-44487. #6353 #6364

## 2.9.1

### Grafana Mimir

* [ENHANCEMENT] Update alpine base image to 3.18.3. #6021

## 2.9.0

### Grafana Mimir

* [CHANGE] Store-gateway: change expanded postings, postings, and label values index cache key format. These caches will be invalidated when rolling out the new Mimir version. #4770 #4978 #5037
* [CHANGE] Distributor: remove the "forwarding" feature as it isn't necessary anymore. #4876
* [CHANGE] Query-frontend: Change the default value of `-query-frontend.query-sharding-max-regexp-size-bytes` from `0` to `4096`. #4932
* [CHANGE] Querier: `-querier.query-ingesters-within` has been moved from a global flag to a per-tenant override. #4287
* [CHANGE] Querier: Use `-blocks-storage.tsdb.retention-period` instead of `-querier.query-ingesters-within` for calculating the lookback period for shuffle sharded ingesters. Setting `-querier.query-ingesters-within=0` no longer disables shuffle sharding on the read path. #4287
* [CHANGE] Block upload: `/api/v1/upload/block/{block}/files` endpoint now allows file uploads with no `Content-Length`. #4956
* [CHANGE] Store-gateway: deprecate configuration parameters for chunk pooling, they will be removed in Mimir 2.11. The following options are now also ignored: #4996
  * `-blocks-storage.bucket-store.max-chunk-pool-bytes`
  * `-blocks-storage.bucket-store.chunk-pool-min-bucket-size-bytes`
  * `-blocks-storage.bucket-store.chunk-pool-max-bucket-size-bytes`
* [CHANGE] Store-gateway: remove metrics `cortex_bucket_store_chunk_pool_requested_bytes_total` and `cortex_bucket_store_chunk_pool_returned_bytes_total`. #4996
* [CHANGE] Compactor: change default of `-compactor.partial-block-deletion-delay` to `1d`. This will automatically clean up partial blocks that were a result of failed block upload or deletion. #5026
* [CHANGE] Compactor: the deprecated configuration parameter `-compactor.consistency-delay` has been removed. #5050
* [CHANGE] Store-gateway: the deprecated configuration parameter `-blocks-storage.bucket-store.consistency-delay` has been removed. #5050
* [CHANGE] The configuration parameter `-blocks-storage.bucket-store.bucket-index.enabled` has been deprecated and will be removed in Mimir 2.11. Mimir is running by default with the bucket index enabled since version 2.0, and starting from the version 2.11 it will not be possible to disable it. #5051
* [CHANGE] The configuration parameters `-querier.iterators` and `-query.batch-iterators` have been deprecated and will be removed in Mimir 2.11. Mimir runs by default with `-querier.batch-iterators=true`, and starting from version 2.11 it will not be possible to change this. #5114
* [CHANGE] Compactor: change default of `-compactor.first-level-compaction-wait-period` to 25m. #5128
* [CHANGE] Ruler: changed default of `-ruler.poll-interval` from `1m` to `10m`. Starting from this release, the configured rule groups will also be re-synced each time they're modified calling the ruler configuration API. #5170
* [FEATURE] Query-frontend: add `-query-frontend.log-query-request-headers` to enable logging of request headers in query logs. #5030
* [FEATURE] Store-gateway: add experimental feature to retain lazy-loaded index headers between restarts by eagerly loading them during startup. This is disabled by default and can only be enabled if lazy loading is enabled. To enable this set the following: #5606
  * `-blocks-storage.bucket-store.index-header-lazy-loading-enabled` must be set to true
  * `-blocks-storage.bucket-store.index-header.eager-loading-startup-enabled` must be set to true
* [ENHANCEMENT] Add per-tenant limit `-validation.max-native-histogram-buckets` to be able to ignore native histogram samples that have too many buckets. #4765
* [ENHANCEMENT] Store-gateway: reduce memory usage in some LabelValues calls. #4789
* [ENHANCEMENT] Store-gateway: add a `stage` label to the metric `cortex_bucket_store_series_data_touched`. This label now applies to `data_type="chunks"` and `data_type="series"`. The `stage` label has 2 values: `processed` - the number of series that parsed - and `returned` - the number of series selected from the processed bytes to satisfy the query. #4797 #4830
* [ENHANCEMENT] Distributor: make `__meta_tenant_id` label available in relabeling rules configured via `metric_relabel_configs`. #4725
* [ENHANCEMENT] Compactor: added the configurable limit `compactor.block-upload-max-block-size-bytes` or `compactor_block_upload_max_block_size_bytes` to limit the byte size of uploaded or validated blocks. #4680
* [ENHANCEMENT] Querier: reduce CPU utilisation when shuffle sharding is enabled with large shard sizes. #4851
* [ENHANCEMENT] Packaging: facilitate configuration management by instructing systemd to start mimir with a configuration file. #4810
* [ENHANCEMENT] Store-gateway: reduce memory allocations when looking up postings from cache. #4861 #4869 #4962 #5047
* [ENHANCEMENT] Store-gateway: retain only necessary bytes when reading series from the bucket. #4926
* [ENHANCEMENT] Ingester, store-gateway: clear the shutdown marker after a successful shutdown to enable reusing their persistent volumes in case the ingester or store-gateway is restarted. #4985
* [ENHANCEMENT] Store-gateway, query-frontend: Reduced memory allocations when looking up cached entries from Memcached. #4862
* [ENHANCEMENT] Alertmanager: Add additional template function `queryFromGeneratorURL` returning query URL decoded query from the `GeneratorURL` field of an alert. #4301
* [ENHANCEMENT] Ruler: added experimental ruler storage cache support. The cache should reduce the number of "list objects" API calls issued to the object storage when there are 2+ ruler replicas running in a Mimir cluster. The cache can be configured setting `-ruler-storage.cache.*` CLI flags or their respective YAML config options. #4950 #5054
* [ENHANCEMENT] Store-gateway: added HTTP `/store-gateway/prepare-shutdown` endpoint for gracefully scaling down of store-gateways. A gauge `cortex_store_gateway_prepare_shutdown_requested` has been introduced for tracing this process. #4955
* [ENHANCEMENT] Updated Kuberesolver dependency (github.com/sercand/kuberesolver) from v2.4.0 to v4.0.0 and gRPC dependency (google.golang.org/grpc) from v1.47.0 to v1.53.0. #4922
* [ENHANCEMENT] Introduced new options for logging HTTP request headers: `-server.log-request-headers` enables logging HTTP request headers, `-server.log-request-headers-exclude-list` lists headers which should not be logged. #4922
* [ENHANCEMENT] Block upload: `/api/v1/upload/block/{block}/files` endpoint now disables read and write HTTP timeout, overriding `-server.http-read-timeout` and `-server.http-write-timeout` values. This is done to allow large file uploads to succeed. #4956
* [ENHANCEMENT] Alertmanager: Introduce new metrics from upstream. #4918
  * `cortex_alertmanager_notifications_failed_total` (added `reason` label)
  * `cortex_alertmanager_nflog_maintenance_total`
  * `cortex_alertmanager_nflog_maintenance_errors_total`
  * `cortex_alertmanager_silences_maintenance_total`
  * `cortex_alertmanager_silences_maintenance_errors_total`
* [ENHANCEMENT] Add native histogram support for `cortex_request_duration_seconds` metric family. #4987
* [ENHANCEMENT] Ruler: do not list rule groups in the object storage for disabled tenants. #5004
* [ENHANCEMENT] Query-frontend and querier: add HTTP API endpoint `<prometheus-http-prefix>/api/v1/format_query` to format a PromQL query. #4373
* [ENHANCEMENT] Query-frontend: Add `cortex_query_frontend_regexp_matcher_count` and `cortex_query_frontend_regexp_matcher_optimized_count` metrics to track optimization of regular expression label matchers. #4813
* [ENHANCEMENT] Alertmanager: Add configuration option to enable or disable the deletion of alertmanager state from object storage. This is useful when migrating alertmanager tenants from one cluster to another, because it avoids a condition where the state object is copied but then deleted before the configuration object is copied. #4989
* [ENHANCEMENT] Querier: only use the minimum set of chunks from ingesters when querying, and cancel unnecessary requests to ingesters sooner if we know their results won't be used. #5016
* [ENHANCEMENT] Add `-enable-go-runtime-metrics` flag to expose all go runtime metrics as Prometheus metrics. #5009
* [ENHANCEMENT] Ruler: trigger a synchronization of tenant's rule groups as soon as they change the rules configuration via API. This synchronization is in addition of the periodic syncing done every `-ruler.poll-interval`. The new behavior is enabled by default, but can be disabled with `-ruler.sync-rules-on-changes-enabled=false` (configurable on a per-tenant basis too). If you disable the new behaviour, then you may want to revert `-ruler.poll-interval` to `1m`. #4975 #5053 #5115 #5170
* [ENHANCEMENT] Distributor: Improve invalid tenant shard size error message. #5024
* [ENHANCEMENT] Store-gateway: record index header loading time separately in `cortex_bucket_store_series_request_stage_duration_seconds{stage="load_index_header"}`. Now index header loading will be visible in the "Mimir / Queries" dashboard in the "Series request p99/average latency" panels. #5011 #5062
* [ENHANCEMENT] Querier and ingester: add experimental support for streaming chunks from ingesters to queriers while evaluating queries. This can be enabled with `-querier.prefer-streaming-chunks=true`. #4886 #5078 #5094 #5126
* [ENHANCEMENT] Update Docker base images from `alpine:3.17.3` to `alpine:3.18.0`. #5065
* [ENHANCEMENT] Compactor: reduced the number of "object exists" API calls issued by the compactor to the object storage when syncing block's `meta.json` files. #5063
* [ENHANCEMENT] Distributor: Push request rate limits (`-distributor.request-rate-limit` and `-distributor.request-burst-size`) and their associated YAML configuration are now stable. #5124
* [ENHANCEMENT] Go: updated to 1.20.5. #5185
* [ENHANCEMENT] Update alpine base image to 3.18.2. #5274 #5276
* [BUGFIX] Metadata API: Mimir will now return an empty object when no metadata is available, matching Prometheus. #4782
* [BUGFIX] Store-gateway: add collision detection on expanded postings and individual postings cache keys. #4770
* [BUGFIX] Ruler: Support the `type=alert|record` query parameter for the API endpoint `<prometheus-http-prefix>/api/v1/rules`. #4302
* [BUGFIX] Backend: Check that alertmanager's data-dir doesn't overlap with bucket-sync dir. #4921
* [BUGFIX] Alertmanager: Allow to rate-limit webex, telegram and discord notifications. #4979
* [BUGFIX] Store-gateway: panics when decoding LabelValues responses that contain more than 655360 values. These responses are no longer cached. #5021
* [BUGFIX] Querier: don't leak memory when processing query requests from query-frontends (ie. when the query-scheduler is disabled). #5199

### Documentation

* [ENHANCEMENT] Improve `MimirIngesterReachingTenantsLimit` runbook. #4744 #4752
* [ENHANCEMENT] Add `symbol table size exceeds` case to `MimirCompactorHasNotSuccessfullyRunCompaction` runbook. #4945
* [ENHANCEMENT] Clarify which APIs use query sharding. #4948

### Mixin

* [CHANGE] Alerts: Remove `MimirQuerierHighRefetchRate`. #4980
* [CHANGE] Alerts: Remove `MimirTenantHasPartialBlocks`. This is obsoleted by the changed default of `-compactor.partial-block-deletion-delay` to `1d`, which will auto remediate this alert. #5026
* [ENHANCEMENT] Alertmanager dashboard: display active aggregation groups #4772
* [ENHANCEMENT] Alerts: `MimirIngesterTSDBWALCorrupted` now only fires when there are more than one corrupted WALs in single-zone deployments and when there are more than two zones affected in multi-zone deployments. #4920
* [ENHANCEMENT] Alerts: added labels to duplicated `MimirRolloutStuck` and `MimirCompactorHasNotUploadedBlocks` rules in order to distinguish them. #5023
* [ENHANCEMENT] Dashboards: fix holes in graph for lightly loaded clusters #4915
* [ENHANCEMENT] Dashboards: allow configuring additional services for the Rollout Progress dashboard. #5007
* [ENHANCEMENT] Alerts: do not fire `MimirAllocatingTooMuchMemory` alert for any matching container outside of namespaces where Mimir is running. #5089
* [BUGFIX] Dashboards: show cancelled requests in a different color to successful requests in throughput panels on dashboards. #5039
* [BUGFIX] Dashboards: fix dashboard panels that showed percentages with axes from 0 to 10000%. #5084
* [BUGFIX] Remove dependency on upstream Kubernetes mixin. #4732

### Jsonnet

* [CHANGE] Ruler: changed ruler autoscaling policy, extended scale down period from 60s to 600s. #4786
* [CHANGE] Update to v0.5.0 rollout-operator. #4893
* [CHANGE] Backend: add `alertmanager_args` to `mimir-backend` when running in read-write deployment mode. Remove hardcoded `filesystem` alertmanager storage. This moves alertmanager's data-dir to `/data/alertmanager` by default. #4907 #4921
* [CHANGE] Remove `-pdb` suffix from `PodDisruptionBudget` names. This will create new `PodDisruptionBudget` resources. Make sure to prune the old resources; otherwise, rollouts will be blocked. #5109
* [CHANGE] Query-frontend: enable query sharding for cardinality estimation via `-query-frontend.query-sharding-target-series-per-shard` by default if the results cache is enabled. #5128
* [ENHANCEMENT] Ingester: configure `-blocks-storage.tsdb.head-compaction-interval=15m` to spread TSDB head compaction over a wider time range. #4870
* [ENHANCEMENT] Ingester: configure `-blocks-storage.tsdb.wal-replay-concurrency` to CPU request minus 1. #4864
* [ENHANCEMENT] Compactor: configure `-compactor.first-level-compaction-wait-period` to TSDB head compaction interval plus 10 minutes. #4872
* [ENHANCEMENT] Store-gateway: set `GOMEMLIMIT` to the memory request value. This should reduce the likelihood the store-gateway may go out of memory, at the cost of an higher CPU utilization due to more frequent garbage collections when the memory utilization gets closer or above the configured requested memory. #4971
* [ENHANCEMENT] Store-gateway: dynamically set `GOMAXPROCS` based on the CPU request. This should reduce the likelihood a high load on the store-gateway will slow down the entire Kubernetes node. #5104
* [ENHANCEMENT] Store-gateway: add `store_gateway_lazy_loading_enabled` configuration option which combines disabled lazy-loading and reducing blocks sync concurrency. Reducing blocks sync concurrency improves startup times with disabled lazy loading on HDDs. #5025
* [ENHANCEMENT] Update `rollout-operator` image to `v0.6.0`. #5155
* [BUGFIX] Backend: configure `-ruler.alertmanager-url` to `mimir-backend` when running in read-write deployment mode. #4892
* [ENHANCEMENT] Memcached: don't overwrite upsteam memcached statefulset jsonnet to allow chosing between antiAffinity and topologySpreadConstraints.

### Mimirtool

* [CHANGE] check rules: will fail on duplicate rules when `--strict` is provided. #5035
* [FEATURE] sync/diff can now include/exclude namespaces based on a regular expression using `--namespaces-regex` and `--ignore-namespaces-regex`. #5100
* [ENHANCEMENT] analyze prometheus: allow to specify `-prometheus-http-prefix`. #4966
* [ENHANCEMENT] analyze grafana: allow to specify `--folder-title` to limit dashboards analysis based on their exact folder title. #4973

### Tools

* [CHANGE] copyblocks: copying between Azure Blob Storage buckets is now supported in addition to copying between Google Cloud Storage buckets. As a result, the `--service` flag is now required to be specified (accepted values are `gcs` or `abs`). #4756

## 2.8.0

### Grafana Mimir

* [CHANGE] Ingester: changed experimental CLI flag from `-out-of-order-blocks-external-label-enabled` to `-ingester.out-of-order-blocks-external-label-enabled` #4440
* [CHANGE] Store-gateway: The following metrics have been removed: #4332
  * `cortex_bucket_store_series_get_all_duration_seconds`
  * `cortex_bucket_store_series_merge_duration_seconds`
* [CHANGE] Ingester: changed default value of `-blocks-storage.tsdb.retention-period` from `24h` to `13h`. If you're running Mimir with a custom configuration and you're overriding `-querier.query-store-after` to a value greater than the default `12h` then you should increase `-blocks-storage.tsdb.retention-period` accordingly. #4382
* [CHANGE] Ingester: the configuration parameter `-blocks-storage.tsdb.max-tsdb-opening-concurrency-on-startup` has been deprecated and will be removed in Mimir 2.10. #4445
* [CHANGE] Query-frontend: Cached results now contain timestamp which allows Mimir to check if cached results are still valid based on current TTL configured for tenant. Results cached by previous Mimir version are used until they expire from cache, which can take up to 7 days. If you need to use per-tenant TTL sooner, please flush results cache manually. #4439
* [CHANGE] Ingester: the `cortex_ingester_tsdb_wal_replay_duration_seconds` metrics has been removed. #4465
* [CHANGE] Query-frontend and ruler: use protobuf internal query result payload format by default. This feature is no longer considered experimental. #4557 #4709
* [CHANGE] Ruler: reject creating federated rule groups while tenant federation is disabled. Previously the rule groups would be silently dropped during bucket sync. #4555
* [CHANGE] Compactor: the `/api/v1/upload/block/{block}/finish` endpoint now returns a `429` status code when the compactor has reached the limit specified by `-compactor.max-block-upload-validation-concurrency`. #4598
* [CHANGE] Compactor: when starting a block upload the maximum byte size of the block metadata provided in the request body is now limited to 1 MiB. If this limit is exceeded a `413` status code is returned. #4683
* [CHANGE] Store-gateway: cache key format for expanded postings has changed. This will invalidate the expanded postings in the index cache when deployed. #4667
* [FEATURE] Cache: Introduce experimental support for using Redis for results, chunks, index, and metadata caches. #4371
* [FEATURE] Vault: Introduce experimental integration with Vault to fetch secrets used to configure TLS for clients. Server TLS secrets will still be read from a file. `tls-ca-path`, `tls-cert-path` and `tls-key-path` will denote the path in Vault for the following CLI flags when `-vault.enabled` is true: #4446.
  * `-distributor.ha-tracker.etcd.*`
  * `-distributor.ring.etcd.*`
  * `-distributor.forwarding.grpc-client.*`
  * `-querier.store-gateway-client.*`
  * `-ingester.client.*`
  * `-ingester.ring.etcd.*`
  * `-querier.frontend-client.*`
  * `-query-frontend.grpc-client-config.*`
  * `-query-frontend.results-cache.redis.*`
  * `-blocks-storage.bucket-store.index-cache.redis.*`
  * `-blocks-storage.bucket-store.chunks-cache.redis.*`
  * `-blocks-storage.bucket-store.metadata-cache.redis.*`
  * `-compactor.ring.etcd.*`
  * `-store-gateway.sharding-ring.etcd.*`
  * `-ruler.client.*`
  * `-ruler.alertmanager-client.*`
  * `-ruler.ring.etcd.*`
  * `-ruler.query-frontend.grpc-client-config.*`
  * `-alertmanager.sharding-ring.etcd.*`
  * `-alertmanager.alertmanager-client.*`
  * `-memberlist.*`
  * `-query-scheduler.grpc-client-config.*`
  * `-query-scheduler.ring.etcd.*`
  * `-overrides-exporter.ring.etcd.*`
* [FEATURE] Distributor, ingester, querier, query-frontend, store-gateway: add experimental support for native histograms. Requires that the experimental protobuf query result response format is enabled by `-query-frontend.query-result-response-format=protobuf` on the query frontend. #4286 #4352 #4354 #4376 #4377 #4387 #4396 #4425 #4442 #4494 #4512 #4513 #4526
* [FEATURE] Added `-<prefix>.s3.storage-class` flag to configure the S3 storage class for objects written to S3 buckets. #4300
* [FEATURE] Add `freebsd` to the target OS when generating binaries for a Mimir release. #4654
* [FEATURE] Ingester: Add `prepare-shutdown` endpoint which can be used as part of Kubernetes scale down automations. #4718
* [ENHANCEMENT] Add timezone information to Alpine Docker images. #4583
* [ENHANCEMENT] Ruler: Sync rules when ruler JOINING the ring instead of ACTIVE, In order to reducing missed rule iterations during ruler restarts. #4451
* [ENHANCEMENT] Allow to define service name used for tracing via `JAEGER_SERVICE_NAME` environment variable. #4394
* [ENHANCEMENT] Querier and query-frontend: add experimental, more performant protobuf query result response format enabled with `-query-frontend.query-result-response-format=protobuf`. #4304 #4318 #4375
* [ENHANCEMENT] Compactor: added experimental configuration parameter `-compactor.first-level-compaction-wait-period`, to configure how long the compactor should wait before compacting 1st level blocks (uploaded by ingesters). This configuration option allows to reduce the chances compactor begins compacting blocks before all ingesters have uploaded their blocks to the storage. #4401
* [ENHANCEMENT] Store-gateway: use more efficient chunks fetching and caching. #4255
* [ENHANCEMENT] Query-frontend and ruler: add experimental, more performant protobuf internal query result response format enabled with `-ruler.query-frontend.query-result-response-format=protobuf`. #4331
* [ENHANCEMENT] Ruler: increased tolerance for missed iterations on alerts, reducing the chances of flapping firing alerts during ruler restarts. #4432
* [ENHANCEMENT] Optimized `.*` and `.+` regular expression label matchers. #4432
* [ENHANCEMENT] Optimized regular expression label matchers with alternates (e.g. `a|b|c`). #4647
* [ENHANCEMENT] Added an in-memory cache for regular expression matchers, to avoid parsing and compiling the same expression multiple times when used in recurring queries. #4633
* [ENHANCEMENT] Query-frontend: results cache TTL is now configurable by using `-query-frontend.results-cache-ttl` and `-query-frontend.results-cache-ttl-for-out-of-order-time-window` options. These values can also be specified per tenant. Default values are unchanged (7 days and 10 minutes respectively). #4385
* [ENHANCEMENT] Ingester: added advanced configuration parameter `-blocks-storage.tsdb.wal-replay-concurrency` representing the maximum number of CPUs used during WAL replay. #4445
* [ENHANCEMENT] Ingester: added metrics `cortex_ingester_tsdb_open_duration_seconds_total` to measure the total time it takes to open all existing TSDBs. The time tracked by this metric also includes the TSDBs WAL replay duration. #4465
* [ENHANCEMENT] Store-gateway: use streaming implementation for LabelNames RPC. The batch size for streaming is controlled by `-blocks-storage.bucket-store.batch-series-size`. #4464
* [ENHANCEMENT] Memcached: Add support for TLS or mTLS connections to cache servers. #4535
* [ENHANCEMENT] Compactor: blocks index files are now validated for correctness for blocks uploaded via the TSDB block upload feature. #4503
* [ENHANCEMENT] Compactor: block chunks and segment files are now validated for correctness for blocks uploaded via the TSDB block upload feature. #4549
* [ENHANCEMENT] Ingester: added configuration options to configure the "postings for matchers" cache of each compacted block queried from ingesters: #4561
  * `-blocks-storage.tsdb.block-postings-for-matchers-cache-ttl`
  * `-blocks-storage.tsdb.block-postings-for-matchers-cache-size`
  * `-blocks-storage.tsdb.block-postings-for-matchers-cache-force`
* [ENHANCEMENT] Compactor: validation of blocks uploaded via the TSDB block upload feature is now configurable on a per tenant basis: #4585
  * `-compactor.block-upload-validation-enabled` has been added, `compactor_block_upload_validation_enabled` can be used to override per tenant
  * `-compactor.block-upload.block-validation-enabled` was the previous global flag and has been removed
* [ENHANCEMENT] TSDB Block Upload: block upload validation concurrency can now be limited with `-compactor.max-block-upload-validation-concurrency`. #4598
* [ENHANCEMENT] OTLP: Add support for converting OTel exponential histograms to Prometheus native histograms. The ingestion of native histograms must be enabled, please set `-ingester.native-histograms-ingestion-enabled` to `true`. #4063 #4639
* [ENHANCEMENT] Query-frontend: add metric `cortex_query_fetched_index_bytes_total` to measure TSDB index bytes fetched to execute a query. #4597
* [ENHANCEMENT] Query-frontend: add experimental limit to enforce a max query expression size in bytes via `-query-frontend.max-query-expression-size-bytes` or `max_query_expression_size_bytes`. #4604
* [ENHANCEMENT] Query-tee: improve message logged when comparing responses and one response contains a non-JSON payload. #4588
* [ENHANCEMENT] Distributor: add ability to set per-distributor limits via `distributor_limits` block in runtime configuration in addition to the existing configuration. #4619
* [ENHANCEMENT] Querier: reduce peak memory consumption for queries that touch a large number of chunks. #4625
* [ENHANCEMENT] Query-frontend: added experimental `-query-frontend.query-sharding-max-regexp-size-bytes` limit to query-frontend. When set to a value greater than 0, query-frontend disabled query sharding for any query with a regexp matcher longer than the configured limit. #4632
* [ENHANCEMENT] Store-gateway: include statistics from LabelValues and LabelNames calls in `cortex_bucket_store_series*` metrics. #4673
* [ENHANCEMENT] Query-frontend: improve readability of distributed tracing spans. #4656
* [ENHANCEMENT] Update Docker base images from `alpine:3.17.2` to `alpine:3.17.3`. #4685
* [ENHANCEMENT] Querier: improve performance when shuffle sharding is enabled and the shard size is large. #4711
* [ENHANCEMENT] Ingester: improve performance when Active Series Tracker is in use. #4717
* [ENHANCEMENT] Store-gateway: optionally select `-blocks-storage.bucket-store.series-selection-strategy`, which can limit the impact of large posting lists (when many series share the same label name and value). #4667 #4695 #4698
* [ENHANCEMENT] Querier: Cache the converted float histogram from chunk iterator, hence there is no need to lookup chunk every time to get the converted float histogram. #4684
* [ENHANCEMENT] Ruler: Improve rule upload performance when not enforcing per-tenant rule group limits. #4828
* [ENHANCEMENT] Improved memory limit on the in-memory cache used for regular expression matchers. #4751
* [BUGFIX] Querier: Streaming remote read will now continue to return multiple chunks per frame after the first frame. #4423
* [BUGFIX] Store-gateway: the values for `stage="processed"` for the metrics `cortex_bucket_store_series_data_touched` and  `cortex_bucket_store_series_data_size_touched_bytes` when using fine-grained chunks caching is now reporting the correct values of chunks held in memory. #4449
* [BUGFIX] Compactor: fixed reporting a compaction error when compactor is correctly shut down while populating blocks. #4580
* [BUGFIX] OTLP: Do not drop exemplars of the OTLP Monotonic Sum metric. #4063
* [BUGFIX] Packaging: flag `/etc/default/mimir` and `/etc/sysconfig/mimir` as config to prevent overwrite. #4587
* [BUGFIX] Query-frontend: don't retry queries which error inside PromQL. #4643
* [BUGFIX] Store-gateway & query-frontend: report more consistent statistics for fetched index bytes. #4671
* [BUGFIX] Native histograms: fix how IsFloatHistogram determines if mimirpb.Histogram is a float histogram. #4706
* [BUGFIX] Query-frontend: fix query sharding for native histograms. #4666
* [BUGFIX] Ring status page: fixed the owned tokens percentage value displayed. #4730
* [BUGFIX] Querier: fixed chunk iterator that can return sample with wrong timestamp. #4450
* [BUGFIX] Packaging: fix preremove script preventing upgrades. #4801
* [BUGFIX] Security: updates Go to version 1.20.4 to fix CVE-2023-24539, CVE-2023-24540, CVE-2023-29400. #4903

### Mixin

* [ENHANCEMENT] Queries: Display data touched per sec in bytes instead of number of items. #4492
* [ENHANCEMENT] `_config.job_names.<job>` values can now be arrays of regular expressions in addition to a single string. Strings are still supported and behave as before. #4543
* [ENHANCEMENT] Queries dashboard: remove mention to store-gateway "streaming enabled" in panels because store-gateway only support streaming series since Mimir 2.7. #4569
* [ENHANCEMENT] Ruler: Add panel description for Read QPS panel in Ruler dashboard to explain values when in remote ruler mode. #4675
* [BUGFIX] Ruler dashboard: show data for reads from ingesters. #4543
* [BUGFIX] Pod selector regex for deployments: change `(.*-mimir-)` to `(.*mimir-)`. #4603

### Jsonnet

* [CHANGE] Ruler: changed ruler deployment max surge from `0` to `50%`, and max unavailable from `1` to `0`. #4381
* [CHANGE] Memcached connections parameters `-blocks-storage.bucket-store.index-cache.memcached.max-idle-connections`, `-blocks-storage.bucket-store.chunks-cache.memcached.max-idle-connections` and `-blocks-storage.bucket-store.metadata-cache.memcached.max-idle-connections` settings are now configured based on `max-get-multi-concurrency` and `max-async-concurrency`. #4591
* [CHANGE] Add support to use external Redis as cache. Following are some changes in the jsonnet config: #4386 #4640
  * Renamed `memcached_*_enabled` config options to `cache_*_enabled`
  * Renamed `memcached_*_max_item_size_mb` config options to `cache_*_max_item_size_mb`
  * Added `cache_*_backend` config options
* [CHANGE] Store-gateway StatefulSets with disabled multi-zone deployment are also unregistered from the ring on shutdown. This eliminated resharding during rollouts, at the cost of extra effort during scaling down store-gateways. For more information see [Scaling down store-gateways](https://grafana.com/docs/mimir/v2.7.x/operators-guide/run-production-environment/scaling-out/#scaling-down-store-gateways). #4713
* [CHANGE] Removed `$._config.querier.replicas` and `$._config.queryFrontend.replicas`. If you need to customize the number of querier or query-frontend replicas, and autoscaling is disabled, please set an override as is done for other stateless components (e.g. distributors). #5130
* [ENHANCEMENT] Alertmanager: add `alertmanager_data_disk_size` and  `alertmanager_data_disk_class` configuration options, by default no storage class is set. #4389
* [ENHANCEMENT] Update `rollout-operator` to `v0.4.0`. #4524
* [ENHANCEMENT] Update memcached to `memcached:1.6.19-alpine`. #4581
* [ENHANCEMENT] Add support for mTLS connections to Memcached servers. #4553
* [ENHANCEMENT] Update the `memcached-exporter` to `v0.11.2`. #4570
* [ENHANCEMENT] Autoscaling: Add `autoscaling_query_frontend_memory_target_utilization`, `autoscaling_ruler_query_frontend_memory_target_utilization`, and `autoscaling_ruler_memory_target_utilization` configuration options, for controlling the corresponding autoscaler memory thresholds. Each has a default of 1, i.e. 100%. #4612
* [ENHANCEMENT] Distributor: add ability to set per-distributor limits via `distributor_instance_limits` using runtime configuration. #4627
* [BUGFIX] Add missing query sharding settings for user_24M and user_32M plans. #4374

### Mimirtool

* [ENHANCEMENT] Backfill: mimirtool will now sleep and retry if it receives a 429 response while trying to finish an upload due to validation concurrency limits. #4598
* [ENHANCEMENT] `gauge` panel type is supported now in `mimirtool analyze dashboard`. #4679
* [ENHANCEMENT] Set a `User-Agent` header on requests to Mimir or Prometheus servers. #4700

### Mimir Continuous Test

* [FEATURE] Allow continuous testing of native histograms as well by enabling the flag `-tests.write-read-series-test.histogram-samples-enabled`. The metrics exposed by the tool will now have a new label called `type` with possible values of `float`, `histogram_float_counter`, `histogram_float_gauge`, `histogram_int_counter`, `histogram_int_gauge`, the list of metrics impacted: #4457
  * `mimir_continuous_test_writes_total`
  * `mimir_continuous_test_writes_failed_total`
  * `mimir_continuous_test_queries_total`
  * `mimir_continuous_test_queries_failed_total`
  * `mimir_continuous_test_query_result_checks_total`
  * `mimir_continuous_test_query_result_checks_failed_total`
* [ENHANCEMENT] Added a new metric `mimir_continuous_test_build_info` that reports version information, similar to the existing `cortex_build_info` metric exposed by other Mimir components. #4712
* [ENHANCEMENT] Add coherency for the selected ranges and instants of test queries. #4704

### Query-tee

### Documentation

* [CHANGE] Clarify what deprecation means in the lifecycle of configuration parameters. #4499
* [CHANGE] Update compactor `split-groups` and `split-and-merge-shards` recommendation on component page. #4623
* [FEATURE] Add instructions about how to configure native histograms. #4527
* [ENHANCEMENT] Runbook for MimirCompactorHasNotSuccessfullyRunCompaction extended to include scenario where compaction has fallen behind. #4609
* [ENHANCEMENT] Add explanation for QPS values for reads in remote ruler mode and writes generally, to the Ruler dashboard page. #4629
* [ENHANCEMENT] Expand zone-aware replication page to cover single physical availability zone deployments. #4631
* [FEATURE] Add instructions to use puppet module. #4610
* [FEATURE] Add documentation on how deploy mixin with terraform. #4161

### Tools

* [ENHANCEMENT] tsdb-index: iteration over index is now faster when any equal matcher is supplied. #4515

## 2.7.3

### Grafana Mimir

* [BUGFIX] Security: updates Go to version 1.20.4 to fix CVE-2023-24539, CVE-2023-24540, CVE-2023-29400. #4905

## 2.7.2

### Grafana Mimir

* [BUGFIX] Security: updated Go version to 1.20.3 to fix CVE-2023-24538 #4795

## 2.7.1

**Note**: During the release process, version 2.7.0 was tagged too early, before completing the release checklist and production testing. Release 2.7.1 doesn't include any code changes since 2.7.0, but now has proper release notes, published documentation, and has been fully tested in our production environment.

### Grafana Mimir

* [CHANGE] Ingester: the configuration parameter `-ingester.ring.readiness-check-ring-health` has been deprecated and will be removed in Mimir 2.9. #4422
* [CHANGE] Ruler: changed default value of `-ruler.evaluation-delay-duration` option from 0 to 1m. #4250
* [CHANGE] Querier: Errors with status code `422` coming from the store-gateway are propagated and not converted to the consistency check error anymore. #4100
* [CHANGE] Store-gateway: When a query hits `max_fetched_chunks_per_query` and `max_fetched_series_per_query` limits, an error with the status code `422` is created and returned. #4056
* [CHANGE] Packaging: Migrate FPM packaging solution to NFPM. Rationalize packages dependencies and add package for all binaries. #3911
* [CHANGE] Store-gateway: Deprecate flag `-blocks-storage.bucket-store.chunks-cache.subrange-size` since there's no benefit to changing the default of `16000`. #4135
* [CHANGE] Experimental support for ephemeral storage introduced in Mimir 2.6.0 has been removed. Following options are no longer available: #4252
  * `-blocks-storage.ephemeral-tsdb.*`
  * `-distributor.ephemeral-series-enabled`
  * `-distributor.ephemeral-series-matchers`
  * `-ingester.max-ephemeral-series-per-user`
  * `-ingester.instance-limits.max-ephemeral-series`
Querying with using `{__mimir_storage__="ephemeral"}` selector no longer works. All label values with `ephemeral-` prefix in `reason` label of `cortex_discarded_samples_total` metric are no longer available. Following metrics have been removed:
  * `cortex_ingester_ephemeral_series`
  * `cortex_ingester_ephemeral_series_created_total`
  * `cortex_ingester_ephemeral_series_removed_total`
  * `cortex_ingester_ingested_ephemeral_samples_total`
  * `cortex_ingester_ingested_ephemeral_samples_failures_total`
  * `cortex_ingester_memory_ephemeral_users`
  * `cortex_ingester_queries_ephemeral_total`
  * `cortex_ingester_queried_ephemeral_samples`
  * `cortex_ingester_queried_ephemeral_series`
* [CHANGE] Store-gateway: use mmap-less index-header reader by default and remove mmap-based index header reader. The following flags have changed: #4280
   * `-blocks-storage.bucket-store.index-header.map-populate-enabled` has been removed
   * `-blocks-storage.bucket-store.index-header.stream-reader-enabled` has been removed
   * `-blocks-storage.bucket-store.index-header.stream-reader-max-idle-file-handles` has been renamed to `-blocks-storage.bucket-store.index-header.max-idle-file-handles`, and the corresponding configuration file option has been renamed from `stream_reader_max_idle_file_handles` to `max_idle_file_handles`
* [CHANGE] Store-gateway: the streaming store-gateway is now enabled by default. The new default setting for `-blocks-storage.bucket-store.batch-series-size` is `5000`. #4330
* [CHANGE] Compactor: the configuration parameter `-compactor.consistency-delay` has been deprecated and will be removed in Mimir 2.9. #4409
* [CHANGE] Store-gateway: the configuration parameter `-blocks-storage.bucket-store.consistency-delay` has been deprecated and will be removed in Mimir 2.9. #4409
* [FEATURE] Ruler: added `keep_firing_for` support to alerting rules. #4099
* [FEATURE] Distributor, ingester: ingestion of native histograms. The new per-tenant limit `-ingester.native-histograms-ingestion-enabled` controls whether native histograms are stored or ignored. #4159
* [FEATURE] Query-frontend: Introduce experimental `-query-frontend.query-sharding-target-series-per-shard` to allow query sharding to take into account cardinality of similar requests executed previously. This feature uses the same cache that's used for results caching. #4121 #4177 #4188 #4254
* [ENHANCEMENT] Go: update go to 1.20.1. #4266
* [ENHANCEMENT] Ingester: added `out_of_order_blocks_external_label_enabled` shipper option to label out-of-order blocks before shipping them to cloud storage. #4182 #4297
* [ENHANCEMENT] Ruler: introduced concurrency when loading per-tenant rules configuration. This improvement is expected to speed up the ruler start up time in a Mimir cluster with a large number of tenants. #4258
* [ENHANCEMENT] Compactor: Add `reason` label to `cortex_compactor_runs_failed_total`. The value can be `shutdown` or `error`. #4012
* [ENHANCEMENT] Store-gateway: enforce `max_fetched_series_per_query`. #4056
* [ENHANCEMENT] Query-frontend: Disambiguate logs for failed queries. #4067
* [ENHANCEMENT] Query-frontend: log caller user agent in query stats logs. #4093
* [ENHANCEMENT] Store-gateway: add `data_type` label with values on `cortex_bucket_store_partitioner_extended_ranges_total`, `cortex_bucket_store_partitioner_expanded_ranges_total`, `cortex_bucket_store_partitioner_requested_ranges_total`, `cortex_bucket_store_partitioner_expanded_bytes_total`, `cortex_bucket_store_partitioner_requested_bytes_total` for `postings`, `series`, and `chunks`. #4095
* [ENHANCEMENT] Store-gateway: Reduce memory allocation rate when loading TSDB chunks from Memcached. #4074
* [ENHANCEMENT] Query-frontend: track `cortex_frontend_query_response_codec_duration_seconds` and `cortex_frontend_query_response_codec_payload_bytes` metrics to measure the time taken and bytes read / written while encoding and decoding query result payloads. #4110
* [ENHANCEMENT] Alertmanager: expose additional upstream metrics `cortex_alertmanager_dispatcher_aggregation_groups`, `cortex_alertmanager_dispatcher_alert_processing_duration_seconds`. #4151
* [ENHANCEMENT] Querier and query-frontend: add experimental, more performant protobuf internal query result response format enabled with `-query-frontend.query-result-response-format=protobuf`. #4153
* [ENHANCEMENT] Store-gateway: use more efficient chunks fetching and caching. This should reduce CPU, memory utilization, and receive bandwidth of a store-gateway. Enable with `-blocks-storage.bucket-store.chunks-cache.fine-grained-chunks-caching-enabled=true`. #4163 #4174 #4227
* [ENHANCEMENT] Query-frontend: Wait for in-flight queries to finish before shutting down. #4073 #4170
* [ENHANCEMENT] Store-gateway: added `encode` and `other` stage to `cortex_bucket_store_series_request_stage_duration_seconds` metric. #4179
* [ENHANCEMENT] Ingester: log state of TSDB when shipping or forced compaction can't be done due to unexpected state of TSDB. #4211
* [ENHANCEMENT] Update Docker base images from `alpine:3.17.1` to `alpine:3.17.2`. #4240
* [ENHANCEMENT] Store-gateway: add a `stage` label to the metrics `cortex_bucket_store_series_data_fetched`, `cortex_bucket_store_series_data_size_fetched_bytes`, `cortex_bucket_store_series_data_touched`, `cortex_bucket_store_series_data_size_touched_bytes`. This label only applies to `data_type="chunks"`. For `fetched` metrics with `data_type="chunks"` the `stage` label has 2 values: `fetched` - the chunks or bytes that were fetched from the cache or the object store, `refetched` - the chunks or bytes that had to be refetched from the cache or the object store because their size was underestimated during the first fetch. For `touched` metrics with `data_type="chunks"` the `stage` label has 2 values: `processed` - the chunks or bytes that were read from the fetched chunks or bytes and were processed in memory, `returned` - the chunks or bytes that were selected from the processed bytes to satisfy the query. #4227 #4316
* [ENHANCEMENT] Compactor: improve the partial block check related to `compactor.partial-block-deletion-delay` to potentially issue less requests to object storage. #4246
* [ENHANCEMENT] Memcached: added `-*.memcached.min-idle-connections-headroom-percentage` support to configure the minimum number of idle connections to keep open as a percentage (0-100) of the number of recently used idle connections. This feature is disabled when set to a negative value (default), which means idle connections are kept open indefinitely. #4249
* [ENHANCEMENT] Querier and store-gateway: optimized regular expression label matchers with case insensitive alternate operator. #4340 #4357
* [ENHANCEMENT] Compactor: added the experimental flag `-compactor.block-upload.block-validation-enabled` with the default `true` to configure whether block validation occurs on backfilled blocks. #3411
* [ENHANCEMENT] Ingester: apply a jitter to the first TSDB head compaction interval configured via `-blocks-storage.tsdb.head-compaction-interval`. Subsequent checks will happen at the configured interval. This should help to spread the TSDB head compaction among different ingesters over the configured interval. #4364
* [ENHANCEMENT] Ingester: the maximum accepted value for `-blocks-storage.tsdb.head-compaction-interval` has been increased from 5m to 15m. #4364
* [BUGFIX] Store-gateway: return `Canceled` rather than `Aborted` or `Internal` error when the calling querier cancels a label names or values request, and return `Internal` if processing the request fails for another reason. #4061
* [BUGFIX] Querier: track canceled requests with status code `499` in the metrics instead of `503` or `422`. #4099
* [BUGFIX] Ingester: compact out-of-order data during `/ingester/flush` or when TSDB is idle. #4180
* [BUGFIX] Ingester: conversion of global limits `max-series-per-user`, `max-series-per-metric`, `max-metadata-per-user` and `max-metadata-per-metric` into corresponding local limits now takes into account the number of ingesters in each zone. #4238
* [BUGFIX] Ingester: track `cortex_ingester_memory_series` metric consistently with `cortex_ingester_memory_series_created_total` and `cortex_ingester_memory_series_removed_total`. #4312
* [BUGFIX] Querier: fixed a bug which was incorrectly matching series with regular expression label matchers with begin/end anchors in the middle of the regular expression. #4340

### Mixin

* [CHANGE] Move auto-scaling panel rows down beneath logical network path in Reads and Writes dashboards. #4049
* [CHANGE] Make distributor auto-scaling metric panels show desired number of replicas. #4218
* [CHANGE] Alerts: The alert `MimirMemcachedRequestErrors` has been renamed to `MimirCacheRequestErrors`. #4242
* [ENHANCEMENT] Alerts: Added `MimirAutoscalerKedaFailing` alert firing when a KEDA scaler is failing. #4045
* [ENHANCEMENT] Add auto-scaling panels to ruler dashboard. #4046
* [ENHANCEMENT] Add gateway auto-scaling panels to Reads and Writes dashboards. #4049 #4216
* [ENHANCEMENT] Dashboards: distinguish between label names and label values queries. #4065
* [ENHANCEMENT] Add query-frontend and ruler-query-frontend auto-scaling panels to Reads and Ruler dashboards. #4199
* [BUGFIX] Alerts: Fixed `MimirAutoscalerNotActive` to not fire if scaling metric does not exist, to avoid false positives on scaled objects with 0 min replicas. #4045
* [BUGFIX] Alerts: `MimirCompactorHasNotSuccessfullyRunCompaction` is no longer triggered by frequent compactor restarts. #4012
* [BUGFIX] Tenants dashboard: Correctly show the ruler-query-scheduler queue size. #4152

### Jsonnet

* [CHANGE] Create the `query-frontend-discovery` service only when Mimir is deployed in microservice mode without query-scheduler. #4353
* [CHANGE] Add results cache backend config to `ruler-query-frontend` configuration to allow cache reuse for cardinality-estimation based sharding. #4257
* [ENHANCEMENT] Add support for ruler auto-scaling. #4046
* [ENHANCEMENT] Add optional `weight` param to `newQuerierScaledObject` and `newRulerQuerierScaledObject` to allow running multiple querier deployments on different node types. #4141
* [ENHANCEMENT] Add support for query-frontend and ruler-query-frontend auto-scaling. #4199
* [BUGFIX] Shuffle sharding: when applying user class limits, honor the minimum shard size configured in `$._config.shuffle_sharding.*`. #4363

### Mimirtool

* [FEATURE] Added `keep_firing_for` support to rules configuration. #4099
* [ENHANCEMENT] Add `-tls-insecure-skip-verify` to rules, alertmanager and backfill commands. #4162

### Query-tee

* [CHANGE] Increase default value of `-backend.read-timeout` to 150s, to accommodate default querier and query frontend timeout of 120s. #4262
* [ENHANCEMENT] Log errors that occur while performing requests to compare two endpoints. #4262
* [ENHANCEMENT] When comparing two responses that both contain an error, only consider the comparison failed if the errors differ. Previously, if either response contained an error, the comparison always failed, even if both responses contained the same error. #4262
* [ENHANCEMENT] Include the value of the `X-Scope-OrgID` header when logging a comparison failure. #4262
* [BUGFIX] Parameters (expression, time range etc.) for a query request where the parameters are in the HTTP request body rather than in the URL are now logged correctly when responses differ. #4265

### Documentation

* [ENHANCEMENT] Add guide on alternative migration method for Thanos to Mimir #3554
* [ENHANCEMENT] Restore "Migrate from Cortex" for Jsonnet. #3929
* [ENHANCEMENT] Document migration from microservices to read-write deployment mode. #3951
* [ENHANCEMENT] Do not error when there is nothing to commit as part of a publish #4058
* [ENHANCEMENT] Explain how to run Mimir locally using docker-compose #4079
* [ENHANCEMENT] Docs: use long flag names in runbook commands. #4088
* [ENHANCEMENT] Clarify how ingester replication happens. #4101
* [ENHANCEMENT] Improvements to the Get Started guide. #4315
* [BUGFIX] Added indentation to Azure and SWIFT backend definition. #4263

### Tools

* [ENHANCEMENT] Adapt tsdb-print-chunk for native histograms. #4186
* [ENHANCEMENT] Adapt tsdb-index-health for blocks containing native histograms. #4186
* [ENHANCEMENT] Adapt tsdb-chunks tool to handle native histograms. #4186

## 2.6.2

* [BUGFIX] Security: updates Go to version 1.20.4 to fix CVE-2023-24539, CVE-2023-24540, CVE-2023-29400. #4903

## 2.6.1

### Grafana Mimir

* [BUGFIX] Security: updates Go to version 1.20.3 to fix CVE-2023-24538 #4798

## 2.6.0

### Grafana Mimir

* [CHANGE] Querier: Introduce `-querier.max-partial-query-length` to limit the time range for partial queries at the querier level and deprecate `-store.max-query-length`. #3825 #4017
* [CHANGE] Store-gateway: Remove experimental `-blocks-storage.bucket-store.max-concurrent-reject-over-limit` flag. #3706
* [CHANGE] Ingester: If shipping is enabled block retention will now be relative to the upload time to cloud storage. If shipping is disabled block retention will be relative to the creation time of the block instead of the mintime of the last block created. #3816
* [CHANGE] Query-frontend: Deprecated CLI flag `-query-frontend.align-querier-with-step` has been removed. #3982
* [CHANGE] Alertmanager: added default configuration for `-alertmanager.configs.fallback`. Allows tenants to send alerts without first uploading an Alertmanager configuration. #3541
* [FEATURE] Store-gateway: streaming of series. The store-gateway can now stream results back to the querier instead of buffering them. This is expected to greatly reduce peak memory consumption while keeping latency the same. You can enable this feature by setting `-blocks-storage.bucket-store.batch-series-size` to a value in the high thousands (5000-10000). This is still an experimental feature and is subject to a changing API and instability. #3540 #3546 #3587 #3606 #3611 #3620 #3645 #3355 #3697 #3666 #3687 #3728 #3739 #3751 #3779 #3839
* [FEATURE] Alertmanager: Added support for the Webex receiver. #3758
* [FEATURE] Limits: Added the `-validation.separate-metrics-group-label` flag. This allows further separation of the `cortex_discarded_samples_total` metric by an additional `group` label - which is configured by this flag to be the value of a specific label on an incoming timeseries. Active groups are tracked and inactive groups are cleaned up on a defined interval. The maximum number of groups tracked is controlled by the `-max-separate-metrics-groups-per-user` flag. #3439
* [FEATURE] Overrides-exporter: Added experimental ring support to overrides-exporter via `-overrides-exporter.ring.enabled`. When enabled, the ring is used to establish a leader replica for the export of limit override metrics. #3908 #3953
* [FEATURE] Ephemeral storage (experimental): Mimir can now accept samples into "ephemeral storage". Such samples are available for querying for a short amount of time (`-blocks-storage.ephemeral-tsdb.retention-period`, defaults to 10 minutes), and then removed from memory. To use ephemeral storage, distributor must be configured with `-distributor.ephemeral-series-enabled` option. Series matching `-distributor.ephemeral-series-matchers` will be marked for storing into ephemeral storage in ingesters. Each tenant needs to have ephemeral storage enabled by using `-ingester.max-ephemeral-series-per-user` limit, which defaults to 0 (no ephemeral storage). Ingesters have new `-ingester.instance-limits.max-ephemeral-series` limit for total number of series in ephemeral storage across all tenants. If ingestion of samples into ephemeral storage fails, `cortex_discarded_samples_total` metric will use values prefixed with `ephemeral-` for `reason` label. Querying of ephemeral storage is possible by using `{__mimir_storage__="ephemeral"}` as metric selector. Following new metrics related to ephemeral storage are introduced: #3897 #3922 #3961 #3997 #4004
  * `cortex_ingester_ephemeral_series`
  * `cortex_ingester_ephemeral_series_created_total`
  * `cortex_ingester_ephemeral_series_removed_total`
  * `cortex_ingester_ingested_ephemeral_samples_total`
  * `cortex_ingester_ingested_ephemeral_samples_failures_total`
  * `cortex_ingester_memory_ephemeral_users`
  * `cortex_ingester_queries_ephemeral_total`
  * `cortex_ingester_queried_ephemeral_samples`
  * `cortex_ingester_queried_ephemeral_series`
* [ENHANCEMENT] Added new metric `thanos_shipper_last_successful_upload_time`: Unix timestamp (in seconds) of the last successful TSDB block uploaded to the bucket. #3627
* [ENHANCEMENT] Ruler: Added `-ruler.alertmanager-client.tls-enabled` configuration for alertmanager client. #3432 #3597
* [ENHANCEMENT] Activity tracker logs now have `component=activity-tracker` label. #3556
* [ENHANCEMENT] Distributor: remove labels with empty values #2439
* [ENHANCEMENT] Query-frontend: track query HTTP requests in the Activity Tracker. #3561
* [ENHANCEMENT] Store-gateway: Add experimental alternate implementation of index-header reader that does not use memory mapped files. The index-header reader is expected to improve stability of the store-gateway. You can enable this implementation with the flag `-blocks-storage.bucket-store.index-header.stream-reader-enabled`. #3639 #3691 #3703 #3742 #3785 #3787 #3797
* [ENHANCEMENT] Query-scheduler: add `cortex_query_scheduler_cancelled_requests_total` metric to track the number of requests that are already cancelled when dequeued. #3696
* [ENHANCEMENT] Store-gateway: add `cortex_bucket_store_partitioner_extended_ranges_total` metric to keep track of the ranges that the partitioner decided to overextend and merge in order to save API call to the object storage. #3769
* [ENHANCEMENT] Compactor: Auto-forget unhealthy compactors after ten failed ring heartbeats. #3771
* [ENHANCEMENT] Ruler: change default value of `-ruler.for-grace-period` from `10m` to `2m` and update help text. The new default value reflects how we operate Mimir at Grafana Labs. #3817
* [ENHANCEMENT] Ingester: Added experimental flags to force usage of _postings for matchers cache_. These flags will be removed in the future and it's not recommended to change them. #3823
  * `-blocks-storage.tsdb.head-postings-for-matchers-cache-ttl`
  * `-blocks-storage.tsdb.head-postings-for-matchers-cache-size`
  * `-blocks-storage.tsdb.head-postings-for-matchers-cache-force`
* [ENHANCEMENT] Ingester: Improved series selection performance when some of the matchers do not match any series. #3827
* [ENHANCEMENT] Alertmanager: Add new additional template function `tenantID` returning id of the tenant owning the alert. #3758
* [ENHANCEMENT] Alertmanager: Add additional template function `grafanaExploreURL` returning URL to grafana explore with range query. #3849
* [ENHANCEMENT] Reduce overhead of debug logging when filtered out. #3875
* [ENHANCEMENT] Update Docker base images from `alpine:3.16.2` to `alpine:3.17.1`. #3898
* [ENHANCEMENT] Ingester: Add new `/ingester/tsdb_metrics` endpoint to return tenant-specific TSDB metrics. #3923
* [ENHANCEMENT] Query-frontend: CLI flag `-query-frontend.max-total-query-length` and its associated YAML configuration is now stable. #3882
* [ENHANCEMENT] Ruler: rule groups now support optional and experimental `align_evaluation_time_on_interval` field, which causes all evaluations to happen on interval-aligned timestamp. #4013
* [ENHANCEMENT] Query-scheduler: ring-based service discovery is now stable. #4028
* [ENHANCEMENT] Store-gateway: improved performance of prefix matching on the labels. #4055 #4080
* [BUGFIX] Log the names of services that are not yet running rather than `unsupported value type` when calling `/ready` and some services are not running. #3625
* [BUGFIX] Alertmanager: Fix template spurious deletion with relative data dir. #3604
* [BUGFIX] Security: update prometheus/exporter-toolkit for CVE-2022-46146. #3675
* [BUGFIX] Security: update golang.org/x/net for CVE-2022-41717. #3755
* [BUGFIX] Debian package: Fix post-install, environment file path and user creation. #3720
* [BUGFIX] memberlist: Fix panic during Mimir startup when Mimir receives gossip message before it's ready. #3746
* [BUGFIX] Store-gateway: fix `cortex_bucket_store_partitioner_requested_bytes_total` metric to not double count overlapping ranges. #3769
* [BUGFIX] Update `github.com/thanos-io/objstore` to address issue with Multipart PUT on s3-compatible Object Storage. #3802 #3821
* [BUGFIX] Distributor, Query-scheduler: Make sure ring metrics include a `cortex_` prefix as expected by dashboards. #3809
* [BUGFIX] Querier: canceled requests are no longer reported as "consistency check" failures. #3837 #3927
* [BUGFIX] Distributor: don't panic when `metric_relabel_configs` in overrides contains null element. #3868
* [BUGFIX] Distributor: don't panic when OTLP histograms don't have any buckets. #3853
* [BUGFIX] Ingester, Compactor: fix panic that can occur when compaction fails. #3955
* [BUGFIX] Store-gateway: return `Canceled` rather than `Aborted` error when the calling querier cancels the request. #4007

### Mixin

* [ENHANCEMENT] Alerts: Added `MimirIngesterInstanceHasNoTenants` alert that fires when an ingester replica is not receiving write requests for any tenant. #3681
* [ENHANCEMENT] Alerts: Extended `MimirAllocatingTooMuchMemory` to check read-write deployment containers. #3710
* [ENHANCEMENT] Alerts: Added `MimirAlertmanagerInstanceHasNoTenants` alert that fires when an alertmanager instance ows no tenants. #3826
* [ENHANCEMENT] Alerts: Added `MimirRulerInstanceHasNoRuleGroups` alert that fires when a ruler replica is not assigned any rule group to evaluate. #3723
* [ENHANCEMENT] Support for baremetal deployment for alerts and scaling recording rules. #3719
* [ENHANCEMENT] Dashboards: querier autoscaling now supports multiple scaled objects (configurable via `$._config.autoscale.querier.hpa_name`). #3962
* [BUGFIX] Alerts: Fixed `MimirIngesterRestarts` alert when Mimir is deployed in read-write mode. #3716
* [BUGFIX] Alerts: Fixed `MimirIngesterHasNotShippedBlocks` and `MimirIngesterHasNotShippedBlocksSinceStart` alerts for when Mimir is deployed in read-write or monolithic modes and updated them to use new `thanos_shipper_last_successful_upload_time` metric. #3627
* [BUGFIX] Alerts: Fixed `MimirMemoryMapAreasTooHigh` alert when Mimir is deployed in read-write mode. #3626
* [BUGFIX] Alerts: Fixed `MimirCompactorSkippedBlocksWithOutOfOrderChunks` matching on non-existent label. #3628
* [BUGFIX] Dashboards: Fix `Rollout Progress` dashboard incorrectly using Gateway metrics when Gateway was not enabled. #3709
* [BUGFIX] Tenants dashboard: Make it compatible with all deployment types. #3754
* [BUGFIX] Alerts: Fixed `MimirCompactorHasNotUploadedBlocks` to not fire if compactor has nothing to do. #3793
* [BUGFIX] Alerts: Fixed `MimirAutoscalerNotActive` to not fire if scaling metric is 0, to avoid false positives on scaled objects with 0 min replicas. #3999

### Jsonnet

* [CHANGE] Replaced the deprecated `policy/v1beta1` with `policy/v1` when configuring a PodDisruptionBudget for read-write deployment mode. #3811
* [CHANGE] Removed `-server.http-write-timeout` default option value from querier and query-frontend, as it defaults to a higher value in the code now, and cannot be lower than `-querier.timeout`. #3836
* [CHANGE] Replaced `-store.max-query-length` with `-query-frontend.max-total-query-length` in the query-frontend config. #3879
* [CHANGE] Changed default `mimir_backend_data_disk_size` from `100Gi` to `250Gi`. #3894
* [ENHANCEMENT] Update `rollout-operator` to `v0.2.0`. #3624
* [ENHANCEMENT] Add `user_24M` and `user_32M` classes to operations config. #3367
* [ENHANCEMENT] Update memcached image from `memcached:1.6.16-alpine` to `memcached:1.6.17-alpine`. #3914
* [ENHANCEMENT] Allow configuring the ring for overrides-exporter. #3995
* [BUGFIX] Apply ingesters and store-gateways per-zone CLI flags overrides to read-write deployment mode too. #3766
* [BUGFIX] Apply overrides-exporter CLI flags to mimir-backend when running Mimir in read-write deployment mode. #3790
* [BUGFIX] Fixed `mimir-write` and `mimir-read` Kubernetes service to correctly balance requests among pods. #3855 #3864 #3906
* [BUGFIX] Fixed `ruler-query-frontend` and `mimir-read` gRPC server configuration to force clients to periodically re-resolve the backend addresses. #3862
* [BUGFIX] Fixed `mimir-read` CLI flags to ensure query-frontend configuration takes precedence over querier configuration. #3877

### Mimirtool

* [ENHANCEMENT] Update `mimirtool config convert` to work with Mimir 2.4, 2.5, 2.6 changes. #3952
* [ENHANCEMENT] Mimirtool is now available to install through Homebrew with `brew install mimirtool`. #3776
* [ENHANCEMENT] Added `--concurrency` to `mimirtool rules sync` command. #3996
* [BUGFIX] Fix summary output from `mimirtool rules sync` to display correct number of groups created and updated. #3918

### Documentation

* [BUGFIX] Querier: Remove assertion that the `-querier.max-concurrent` flag must also be set for the query-frontend. #3678
* [ENHANCEMENT] Update migration from cortex documentation. #3662
* [ENHANCEMENT] Query-scheduler: documented how to migrate from DNS-based to ring-based service discovery. #4028

### Tools

## 2.5.0

### Grafana Mimir

* [CHANGE] Flag `-azure.msi-resource` is now ignored, and will be removed in Mimir 2.7. This setting is now made automatically by Azure. #2682
* [CHANGE] Experimental flag `-blocks-storage.tsdb.out-of-order-capacity-min` has been removed. #3261
* [CHANGE] Distributor: Wrap errors from pushing to ingesters with useful context, for example clarifying timeouts. #3307
* [CHANGE] The default value of `-server.http-write-timeout` has changed from 30s to 2m. #3346
* [CHANGE] Reduce period of health checks in connection pools for querier->store-gateway, ruler->ruler, and alertmanager->alertmanager clients to 10s. This reduces the time to fail a gRPC call when the remote stops responding. #3168
* [CHANGE] Hide TSDB block ranges period config from doc and mark it experimental. #3518
* [FEATURE] Alertmanager: added Discord support. #3309
* [ENHANCEMENT] Added `-server.tls-min-version` and `-server.tls-cipher-suites` flags to configure cipher suites and min TLS version supported by HTTP and gRPC servers. #2898
* [ENHANCEMENT] Distributor: Add age filter to forwarding functionality, to not forward samples which are older than defined duration. If such samples are not ingested, `cortex_discarded_samples_total{reason="forwarded-sample-too-old"}` is increased. #3049 #3113
* [ENHANCEMENT] Store-gateway: Reduce memory allocation when generating ids in index cache. #3179
* [ENHANCEMENT] Query-frontend: truncate queries based on the configured creation grace period (`--validation.create-grace-period`) to avoid querying too far into the future. #3172
* [ENHANCEMENT] Ingester: Reduce activity tracker memory allocation. #3203
* [ENHANCEMENT] Query-frontend: Log more detailed information in the case of a failed query. #3190
* [ENHANCEMENT] Added `-usage-stats.installation-mode` configuration to track the installation mode via the anonymous usage statistics. #3244
* [ENHANCEMENT] Compactor: Add new `cortex_compactor_block_max_time_delta_seconds` histogram for detecting if compaction of blocks is lagging behind. #3240 #3429
* [ENHANCEMENT] Ingester: reduced the memory footprint of active series custom trackers. #2568
* [ENHANCEMENT] Distributor: Include `X-Scope-OrgId` header in requests forwarded to configured forwarding endpoint. #3283 #3385
* [ENHANCEMENT] Alertmanager: reduced memory utilization in Mimir clusters with a large number of tenants. #3309
* [ENHANCEMENT] Add experimental flag `-shutdown-delay` to allow components to wait after receiving SIGTERM and before stopping. In this time the component returns 503 from /ready endpoint. #3298
* [ENHANCEMENT] Go: update to go 1.19.3. #3371
* [ENHANCEMENT] Alerts: added `RulerRemoteEvaluationFailing` alert, firing when communication between ruler and frontend fails in remote operational mode. #3177 #3389
* [ENHANCEMENT] Clarify which S3 signature versions are supported in the error "unsupported signature version". #3376
* [ENHANCEMENT] Store-gateway: improved index header reading performance. #3393 #3397 #3436
* [ENHANCEMENT] Store-gateway: improved performance of series matching. #3391
* [ENHANCEMENT] Move the validation of incoming series before the distributor's forwarding functionality, so that we don't forward invalid series. #3386 #3458
* [ENHANCEMENT] S3 bucket configuration now validates that the endpoint does not have the bucket name prefix. #3414
* [ENHANCEMENT] Query-frontend: added "fetched index bytes" to query statistics, so that the statistics contain the total bytes read by store-gateways from TSDB block indexes. #3206
* [ENHANCEMENT] Distributor: push wrapper should only receive unforwarded samples. #2980
* [ENHANCEMENT] Added `/api/v1/status/config` and `/api/v1/status/flags` APIs to maintain compatibility with prometheus. #3596 #3983
* [BUGFIX] Flusher: Add `Overrides` as a dependency to prevent panics when starting with `-target=flusher`. #3151
* [BUGFIX] Updated `golang.org/x/text` dependency to fix CVE-2022-32149. #3285
* [BUGFIX] Query-frontend: properly close gRPC streams to the query-scheduler to stop memory and goroutines leak. #3302
* [BUGFIX] Ruler: persist evaluation delay configured in the rulegroup. #3392
* [BUGFIX] Ring status pages: show 100% ownership as "100%", not "1e+02%". #3435
* [BUGFIX] Fix panics in OTLP ingest path when parse errors exist. #3538

### Mixin

* [CHANGE] Alerts: Change `MimirSchedulerQueriesStuck` `for` time to 7 minutes to account for the time it takes for HPA to scale up. #3223
* [CHANGE] Dashboards: Removed the `Querier > Stages` panel from the `Mimir / Queries` dashboard. #3311
* [CHANGE] Configuration: The format of the `autoscaling` section of the configuration has changed to support more components. #3378
  * Instead of specific config variables for each component, they are listed in a dictionary. For example, `autoscaling.querier_enabled` becomes `autoscaling.querier.enabled`.
* [FEATURE] Dashboards: Added "Mimir / Overview resources" dashboard, providing an high level view over a Mimir cluster resources utilization. #3481
* [FEATURE] Dashboards: Added "Mimir / Overview networking" dashboard, providing an high level view over a Mimir cluster network bandwidth, inflight requests and TCP connections. #3487
* [FEATURE] Compile baremetal mixin along k8s mixin. #3162 #3514
* [ENHANCEMENT] Alerts: Add MimirRingMembersMismatch firing when a component does not have the expected number of running jobs. #2404
* [ENHANCEMENT] Dashboards: Add optional row about the Distributor's metric forwarding feature to the `Mimir / Writes` dashboard. #3182 #3394 #3394 #3461
* [ENHANCEMENT] Dashboards: Remove the "Instance Mapper" row from the "Alertmanager Resources Dashboard". This is a Grafana Cloud specific service and not relevant for external users. #3152
* [ENHANCEMENT] Dashboards: Add "remote read", "metadata", and "exemplar" queries to "Mimir / Overview" dashboard. #3245
* [ENHANCEMENT] Dashboards: Use non-red colors for non-error series in the "Mimir / Overview" dashboard. #3246
* [ENHANCEMENT] Dashboards: Add support to multi-zone deployments for the experimental read-write deployment mode. #3256
* [ENHANCEMENT] Dashboards: If enabled, add new row to the `Mimir / Writes` for distributor autoscaling metrics. #3378
* [ENHANCEMENT] Dashboards: Add read path insights row to the "Mimir / Tenants" dashboard. #3326
* [ENHANCEMENT] Alerts: Add runbook urls for alerts. #3452
* [ENHANCEMENT] Configuration: Make it possible to configure namespace label, job label, and job prefix. #3482
* [ENHANCEMENT] Dashboards: improved resources and networking dashboards to work with read-write deployment mode too. #3497 #3504 #3519 #3531
* [ENHANCEMENT] Alerts: Added "MimirDistributorForwardingErrorRate" alert, which fires on high error rates in the distributor’s forwarding feature. #3200
* [ENHANCEMENT] Improve phrasing in Overview dashboard. #3488
* [BUGFIX] Dashboards: Fix legend showing `persistentvolumeclaim` when using `deployment_type=baremetal` for `Disk space utilization` panels. #3173 #3184
* [BUGFIX] Alerts: Fixed `MimirGossipMembersMismatch` alert when Mimir is deployed in read-write mode. #3489
* [BUGFIX] Dashboards: Remove "Inflight requests" from object store panels because the panel is not tracking the inflight requests to object storage. #3521

### Jsonnet

* [CHANGE] Replaced the deprecated `policy/v1beta1` with `policy/v1` when configuring a PodDisruptionBudget. #3284
* [CHANGE] [Common storage configuration](https://grafana.com/docs/mimir/v2.3.x/operators-guide/configure/configure-object-storage-backend/#common-configuration) is now used to configure object storage in all components. This is a breaking change in terms of Jsonnet manifests and also a CLI flag update for components that use object storage, so it will require a rollout of those components. The changes include: #3257
  * `blocks_storage_backend` was renamed to `storage_backend` and is now used as the common storage backend for all components.
    * So were the related `blocks_storage_azure_account_(name|key)` and `blocks_storage_s3_endpoint` configurations.
  * `storage_s3_endpoint` is now rendered by default using the `aws_region` configuration instead of a hardcoded `us-east-1`.
  * `ruler_client_type` and `alertmanager_client_type` were renamed to `ruler_storage_backend` and `alertmanager_storage_backend` respectively, and their corresponding CLI flags won't be rendered unless explicitly set to a value different from the one in `storage_backend` (like `local`).
  * `alertmanager_s3_bucket_name`, `alertmanager_gcs_bucket_name` and `alertmanager_azure_container_name` have been removed, and replaced by a single `alertmanager_storage_bucket_name` configuration used for all object storages.
  * `genericBlocksStorageConfig` configuration object was removed, and so any extensions to it will be now ignored. Use `blockStorageConfig` instead.
  * `rulerClientConfig` and `alertmanagerStorageClientConfig` configuration objects were renamed to `rulerStorageConfig` and `alertmanagerStorageConfig` respectively, and so any extensions to their previous names will be now ignored. Use the new names instead.
  * The CLI flags `*.s3.region` are no longer rendered as they are optional and the region can be inferred by Mimir by performing an initial API call to the endpoint.
  * The migration to this change should usually consist of:
    * Renaming `blocks_storage_backend` key to `storage_backend`.
    * For Azure/S3:
      * Renaming `blocks_storage_(azure|s3)_*` configurations to `storage_(azure|s3)_*`.
      * If `ruler_storage_(azure|s3)_*` and `alertmanager_storage_(azure|s3)_*` keys were different from the `block_storage_*` ones, they should be now provided using CLI flags, see [configuration reference](https://grafana.com/docs/mimir/v2.3.x/operators-guide/configure/reference-configuration-parameters/) for more details.
    * Removing `ruler_client_type` and `alertmanager_client_type` if their value match the `storage_backend`, or renaming them to their new names otherwise.
    * Reviewing any possible extensions to `genericBlocksStorageConfig`, `rulerClientConfig` and `alertmanagerStorageClientConfig` and moving them to the corresponding new options.
    * Renaming the alertmanager's bucket name configuration from provider-specific to the new `alertmanager_storage_bucket_name` key.
* [CHANGE] The `overrides-exporter.libsonnet` file is now always imported. The overrides-exporter can be enabled in jsonnet setting the following: #3379
  ```jsonnet
  {
    _config+:: {
      overrides_exporter_enabled: true,
    }
  }
  ```
* [FEATURE] Added support for experimental read-write deployment mode. Enabling the read-write deployment mode on a existing Mimir cluster is a destructive operation, because the cluster will be re-created. If you're creating a new Mimir cluster, you can deploy it in read-write mode adding the following configuration: #3379 #3475 #3405
  ```jsonnet
  {
    _config+:: {
      deployment_mode: 'read-write',

      // See operations/mimir/read-write-deployment.libsonnet for more configuration options.
      mimir_write_replicas: 3,
      mimir_read_replicas: 2,
      mimir_backend_replicas: 3,
    }
  }
  ```
* [ENHANCEMENT] Add autoscaling support to the `mimir-read` component when running the read-write-deployment model. #3419
* [ENHANCEMENT] Added `$._config.usageStatsConfig` to track the installation mode via the anonymous usage statistics. #3294
* [ENHANCEMENT] The query-tee node port (`$._config.query_tee_node_port`) is now optional. #3272
* [ENHANCEMENT] Add support for autoscaling distributors. #3378
* [ENHANCEMENT] Make auto-scaling logic ensure integer KEDA thresholds. #3512
* [BUGFIX] Fixed query-scheduler ring configuration for dedicated ruler's queries and query-frontends. #3237 #3239
* [BUGFIX] Jsonnet: Fix auto-scaling so that ruler-querier CPU threshold is a string-encoded integer millicores value. #3520

### Mimirtool

* [FEATURE] Added `mimirtool alertmanager verify` command to validate configuration without uploading. #3440
* [ENHANCEMENT] Added `mimirtool rules delete-namespace` command to delete all of the rule groups in a namespace including the namespace itself. #3136
* [ENHANCEMENT] Refactor `mimirtool analyze prometheus`: add concurrency and resiliency #3349
  * Add `--concurrency` flag. Default: number of logical CPUs
* [BUGFIX] `--log.level=debug` now correctly prints the response from the remote endpoint when a request fails. #3180

### Documentation

* [ENHANCEMENT] Documented how to configure HA deduplication using Consul in a Mimir Helm deployment. #2972
* [ENHANCEMENT] Improve `MimirQuerierAutoscalerNotActive` runbook. #3186
* [ENHANCEMENT] Improve `MimirSchedulerQueriesStuck` runbook to reflect debug steps with querier auto-scaling enabled. #3223
* [ENHANCEMENT] Use imperative for docs titles. #3178 #3332 #3343
* [ENHANCEMENT] Docs: mention gRPC compression in "Production tips". #3201
* [ENHANCEMENT] Update ADOPTERS.md. #3224 #3225
* [ENHANCEMENT] Add a note for jsonnet deploying. #3213
* [ENHANCEMENT] out-of-order runbook update with use case. #3253
* [ENHANCEMENT] Fixed TSDB retention mentioned in the "Recover source blocks from ingesters" runbook. #3280
* [ENHANCEMENT] Run Grafana Mimir in production using the Helm chart. #3072
* [ENHANCEMENT] Use common configuration in the tutorial. #3282
* [ENHANCEMENT] Updated detailed steps for migrating blocks from Thanos to Mimir. #3290
* [ENHANCEMENT] Add scheme to DNS service discovery docs. #3450
* [BUGFIX] Remove reference to file that no longer exists in contributing guide. #3404
* [BUGFIX] Fix some minor typos in the contributing guide and on the runbooks page. #3418
* [BUGFIX] Fix small typos in API reference. #3526
* [BUGFIX] Fixed TSDB retention mentioned in the "Recover source blocks from ingesters" runbook. #3278
* [BUGFIX] Fixed configuration example in the "Configuring the Grafana Mimir query-frontend to work with Prometheus" guide. #3374

### Tools

* [FEATURE] Add `copyblocks` tool, to copy Mimir blocks between two GCS buckets. #3264
* [ENHANCEMENT] copyblocks: copy no-compact global markers and optimize min time filter check. #3268
* [ENHANCEMENT] Mimir rules GitHub action: Added the ability to change default value of `label` when running `prepare` command. #3236
* [BUGFIX] Mimir rules Github action: Fix single line output. #3421

## 2.4.0

### Grafana Mimir

* [CHANGE] Distributor: change the default value of `-distributor.remote-timeout` to `2s` from `20s` and `-distributor.forwarding.request-timeout` to `2s` from `10s` to improve distributor resource usage when ingesters crash. #2728 #2912
* [CHANGE] Anonymous usage statistics tracking: added the `-ingester.ring.store` value. #2981
* [CHANGE] Series metadata `HELP` that is longer than `-validation.max-metadata-length` is now truncated silently, instead of being dropped with a 400 status code. #2993
* [CHANGE] Ingester: changed default setting for `-ingester.ring.readiness-check-ring-health` from `true` to `false`. #2953
* [CHANGE] Anonymous usage statistics tracking has been enabled by default, to help Mimir maintainers make better decisions to support the open source community. #2939 #3034
* [CHANGE] Anonymous usage statistics tracking: added the minimum and maximum value of `-ingester.out-of-order-time-window`. #2940
* [CHANGE] The default hash ring heartbeat period for distributors, ingesters, rulers and compactors has been increased from `5s` to `15s`. Now the default heartbeat period for all Mimir hash rings is `15s`. #3033
* [CHANGE] Reduce the default TSDB head compaction concurrency (`-blocks-storage.tsdb.head-compaction-concurrency`) from 5 to 1, in order to reduce CPU spikes. #3093
* [CHANGE] Ruler: the ruler's [remote evaluation mode](https://grafana.com/docs/mimir/latest/operators-guide/architecture/components/ruler/#remote) (`-ruler.query-frontend.address`) is now stable. #3109
* [CHANGE] Limits: removed the deprecated YAML configuration option `active_series_custom_trackers_config`. Please use `active_series_custom_trackers` instead. #3110
* [CHANGE] Ingester: removed the deprecated configuration option `-ingester.ring.join-after`. #3111
* [CHANGE] Querier: removed the deprecated configuration option `-querier.shuffle-sharding-ingesters-lookback-period`. The value of `-querier.query-ingesters-within` is now used internally for shuffle sharding lookback, while you can use `-querier.shuffle-sharding-ingesters-enabled` to enable or disable shuffle sharding on the read path. #3111
* [CHANGE] Memberlist: cluster label verification feature (`-memberlist.cluster-label` and `-memberlist.cluster-label-verification-disabled`) is now marked as stable. #3108
* [CHANGE] Distributor: only single per-tenant forwarding endpoint can be configured now. Support for per-rule endpoint has been removed. #3095
* [FEATURE] Query-scheduler: added an experimental ring-based service discovery support for the query-scheduler. Refer to [query-scheduler configuration](https://grafana.com/docs/mimir/next/operators-guide/architecture/components/query-scheduler/#configuration) for more information. #2957
* [FEATURE] Introduced the experimental endpoint `/api/v1/user_limits` exposed by all components that load runtime configuration. This endpoint exposes realtime limits for the authenticated tenant, in JSON format. #2864 #3017
* [FEATURE] Query-scheduler: added the experimental configuration option `-query-scheduler.max-used-instances` to restrict the number of query-schedulers effectively used regardless how many replicas are running. This feature can be useful when using the experimental read-write deployment mode. #3005
* [ENHANCEMENT] Go: updated to go 1.19.2. #2637 #3127 #3129
* [ENHANCEMENT] Runtime config: don't unmarshal runtime configuration files if they haven't changed. This can save a bit of CPU and memory on every component using runtime config. #2954
* [ENHANCEMENT] Query-frontend: Add `cortex_frontend_query_result_cache_skipped_total` and `cortex_frontend_query_result_cache_attempted_total` metrics to track the reason why query results are not cached. #2855
* [ENHANCEMENT] Distributor: pool more connections per host when forwarding request. Mark requests as idempotent so they can be retried under some conditions. #2968
* [ENHANCEMENT] Distributor: failure to send request to forwarding target now also increments `cortex_distributor_forward_errors_total`, with `status_code="failed"`. #2968
* [ENHANCEMENT] Distributor: added support forwarding push requests via gRPC, using `httpgrpc` messages from weaveworks/common library. #2996
* [ENHANCEMENT] Query-frontend / Querier: increase internal backoff period used to retry connections to query-frontend / query-scheduler. #3011
* [ENHANCEMENT] Querier: do not log "error processing requests from scheduler" when the query-scheduler is shutting down. #3012
* [ENHANCEMENT] Query-frontend: query sharding process is now time-bounded and it is cancelled if the request is aborted. #3028
* [ENHANCEMENT] Query-frontend: improved Prometheus response JSON encoding performance. #2450
* [ENHANCEMENT] TLS: added configuration parameters to configure the client's TLS cipher suites and minimum version. The following new CLI flags have been added: #3070
  * `-alertmanager.alertmanager-client.tls-cipher-suites`
  * `-alertmanager.alertmanager-client.tls-min-version`
  * `-alertmanager.sharding-ring.etcd.tls-cipher-suites`
  * `-alertmanager.sharding-ring.etcd.tls-min-version`
  * `-compactor.ring.etcd.tls-cipher-suites`
  * `-compactor.ring.etcd.tls-min-version`
  * `-distributor.forwarding.grpc-client.tls-cipher-suites`
  * `-distributor.forwarding.grpc-client.tls-min-version`
  * `-distributor.ha-tracker.etcd.tls-cipher-suites`
  * `-distributor.ha-tracker.etcd.tls-min-version`
  * `-distributor.ring.etcd.tls-cipher-suites`
  * `-distributor.ring.etcd.tls-min-version`
  * `-ingester.client.tls-cipher-suites`
  * `-ingester.client.tls-min-version`
  * `-ingester.ring.etcd.tls-cipher-suites`
  * `-ingester.ring.etcd.tls-min-version`
  * `-memberlist.tls-cipher-suites`
  * `-memberlist.tls-min-version`
  * `-querier.frontend-client.tls-cipher-suites`
  * `-querier.frontend-client.tls-min-version`
  * `-querier.store-gateway-client.tls-cipher-suites`
  * `-querier.store-gateway-client.tls-min-version`
  * `-query-frontend.grpc-client-config.tls-cipher-suites`
  * `-query-frontend.grpc-client-config.tls-min-version`
  * `-query-scheduler.grpc-client-config.tls-cipher-suites`
  * `-query-scheduler.grpc-client-config.tls-min-version`
  * `-query-scheduler.ring.etcd.tls-cipher-suites`
  * `-query-scheduler.ring.etcd.tls-min-version`
  * `-ruler.alertmanager-client.tls-cipher-suites`
  * `-ruler.alertmanager-client.tls-min-version`
  * `-ruler.client.tls-cipher-suites`
  * `-ruler.client.tls-min-version`
  * `-ruler.query-frontend.grpc-client-config.tls-cipher-suites`
  * `-ruler.query-frontend.grpc-client-config.tls-min-version`
  * `-ruler.ring.etcd.tls-cipher-suites`
  * `-ruler.ring.etcd.tls-min-version`
  * `-store-gateway.sharding-ring.etcd.tls-cipher-suites`
  * `-store-gateway.sharding-ring.etcd.tls-min-version`
* [ENHANCEMENT] Store-gateway: Add `-blocks-storage.bucket-store.max-concurrent-reject-over-limit` option to allow requests that exceed the max number of inflight object storage requests to be rejected. #2999
* [ENHANCEMENT] Query-frontend: allow setting a separate limit on the total (before splitting/sharding) query length of range queries with the new experimental `-query-frontend.max-total-query-length` flag, which defaults to `-store.max-query-length` if unset or set to 0. #3058
* [ENHANCEMENT] Query-frontend: Lower TTL for cache entries overlapping the out-of-order samples ingestion window (re-using `-ingester.out-of-order-allowance` from ingesters). #2935
* [ENHANCEMENT] Ruler: added support to forcefully disable recording and/or alerting rules evaluation. The following new configuration options have been introduced, which can be overridden on a per-tenant basis in the runtime configuration: #3088
  * `-ruler.recording-rules-evaluation-enabled`
  * `-ruler.alerting-rules-evaluation-enabled`
* [ENHANCEMENT] Distributor: Improved error messages reported when the distributor fails to remote write to ingesters. #3055
* [ENHANCEMENT] Improved tracing spans tracked by distributors, ingesters and store-gateways. #2879 #3099 #3089
* [ENHANCEMENT] Ingester: improved the performance of label value cardinality endpoint. #3044
* [ENHANCEMENT] Ruler: use backoff retry on remote evaluation #3098
* [ENHANCEMENT] Query-frontend: Include multiple tenant IDs in query logs when present instead of dropping them. #3125
* [ENHANCEMENT] Query-frontend: truncate queries based on the configured blocks retention period (`-compactor.blocks-retention-period`) to avoid querying past this period. #3134
* [ENHANCEMENT] Alertmanager: reduced memory utilization in Mimir clusters with a large number of tenants. #3143
* [ENHANCEMENT] Store-gateway: added extra span logging to improve observability. #3131
* [ENHANCEMENT] Compactor: cleaning up different tenants' old blocks and updating bucket indexes is now more independent. This prevents a single tenant from delaying cleanup for other tenants. #2631
* [ENHANCEMENT] Distributor: request rate, ingestion rate, and inflight requests limits are now enforced before reading and parsing the body of the request. This makes the distributor more resilient against a burst of requests over those limit. #2419
* [BUGFIX] Querier: Fix 400 response while handling streaming remote read. #2963
* [BUGFIX] Fix a bug causing query-frontend, query-scheduler, and querier not failing if one of their internal components fail. #2978
* [BUGFIX] Querier: re-balance the querier worker connections when a query-frontend or query-scheduler is terminated. #3005
* [BUGFIX] Distributor: Now returns the quorum error from ingesters. For example, with replication_factor=3, two HTTP 400 errors and one HTTP 500 error, now the distributor will always return HTTP 400. Previously the behaviour was to return the error which the distributor first received. #2979
* [BUGFIX] Ruler: fix panic when ruler.external_url is explicitly set to an empty string ("") in YAML. #2915
* [BUGFIX] Alertmanager: Fix support for the Telegram API URL in the global settings. #3097
* [BUGFIX] Alertmanager: Fix parsing of label matchers without label value in the API used to retrieve alerts. #3097
* [BUGFIX] Ruler: Fix not restoring alert state for rule groups when other ruler replicas shut down. #3156
* [BUGFIX] Updated `golang.org/x/net` dependency to fix CVE-2022-27664. #3124
* [BUGFIX] Fix distributor from returning a `500` status code when a `400` was received from the ingester. #3211
* [BUGFIX] Fix incorrect OS value set in Mimir v2.3.* RPM packages. #3221

### Mixin

* [CHANGE] Alerts: MimirQuerierAutoscalerNotActive is now critical and fires after 1h instead of 15m. #2958
* [FEATURE] Dashboards: Added "Mimir / Overview" dashboards, providing an high level view over a Mimir cluster. #3122 #3147 #3155
* [ENHANCEMENT] Dashboards: Updated the "Writes" and "Rollout progress" dashboards to account for samples ingested via the new OTLP ingestion endpoint. #2919 #2938
* [ENHANCEMENT] Dashboards: Include per-tenant request rate in "Tenants" dashboard. #2874
* [ENHANCEMENT] Dashboards: Include inflight object store requests in "Reads" dashboard. #2914
* [ENHANCEMENT] Dashboards: Make queries used to find job, cluster and namespace for dropdown menus configurable. #2893
* [ENHANCEMENT] Dashboards: Include rate of label and series queries in "Reads" dashboard. #3065 #3074
* [ENHANCEMENT] Dashboards: Fix legend showing on per-pod panels. #2944
* [ENHANCEMENT] Dashboards: Use the "req/s" unit on panels showing the requests rate. #3118
* [ENHANCEMENT] Dashboards: Use a consistent color across dashboards for the error rate. #3154

### Jsonnet

* [FEATURE] Added support for query-scheduler ring-based service discovery. #3128
* [ENHANCEMENT] Querier autoscaling is now slower on scale downs: scale down 10% every 1m instead of 100%. #2962
* [BUGFIX] Memberlist: `gossip_member_label` is now set for ruler-queriers. #3141

### Mimirtool

* [ENHANCEMENT] mimirtool analyze: Store the query errors instead of exit during the analysis. #3052
* [BUGFIX] mimir-tool remote-read: fix returns where some conditions [return nil error even if there is error](https://github.com/grafana/cortex-tools/issues/260). #3053

### Documentation

* [ENHANCEMENT] Added documentation on how to configure storage retention. #2970
* [ENHANCEMENT] Improved gRPC clients config documentation. #3020
* [ENHANCEMENT] Added documentation on how to manage alerting and recording rules. #2983
* [ENHANCEMENT] Improved `MimirSchedulerQueriesStuck` runbook. #3006
* [ENHANCEMENT] Added "Cluster label verification" section to memberlist documentation. #3096
* [ENHANCEMENT] Mention compression in multi-zone replication documentation. #3107
* [BUGFIX] Fixed configuration option names in "Enabling zone-awareness via the Grafana Mimir Jsonnet". #3018
* [BUGFIX] Fixed `mimirtool analyze` parameters documentation. #3094
* [BUGFIX] Fixed YAML configuraton in the "Manage the configuration of Grafana Mimir with Helm" guide. #3042
* [BUGFIX] Fixed Alertmanager capacity planning documentation. #3132

### Tools

- [BUGFIX] trafficdump: Fixed panic occurring when `-success-only=true` and the captured request failed. #2863

## 2.3.1

### Grafana Mimir
* [BUGFIX] Query-frontend: query sharding took exponential time to map binary expressions. #3027
* [BUGFIX] Distributor: Stop panics on OTLP endpoint when a single metric has multiple timeseries. #3040

## 2.3.0

### Grafana Mimir

* [CHANGE] Ingester: Added user label to ingester metric `cortex_ingester_tsdb_out_of_order_samples_appended_total`. On multitenant clusters this helps us find the rate of appended out-of-order samples for a specific tenant. #2493
* [CHANGE] Compactor: delete source and output blocks from local disk on compaction failed, to reduce likelihood that subsequent compactions fail because of no space left on disk. #2261
* [CHANGE] Ruler: Remove unused CLI flags `-ruler.search-pending-for` and `-ruler.flush-period` (and their respective YAML config options). #2288
* [CHANGE] Successful gRPC requests are no longer logged (only affects internal API calls). #2309
* [CHANGE] Add new `-*.consul.cas-retry-delay` flags. They have a default value of `1s`, while previously there was no delay between retries. #2309
* [CHANGE] Store-gateway: Remove the experimental ability to run requests in a dedicated OS thread pool and associated CLI flag `-store-gateway.thread-pool-size`. #2423
* [CHANGE] Memberlist: disabled TCP-based ping fallback, because Mimir already uses a custom transport based on TCP. #2456
* [CHANGE] Change default value for `-distributor.ha-tracker.max-clusters` to `100` to provide a DoS protection. #2465
* [CHANGE] Experimental block upload API exposed by compactor has changed: Previous `/api/v1/upload/block/{block}` endpoint for starting block upload is now `/api/v1/upload/block/{block}/start`, and previous endpoint `/api/v1/upload/block/{block}?uploadComplete=true` for finishing block upload is now `/api/v1/upload/block/{block}/finish`. New API endpoint has been added: `/api/v1/upload/block/{block}/check`. #2486 #2548
* [CHANGE] Compactor: changed `-compactor.max-compaction-time` default from `0s` (disabled) to `1h`. When compacting blocks for a tenant, the compactor will move to compact blocks of another tenant or re-plan blocks to compact at least every 1h. #2514
* [CHANGE] Distributor: removed previously deprecated `extend_writes` (see #1856) YAML key and `-distributor.extend-writes` CLI flag from the distributor config. #2551
* [CHANGE] Ingester: removed previously deprecated `active_series_custom_trackers` (see #1188) YAML key from the ingester config. #2552
* [CHANGE] The tenant ID `__mimir_cluster` is reserved by Mimir and not allowed to store metrics. #2643
* [CHANGE] Purger: removed the purger component and moved its API endpoints `/purger/delete_tenant` and `/purger/delete_tenant_status` to the compactor at `/compactor/delete_tenant` and `/compactor/delete_tenant_status`. The new endpoints on the compactor are stable. #2644
* [CHANGE] Memberlist: Change the leave timeout duration (`-memberlist.leave-timeout duration`) from 5s to 20s and connection timeout (`-memberlist.packet-dial-timeout`) from 5s to 2s. This makes leave timeout 10x the connection timeout, so that we can communicate the leave to at least 1 node, if the first 9 we try to contact times out. #2669
* [CHANGE] Alertmanager: return status code `412 Precondition Failed` and log info message when alertmanager isn't configured for a tenant. #2635
* [CHANGE] Distributor: if forwarding rules are used to forward samples, exemplars are now removed from the request. #2710 #2725
* [CHANGE] Limits: change the default value of `max_global_series_per_metric` limit to `0` (disabled). Setting this limit by default does not provide much benefit because series are sharded by all labels. #2714
* [CHANGE] Ingester: experimental `-blocks-storage.tsdb.new-chunk-disk-mapper` has been removed, new chunk disk mapper is now always used, and is no longer marked experimental. Default value of `-blocks-storage.tsdb.head-chunks-write-queue-size` has changed to 1000000, this enables async chunk queue by default, which leads to improved latency on the write path when new chunks are created in ingesters. #2762
* [CHANGE] Ingester: removed deprecated `-blocks-storage.tsdb.isolation-enabled` option. TSDB-level isolation is now always disabled in Mimir. #2782
* [CHANGE] Compactor: `-compactor.partial-block-deletion-delay` must either be set to 0 (to disable partial blocks deletion) or a value higher than `4h`. #2787
* [CHANGE] Query-frontend: CLI flag `-query-frontend.align-querier-with-step` has been deprecated. Please use `-query-frontend.align-queries-with-step` instead. #2840
* [FEATURE] Compactor: Adds the ability to delete partial blocks after a configurable delay. This option can be configured per tenant. #2285
  - `-compactor.partial-block-deletion-delay`, as a duration string, allows you to set the delay since a partial block has been modified before marking it for deletion. A value of `0`, the default, disables this feature.
  - The metric `cortex_compactor_blocks_marked_for_deletion_total` has a new value for the `reason` label `reason="partial"`, when a block deletion marker is triggered by the partial block deletion delay.
* [FEATURE] Querier: enabled support for queries with negative offsets, which are not cached in the query results cache. #2429
* [FEATURE] EXPERIMENTAL: OpenTelemetry Metrics ingestion path on `/otlp/v1/metrics`. #695 #2436 #2461
* [FEATURE] Querier: Added support for tenant federation to metric metadata endpoint. #2467
* [FEATURE] Query-frontend: introduced experimental support to split instant queries by time. The instant query splitting can be enabled setting `-query-frontend.split-instant-queries-by-interval`. #2469 #2564 #2565 #2570 #2571 #2572 #2573 #2574 #2575 #2576 #2581 #2582 #2601 #2632 #2633 #2634 #2641 #2642 #2766
* [FEATURE] Introduced an experimental anonymous usage statistics tracking (disabled by default), to help Mimir maintainers make better decisions to support the open source community. The tracking system anonymously collects non-sensitive, non-personally identifiable information about the running Mimir cluster, and is disabled by default. #2643 #2662 #2685 #2732 #2733 #2735
* [FEATURE] Introduced an experimental deployment mode called read-write and running a fully featured Mimir cluster with three components: write, read and backend. The read-write deployment mode is a trade-off between the monolithic mode (only one component, no isolation) and the microservices mode (many components, high isolation). #2754 #2838
* [ENHANCEMENT] Distributor: Decreased distributor tests execution time. #2562
* [ENHANCEMENT] Alertmanager: Allow the HTTP `proxy_url` configuration option in the receiver's configuration. #2317
* [ENHANCEMENT] ring: optimize shuffle-shard computation when lookback is used, and all instances have registered timestamp within the lookback window. In that case we can immediately return origial ring, because we would select all instances anyway. #2309
* [ENHANCEMENT] Memberlist: added experimental memberlist cluster label support via `-memberlist.cluster-label` and `-memberlist.cluster-label-verification-disabled` CLI flags (and their respective YAML config options). #2354
* [ENHANCEMENT] Object storage can now be configured for all components using the `common` YAML config option key (or `-common.storage.*` CLI flags). #2330 #2347
* [ENHANCEMENT] Go: updated to go 1.18.4. #2400
* [ENHANCEMENT] Store-gateway, listblocks: list of blocks now includes stats from `meta.json` file: number of series, samples and chunks. #2425
* [ENHANCEMENT] Added more buckets to `cortex_ingester_client_request_duration_seconds` histogram metric, to correctly track requests taking longer than 1s (up until 16s). #2445
* [ENHANCEMENT] Azure client: Improve memory usage for large object storage downloads. #2408
* [ENHANCEMENT] Distributor: Add `-distributor.instance-limits.max-inflight-push-requests-bytes`. This limit protects the distributor against multiple large requests that together may cause an OOM, but are only a few, so do not trigger the `max-inflight-push-requests` limit. #2413
* [ENHANCEMENT] Distributor: Drop exemplars in distributor for tenants where exemplars are disabled. #2504
* [ENHANCEMENT] Runtime Config: Allow operator to specify multiple comma-separated yaml files in `-runtime-config.file` that will be merged in left to right order. #2583
* [ENHANCEMENT] Query sharding: shard binary operations only if it doesn't lead to non-shardable vector selectors in one of the operands. #2696
* [ENHANCEMENT] Add packaging for both debian based deb file and redhat based rpm file using FPM. #1803
* [ENHANCEMENT] Distributor: Add `cortex_distributor_query_ingester_chunks_deduped_total` and `cortex_distributor_query_ingester_chunks_total` metrics for determining how effective ingester chunk deduplication at query time is. #2713
* [ENHANCEMENT] Upgrade Docker base images to `alpine:3.16.2`. #2729
* [ENHANCEMENT] Ruler: Add `<prometheus-http-prefix>/api/v1/status/buildinfo` endpoint. #2724
* [ENHANCEMENT] Querier: Ensure all queries pulled from query-frontend or query-scheduler are immediately executed. The maximum workers concurrency in each querier is configured by `-querier.max-concurrent`. #2598
* [ENHANCEMENT] Distributor: Add `cortex_distributor_received_requests_total` and `cortex_distributor_requests_in_total` metrics to provide visiblity into appropriate per-tenant request limits. #2770
* [ENHANCEMENT] Distributor: Add single forwarding remote-write endpoint for a tenant (`forwarding_endpoint`), instead of using per-rule endpoints. This takes precendence over per-rule endpoints. #2801
* [ENHANCEMENT] Added `err-mimir-distributor-max-write-message-size` to the errors catalog. #2470
* [ENHANCEMENT] Add sanity check at startup to ensure the configured filesystem directories don't overlap for different components. #2828 #2947
* [BUGFIX] TSDB: Fixed a bug on the experimental out-of-order implementation that led to wrong query results. #2701
* [BUGFIX] Compactor: log the actual error on compaction failed. #2261
* [BUGFIX] Alertmanager: restore state from storage even when running a single replica. #2293
* [BUGFIX] Ruler: do not block "List Prometheus rules" API endpoint while syncing rules. #2289
* [BUGFIX] Ruler: return proper `*status.Status` error when running in remote operational mode. #2417
* [BUGFIX] Alertmanager: ensure the configured `-alertmanager.web.external-url` is either a path starting with `/`, or a full URL including the scheme and hostname. #2381 #2542
* [BUGFIX] Memberlist: fix problem with loss of some packets, typically ring updates when instances were removed from the ring during shutdown. #2418
* [BUGFIX] Ingester: fix misfiring `MimirIngesterHasUnshippedBlocks` and stale `cortex_ingester_oldest_unshipped_block_timestamp_seconds` when some block uploads fail. #2435
* [BUGFIX] Query-frontend: fix incorrect mapping of http status codes 429 to 500 when request queue is full. #2447
* [BUGFIX] Memberlist: Fix problem with ring being empty right after startup. Memberlist KV store now tries to "fast-join" the cluster to avoid serving empty KV store. #2505
* [BUGFIX] Compactor: Fix bug when using `-compactor.partial-block-deletion-delay`: compactor didn't correctly check for modification time of all block files. #2559
* [BUGFIX] Query-frontend: fix wrong query sharding results for queries with boolean result like `1 < bool 0`. #2558
* [BUGFIX] Fixed error messages related to per-instance limits incorrectly reporting they can be set on a per-tenant basis. #2610
* [BUGFIX] Perform HA-deduplication before forwarding samples according to forwarding rules in the distributor. #2603 #2709
* [BUGFIX] Fix reporting of tracing spans from PromQL engine. #2707
* [BUGFIX] Apply relabel and drop_label rules before forwarding rules in the distributor. #2703
* [BUGFIX] Distributor: Register `cortex_discarded_requests_total` metric, which previously was not registered and therefore not exported. #2712
* [BUGFIX] Ruler: fix not restoring alerts' state at startup. #2648
* [BUGFIX] Ingester: Fix disk filling up after restarting ingesters with out-of-order support disabled while it was enabled before. #2799
* [BUGFIX] Memberlist: retry joining memberlist cluster on startup when no nodes are resolved. #2837
* [BUGFIX] Query-frontend: fix incorrect mapping of http status codes 413 to 500 when request is too large. #2819
* [BUGFIX] Alertmanager: revert upstream alertmananger to v0.24.0 to fix panic when unmarshalling email headers #2924 #2925

### Mixin

* [CHANGE] Dashboards: "Slow Queries" dashboard no longer works with versions older than Grafana 9.0. #2223
* [CHANGE] Alerts: use RSS memory instead of working set memory in the `MimirAllocatingTooMuchMemory` alert for ingesters. #2480
* [CHANGE] Dashboards: remove the "Cache - Latency (old)" panel from the "Mimir / Queries" dashboard. #2796
* [FEATURE] Dashboards: added support to experimental read-write deployment mode. #2780
* [ENHANCEMENT] Dashboards: added missed rule evaluations to the "Evaluations per second" panel in the "Mimir / Ruler" dashboard. #2314
* [ENHANCEMENT] Dashboards: add k8s resource requests to CPU and memory panels. #2346
* [ENHANCEMENT] Dashboards: add RSS memory utilization panel for ingesters, store-gateways and compactors. #2479
* [ENHANCEMENT] Dashboards: allow to configure graph tooltip. #2647
* [ENHANCEMENT] Alerts: MimirFrontendQueriesStuck and MimirSchedulerQueriesStuck alerts are more reliable now as they consider all the intermediate samples in the minute prior to the evaluation. #2630
* [ENHANCEMENT] Alerts: added `RolloutOperatorNotReconciling` alert, firing if the optional rollout-operator is not successfully reconciling. #2700
* [ENHANCEMENT] Dashboards: added support to query-tee in front of ruler-query-frontend in the "Remote ruler reads" dashboard. #2761
* [ENHANCEMENT] Dashboards: Introduce support for baremetal deployment, setting `deployment_type: 'baremetal'` in the mixin `_config`. #2657
* [ENHANCEMENT] Dashboards: use timeseries panel to show exemplars. #2800
* [BUGFIX] Dashboards: fixed unit of latency panels in the "Mimir / Ruler" dashboard. #2312
* [BUGFIX] Dashboards: fixed "Intervals per query" panel in the "Mimir / Queries" dashboard. #2308
* [BUGFIX] Dashboards: Make "Slow Queries" dashboard works with Grafana 9.0. #2223
* [BUGFIX] Dashboards: add missing API routes to Ruler dashboard. #2412
* [BUGFIX] Dashboards: stop setting 'interval' in dashboards; it should be set on your datasource. #2802

### Jsonnet

* [CHANGE] query-scheduler is enabled by default. We advise to deploy the query-scheduler to improve the scalability of the query-frontend. #2431
* [CHANGE] Replaced anti-affinity rules with pod topology spread constraints for distributor, query-frontend, querier and ruler. #2517
  - The following configuration options have been removed:
    - `distributor_allow_multiple_replicas_on_same_node`
    - `query_frontend_allow_multiple_replicas_on_same_node`
    - `querier_allow_multiple_replicas_on_same_node`
    - `ruler_allow_multiple_replicas_on_same_node`
  - The following configuration options have been added:
    - `distributor_topology_spread_max_skew`
    - `query_frontend_topology_spread_max_skew`
    - `querier_topology_spread_max_skew`
    - `ruler_topology_spread_max_skew`
* [CHANGE] Change `max_global_series_per_metric` to 0 in all plans, and as a default value. #2669
* [FEATURE] Memberlist: added support for experimental memberlist cluster label, through the jsonnet configuration options `memberlist_cluster_label` and `memberlist_cluster_label_verification_disabled`. #2349
* [FEATURE] Added ruler-querier autoscaling support. It requires [KEDA](https://keda.sh) installed in the Kubernetes cluster. Ruler-querier autoscaler can be enabled and configure through the following options in the jsonnet config: #2545
  * `autoscaling_ruler_querier_enabled`: `true` to enable autoscaling.
  * `autoscaling_ruler_querier_min_replicas`: minimum number of ruler-querier replicas.
  * `autoscaling_ruler_querier_max_replicas`: maximum number of ruler-querier replicas.
  * `autoscaling_prometheus_url`: Prometheus base URL from which to scrape Mimir metrics (e.g. `http://prometheus.default:9090/prometheus`).
* [ENHANCEMENT] Memberlist now uses DNS service-discovery by default. #2549
* [ENHANCEMENT] Upgrade memcached image tag to `memcached:1.6.16-alpine`. #2740
* [ENHANCEMENT] Added `$._config.configmaps` and `$._config.runtime_config_files` to make it easy to add new configmaps or runtime config file to all components. #2748

### Mimirtool

* [ENHANCEMENT] Added `mimirtool backfill` command to upload Prometheus blocks using API available in the compactor. #1822
* [ENHANCEMENT] mimirtool bucket-validation: Verify existing objects can be overwritten by subsequent uploads. #2491
* [ENHANCEMENT] mimirtool config convert: Now supports migrating to the current version of Mimir. #2629
* [BUGFIX] mimirtool analyze: Fix dashboard JSON unmarshalling errors by using custom parsing. #2386
* [BUGFIX] Version checking no longer prompts for updating when already on latest version. #2723

### Mimir Continuous Test

* [ENHANCEMENT] Added basic authentication and bearer token support for when Mimir is behind a gateway authenticating the calls. #2717

### Query-tee

* [CHANGE] Renamed CLI flag `-server.service-port` to `-server.http-service-port`. #2683
* [CHANGE] Renamed metric `cortex_querytee_request_duration_seconds` to `cortex_querytee_backend_request_duration_seconds`. Metric `cortex_querytee_request_duration_seconds` is now reported without label `backend`. #2683
* [ENHANCEMENT] Added HTTP over gRPC support to `query-tee` to allow testing gRPC requests to Mimir instances. #2683

### Documentation

* [ENHANCEMENT] Referenced `mimirtool` commands in the HTTP API documentation. #2516
* [ENHANCEMENT] Improved DNS service discovery documentation. #2513

### Tools

* [ENHANCEMENT] `markblocks` now processes multiple blocks concurrently. #2677

## 2.2.0

### Grafana Mimir

* [CHANGE] Increased default configuration for `-server.grpc-max-recv-msg-size-bytes` and `-server.grpc-max-send-msg-size-bytes` from 4MB to 100MB. #1884
* [CHANGE] Default values have changed for the following settings. This improves query performance for recent data (within 12h) by only reading from ingesters: #1909 #1921
    - `-blocks-storage.bucket-store.ignore-blocks-within` now defaults to `10h` (previously `0`)
    - `-querier.query-store-after` now defaults to `12h` (previously `0`)
* [CHANGE] Alertmanager: removed support for migrating local files from Cortex 1.8 or earlier. Related to original Cortex PR https://github.com/cortexproject/cortex/pull/3910. #2253
* [CHANGE] The following settings are now classified as advanced because the defaults should work for most users and tuning them requires in-depth knowledge of how the read path works: #1929
    - `-querier.query-ingesters-within`
    - `-querier.query-store-after`
* [CHANGE] Config flag category overrides can be set dynamically at runtime. #1934
* [CHANGE] Ingester: deprecated `-ingester.ring.join-after`. Mimir now behaves as this setting is always set to 0s. This configuration option will be removed in Mimir 2.4.0. #1965
* [CHANGE] Blocks uploaded by ingester no longer contain `__org_id__` label. Compactor now ignores this label and will compact blocks with and without this label together. `mimirconvert` tool will remove the label from blocks as "unknown" label. #1972
* [CHANGE] Querier: deprecated `-querier.shuffle-sharding-ingesters-lookback-period`, instead adding `-querier.shuffle-sharding-ingesters-enabled` to enable or disable shuffle sharding on the read path. The value of `-querier.query-ingesters-within` is now used internally for shuffle sharding lookback. #2110
* [CHANGE] Memberlist: `-memberlist.abort-if-join-fails` now defaults to false. Previously it defaulted to true. #2168
* [CHANGE] Ruler: `/api/v1/rules*` and `/prometheus/rules*` configuration endpoints are removed. Use `/prometheus/config/v1/rules*`. #2182
* [CHANGE] Ingester: `-ingester.exemplars-update-period` has been renamed to `-ingester.tsdb-config-update-period`. You can use it to update multiple, per-tenant TSDB configurations. #2187
* [FEATURE] Ingester: (Experimental) Add the ability to ingest out-of-order samples up to an allowed limit. If you enable this feature, it requires additional memory and disk space. This feature also enables a write-behind log, which might lead to longer ingester-start replays. When this feature is disabled, there is no overhead on memory, disk space, or startup times. #2187
  * `-ingester.out-of-order-time-window`, as duration string, allows you to set how back in time a sample can be. The default is `0s`, where `s` is seconds.
  * `cortex_ingester_tsdb_out_of_order_samples_appended_total` metric tracks the total number of out-of-order samples ingested by the ingester.
  * `cortex_discarded_samples_total` has a new label `reason="sample-too-old"`, when the `-ingester.out-of-order-time-window` flag is greater than zero. The label tracks the number of samples that were discarded for being too old; they were out of order, but beyond the time window allowed. The labels `reason="sample-out-of-order"` and `reason="sample-out-of-bounds"` are not used when out-of-order ingestion is enabled.
* [ENHANCEMENT] Distributor: Added limit to prevent tenants from sending excessive number of requests: #1843
  * The following CLI flags (and their respective YAML config options) have been added:
    * `-distributor.request-rate-limit`
    * `-distributor.request-burst-limit`
  * The following metric is exposed to tell how many requests have been rejected:
    * `cortex_discarded_requests_total`
* [ENHANCEMENT] Store-gateway: Add the experimental ability to run requests in a dedicated OS thread pool. This feature can be configured using `-store-gateway.thread-pool-size` and is disabled by default. Replaces the ability to run index header operations in a dedicated thread pool. #1660 #1812
* [ENHANCEMENT] Improved error messages to make them easier to understand; each now have a unique, global identifier that you can use to look up in the runbooks for more information. #1907 #1919 #1888 #1939 #1984 #2009 #2056 #2066 #2104 #2150 #2234
* [ENHANCEMENT] Memberlist KV: incoming messages are now processed on per-key goroutine. This may reduce loss of "maintanance" packets in busy memberlist installations, but use more CPU. New `memberlist_client_received_broadcasts_dropped_total` counter tracks number of dropped per-key messages. #1912
* [ENHANCEMENT] Blocks Storage, Alertmanager, Ruler: add support a prefix to the bucket store (`*_storage.storage_prefix`). This enables using the same bucket for the three components. #1686 #1951
* [ENHANCEMENT] Upgrade Docker base images to `alpine:3.16.0`. #2028
* [ENHANCEMENT] Store-gateway: Add experimental configuration option for the store-gateway to attempt to pre-populate the file system cache when memory-mapping index-header files. Enabled with `-blocks-storage.bucket-store.index-header.map-populate-enabled=true`. Note this flag only has an effect when running on Linux. #2019 #2054
* [ENHANCEMENT] Chunk Mapper: reduce memory usage of async chunk mapper. #2043
* [ENHANCEMENT] Ingester: reduce sleep time when reading WAL. #2098
* [ENHANCEMENT] Compactor: Run sanity check on blocks storage configuration at startup. #2144
* [ENHANCEMENT] Compactor: Add HTTP API for uploading TSDB blocks. Enabled with `-compactor.block-upload-enabled`. #1694 #2126
* [ENHANCEMENT] Ingester: Enable querying overlapping blocks by default. #2187
* [ENHANCEMENT] Distributor: Auto-forget unhealthy distributors after ten failed ring heartbeats. #2154
* [ENHANCEMENT] Distributor: Add new metric `cortex_distributor_forward_errors_total` for error codes resulting from forwarding requests. #2077
* [ENHANCEMENT] `/ready` endpoint now returns and logs detailed services information. #2055
* [ENHANCEMENT] Memcached client: Reduce number of connections required to fetch cached keys from memcached. #1920
* [ENHANCEMENT] Improved error message returned when `-querier.query-store-after` validation fails. #1914
* [BUGFIX] Fix regexp parsing panic for regexp label matchers with start/end quantifiers. #1883
* [BUGFIX] Ingester: fixed deceiving error log "failed to update cached shipped blocks after shipper initialisation", occurring for each new tenant in the ingester. #1893
* [BUGFIX] Ring: fix bug where instances may appear unhealthy in the hash ring web UI even though they are not. #1933
* [BUGFIX] API: gzip is now enforced when identity encoding is explicitly rejected. #1864
* [BUGFIX] Fix panic at startup when Mimir is running in monolithic mode and query sharding is enabled. #2036
* [BUGFIX] Ruler: report `cortex_ruler_queries_failed_total` metric for any remote query error except 4xx when remote operational mode is enabled. #2053 #2143
* [BUGFIX] Ingester: fix slow rollout when using `-ingester.ring.unregister-on-shutdown=false` with long `-ingester.ring.heartbeat-period`. #2085
* [BUGFIX] Ruler: add timeout for remote rule evaluation queries to prevent rule group evaluations getting stuck indefinitely. The duration is configurable with `-querier.timeout` (default `2m`). #2090 #2222
* [BUGFIX] Limits: Active series custom tracker configuration has been named back from `active_series_custom_trackers_config` to `active_series_custom_trackers`. For backwards compatibility both version is going to be supported for until Mimir v2.4. When both fields are specified, `active_series_custom_trackers_config` takes precedence over `active_series_custom_trackers`. #2101
* [BUGFIX] Ingester: fixed the order of labels applied when incrementing the `cortex_discarded_metadata_total` metric. #2096
* [BUGFIX] Ingester: fixed bug where retrieving metadata for a metric with multiple metadata entries would return multiple copies of a single metadata entry rather than all available entries. #2096
* [BUGFIX] Distributor: canceled requests are no longer accounted as internal errors. #2157
* [BUGFIX] Memberlist: Fix typo in memberlist admin UI. #2202
* [BUGFIX] Ruler: fixed typo in error message when ruler failed to decode a rule group. #2151
* [BUGFIX] Active series custom tracker configuration is now displayed properly on `/runtime_config` page. #2065
* [BUGFIX] Query-frontend: `vector` and `time` functions were sharded, which made expressions like `vector(1) > 0 and vector(1)` fail. #2355

### Mixin

* [CHANGE] Split `mimir_queries` rules group into `mimir_queries` and `mimir_ingester_queries` to keep number of rules per group within the default per-tenant limit. #1885
* [CHANGE] Dashboards: Expose full image tag in "Mimir / Rollout progress" dashboard's "Pod per version panel." #1932
* [CHANGE] Dashboards: Disabled gateway panels by default, because most users don't have a gateway exposing the metrics expected by Mimir dashboards. You can re-enable it setting `gateway_enabled: true` in the mixin config and recompiling the mixin running `make build-mixin`. #1955
* [CHANGE] Alerts: adapt `MimirFrontendQueriesStuck` and `MimirSchedulerQueriesStuck` to consider ruler query path components. #1949
* [CHANGE] Alerts: Change `MimirRulerTooManyFailedQueries` severity to `critical`. #2165
* [ENHANCEMENT] Dashboards: Add config option `datasource_regex` to customise the regular expression used to select valid datasources for Mimir dashboards. #1802
* [ENHANCEMENT] Dashboards: Added "Mimir / Remote ruler reads" and "Mimir / Remote ruler reads resources" dashboards. #1911 #1937
* [ENHANCEMENT] Dashboards: Make networking panels work for pods created by the mimir-distributed helm chart. #1927
* [ENHANCEMENT] Alerts: Add `MimirStoreGatewayNoSyncedTenants` alert that fires when there is a store-gateway owning no tenants. #1882
* [ENHANCEMENT] Rules: Make `recording_rules_range_interval` configurable for cases where Mimir metrics are scraped less often that every 30 seconds. #2118
* [ENHANCEMENT] Added minimum Grafana version to mixin dashboards. #1943
* [BUGFIX] Fix `container_memory_usage_bytes:sum` recording rule. #1865
* [BUGFIX] Fix `MimirGossipMembersMismatch` alerts if Mimir alertmanager is activated. #1870
* [BUGFIX] Fix `MimirRulerMissedEvaluations` to show % of missed alerts as a value between 0 and 100 instead of 0 and 1. #1895
* [BUGFIX] Fix `MimirCompactorHasNotUploadedBlocks` alert false positive when Mimir is deployed in monolithic mode. #1902
* [BUGFIX] Fix `MimirGossipMembersMismatch` to make it less sensitive during rollouts and fire one alert per installation, not per job. #1926
* [BUGFIX] Do not trigger `MimirAllocatingTooMuchMemory` alerts if no container limits are supplied. #1905
* [BUGFIX] Dashboards: Remove empty "Chunks per query" panel from `Mimir / Queries` dashboard. #1928
* [BUGFIX] Dashboards: Use Grafana's `$__rate_interval` for rate queries in dashboards to support scrape intervals of >15s. #2011
* [BUGFIX] Alerts: Make each version of `MimirCompactorHasNotUploadedBlocks` distinct to avoid rule evaluation failures due to duplicate series being generated. #2197
* [BUGFIX] Fix `MimirGossipMembersMismatch` alert when using remote ruler evaluation. #2159

### Jsonnet

* [CHANGE] Remove use of `-querier.query-store-after`, `-querier.shuffle-sharding-ingesters-lookback-period`, `-blocks-storage.bucket-store.ignore-blocks-within`, and `-blocks-storage.tsdb.close-idle-tsdb-timeout` CLI flags since the values now match defaults. #1915 #1921
* [CHANGE] Change default value for `-blocks-storage.bucket-store.chunks-cache.memcached.timeout` to `450ms` to increase use of cached data. #2035
* [CHANGE] The `memberlist_ring_enabled` configuration now applies to Alertmanager. #2102 #2103 #2107
* [CHANGE] Default value for `memberlist_ring_enabled` is now true. It means that all hash rings use Memberlist as default KV store instead of Consul (previous default). #2161
* [CHANGE] Configure `-ingester.max-global-metadata-per-user` to correspond to 20% of the configured max number of series per tenant. #2250
* [CHANGE] Configure `-ingester.max-global-metadata-per-metric` to be 10. #2250
* [CHANGE] Change `_config.multi_zone_ingester_max_unavailable` to 25. #2251
* [FEATURE] Added querier autoscaling support. It requires [KEDA](https://keda.sh) installed in the Kubernetes cluster and query-scheduler enabled in the Mimir cluster. Querier autoscaler can be enabled and configure through the following options in the jsonnet config: #2013 #2023
  * `autoscaling_querier_enabled`: `true` to enable autoscaling.
  * `autoscaling_querier_min_replicas`: minimum number of querier replicas.
  * `autoscaling_querier_max_replicas`: maximum number of querier replicas.
  * `autoscaling_prometheus_url`: Prometheus base URL from which to scrape Mimir metrics (e.g. `http://prometheus.default:9090/prometheus`).
* [FEATURE] Jsonnet: Add support for ruler remote evaluation mode (`ruler_remote_evaluation_enabled`), which deploys and uses a dedicated query path for rule evaluation. This enables the benefits of the query-frontend for rule evaluation, such as query sharding. #2073
* [ENHANCEMENT] Added `compactor` service, that can be used to route requests directly to compactor (e.g. admin UI). #2063
* [ENHANCEMENT] Added a `consul_enabled` configuration option to provide the ability to disable consul. It is automatically set to false when `memberlist_ring_enabled` is true and `multikv_migration_enabled` (used for migration from Consul to memberlist) is not set. #2093 #2152
* [BUGFIX] Querier: Fix disabling shuffle sharding on the read path whilst keeping it enabled on write path. #2164

### Mimirtool

* [CHANGE] mimirtool rules: `--use-legacy-routes` now toggles between using `/prometheus/config/v1/rules` (default) and `/api/v1/rules` (legacy) endpoints. #2182
* [FEATURE] Added bearer token support for when Mimir is behind a gateway authenticating by bearer token. #2146
* [BUGFIX] mimirtool analyze: Fix dashboard JSON unmarshalling errors (#1840). #1973
* [BUGFIX] Make mimirtool build for Windows work again. #2273

### Mimir Continuous Test

* [ENHANCEMENT] Added the `-tests.smoke-test` flag to run the `mimir-continuous-test` suite once and immediately exit. #2047 #2094
* [ENHANCEMENT] Added the `-tests.write-protocol` flag to write using the `prometheus` remote write protocol or `otlp-http` in the `mimir-continuous-test` suite. #5719

### Documentation

* [ENHANCEMENT] Published Grafana Mimir runbooks as part of documentation. #1970
* [ENHANCEMENT] Improved ruler's "remote operational mode" documentation. #1906
* [ENHANCEMENT] Recommend fast disks for ingesters and store-gateways in production tips. #1903
* [ENHANCEMENT] Explain the runtime override of active series matchers. #1868
* [ENHANCEMENT] Clarify "Set rule group" API specification. #1869
* [ENHANCEMENT] Published Mimir jsonnet documentation. #2024
* [ENHANCEMENT] Documented required scrape interval for using alerting and recording rules from Mimir jsonnet. #2147
* [ENHANCEMENT] Runbooks: Mention memberlist as possible source of problems for various alerts. #2158
* [ENHANCEMENT] Added step-by-step article about migrating from Consul to Memberlist KV store using jsonnet without downtime. #2166
* [ENHANCEMENT] Documented `/memberlist` admin page. #2166
* [ENHANCEMENT] Documented how to configure Grafana Mimir's ruler with Jsonnet. #2127
* [ENHANCEMENT] Documented how to configure queriers’ autoscaling with Jsonnet. #2128
* [ENHANCEMENT] Updated mixin building instructions in "Installing Grafana Mimir dashboards and alerts" article. #2015 #2163
* [ENHANCEMENT] Fix location of "Monitoring Grafana Mimir" article in the documentation hierarchy. #2130
* [ENHANCEMENT] Runbook for `MimirRequestLatency` was expanded with more practical advice. #1967
* [BUGFIX] Fixed ruler configuration used in the getting started guide. #2052
* [BUGFIX] Fixed Mimir Alertmanager datasource in Grafana used by "Play with Grafana Mimir" tutorial. #2115
* [BUGFIX] Fixed typos in "Scaling out Grafana Mimir" article. #2170
* [BUGFIX] Added missing ring endpoint exposed by Ingesters. #1918

## 2.1.0

### Grafana Mimir

* [CHANGE] Compactor: No longer upload debug meta files to object storage. #1257
* [CHANGE] Default values have changed for the following settings: #1547
    - `-alertmanager.alertmanager-client.grpc-max-recv-msg-size` now defaults to 100 MiB (previously was not configurable and set to 16 MiB)
    - `-alertmanager.alertmanager-client.grpc-max-send-msg-size` now defaults to 100 MiB (previously was not configurable and set to 4 MiB)
    - `-alertmanager.max-recv-msg-size` now defaults to 100 MiB (previously was 16 MiB)
* [CHANGE] Ingester: Add `user` label to metrics `cortex_ingester_ingested_samples_total` and `cortex_ingester_ingested_samples_failures_total`. #1533
* [CHANGE] Ingester: Changed `-blocks-storage.tsdb.isolation-enabled` default from `true` to `false`. The config option has also been deprecated and will be removed in 2 minor version. #1655
* [CHANGE] Query-frontend: results cache keys are now versioned, this will cause cache to be re-filled when rolling out this version. #1631
* [CHANGE] Store-gateway: enabled attributes in-memory cache by default. New default configuration is `-blocks-storage.bucket-store.chunks-cache.attributes-in-memory-max-items=50000`. #1727
* [CHANGE] Compactor: Removed the metric `cortex_compactor_garbage_collected_blocks_total` since it duplicates `cortex_compactor_blocks_marked_for_deletion_total`. #1728
* [CHANGE] All: Logs that used the`org_id` label now use `user` label. #1634 #1758
* [CHANGE] Alertmanager: the following metrics are not exported for a given `user` and `integration` when the metric value is zero: #1783
  * `cortex_alertmanager_notifications_total`
  * `cortex_alertmanager_notifications_failed_total`
  * `cortex_alertmanager_notification_requests_total`
  * `cortex_alertmanager_notification_requests_failed_total`
  * `cortex_alertmanager_notification_rate_limited_total`
* [CHANGE] Removed the following metrics exposed by the Mimir hash rings: #1791
  * `cortex_member_ring_tokens_owned`
  * `cortex_member_ring_tokens_to_own`
  * `cortex_ring_tokens_owned`
  * `cortex_ring_member_ownership_percent`
* [CHANGE] Querier / Ruler: removed the following metrics tracking number of query requests send to each ingester. You can use `cortex_request_duration_seconds_count{route=~"/cortex.Ingester/(QueryStream|QueryExemplars)"}` instead. #1797
  * `cortex_distributor_ingester_queries_total`
  * `cortex_distributor_ingester_query_failures_total`
* [CHANGE] Distributor: removed the following metrics tracking the number of requests from a distributor to ingesters: #1799
  * `cortex_distributor_ingester_appends_total`
  * `cortex_distributor_ingester_append_failures_total`
* [CHANGE] Distributor / Ruler: deprecated `-distributor.extend-writes`. Now Mimir always behaves as if this setting was set to `false`, which we expect to be safe for every Mimir cluster setup. #1856
* [FEATURE] Querier: Added support for [streaming remote read](https://prometheus.io/blog/2019/10/10/remote-read-meets-streaming/). Should be noted that benefits of chunking the response are partial here, since in a typical `query-frontend` setup responses will be buffered until they've been completed. #1735
* [FEATURE] Ruler: Allow setting `evaluation_delay` for each rule group via rules group configuration file. #1474
* [FEATURE] Ruler: Added support for expression remote evaluation. #1536 #1818
  * The following CLI flags (and their respective YAML config options) have been added:
    * `-ruler.query-frontend.address`
    * `-ruler.query-frontend.grpc-client-config.grpc-max-recv-msg-size`
    * `-ruler.query-frontend.grpc-client-config.grpc-max-send-msg-size`
    * `-ruler.query-frontend.grpc-client-config.grpc-compression`
    * `-ruler.query-frontend.grpc-client-config.grpc-client-rate-limit`
    * `-ruler.query-frontend.grpc-client-config.grpc-client-rate-limit-burst`
    * `-ruler.query-frontend.grpc-client-config.backoff-on-ratelimits`
    * `-ruler.query-frontend.grpc-client-config.backoff-min-period`
    * `-ruler.query-frontend.grpc-client-config.backoff-max-period`
    * `-ruler.query-frontend.grpc-client-config.backoff-retries`
    * `-ruler.query-frontend.grpc-client-config.tls-enabled`
    * `-ruler.query-frontend.grpc-client-config.tls-ca-path`
    * `-ruler.query-frontend.grpc-client-config.tls-cert-path`
    * `-ruler.query-frontend.grpc-client-config.tls-key-path`
    * `-ruler.query-frontend.grpc-client-config.tls-server-name`
    * `-ruler.query-frontend.grpc-client-config.tls-insecure-skip-verify`
* [FEATURE] Distributor: Added the ability to forward specifics metrics to alternative remote_write API endpoints. #1052
* [FEATURE] Ingester: Active series custom trackers now supports runtime tenant-specific overrides. The configuration has been moved to limit config, the ingester config has been deprecated.  #1188
* [ENHANCEMENT] Alertmanager API: Concurrency limit for GET requests is now configurable using `-alertmanager.max-concurrent-get-requests-per-tenant`. #1547
* [ENHANCEMENT] Alertmanager: Added the ability to configure additional gRPC client settings for the Alertmanager distributor #1547
  - `-alertmanager.alertmanager-client.backoff-max-period`
  - `-alertmanager.alertmanager-client.backoff-min-period`
  - `-alertmanager.alertmanager-client.backoff-on-ratelimits`
  - `-alertmanager.alertmanager-client.backoff-retries`
  - `-alertmanager.alertmanager-client.grpc-client-rate-limit`
  - `-alertmanager.alertmanager-client.grpc-client-rate-limit-burst`
  - `-alertmanager.alertmanager-client.grpc-compression`
  - `-alertmanager.alertmanager-client.grpc-max-recv-msg-size`
  - `-alertmanager.alertmanager-client.grpc-max-send-msg-size`
* [ENHANCEMENT] Ruler: Add more detailed query information to ruler query stats logging. #1411
* [ENHANCEMENT] Admin: Admin API now has some styling. #1482 #1549 #1821 #1824
* [ENHANCEMENT] Alertmanager: added `insight=true` field to alertmanager dispatch logs. #1379
* [ENHANCEMENT] Store-gateway: Add the experimental ability to run index header operations in a dedicated thread pool. This feature can be configured using `-blocks-storage.bucket-store.index-header-thread-pool-size` and is disabled by default. #1660
* [ENHANCEMENT] Store-gateway: don't drop all blocks if instance finds itself as unhealthy or missing in the ring. #1806 #1823
* [ENHANCEMENT] Querier: wait until inflight queries are completed when shutting down queriers. #1756 #1767
* [BUGFIX] Query-frontend: do not shard queries with a subquery unless the subquery is inside a shardable aggregation function call. #1542
* [BUGFIX] Query-frontend: added `component=query-frontend` label to results cache memcached metrics to fix a panic when Mimir is running in single binary mode and results cache is enabled. #1704
* [BUGFIX] Mimir: services' status content-type is now correctly set to `text/html`. #1575
* [BUGFIX] Multikv: Fix panic when using using runtime config to set primary KV store used by `multi` KV. #1587
* [BUGFIX] Multikv: Fix watching for runtime config changes in `multi` KV store in ruler and querier. #1665
* [BUGFIX] Memcached: allow to use CNAME DNS records for the memcached backend addresses. #1654
* [BUGFIX] Querier: fixed temporary partial query results when shuffle sharding is enabled and hash ring backend storage is flushed / reset. #1829
* [BUGFIX] Alertmanager: prevent more file traversal cases related to template names. #1833
* [BUGFUX] Alertmanager: Allow usage with `-alertmanager-storage.backend=local`. Note that when using this storage type, the Alertmanager is not able persist state remotely, so it not recommended for production use. #1836
* [BUGFIX] Alertmanager: Do not validate alertmanager configuration if it's not running. #1835

### Mixin

* [CHANGE] Dashboards: Remove per-user series legends from Tenants dashboard. #1605
* [CHANGE] Dashboards: Show in-memory series and the per-user series limit on Tenants dashboard. #1613
* [CHANGE] Dashboards: Slow-queries dashboard now uses `user` label from logs instead of `org_id`. #1634
* [CHANGE] Dashboards: changed all Grafana dashboards UIDs to not conflict with Cortex ones, to let people install both while migrating from Cortex to Mimir: #1801 #1808
  * Alertmanager from `a76bee5913c97c918d9e56a3cc88cc28` to `b0d38d318bbddd80476246d4930f9e55`
  * Alertmanager Resources from `68b66aed90ccab448009089544a8d6c6` to `a6883fb22799ac74479c7db872451092`
  * Compactor from `9c408e1d55681ecb8a22c9fab46875cc` to `1b3443aea86db629e6efdb7d05c53823`
  * Compactor Resources from `df9added6f1f4332f95848cca48ebd99` to `09a5c49e9cdb2f2b24c6d184574a07fd`
  * Config from `61bb048ced9817b2d3e07677fb1c6290` to `5d9d0b4724c0f80d68467088ec61e003`
  * Object Store from `d5a3a4489d57c733b5677fb55370a723` to `e1324ee2a434f4158c00a9ee279d3292`
  * Overrides from `b5c95fee2e5e7c4b5930826ff6e89a12` to `1e2c358600ac53f09faea133f811b5bb`
  * Queries from `d9931b1054053c8b972d320774bb8f1d` to `b3abe8d5c040395cc36615cb4334c92d`
  * Reads from `8d6ba60eccc4b6eedfa329b24b1bd339` to `e327503188913dc38ad571c647eef643`
  * Reads Networking from `c0464f0d8bd026f776c9006b05910000` to `54b2a0a4748b3bd1aefa92ce5559a1c2`
  * Reads Resources from `2fd2cda9eea8d8af9fbc0a5960425120` to `cc86fd5aa9301c6528986572ad974db9`
  * Rollout Progress from `7544a3a62b1be6ffd919fc990ab8ba8f` to `7f0b5567d543a1698e695b530eb7f5de`
  * Ruler from `44d12bcb1f95661c6ab6bc946dfc3473` to `631e15d5d85afb2ca8e35d62984eeaa0`
  * Scaling from `88c041017b96856c9176e07cf557bdcf` to `64bbad83507b7289b514725658e10352`
  * Slow queries from `e6f3091e29d2636e3b8393447e925668` to `6089e1ce1e678788f46312a0a1e647e6`
  * Tenants from `35fa247ce651ba189debf33d7ae41611` to `35fa247ce651ba189debf33d7ae41611`
  * Top Tenants from `bc6e12d4fe540e4a1785b9d3ca0ffdd9` to `bc6e12d4fe540e4a1785b9d3ca0ffdd9`
  * Writes from `0156f6d15aa234d452a33a4f13c838e3` to `8280707b8f16e7b87b840fc1cc92d4c5`
  * Writes Networking from `681cd62b680b7154811fe73af55dcfd4` to `978c1cb452585c96697a238eaac7fe2d`
  * Writes Resources from `c0464f0d8bd026f776c9006b0591bb0b` to `bc9160e50b52e89e0e49c840fea3d379`
* [FEATURE] Alerts: added the following alerts on `mimir-continuous-test` tool: #1676
  - `MimirContinuousTestNotRunningOnWrites`
  - `MimirContinuousTestNotRunningOnReads`
  - `MimirContinuousTestFailed`
* [ENHANCEMENT] Added `per_cluster_label` support to allow to change the label name used to differentiate between Kubernetes clusters. #1651
* [ENHANCEMENT] Dashboards: Show QPS and latency of the Alertmanager Distributor. #1696
* [ENHANCEMENT] Playbooks: Add Alertmanager suggestions for `MimirRequestErrors` and `MimirRequestLatency` #1702
* [ENHANCEMENT] Dashboards: Allow custom datasources. #1749
* [ENHANCEMENT] Dashboards: Add config option `gateway_enabled` (defaults to `true`) to disable gateway panels from dashboards. #1761
* [ENHANCEMENT] Dashboards: Extend Top tenants dashboard with queries for tenants with highest sample rate, discard rate, and discard rate growth. #1842
* [ENHANCEMENT] Dashboards: Show ingestion rate limit and rule group limit on Tenants dashboard. #1845
* [ENHANCEMENT] Dashboards: Add "last successful run" panel to compactor dashboard. #1628
* [BUGFIX] Dashboards: Fix "Failed evaluation rate" panel on Tenants dashboard. #1629
* [BUGFIX] Honor the configured `per_instance_label` in all dashboards and alerts. #1697

### Jsonnet

* [FEATURE] Added support for `mimir-continuous-test`. To deploy `mimir-continuous-test` you can use the following configuration: #1675 #1850
  ```jsonnet
  _config+: {
    continuous_test_enabled: true,
    continuous_test_tenant_id: 'type-tenant-id',
    continuous_test_write_endpoint: 'http://type-write-path-hostname',
    continuous_test_read_endpoint: 'http://type-read-path-hostname/prometheus',
  },
  ```
* [ENHANCEMENT] Ingester anti-affinity can now be disabled by using `ingester_allow_multiple_replicas_on_same_node` configuration key. #1581
* [ENHANCEMENT] Added `node_selector` configuration option to select Kubernetes nodes where Mimir should run. #1596
* [ENHANCEMENT] Alertmanager: Added a `PodDisruptionBudget` of `withMaxUnavailable = 1`, to ensure we maintain quorum during rollouts. #1683
* [ENHANCEMENT] Store-gateway anti-affinity can now be enabled/disabled using `store_gateway_allow_multiple_replicas_on_same_node` configuration key. #1730
* [ENHANCEMENT] Added `store_gateway_zone_a_args`, `store_gateway_zone_b_args` and `store_gateway_zone_c_args` configuration options. #1807
* [BUGFIX] Pass primary and secondary multikv stores via CLI flags. Introduced new `multikv_switch_primary_secondary` config option to flip primary and secondary in runtime config.

### Mimirtool

* [BUGFIX] `config convert`: Retain Cortex defaults for `blocks_storage.backend`, `ruler_storage.backend`, `alertmanager_storage.backend`, `auth.type`, `activity_tracker.filepath`, `alertmanager.data_dir`, `blocks_storage.filesystem.dir`, `compactor.data_dir`, `ruler.rule_path`, `ruler_storage.filesystem.dir`, and `graphite.querier.schemas.backend`. #1626 #1762

### Tools

* [FEATURE] Added a `markblocks` tool that creates `no-compact` and `delete` marks for the blocks. #1551
* [FEATURE] Added `mimir-continuous-test` tool to continuously run smoke tests on live Mimir clusters. #1535 #1540 #1653 #1603 #1630 #1691 #1675 #1676 #1692 #1706 #1709 #1775 #1777 #1778 #1795
* [FEATURE] Added `mimir-rules-action` GitHub action, located at `operations/mimir-rules-action/`, used to lint, prepare, verify, diff, and sync rules to a Mimir cluster. #1723

## 2.0.0

### Grafana Mimir

_Changes since Cortex 1.10.0._

* [CHANGE] Remove chunks storage engine. #86 #119 #510 #545 #743 #744 #748 #753 #755 #757 #758 #759 #760 #762 #764 #789 #812 #813
  * The following CLI flags (and their respective YAML config options) have been removed:
    * `-store.engine`
    * `-schema-config-file`
    * `-ingester.checkpoint-duration`
    * `-ingester.checkpoint-enabled`
    * `-ingester.chunk-encoding`
    * `-ingester.chunk-age-jitter`
    * `-ingester.concurrent-flushes`
    * `-ingester.flush-on-shutdown-with-wal-enabled`
    * `-ingester.flush-op-timeout`
    * `-ingester.flush-period`
    * `-ingester.max-chunk-age`
    * `-ingester.max-chunk-idle`
    * `-ingester.max-series-per-query` (and `max_series_per_query` from runtime config)
    * `-ingester.max-stale-chunk-idle`
    * `-ingester.max-transfer-retries`
    * `-ingester.min-chunk-length`
    * `-ingester.recover-from-wal`
    * `-ingester.retain-period`
    * `-ingester.spread-flushes`
    * `-ingester.wal-dir`
    * `-ingester.wal-enabled`
    * `-querier.query-parallelism`
    * `-querier.second-store-engine`
    * `-querier.use-second-store-before-time`
    * `-flusher.wal-dir`
    * `-flusher.concurrent-flushes`
    * `-flusher.flush-op-timeout`
    * All `-table-manager.*` flags
    * All `-deletes.*` flags
    * All `-purger.*` flags
    * All `-metrics.*` flags
    * All `-dynamodb.*` flags
    * All `-s3.*` flags
    * All `-azure.*` flags
    * All `-bigtable.*` flags
    * All `-gcs.*` flags
    * All `-cassandra.*` flags
    * All `-boltdb.*` flags
    * All `-local.*` flags
    * All `-swift.*` flags
    * All `-store.*` flags except `-store.engine`, `-store.max-query-length`, `-store.max-labels-query-length`
    * All `-grpc-store.*` flags
  * The following API endpoints have been removed:
    * `/api/v1/chunks` and `/chunks`
  * The following metrics have been removed:
    * `cortex_ingester_flush_queue_length`
    * `cortex_ingester_queried_chunks`
    * `cortex_ingester_chunks_created_total`
    * `cortex_ingester_wal_replay_duration_seconds`
    * `cortex_ingester_wal_corruptions_total`
    * `cortex_ingester_sent_chunks`
    * `cortex_ingester_received_chunks`
    * `cortex_ingester_flush_series_in_progress`
    * `cortex_ingester_chunk_utilization`
    * `cortex_ingester_chunk_length`
    * `cortex_ingester_chunk_size_bytes`
    * `cortex_ingester_chunk_age_seconds`
    * `cortex_ingester_memory_chunks`
    * `cortex_ingester_flushing_enqueued_series_total`
    * `cortex_ingester_flushing_dequeued_series_total`
    * `cortex_ingester_dropped_chunks_total`
    * `cortex_oldest_unflushed_chunk_timestamp_seconds`
    * `prometheus_local_storage_chunk_ops_total`
    * `prometheus_local_storage_chunkdesc_ops_total`
    * `prometheus_local_storage_memory_chunkdescs`
* [CHANGE] Changed default storage backends from `s3` to `filesystem` #833
  This effects the following flags:
  * `-blocks-storage.backend` now defaults to `filesystem`
  * `-blocks-storage.filesystem.dir` now defaults to `blocks`
  * `-alertmanager-storage.backend` now defaults to `filesystem`
  * `-alertmanager-storage.filesystem.dir` now defaults to `alertmanager`
  * `-ruler-storage.backend` now defaults to `filesystem`
  * `-ruler-storage.filesystem.dir` now defaults to `ruler`
* [CHANGE] Renamed metric `cortex_experimental_features_in_use_total` as `cortex_experimental_features_used_total` and added `feature` label. #32 #658
* [CHANGE] Removed `log_messages_total` metric. #32
* [CHANGE] Some files and directories created by Mimir components on local disk now have stricter permissions, and are only readable by owner, but not group or others. #58
* [CHANGE] Memcached client DNS resolution switched from golang built-in to [`miekg/dns`](https://github.com/miekg/dns). #142
* [CHANGE] The metric `cortex_deprecated_flags_inuse_total` has been renamed to `deprecated_flags_inuse_total` as part of using grafana/dskit functionality. #185
* [CHANGE] API: The `-api.response-compression-enabled` flag has been removed, and GZIP response compression is always enabled except on `/api/v1/push` and `/push` endpoints. #880
* [CHANGE] Update Go version to 1.17.3. #480
* [CHANGE] The `status_code` label on gRPC client metrics has changed from '200' and '500' to '2xx', '5xx', '4xx', 'cancel' or 'error'. #537
* [CHANGE] Removed the deprecated `-<prefix>.fifocache.size` flag. #618
* [CHANGE] Enable index header lazy loading by default. #693
  * `-blocks-storage.bucket-store.index-header-lazy-loading-enabled` default from `false` to `true`
  * `-blocks-storage.bucket-store.index-header-lazy-loading-idle-timeout` default from `20m` to `1h`
* [CHANGE] Shuffle-sharding:
  * `-distributor.sharding-strategy` option has been removed, and shuffle sharding is enabled by default. Default shard size is set to 0, which disables shuffle sharding for the tenant (all ingesters will receive tenants's samples). #888
  * `-ruler.sharding-strategy` option has been removed from ruler. Ruler now uses shuffle-sharding by default, but respects `ruler_tenant_shard_size`, which defaults to 0 (ie. use all rulers for tenant). #889
  * `-store-gateway.sharding-strategy` option has been removed store-gateways. Store-gateway now uses shuffle-sharding by default, but respects `store_gateway_tenant_shard_size` for tenant, and this value defaults to 0. #891
* [CHANGE] Server: `-server.http-listen-port` (yaml: `server.http_listen_port`) now defaults to `8080` (previously `80`). #871
* [CHANGE] Changed the default value of `-blocks-storage.bucket-store.ignore-deletion-marks-delay` from 6h to 1h. #892
* [CHANGE] Changed default settings for memcached clients: #959 #1000
  * The default value for the following config options has changed from `10000` to `25000`:
    * `-blocks-storage.bucket-store.chunks-cache.memcached.max-async-buffer-size`
    * `-blocks-storage.bucket-store.index-cache.memcached.max-async-buffer-size`
    * `-blocks-storage.bucket-store.metadata-cache.memcached.max-async-buffer-size`
    * `-query-frontend.results-cache.memcached.max-async-buffer-size`
  * The default value for the following config options has changed from `0` (unlimited) to `100`:
    * `-blocks-storage.bucket-store.chunks-cache.memcached.max-get-multi-batch-size`
    * `-blocks-storage.bucket-store.index-cache.memcached.max-get-multi-batch-size`
    * `-blocks-storage.bucket-store.metadata-cache.memcached.max-get-multi-batch-size`
    * `-query-frontend.results-cache.memcached.max-get-multi-batch-size`
  * The default value for the following config options has changed from `16` to `100`:
    * `-blocks-storage.bucket-store.chunks-cache.memcached.max-idle-connections`
    * `-blocks-storage.bucket-store.index-cache.memcached.max-idle-connections`
    * `-blocks-storage.bucket-store.metadata-cache.memcached.max-idle-connections`
    * `-query-frontend.results-cache.memcached.max-idle-connections`
  * The default value for the following config options has changed from `100ms` to `200ms`:
    * `-blocks-storage.bucket-store.metadata-cache.memcached.timeout`
    * `-blocks-storage.bucket-store.index-cache.memcached.timeout`
    * `-blocks-storage.bucket-store.chunks-cache.memcached.timeout`
    * `-query-frontend.results-cache.memcached.timeout`
* [CHANGE] Changed the default value of `-blocks-storage.bucket-store.bucket-index.enabled` to `true`. The default configuration must now run the compactor in order to write the bucket index or else queries to long term storage will fail. #924
* [CHANGE] Option `-auth.enabled` has been renamed to `-auth.multitenancy-enabled`. #1130
* [CHANGE] Default tenant ID used with disabled auth (`-auth.multitenancy-enabled=false`) has changed from `fake` to `anonymous`. This tenant ID can now be changed with `-auth.no-auth-tenant` option. #1063
* [CHANGE] The default values for the following local directories have changed: #1072
  * `-alertmanager.storage.path` default value changed to `./data-alertmanager/`
  * `-compactor.data-dir` default value changed to `./data-compactor/`
  * `-ruler.rule-path` default value changed to `./data-ruler/`
* [CHANGE] The default value for gRPC max send message size has been changed from 16MB to 100MB. This affects the following parameters: #1152
  * `-query-frontend.grpc-client-config.grpc-max-send-msg-size`
  * `-ingester.client.grpc-max-send-msg-size`
  * `-querier.frontend-client.grpc-max-send-msg-size`
  * `-query-scheduler.grpc-client-config.grpc-max-send-msg-size`
  * `-ruler.client.grpc-max-send-msg-size`
* [CHANGE] Remove `-http.prefix` flag (and `http_prefix` config file option). #763
* [CHANGE] Remove legacy endpoints. Please use their alternatives listed below. As part of the removal process we are
  introducing two new sets of endpoints for the ruler configuration API: `<prometheus-http-prefix>/rules` and
  `<prometheus-http-prefix>/config/v1/rules/**`. We are also deprecating `<prometheus-http-prefix>/rules` and `/api/v1/rules`;
  and will remove them in Mimir 2.2.0. #763 #1222
  * Query endpoints

    | Legacy                                                  | Alternative                                                |
    | ------------------------------------------------------- | ---------------------------------------------------------- |
    | `/<legacy-http-prefix>/api/v1/query`                    | `<prometheus-http-prefix>/api/v1/query`                    |
    | `/<legacy-http-prefix>/api/v1/query_range`              | `<prometheus-http-prefix>/api/v1/query_range`              |
    | `/<legacy-http-prefix>/api/v1/query_exemplars`          | `<prometheus-http-prefix>/api/v1/query_exemplars`          |
    | `/<legacy-http-prefix>/api/v1/series`                   | `<prometheus-http-prefix>/api/v1/series`                   |
    | `/<legacy-http-prefix>/api/v1/labels`                   | `<prometheus-http-prefix>/api/v1/labels`                   |
    | `/<legacy-http-prefix>/api/v1/label/{name}/values`      | `<prometheus-http-prefix>/api/v1/label/{name}/values`      |
    | `/<legacy-http-prefix>/api/v1/metadata`                 | `<prometheus-http-prefix>/api/v1/metadata`                 |
    | `/<legacy-http-prefix>/api/v1/read`                     | `<prometheus-http-prefix>/api/v1/read`                     |
    | `/<legacy-http-prefix>/api/v1/cardinality/label_names`  | `<prometheus-http-prefix>/api/v1/cardinality/label_names`  |
    | `/<legacy-http-prefix>/api/v1/cardinality/label_values` | `<prometheus-http-prefix>/api/v1/cardinality/label_values` |
    | `/api/prom/user_stats`                                  | `/api/v1/user_stats`                                       |

  * Distributor endpoints

    | Legacy endpoint               | Alternative                   |
    | ----------------------------- | ----------------------------- |
    | `/<legacy-http-prefix>/push`  | `/api/v1/push`                |
    | `/all_user_stats`             | `/distributor/all_user_stats` |
    | `/ha-tracker`                 | `/distributor/ha_tracker`     |

  * Ingester endpoints

    | Legacy          | Alternative           |
    | --------------- | --------------------- |
    | `/ring`         | `/ingester/ring`      |
    | `/shutdown`     | `/ingester/shutdown`  |
    | `/flush`        | `/ingester/flush`     |
    | `/push`         | `/ingester/push`      |

  * Ruler endpoints

    | Legacy                                                | Alternative                                         | Alternative #2 (not available before Mimir 2.0.0)                    |
    | ----------------------------------------------------- | --------------------------------------------------- | ------------------------------------------------------------------- |
    | `/<legacy-http-prefix>/api/v1/rules`                  | `<prometheus-http-prefix>/api/v1/rules`             |                                                                     |
    | `/<legacy-http-prefix>/api/v1/alerts`                 | `<prometheus-http-prefix>/api/v1/alerts`            |                                                                     |
    | `/<legacy-http-prefix>/rules`                         | `/api/v1/rules` (see below)                         |  `<prometheus-http-prefix>/config/v1/rules`                         |
    | `/<legacy-http-prefix>/rules/{namespace}`             | `/api/v1/rules/{namespace}` (see below)             |  `<prometheus-http-prefix>/config/v1/rules/{namespace}`             |
    | `/<legacy-http-prefix>/rules/{namespace}/{groupName}` | `/api/v1/rules/{namespace}/{groupName}` (see below) |  `<prometheus-http-prefix>/config/v1/rules/{namespace}/{groupName}` |
    | `/<legacy-http-prefix>/rules/{namespace}`             | `/api/v1/rules/{namespace}` (see below)             |  `<prometheus-http-prefix>/config/v1/rules/{namespace}`             |
    | `/<legacy-http-prefix>/rules/{namespace}/{groupName}` | `/api/v1/rules/{namespace}/{groupName}` (see below) |  `<prometheus-http-prefix>/config/v1/rules/{namespace}/{groupName}` |
    | `/<legacy-http-prefix>/rules/{namespace}`             | `/api/v1/rules/{namespace}` (see below)             |  `<prometheus-http-prefix>/config/v1/rules/{namespace}`             |
    | `/ruler_ring`                                         | `/ruler/ring`                                       |                                                                     |

    > __Note:__ The `/api/v1/rules/**` endpoints are considered deprecated with Mimir 2.0.0 and will be removed
    in Mimir 2.2.0. After upgrading to 2.0.0 we recommend switching uses to the equivalent
    `/<prometheus-http-prefix>/config/v1/**` endpoints that Mimir 2.0.0 introduces.

  * Alertmanager endpoints

    | Legacy                      | Alternative                        |
    | --------------------------- | ---------------------------------- |
    | `/<legacy-http-prefix>`     | `/alertmanager`                    |
    | `/status`                   | `/multitenant_alertmanager/status` |

* [CHANGE] Ingester: changed `-ingester.stream-chunks-when-using-blocks` default value from `false` to `true`. #717
* [CHANGE] Ingester: default `-ingester.ring.min-ready-duration` reduced from 1m to 15s. #126
* [CHANGE] Ingester: `-ingester.ring.min-ready-duration` now start counting the delay after the ring's health checks have passed instead of when the ring client was started. #126
* [CHANGE] Ingester: allow experimental ingester max-exemplars setting to be changed dynamically #144
  * CLI flag `-blocks-storage.tsdb.max-exemplars` is renamed to `-ingester.max-global-exemplars-per-user`.
  * YAML `max_exemplars` is moved from `tsdb` to `overrides` and renamed to `max_global_exemplars_per_user`.
* [CHANGE] Ingester: active series metrics `cortex_ingester_active_series` and `cortex_ingester_active_series_custom_tracker` are now removed when their value is zero. #672 #690
* [CHANGE] Ingester: changed default value of `-blocks-storage.tsdb.retention-period` from `6h` to `24h`. #966
* [CHANGE] Ingester: changed default value of `-blocks-storage.tsdb.close-idle-tsdb-timeout` from `0` to `13h`. #967
* [CHANGE] Ingester: changed default value of `-ingester.ring.final-sleep` from `30s` to `0s`. #981
* [CHANGE] Ingester: the following low level settings have been removed: #1153
  * `-ingester-client.expected-labels`
  * `-ingester-client.expected-samples-per-series`
  * `-ingester-client.expected-timeseries`
* [CHANGE] Ingester: following command line options related to ingester ring were renamed: #1155
  * `-consul.*` changed to `-ingester.ring.consul.*`
  * `-etcd.*` changed to `-ingester.ring.etcd.*`
  * `-multi.*` changed to `-ingester.ring.multi.*`
  * `-distributor.excluded-zones` changed to `-ingester.ring.excluded-zones`
  * `-distributor.replication-factor` changed to `-ingester.ring.replication-factor`
  * `-distributor.zone-awareness-enabled` changed to `-ingester.ring.zone-awareness-enabled`
  * `-ingester.availability-zone` changed to `-ingester.ring.instance-availability-zone`
  * `-ingester.final-sleep` changed to `-ingester.ring.final-sleep`
  * `-ingester.heartbeat-period` changed to `-ingester.ring.heartbeat-period`
  * `-ingester.join-after` changed to `-ingester.ring.join-after`
  * `-ingester.lifecycler.ID` changed to `-ingester.ring.instance-id`
  * `-ingester.lifecycler.addr` changed to `-ingester.ring.instance-addr`
  * `-ingester.lifecycler.interface` changed to `-ingester.ring.instance-interface-names`
  * `-ingester.lifecycler.port` changed to `-ingester.ring.instance-port`
  * `-ingester.min-ready-duration` changed to `-ingester.ring.min-ready-duration`
  * `-ingester.num-tokens` changed to `-ingester.ring.num-tokens`
  * `-ingester.observe-period` changed to `-ingester.ring.observe-period`
  * `-ingester.readiness-check-ring-health` changed to `-ingester.ring.readiness-check-ring-health`
  * `-ingester.tokens-file-path` changed to `-ingester.ring.tokens-file-path`
  * `-ingester.unregister-on-shutdown` changed to `-ingester.ring.unregister-on-shutdown`
  * `-ring.heartbeat-timeout` changed to `-ingester.ring.heartbeat-timeout`
  * `-ring.prefix` changed to `-ingester.ring.prefix`
  * `-ring.store` changed to `-ingester.ring.store`
* [CHANGE] Ingester: fields in YAML configuration for ingester ring have been changed: #1155
  * `ingester.lifecycler` changed to `ingester.ring`
  * Fields from `ingester.lifecycler.ring` moved to `ingester.ring`
  * `ingester.lifecycler.address` changed to `ingester.ring.instance_addr`
  * `ingester.lifecycler.id` changed to `ingester.ring.instance_id`
  * `ingester.lifecycler.port` changed to `ingester.ring.instance_port`
  * `ingester.lifecycler.availability_zone` changed to `ingester.ring.instance_availability_zone`
  * `ingester.lifecycler.interface_names` changed to `ingester.ring.instance_interface_names`
* [CHANGE] Distributor: removed the `-distributor.shard-by-all-labels` configuration option. It is now assumed to be true. #698
* [CHANGE] Distributor: change default value of `-distributor.instance-limits.max-inflight-push-requests` to `2000`. #964
* [CHANGE] Distributor: change default value of `-distributor.remote-timeout` from `2s` to `20s`. #970
* [CHANGE] Distributor: removed the `-distributor.extra-query-delay` flag (and its respective YAML config option). #1048
* [CHANGE] Query-frontend: Enable query stats by default, they can still be disabled with `-query-frontend.query-stats-enabled=false`. #83
* [CHANGE] Query-frontend: the `cortex_frontend_mapped_asts_total` metric has been renamed to `cortex_frontend_query_sharding_rewrites_attempted_total`. #150
* [CHANGE] Query-frontend: added `sharded` label to `cortex_query_seconds_total` metric. #235
* [CHANGE] Query-frontend: changed the flag name for controlling query sharding total shards from `-querier.total-shards` to `-query-frontend.query-sharding-total-shards`. #230
* [CHANGE] Query-frontend: flag `-querier.parallelise-shardable-queries` has been renamed to `-query-frontend.parallelize-shardable-queries` #284
* [CHANGE] Query-frontend: removed the deprecated (and unused) `-frontend.cache-split-interval`. Use `-query-frontend.split-queries-by-interval` instead. #587
* [CHANGE] Query-frontend: range query response now omits the `data` field when it's empty (error case) like Prometheus does, previously it was `"data":{"resultType":"","result":null}`. #629
* [CHANGE] Query-frontend: instant queries now honor the `-query-frontend.max-retries-per-request` flag. #630
* [CHANGE] Query-frontend: removed in-memory and Redis cache support. Reason is that these caching backends were just supported by query-frontend, while all other Mimir services only support memcached. #796
  * The following CLI flags (and their respective YAML config options) have been removed:
    * `-frontend.cache.enable-fifocache`
    * `-frontend.redis.*`
    * `-frontend.fifocache.*`
  * The following metrics have been removed:
    * `querier_cache_added_total`
    * `querier_cache_added_new_total`
    * `querier_cache_evicted_total`
    * `querier_cache_entries`
    * `querier_cache_gets_total`
    * `querier_cache_misses_total`
    * `querier_cache_stale_gets_total`
    * `querier_cache_memory_bytes`
    * `cortex_rediscache_request_duration_seconds`
* [CHANGE] Query-frontend: migrated memcached backend client to the same one used in other components (memcached config and metrics are now consistent across all Mimir services). #821
  * The following CLI flags (and their respective YAML config options) have been added:
    * `-query-frontend.results-cache.backend` (set it to `memcached` if `-query-frontend.cache-results=true`)
  * The following CLI flags (and their respective YAML config options) have been changed:
    * `-frontend.memcached.hostname` and `-frontend.memcached.service` have been removed: use `-query-frontend.results-cache.memcached.addresses` instead
  * The following CLI flags (and their respective YAML config options) have been renamed:
    * `-frontend.background.write-back-concurrency` renamed to `-query-frontend.results-cache.memcached.max-async-concurrency`
    * `-frontend.background.write-back-buffer` renamed to `-query-frontend.results-cache.memcached.max-async-buffer-size`
    * `-frontend.memcached.batchsize` renamed to `-query-frontend.results-cache.memcached.max-get-multi-batch-size`
    * `-frontend.memcached.parallelism` renamed to `-query-frontend.results-cache.memcached.max-get-multi-concurrency`
    * `-frontend.memcached.timeout` renamed to `-query-frontend.results-cache.memcached.timeout`
    * `-frontend.memcached.max-item-size` renamed to `-query-frontend.results-cache.memcached.max-item-size`
    * `-frontend.memcached.max-idle-conns` renamed to `-query-frontend.results-cache.memcached.max-idle-connections`
    * `-frontend.compression` renamed to `-query-frontend.results-cache.compression`
  * The following CLI flags (and their respective YAML config options) have been removed:
    * `-frontend.memcached.circuit-breaker-consecutive-failures`: feature removed
    * `-frontend.memcached.circuit-breaker-timeout`: feature removed
    * `-frontend.memcached.circuit-breaker-interval`: feature removed
    * `-frontend.memcached.update-interval`: new setting is hardcoded to 30s
    * `-frontend.memcached.consistent-hash`: new setting is always enabled
    * `-frontend.default-validity` and `-frontend.memcached.expiration`: new setting is hardcoded to 7 days
  * The following metrics have been changed:
    * `cortex_cache_dropped_background_writes_total{name}` changed to `thanos_memcached_operation_skipped_total{name, operation, reason}`
    * `cortex_cache_value_size_bytes{name, method}` changed to `thanos_memcached_operation_data_size_bytes{name}`
    * `cortex_cache_request_duration_seconds{name, method, status_code}` changed to `thanos_memcached_operation_duration_seconds{name, operation}`
    * `cortex_cache_fetched_keys{name}` changed to `thanos_cache_memcached_requests_total{name}`
    * `cortex_cache_hits{name}` changed to `thanos_cache_memcached_hits_total{name}`
    * `cortex_memcache_request_duration_seconds{name, method, status_code}` changed to `thanos_memcached_operation_duration_seconds{name, operation}`
    * `cortex_memcache_client_servers{name}` changed to `thanos_memcached_dns_provider_results{name, addr}`
    * `cortex_memcache_client_set_skip_total{name}` changed to `thanos_memcached_operation_skipped_total{name, operation, reason}`
    * `cortex_dns_lookups_total` changed to `thanos_memcached_dns_lookups_total`
    * For all metrics the value of the "name" label has changed from `frontend.memcached` to `frontend-cache`
  * The following metrics have been removed:
    * `cortex_cache_background_queue_length{name}`
* [CHANGE] Query-frontend: merged `query_range` into `frontend` in the YAML config (keeping the same keys) and renamed flags: #825
  * `-querier.max-retries-per-request` renamed to `-query-frontend.max-retries-per-request`
  * `-querier.split-queries-by-interval` renamed to `-query-frontend.split-queries-by-interval`
  * `-querier.align-querier-with-step` renamed to `-query-frontend.align-querier-with-step`
  * `-querier.cache-results` renamed to `-query-frontend.cache-results`
  * `-querier.parallelise-shardable-queries` renamed to `-query-frontend.parallelize-shardable-queries`
* [CHANGE] Query-frontend: the default value of `-query-frontend.split-queries-by-interval` has changed from `0` to `24h`. #1131
* [CHANGE] Query-frontend: `-frontend.` flags were renamed to `-query-frontend.`: #1167
* [CHANGE] Query-frontend / Query-scheduler: classified the `-query-frontend.querier-forget-delay` and `-query-scheduler.querier-forget-delay` flags (and their respective YAML config options) as experimental. #1208
* [CHANGE] Querier / ruler: Change `-querier.max-fetched-chunks-per-query` configuration to limit to maximum number of chunks that can be fetched in a single query. The number of chunks fetched by ingesters AND long-term storare combined should not exceed the value configured on `-querier.max-fetched-chunks-per-query`. [#4260](https://github.com/cortexproject/cortex/pull/4260)
* [CHANGE] Querier / ruler: Option `-querier.ingester-streaming` has been removed. Querier/ruler now always use streaming method to query ingesters. #204
* [CHANGE] Querier: always fetch labels from store and respect start/end times in request; the option `-querier.query-store-for-labels-enabled` has been removed and is now always on. #518 #1132
* [CHANGE] Querier / ruler: removed the `-store.query-chunk-limit` flag (and its respective YAML config option `max_chunks_per_query`). `-querier.max-fetched-chunks-per-query` (and its respective YAML config option `max_fetched_chunks_per_query`) should be used instead. #705
* [CHANGE] Querier/Ruler: `-querier.active-query-tracker-dir` option has been removed. Active query tracking is now done via Activity tracker configured by `-activity-tracker.filepath` and enabled by default. Limit for max number of concurrent queries (`-querier.max-concurrent`) is now respected even if activity tracking is not enabled. #661 #822
* [CHANGE] Querier/ruler/query-frontend: the experimental `-querier.at-modifier-enabled` CLI flag has been removed and the PromQL `@` modifier is always enabled. #941
* [CHANGE] Querier: removed `-querier.worker-match-max-concurrent` and `-querier.worker-parallelism` CLI flags (and their respective YAML config options). Mimir now behaves like if `-querier.worker-match-max-concurrent` is always enabled and you should configure the max concurrency per querier process using `-querier.max-concurrent` instead. #958
* [CHANGE] Querier: changed default value of `-querier.query-ingesters-within` from `0` to `13h`. #967
* [CHANGE] Querier: rename metric `cortex_query_fetched_chunks_bytes_total` to `cortex_query_fetched_chunk_bytes_total` to be consistent with the limit name. #476
* [CHANGE] Ruler: add two new metrics `cortex_ruler_list_rules_seconds` and `cortex_ruler_load_rule_groups_seconds` to the ruler. #906
* [CHANGE] Ruler: endpoints for listing configured rules now return HTTP status code 200 and an empty map when there are no rules instead of an HTTP 404 and plain text error message. The following endpoints are affected: #456
  * `<prometheus-http-prefix>/config/v1/rules`
  * `<prometheus-http-prefix>/config/v1/rules/{namespace}`
  * `<prometheus-http-prefix>/rules` (deprecated)
  * `<prometheus-http-prefix>/rules/{namespace}` (deprecated)
  * `/api/v1/rules` (deprecated)
  * `/api/v1/rules/{namespace}` (deprecated)
* [CHANGE] Ruler: removed `configdb` support from Ruler backend storages. #15 #38 #819
* [CHANGE] Ruler: removed the support for the deprecated storage configuration via `-ruler.storage.*` CLI flags (and their respective YAML config options). Use `-ruler-storage.*` instead. #628
* [CHANGE] Ruler: set new default limits for rule groups: `-ruler.max-rules-per-rule-group` to 20 (previously 0, disabled) and `-ruler.max-rule-groups-per-tenant` to 70 (previously 0, disabled). #847
* [CHANGE] Ruler: removed `-ruler.enable-sharding` option, and changed default value of `-ruler.ring.store` to `memberlist`. #943
* [CHANGE] Ruler: `-ruler.alertmanager-use-v2` has been removed. The ruler will always use the `v2` endpoints. #954 #1100
* [CHANGE] Ruler: `-experimental.ruler.enable-api` flag has been renamed to `-ruler.enable-api` and is now stable. The default value has also changed from `false` to `true`, so both ruler and alertmanager API are enabled by default. #913 #1065
* [CHANGE] Ruler: add support for [DNS service discovery format](./docs/sources/configuration/arguments.md#dns-service-discovery) for `-ruler.alertmanager-url`. `-ruler.alertmanager-discovery` flag has been removed. URLs following the prior SRV format, will be treated as a static target. To continue using service discovery for these URLs prepend `dnssrvnoa+` to them. #993
  * The following metrics for Alertmanager DNS service discovery are replaced:
    * `prometheus_sd_dns_lookups_total` replaced by `cortex_dns_lookups_total{component="ruler"}`
    * `prometheus_sd_dns_lookup_failures_total` replaced by `cortex_dns_failures_total{component="ruler"}`
* [CHANGE] Ruler: deprecate `/api/v1/rules/**` and `<prometheus-http-prefix/rules/**` configuration API endpoints in favour of `/<prometheus-http-prefix>/config/v1/rules/**`. Deprecated endpoints will be removed in Mimir 2.2.0. Main configuration API endpoints are now `/<prometheus-http-prefix>/config/api/v1/rules/**` introduced in Mimir 2.0.0. #1222
* [CHANGE] Store-gateway: index cache now includes tenant in cache keys, this invalidates previous cached entries. #607
* [CHANGE] Store-gateway: increased memcached index caching TTL from 1 day to 7 days. #718
* [CHANGE] Store-gateway: options `-store-gateway.sharding-enabled` and `-querier.store-gateway-addresses` were removed. Default value of `-store-gateway.sharding-ring.store` is now `memberlist` and default value for `-store-gateway.sharding-ring.wait-stability-min-duration` changed from `1m` to `0` (disabled). #976
* [CHANGE] Compactor: compactor will no longer try to compact blocks that are already marked for deletion. Previously compactor would consider blocks marked for deletion within `-compactor.deletion-delay / 2` period as eligible for compaction. [#4328](https://github.com/cortexproject/cortex/pull/4328)
* [CHANGE] Compactor: Removed support for block deletion marks migration. If you're upgrading from Cortex < 1.7.0 to Mimir, you should upgrade the compactor to Cortex >= 1.7.0 first, run it at least once and then upgrade to Mimir. #122
* [CHANGE] Compactor: removed the `cortex_compactor_group_vertical_compactions_total` metric. #278
* [CHANGE] Compactor: no longer waits for initial blocks cleanup to finish before starting compactions. #282
* [CHANGE] Compactor: removed overlapping sources detection. Overlapping sources may exist due to edge cases (timing issues) when horizontally sharding compactor, but are correctly handled by compactor. #494
* [CHANGE] Compactor: compactor now uses deletion marks from `<tenant>/markers` location in the bucket. Marker files are no longer fetched, only listed. #550
* [CHANGE] Compactor: Default value of `-compactor.block-sync-concurrency` has changed from 20 to 8. This flag is now only used to control number of goroutines for downloading and uploading blocks during compaction. #552
* [CHANGE] Compactor is now included in `all` target (single-binary). #866
* [CHANGE] Compactor: Removed `-compactor.sharding-enabled` option. Sharding in compactor is now always enabled. Default value of `-compactor.ring.store` has changed from `consul` to `memberlist`. Default value of `-compactor.ring.wait-stability-min-duration` is now 0, which disables the feature. #956
* [CHANGE] Alertmanager: removed `-alertmanager.configs.auto-webhook-root` #977
* [CHANGE] Alertmanager: removed `configdb` support from Alertmanager backend storages. #15 #38 #819
* [CHANGE] Alertmanager: Don't count user-not-found errors from replicas as failures in the `cortex_alertmanager_state_fetch_replica_state_failed_total` metric. #190
* [CHANGE] Alertmanager: Use distributor for non-API routes. #213
* [CHANGE] Alertmanager: removed `-alertmanager.storage.*` configuration options, with the exception of the CLI flags `-alertmanager.storage.path` and `-alertmanager.storage.retention`. Use `-alertmanager-storage.*` instead. #632
* [CHANGE] Alertmanager: set default value for `-alertmanager.web.external-url=http://localhost:8080/alertmanager` to match the default configuration. #808 #1067
* [CHANGE] Alertmanager: `-experimental.alertmanager.enable-api` flag has been renamed to `-alertmanager.enable-api` and is now stable. #913
* [CHANGE] Alertmanager: now always runs with sharding enabled; other modes of operation are removed. #1044 #1126
  * The following configuration options are removed:
    * `-alertmanager.sharding-enabled`
    * `-alertmanager.cluster.advertise-address`
    * `-alertmanager.cluster.gossip-interval`
    * `-alertmanager.cluster.listen-address`
    * `-alertmanager.cluster.peers`
    * `-alertmanager.cluster.push-pull-interval`
  * The following configuration options are renamed:
    * `-alertmanager.cluster.peer-timeout` to `-alertmanager.peer-timeout`
* [CHANGE] Alertmanager: the default value of `-alertmanager.sharding-ring.store` is now `memberlist`. #1171
* [CHANGE] Ring: changed default value of `-distributor.ring.store` (Distributor ring) and `-ring.store` (Ingester ring) to `memberlist`. #1046
* [CHANGE] Memberlist: the `memberlist_kv_store_value_bytes` metric has been removed due to values no longer being stored in-memory as encoded bytes. [#4345](https://github.com/cortexproject/cortex/pull/4345)
* [CHANGE] Memberlist: forward only changes, not entire original message. [#4419](https://github.com/cortexproject/cortex/pull/4419)
* [CHANGE] Memberlist: don't accept old tombstones as incoming change, and don't forward such messages to other gossip members. [#4420](https://github.com/cortexproject/cortex/pull/4420)
* [CHANGE] Memberlist: changed probe interval from `1s` to `5s` and probe timeout from `500ms` to `2s`. #563
* [CHANGE] Memberlist: the `name` label on metrics `cortex_dns_failures_total`, `cortex_dns_lookups_total` and `cortex_dns_provider_results` was renamed to `component`. #993
* [CHANGE] Limits: removed deprecated limits for rejecting old samples #799
  This removes the following flags:
  * `-validation.reject-old-samples`
  * `-validation.reject-old-samples.max-age`
* [CHANGE] Limits: removed local limit-related flags in favor of global limits. #725
  The distributor ring is now required, and can be configured via the `distributor.ring.*` flags.
  This removes the following flags:
  * `-distributor.ingestion-rate-strategy` -> will now always use the "global" strategy
  * `-ingester.max-series-per-user` -> set `-ingester.max-global-series-per-user` to `N` times the existing value of `-ingester.max-series-per-user` instead
  * `-ingester.max-series-per-metric` -> set `-ingester.max-global-series-per-metric`  to `N` times the existing value of `-ingester.max-series-per-metric` instead
  * `-ingester.max-metadata-per-user` -> set `-ingester.max-global-metadata-per-user` to `N` times the existing value of `-ingester.max-metadata-per-user` instead
  * `-ingester.max-metadata-per-metric` -> set `-ingester.max-global-metadata-per-metric` to `N` times the existing value of `-ingester.max-metadata-per-metric` instead
  * In the above notes, `N` refers to the number of ingester replicas
  Additionally, default values for the following flags have changed:
  * `-ingester.max-global-series-per-user` from `0` to `150000`
  * `-ingester.max-global-series-per-metric` from `0` to `20000`
  * `-distributor.ingestion-rate-limit` from `25000` to `10000`
  * `-distributor.ingestion-burst-size` from `50000` to `200000`
* [CHANGE] Limits: removed limit `enforce_metric_name`, now behave as if set to `true` always. #686
* [CHANGE] Limits: Option `-ingester.max-samples-per-query` and its YAML field `max_samples_per_query` have been removed. It required `-querier.ingester-streaming` option to be set to false, but since `-querier.ingester-streaming` is removed (always defaulting to true), the limit using it was removed as well. #204 #1132
* [CHANGE] Limits: Set the default max number of inflight ingester push requests (`-ingester.instance-limits.max-inflight-push-requests`) to 30000 in order to prevent clusters from being overwhelmed by request volume or temporary slow-downs. #259
* [CHANGE] Overrides exporter: renamed metric `cortex_overrides` to `cortex_limits_overrides`. #173 #407
* [FEATURE] The following features have been moved from experimental to stable: #913 #1002
  * Alertmanager config API
  * Alertmanager receiver firewall
  * Alertmanager sharding
  * Azure blob storage support
  * Blocks storage bucket index
  * Disable the ring health check in the readiness endpoint (`-ingester.readiness-check-ring-health=false`)
  * Distributor: do not extend writes on unhealthy ingesters
  * Do not unregister ingesters from ring on shutdown (`-ingester.unregister-on-shutdown=false`)
  * HA Tracker: cleanup of old replicas from KV Store
  * Instance limits in ingester and distributor
  * OpenStack Swift storage support
  * Query-frontend: query stats tracking
  * Query-scheduler
  * Querier: tenant federation
  * Ruler config API
  * S3 Server Side Encryption (SSE) using KMS
  * TLS configuration for gRPC, HTTP and etcd clients
  * Zone-aware replication
  * `/labels` API using matchers
  * The following querier limits:
    * `-querier.max-fetched-chunks-per-query`
    * `-querier.max-fetched-chunk-bytes-per-query`
    * `-querier.max-fetched-series-per-query`
  * The following alertmanager limits:
    * Notification rate (`-alertmanager.notification-rate-limit` and `-alertmanager.notification-rate-limit-per-integration`)
    * Dispatcher groups (`-alertmanager.max-dispatcher-aggregation-groups`)
    * User config size (`-alertmanager.max-config-size-bytes`)
    * Templates count in user config (`-alertmanager.max-templates-count`)
    * Max template size (`-alertmanager.max-template-size-bytes`)
* [FEATURE] The endpoints `/api/v1/status/buildinfo`, `<prometheus-http-prefix>/api/v1/status/buildinfo`, and `<alertmanager-http-prefix>/api/v1/status/buildinfo` have been added to display build information and enabled features. #1219 #1240
* [FEATURE] PromQL: added `present_over_time` support. #139
* [FEATURE] Added "Activity tracker" feature which can log ongoing activities from previous Mimir run in case of a crash. It is enabled by default and controlled by the `-activity-tracker.filepath` flag. It can be disabled by setting this path to an empty string. Currently, the Store-gateway, Ruler, Querier, Query-frontend and Ingester components use this feature to track queries. #631 #782 #822 #1121
* [FEATURE] Divide configuration parameters into categories "basic", "advanced", and "experimental". Only flags in the basic category are shown when invoking `-help`, whereas `-help-all` will include flags in all categories (basic, advanced, experimental). #840
* [FEATURE] Querier: Added support for tenant federation to exemplar endpoints. #927
* [FEATURE] Ingester: can expose metrics on active series matching custom trackers configured via `-ingester.active-series-custom-trackers` (or its respective YAML config option). When configured, active series for custom trackers are exposed by the `cortex_ingester_active_series_custom_tracker` metric. #42 #672
* [FEATURE] Ingester: Enable snapshotting of in-memory TSDB on disk during shutdown via `-blocks-storage.tsdb.memory-snapshot-on-shutdown` (experimental). #249
* [FEATURE] Ingester: Added `-blocks-storage.tsdb.isolation-enabled` flag, which allows disabling TSDB isolation feature. This is enabled by default (per TSDB default), but disabling can improve performance of write requests. #512
* [FEATURE] Ingester: Added `-blocks-storage.tsdb.head-chunks-write-queue-size` flag, which allows setting the size of the queue used by the TSDB before m-mapping chunks (experimental). #591
  * Added `cortex_ingester_tsdb_mmap_chunk_write_queue_operations_total` metric to track different operations of this queue.
* [FEATURE] Distributor: Added `-api.skip-label-name-validation-header-enabled` option to allow skipping label name validation on the HTTP write path based on `X-Mimir-SkipLabelNameValidation` header being `true` or not. #390
* [FEATURE] Query-frontend: Add `cortex_query_fetched_series_total` and `cortex_query_fetched_chunks_bytes_total` per-user counters to expose the number of series and bytes fetched as part of queries. These metrics can be enabled with the `-frontend.query-stats-enabled` flag (or its respective YAML config option `query_stats_enabled`). [#4343](https://github.com/cortexproject/cortex/pull/4343)
* [FEATURE] Query-frontend: Add `cortex_query_fetched_chunks_total` per-user counter to expose the number of chunks fetched as part of queries. This metric can be enabled with the `-query-frontend.query-stats-enabled` flag (or its respective YAML config option `query_stats_enabled`). #31
* [FEATURE] Query-frontend: Add query sharding for instant and range queries. You can enable querysharding by setting `-query-frontend.parallelize-shardable-queries` to `true`. The following additional config and exported metrics have been added. #79 #80 #100 #124 #140 #148 #150 #151 #153 #154 #155 #156 #157 #158 #159 #160 #163 #169 #172 #196 #205 #225 #226 #227 #228 #230 #235 #240 #239 #246 #244 #319 #330 #371 #385 #400 #458 #586 #630 #660 #707 #1542
  * New config options:
    * `-query-frontend.query-sharding-total-shards`: The amount of shards to use when doing parallelisation via query sharding.
    * `-query-frontend.query-sharding-max-sharded-queries`: The max number of sharded queries that can be run for a given received query. 0 to disable limit.
    * `-blocks-storage.bucket-store.series-hash-cache-max-size-bytes`: Max size - in bytes - of the in-memory series hash cache in the store-gateway.
    * `-blocks-storage.tsdb.series-hash-cache-max-size-bytes`: Max size - in bytes - of the in-memory series hash cache in the ingester.
  * New exported metrics:
    * `cortex_bucket_store_series_hash_cache_requests_total`
    * `cortex_bucket_store_series_hash_cache_hits_total`
    * `cortex_frontend_query_sharding_rewrites_succeeded_total`
    * `cortex_frontend_sharded_queries_per_query`
  * Renamed metrics:
    * `cortex_frontend_mapped_asts_total` to `cortex_frontend_query_sharding_rewrites_attempted_total`
  * Modified metrics:
    * added `sharded` label to `cortex_query_seconds_total`
  * When query sharding is enabled, the following querier config must be set on query-frontend too:
    * `-querier.max-concurrent`
    * `-querier.timeout`
    * `-querier.max-samples`
    * `-querier.at-modifier-enabled`
    * `-querier.default-evaluation-interval`
    * `-querier.active-query-tracker-dir`
    * `-querier.lookback-delta`
  * Sharding can be dynamically controlled per request using the `Sharding-Control: 64` header. (0 to disable)
  * Sharding can be dynamically controlled per tenant using the limit `query_sharding_total_shards`. (0 to disable)
  * Added `sharded_queries` count to the "query stats" log.
  * The number of shards is adjusted to be compatible with number of compactor shards that are used by a split-and-merge compactor. The querier can use this to avoid querying blocks that cannot have series in a given query shard.
* [FEATURE] Query-Frontend: Added `-query-frontend.cache-unaligned-requests` option to cache responses for requests that do not have step-aligned start and end times. This can improve speed of repeated queries, but can also pollute cache with results that are never reused. #432
* [FEATURE] Querier: Added label names cardinality endpoint `<prefix>/api/v1/cardinality/label_names` that is disabled by default. Can be enabled/disabled via the CLI flag `-querier.cardinality-analysis-enabled` or its respective YAML config option. Configurable on a per-tenant basis. #301 #377 #474
* [FEATURE] Querier: Added label values cardinality endpoint `<prefix>/api/v1/cardinality/label_values` that is disabled by default. Can be enabled/disabled via the CLI flag `-querier.cardinality-analysis-enabled` or its respective YAML config option, and configurable on a per-tenant basis. The maximum number of label names allowed to be queried in a single API call can be controlled via `-querier.label-values-max-cardinality-label-names-per-request`. #332 #395 #474
* [FEATURE] Querier: Added `-store.max-labels-query-length` to restrict the range of `/series`, label-names and label-values requests. #507
* [FEATURE] Ruler: Add new `-ruler.query-stats-enabled` which when enabled will report the `cortex_ruler_query_seconds_total` as a per-user metric that tracks the sum of the wall time of executing queries in the ruler in seconds. [#4317](https://github.com/cortexproject/cortex/pull/4317)
* [FEATURE] Ruler: Added federated rule groups. #533
  * Added `-ruler.tenant-federation.enabled` config flag.
  * Added support for `source_tenants` field on rule groups.
* [FEATURE] Store-gateway: Added `/store-gateway/tenants` and `/store-gateway/tenant/{tenant}/blocks` endpoints that provide functionality that was provided by `tools/listblocks`. #911 #973
* [FEATURE] Compactor: compactor now uses new algorithm that we call "split-and-merge". Previous compaction strategy was removed. With the `split-and-merge` compactor source blocks for a given tenant are grouped into `-compactor.split-groups` number of groups. Each group of blocks is then compacted separately, and is split into `-compactor.split-and-merge-shards` shards (configurable on a per-tenant basis). Compaction of each tenant shards can be horizontally scaled. Number of compactors that work on jobs for single tenant can be limited by using `-compactor.compactor-tenant-shard-size` parameter, or per-tenant `compactor_tenant_shard_size` override.  #275 #281 #282 #283 #288 #290 #303 #307 #317 #323 #324 #328 #353 #368 #479 #820
* [FEATURE] Compactor: Added `-compactor.max-compaction-time` to control how long can compaction for a single tenant take. If compactions for a tenant take longer, no new compactions are started in the same compaction cycle. Running compactions are not stopped however, and may take much longer. #523
* [FEATURE] Compactor: When compactor finds blocks with out-of-order chunks, it will mark them for no-compaction. Blocks marked for no-compaction are ignored in future compactions too. Added metric `cortex_compactor_blocks_marked_for_no_compaction_total` to track number of blocks marked for no-compaction. Added `CortexCompactorSkippedBlocksWithOutOfOrderChunks` alert based on new metric. Markers are only checked from `<tenant>/markers` location, but uploaded to the block directory too. #520 #535 #550
* [FEATURE] Compactor: multiple blocks are now downloaded and uploaded at once, which can shorten compaction process. #552
* [ENHANCEMENT] Exemplars are now emitted for all gRPC calls and many operations tracked by histograms. #180
* [ENHANCEMENT] New options `-server.http-listen-network` and `-server.grpc-listen-network` allow binding as 'tcp4' or 'tcp6'. #180
* [ENHANCEMENT] Query federation: improve performance in MergeQueryable by memoizing labels. #312
* [ENHANCEMENT] Add histogram metrics `cortex_distributor_sample_delay_seconds` and `cortex_ingester_tsdb_sample_out_of_order_delta_seconds` #488
* [ENHANCEMENT] Check internal directory access before starting up. #1217
* [ENHANCEMENT] Azure client: expose option to configure MSI URL and user-assigned identity. #584
* [ENHANCEMENT] Added a new metric `mimir_build_info` to coincide with `cortex_build_info`. The metric `cortex_build_info` has not been removed. #1022
* [ENHANCEMENT] Mimir runs a sanity check of storage config at startup and will fail to start if the sanity check doesn't pass. This is done to find potential config issues before starting up. #1180
* [ENHANCEMENT] Validate alertmanager and ruler storage configurations to ensure they don't use same bucket name and region values as those configured for the blocks storage. #1214
* [ENHANCEMENT] Ingester: added option `-ingester.readiness-check-ring-health` to disable the ring health check in the readiness endpoint. When disabled, the health checks are run against only the ingester itself instead of all ingesters in the ring. #48 #126
* [ENHANCEMENT] Ingester: reduce CPU and memory utilization if remote write requests contains a large amount of "out of bounds" samples. #413
* [ENHANCEMENT] Ingester: reduce CPU and memory utilization when querying chunks from ingesters. #430
* [ENHANCEMENT] Ingester: Expose ingester ring page on ingesters. #654
* [ENHANCEMENT] Distributor: added option `-distributor.excluded-zones` to exclude ingesters running in specific zones both on write and read path. #51
* [ENHANCEMENT] Distributor: add tags to tracing span for distributor push with user, cluster and replica. #210
* [ENHANCEMENT] Distributor: performance optimisations. #212 #217 #242
* [ENHANCEMENT] Distributor: reduce latency when HA-Tracking by doing KVStore updates in the background. #271
* [ENHANCEMENT] Distributor: make distributor inflight push requests count include background calls to ingester. #398
* [ENHANCEMENT] Distributor: silently drop exemplars more than 5 minutes older than samples in the same batch. #544
* [ENHANCEMENT] Distributor: reject exemplars with blank label names or values. The `cortex_discarded_exemplars_total` metric will use the `exemplar_labels_blank` reason in this case. #873
* [ENHANCEMENT] Query-frontend: added `cortex_query_frontend_workers_enqueued_requests_total` metric to track the number of requests enqueued in each query-scheduler. #384
* [ENHANCEMENT] Query-frontend: added `cortex_query_frontend_non_step_aligned_queries_total` to track the total number of range queries with start/end not aligned to step. #347 #357 #582
* [ENHANCEMENT] Query-scheduler: exported summary `cortex_query_scheduler_inflight_requests` tracking total number of inflight requests (both enqueued and processing) in percentile buckets. #675
* [ENHANCEMENT] Querier: can use the `LabelNames` call with matchers, if matchers are provided in the `/labels` API call, instead of using the more expensive `MetricsForLabelMatchers` call as before. #3 #1186
* [ENHANCEMENT] Querier / store-gateway: optimized regex matchers. #319 #334 #355
* [ENHANCEMENT] Querier: when fetching data for specific query-shard, we can ignore some blocks based on compactor-shard ID, since sharding of series by query sharding and compactor is the same. Added metrics: #438 #450
  * `cortex_querier_blocks_found_total`
  * `cortex_querier_blocks_queried_total`
  * `cortex_querier_blocks_with_compactor_shard_but_incompatible_query_shard_total`
* [ENHANCEMENT] Querier / ruler: reduce cpu usage, latency and peak memory consumption. #459 #463 #589
* [ENHANCEMENT] Querier: labels requests now obey `-querier.query-ingesters-within`, making them a little more efficient. #518
* [ENHANCEMENT] Querier: retry store-gateway in case of unexpected failure, instead of failing the query. #1003
* [ENHANCEMENT] Querier / ruler: reduce memory used by streaming queries, particularly in ruler. [#4341](https://github.com/cortexproject/cortex/pull/4341)
* [ENHANCEMENT] Ruler: Using shuffle sharding subring on GetRules API. [#4466](https://github.com/cortexproject/cortex/pull/4466)
* [ENHANCEMENT] Ruler: wait for ruler ring client to self-detect during startup. #990
* [ENHANCEMENT] Store-gateway: added `cortex_bucket_store_sent_chunk_size_bytes` metric, tracking the size of chunks sent from store-gateway to querier. #123
* [ENHANCEMENT] Store-gateway: reduced CPU and memory utilization due to exported metrics aggregation for instances with a large number of tenants. #123 #142
* [ENHANCEMENT] Store-gateway: added an in-memory LRU cache for chunks attributes. Can be enabled setting `-blocks-storage.bucket-store.chunks-cache.attributes-in-memory-max-items=X` where `X` is the max number of items to keep in the in-memory cache. The following new metrics are exposed: #279 #415 #437
  * `cortex_cache_memory_requests_total`
  * `cortex_cache_memory_hits_total`
  * `cortex_cache_memory_items_count`
* [ENHANCEMENT] Store-gateway: log index cache requests to tracing spans. #419
* [ENHANCEMENT] Store-gateway: store-gateway can now ignore blocks with minimum time within `-blocks-storage.bucket-store.ignore-blocks-within` duration. Useful when used together with `-querier.query-store-after`. #502
* [ENHANCEMENT] Store-gateway: label values with matchers now doesn't preload or list series, reducing latency and memory consumption. #534
* [ENHANCEMENT] Store-gateway: the results of `LabelNames()`, `LabelValues()` and `Series(skipChunks=true)` calls are now cached in the index cache. #590
* [ENHANCEMENT] Store-gateway: Added `-store-gateway.sharding-ring.unregister-on-shutdown` option that allows store-gateway to stay in the ring even after shutdown. Defaults to `true`, which is the same as current behaviour. #610 #614
* [ENHANCEMENT] Store-gateway: wait for ring tokens stability instead of ring stability to speed up startup and tests. #620
* [ENHANCEMENT] Compactor: add timeout for waiting on compactor to become ACTIVE in the ring. [#4262](https://github.com/cortexproject/cortex/pull/4262)
* [ENHANCEMENT] Compactor: skip already planned compaction jobs if the tenant doesn't belong to the compactor instance anymore. #303
* [ENHANCEMENT] Compactor: Blocks cleaner will ignore users that it no longer "owns" when sharding is enabled, and user ownership has changed since last scan. #325
* [ENHANCEMENT] Compactor: added `-compactor.compaction-jobs-order` support to configure which compaction jobs should run first for a given tenant (in case there are multiple ones). Supported values are: `smallest-range-oldest-blocks-first` (default), `newest-blocks-first`. #364
* [ENHANCEMENT] Compactor: delete blocks marked for deletion faster. #490
* [ENHANCEMENT] Compactor: expose low-level concurrency options for compactor: `-compactor.max-opening-blocks-concurrency`, `-compactor.max-closing-blocks-concurrency`, `-compactor.symbols-flushers-concurrency`. #569 #701
* [ENHANCEMENT] Compactor: expand compactor logs to include total compaction job time, total time for uploads and block counts. #549
* [ENHANCEMENT] Ring: allow experimental configuration of disabling of heartbeat timeouts by setting the relevant configuration value to zero. Applies to the following: [#4342](https://github.com/cortexproject/cortex/pull/4342)
  * `-distributor.ring.heartbeat-timeout`
  * `-ingester.ring.heartbeat-timeout`
  * `-ruler.ring.heartbeat-timeout`
  * `-alertmanager.sharding-ring.heartbeat-timeout`
  * `-compactor.ring.heartbeat-timeout`
  * `-store-gateway.sharding-ring.heartbeat-timeout`
* [ENHANCEMENT] Ring: allow heartbeats to be explicitly disabled by setting the interval to zero. This is considered experimental. This applies to the following configuration options: [#4344](https://github.com/cortexproject/cortex/pull/4344)
  * `-distributor.ring.heartbeat-period`
  * `-ingester.ring.heartbeat-period`
  * `-ruler.ring.heartbeat-period`
  * `-alertmanager.sharding-ring.heartbeat-period`
  * `-compactor.ring.heartbeat-period`
  * `-store-gateway.sharding-ring.heartbeat-period`
* [ENHANCEMENT] Memberlist: optimized receive path for processing ring state updates, to help reduce CPU utilization in large clusters. [#4345](https://github.com/cortexproject/cortex/pull/4345)
* [ENHANCEMENT] Memberlist: expose configuration of memberlist packet compression via `-memberlist.compression-enabled`. [#4346](https://github.com/cortexproject/cortex/pull/4346)
* [ENHANCEMENT] Memberlist: Add `-memberlist.advertise-addr` and `-memberlist.advertise-port` options for setting the address to advertise to other members of the cluster to enable NAT traversal. #260
* [ENHANCEMENT] Memberlist: reduce CPU utilization for rings with a large number of members. #537 #563 #634
* [ENHANCEMENT] Overrides exporter: include additional limits in the per-tenant override exporter. The following limits have been added to the `cortex_limit_overrides` metric: #21
  * `max_fetched_series_per_query`
  * `max_fetched_chunk_bytes_per_query`
  * `ruler_max_rules_per_rule_group`
  * `ruler_max_rule_groups_per_tenant`
* [ENHANCEMENT] Overrides exporter: add a metrics `cortex_limits_defaults` to expose the default values of limits. #173
* [ENHANCEMENT] Overrides exporter: Add `max_fetched_chunks_per_query` and `max_global_exemplars_per_user` limits to the default and per-tenant limits exported as metrics. #471 #515
* [ENHANCEMENT] Upgrade Go to 1.17.8. #1347 #1381
* [ENHANCEMENT] Upgrade Docker base images to `alpine:3.15.0`. #1348
* [BUGFIX] Azure storage: only create HTTP client once, to reduce memory utilization. #605
* [BUGFIX] Ingester: fixed ingester stuck on start up (LEAVING ring state) when `-ingester.ring.heartbeat-period=0` and `-ingester.unregister-on-shutdown=false`. [#4366](https://github.com/cortexproject/cortex/pull/4366)
* [BUGFIX] Ingester: prevent any reads or writes while the ingester is stopping. This will prevent accessing TSDB blocks once they have been already closed. [#4304](https://github.com/cortexproject/cortex/pull/4304)
* [BUGFIX] Ingester: TSDB now waits for pending readers before truncating Head block, fixing the `chunk not found` error and preventing wrong query results. #16
* [BUGFIX] Ingester: don't create TSDB or appender if no samples are sent by a tenant. #162
* [BUGFIX] Ingester: fix out-of-order chunks in TSDB head in-memory series after WAL replay in case some samples were appended to TSDB WAL before series. #530
* [BUGFIX] Distributor: when cleaning up obsolete elected replicas from KV store, HA tracker didn't update number of cluster per user correctly. [#4336](https://github.com/cortexproject/cortex/pull/4336)
* [BUGFIX] Distributor: fix bug in query-exemplar where some results would get dropped. #583
* [BUGFIX] Query-frontend: Fixes @ modifier functions (start/end) when splitting queries by time. #206
* [BUGFIX] Query-frontend: Ensure query_range requests handled by the query-frontend return JSON formatted errors. #360 #499
* [BUGFIX] Query-frontend: don't reuse cached results for queries that are not step-aligned. #424
* [BUGFIX] Query-frontend: fix API error messages that were mentioning Prometheus `--enable-feature=promql-negative-offset` and `--enable-feature=promql-at-modifier` flags. #688
* [BUGFIX] Query-frontend: worker's cancellation channels are now buffered to ensure that all request cancellations are properly handled. #741
* [BUGFIX] Querier: fixed `/api/v1/user_stats` endpoint. When zone-aware replication is enabled, `MaxUnavailableZones` param is used instead of `MaxErrors`, so setting `MaxErrors = 0` doesn't make the Querier wait for all Ingesters responses. #474
* [BUGFIX] Querier: Disable query scheduler SRV DNS lookup. #689
* [BUGFIX] Ruler: fixed counting of PromQL evaluation errors as user-errors when updating `cortex_ruler_queries_failed_total`. [#4335](https://github.com/cortexproject/cortex/pull/4335)
* [BUGFIX] Ruler: fix formatting of rule groups in `/ruler/rule_groups` endpoint. #655
* [BUGFIX] Ruler: do not log `unable to read rules directory` at startup if the directory hasn't been created yet. #1058
* [BUGFIX] Ruler: enable Prometheus-compatible endpoints regardless of `-ruler.enable-api`. The flag now only controls the configuration API. This is what the config flag description stated, but not what was happening. #1216
* [BUGFIX] Compactor: fixed panic while collecting Prometheus metrics. #28
* [BUGFIX] Compactor: compactor should now be able to correctly mark blocks for deletion and no-compaction, if such marking was previously interrupted. #1015
* [BUGFIX] Alertmanager: remove stale template files. #4495
* [BUGFIX] Alertmanager: don't replace user configurations with blank fallback configurations (when enabled), particularly during scaling up/down instances when sharding is enabled. #224
* [BUGFIX] Ring: multi KV runtime config changes are now propagated to all rings, not just ingester ring. #1047
* [BUGFIX] Memberlist: fixed corrupted packets when sending compound messages with more than 255 messages or messages bigger than 64KB. #551
* [BUGFIX] Overrides exporter: successfully startup even if runtime config is not set. #1056
* [BUGFIX] Fix internal modules to wait for other modules depending on them before stopping. #1472

### Mixin

_Changes since `grafana/cortex-jsonnet` `1.9.0`._

* [CHANGE] Removed chunks storage support from mixin. #641 #643 #645 #811 #812 #813
  * Removed `tsdb.libsonnet`: no need to import it anymore (its content is already automatically included when using Jsonnet)
  * Removed the following fields from `_config`:
    * `storage_engine` (defaults to `blocks`)
    * `chunk_index_backend`
    * `chunk_store_backend`
  * Removed schema config map
  * Removed the following dashboards:
    * "Cortex / Chunks"
    * "Cortex / WAL"
    * "Cortex / Blocks vs Chunks"
  * Removed the following alerts:
    * `CortexOldChunkInMemory`
    * `CortexCheckpointCreationFailed`
    * `CortexCheckpointDeletionFailed`
    * `CortexProvisioningMemcachedTooSmall`
    * `CortexWALCorruption`
    * `CortexTableSyncFailure`
    * `CortexTransferFailed`
  * Removed the following recording rules:
    * `cortex_chunk_store_index_lookups_per_query`
    * `cortex_chunk_store_series_pre_intersection_per_query`
    * `cortex_chunk_store_series_post_intersection_per_query`
    * `cortex_chunk_store_chunks_per_query`
    * `cortex_bigtable_request_duration_seconds`
    * `cortex_cassandra_request_duration_seconds`
    * `cortex_dynamo_request_duration_seconds`
    * `cortex_database_request_duration_seconds`
    * `cortex_gcs_request_duration_seconds`
* [CHANGE] Update grafana-builder dependency: use $__rate_interval in qpsPanel and latencyPanel. [#372](https://github.com/grafana/cortex-jsonnet/pull/372)
* [CHANGE] `namespace` template variable in dashboards now only selects namespaces for selected clusters. [#311](https://github.com/grafana/cortex-jsonnet/pull/311)
* [CHANGE] `CortexIngesterRestarts` alert severity changed from `critical` to `warning`. [#321](https://github.com/grafana/cortex-jsonnet/pull/321)
* [CHANGE] Dashboards: added overridable `job_labels` and `cluster_labels` to the configuration object as label lists to uniquely identify jobs and clusters in the metric names and group-by lists in dashboards. [#319](https://github.com/grafana/cortex-jsonnet/pull/319)
* [CHANGE] Dashboards: `alert_aggregation_labels` has been removed from the configuration and overriding this value has been deprecated. Instead the labels are now defined by the `cluster_labels` list, and should be overridden accordingly through that list. [#319](https://github.com/grafana/cortex-jsonnet/pull/319)
* [CHANGE] Renamed `CortexCompactorHasNotUploadedBlocksSinceStart` to `CortexCompactorHasNotUploadedBlocks`. [#334](https://github.com/grafana/cortex-jsonnet/pull/334)
* [CHANGE] Renamed `CortexCompactorRunFailed` to `CortexCompactorHasNotSuccessfullyRunCompaction`. [#334](https://github.com/grafana/cortex-jsonnet/pull/334)
* [CHANGE] Renamed `CortexInconsistentConfig` alert to `CortexInconsistentRuntimeConfig` and increased severity to `critical`. [#335](https://github.com/grafana/cortex-jsonnet/pull/335)
* [CHANGE] Increased `CortexBadRuntimeConfig` alert severity to `critical` and removed support for `cortex_overrides_last_reload_successful` metric (was removed in Cortex 1.3.0). [#335](https://github.com/grafana/cortex-jsonnet/pull/335)
* [CHANGE] Grafana 'min step' changed to 15s so dashboard show better detail. [#340](https://github.com/grafana/cortex-jsonnet/pull/340)
* [CHANGE] Replace `CortexRulerFailedEvaluations` with two new alerts: `CortexRulerTooManyFailedPushes` and `CortexRulerTooManyFailedQueries`. [#347](https://github.com/grafana/cortex-jsonnet/pull/347)
* [CHANGE] Removed `CortexCacheRequestErrors` alert. This alert was not working because the legacy Cortex cache client instrumentation doesn't track errors. [#346](https://github.com/grafana/cortex-jsonnet/pull/346)
* [CHANGE] Removed `CortexQuerierCapacityFull` alert. [#342](https://github.com/grafana/cortex-jsonnet/pull/342)
* [CHANGE] Changes blocks storage alerts to group metrics by the configured `cluster_labels` (supporting the deprecated `alert_aggregation_labels`). [#351](https://github.com/grafana/cortex-jsonnet/pull/351)
* [CHANGE] Increased `CortexIngesterReachingSeriesLimit` critical alert threshold from 80% to 85%. [#363](https://github.com/grafana/cortex-jsonnet/pull/363)
* [CHANGE] Changed default `job_names` for query-frontend, query-scheduler and querier to match custom deployments too. [#376](https://github.com/grafana/cortex-jsonnet/pull/376)
* [CHANGE] Split `cortex_api` recording rule group into three groups. This is a workaround for large clusters where this group can become slow to evaluate. [#401](https://github.com/grafana/cortex-jsonnet/pull/401)
* [CHANGE] Increased `CortexIngesterReachingSeriesLimit` warning threshold from 70% to 80% and critical threshold from 85% to 90%. [#404](https://github.com/grafana/cortex-jsonnet/pull/404)
* [CHANGE] Raised `CortexKVStoreFailure` alert severity from warning to critical. #493
* [CHANGE] Increase `CortexRolloutStuck` alert "for" duration from 15m to 30m. #493 #573
* [CHANGE] The Alertmanager and Ruler compiled dashboards (`alertmanager.json` and `ruler.json`) have been respectively renamed to `mimir-alertmanager.json` and `mimir-ruler.json`. #869
* [CHANGE] Removed `cortex_overrides_metric` from `_config`. #871
* [CHANGE] Renamed recording rule groups (`cortex_` prefix changed to `mimir_`). #871
* [CHANGE] Alerts name prefix has been changed from `Cortex` to `Mimir` (eg. alert `CortexIngesterUnhealthy` has been renamed to `MimirIngesterUnhealthy`). #879
* [CHANGE] Enabled resources dashboards by default. Can be disabled setting `resources_dashboards_enabled` config field to `false`. #920
* [FEATURE] Added `Cortex / Overrides` dashboard, displaying default limits and per-tenant overrides applied to Mimir. #673
* [FEATURE] Added `Mimir / Tenants` and `Mimir / Top tenants` dashboards, displaying user-based metrics. #776
* [FEATURE] Added querier autoscaling panels and alerts. #1006 #1016
* [FEATURE] Mimir / Top tenants dashboard now has tenants ranked by rule group size and evaluation time. #1338
* [ENHANCEMENT] cortex-mixin: Make `cluster_namespace_deployment:kube_pod_container_resource_requests_{cpu_cores,memory_bytes}:sum` backwards compatible with `kube-state-metrics` v2.0.0. [#317](https://github.com/grafana/cortex-jsonnet/pull/317)
* [ENHANCEMENT] Cortex-mixin: Include `cortex-gw-internal` naming variation in default `gateway` job names. [#328](https://github.com/grafana/cortex-jsonnet/pull/328)
* [ENHANCEMENT] Ruler dashboard: added object storage metrics. [#354](https://github.com/grafana/cortex-jsonnet/pull/354)
* [ENHANCEMENT] Alertmanager dashboard: added object storage metrics. [#354](https://github.com/grafana/cortex-jsonnet/pull/354)
* [ENHANCEMENT] Added documentation text panels and descriptions to reads and writes dashboards. [#324](https://github.com/grafana/cortex-jsonnet/pull/324)
* [ENHANCEMENT] Dashboards: defined container functions for common resources panels: containerDiskWritesPanel, containerDiskReadsPanel, containerDiskSpaceUtilization. [#331](https://github.com/grafana/cortex-jsonnet/pull/331)
* [ENHANCEMENT] cortex-mixin: Added `alert_excluded_routes` config to exclude specific routes from alerts. [#338](https://github.com/grafana/cortex-jsonnet/pull/338)
* [ENHANCEMENT] Added `CortexMemcachedRequestErrors` alert. [#346](https://github.com/grafana/cortex-jsonnet/pull/346)
* [ENHANCEMENT] Ruler dashboard: added "Per route p99 latency" panel in the "Configuration API" row. [#353](https://github.com/grafana/cortex-jsonnet/pull/353)
* [ENHANCEMENT] Increased the `for` duration of the `CortexIngesterReachingSeriesLimit` warning alert to 3h. [#362](https://github.com/grafana/cortex-jsonnet/pull/362)
* [ENHANCEMENT] Added a new tier (`medium_small_user`) so we have another tier between 100K and 1Mil active series. [#364](https://github.com/grafana/cortex-jsonnet/pull/364)
* [ENHANCEMENT] Extend Alertmanager dashboard: [#313](https://github.com/grafana/cortex-jsonnet/pull/313)
  * "Tenants" stat panel - shows number of discovered tenant configurations.
  * "Replication" row - information about the replication of tenants/alerts/silences over instances.
  * "Tenant Configuration Sync" row - information about the configuration sync procedure.
  * "Sharding Initial State Sync" row - information about the initial state sync procedure when sharding is enabled.
  * "Sharding Runtime State Sync" row - information about various state operations which occur when sharding is enabled (replication, fetch, marge, persist).
* [ENHANCEMENT] Update gsutil command for `not healthy index found` playbook [#370](https://github.com/grafana/cortex-jsonnet/pull/370)
* [ENHANCEMENT] Added Alertmanager alerts and playbooks covering configuration syncs and sharding operation: [#377 [#378](https://github.com/grafana/cortex-jsonnet/pull/378)
  * `CortexAlertmanagerSyncConfigsFailing`
  * `CortexAlertmanagerRingCheckFailing`
  * `CortexAlertmanagerPartialStateMergeFailing`
  * `CortexAlertmanagerReplicationFailing`
  * `CortexAlertmanagerPersistStateFailing`
  * `CortexAlertmanagerInitialSyncFailed`
* [ENHANCEMENT] Add recording rules to improve responsiveness of Alertmanager dashboard. [#387](https://github.com/grafana/cortex-jsonnet/pull/387)
* [ENHANCEMENT] Add `CortexRolloutStuck` alert. [#405](https://github.com/grafana/cortex-jsonnet/pull/405)
* [ENHANCEMENT] Added `CortexKVStoreFailure` alert. [#406](https://github.com/grafana/cortex-jsonnet/pull/406)
* [ENHANCEMENT] Use configured `ruler` jobname for ruler dashboard panels. [#409](https://github.com/grafana/cortex-jsonnet/pull/409)
* [ENHANCEMENT] Add ability to override `datasource` for generated dashboards. [#407](https://github.com/grafana/cortex-jsonnet/pull/407)
* [ENHANCEMENT] Use alertmanager jobname for alertmanager dashboard panels [#411](https://github.com/grafana/cortex-jsonnet/pull/411)
* [ENHANCEMENT] Added `CortexDistributorReachingInflightPushRequestLimit` alert. [#408](https://github.com/grafana/cortex-jsonnet/pull/408)
* [ENHANCEMENT] Added `CortexReachingTCPConnectionsLimit` alert. #403
* [ENHANCEMENT] Added "Cortex / Writes Networking" and "Cortex / Reads Networking" dashboards. #405
* [ENHANCEMENT] Improved "Queue length" panel in "Cortex / Queries" dashboard. #408
* [ENHANCEMENT] Add `CortexDistributorReachingInflightPushRequestLimit` alert and playbook. #401
* [ENHANCEMENT] Added "Recover accidentally deleted blocks (Google Cloud specific)" playbook. #475
* [ENHANCEMENT] Added support to multi-zone store-gateway deployments. #608 #615
* [ENHANCEMENT] Show supplementary alertmanager services in the Rollout Progress dashboard. #738 #855
* [ENHANCEMENT] Added `mimir` to default job names. This makes dashboards and alerts working when Mimir is installed in single-binary mode and the deployment is named `mimir`. #921
* [ENHANCEMENT] Introduced a new alert for the Alertmanager: `MimirAlertmanagerAllocatingTooMuchMemory`. It has two severities based on the memory usage against limits, a `warning` level at 80% and a `critical` level at 90%. #1206
* [ENHANCEMENT] Faster memcached cache requests. #2720
* [BUGFIX] Fixed `CortexIngesterHasNotShippedBlocks` alert false positive in case an ingester instance had ingested samples in the past, then no traffic was received for a long period and then it started receiving samples again. [#308](https://github.com/grafana/cortex-jsonnet/pull/308)
* [BUGFIX] Fixed `CortexInconsistentRuntimeConfig` metric. [#335](https://github.com/grafana/cortex-jsonnet/pull/335)
* [BUGFIX] Fixed scaling dashboard to correctly work when a Cortex service deployment spans across multiple zones (a zone is expected to have the `zone-[a-z]` suffix). [#365](https://github.com/grafana/cortex-jsonnet/pull/365)
* [BUGFIX] Fixed rollout progress dashboard to correctly work when a Cortex service deployment spans across multiple zones (a zone is expected to have the `zone-[a-z]` suffix). [#366](https://github.com/grafana/cortex-jsonnet/pull/366)
* [BUGFIX] Fixed rollout progress dashboard to include query-scheduler too. [#376](https://github.com/grafana/cortex-jsonnet/pull/376)
* [BUGFIX] Upstream recording rule `node_namespace_pod_container:container_cpu_usage_seconds_total:sum_irate` renamed. [#379](https://github.com/grafana/cortex-jsonnet/pull/379)
* [BUGFIX] Fixed writes/reads/alertmanager resources dashboards to use `$._config.job_names.gateway`. [#403](https://github.com/grafana/cortex-jsonnet/pull/403)
* [BUGFIX] Span the annotation.message in alerts as YAML multiline strings. [#412](https://github.com/grafana/cortex-jsonnet/pull/412)
* [BUGFIX] Fixed "Instant queries / sec" in "Cortex / Reads" dashboard. #445
* [BUGFIX] Fixed and added missing KV store panels in Writes, Reads, Ruler and Compactor dashboards. #448
* [BUGFIX] Fixed Alertmanager dashboard when alertmanager is running as part of single binary. #1064
* [BUGFIX] Fixed Ruler dashboard when ruler is running as part of single binary. #1260
* [BUGFIX] Query-frontend: fixed bad querier status code mapping with query-sharding enabled. #1227

### Jsonnet

_Changes since `grafana/cortex-jsonnet` `1.9.0`._

* [CHANGE] Removed chunks storage support. #639
  * Removed the following fields from `_config`:
    * `storage_engine` (defaults to `blocks`)
    * `querier_second_storage_engine` (not supported anymore)
    * `table_manager_enabled`, `table_prefix`
    * `memcached_index_writes_enabled` and `memcached_index_writes_max_item_size_mb`
    * `storeMemcachedChunksConfig`
    * `storeConfig`
    * `max_chunk_idle`
    * `schema` (the schema configmap is still added for backward compatibility reasons)
    * `bigtable_instance` and `bigtable_project`
    * `client_configs`
    * `enabledBackends`
    * `storage_backend`
    * `cassandra_addresses`
    * `s3_bucket_name`
    * `ingester_deployment_without_wal` (was only used by chunks storage)
    * `ingester` (was only used to configure chunks storage WAL)
  * Removed the following CLI flags from `ingester_args`:
    * `ingester.max-chunk-age`
    * `ingester.max-stale-chunk-idle`
    * `ingester.max-transfer-retries`
    * `ingester.retain-period`
* [CHANGE] Changed `overrides-exporter.libsonnet` from being based on cortex-tools to Mimir `overrides-exporter` target. #646
* [CHANGE] Store gateway: set `-blocks-storage.bucket-store.index-cache.memcached.max-get-multi-concurrency`,
  `-blocks-storage.bucket-store.chunks-cache.memcached.max-get-multi-concurrency`,
  `-blocks-storage.bucket-store.metadata-cache.memcached.max-get-multi-concurrency`,
  `-blocks-storage.bucket-store.index-cache.memcached.max-idle-connections`,
  `-blocks-storage.bucket-store.chunks-cache.memcached.max-idle-connections`,
  `-blocks-storage.bucket-store.metadata-cache.memcached.max-idle-connections` to 100 [#414](https://github.com/grafana/cortex-jsonnet/pull/414)
* [CHANGE] Alertmanager: mounted overrides configmap to alertmanager too. [#315](https://github.com/grafana/cortex-jsonnet/pull/315)
* [CHANGE] Memcached: upgraded memcached from `1.5.17` to `1.6.9`. [#316](https://github.com/grafana/cortex-jsonnet/pull/316)
* [CHANGE] Store-gateway: increased memory request and limit respectively from 6GB / 6GB to 12GB / 18GB. [#322](https://github.com/grafana/cortex-jsonnet/pull/322)
* [CHANGE] Store-gateway: increased `-blocks-storage.bucket-store.max-chunk-pool-bytes` from 2GB (default) to 12GB. [#322](https://github.com/grafana/cortex-jsonnet/pull/322)
* [CHANGE] Ingester/Ruler: set `-server.grpc-max-send-msg-size-bytes` and `-server.grpc-max-send-msg-size-bytes` to sensible default values (10MB). [#326](https://github.com/grafana/cortex-jsonnet/pull/326)
* [CHANGE] Decreased `-server.grpc-max-concurrent-streams` from 100k to 10k. [#369](https://github.com/grafana/cortex-jsonnet/pull/369)
* [CHANGE] Decreased blocks storage ingesters graceful termination period from 80m to 20m. [#369](https://github.com/grafana/cortex-jsonnet/pull/369)
* [CHANGE] Increase the rules per group and rule groups limits on different tiers. [#396](https://github.com/grafana/cortex-jsonnet/pull/396)
* [CHANGE] Removed `max_samples_per_query` limit, since it only works with chunks and only when using `-distributor.shard-by-all-labels=false`. [#397](https://github.com/grafana/cortex-jsonnet/pull/397)
* [CHANGE] Removed chunks storage query sharding config support. The following config options have been removed: [#398](https://github.com/grafana/cortex-jsonnet/pull/398)
  * `_config` > `queryFrontend` > `shard_factor`
  * `_config` > `queryFrontend` > `sharded_queries_enabled`
  * `_config` > `queryFrontend` > `query_split_factor`
* [CHANGE] Rename ruler_s3_bucket_name and ruler_gcs_bucket_name to ruler_storage_bucket_name: [#415](https://github.com/grafana/cortex-jsonnet/pull/415)
* [CHANGE] Fine-tuned rolling update policy for distributor, querier, query-frontend, query-scheduler. [#420](https://github.com/grafana/cortex-jsonnet/pull/420)
* [CHANGE] Increased memcached metadata/chunks/index-queries max connections from 4k to 16k. [#420](https://github.com/grafana/cortex-jsonnet/pull/420)
* [CHANGE] Disabled step alignment in query-frontend to be compliant with PromQL. [#420](https://github.com/grafana/cortex-jsonnet/pull/420)
* [CHANGE] Do not limit compactor CPU and request a number of cores equal to the configured concurrency. [#420](https://github.com/grafana/cortex-jsonnet/pull/420)
* [CHANGE] Configured split-and-merge compactor. #853
  * The following CLI flags are set on compactor:
    * `-compactor.split-and-merge-shards=0`
    * `-compactor.compactor-tenant-shard-size=1`
    * `-compactor.split-groups=1`
    * `-compactor.max-opening-blocks-concurrency=4`
    * `-compactor.max-closing-blocks-concurrency=2`
    * `-compactor.symbols-flushers-concurrency=4`
  * The following per-tenant overrides have been set on `super_user` and `mega_user` classes:
    ```
    compactor_split_and_merge_shards: 2,
    compactor_tenant_shard_size: 2,
    compactor_split_groups: 2,
    ```
* [CHANGE] The entrypoint file to include has been renamed from `cortex.libsonnet` to `mimir.libsonnet`. #897
* [CHANGE] The default image config field has been renamed from `cortex` to `mimir`. #896
   ```
   {
     _images+:: {
       mimir: '...',
     },
   }
   ```
* [CHANGE] Removed `cortex_` prefix from config fields. #898
  * The following config fields have been renamed:
    * `cortex_bucket_index_enabled` renamed to `bucket_index_enabled`
    * `cortex_compactor_cleanup_interval` renamed to `compactor_cleanup_interval`
    * `cortex_compactor_data_disk_class` renamed to `compactor_data_disk_class`
    * `cortex_compactor_data_disk_size` renamed to `compactor_data_disk_size`
    * `cortex_compactor_max_concurrency` renamed to `compactor_max_concurrency`
    * `cortex_distributor_allow_multiple_replicas_on_same_node` renamed to `distributor_allow_multiple_replicas_on_same_node`
    * `cortex_ingester_data_disk_class` renamed to `ingester_data_disk_class`
    * `cortex_ingester_data_disk_size` renamed to `ingester_data_disk_size`
    * `cortex_querier_allow_multiple_replicas_on_same_node` renamed to `querier_allow_multiple_replicas_on_same_node`
    * `cortex_query_frontend_allow_multiple_replicas_on_same_node` renamed to `query_frontend_allow_multiple_replicas_on_same_node`
    * `cortex_query_sharding_enabled` renamed to `query_sharding_enabled`
    * `cortex_query_sharding_msg_size_factor` renamed to `query_sharding_msg_size_factor`
    * `cortex_ruler_allow_multiple_replicas_on_same_node` renamed to `ruler_allow_multiple_replicas_on_same_node`
    * `cortex_store_gateway_data_disk_class` renamed to `store_gateway_data_disk_class`
    * `cortex_store_gateway_data_disk_size` renamed to `store_gateway_data_disk_size`
* [CHANGE] The overrides configmap default mountpoint has changed from `/etc/cortex` to `/etc/mimir`. It can be customized via the `overrides_configmap_mountpoint` config field. #899
* [CHANGE] Enabled in the querier the features to query label names with matchers, PromQL at modifier and query long-term storage for labels. #905
* [CHANGE] Reduced TSDB blocks retention on ingesters disk from 96h to 24h. #905
* [CHANGE] Enabled closing of idle TSDB in ingesters. #905
* [CHANGE] Disabled TSDB isolation in ingesters for better performances. #905
* [CHANGE] Changed log level of querier, query-frontend, query-scheduler and alertmanager from `debug` to `info`. #905
* [CHANGE] Enabled attributes in-memory cache in store-gateway. #905
* [CHANGE] Configured store-gateway to not load blocks containing samples more recent than 10h (because such samples are queried from ingesters). #905
* [CHANGE] Dynamically compute `-compactor.deletion-delay` based on other settings, in order to reduce the deletion delay as much as possible and lower the number of live blocks in the storage. #907
* [CHANGE] The config field `distributorConfig` has been renamed to `ingesterRingClientConfig`. Config field `ringClient` has been removed in favor of `ingesterRingClientConfig`. #997 #1057
* [CHANGE] Gossip.libsonnet has been fixed to modify all ring configurations, not only the ingester ring config. Furthermore it now supports migration via multi KV store. #1057 #1099
* [CHANGE] Changed the default of `bucket_index_enabled` to `true`. #924
* [CHANGE] Remove the support for the test-exporter. #1133
* [CHANGE] Removed `$.distributor_deployment_labels`, `$.ingester_deployment_labels` and `$.querier_deployment_labels` fields, that were used by gossip.libsonnet to inject additional label. Now the label is injected directly into pods of statefulsets and deployments. #1297
* [CHANGE] Disabled `-ingester.readiness-check-ring-health`. #1352
* [CHANGE] Changed Alertmanager CPU request from `100m` to `2` cores, and memory request from `1Gi` to `10Gi`. Set Alertmanager memory limit to `15Gi`. #1206
* [CHANGE] gossip.libsonnet has been renamed to memberlist.libsonnet, and is now imported by default. Use of memberlist for ring is enabled by setting `_config.memberlist_ring_enabled` to true. #1526
* [FEATURE] Added query sharding support. It can be enabled setting `cortex_query_sharding_enabled: true` in the `_config` object. #653
* [FEATURE] Added shuffle-sharding support. It can be enabled and configured using the following config: #902
   ```
   _config+:: {
     shuffle_sharding:: {
       ingester_write_path_enabled: true,
       ingester_read_path_enabled: true,
       querier_enabled: true,
       ruler_enabled: true,
       store_gateway_enabled: true,
     },
   }
   ```
* [FEATURE] Added multi-zone ingesters and store-gateways support. #1352 #1552
* [ENHANCEMENT] Add overrides config to compactor. This allows setting retention configs per user. [#386](https://github.com/grafana/cortex-jsonnet/pull/386)
* [ENHANCEMENT] Added 256MB memory ballast to querier. [#369](https://github.com/grafana/cortex-jsonnet/pull/369)
* [ENHANCEMENT] Update `etcd-operator` to latest version (see https://github.com/grafana/jsonnet-libs/pull/480). [#263](https://github.com/grafana/cortex-jsonnet/pull/263)
* [ENHANCEMENT] Add support for Azure storage in Alertmanager configuration. [#381](https://github.com/grafana/cortex-jsonnet/pull/381)
* [ENHANCEMENT] Add support for running Alertmanager in sharding mode. [#394](https://github.com/grafana/cortex-jsonnet/pull/394)
* [ENHANCEMENT] Allow to customize PromQL engine settings via `queryEngineConfig`. [#399](https://github.com/grafana/cortex-jsonnet/pull/399)
* [ENHANCEMENT] Define Azure object storage ruler args. [#416](https://github.com/grafana/cortex-jsonnet/pull/416)
* [ENHANCEMENT] Added the following config options to allow to schedule multiple replicas of the same service on the same node: [#418](https://github.com/grafana/cortex-jsonnet/pull/418)
  * `cortex_distributor_allow_multiple_replicas_on_same_node`
  * `cortex_ruler_allow_multiple_replicas_on_same_node`
  * `cortex_querier_allow_multiple_replicas_on_same_node`
  * `cortex_query_frontend_allow_multiple_replicas_on_same_node`
* [BUGFIX] Alertmanager: fixed `--alertmanager.cluster.peers` CLI flag passed to alertmanager when HA is enabled. [#329](https://github.com/grafana/cortex-jsonnet/pull/329)
* [BUGFIX] Fixed `-distributor.extend-writes` setting on ruler when `unregister_ingesters_on_shutdown` is disabled. [#369](https://github.com/grafana/cortex-jsonnet/pull/369)
* [BUGFIX] Treat `compactor_blocks_retention_period` type as string rather than int.[#395](https://github.com/grafana/cortex-jsonnet/pull/395)
* [BUGFIX] Pass `-ruler-storage.s3.endpoint` to ruler when using S3. [#421](https://github.com/grafana/cortex-jsonnet/pull/421)
* [BUGFIX] Remove service selector on label `gossip_ring_member` from other services than `gossip-ring`. [#1008](https://github.com/grafana/mimir/pull/1008)
* [BUGFIX] Rename `-ingester.readiness-check-ring-health` to `-ingester.ring.readiness-check-ring-health`, to reflect current name of flag. #1460

### Mimirtool

_Changes since cortextool `0.10.7`._

* [CHANGE] The following environment variables have been renamed: #883
  * `CORTEX_ADDRESS` to `MIMIR_ADDRESS`
  * `CORTEX_API_USER` to `MIMIR_API_USER`
  * `CORTEX_API_KEY` to `MIMIR_API_KEY`
  * `CORTEX_TENANT_ID` to `MIMIR_TENANT_ID`
  * `CORTEX_TLS_CA_PATH` to `MIMIR_TLS_CA_PATH`
  * `CORTEX_TLS_CERT_PATH` to `MIMIR_TLS_CERT_PATH`
  * `CORTEX_TLS_KEY_PATH` to `MIMIR_TLS_KEY_PATH`
* [CHANGE] Change `cortex` backend to `mimir`. #883
* [CHANGE] Do not publish `mimirtool` binary for 386 windows architecture. #1263
* [CHANGE] `analyse` command has been renamed to `analyze`. #1318
* [FEATURE] Support Arm64 on Darwin for all binaries (benchtool etc). https://github.com/grafana/cortex-tools/pull/215
* [ENHANCEMENT] Correctly support federated rules. #823
* [BUGFIX] Fix `cortextool rules` legends displaying wrong symbols for updates and deletions. https://github.com/grafana/cortex-tools/pull/226

### Query-tee

_Changes since Cortex `1.10.0`._

* [ENHANCEMENT] Added `/api/v1/query_exemplars` API endpoint support (no results comparison). #168
* [ENHANCEMENT] Add a flag (`--proxy.compare-use-relative-error`) in the query-tee to compare floating point values using relative error. #208
* [ENHANCEMENT] Add a flag (`--proxy.compare-skip-recent-samples`) in the query-tee to skip comparing recent samples. By default samples not older than 1 minute are skipped. #234
* [BUGFIX] Fixes a panic in the query-tee when comparing result. #207
* [BUGFIX] Ensure POST requests are handled correctly #286

### Blocksconvert

_Changes since Cortex `1.10.0`._

* [CHANGE] Blocksconvert tool was removed from Mimir. #637

### Metaconvert

_Changes since Cortex `1.10.0`._

* [CHANGE] `thanosconvert` tool has been renamed to `metaconvert`. `-config.file` option has been removed, while it now requires `-tenant` option to work on single tenant only. It now also preserves labels recognized by Mimir. #1120

### Test-exporter

_Changes since Cortex `1.10.0`._

* [CHANGE] Removed the test-exporter tool. #1133

### Tools

_Changes since Cortex `1.10.0`._

* [CHANGE] Removed `query-audit`. You can use `query-tee` to compare query results and performances of two Grafana Mimir backends. #1380

## [Cortex 1.10.0 CHANGELOG](https://github.com/grafana/mimir/blob/a13959db5d38ff65c2b7ef52c56331d2f4dbc00c/CHANGELOG.md#cortex-1100--2021-08-03)<|MERGE_RESOLUTION|>--- conflicted
+++ resolved
@@ -119,11 +119,8 @@
 * [BUGFIX] Ingester: Fix issue where ingesters could leave read-only mode during forced compactions, resulting in write errors. #11664
 * [BUGFIX] Ruler: Fix rare panic when the ruler is shutting down. #11781
 * [BUGFIX] Block-builder-scheduler: Fix data loss bug in job assignment. #11785
-<<<<<<< HEAD
+* [BUGFIX] Compactor: start tracking `-compactor.max-compaction-time` after the initial compaction planning phase, to avoid rare cases where planning takes longer than `-compactor.max-compaction-time` and so actual compaction never runs for a tenant. #11834
 * [BUGFIX] Ingester: Fix issue where ingesters could leave read-only mode during idle compactions, resulting in write errors. #11890
-=======
-* [BUGFIX] Compactor: start tracking `-compactor.max-compaction-time` after the initial compaction planning phase, to avoid rare cases where planning takes longer than `-compactor.max-compaction-time` and so actual compaction never runs for a tenant. #11834
->>>>>>> fc32d624
 
 ### Mixin
 
