# Changelog

## main / unreleased

### Grafana Mimir

* [CHANGE] Store-gateway: skip verifying index header integrity upon loading. To enable verification set `blocks_storage.bucket_store.index_header.verify_on_load: true`.
* [CHANGE] Querier: change the default value of the experimental `-querier.streaming-chunks-per-ingester-buffer-size` flag to 256. #5203
* [CHANGE] Querier: only initiate query requests to ingesters in the `ACTIVE` state in the ring. #5342
* [CHANGE] Querier: `-query-frontend.cache-unaligned-requests` has been moved from a global flag to a per-tenant override. #5312
* [CHANGE] Ingester: removed `cortex_ingester_shipper_dir_syncs_total` and `cortex_ingester_shipper_dir_sync_failures_total` metrics. The former metric was not much useful, and the latter was never incremented. #5396
* [FEATURE] Cardinality API: Add a new `count_method` parameter which enables counting active series #5136
* [FEATURE] Query-frontend: added experimental support to cache cardinality, label names and label values query responses. The cache will be used when `-query-frontend.cache-results` is enabled, and `-query-frontend.results-cache-ttl-for-cardinality-query` or `-query-frontend.results-cache-ttl-for-labels-query` set to a value greater than 0. The following metrics have been added to track the query results cache hit ratio per `request_type`: #5212 #5235 #5426
  * `cortex_frontend_query_result_cache_requests_total{request_type="query_range|cardinality|label_names_and_values"}`
  * `cortex_frontend_query_result_cache_hits_total{request_type="query_range|cardinality|label_names_and_values"}`
* [FEATURE] Added `-<prefix>.s3.list-objects-version` flag to configure the S3 list objects version.
* [FEATURE] Ingester: Add optional CPU/memory utilization based read request limiting, considered experimental. Disabled by default, enable by configuring limits via both of the following flags: #5012 #5392 #5394
  * `-ingester.read-path-cpu-utilization-limit`
  * `-ingester.read-path-memory-utilization-limit`
* [FEATURE] Ruler: Support filtering results from rule status endpoint by `file`, `rule_group` and `rule_name`. #5291
* [FEATURE] Ingester: add experimental support for creating tokens by using spread minimizing strategy. This can be enabled with `-ingester.ring.token-generation-strategy: spread-minimizing` and `-ingester.ring.spread-minimizing-zones: <all available zones>`. In that case `-ingester.ring.tokens-file-path` must be empty. #5308 #5324
* [FEATURE] Ingester: add experimental support to compact the TSDB Head when the number of in-memory series is equal or greater than `-blocks-storage.tsdb.early-head-compaction-min-in-memory-series`, and the ingester estimates that the per-tenant TSDB Head compaction will reduce in-memory series by at least `-blocks-storage.tsdb.early-head-compaction-min-estimated-series-reduction-percentage`. #5371
* [FEATURE] Ingester: add new metrics for tracking native histograms in active series: `cortex_ingester_active_native_histogram_series`, `cortex_ingester_active_native_histogram_series_custom_tracker`, `cortex_ingester_active_native_histogram_buckets`, `cortex_ingester_active_native_histogram_buckets_custom_tracker`. The first 2 are the subsets of the existing and unmodified `cortex_ingester_active_series` and `cortex_ingester_active_series_custom_tracker` respectively, only tracking native histogram series, and the last 2 are the equivalents for tracking the number of buckets in native histogram series. #5318
* [ENHANCEMENT] Overrides-exporter: Add new metrics for write path and alertmanager (`max_global_metadata_per_user`, `max_global_metadata_per_metric`, `request_rate`, `request_burst_size`, `alertmanager_notification_rate_limit`, `alertmanager_max_dispatcher_aggregation_groups`, `alertmanager_max_alerts_count`, `alertmanager_max_alerts_size_bytes`) and added flag `-overrides-exporter.enabled-metrics` to explicitly configure desired metrics, e.g. `-overrides-exporter.enabled-metrics=request_rate,ingestion_rate`. Default value for this flag is: `ingestion_rate,ingestion_burst_size,max_global_series_per_user,max_global_series_per_metric,max_global_exemplars_per_user,max_fetched_chunks_per_query,max_fetched_series_per_query,ruler_max_rules_per_rule_group,ruler_max_rule_groups_per_tenant`. #5376
* [ENHANCEMENT] Cardinality API: When zone aware replication is enabled, the label values cardinality API can now tolerate single zone failure #5178
* [ENHANCEMENT] Distributor: optimize sending requests to ingesters when incoming requests don't need to be modified. #5137 #5389
* [ENHANCEMENT] Add advanced CLI flags to control gRPC client behaviour: #5161
  * `-<prefix>.connect-timeout`
  * `-<prefix>.connect-backoff-base-delay`
  * `-<prefix>.connect-backoff-max-delay`
  * `-<prefix>.initial-stream-window-size`
  * `-<prefix>.initial-connection-window-size`
* [ENHANCEMENT] Query-frontend: added "response_size_bytes" field to "query stats" log. #5196
* [ENHANCEMENT] Querier: Refine error messages for per-tenant query limits, informing the user of the preferred strategy for not hitting the limit, in addition to how they may tweak the limit. #5059
* [ENHANCEMENT] Distributor: optimize sending of requests to ingesters by reusing memory buffers for marshalling requests. #5195 #5389
* [ENHANCEMENT] Querier: add experimental `-querier.minimize-ingester-requests` option to initially query only the minimum set of ingesters required to reach quorum. #5202 #5259 #5263
* [ENHANCEMENT] Querier: improve error message when streaming chunks from ingesters to queriers and a query limit is reached. #5245
* [ENHANCEMENT] Use new data structure for labels, to reduce memory consumption. #3555
* [ENHANCEMENT] Update alpine base image to 3.18.2. #5276
* [ENHANCEMENT] Ruler: add `cortex_ruler_sync_rules_duration_seconds` metric, tracking the time spent syncing all rule groups owned by the ruler instance. #5311
* [ENHANCEMENT] Store-gateway: add experimental `blocks-storage.bucket-store.index-header-lazy-loading-concurrency` config option to limit the number of concurrent index-headers loads when lazy loading. #5313
* [ENHANCEMENT] Ingester and querier: improve level of detail in traces emitted for queries that hit ingesters. #5315
* [ENHANCEMENT] Querier: add `cortex_querier_queries_rejected_total` metric that counts the number of queries rejected due to hitting a limit (eg. max series per query or max chunks per query). #5316 #5440 #5450
* [ENHANCEMENT] Querier: add experimental `-querier.minimize-ingester-requests-hedging-delay` option to initiate requests to further ingesters when request minimisation is enabled and not all initial requests have completed. #5368
* [ENHANCEMENT] Clarify docs for `-ingester.client.*` flags to make it clear that these are used by both queriers and distributors. #5375
* [ENHANCEMENT] Querier: enforce `max-chunks-per-query` limit earlier in query processing when streaming chunks from ingesters to queriers to avoid unnecessarily consuming resources for queries that will be aborted. #5369 #5447
* [ENHANCEMENT] Ingester: added `cortex_ingester_shipper_last_successful_upload_timestamp_seconds` metric tracking the last successful TSDB block uploaded to the bucket (unix timestamp in seconds). #5396
* [BUGFIX] Ingester: Handle when previous ring state is leaving and the number of tokens has changed. #5204
* [BUGFIX] Querier: fix issue where queries that use the `timestamp()` function fail with `execution: attempted to read series at index 0 from stream, but the stream has already been exhausted` if streaming chunks from ingesters to queriers is enabled. #5370
* [BUGFIX] memberlist: bring back `memberlist_client_kv_store_count` metric that used to exist in Cortex, but got lost during dskit updates before Mimir 2.0. #5377
* [BUGFIX] Querier: Pass on HTTP 503 query response code. #5364
* [BUGFIX] Store-gateway: Fix issue where stopping a store-gateway could cause all store-gateways to unload all blocks. #5464

### Mixin

* [CHANGE] Dashboards: show all workloads in selected namespace on "rollout progress" dashboard. #5113
* [CHANGE] Dashboards: show the number of updated and ready pods for each workload in the "rollout progress" panel on the "rollout progress" dashboard. #5113
* [CHANGE] Dashboards: removed "Query results cache misses" panel on the "Mimir / Queries" dashboard. #5423
<<<<<<< HEAD
* [CHANGE] Dashboards: sort variable drop-down lists from A to Z, rather than Z to A. #5490
=======
* [CHANGE] Dashboards: default to shared crosshair on all dashboards. #5489
>>>>>>> bae4a0c9
* [ENHANCEMENT] Dashboards: adjust layout of "rollout progress" dashboard panels so that the "rollout progress" panel doesn't require scrolling. #5113
* [ENHANCEMENT] Dashboards: show container name first in "pods count per version" panel on "rollout progress" dashboard. #5113
* [ENHANCEMENT] Dashboards: show time spend waiting for turn when lazy loading index headers in the "index-header lazy load gate latency" panel on the "queries" dashboard. #5313
* [ENHANCEMENT] Dashboards: split query results cache hit ratio by request type in "Query results cache hit ratio" panel on the "Mimir / Queries" dashboard. #5423
* [ENHANCEMENT] Dashboards: add "rejected queries" panel to "queries" dashboard. #5429
* [BUGFIX] Alerts: fix `MimirIngesterRestarts` to fire only when the ingester container is restarted, excluding the cases the pod is rescheduled. #5397
* [BUGFIX] Dashboards: fix "unhealthy pods" panel on "rollout progress" dashboard showing only a number rather than the name of the workload and the number of unhealthy pods if only one workload has unhealthy pods. #5113 #5200
* [BUGFIX] Alerts: fixed `MimirIngesterHasNotShippedBlocks` and `MimirIngesterHasNotShippedBlocksSinceStart` alerts. #5396

### Jsonnet

* [CHANGE] Removed `_config.querier.concurrency` configuration option and replaced it with `_config.querier_max_concurrency` and `_config.ruler_querier_max_concurrency` to allow to easily fine tune it for different querier deployments. #5322
* [CHANGE] Change `_config.multi_zone_ingester_max_unavailable` to 50. #5327
* [FEATURE] Alertmanager: Add horizontal pod autoscaler config, that can be enabled using `autoscaling_alertmanager_enabled: true`. #5194 #5249
* [ENHANCEMENT] Enable the `track_sizes` feature for Memcached pods to help determine cache efficiency. #5209
* [ENHANCEMENT] Add per-container map for environment variables. #5181
* [ENHANCEMENT] Add `PodDisruptionBudget`s for compactor, continuous-test, distributor, overrides-exporter, querier, query-frontend, query-scheduler, rollout-operator, ruler, ruler-querier, ruler-query-frontend, ruler-query-scheduler, and all memcached workloads. #5098
* [ENHANCEMENT] Ruler: configure the ruler storage cache when the metadata cache is enabled. #5326 #5334
* [ENHANCEMENT] Shuffle-sharding: ingester shards in user-classes can now be configured to target different series and limit percentage utilization through `_config.shuffle_sharding.target_series_per_ingester` and `_config.shuffle_sharding.target_utilization_percentage` values. #5470

### Mimirtool

### Mimir Continuous Test

### Query-tee

* [CHANGE] Proxy `Content-Type` response header from backend. Previously `Content-Type: text/plain; charset=utf-8` was returned on all requests. #5183

### Documentation

* [CHANGE] Fix reference to `get-started` documentation directory. #5476

### Tools

* [BUGFIX] Stop tools from panicking when `-help` flag is passed. #5412
* [BUGFIX] Remove github.com/golang/glog command line flags from tools. #5413

## 2.9.0

### Grafana Mimir

* [CHANGE] Store-gateway: change expanded postings, postings, and label values index cache key format. These caches will be invalidated when rolling out the new Mimir version. #4770 #4978 #5037
* [CHANGE] Distributor: remove the "forwarding" feature as it isn't necessary anymore. #4876
* [CHANGE] Query-frontend: Change the default value of `-query-frontend.query-sharding-max-regexp-size-bytes` from `0` to `4096`. #4932
* [CHANGE] Querier: `-querier.query-ingesters-within` has been moved from a global flag to a per-tenant override. #4287
* [CHANGE] Querier: Use `-blocks-storage.tsdb.retention-period` instead of `-querier.query-ingesters-within` for calculating the lookback period for shuffle sharded ingesters. Setting `-querier.query-ingesters-within=0` no longer disables shuffle sharding on the read path. #4287
* [CHANGE] Block upload: `/api/v1/upload/block/{block}/files` endpoint now allows file uploads with no `Content-Length`. #4956
* [CHANGE] Store-gateway: deprecate configuration parameters for chunk pooling, they will be removed in Mimir 2.11. The following options are now also ignored: #4996
  * `-blocks-storage.bucket-store.max-chunk-pool-bytes`
  * `-blocks-storage.bucket-store.chunk-pool-min-bucket-size-bytes`
  * `-blocks-storage.bucket-store.chunk-pool-max-bucket-size-bytes`
* [CHANGE] Store-gateway: remove metrics `cortex_bucket_store_chunk_pool_requested_bytes_total` and `cortex_bucket_store_chunk_pool_returned_bytes_total`. #4996
* [CHANGE] Compactor: change default of `-compactor.partial-block-deletion-delay` to `1d`. This will automatically clean up partial blocks that were a result of failed block upload or deletion. #5026
* [CHANGE] Compactor: the deprecated configuration parameter `-compactor.consistency-delay` has been removed. #5050
* [CHANGE] Store-gateway: the deprecated configuration parameter `-blocks-storage.bucket-store.consistency-delay` has been removed. #5050
* [CHANGE] The configuration parameter `-blocks-storage.bucket-store.bucket-index.enabled` has been deprecated and will be removed in Mimir 2.11. Mimir is running by default with the bucket index enabled since version 2.0, and starting from the version 2.11 it will not be possible to disable it. #5051
* [CHANGE] The configuration parameters `-querier.iterators` and `-query.batch-iterators` have been deprecated and will be removed in Mimir 2.11. Mimir runs by default with `-querier.batch-iterators=true`, and starting from version 2.11 it will not be possible to change this. #5114
* [CHANGE] Compactor: change default of `-compactor.first-level-compaction-wait-period` to 25m. #5128
* [CHANGE] Ruler: changed default of `-ruler.poll-interval` from `1m` to `10m`. Starting from this release, the configured rule groups will also be re-synced each time they're modified calling the ruler configuration API. #5170
* [FEATURE] Query-frontend: add `-query-frontend.log-query-request-headers` to enable logging of request headers in query logs. #5030
* [ENHANCEMENT] Add per-tenant limit `-validation.max-native-histogram-buckets` to be able to ignore native histogram samples that have too many buckets. #4765
* [ENHANCEMENT] Store-gateway: reduce memory usage in some LabelValues calls. #4789
* [ENHANCEMENT] Store-gateway: add a `stage` label to the metric `cortex_bucket_store_series_data_touched`. This label now applies to `data_type="chunks"` and `data_type="series"`. The `stage` label has 2 values: `processed` - the number of series that parsed - and `returned` - the number of series selected from the processed bytes to satisfy the query. #4797 #4830
* [ENHANCEMENT] Distributor: make `__meta_tenant_id` label available in relabeling rules configured via `metric_relabel_configs`. #4725
* [ENHANCEMENT] Compactor: added the configurable limit `compactor.block-upload-max-block-size-bytes` or `compactor_block_upload_max_block_size_bytes` to limit the byte size of uploaded or validated blocks. #4680
* [ENHANCEMENT] Querier: reduce CPU utilisation when shuffle sharding is enabled with large shard sizes. #4851
* [ENHANCEMENT] Packaging: facilitate configuration management by instructing systemd to start mimir with a configuration file. #4810
* [ENHANCEMENT] Store-gateway: reduce memory allocations when looking up postings from cache. #4861 #4869 #4962 #5047
* [ENHANCEMENT] Store-gateway: retain only necessary bytes when reading series from the bucket. #4926
* [ENHANCEMENT] Ingester, store-gateway: clear the shutdown marker after a successful shutdown to enable reusing their persistent volumes in case the ingester or store-gateway is restarted. #4985
* [ENHANCEMENT] Store-gateway, query-frontend: Reduced memory allocations when looking up cached entries from Memcached. #4862
* [ENHANCEMENT] Alertmanager: Add additional template function `queryFromGeneratorURL` returning query URL decoded query from the `GeneratorURL` field of an alert. #4301
* [ENHANCEMENT] Ruler: added experimental ruler storage cache support. The cache should reduce the number of "list objects" API calls issued to the object storage when there are 2+ ruler replicas running in a Mimir cluster. The cache can be configured setting `-ruler-storage.cache.*` CLI flags or their respective YAML config options. #4950 #5054
* [ENHANCEMENT] Store-gateway: added HTTP `/store-gateway/prepare-shutdown` endpoint for gracefully scaling down of store-gateways. A gauge `cortex_store_gateway_prepare_shutdown_requested` has been introduced for tracing this process. #4955
* [ENHANCEMENT] Updated Kuberesolver dependency (github.com/sercand/kuberesolver) from v2.4.0 to v4.0.0 and gRPC dependency (google.golang.org/grpc) from v1.47.0 to v1.53.0. #4922
* [ENHANCEMENT] Introduced new options for logging HTTP request headers: `-server.log-request-headers` enables logging HTTP request headers, `-server.log-request-headers-exclude-list` lists headers which should not be logged. #4922
* [ENHANCEMENT] Block upload: `/api/v1/upload/block/{block}/files` endpoint now disables read and write HTTP timeout, overriding `-server.http-read-timeout` and `-server.http-write-timeout` values. This is done to allow large file uploads to succeed. #4956
* [ENHANCEMENT] Alertmanager: Introduce new metrics from upstream. #4918
  * `cortex_alertmanager_notifications_failed_total` (added `reason` label)
  * `cortex_alertmanager_nflog_maintenance_total`
  * `cortex_alertmanager_nflog_maintenance_errors_total`
  * `cortex_alertmanager_silences_maintenance_total`
  * `cortex_alertmanager_silences_maintenance_errors_total`
* [ENHANCEMENT] Add native histogram support for `cortex_request_duration_seconds` metric family. #4987
* [ENHANCEMENT] Ruler: do not list rule groups in the object storage for disabled tenants. #5004
* [ENHANCEMENT] Query-frontend and querier: add HTTP API endpoint `<prometheus-http-prefix>/api/v1/format_query` to format a PromQL query. #4373
* [ENHANCEMENT] Query-frontend: Add `cortex_query_frontend_regexp_matcher_count` and `cortex_query_frontend_regexp_matcher_optimized_count` metrics to track optimization of regular expression label matchers. #4813
* [ENHANCEMENT] Alertmanager: Add configuration option to enable or disable the deletion of alertmanager state from object storage. This is useful when migrating alertmanager tenants from one cluster to another, because it avoids a condition where the state object is copied but then deleted before the configuration object is copied. #4989
* [ENHANCEMENT] Querier: only use the minimum set of chunks from ingesters when querying, and cancel unnecessary requests to ingesters sooner if we know their results won't be used. #5016
* [ENHANCEMENT] Add `-enable-go-runtime-metrics` flag to expose all go runtime metrics as Prometheus metrics. #5009
* [ENHANCEMENT] Ruler: trigger a synchronization of tenant's rule groups as soon as they change the rules configuration via API. This synchronization is in addition of the periodic syncing done every `-ruler.poll-interval`. The new behavior is enabled by default, but can be disabled with `-ruler.sync-rules-on-changes-enabled=false` (configurable on a per-tenant basis too). If you disable the new behaviour, then you may want to revert `-ruler.poll-interval` to `1m`. #4975 #5053 #5115 #5170
* [ENHANCEMENT] Distributor: Improve invalid tenant shard size error message. #5024
* [ENHANCEMENT] Store-gateway: record index header loading time separately in `cortex_bucket_store_series_request_stage_duration_seconds{stage="load_index_header"}`. Now index header loading will be visible in the "Mimir / Queries" dashboard in the "Series request p99/average latency" panels. #5011 #5062
* [ENHANCEMENT] Querier and ingester: add experimental support for streaming chunks from ingesters to queriers while evaluating queries. This can be enabled with `-querier.prefer-streaming-chunks=true`. #4886 #5078 #5094 #5126
* [ENHANCEMENT] Update Docker base images from `alpine:3.17.3` to `alpine:3.18.0`. #5065
* [ENHANCEMENT] Compactor: reduced the number of "object exists" API calls issued by the compactor to the object storage when syncing block's `meta.json` files. #5063
* [ENHANCEMENT] Distributor: Push request rate limits (`-distributor.request-rate-limit` and `-distributor.request-burst-size`) and their associated YAML configuration are now stable. #5124
* [ENHANCEMENT] Go: updated to 1.20.5. #5185
* [ENHANCEMENT] Update alpine base image to 3.18.2. #5274 #5276
* [BUGFIX] Metadata API: Mimir will now return an empty object when no metadata is available, matching Prometheus. #4782
* [BUGFIX] Store-gateway: add collision detection on expanded postings and individual postings cache keys. #4770
* [BUGFIX] Ruler: Support the `type=alert|record` query parameter for the API endpoint `<prometheus-http-prefix>/api/v1/rules`. #4302
* [BUGFIX] Backend: Check that alertmanager's data-dir doesn't overlap with bucket-sync dir. #4921
* [BUGFIX] Alertmanager: Allow to rate-limit webex, telegram and discord notifications. #4979
* [BUGFIX] Store-gateway: panics when decoding LabelValues responses that contain more than 655360 values. These responses are no longer cached. #5021
* [BUGFIX] Querier: don't leak memory when processing query requests from query-frontends (ie. when the query-scheduler is disabled). #5199

### Documentation

* [ENHANCEMENT] Improve `MimirIngesterReachingTenantsLimit` runbook. #4744 #4752
* [ENHANCEMENT] Add `symbol table size exceeds` case to `MimirCompactorHasNotSuccessfullyRunCompaction` runbook. #4945
* [ENHANCEMENT] Clarify which APIs use query sharding. #4948

### Mixin

* [CHANGE] Alerts: Remove `MimirQuerierHighRefetchRate`. #4980
* [CHANGE] Alerts: Remove `MimirTenantHasPartialBlocks`. This is obsoleted by the changed default of `-compactor.partial-block-deletion-delay` to `1d`, which will auto remediate this alert. #5026
* [ENHANCEMENT] Alertmanager dashboard: display active aggregation groups #4772
* [ENHANCEMENT] Alerts: `MimirIngesterTSDBWALCorrupted` now only fires when there are more than one corrupted WALs in single-zone deployments and when there are more than two zones affected in multi-zone deployments. #4920
* [ENHANCEMENT] Alerts: added labels to duplicated `MimirRolloutStuck` and `MimirCompactorHasNotUploadedBlocks` rules in order to distinguish them. #5023
* [ENHANCEMENT] Dashboards: fix holes in graph for lightly loaded clusters #4915
* [ENHANCEMENT] Dashboards: allow configuring additional services for the Rollout Progress dashboard. #5007
* [ENHANCEMENT] Alerts: do not fire `MimirAllocatingTooMuchMemory` alert for any matching container outside of namespaces where Mimir is running. #5089
* [BUGFIX] Dashboards: show cancelled requests in a different color to successful requests in throughput panels on dashboards. #5039
* [BUGFIX] Dashboards: fix dashboard panels that showed percentages with axes from 0 to 10000%. #5084
* [BUGFIX] Remove dependency on upstream Kubernetes mixin. #4732

### Jsonnet

* [CHANGE] Ruler: changed ruler autoscaling policy, extended scale down period from 60s to 600s. #4786
* [CHANGE] Update to v0.5.0 rollout-operator. #4893
* [CHANGE] Backend: add `alertmanager_args` to `mimir-backend` when running in read-write deployment mode. Remove hardcoded `filesystem` alertmanager storage. This moves alertmanager's data-dir to `/data/alertmanager` by default. #4907 #4921
* [CHANGE] Remove `-pdb` suffix from `PodDisruptionBudget` names. This will create new `PodDisruptionBudget` resources. Make sure to prune the old resources; otherwise, rollouts will be blocked. #5109
* [CHANGE] Query-frontend: enable query sharding for cardinality estimation via `-query-frontend.query-sharding-target-series-per-shard` by default if the results cache is enabled. #5128
* [ENHANCEMENT] Ingester: configure `-blocks-storage.tsdb.head-compaction-interval=15m` to spread TSDB head compaction over a wider time range. #4870
* [ENHANCEMENT] Ingester: configure `-blocks-storage.tsdb.wal-replay-concurrency` to CPU request minus 1. #4864
* [ENHANCEMENT] Compactor: configure `-compactor.first-level-compaction-wait-period` to TSDB head compaction interval plus 10 minutes. #4872
* [ENHANCEMENT] Store-gateway: set `GOMEMLIMIT` to the memory request value. This should reduce the likelihood the store-gateway may go out of memory, at the cost of an higher CPU utilization due to more frequent garbage collections when the memory utilization gets closer or above the configured requested memory. #4971
* [ENHANCEMENT] Store-gateway: dynamically set `GOMAXPROCS` based on the CPU request. This should reduce the likelihood a high load on the store-gateway will slow down the entire Kubernetes node. #5104
* [ENHANCEMENT] Store-gateway: add `store_gateway_lazy_loading_enabled` configuration option which combines disabled lazy-loading and reducing blocks sync concurrency. Reducing blocks sync concurrency improves startup times with disabled lazy loading on HDDs. #5025
* [ENHANCEMENT] Update `rollout-operator` image to `v0.6.0`. #5155
* [BUGFIX] Backend: configure `-ruler.alertmanager-url` to `mimir-backend` when running in read-write deployment mode. #4892
* [ENHANCEMENT] Memcached: don't overwrite upsteam memcached statefulset jsonnet to allow chosing between antiAffinity and topologySpreadConstraints.

### Mimirtool

* [CHANGE] check rules: will fail on duplicate rules when `--strict` is provided. #5035
* [FEATURE] sync/diff can now include/exclude namespaces based on a regular expression using `--namespaces-regex` and `--ignore-namespaces-regex`. #5100
* [ENHANCEMENT] analyze prometheus: allow to specify `-prometheus-http-prefix`. #4966
* [ENHANCEMENT] analyze grafana: allow to specify `--folder-title` to limit dashboards analysis based on their exact folder title. #4973

### Tools

* [CHANGE] copyblocks: copying between Azure Blob Storage buckets is now supported in addition to copying between Google Cloud Storage buckets. As a result, the `--service` flag is now required to be specified (accepted values are `gcs` or `abs`). #4756

## 2.8.0

### Grafana Mimir

* [CHANGE] Ingester: changed experimental CLI flag from `-out-of-order-blocks-external-label-enabled` to `-ingester.out-of-order-blocks-external-label-enabled` #4440
* [CHANGE] Store-gateway: The following metrics have been removed: #4332
  * `cortex_bucket_store_series_get_all_duration_seconds`
  * `cortex_bucket_store_series_merge_duration_seconds`
* [CHANGE] Ingester: changed default value of `-blocks-storage.tsdb.retention-period` from `24h` to `13h`. If you're running Mimir with a custom configuration and you're overriding `-querier.query-store-after` to a value greater than the default `12h` then you should increase `-blocks-storage.tsdb.retention-period` accordingly. #4382
* [CHANGE] Ingester: the configuration parameter `-blocks-storage.tsdb.max-tsdb-opening-concurrency-on-startup` has been deprecated and will be removed in Mimir 2.10. #4445
* [CHANGE] Query-frontend: Cached results now contain timestamp which allows Mimir to check if cached results are still valid based on current TTL configured for tenant. Results cached by previous Mimir version are used until they expire from cache, which can take up to 7 days. If you need to use per-tenant TTL sooner, please flush results cache manually. #4439
* [CHANGE] Ingester: the `cortex_ingester_tsdb_wal_replay_duration_seconds` metrics has been removed. #4465
* [CHANGE] Query-frontend and ruler: use protobuf internal query result payload format by default. This feature is no longer considered experimental. #4557 #4709
* [CHANGE] Ruler: reject creating federated rule groups while tenant federation is disabled. Previously the rule groups would be silently dropped during bucket sync. #4555
* [CHANGE] Compactor: the `/api/v1/upload/block/{block}/finish` endpoint now returns a `429` status code when the compactor has reached the limit specified by `-compactor.max-block-upload-validation-concurrency`. #4598
* [CHANGE] Compactor: when starting a block upload the maximum byte size of the block metadata provided in the request body is now limited to 1 MiB. If this limit is exceeded a `413` status code is returned. #4683
* [CHANGE] Store-gateway: cache key format for expanded postings has changed. This will invalidate the expanded postings in the index cache when deployed. #4667
* [FEATURE] Cache: Introduce experimental support for using Redis for results, chunks, index, and metadata caches. #4371
* [FEATURE] Vault: Introduce experimental integration with Vault to fetch secrets used to configure TLS for clients. Server TLS secrets will still be read from a file. `tls-ca-path`, `tls-cert-path` and `tls-key-path` will denote the path in Vault for the following CLI flags when `-vault.enabled` is true: #4446.
  * `-distributor.ha-tracker.etcd.*`
  * `-distributor.ring.etcd.*`
  * `-distributor.forwarding.grpc-client.*`
  * `-querier.store-gateway-client.*`
  * `-ingester.client.*`
  * `-ingester.ring.etcd.*`
  * `-querier.frontend-client.*`
  * `-query-frontend.grpc-client-config.*`
  * `-query-frontend.results-cache.redis.*`
  * `-blocks-storage.bucket-store.index-cache.redis.*`
  * `-blocks-storage.bucket-store.chunks-cache.redis.*`
  * `-blocks-storage.bucket-store.metadata-cache.redis.*`
  * `-compactor.ring.etcd.*`
  * `-store-gateway.sharding-ring.etcd.*`
  * `-ruler.client.*`
  * `-ruler.alertmanager-client.*`
  * `-ruler.ring.etcd.*`
  * `-ruler.query-frontend.grpc-client-config.*`
  * `-alertmanager.sharding-ring.etcd.*`
  * `-alertmanager.alertmanager-client.*`
  * `-memberlist.*`
  * `-query-scheduler.grpc-client-config.*`
  * `-query-scheduler.ring.etcd.*`
  * `-overrides-exporter.ring.etcd.*`
* [FEATURE] Distributor, ingester, querier, query-frontend, store-gateway: add experimental support for native histograms. Requires that the experimental protobuf query result response format is enabled by `-query-frontend.query-result-response-format=protobuf` on the query frontend. #4286 #4352 #4354 #4376 #4377 #4387 #4396 #4425 #4442 #4494 #4512 #4513 #4526
* [FEATURE] Added `-<prefix>.s3.storage-class` flag to configure the S3 storage class for objects written to S3 buckets. #4300
* [FEATURE] Add `freebsd` to the target OS when generating binaries for a Mimir release. #4654
* [FEATURE] Ingester: Add `prepare-shutdown` endpoint which can be used as part of Kubernetes scale down automations. #4718
* [ENHANCEMENT] Add timezone information to Alpine Docker images. #4583
* [ENHANCEMENT] Ruler: Sync rules when ruler JOINING the ring instead of ACTIVE, In order to reducing missed rule iterations during ruler restarts. #4451
* [ENHANCEMENT] Allow to define service name used for tracing via `JAEGER_SERVICE_NAME` environment variable. #4394
* [ENHANCEMENT] Querier and query-frontend: add experimental, more performant protobuf query result response format enabled with `-query-frontend.query-result-response-format=protobuf`. #4304 #4318 #4375
* [ENHANCEMENT] Compactor: added experimental configuration parameter `-compactor.first-level-compaction-wait-period`, to configure how long the compactor should wait before compacting 1st level blocks (uploaded by ingesters). This configuration option allows to reduce the chances compactor begins compacting blocks before all ingesters have uploaded their blocks to the storage. #4401
* [ENHANCEMENT] Store-gateway: use more efficient chunks fetching and caching. #4255
* [ENHANCEMENT] Query-frontend and ruler: add experimental, more performant protobuf internal query result response format enabled with `-ruler.query-frontend.query-result-response-format=protobuf`. #4331
* [ENHANCEMENT] Ruler: increased tolerance for missed iterations on alerts, reducing the chances of flapping firing alerts during ruler restarts. #4432
* [ENHANCEMENT] Optimized `.*` and `.+` regular expression label matchers. #4432
* [ENHANCEMENT] Optimized regular expression label matchers with alternates (e.g. `a|b|c`). #4647
* [ENHANCEMENT] Added an in-memory cache for regular expression matchers, to avoid parsing and compiling the same expression multiple times when used in recurring queries. #4633
* [ENHANCEMENT] Query-frontend: results cache TTL is now configurable by using `-query-frontend.results-cache-ttl` and `-query-frontend.results-cache-ttl-for-out-of-order-time-window` options. These values can also be specified per tenant. Default values are unchanged (7 days and 10 minutes respectively). #4385
* [ENHANCEMENT] Ingester: added advanced configuration parameter `-blocks-storage.tsdb.wal-replay-concurrency` representing the maximum number of CPUs used during WAL replay. #4445
* [ENHANCEMENT] Ingester: added metrics `cortex_ingester_tsdb_open_duration_seconds_total` to measure the total time it takes to open all existing TSDBs. The time tracked by this metric also includes the TSDBs WAL replay duration. #4465
* [ENHANCEMENT] Store-gateway: use streaming implementation for LabelNames RPC. The batch size for streaming is controlled by `-blocks-storage.bucket-store.batch-series-size`. #4464
* [ENHANCEMENT] Memcached: Add support for TLS or mTLS connections to cache servers. #4535
* [ENHANCEMENT] Compactor: blocks index files are now validated for correctness for blocks uploaded via the TSDB block upload feature. #4503
* [ENHANCEMENT] Compactor: block chunks and segment files are now validated for correctness for blocks uploaded via the TSDB block upload feature. #4549
* [ENHANCEMENT] Ingester: added configuration options to configure the "postings for matchers" cache of each compacted block queried from ingesters: #4561
  * `-blocks-storage.tsdb.block-postings-for-matchers-cache-ttl`
  * `-blocks-storage.tsdb.block-postings-for-matchers-cache-size`
  * `-blocks-storage.tsdb.block-postings-for-matchers-cache-force`
* [ENHANCEMENT] Compactor: validation of blocks uploaded via the TSDB block upload feature is now configurable on a per tenant basis: #4585
  * `-compactor.block-upload-validation-enabled` has been added, `compactor_block_upload_validation_enabled` can be used to override per tenant
  * `-compactor.block-upload.block-validation-enabled` was the previous global flag and has been removed
* [ENHANCEMENT] TSDB Block Upload: block upload validation concurrency can now be limited with `-compactor.max-block-upload-validation-concurrency`. #4598
* [ENHANCEMENT] OTLP: Add support for converting OTel exponential histograms to Prometheus native histograms. The ingestion of native histograms must be enabled, please set `-ingester.native-histograms-ingestion-enabled` to `true`. #4063 #4639
* [ENHANCEMENT] Query-frontend: add metric `cortex_query_fetched_index_bytes_total` to measure TSDB index bytes fetched to execute a query. #4597
* [ENHANCEMENT] Query-frontend: add experimental limit to enforce a max query expression size in bytes via `-query-frontend.max-query-expression-size-bytes` or `max_query_expression_size_bytes`. #4604
* [ENHANCEMENT] Query-tee: improve message logged when comparing responses and one response contains a non-JSON payload. #4588
* [ENHANCEMENT] Distributor: add ability to set per-distributor limits via `distributor_limits` block in runtime configuration in addition to the existing configuration. #4619
* [ENHANCEMENT] Querier: reduce peak memory consumption for queries that touch a large number of chunks. #4625
* [ENHANCEMENT] Query-frontend: added experimental `-query-frontend.query-sharding-max-regexp-size-bytes` limit to query-frontend. When set to a value greater than 0, query-frontend disabled query sharding for any query with a regexp matcher longer than the configured limit. #4632
* [ENHANCEMENT] Store-gateway: include statistics from LabelValues and LabelNames calls in `cortex_bucket_store_series*` metrics. #4673
* [ENHANCEMENT] Query-frontend: improve readability of distributed tracing spans. #4656
* [ENHANCEMENT] Update Docker base images from `alpine:3.17.2` to `alpine:3.17.3`. #4685
* [ENHANCEMENT] Querier: improve performance when shuffle sharding is enabled and the shard size is large. #4711
* [ENHANCEMENT] Ingester: improve performance when Active Series Tracker is in use. #4717
* [ENHANCEMENT] Store-gateway: optionally select `-blocks-storage.bucket-store.series-selection-strategy`, which can limit the impact of large posting lists (when many series share the same label name and value). #4667 #4695 #4698
* [ENHANCEMENT] Querier: Cache the converted float histogram from chunk iterator, hence there is no need to lookup chunk every time to get the converted float histogram. #4684
* [ENHANCEMENT] Ruler: Improve rule upload performance when not enforcing per-tenant rule group limits. #4828
* [ENHANCEMENT] Improved memory limit on the in-memory cache used for regular expression matchers. #4751
* [BUGFIX] Querier: Streaming remote read will now continue to return multiple chunks per frame after the first frame. #4423
* [BUGFIX] Store-gateway: the values for `stage="processed"` for the metrics `cortex_bucket_store_series_data_touched` and  `cortex_bucket_store_series_data_size_touched_bytes` when using fine-grained chunks caching is now reporting the correct values of chunks held in memory. #4449
* [BUGFIX] Compactor: fixed reporting a compaction error when compactor is correctly shut down while populating blocks. #4580
* [BUGFIX] OTLP: Do not drop exemplars of the OTLP Monotonic Sum metric. #4063
* [BUGFIX] Packaging: flag `/etc/default/mimir` and `/etc/sysconfig/mimir` as config to prevent overwrite. #4587
* [BUGFIX] Query-frontend: don't retry queries which error inside PromQL. #4643
* [BUGFIX] Store-gateway & query-frontend: report more consistent statistics for fetched index bytes. #4671
* [BUGFIX] Native histograms: fix how IsFloatHistogram determines if mimirpb.Histogram is a float histogram. #4706
* [BUGFIX] Query-frontend: fix query sharding for native histograms. #4666
* [BUGFIX] Ring status page: fixed the owned tokens percentage value displayed. #4730
* [BUGFIX] Querier: fixed chunk iterator that can return sample with wrong timestamp. #4450
* [BUGFIX] Packaging: fix preremove script preventing upgrades. #4801
* [BUGFIX] Security: updates Go to version 1.20.4 to fix CVE-2023-24539, CVE-2023-24540, CVE-2023-29400. #4903

### Mixin

* [ENHANCEMENT] Queries: Display data touched per sec in bytes instead of number of items. #4492
* [ENHANCEMENT] `_config.job_names.<job>` values can now be arrays of regular expressions in addition to a single string. Strings are still supported and behave as before. #4543
* [ENHANCEMENT] Queries dashboard: remove mention to store-gateway "streaming enabled" in panels because store-gateway only support streaming series since Mimir 2.7. #4569
* [ENHANCEMENT] Ruler: Add panel description for Read QPS panel in Ruler dashboard to explain values when in remote ruler mode. #4675
* [BUGFIX] Ruler dashboard: show data for reads from ingesters. #4543
* [BUGFIX] Pod selector regex for deployments: change `(.*-mimir-)` to `(.*mimir-)`. #4603

### Jsonnet

* [CHANGE] Ruler: changed ruler deployment max surge from `0` to `50%`, and max unavailable from `1` to `0`. #4381
* [CHANGE] Memcached connections parameters `-blocks-storage.bucket-store.index-cache.memcached.max-idle-connections`, `-blocks-storage.bucket-store.chunks-cache.memcached.max-idle-connections` and `-blocks-storage.bucket-store.metadata-cache.memcached.max-idle-connections` settings are now configured based on `max-get-multi-concurrency` and `max-async-concurrency`. #4591
* [CHANGE] Add support to use external Redis as cache. Following are some changes in the jsonnet config: #4386 #4640
  * Renamed `memcached_*_enabled` config options to `cache_*_enabled`
  * Renamed `memcached_*_max_item_size_mb` config options to `cache_*_max_item_size_mb`
  * Added `cache_*_backend` config options
* [CHANGE] Store-gateway StatefulSets with disabled multi-zone deployment are also unregistered from the ring on shutdown. This eliminated resharding during rollouts, at the cost of extra effort during scaling down store-gateways. For more information see [Scaling down store-gateways](https://grafana.com/docs/mimir/v2.7.x/operators-guide/run-production-environment/scaling-out/#scaling-down-store-gateways). #4713
* [CHANGE] Removed `$._config.querier.replicas` and `$._config.queryFrontend.replicas`. If you need to customize the number of querier or query-frontend replicas, and autoscaling is disabled, please set an override as is done for other stateless components (e.g. distributors). #5130
* [ENHANCEMENT] Alertmanager: add `alertmanager_data_disk_size` and  `alertmanager_data_disk_class` configuration options, by default no storage class is set. #4389
* [ENHANCEMENT] Update `rollout-operator` to `v0.4.0`. #4524
* [ENHANCEMENT] Update memcached to `memcached:1.6.19-alpine`. #4581
* [ENHANCEMENT] Add support for mTLS connections to Memcached servers. #4553
* [ENHANCEMENT] Update the `memcached-exporter` to `v0.11.2`. #4570
* [ENHANCEMENT] Autoscaling: Add `autoscaling_query_frontend_memory_target_utilization`, `autoscaling_ruler_query_frontend_memory_target_utilization`, and `autoscaling_ruler_memory_target_utilization` configuration options, for controlling the corresponding autoscaler memory thresholds. Each has a default of 1, i.e. 100%. #4612
* [ENHANCEMENT] Distributor: add ability to set per-distributor limits via `distributor_instance_limits` using runtime configuration. #4627
* [BUGFIX] Add missing query sharding settings for user_24M and user_32M plans. #4374

### Mimirtool

* [ENHANCEMENT] Backfill: mimirtool will now sleep and retry if it receives a 429 response while trying to finish an upload due to validation concurrency limits. #4598
* [ENHANCEMENT] `gauge` panel type is supported now in `mimirtool analyze dashboard`. #4679
* [ENHANCEMENT] Set a `User-Agent` header on requests to Mimir or Prometheus servers. #4700

### Mimir Continuous Test

* [FEATURE] Allow continuous testing of native histograms as well by enabling the flag `-tests.write-read-series-test.histogram-samples-enabled`. The metrics exposed by the tool will now have a new label called `type` with possible values of `float`, `histogram_float_counter`, `histogram_float_gauge`, `histogram_int_counter`, `histogram_int_gauge`, the list of metrics impacted: #4457
  * `mimir_continuous_test_writes_total`
  * `mimir_continuous_test_writes_failed_total`
  * `mimir_continuous_test_queries_total`
  * `mimir_continuous_test_queries_failed_total`
  * `mimir_continuous_test_query_result_checks_total`
  * `mimir_continuous_test_query_result_checks_failed_total`
* [ENHANCEMENT] Added a new metric `mimir_continuous_test_build_info` that reports version information, similar to the existing `cortex_build_info` metric exposed by other Mimir components. #4712
* [ENHANCEMENT] Add coherency for the selected ranges and instants of test queries. #4704

### Query-tee

### Documentation

* [CHANGE] Clarify what deprecation means in the lifecycle of configuration parameters. #4499
* [CHANGE] Update compactor `split-groups` and `split-and-merge-shards` recommendation on component page. #4623
* [FEATURE] Add instructions about how to configure native histograms. #4527
* [ENHANCEMENT] Runbook for MimirCompactorHasNotSuccessfullyRunCompaction extended to include scenario where compaction has fallen behind. #4609
* [ENHANCEMENT] Add explanation for QPS values for reads in remote ruler mode and writes generally, to the Ruler dashboard page. #4629
* [ENHANCEMENT] Expand zone-aware replication page to cover single physical availability zone deployments. #4631
* [FEATURE] Add instructions to use puppet module. #4610
* [FEATURE] Add documentation on how deploy mixin with terraform. #4161

### Tools

* [ENHANCEMENT] tsdb-index: iteration over index is now faster when any equal matcher is supplied. #4515

## 2.7.3

### Grafana Mimir

* [BUGFIX] Security: updates Go to version 1.20.4 to fix CVE-2023-24539, CVE-2023-24540, CVE-2023-29400. #4905

## 2.7.2

### Grafana Mimir

* [BUGFIX] Security: updated Go version to 1.20.3 to fix CVE-2023-24538 #4795

## 2.7.1

**Note**: During the release process, version 2.7.0 was tagged too early, before completing the release checklist and production testing. Release 2.7.1 doesn't include any code changes since 2.7.0, but now has proper release notes, published documentation, and has been fully tested in our production environment.

### Grafana Mimir

* [CHANGE] Ingester: the configuration parameter `-ingester.ring.readiness-check-ring-health` has been deprecated and will be removed in Mimir 2.9. #4422
* [CHANGE] Ruler: changed default value of `-ruler.evaluation-delay-duration` option from 0 to 1m. #4250
* [CHANGE] Querier: Errors with status code `422` coming from the store-gateway are propagated and not converted to the consistency check error anymore. #4100
* [CHANGE] Store-gateway: When a query hits `max_fetched_chunks_per_query` and `max_fetched_series_per_query` limits, an error with the status code `422` is created and returned. #4056
* [CHANGE] Packaging: Migrate FPM packaging solution to NFPM. Rationalize packages dependencies and add package for all binaries. #3911
* [CHANGE] Store-gateway: Deprecate flag `-blocks-storage.bucket-store.chunks-cache.subrange-size` since there's no benefit to changing the default of `16000`. #4135
* [CHANGE] Experimental support for ephemeral storage introduced in Mimir 2.6.0 has been removed. Following options are no longer available: #4252
  * `-blocks-storage.ephemeral-tsdb.*`
  * `-distributor.ephemeral-series-enabled`
  * `-distributor.ephemeral-series-matchers`
  * `-ingester.max-ephemeral-series-per-user`
  * `-ingester.instance-limits.max-ephemeral-series`
Querying with using `{__mimir_storage__="ephemeral"}` selector no longer works. All label values with `ephemeral-` prefix in `reason` label of `cortex_discarded_samples_total` metric are no longer available. Following metrics have been removed:
  * `cortex_ingester_ephemeral_series`
  * `cortex_ingester_ephemeral_series_created_total`
  * `cortex_ingester_ephemeral_series_removed_total`
  * `cortex_ingester_ingested_ephemeral_samples_total`
  * `cortex_ingester_ingested_ephemeral_samples_failures_total`
  * `cortex_ingester_memory_ephemeral_users`
  * `cortex_ingester_queries_ephemeral_total`
  * `cortex_ingester_queried_ephemeral_samples`
  * `cortex_ingester_queried_ephemeral_series`
* [CHANGE] Store-gateway: use mmap-less index-header reader by default and remove mmap-based index header reader. The following flags have changed: #4280
   * `-blocks-storage.bucket-store.index-header.map-populate-enabled` has been removed
   * `-blocks-storage.bucket-store.index-header.stream-reader-enabled` has been removed
   * `-blocks-storage.bucket-store.index-header.stream-reader-max-idle-file-handles` has been renamed to `-blocks-storage.bucket-store.index-header.max-idle-file-handles`, and the corresponding configuration file option has been renamed from `stream_reader_max_idle_file_handles` to `max_idle_file_handles`
* [CHANGE] Store-gateway: the streaming store-gateway is now enabled by default. The new default setting for `-blocks-storage.bucket-store.batch-series-size` is `5000`. #4330
* [CHANGE] Compactor: the configuration parameter `-compactor.consistency-delay` has been deprecated and will be removed in Mimir 2.9. #4409
* [CHANGE] Store-gateway: the configuration parameter `-blocks-storage.bucket-store.consistency-delay` has been deprecated and will be removed in Mimir 2.9. #4409
* [FEATURE] Ruler: added `keep_firing_for` support to alerting rules. #4099
* [FEATURE] Distributor, ingester: ingestion of native histograms. The new per-tenant limit `-ingester.native-histograms-ingestion-enabled` controls whether native histograms are stored or ignored. #4159
* [FEATURE] Query-frontend: Introduce experimental `-query-frontend.query-sharding-target-series-per-shard` to allow query sharding to take into account cardinality of similar requests executed previously. This feature uses the same cache that's used for results caching. #4121 #4177 #4188 #4254
* [ENHANCEMENT] Go: update go to 1.20.1. #4266
* [ENHANCEMENT] Ingester: added `out_of_order_blocks_external_label_enabled` shipper option to label out-of-order blocks before shipping them to cloud storage. #4182 #4297
* [ENHANCEMENT] Ruler: introduced concurrency when loading per-tenant rules configuration. This improvement is expected to speed up the ruler start up time in a Mimir cluster with a large number of tenants. #4258
* [ENHANCEMENT] Compactor: Add `reason` label to `cortex_compactor_runs_failed_total`. The value can be `shutdown` or `error`. #4012
* [ENHANCEMENT] Store-gateway: enforce `max_fetched_series_per_query`. #4056
* [ENHANCEMENT] Query-frontend: Disambiguate logs for failed queries. #4067
* [ENHANCEMENT] Query-frontend: log caller user agent in query stats logs. #4093
* [ENHANCEMENT] Store-gateway: add `data_type` label with values on `cortex_bucket_store_partitioner_extended_ranges_total`, `cortex_bucket_store_partitioner_expanded_ranges_total`, `cortex_bucket_store_partitioner_requested_ranges_total`, `cortex_bucket_store_partitioner_expanded_bytes_total`, `cortex_bucket_store_partitioner_requested_bytes_total` for `postings`, `series`, and `chunks`. #4095
* [ENHANCEMENT] Store-gateway: Reduce memory allocation rate when loading TSDB chunks from Memcached. #4074
* [ENHANCEMENT] Query-frontend: track `cortex_frontend_query_response_codec_duration_seconds` and `cortex_frontend_query_response_codec_payload_bytes` metrics to measure the time taken and bytes read / written while encoding and decoding query result payloads. #4110
* [ENHANCEMENT] Alertmanager: expose additional upstream metrics `cortex_alertmanager_dispatcher_aggregation_groups`, `cortex_alertmanager_dispatcher_alert_processing_duration_seconds`. #4151
* [ENHANCEMENT] Querier and query-frontend: add experimental, more performant protobuf internal query result response format enabled with `-query-frontend.query-result-response-format=protobuf`. #4153
* [ENHANCEMENT] Store-gateway: use more efficient chunks fetching and caching. This should reduce CPU, memory utilization, and receive bandwidth of a store-gateway. Enable with `-blocks-storage.bucket-store.chunks-cache.fine-grained-chunks-caching-enabled=true`. #4163 #4174 #4227
* [ENHANCEMENT] Query-frontend: Wait for in-flight queries to finish before shutting down. #4073 #4170
* [ENHANCEMENT] Store-gateway: added `encode` and `other` stage to `cortex_bucket_store_series_request_stage_duration_seconds` metric. #4179
* [ENHANCEMENT] Ingester: log state of TSDB when shipping or forced compaction can't be done due to unexpected state of TSDB. #4211
* [ENHANCEMENT] Update Docker base images from `alpine:3.17.1` to `alpine:3.17.2`. #4240
* [ENHANCEMENT] Store-gateway: add a `stage` label to the metrics `cortex_bucket_store_series_data_fetched`, `cortex_bucket_store_series_data_size_fetched_bytes`, `cortex_bucket_store_series_data_touched`, `cortex_bucket_store_series_data_size_touched_bytes`. This label only applies to `data_type="chunks"`. For `fetched` metrics with `data_type="chunks"` the `stage` label has 2 values: `fetched` - the chunks or bytes that were fetched from the cache or the object store, `refetched` - the chunks or bytes that had to be refetched from the cache or the object store because their size was underestimated during the first fetch. For `touched` metrics with `data_type="chunks"` the `stage` label has 2 values: `processed` - the chunks or bytes that were read from the fetched chunks or bytes and were processed in memory, `returned` - the chunks or bytes that were selected from the processed bytes to satisfy the query. #4227 #4316
* [ENHANCEMENT] Compactor: improve the partial block check related to `compactor.partial-block-deletion-delay` to potentially issue less requests to object storage. #4246
* [ENHANCEMENT] Memcached: added `-*.memcached.min-idle-connections-headroom-percentage` support to configure the minimum number of idle connections to keep open as a percentage (0-100) of the number of recently used idle connections. This feature is disabled when set to a negative value (default), which means idle connections are kept open indefinitely. #4249
* [ENHANCEMENT] Querier and store-gateway: optimized regular expression label matchers with case insensitive alternate operator. #4340 #4357
* [ENHANCEMENT] Compactor: added the experimental flag `-compactor.block-upload.block-validation-enabled` with the default `true` to configure whether block validation occurs on backfilled blocks. #3411
* [ENHANCEMENT] Ingester: apply a jitter to the first TSDB head compaction interval configured via `-blocks-storage.tsdb.head-compaction-interval`. Subsequent checks will happen at the configured interval. This should help to spread the TSDB head compaction among different ingesters over the configured interval. #4364
* [ENHANCEMENT] Ingester: the maximum accepted value for `-blocks-storage.tsdb.head-compaction-interval` has been increased from 5m to 15m. #4364
* [BUGFIX] Store-gateway: return `Canceled` rather than `Aborted` or `Internal` error when the calling querier cancels a label names or values request, and return `Internal` if processing the request fails for another reason. #4061
* [BUGFIX] Querier: track canceled requests with status code `499` in the metrics instead of `503` or `422`. #4099
* [BUGFIX] Ingester: compact out-of-order data during `/ingester/flush` or when TSDB is idle. #4180
* [BUGFIX] Ingester: conversion of global limits `max-series-per-user`, `max-series-per-metric`, `max-metadata-per-user` and `max-metadata-per-metric` into corresponding local limits now takes into account the number of ingesters in each zone. #4238
* [BUGFIX] Ingester: track `cortex_ingester_memory_series` metric consistently with `cortex_ingester_memory_series_created_total` and `cortex_ingester_memory_series_removed_total`. #4312
* [BUGFIX] Querier: fixed a bug which was incorrectly matching series with regular expression label matchers with begin/end anchors in the middle of the regular expression. #4340

### Mixin

* [CHANGE] Move auto-scaling panel rows down beneath logical network path in Reads and Writes dashboards. #4049
* [CHANGE] Make distributor auto-scaling metric panels show desired number of replicas. #4218
* [CHANGE] Alerts: The alert `MimirMemcachedRequestErrors` has been renamed to `MimirCacheRequestErrors`. #4242
* [ENHANCEMENT] Alerts: Added `MimirAutoscalerKedaFailing` alert firing when a KEDA scaler is failing. #4045
* [ENHANCEMENT] Add auto-scaling panels to ruler dashboard. #4046
* [ENHANCEMENT] Add gateway auto-scaling panels to Reads and Writes dashboards. #4049 #4216
* [ENHANCEMENT] Dashboards: distinguish between label names and label values queries. #4065
* [ENHANCEMENT] Add query-frontend and ruler-query-frontend auto-scaling panels to Reads and Ruler dashboards. #4199
* [BUGFIX] Alerts: Fixed `MimirAutoscalerNotActive` to not fire if scaling metric does not exist, to avoid false positives on scaled objects with 0 min replicas. #4045
* [BUGFIX] Alerts: `MimirCompactorHasNotSuccessfullyRunCompaction` is no longer triggered by frequent compactor restarts. #4012
* [BUGFIX] Tenants dashboard: Correctly show the ruler-query-scheduler queue size. #4152

### Jsonnet

* [CHANGE] Create the `query-frontend-discovery` service only when Mimir is deployed in microservice mode without query-scheduler. #4353
* [CHANGE] Add results cache backend config to `ruler-query-frontend` configuration to allow cache reuse for cardinality-estimation based sharding. #4257
* [ENHANCEMENT] Add support for ruler auto-scaling. #4046
* [ENHANCEMENT] Add optional `weight` param to `newQuerierScaledObject` and `newRulerQuerierScaledObject` to allow running multiple querier deployments on different node types. #4141
* [ENHANCEMENT] Add support for query-frontend and ruler-query-frontend auto-scaling. #4199
* [BUGFIX] Shuffle sharding: when applying user class limits, honor the minimum shard size configured in `$._config.shuffle_sharding.*`. #4363

### Mimirtool

* [FEATURE] Added `keep_firing_for` support to rules configuration. #4099
* [ENHANCEMENT] Add `-tls-insecure-skip-verify` to rules, alertmanager and backfill commands. #4162

### Query-tee

* [CHANGE] Increase default value of `-backend.read-timeout` to 150s, to accommodate default querier and query frontend timeout of 120s. #4262
* [ENHANCEMENT] Log errors that occur while performing requests to compare two endpoints. #4262
* [ENHANCEMENT] When comparing two responses that both contain an error, only consider the comparison failed if the errors differ. Previously, if either response contained an error, the comparison always failed, even if both responses contained the same error. #4262
* [ENHANCEMENT] Include the value of the `X-Scope-OrgID` header when logging a comparison failure. #4262
* [BUGFIX] Parameters (expression, time range etc.) for a query request where the parameters are in the HTTP request body rather than in the URL are now logged correctly when responses differ. #4265

### Documentation

* [ENHANCEMENT] Add guide on alternative migration method for Thanos to Mimir #3554
* [ENHANCEMENT] Restore "Migrate from Cortex" for Jsonnet. #3929
* [ENHANCEMENT] Document migration from microservices to read-write deployment mode. #3951
* [ENHANCEMENT] Do not error when there is nothing to commit as part of a publish #4058
* [ENHANCEMENT] Explain how to run Mimir locally using docker-compose #4079
* [ENHANCEMENT] Docs: use long flag names in runbook commands. #4088
* [ENHANCEMENT] Clarify how ingester replication happens. #4101
* [ENHANCEMENT] Improvements to the Get Started guide. #4315
* [BUGFIX] Added indentation to Azure and SWIFT backend definition. #4263

### Tools

* [ENHANCEMENT] Adapt tsdb-print-chunk for native histograms. #4186
* [ENHANCEMENT] Adapt tsdb-index-health for blocks containing native histograms. #4186
* [ENHANCEMENT] Adapt tsdb-chunks tool to handle native histograms. #4186

## 2.6.2

* [BUGFIX] Security: updates Go to version 1.20.4 to fix CVE-2023-24539, CVE-2023-24540, CVE-2023-29400. #4903

## 2.6.1

### Grafana Mimir

* [BUGFIX] Security: updates Go to version 1.20.3 to fix CVE-2023-24538 #4798

## 2.6.0

### Grafana Mimir

* [CHANGE] Querier: Introduce `-querier.max-partial-query-length` to limit the time range for partial queries at the querier level and deprecate `-store.max-query-length`. #3825 #4017
* [CHANGE] Store-gateway: Remove experimental `-blocks-storage.bucket-store.max-concurrent-reject-over-limit` flag. #3706
* [CHANGE] Ingester: If shipping is enabled block retention will now be relative to the upload time to cloud storage. If shipping is disabled block retention will be relative to the creation time of the block instead of the mintime of the last block created. #3816
* [CHANGE] Query-frontend: Deprecated CLI flag `-query-frontend.align-querier-with-step` has been removed. #3982
* [CHANGE] Alertmanager: added default configuration for `-alertmanager.configs.fallback`. Allows tenants to send alerts without first uploading an Alertmanager configuration. #3541
* [FEATURE] Store-gateway: streaming of series. The store-gateway can now stream results back to the querier instead of buffering them. This is expected to greatly reduce peak memory consumption while keeping latency the same. You can enable this feature by setting `-blocks-storage.bucket-store.batch-series-size` to a value in the high thousands (5000-10000). This is still an experimental feature and is subject to a changing API and instability. #3540 #3546 #3587 #3606 #3611 #3620 #3645 #3355 #3697 #3666 #3687 #3728 #3739 #3751 #3779 #3839
* [FEATURE] Alertmanager: Added support for the Webex receiver. #3758
* [FEATURE] Limits: Added the `-validation.separate-metrics-group-label` flag. This allows further separation of the `cortex_discarded_samples_total` metric by an additional `group` label - which is configured by this flag to be the value of a specific label on an incoming timeseries. Active groups are tracked and inactive groups are cleaned up on a defined interval. The maximum number of groups tracked is controlled by the `-max-separate-metrics-groups-per-user` flag. #3439
* [FEATURE] Overrides-exporter: Added experimental ring support to overrides-exporter via `-overrides-exporter.ring.enabled`. When enabled, the ring is used to establish a leader replica for the export of limit override metrics. #3908 #3953
* [FEATURE] Ephemeral storage (experimental): Mimir can now accept samples into "ephemeral storage". Such samples are available for querying for a short amount of time (`-blocks-storage.ephemeral-tsdb.retention-period`, defaults to 10 minutes), and then removed from memory. To use ephemeral storage, distributor must be configured with `-distributor.ephemeral-series-enabled` option. Series matching `-distributor.ephemeral-series-matchers` will be marked for storing into ephemeral storage in ingesters. Each tenant needs to have ephemeral storage enabled by using `-ingester.max-ephemeral-series-per-user` limit, which defaults to 0 (no ephemeral storage). Ingesters have new `-ingester.instance-limits.max-ephemeral-series` limit for total number of series in ephemeral storage across all tenants. If ingestion of samples into ephemeral storage fails, `cortex_discarded_samples_total` metric will use values prefixed with `ephemeral-` for `reason` label. Querying of ephemeral storage is possible by using `{__mimir_storage__="ephemeral"}` as metric selector. Following new metrics related to ephemeral storage are introduced: #3897 #3922 #3961 #3997 #4004
  * `cortex_ingester_ephemeral_series`
  * `cortex_ingester_ephemeral_series_created_total`
  * `cortex_ingester_ephemeral_series_removed_total`
  * `cortex_ingester_ingested_ephemeral_samples_total`
  * `cortex_ingester_ingested_ephemeral_samples_failures_total`
  * `cortex_ingester_memory_ephemeral_users`
  * `cortex_ingester_queries_ephemeral_total`
  * `cortex_ingester_queried_ephemeral_samples`
  * `cortex_ingester_queried_ephemeral_series`
* [ENHANCEMENT] Added new metric `thanos_shipper_last_successful_upload_time`: Unix timestamp (in seconds) of the last successful TSDB block uploaded to the bucket. #3627
* [ENHANCEMENT] Ruler: Added `-ruler.alertmanager-client.tls-enabled` configuration for alertmanager client. #3432 #3597
* [ENHANCEMENT] Activity tracker logs now have `component=activity-tracker` label. #3556
* [ENHANCEMENT] Distributor: remove labels with empty values #2439
* [ENHANCEMENT] Query-frontend: track query HTTP requests in the Activity Tracker. #3561
* [ENHANCEMENT] Store-gateway: Add experimental alternate implementation of index-header reader that does not use memory mapped files. The index-header reader is expected to improve stability of the store-gateway. You can enable this implementation with the flag `-blocks-storage.bucket-store.index-header.stream-reader-enabled`. #3639 #3691 #3703 #3742 #3785 #3787 #3797
* [ENHANCEMENT] Query-scheduler: add `cortex_query_scheduler_cancelled_requests_total` metric to track the number of requests that are already cancelled when dequeued. #3696
* [ENHANCEMENT] Store-gateway: add `cortex_bucket_store_partitioner_extended_ranges_total` metric to keep track of the ranges that the partitioner decided to overextend and merge in order to save API call to the object storage. #3769
* [ENHANCEMENT] Compactor: Auto-forget unhealthy compactors after ten failed ring heartbeats. #3771
* [ENHANCEMENT] Ruler: change default value of `-ruler.for-grace-period` from `10m` to `2m` and update help text. The new default value reflects how we operate Mimir at Grafana Labs. #3817
* [ENHANCEMENT] Ingester: Added experimental flags to force usage of _postings for matchers cache_. These flags will be removed in the future and it's not recommended to change them. #3823
  * `-blocks-storage.tsdb.head-postings-for-matchers-cache-ttl`
  * `-blocks-storage.tsdb.head-postings-for-matchers-cache-size`
  * `-blocks-storage.tsdb.head-postings-for-matchers-cache-force`
* [ENHANCEMENT] Ingester: Improved series selection performance when some of the matchers do not match any series. #3827
* [ENHANCEMENT] Alertmanager: Add new additional template function `tenantID` returning id of the tenant owning the alert. #3758
* [ENHANCEMENT] Alertmanager: Add additional template function `grafanaExploreURL` returning URL to grafana explore with range query. #3849
* [ENHANCEMENT] Reduce overhead of debug logging when filtered out. #3875
* [ENHANCEMENT] Update Docker base images from `alpine:3.16.2` to `alpine:3.17.1`. #3898
* [ENHANCEMENT] Ingester: Add new `/ingester/tsdb_metrics` endpoint to return tenant-specific TSDB metrics. #3923
* [ENHANCEMENT] Query-frontend: CLI flag `-query-frontend.max-total-query-length` and its associated YAML configuration is now stable. #3882
* [ENHANCEMENT] Ruler: rule groups now support optional and experimental `align_evaluation_time_on_interval` field, which causes all evaluations to happen on interval-aligned timestamp. #4013
* [ENHANCEMENT] Query-scheduler: ring-based service discovery is now stable. #4028
* [ENHANCEMENT] Store-gateway: improved performance of prefix matching on the labels. #4055 #4080
* [BUGFIX] Log the names of services that are not yet running rather than `unsupported value type` when calling `/ready` and some services are not running. #3625
* [BUGFIX] Alertmanager: Fix template spurious deletion with relative data dir. #3604
* [BUGFIX] Security: update prometheus/exporter-toolkit for CVE-2022-46146. #3675
* [BUGFIX] Security: update golang.org/x/net for CVE-2022-41717. #3755
* [BUGFIX] Debian package: Fix post-install, environment file path and user creation. #3720
* [BUGFIX] memberlist: Fix panic during Mimir startup when Mimir receives gossip message before it's ready. #3746
* [BUGFIX] Store-gateway: fix `cortex_bucket_store_partitioner_requested_bytes_total` metric to not double count overlapping ranges. #3769
* [BUGFIX] Update `github.com/thanos-io/objstore` to address issue with Multipart PUT on s3-compatible Object Storage. #3802 #3821
* [BUGFIX] Distributor, Query-scheduler: Make sure ring metrics include a `cortex_` prefix as expected by dashboards. #3809
* [BUGFIX] Querier: canceled requests are no longer reported as "consistency check" failures. #3837 #3927
* [BUGFIX] Distributor: don't panic when `metric_relabel_configs` in overrides contains null element. #3868
* [BUGFIX] Distributor: don't panic when OTLP histograms don't have any buckets. #3853
* [BUGFIX] Ingester, Compactor: fix panic that can occur when compaction fails. #3955
* [BUGFIX] Store-gateway: return `Canceled` rather than `Aborted` error when the calling querier cancels the request. #4007

### Mixin

* [ENHANCEMENT] Alerts: Added `MimirIngesterInstanceHasNoTenants` alert that fires when an ingester replica is not receiving write requests for any tenant. #3681
* [ENHANCEMENT] Alerts: Extended `MimirAllocatingTooMuchMemory` to check read-write deployment containers. #3710
* [ENHANCEMENT] Alerts: Added `MimirAlertmanagerInstanceHasNoTenants` alert that fires when an alertmanager instance ows no tenants. #3826
* [ENHANCEMENT] Alerts: Added `MimirRulerInstanceHasNoRuleGroups` alert that fires when a ruler replica is not assigned any rule group to evaluate. #3723
* [ENHANCEMENT] Support for baremetal deployment for alerts and scaling recording rules. #3719
* [ENHANCEMENT] Dashboards: querier autoscaling now supports multiple scaled objects (configurable via `$._config.autoscale.querier.hpa_name`). #3962
* [BUGFIX] Alerts: Fixed `MimirIngesterRestarts` alert when Mimir is deployed in read-write mode. #3716
* [BUGFIX] Alerts: Fixed `MimirIngesterHasNotShippedBlocks` and `MimirIngesterHasNotShippedBlocksSinceStart` alerts for when Mimir is deployed in read-write or monolithic modes and updated them to use new `thanos_shipper_last_successful_upload_time` metric. #3627
* [BUGFIX] Alerts: Fixed `MimirMemoryMapAreasTooHigh` alert when Mimir is deployed in read-write mode. #3626
* [BUGFIX] Alerts: Fixed `MimirCompactorSkippedBlocksWithOutOfOrderChunks` matching on non-existent label. #3628
* [BUGFIX] Dashboards: Fix `Rollout Progress` dashboard incorrectly using Gateway metrics when Gateway was not enabled. #3709
* [BUGFIX] Tenants dashboard: Make it compatible with all deployment types. #3754
* [BUGFIX] Alerts: Fixed `MimirCompactorHasNotUploadedBlocks` to not fire if compactor has nothing to do. #3793
* [BUGFIX] Alerts: Fixed `MimirAutoscalerNotActive` to not fire if scaling metric is 0, to avoid false positives on scaled objects with 0 min replicas. #3999

### Jsonnet

* [CHANGE] Replaced the deprecated `policy/v1beta1` with `policy/v1` when configuring a PodDisruptionBudget for read-write deployment mode. #3811
* [CHANGE] Removed `-server.http-write-timeout` default option value from querier and query-frontend, as it defaults to a higher value in the code now, and cannot be lower than `-querier.timeout`. #3836
* [CHANGE] Replaced `-store.max-query-length` with `-query-frontend.max-total-query-length` in the query-frontend config. #3879
* [CHANGE] Changed default `mimir_backend_data_disk_size` from `100Gi` to `250Gi`. #3894
* [ENHANCEMENT] Update `rollout-operator` to `v0.2.0`. #3624
* [ENHANCEMENT] Add `user_24M` and `user_32M` classes to operations config. #3367
* [ENHANCEMENT] Update memcached image from `memcached:1.6.16-alpine` to `memcached:1.6.17-alpine`. #3914
* [ENHANCEMENT] Allow configuring the ring for overrides-exporter. #3995
* [BUGFIX] Apply ingesters and store-gateways per-zone CLI flags overrides to read-write deployment mode too. #3766
* [BUGFIX] Apply overrides-exporter CLI flags to mimir-backend when running Mimir in read-write deployment mode. #3790
* [BUGFIX] Fixed `mimir-write` and `mimir-read` Kubernetes service to correctly balance requests among pods. #3855 #3864 #3906
* [BUGFIX] Fixed `ruler-query-frontend` and `mimir-read` gRPC server configuration to force clients to periodically re-resolve the backend addresses. #3862
* [BUGFIX] Fixed `mimir-read` CLI flags to ensure query-frontend configuration takes precedence over querier configuration. #3877

### Mimirtool

* [ENHANCEMENT] Update `mimirtool config convert` to work with Mimir 2.4, 2.5, 2.6 changes. #3952
* [ENHANCEMENT] Mimirtool is now available to install through Homebrew with `brew install mimirtool`. #3776
* [ENHANCEMENT] Added `--concurrency` to `mimirtool rules sync` command. #3996
* [BUGFIX] Fix summary output from `mimirtool rules sync` to display correct number of groups created and updated. #3918

### Documentation

* [BUGFIX] Querier: Remove assertion that the `-querier.max-concurrent` flag must also be set for the query-frontend. #3678
* [ENHANCEMENT] Update migration from cortex documentation. #3662
* [ENHANCEMENT] Query-scheduler: documented how to migrate from DNS-based to ring-based service discovery. #4028

### Tools

## 2.5.0

### Grafana Mimir

* [CHANGE] Flag `-azure.msi-resource` is now ignored, and will be removed in Mimir 2.7. This setting is now made automatically by Azure. #2682
* [CHANGE] Experimental flag `-blocks-storage.tsdb.out-of-order-capacity-min` has been removed. #3261
* [CHANGE] Distributor: Wrap errors from pushing to ingesters with useful context, for example clarifying timeouts. #3307
* [CHANGE] The default value of `-server.http-write-timeout` has changed from 30s to 2m. #3346
* [CHANGE] Reduce period of health checks in connection pools for querier->store-gateway, ruler->ruler, and alertmanager->alertmanager clients to 10s. This reduces the time to fail a gRPC call when the remote stops responding. #3168
* [CHANGE] Hide TSDB block ranges period config from doc and mark it experimental. #3518
* [FEATURE] Alertmanager: added Discord support. #3309
* [ENHANCEMENT] Added `-server.tls-min-version` and `-server.tls-cipher-suites` flags to configure cipher suites and min TLS version supported by HTTP and gRPC servers. #2898
* [ENHANCEMENT] Distributor: Add age filter to forwarding functionality, to not forward samples which are older than defined duration. If such samples are not ingested, `cortex_discarded_samples_total{reason="forwarded-sample-too-old"}` is increased. #3049 #3113
* [ENHANCEMENT] Store-gateway: Reduce memory allocation when generating ids in index cache. #3179
* [ENHANCEMENT] Query-frontend: truncate queries based on the configured creation grace period (`--validation.create-grace-period`) to avoid querying too far into the future. #3172
* [ENHANCEMENT] Ingester: Reduce activity tracker memory allocation. #3203
* [ENHANCEMENT] Query-frontend: Log more detailed information in the case of a failed query. #3190
* [ENHANCEMENT] Added `-usage-stats.installation-mode` configuration to track the installation mode via the anonymous usage statistics. #3244
* [ENHANCEMENT] Compactor: Add new `cortex_compactor_block_max_time_delta_seconds` histogram for detecting if compaction of blocks is lagging behind. #3240 #3429
* [ENHANCEMENT] Ingester: reduced the memory footprint of active series custom trackers. #2568
* [ENHANCEMENT] Distributor: Include `X-Scope-OrgId` header in requests forwarded to configured forwarding endpoint. #3283 #3385
* [ENHANCEMENT] Alertmanager: reduced memory utilization in Mimir clusters with a large number of tenants. #3309
* [ENHANCEMENT] Add experimental flag `-shutdown-delay` to allow components to wait after receiving SIGTERM and before stopping. In this time the component returns 503 from /ready endpoint. #3298
* [ENHANCEMENT] Go: update to go 1.19.3. #3371
* [ENHANCEMENT] Alerts: added `RulerRemoteEvaluationFailing` alert, firing when communication between ruler and frontend fails in remote operational mode. #3177 #3389
* [ENHANCEMENT] Clarify which S3 signature versions are supported in the error "unsupported signature version". #3376
* [ENHANCEMENT] Store-gateway: improved index header reading performance. #3393 #3397 #3436
* [ENHANCEMENT] Store-gateway: improved performance of series matching. #3391
* [ENHANCEMENT] Move the validation of incoming series before the distributor's forwarding functionality, so that we don't forward invalid series. #3386 #3458
* [ENHANCEMENT] S3 bucket configuration now validates that the endpoint does not have the bucket name prefix. #3414
* [ENHANCEMENT] Query-frontend: added "fetched index bytes" to query statistics, so that the statistics contain the total bytes read by store-gateways from TSDB block indexes. #3206
* [ENHANCEMENT] Distributor: push wrapper should only receive unforwarded samples. #2980
* [ENHANCEMENT] Added `/api/v1/status/config` and `/api/v1/status/flags` APIs to maintain compatibility with prometheus. #3596 #3983
* [BUGFIX] Flusher: Add `Overrides` as a dependency to prevent panics when starting with `-target=flusher`. #3151
* [BUGFIX] Updated `golang.org/x/text` dependency to fix CVE-2022-32149. #3285
* [BUGFIX] Query-frontend: properly close gRPC streams to the query-scheduler to stop memory and goroutines leak. #3302
* [BUGFIX] Ruler: persist evaluation delay configured in the rulegroup. #3392
* [BUGFIX] Ring status pages: show 100% ownership as "100%", not "1e+02%". #3435
* [BUGFIX] Fix panics in OTLP ingest path when parse errors exist. #3538

### Mixin

* [CHANGE] Alerts: Change `MimirSchedulerQueriesStuck` `for` time to 7 minutes to account for the time it takes for HPA to scale up. #3223
* [CHANGE] Dashboards: Removed the `Querier > Stages` panel from the `Mimir / Queries` dashboard. #3311
* [CHANGE] Configuration: The format of the `autoscaling` section of the configuration has changed to support more components. #3378
  * Instead of specific config variables for each component, they are listed in a dictionary. For example, `autoscaling.querier_enabled` becomes `autoscaling.querier.enabled`.
* [FEATURE] Dashboards: Added "Mimir / Overview resources" dashboard, providing an high level view over a Mimir cluster resources utilization. #3481
* [FEATURE] Dashboards: Added "Mimir / Overview networking" dashboard, providing an high level view over a Mimir cluster network bandwidth, inflight requests and TCP connections. #3487
* [FEATURE] Compile baremetal mixin along k8s mixin. #3162 #3514
* [ENHANCEMENT] Alerts: Add MimirRingMembersMismatch firing when a component does not have the expected number of running jobs. #2404
* [ENHANCEMENT] Dashboards: Add optional row about the Distributor's metric forwarding feature to the `Mimir / Writes` dashboard. #3182 #3394 #3394 #3461
* [ENHANCEMENT] Dashboards: Remove the "Instance Mapper" row from the "Alertmanager Resources Dashboard". This is a Grafana Cloud specific service and not relevant for external users. #3152
* [ENHANCEMENT] Dashboards: Add "remote read", "metadata", and "exemplar" queries to "Mimir / Overview" dashboard. #3245
* [ENHANCEMENT] Dashboards: Use non-red colors for non-error series in the "Mimir / Overview" dashboard. #3246
* [ENHANCEMENT] Dashboards: Add support to multi-zone deployments for the experimental read-write deployment mode. #3256
* [ENHANCEMENT] Dashboards: If enabled, add new row to the `Mimir / Writes` for distributor autoscaling metrics. #3378
* [ENHANCEMENT] Dashboards: Add read path insights row to the "Mimir / Tenants" dashboard. #3326
* [ENHANCEMENT] Alerts: Add runbook urls for alerts. #3452
* [ENHANCEMENT] Configuration: Make it possible to configure namespace label, job label, and job prefix. #3482
* [ENHANCEMENT] Dashboards: improved resources and networking dashboards to work with read-write deployment mode too. #3497 #3504 #3519 #3531
* [ENHANCEMENT] Alerts: Added "MimirDistributorForwardingErrorRate" alert, which fires on high error rates in the distributor’s forwarding feature. #3200
* [ENHANCEMENT] Improve phrasing in Overview dashboard. #3488
* [BUGFIX] Dashboards: Fix legend showing `persistentvolumeclaim` when using `deployment_type=baremetal` for `Disk space utilization` panels. #3173 #3184
* [BUGFIX] Alerts: Fixed `MimirGossipMembersMismatch` alert when Mimir is deployed in read-write mode. #3489
* [BUGFIX] Dashboards: Remove "Inflight requests" from object store panels because the panel is not tracking the inflight requests to object storage. #3521

### Jsonnet

* [CHANGE] Replaced the deprecated `policy/v1beta1` with `policy/v1` when configuring a PodDisruptionBudget. #3284
* [CHANGE] [Common storage configuration](https://grafana.com/docs/mimir/v2.3.x/operators-guide/configure/configure-object-storage-backend/#common-configuration) is now used to configure object storage in all components. This is a breaking change in terms of Jsonnet manifests and also a CLI flag update for components that use object storage, so it will require a rollout of those components. The changes include: #3257
  * `blocks_storage_backend` was renamed to `storage_backend` and is now used as the common storage backend for all components.
    * So were the related `blocks_storage_azure_account_(name|key)` and `blocks_storage_s3_endpoint` configurations.
  * `storage_s3_endpoint` is now rendered by default using the `aws_region` configuration instead of a hardcoded `us-east-1`.
  * `ruler_client_type` and `alertmanager_client_type` were renamed to `ruler_storage_backend` and `alertmanager_storage_backend` respectively, and their corresponding CLI flags won't be rendered unless explicitly set to a value different from the one in `storage_backend` (like `local`).
  * `alertmanager_s3_bucket_name`, `alertmanager_gcs_bucket_name` and `alertmanager_azure_container_name` have been removed, and replaced by a single `alertmanager_storage_bucket_name` configuration used for all object storages.
  * `genericBlocksStorageConfig` configuration object was removed, and so any extensions to it will be now ignored. Use `blockStorageConfig` instead.
  * `rulerClientConfig` and `alertmanagerStorageClientConfig` configuration objects were renamed to `rulerStorageConfig` and `alertmanagerStorageConfig` respectively, and so any extensions to their previous names will be now ignored. Use the new names instead.
  * The CLI flags `*.s3.region` are no longer rendered as they are optional and the region can be inferred by Mimir by performing an initial API call to the endpoint.
  * The migration to this change should usually consist of:
    * Renaming `blocks_storage_backend` key to `storage_backend`.
    * For Azure/S3:
      * Renaming `blocks_storage_(azure|s3)_*` configurations to `storage_(azure|s3)_*`.
      * If `ruler_storage_(azure|s3)_*` and `alertmanager_storage_(azure|s3)_*` keys were different from the `block_storage_*` ones, they should be now provided using CLI flags, see [configuration reference](https://grafana.com/docs/mimir/v2.3.x/operators-guide/configure/reference-configuration-parameters/) for more details.
    * Removing `ruler_client_type` and `alertmanager_client_type` if their value match the `storage_backend`, or renaming them to their new names otherwise.
    * Reviewing any possible extensions to `genericBlocksStorageConfig`, `rulerClientConfig` and `alertmanagerStorageClientConfig` and moving them to the corresponding new options.
    * Renaming the alertmanager's bucket name configuration from provider-specific to the new `alertmanager_storage_bucket_name` key.
* [CHANGE] The `overrides-exporter.libsonnet` file is now always imported. The overrides-exporter can be enabled in jsonnet setting the following: #3379
  ```jsonnet
  {
    _config+:: {
      overrides_exporter_enabled: true,
    }
  }
  ```
* [FEATURE] Added support for experimental read-write deployment mode. Enabling the read-write deployment mode on a existing Mimir cluster is a destructive operation, because the cluster will be re-created. If you're creating a new Mimir cluster, you can deploy it in read-write mode adding the following configuration: #3379 #3475 #3405
  ```jsonnet
  {
    _config+:: {
      deployment_mode: 'read-write',

      // See operations/mimir/read-write-deployment.libsonnet for more configuration options.
      mimir_write_replicas: 3,
      mimir_read_replicas: 2,
      mimir_backend_replicas: 3,
    }
  }
  ```
* [ENHANCEMENT] Add autoscaling support to the `mimir-read` component when running the read-write-deployment model. #3419
* [ENHANCEMENT] Added `$._config.usageStatsConfig` to track the installation mode via the anonymous usage statistics. #3294
* [ENHANCEMENT] The query-tee node port (`$._config.query_tee_node_port`) is now optional. #3272
* [ENHANCEMENT] Add support for autoscaling distributors. #3378
* [ENHANCEMENT] Make auto-scaling logic ensure integer KEDA thresholds. #3512
* [BUGFIX] Fixed query-scheduler ring configuration for dedicated ruler's queries and query-frontends. #3237 #3239
* [BUGFIX] Jsonnet: Fix auto-scaling so that ruler-querier CPU threshold is a string-encoded integer millicores value. #3520

### Mimirtool

* [FEATURE] Added `mimirtool alertmanager verify` command to validate configuration without uploading. #3440
* [ENHANCEMENT] Added `mimirtool rules delete-namespace` command to delete all of the rule groups in a namespace including the namespace itself. #3136
* [ENHANCEMENT] Refactor `mimirtool analyze prometheus`: add concurrency and resiliency #3349
  * Add `--concurrency` flag. Default: number of logical CPUs
* [BUGFIX] `--log.level=debug` now correctly prints the response from the remote endpoint when a request fails. #3180

### Documentation

* [ENHANCEMENT] Documented how to configure HA deduplication using Consul in a Mimir Helm deployment. #2972
* [ENHANCEMENT] Improve `MimirQuerierAutoscalerNotActive` runbook. #3186
* [ENHANCEMENT] Improve `MimirSchedulerQueriesStuck` runbook to reflect debug steps with querier auto-scaling enabled. #3223
* [ENHANCEMENT] Use imperative for docs titles. #3178 #3332 #3343
* [ENHANCEMENT] Docs: mention gRPC compression in "Production tips". #3201
* [ENHANCEMENT] Update ADOPTERS.md. #3224 #3225
* [ENHANCEMENT] Add a note for jsonnet deploying. #3213
* [ENHANCEMENT] out-of-order runbook update with use case. #3253
* [ENHANCEMENT] Fixed TSDB retention mentioned in the "Recover source blocks from ingesters" runbook. #3280
* [ENHANCEMENT] Run Grafana Mimir in production using the Helm chart. #3072
* [ENHANCEMENT] Use common configuration in the tutorial. #3282
* [ENHANCEMENT] Updated detailed steps for migrating blocks from Thanos to Mimir. #3290
* [ENHANCEMENT] Add scheme to DNS service discovery docs. #3450
* [BUGFIX] Remove reference to file that no longer exists in contributing guide. #3404
* [BUGFIX] Fix some minor typos in the contributing guide and on the runbooks page. #3418
* [BUGFIX] Fix small typos in API reference. #3526
* [BUGFIX] Fixed TSDB retention mentioned in the "Recover source blocks from ingesters" runbook. #3278
* [BUGFIX] Fixed configuration example in the "Configuring the Grafana Mimir query-frontend to work with Prometheus" guide. #3374

### Tools

* [FEATURE] Add `copyblocks` tool, to copy Mimir blocks between two GCS buckets. #3264
* [ENHANCEMENT] copyblocks: copy no-compact global markers and optimize min time filter check. #3268
* [ENHANCEMENT] Mimir rules GitHub action: Added the ability to change default value of `label` when running `prepare` command. #3236
* [BUGFIX] Mimir rules Github action: Fix single line output. #3421

## 2.4.0

### Grafana Mimir

* [CHANGE] Distributor: change the default value of `-distributor.remote-timeout` to `2s` from `20s` and `-distributor.forwarding.request-timeout` to `2s` from `10s` to improve distributor resource usage when ingesters crash. #2728 #2912
* [CHANGE] Anonymous usage statistics tracking: added the `-ingester.ring.store` value. #2981
* [CHANGE] Series metadata `HELP` that is longer than `-validation.max-metadata-length` is now truncated silently, instead of being dropped with a 400 status code. #2993
* [CHANGE] Ingester: changed default setting for `-ingester.ring.readiness-check-ring-health` from `true` to `false`. #2953
* [CHANGE] Anonymous usage statistics tracking has been enabled by default, to help Mimir maintainers make better decisions to support the open source community. #2939 #3034
* [CHANGE] Anonymous usage statistics tracking: added the minimum and maximum value of `-ingester.out-of-order-time-window`. #2940
* [CHANGE] The default hash ring heartbeat period for distributors, ingesters, rulers and compactors has been increased from `5s` to `15s`. Now the default heartbeat period for all Mimir hash rings is `15s`. #3033
* [CHANGE] Reduce the default TSDB head compaction concurrency (`-blocks-storage.tsdb.head-compaction-concurrency`) from 5 to 1, in order to reduce CPU spikes. #3093
* [CHANGE] Ruler: the ruler's [remote evaluation mode](https://grafana.com/docs/mimir/latest/operators-guide/architecture/components/ruler/#remote) (`-ruler.query-frontend.address`) is now stable. #3109
* [CHANGE] Limits: removed the deprecated YAML configuration option `active_series_custom_trackers_config`. Please use `active_series_custom_trackers` instead. #3110
* [CHANGE] Ingester: removed the deprecated configuration option `-ingester.ring.join-after`. #3111
* [CHANGE] Querier: removed the deprecated configuration option `-querier.shuffle-sharding-ingesters-lookback-period`. The value of `-querier.query-ingesters-within` is now used internally for shuffle sharding lookback, while you can use `-querier.shuffle-sharding-ingesters-enabled` to enable or disable shuffle sharding on the read path. #3111
* [CHANGE] Memberlist: cluster label verification feature (`-memberlist.cluster-label` and `-memberlist.cluster-label-verification-disabled`) is now marked as stable. #3108
* [CHANGE] Distributor: only single per-tenant forwarding endpoint can be configured now. Support for per-rule endpoint has been removed. #3095
* [FEATURE] Query-scheduler: added an experimental ring-based service discovery support for the query-scheduler. Refer to [query-scheduler configuration](https://grafana.com/docs/mimir/next/operators-guide/architecture/components/query-scheduler/#configuration) for more information. #2957
* [FEATURE] Introduced the experimental endpoint `/api/v1/user_limits` exposed by all components that load runtime configuration. This endpoint exposes realtime limits for the authenticated tenant, in JSON format. #2864 #3017
* [FEATURE] Query-scheduler: added the experimental configuration option `-query-scheduler.max-used-instances` to restrict the number of query-schedulers effectively used regardless how many replicas are running. This feature can be useful when using the experimental read-write deployment mode. #3005
* [ENHANCEMENT] Go: updated to go 1.19.2. #2637 #3127 #3129
* [ENHANCEMENT] Runtime config: don't unmarshal runtime configuration files if they haven't changed. This can save a bit of CPU and memory on every component using runtime config. #2954
* [ENHANCEMENT] Query-frontend: Add `cortex_frontend_query_result_cache_skipped_total` and `cortex_frontend_query_result_cache_attempted_total` metrics to track the reason why query results are not cached. #2855
* [ENHANCEMENT] Distributor: pool more connections per host when forwarding request. Mark requests as idempotent so they can be retried under some conditions. #2968
* [ENHANCEMENT] Distributor: failure to send request to forwarding target now also increments `cortex_distributor_forward_errors_total`, with `status_code="failed"`. #2968
* [ENHANCEMENT] Distributor: added support forwarding push requests via gRPC, using `httpgrpc` messages from weaveworks/common library. #2996
* [ENHANCEMENT] Query-frontend / Querier: increase internal backoff period used to retry connections to query-frontend / query-scheduler. #3011
* [ENHANCEMENT] Querier: do not log "error processing requests from scheduler" when the query-scheduler is shutting down. #3012
* [ENHANCEMENT] Query-frontend: query sharding process is now time-bounded and it is cancelled if the request is aborted. #3028
* [ENHANCEMENT] Query-frontend: improved Prometheus response JSON encoding performance. #2450
* [ENHANCEMENT] TLS: added configuration parameters to configure the client's TLS cipher suites and minimum version. The following new CLI flags have been added: #3070
  * `-alertmanager.alertmanager-client.tls-cipher-suites`
  * `-alertmanager.alertmanager-client.tls-min-version`
  * `-alertmanager.sharding-ring.etcd.tls-cipher-suites`
  * `-alertmanager.sharding-ring.etcd.tls-min-version`
  * `-compactor.ring.etcd.tls-cipher-suites`
  * `-compactor.ring.etcd.tls-min-version`
  * `-distributor.forwarding.grpc-client.tls-cipher-suites`
  * `-distributor.forwarding.grpc-client.tls-min-version`
  * `-distributor.ha-tracker.etcd.tls-cipher-suites`
  * `-distributor.ha-tracker.etcd.tls-min-version`
  * `-distributor.ring.etcd.tls-cipher-suites`
  * `-distributor.ring.etcd.tls-min-version`
  * `-ingester.client.tls-cipher-suites`
  * `-ingester.client.tls-min-version`
  * `-ingester.ring.etcd.tls-cipher-suites`
  * `-ingester.ring.etcd.tls-min-version`
  * `-memberlist.tls-cipher-suites`
  * `-memberlist.tls-min-version`
  * `-querier.frontend-client.tls-cipher-suites`
  * `-querier.frontend-client.tls-min-version`
  * `-querier.store-gateway-client.tls-cipher-suites`
  * `-querier.store-gateway-client.tls-min-version`
  * `-query-frontend.grpc-client-config.tls-cipher-suites`
  * `-query-frontend.grpc-client-config.tls-min-version`
  * `-query-scheduler.grpc-client-config.tls-cipher-suites`
  * `-query-scheduler.grpc-client-config.tls-min-version`
  * `-query-scheduler.ring.etcd.tls-cipher-suites`
  * `-query-scheduler.ring.etcd.tls-min-version`
  * `-ruler.alertmanager-client.tls-cipher-suites`
  * `-ruler.alertmanager-client.tls-min-version`
  * `-ruler.client.tls-cipher-suites`
  * `-ruler.client.tls-min-version`
  * `-ruler.query-frontend.grpc-client-config.tls-cipher-suites`
  * `-ruler.query-frontend.grpc-client-config.tls-min-version`
  * `-ruler.ring.etcd.tls-cipher-suites`
  * `-ruler.ring.etcd.tls-min-version`
  * `-store-gateway.sharding-ring.etcd.tls-cipher-suites`
  * `-store-gateway.sharding-ring.etcd.tls-min-version`
* [ENHANCEMENT] Store-gateway: Add `-blocks-storage.bucket-store.max-concurrent-reject-over-limit` option to allow requests that exceed the max number of inflight object storage requests to be rejected. #2999
* [ENHANCEMENT] Query-frontend: allow setting a separate limit on the total (before splitting/sharding) query length of range queries with the new experimental `-query-frontend.max-total-query-length` flag, which defaults to `-store.max-query-length` if unset or set to 0. #3058
* [ENHANCEMENT] Query-frontend: Lower TTL for cache entries overlapping the out-of-order samples ingestion window (re-using `-ingester.out-of-order-allowance` from ingesters). #2935
* [ENHANCEMENT] Ruler: added support to forcefully disable recording and/or alerting rules evaluation. The following new configuration options have been introduced, which can be overridden on a per-tenant basis in the runtime configuration: #3088
  * `-ruler.recording-rules-evaluation-enabled`
  * `-ruler.alerting-rules-evaluation-enabled`
* [ENHANCEMENT] Distributor: Improved error messages reported when the distributor fails to remote write to ingesters. #3055
* [ENHANCEMENT] Improved tracing spans tracked by distributors, ingesters and store-gateways. #2879 #3099 #3089
* [ENHANCEMENT] Ingester: improved the performance of label value cardinality endpoint. #3044
* [ENHANCEMENT] Ruler: use backoff retry on remote evaluation #3098
* [ENHANCEMENT] Query-frontend: Include multiple tenant IDs in query logs when present instead of dropping them. #3125
* [ENHANCEMENT] Query-frontend: truncate queries based on the configured blocks retention period (`-compactor.blocks-retention-period`) to avoid querying past this period. #3134
* [ENHANCEMENT] Alertmanager: reduced memory utilization in Mimir clusters with a large number of tenants. #3143
* [ENHANCEMENT] Store-gateway: added extra span logging to improve observability. #3131
* [ENHANCEMENT] Compactor: cleaning up different tenants' old blocks and updating bucket indexes is now more independent. This prevents a single tenant from delaying cleanup for other tenants. #2631
* [ENHANCEMENT] Distributor: request rate, ingestion rate, and inflight requests limits are now enforced before reading and parsing the body of the request. This makes the distributor more resilient against a burst of requests over those limit. #2419
* [BUGFIX] Querier: Fix 400 response while handling streaming remote read. #2963
* [BUGFIX] Fix a bug causing query-frontend, query-scheduler, and querier not failing if one of their internal components fail. #2978
* [BUGFIX] Querier: re-balance the querier worker connections when a query-frontend or query-scheduler is terminated. #3005
* [BUGFIX] Distributor: Now returns the quorum error from ingesters. For example, with replication_factor=3, two HTTP 400 errors and one HTTP 500 error, now the distributor will always return HTTP 400. Previously the behaviour was to return the error which the distributor first received. #2979
* [BUGFIX] Ruler: fix panic when ruler.external_url is explicitly set to an empty string ("") in YAML. #2915
* [BUGFIX] Alertmanager: Fix support for the Telegram API URL in the global settings. #3097
* [BUGFIX] Alertmanager: Fix parsing of label matchers without label value in the API used to retrieve alerts. #3097
* [BUGFIX] Ruler: Fix not restoring alert state for rule groups when other ruler replicas shut down. #3156
* [BUGFIX] Updated `golang.org/x/net` dependency to fix CVE-2022-27664. #3124
* [BUGFIX] Fix distributor from returning a `500` status code when a `400` was received from the ingester. #3211
* [BUGFIX] Fix incorrect OS value set in Mimir v2.3.* RPM packages. #3221

### Mixin

* [CHANGE] Alerts: MimirQuerierAutoscalerNotActive is now critical and fires after 1h instead of 15m. #2958
* [FEATURE] Dashboards: Added "Mimir / Overview" dashboards, providing an high level view over a Mimir cluster. #3122 #3147 #3155
* [ENHANCEMENT] Dashboards: Updated the "Writes" and "Rollout progress" dashboards to account for samples ingested via the new OTLP ingestion endpoint. #2919 #2938
* [ENHANCEMENT] Dashboards: Include per-tenant request rate in "Tenants" dashboard. #2874
* [ENHANCEMENT] Dashboards: Include inflight object store requests in "Reads" dashboard. #2914
* [ENHANCEMENT] Dashboards: Make queries used to find job, cluster and namespace for dropdown menus configurable. #2893
* [ENHANCEMENT] Dashboards: Include rate of label and series queries in "Reads" dashboard. #3065 #3074
* [ENHANCEMENT] Dashboards: Fix legend showing on per-pod panels. #2944
* [ENHANCEMENT] Dashboards: Use the "req/s" unit on panels showing the requests rate. #3118
* [ENHANCEMENT] Dashboards: Use a consistent color across dashboards for the error rate. #3154

### Jsonnet

* [FEATURE] Added support for query-scheduler ring-based service discovery. #3128
* [ENHANCEMENT] Querier autoscaling is now slower on scale downs: scale down 10% every 1m instead of 100%. #2962
* [BUGFIX] Memberlist: `gossip_member_label` is now set for ruler-queriers. #3141

### Mimirtool

* [ENHANCEMENT] mimirtool analyze: Store the query errors instead of exit during the analysis. #3052
* [BUGFIX] mimir-tool remote-read: fix returns where some conditions [return nil error even if there is error](https://github.com/grafana/cortex-tools/issues/260). #3053

### Documentation

* [ENHANCEMENT] Added documentation on how to configure storage retention. #2970
* [ENHANCEMENT] Improved gRPC clients config documentation. #3020
* [ENHANCEMENT] Added documentation on how to manage alerting and recording rules. #2983
* [ENHANCEMENT] Improved `MimirSchedulerQueriesStuck` runbook. #3006
* [ENHANCEMENT] Added "Cluster label verification" section to memberlist documentation. #3096
* [ENHANCEMENT] Mention compression in multi-zone replication documentation. #3107
* [BUGFIX] Fixed configuration option names in "Enabling zone-awareness via the Grafana Mimir Jsonnet". #3018
* [BUGFIX] Fixed `mimirtool analyze` parameters documentation. #3094
* [BUGFIX] Fixed YAML configuraton in the "Manage the configuration of Grafana Mimir with Helm" guide. #3042
* [BUGFIX] Fixed Alertmanager capacity planning documentation. #3132

### Tools

- [BUGFIX] trafficdump: Fixed panic occurring when `-success-only=true` and the captured request failed. #2863

## 2.3.1

### Grafana Mimir
* [BUGFIX] Query-frontend: query sharding took exponential time to map binary expressions. #3027
* [BUGFIX] Distributor: Stop panics on OTLP endpoint when a single metric has multiple timeseries. #3040

## 2.3.0

### Grafana Mimir

* [CHANGE] Ingester: Added user label to ingester metric `cortex_ingester_tsdb_out_of_order_samples_appended_total`. On multitenant clusters this helps us find the rate of appended out-of-order samples for a specific tenant. #2493
* [CHANGE] Compactor: delete source and output blocks from local disk on compaction failed, to reduce likelihood that subsequent compactions fail because of no space left on disk. #2261
* [CHANGE] Ruler: Remove unused CLI flags `-ruler.search-pending-for` and `-ruler.flush-period` (and their respective YAML config options). #2288
* [CHANGE] Successful gRPC requests are no longer logged (only affects internal API calls). #2309
* [CHANGE] Add new `-*.consul.cas-retry-delay` flags. They have a default value of `1s`, while previously there was no delay between retries. #2309
* [CHANGE] Store-gateway: Remove the experimental ability to run requests in a dedicated OS thread pool and associated CLI flag `-store-gateway.thread-pool-size`. #2423
* [CHANGE] Memberlist: disabled TCP-based ping fallback, because Mimir already uses a custom transport based on TCP. #2456
* [CHANGE] Change default value for `-distributor.ha-tracker.max-clusters` to `100` to provide a DoS protection. #2465
* [CHANGE] Experimental block upload API exposed by compactor has changed: Previous `/api/v1/upload/block/{block}` endpoint for starting block upload is now `/api/v1/upload/block/{block}/start`, and previous endpoint `/api/v1/upload/block/{block}?uploadComplete=true` for finishing block upload is now `/api/v1/upload/block/{block}/finish`. New API endpoint has been added: `/api/v1/upload/block/{block}/check`. #2486 #2548
* [CHANGE] Compactor: changed `-compactor.max-compaction-time` default from `0s` (disabled) to `1h`. When compacting blocks for a tenant, the compactor will move to compact blocks of another tenant or re-plan blocks to compact at least every 1h. #2514
* [CHANGE] Distributor: removed previously deprecated `extend_writes` (see #1856) YAML key and `-distributor.extend-writes` CLI flag from the distributor config. #2551
* [CHANGE] Ingester: removed previously deprecated `active_series_custom_trackers` (see #1188) YAML key from the ingester config. #2552
* [CHANGE] The tenant ID `__mimir_cluster` is reserved by Mimir and not allowed to store metrics. #2643
* [CHANGE] Purger: removed the purger component and moved its API endpoints `/purger/delete_tenant` and `/purger/delete_tenant_status` to the compactor at `/compactor/delete_tenant` and `/compactor/delete_tenant_status`. The new endpoints on the compactor are stable. #2644
* [CHANGE] Memberlist: Change the leave timeout duration (`-memberlist.leave-timeout duration`) from 5s to 20s and connection timeout (`-memberlist.packet-dial-timeout`) from 5s to 2s. This makes leave timeout 10x the connection timeout, so that we can communicate the leave to at least 1 node, if the first 9 we try to contact times out. #2669
* [CHANGE] Alertmanager: return status code `412 Precondition Failed` and log info message when alertmanager isn't configured for a tenant. #2635
* [CHANGE] Distributor: if forwarding rules are used to forward samples, exemplars are now removed from the request. #2710 #2725
* [CHANGE] Limits: change the default value of `max_global_series_per_metric` limit to `0` (disabled). Setting this limit by default does not provide much benefit because series are sharded by all labels. #2714
* [CHANGE] Ingester: experimental `-blocks-storage.tsdb.new-chunk-disk-mapper` has been removed, new chunk disk mapper is now always used, and is no longer marked experimental. Default value of `-blocks-storage.tsdb.head-chunks-write-queue-size` has changed to 1000000, this enables async chunk queue by default, which leads to improved latency on the write path when new chunks are created in ingesters. #2762
* [CHANGE] Ingester: removed deprecated `-blocks-storage.tsdb.isolation-enabled` option. TSDB-level isolation is now always disabled in Mimir. #2782
* [CHANGE] Compactor: `-compactor.partial-block-deletion-delay` must either be set to 0 (to disable partial blocks deletion) or a value higher than `4h`. #2787
* [CHANGE] Query-frontend: CLI flag `-query-frontend.align-querier-with-step` has been deprecated. Please use `-query-frontend.align-queries-with-step` instead. #2840
* [FEATURE] Compactor: Adds the ability to delete partial blocks after a configurable delay. This option can be configured per tenant. #2285
  - `-compactor.partial-block-deletion-delay`, as a duration string, allows you to set the delay since a partial block has been modified before marking it for deletion. A value of `0`, the default, disables this feature.
  - The metric `cortex_compactor_blocks_marked_for_deletion_total` has a new value for the `reason` label `reason="partial"`, when a block deletion marker is triggered by the partial block deletion delay.
* [FEATURE] Querier: enabled support for queries with negative offsets, which are not cached in the query results cache. #2429
* [FEATURE] EXPERIMENTAL: OpenTelemetry Metrics ingestion path on `/otlp/v1/metrics`. #695 #2436 #2461
* [FEATURE] Querier: Added support for tenant federation to metric metadata endpoint. #2467
* [FEATURE] Query-frontend: introduced experimental support to split instant queries by time. The instant query splitting can be enabled setting `-query-frontend.split-instant-queries-by-interval`. #2469 #2564 #2565 #2570 #2571 #2572 #2573 #2574 #2575 #2576 #2581 #2582 #2601 #2632 #2633 #2634 #2641 #2642 #2766
* [FEATURE] Introduced an experimental anonymous usage statistics tracking (disabled by default), to help Mimir maintainers make better decisions to support the open source community. The tracking system anonymously collects non-sensitive, non-personally identifiable information about the running Mimir cluster, and is disabled by default. #2643 #2662 #2685 #2732 #2733 #2735
* [FEATURE] Introduced an experimental deployment mode called read-write and running a fully featured Mimir cluster with three components: write, read and backend. The read-write deployment mode is a trade-off between the monolithic mode (only one component, no isolation) and the microservices mode (many components, high isolation). #2754 #2838
* [ENHANCEMENT] Distributor: Decreased distributor tests execution time. #2562
* [ENHANCEMENT] Alertmanager: Allow the HTTP `proxy_url` configuration option in the receiver's configuration. #2317
* [ENHANCEMENT] ring: optimize shuffle-shard computation when lookback is used, and all instances have registered timestamp within the lookback window. In that case we can immediately return origial ring, because we would select all instances anyway. #2309
* [ENHANCEMENT] Memberlist: added experimental memberlist cluster label support via `-memberlist.cluster-label` and `-memberlist.cluster-label-verification-disabled` CLI flags (and their respective YAML config options). #2354
* [ENHANCEMENT] Object storage can now be configured for all components using the `common` YAML config option key (or `-common.storage.*` CLI flags). #2330 #2347
* [ENHANCEMENT] Go: updated to go 1.18.4. #2400
* [ENHANCEMENT] Store-gateway, listblocks: list of blocks now includes stats from `meta.json` file: number of series, samples and chunks. #2425
* [ENHANCEMENT] Added more buckets to `cortex_ingester_client_request_duration_seconds` histogram metric, to correctly track requests taking longer than 1s (up until 16s). #2445
* [ENHANCEMENT] Azure client: Improve memory usage for large object storage downloads. #2408
* [ENHANCEMENT] Distributor: Add `-distributor.instance-limits.max-inflight-push-requests-bytes`. This limit protects the distributor against multiple large requests that together may cause an OOM, but are only a few, so do not trigger the `max-inflight-push-requests` limit. #2413
* [ENHANCEMENT] Distributor: Drop exemplars in distributor for tenants where exemplars are disabled. #2504
* [ENHANCEMENT] Runtime Config: Allow operator to specify multiple comma-separated yaml files in `-runtime-config.file` that will be merged in left to right order. #2583
* [ENHANCEMENT] Query sharding: shard binary operations only if it doesn't lead to non-shardable vector selectors in one of the operands. #2696
* [ENHANCEMENT] Add packaging for both debian based deb file and redhat based rpm file using FPM. #1803
* [ENHANCEMENT] Distributor: Add `cortex_distributor_query_ingester_chunks_deduped_total` and `cortex_distributor_query_ingester_chunks_total` metrics for determining how effective ingester chunk deduplication at query time is. #2713
* [ENHANCEMENT] Upgrade Docker base images to `alpine:3.16.2`. #2729
* [ENHANCEMENT] Ruler: Add `<prometheus-http-prefix>/api/v1/status/buildinfo` endpoint. #2724
* [ENHANCEMENT] Querier: Ensure all queries pulled from query-frontend or query-scheduler are immediately executed. The maximum workers concurrency in each querier is configured by `-querier.max-concurrent`. #2598
* [ENHANCEMENT] Distributor: Add `cortex_distributor_received_requests_total` and `cortex_distributor_requests_in_total` metrics to provide visiblity into appropriate per-tenant request limits. #2770
* [ENHANCEMENT] Distributor: Add single forwarding remote-write endpoint for a tenant (`forwarding_endpoint`), instead of using per-rule endpoints. This takes precendence over per-rule endpoints. #2801
* [ENHANCEMENT] Added `err-mimir-distributor-max-write-message-size` to the errors catalog. #2470
* [ENHANCEMENT] Add sanity check at startup to ensure the configured filesystem directories don't overlap for different components. #2828 #2947
* [BUGFIX] TSDB: Fixed a bug on the experimental out-of-order implementation that led to wrong query results. #2701
* [BUGFIX] Compactor: log the actual error on compaction failed. #2261
* [BUGFIX] Alertmanager: restore state from storage even when running a single replica. #2293
* [BUGFIX] Ruler: do not block "List Prometheus rules" API endpoint while syncing rules. #2289
* [BUGFIX] Ruler: return proper `*status.Status` error when running in remote operational mode. #2417
* [BUGFIX] Alertmanager: ensure the configured `-alertmanager.web.external-url` is either a path starting with `/`, or a full URL including the scheme and hostname. #2381 #2542
* [BUGFIX] Memberlist: fix problem with loss of some packets, typically ring updates when instances were removed from the ring during shutdown. #2418
* [BUGFIX] Ingester: fix misfiring `MimirIngesterHasUnshippedBlocks` and stale `cortex_ingester_oldest_unshipped_block_timestamp_seconds` when some block uploads fail. #2435
* [BUGFIX] Query-frontend: fix incorrect mapping of http status codes 429 to 500 when request queue is full. #2447
* [BUGFIX] Memberlist: Fix problem with ring being empty right after startup. Memberlist KV store now tries to "fast-join" the cluster to avoid serving empty KV store. #2505
* [BUGFIX] Compactor: Fix bug when using `-compactor.partial-block-deletion-delay`: compactor didn't correctly check for modification time of all block files. #2559
* [BUGFIX] Query-frontend: fix wrong query sharding results for queries with boolean result like `1 < bool 0`. #2558
* [BUGFIX] Fixed error messages related to per-instance limits incorrectly reporting they can be set on a per-tenant basis. #2610
* [BUGFIX] Perform HA-deduplication before forwarding samples according to forwarding rules in the distributor. #2603 #2709
* [BUGFIX] Fix reporting of tracing spans from PromQL engine. #2707
* [BUGFIX] Apply relabel and drop_label rules before forwarding rules in the distributor. #2703
* [BUGFIX] Distributor: Register `cortex_discarded_requests_total` metric, which previously was not registered and therefore not exported. #2712
* [BUGFIX] Ruler: fix not restoring alerts' state at startup. #2648
* [BUGFIX] Ingester: Fix disk filling up after restarting ingesters with out-of-order support disabled while it was enabled before. #2799
* [BUGFIX] Memberlist: retry joining memberlist cluster on startup when no nodes are resolved. #2837
* [BUGFIX] Query-frontend: fix incorrect mapping of http status codes 413 to 500 when request is too large. #2819
* [BUGFIX] Alertmanager: revert upstream alertmananger to v0.24.0 to fix panic when unmarshalling email headers #2924 #2925

### Mixin

* [CHANGE] Dashboards: "Slow Queries" dashboard no longer works with versions older than Grafana 9.0. #2223
* [CHANGE] Alerts: use RSS memory instead of working set memory in the `MimirAllocatingTooMuchMemory` alert for ingesters. #2480
* [CHANGE] Dashboards: remove the "Cache - Latency (old)" panel from the "Mimir / Queries" dashboard. #2796
* [FEATURE] Dashboards: added support to experimental read-write deployment mode. #2780
* [ENHANCEMENT] Dashboards: added missed rule evaluations to the "Evaluations per second" panel in the "Mimir / Ruler" dashboard. #2314
* [ENHANCEMENT] Dashboards: add k8s resource requests to CPU and memory panels. #2346
* [ENHANCEMENT] Dashboards: add RSS memory utilization panel for ingesters, store-gateways and compactors. #2479
* [ENHANCEMENT] Dashboards: allow to configure graph tooltip. #2647
* [ENHANCEMENT] Alerts: MimirFrontendQueriesStuck and MimirSchedulerQueriesStuck alerts are more reliable now as they consider all the intermediate samples in the minute prior to the evaluation. #2630
* [ENHANCEMENT] Alerts: added `RolloutOperatorNotReconciling` alert, firing if the optional rollout-operator is not successfully reconciling. #2700
* [ENHANCEMENT] Dashboards: added support to query-tee in front of ruler-query-frontend in the "Remote ruler reads" dashboard. #2761
* [ENHANCEMENT] Dashboards: Introduce support for baremetal deployment, setting `deployment_type: 'baremetal'` in the mixin `_config`. #2657
* [ENHANCEMENT] Dashboards: use timeseries panel to show exemplars. #2800
* [BUGFIX] Dashboards: fixed unit of latency panels in the "Mimir / Ruler" dashboard. #2312
* [BUGFIX] Dashboards: fixed "Intervals per query" panel in the "Mimir / Queries" dashboard. #2308
* [BUGFIX] Dashboards: Make "Slow Queries" dashboard works with Grafana 9.0. #2223
* [BUGFIX] Dashboards: add missing API routes to Ruler dashboard. #2412
* [BUGFIX] Dashboards: stop setting 'interval' in dashboards; it should be set on your datasource. #2802

### Jsonnet

* [CHANGE] query-scheduler is enabled by default. We advise to deploy the query-scheduler to improve the scalability of the query-frontend. #2431
* [CHANGE] Replaced anti-affinity rules with pod topology spread constraints for distributor, query-frontend, querier and ruler. #2517
  - The following configuration options have been removed:
    - `distributor_allow_multiple_replicas_on_same_node`
    - `query_frontend_allow_multiple_replicas_on_same_node`
    - `querier_allow_multiple_replicas_on_same_node`
    - `ruler_allow_multiple_replicas_on_same_node`
  - The following configuration options have been added:
    - `distributor_topology_spread_max_skew`
    - `query_frontend_topology_spread_max_skew`
    - `querier_topology_spread_max_skew`
    - `ruler_topology_spread_max_skew`
* [CHANGE] Change `max_global_series_per_metric` to 0 in all plans, and as a default value. #2669
* [FEATURE] Memberlist: added support for experimental memberlist cluster label, through the jsonnet configuration options `memberlist_cluster_label` and `memberlist_cluster_label_verification_disabled`. #2349
* [FEATURE] Added ruler-querier autoscaling support. It requires [KEDA](https://keda.sh) installed in the Kubernetes cluster. Ruler-querier autoscaler can be enabled and configure through the following options in the jsonnet config: #2545
  * `autoscaling_ruler_querier_enabled`: `true` to enable autoscaling.
  * `autoscaling_ruler_querier_min_replicas`: minimum number of ruler-querier replicas.
  * `autoscaling_ruler_querier_max_replicas`: maximum number of ruler-querier replicas.
  * `autoscaling_prometheus_url`: Prometheus base URL from which to scrape Mimir metrics (e.g. `http://prometheus.default:9090/prometheus`).
* [ENHANCEMENT] Memberlist now uses DNS service-discovery by default. #2549
* [ENHANCEMENT] Upgrade memcached image tag to `memcached:1.6.16-alpine`. #2740
* [ENHANCEMENT] Added `$._config.configmaps` and `$._config.runtime_config_files` to make it easy to add new configmaps or runtime config file to all components. #2748

### Mimirtool

* [ENHANCEMENT] Added `mimirtool backfill` command to upload Prometheus blocks using API available in the compactor. #1822
* [ENHANCEMENT] mimirtool bucket-validation: Verify existing objects can be overwritten by subsequent uploads. #2491
* [ENHANCEMENT] mimirtool config convert: Now supports migrating to the current version of Mimir. #2629
* [BUGFIX] mimirtool analyze: Fix dashboard JSON unmarshalling errors by using custom parsing. #2386
* [BUGFIX] Version checking no longer prompts for updating when already on latest version. #2723

### Mimir Continuous Test

* [ENHANCEMENT] Added basic authentication and bearer token support for when Mimir is behind a gateway authenticating the calls. #2717

### Query-tee

* [CHANGE] Renamed CLI flag `-server.service-port` to `-server.http-service-port`. #2683
* [CHANGE] Renamed metric `cortex_querytee_request_duration_seconds` to `cortex_querytee_backend_request_duration_seconds`. Metric `cortex_querytee_request_duration_seconds` is now reported without label `backend`. #2683
* [ENHANCEMENT] Added HTTP over gRPC support to `query-tee` to allow testing gRPC requests to Mimir instances. #2683

### Documentation

* [ENHANCEMENT] Referenced `mimirtool` commands in the HTTP API documentation. #2516
* [ENHANCEMENT] Improved DNS service discovery documentation. #2513

### Tools

* [ENHANCEMENT] `markblocks` now processes multiple blocks concurrently. #2677

## 2.2.0

### Grafana Mimir

* [CHANGE] Increased default configuration for `-server.grpc-max-recv-msg-size-bytes` and `-server.grpc-max-send-msg-size-bytes` from 4MB to 100MB. #1884
* [CHANGE] Default values have changed for the following settings. This improves query performance for recent data (within 12h) by only reading from ingesters: #1909 #1921
    - `-blocks-storage.bucket-store.ignore-blocks-within` now defaults to `10h` (previously `0`)
    - `-querier.query-store-after` now defaults to `12h` (previously `0`)
* [CHANGE] Alertmanager: removed support for migrating local files from Cortex 1.8 or earlier. Related to original Cortex PR https://github.com/cortexproject/cortex/pull/3910. #2253
* [CHANGE] The following settings are now classified as advanced because the defaults should work for most users and tuning them requires in-depth knowledge of how the read path works: #1929
    - `-querier.query-ingesters-within`
    - `-querier.query-store-after`
* [CHANGE] Config flag category overrides can be set dynamically at runtime. #1934
* [CHANGE] Ingester: deprecated `-ingester.ring.join-after`. Mimir now behaves as this setting is always set to 0s. This configuration option will be removed in Mimir 2.4.0. #1965
* [CHANGE] Blocks uploaded by ingester no longer contain `__org_id__` label. Compactor now ignores this label and will compact blocks with and without this label together. `mimirconvert` tool will remove the label from blocks as "unknown" label. #1972
* [CHANGE] Querier: deprecated `-querier.shuffle-sharding-ingesters-lookback-period`, instead adding `-querier.shuffle-sharding-ingesters-enabled` to enable or disable shuffle sharding on the read path. The value of `-querier.query-ingesters-within` is now used internally for shuffle sharding lookback. #2110
* [CHANGE] Memberlist: `-memberlist.abort-if-join-fails` now defaults to false. Previously it defaulted to true. #2168
* [CHANGE] Ruler: `/api/v1/rules*` and `/prometheus/rules*` configuration endpoints are removed. Use `/prometheus/config/v1/rules*`. #2182
* [CHANGE] Ingester: `-ingester.exemplars-update-period` has been renamed to `-ingester.tsdb-config-update-period`. You can use it to update multiple, per-tenant TSDB configurations. #2187
* [FEATURE] Ingester: (Experimental) Add the ability to ingest out-of-order samples up to an allowed limit. If you enable this feature, it requires additional memory and disk space. This feature also enables a write-behind log, which might lead to longer ingester-start replays. When this feature is disabled, there is no overhead on memory, disk space, or startup times. #2187
  * `-ingester.out-of-order-time-window`, as duration string, allows you to set how back in time a sample can be. The default is `0s`, where `s` is seconds.
  * `cortex_ingester_tsdb_out_of_order_samples_appended_total` metric tracks the total number of out-of-order samples ingested by the ingester.
  * `cortex_discarded_samples_total` has a new label `reason="sample-too-old"`, when the `-ingester.out-of-order-time-window` flag is greater than zero. The label tracks the number of samples that were discarded for being too old; they were out of order, but beyond the time window allowed. The labels `reason="sample-out-of-order"` and `reason="sample-out-of-bounds"` are not used when out-of-order ingestion is enabled.
* [ENHANCEMENT] Distributor: Added limit to prevent tenants from sending excessive number of requests: #1843
  * The following CLI flags (and their respective YAML config options) have been added:
    * `-distributor.request-rate-limit`
    * `-distributor.request-burst-limit`
  * The following metric is exposed to tell how many requests have been rejected:
    * `cortex_discarded_requests_total`
* [ENHANCEMENT] Store-gateway: Add the experimental ability to run requests in a dedicated OS thread pool. This feature can be configured using `-store-gateway.thread-pool-size` and is disabled by default. Replaces the ability to run index header operations in a dedicated thread pool. #1660 #1812
* [ENHANCEMENT] Improved error messages to make them easier to understand; each now have a unique, global identifier that you can use to look up in the runbooks for more information. #1907 #1919 #1888 #1939 #1984 #2009 #2056 #2066 #2104 #2150 #2234
* [ENHANCEMENT] Memberlist KV: incoming messages are now processed on per-key goroutine. This may reduce loss of "maintanance" packets in busy memberlist installations, but use more CPU. New `memberlist_client_received_broadcasts_dropped_total` counter tracks number of dropped per-key messages. #1912
* [ENHANCEMENT] Blocks Storage, Alertmanager, Ruler: add support a prefix to the bucket store (`*_storage.storage_prefix`). This enables using the same bucket for the three components. #1686 #1951
* [ENHANCEMENT] Upgrade Docker base images to `alpine:3.16.0`. #2028
* [ENHANCEMENT] Store-gateway: Add experimental configuration option for the store-gateway to attempt to pre-populate the file system cache when memory-mapping index-header files. Enabled with `-blocks-storage.bucket-store.index-header.map-populate-enabled=true`. Note this flag only has an effect when running on Linux. #2019 #2054
* [ENHANCEMENT] Chunk Mapper: reduce memory usage of async chunk mapper. #2043
* [ENHANCEMENT] Ingester: reduce sleep time when reading WAL. #2098
* [ENHANCEMENT] Compactor: Run sanity check on blocks storage configuration at startup. #2144
* [ENHANCEMENT] Compactor: Add HTTP API for uploading TSDB blocks. Enabled with `-compactor.block-upload-enabled`. #1694 #2126
* [ENHANCEMENT] Ingester: Enable querying overlapping blocks by default. #2187
* [ENHANCEMENT] Distributor: Auto-forget unhealthy distributors after ten failed ring heartbeats. #2154
* [ENHANCEMENT] Distributor: Add new metric `cortex_distributor_forward_errors_total` for error codes resulting from forwarding requests. #2077
* [ENHANCEMENT] `/ready` endpoint now returns and logs detailed services information. #2055
* [ENHANCEMENT] Memcached client: Reduce number of connections required to fetch cached keys from memcached. #1920
* [ENHANCEMENT] Improved error message returned when `-querier.query-store-after` validation fails. #1914
* [BUGFIX] Fix regexp parsing panic for regexp label matchers with start/end quantifiers. #1883
* [BUGFIX] Ingester: fixed deceiving error log "failed to update cached shipped blocks after shipper initialisation", occurring for each new tenant in the ingester. #1893
* [BUGFIX] Ring: fix bug where instances may appear unhealthy in the hash ring web UI even though they are not. #1933
* [BUGFIX] API: gzip is now enforced when identity encoding is explicitly rejected. #1864
* [BUGFIX] Fix panic at startup when Mimir is running in monolithic mode and query sharding is enabled. #2036
* [BUGFIX] Ruler: report `cortex_ruler_queries_failed_total` metric for any remote query error except 4xx when remote operational mode is enabled. #2053 #2143
* [BUGFIX] Ingester: fix slow rollout when using `-ingester.ring.unregister-on-shutdown=false` with long `-ingester.ring.heartbeat-period`. #2085
* [BUGFIX] Ruler: add timeout for remote rule evaluation queries to prevent rule group evaluations getting stuck indefinitely. The duration is configurable with `-querier.timeout` (default `2m`). #2090 #2222
* [BUGFIX] Limits: Active series custom tracker configuration has been named back from `active_series_custom_trackers_config` to `active_series_custom_trackers`. For backwards compatibility both version is going to be supported for until Mimir v2.4. When both fields are specified, `active_series_custom_trackers_config` takes precedence over `active_series_custom_trackers`. #2101
* [BUGFIX] Ingester: fixed the order of labels applied when incrementing the `cortex_discarded_metadata_total` metric. #2096
* [BUGFIX] Ingester: fixed bug where retrieving metadata for a metric with multiple metadata entries would return multiple copies of a single metadata entry rather than all available entries. #2096
* [BUGFIX] Distributor: canceled requests are no longer accounted as internal errors. #2157
* [BUGFIX] Memberlist: Fix typo in memberlist admin UI. #2202
* [BUGFIX] Ruler: fixed typo in error message when ruler failed to decode a rule group. #2151
* [BUGFIX] Active series custom tracker configuration is now displayed properly on `/runtime_config` page. #2065
* [BUGFIX] Query-frontend: `vector` and `time` functions were sharded, which made expressions like `vector(1) > 0 and vector(1)` fail. #2355

### Mixin

* [CHANGE] Split `mimir_queries` rules group into `mimir_queries` and `mimir_ingester_queries` to keep number of rules per group within the default per-tenant limit. #1885
* [CHANGE] Dashboards: Expose full image tag in "Mimir / Rollout progress" dashboard's "Pod per version panel." #1932
* [CHANGE] Dashboards: Disabled gateway panels by default, because most users don't have a gateway exposing the metrics expected by Mimir dashboards. You can re-enable it setting `gateway_enabled: true` in the mixin config and recompiling the mixin running `make build-mixin`. #1955
* [CHANGE] Alerts: adapt `MimirFrontendQueriesStuck` and `MimirSchedulerQueriesStuck` to consider ruler query path components. #1949
* [CHANGE] Alerts: Change `MimirRulerTooManyFailedQueries` severity to `critical`. #2165
* [ENHANCEMENT] Dashboards: Add config option `datasource_regex` to customise the regular expression used to select valid datasources for Mimir dashboards. #1802
* [ENHANCEMENT] Dashboards: Added "Mimir / Remote ruler reads" and "Mimir / Remote ruler reads resources" dashboards. #1911 #1937
* [ENHANCEMENT] Dashboards: Make networking panels work for pods created by the mimir-distributed helm chart. #1927
* [ENHANCEMENT] Alerts: Add `MimirStoreGatewayNoSyncedTenants` alert that fires when there is a store-gateway owning no tenants. #1882
* [ENHANCEMENT] Rules: Make `recording_rules_range_interval` configurable for cases where Mimir metrics are scraped less often that every 30 seconds. #2118
* [ENHANCEMENT] Added minimum Grafana version to mixin dashboards. #1943
* [BUGFIX] Fix `container_memory_usage_bytes:sum` recording rule. #1865
* [BUGFIX] Fix `MimirGossipMembersMismatch` alerts if Mimir alertmanager is activated. #1870
* [BUGFIX] Fix `MimirRulerMissedEvaluations` to show % of missed alerts as a value between 0 and 100 instead of 0 and 1. #1895
* [BUGFIX] Fix `MimirCompactorHasNotUploadedBlocks` alert false positive when Mimir is deployed in monolithic mode. #1902
* [BUGFIX] Fix `MimirGossipMembersMismatch` to make it less sensitive during rollouts and fire one alert per installation, not per job. #1926
* [BUGFIX] Do not trigger `MimirAllocatingTooMuchMemory` alerts if no container limits are supplied. #1905
* [BUGFIX] Dashboards: Remove empty "Chunks per query" panel from `Mimir / Queries` dashboard. #1928
* [BUGFIX] Dashboards: Use Grafana's `$__rate_interval` for rate queries in dashboards to support scrape intervals of >15s. #2011
* [BUGFIX] Alerts: Make each version of `MimirCompactorHasNotUploadedBlocks` distinct to avoid rule evaluation failures due to duplicate series being generated. #2197
* [BUGFIX] Fix `MimirGossipMembersMismatch` alert when using remote ruler evaluation. #2159

### Jsonnet

* [CHANGE] Remove use of `-querier.query-store-after`, `-querier.shuffle-sharding-ingesters-lookback-period`, `-blocks-storage.bucket-store.ignore-blocks-within`, and `-blocks-storage.tsdb.close-idle-tsdb-timeout` CLI flags since the values now match defaults. #1915 #1921
* [CHANGE] Change default value for `-blocks-storage.bucket-store.chunks-cache.memcached.timeout` to `450ms` to increase use of cached data. #2035
* [CHANGE] The `memberlist_ring_enabled` configuration now applies to Alertmanager. #2102 #2103 #2107
* [CHANGE] Default value for `memberlist_ring_enabled` is now true. It means that all hash rings use Memberlist as default KV store instead of Consul (previous default). #2161
* [CHANGE] Configure `-ingester.max-global-metadata-per-user` to correspond to 20% of the configured max number of series per tenant. #2250
* [CHANGE] Configure `-ingester.max-global-metadata-per-metric` to be 10. #2250
* [CHANGE] Change `_config.multi_zone_ingester_max_unavailable` to 25. #2251
* [FEATURE] Added querier autoscaling support. It requires [KEDA](https://keda.sh) installed in the Kubernetes cluster and query-scheduler enabled in the Mimir cluster. Querier autoscaler can be enabled and configure through the following options in the jsonnet config: #2013 #2023
  * `autoscaling_querier_enabled`: `true` to enable autoscaling.
  * `autoscaling_querier_min_replicas`: minimum number of querier replicas.
  * `autoscaling_querier_max_replicas`: maximum number of querier replicas.
  * `autoscaling_prometheus_url`: Prometheus base URL from which to scrape Mimir metrics (e.g. `http://prometheus.default:9090/prometheus`).
* [FEATURE] Jsonnet: Add support for ruler remote evaluation mode (`ruler_remote_evaluation_enabled`), which deploys and uses a dedicated query path for rule evaluation. This enables the benefits of the query-frontend for rule evaluation, such as query sharding. #2073
* [ENHANCEMENT] Added `compactor` service, that can be used to route requests directly to compactor (e.g. admin UI). #2063
* [ENHANCEMENT] Added a `consul_enabled` configuration option to provide the ability to disable consul. It is automatically set to false when `memberlist_ring_enabled` is true and `multikv_migration_enabled` (used for migration from Consul to memberlist) is not set. #2093 #2152
* [BUGFIX] Querier: Fix disabling shuffle sharding on the read path whilst keeping it enabled on write path. #2164

### Mimirtool

* [CHANGE] mimirtool rules: `--use-legacy-routes` now toggles between using `/prometheus/config/v1/rules` (default) and `/api/v1/rules` (legacy) endpoints. #2182
* [FEATURE] Added bearer token support for when Mimir is behind a gateway authenticating by bearer token. #2146
* [BUGFIX] mimirtool analyze: Fix dashboard JSON unmarshalling errors (#1840). #1973
* [BUGFIX] Make mimirtool build for Windows work again. #2273

### Mimir Continuous Test

* [ENHANCEMENT] Added the `-tests.smoke-test` flag to run the `mimir-continuous-test` suite once and immediately exit. #2047 #2094

### Documentation

* [ENHANCEMENT] Published Grafana Mimir runbooks as part of documentation. #1970
* [ENHANCEMENT] Improved ruler's "remote operational mode" documentation. #1906
* [ENHANCEMENT] Recommend fast disks for ingesters and store-gateways in production tips. #1903
* [ENHANCEMENT] Explain the runtime override of active series matchers. #1868
* [ENHANCEMENT] Clarify "Set rule group" API specification. #1869
* [ENHANCEMENT] Published Mimir jsonnet documentation. #2024
* [ENHANCEMENT] Documented required scrape interval for using alerting and recording rules from Mimir jsonnet. #2147
* [ENHANCEMENT] Runbooks: Mention memberlist as possible source of problems for various alerts. #2158
* [ENHANCEMENT] Added step-by-step article about migrating from Consul to Memberlist KV store using jsonnet without downtime. #2166
* [ENHANCEMENT] Documented `/memberlist` admin page. #2166
* [ENHANCEMENT] Documented how to configure Grafana Mimir's ruler with Jsonnet. #2127
* [ENHANCEMENT] Documented how to configure queriers’ autoscaling with Jsonnet. #2128
* [ENHANCEMENT] Updated mixin building instructions in "Installing Grafana Mimir dashboards and alerts" article. #2015 #2163
* [ENHANCEMENT] Fix location of "Monitoring Grafana Mimir" article in the documentation hierarchy. #2130
* [ENHANCEMENT] Runbook for `MimirRequestLatency` was expanded with more practical advice. #1967
* [BUGFIX] Fixed ruler configuration used in the getting started guide. #2052
* [BUGFIX] Fixed Mimir Alertmanager datasource in Grafana used by "Play with Grafana Mimir" tutorial. #2115
* [BUGFIX] Fixed typos in "Scaling out Grafana Mimir" article. #2170
* [BUGFIX] Added missing ring endpoint exposed by Ingesters. #1918

## 2.1.0

### Grafana Mimir

* [CHANGE] Compactor: No longer upload debug meta files to object storage. #1257
* [CHANGE] Default values have changed for the following settings: #1547
    - `-alertmanager.alertmanager-client.grpc-max-recv-msg-size` now defaults to 100 MiB (previously was not configurable and set to 16 MiB)
    - `-alertmanager.alertmanager-client.grpc-max-send-msg-size` now defaults to 100 MiB (previously was not configurable and set to 4 MiB)
    - `-alertmanager.max-recv-msg-size` now defaults to 100 MiB (previously was 16 MiB)
* [CHANGE] Ingester: Add `user` label to metrics `cortex_ingester_ingested_samples_total` and `cortex_ingester_ingested_samples_failures_total`. #1533
* [CHANGE] Ingester: Changed `-blocks-storage.tsdb.isolation-enabled` default from `true` to `false`. The config option has also been deprecated and will be removed in 2 minor version. #1655
* [CHANGE] Query-frontend: results cache keys are now versioned, this will cause cache to be re-filled when rolling out this version. #1631
* [CHANGE] Store-gateway: enabled attributes in-memory cache by default. New default configuration is `-blocks-storage.bucket-store.chunks-cache.attributes-in-memory-max-items=50000`. #1727
* [CHANGE] Compactor: Removed the metric `cortex_compactor_garbage_collected_blocks_total` since it duplicates `cortex_compactor_blocks_marked_for_deletion_total`. #1728
* [CHANGE] All: Logs that used the`org_id` label now use `user` label. #1634 #1758
* [CHANGE] Alertmanager: the following metrics are not exported for a given `user` and `integration` when the metric value is zero: #1783
  * `cortex_alertmanager_notifications_total`
  * `cortex_alertmanager_notifications_failed_total`
  * `cortex_alertmanager_notification_requests_total`
  * `cortex_alertmanager_notification_requests_failed_total`
  * `cortex_alertmanager_notification_rate_limited_total`
* [CHANGE] Removed the following metrics exposed by the Mimir hash rings: #1791
  * `cortex_member_ring_tokens_owned`
  * `cortex_member_ring_tokens_to_own`
  * `cortex_ring_tokens_owned`
  * `cortex_ring_member_ownership_percent`
* [CHANGE] Querier / Ruler: removed the following metrics tracking number of query requests send to each ingester. You can use `cortex_request_duration_seconds_count{route=~"/cortex.Ingester/(QueryStream|QueryExemplars)"}` instead. #1797
  * `cortex_distributor_ingester_queries_total`
  * `cortex_distributor_ingester_query_failures_total`
* [CHANGE] Distributor: removed the following metrics tracking the number of requests from a distributor to ingesters: #1799
  * `cortex_distributor_ingester_appends_total`
  * `cortex_distributor_ingester_append_failures_total`
* [CHANGE] Distributor / Ruler: deprecated `-distributor.extend-writes`. Now Mimir always behaves as if this setting was set to `false`, which we expect to be safe for every Mimir cluster setup. #1856
* [FEATURE] Querier: Added support for [streaming remote read](https://prometheus.io/blog/2019/10/10/remote-read-meets-streaming/). Should be noted that benefits of chunking the response are partial here, since in a typical `query-frontend` setup responses will be buffered until they've been completed. #1735
* [FEATURE] Ruler: Allow setting `evaluation_delay` for each rule group via rules group configuration file. #1474
* [FEATURE] Ruler: Added support for expression remote evaluation. #1536 #1818
  * The following CLI flags (and their respective YAML config options) have been added:
    * `-ruler.query-frontend.address`
    * `-ruler.query-frontend.grpc-client-config.grpc-max-recv-msg-size`
    * `-ruler.query-frontend.grpc-client-config.grpc-max-send-msg-size`
    * `-ruler.query-frontend.grpc-client-config.grpc-compression`
    * `-ruler.query-frontend.grpc-client-config.grpc-client-rate-limit`
    * `-ruler.query-frontend.grpc-client-config.grpc-client-rate-limit-burst`
    * `-ruler.query-frontend.grpc-client-config.backoff-on-ratelimits`
    * `-ruler.query-frontend.grpc-client-config.backoff-min-period`
    * `-ruler.query-frontend.grpc-client-config.backoff-max-period`
    * `-ruler.query-frontend.grpc-client-config.backoff-retries`
    * `-ruler.query-frontend.grpc-client-config.tls-enabled`
    * `-ruler.query-frontend.grpc-client-config.tls-ca-path`
    * `-ruler.query-frontend.grpc-client-config.tls-cert-path`
    * `-ruler.query-frontend.grpc-client-config.tls-key-path`
    * `-ruler.query-frontend.grpc-client-config.tls-server-name`
    * `-ruler.query-frontend.grpc-client-config.tls-insecure-skip-verify`
* [FEATURE] Distributor: Added the ability to forward specifics metrics to alternative remote_write API endpoints. #1052
* [FEATURE] Ingester: Active series custom trackers now supports runtime tenant-specific overrides. The configuration has been moved to limit config, the ingester config has been deprecated.  #1188
* [ENHANCEMENT] Alertmanager API: Concurrency limit for GET requests is now configurable using `-alertmanager.max-concurrent-get-requests-per-tenant`. #1547
* [ENHANCEMENT] Alertmanager: Added the ability to configure additional gRPC client settings for the Alertmanager distributor #1547
  - `-alertmanager.alertmanager-client.backoff-max-period`
  - `-alertmanager.alertmanager-client.backoff-min-period`
  - `-alertmanager.alertmanager-client.backoff-on-ratelimits`
  - `-alertmanager.alertmanager-client.backoff-retries`
  - `-alertmanager.alertmanager-client.grpc-client-rate-limit`
  - `-alertmanager.alertmanager-client.grpc-client-rate-limit-burst`
  - `-alertmanager.alertmanager-client.grpc-compression`
  - `-alertmanager.alertmanager-client.grpc-max-recv-msg-size`
  - `-alertmanager.alertmanager-client.grpc-max-send-msg-size`
* [ENHANCEMENT] Ruler: Add more detailed query information to ruler query stats logging. #1411
* [ENHANCEMENT] Admin: Admin API now has some styling. #1482 #1549 #1821 #1824
* [ENHANCEMENT] Alertmanager: added `insight=true` field to alertmanager dispatch logs. #1379
* [ENHANCEMENT] Store-gateway: Add the experimental ability to run index header operations in a dedicated thread pool. This feature can be configured using `-blocks-storage.bucket-store.index-header-thread-pool-size` and is disabled by default. #1660
* [ENHANCEMENT] Store-gateway: don't drop all blocks if instance finds itself as unhealthy or missing in the ring. #1806 #1823
* [ENHANCEMENT] Querier: wait until inflight queries are completed when shutting down queriers. #1756 #1767
* [BUGFIX] Query-frontend: do not shard queries with a subquery unless the subquery is inside a shardable aggregation function call. #1542
* [BUGFIX] Query-frontend: added `component=query-frontend` label to results cache memcached metrics to fix a panic when Mimir is running in single binary mode and results cache is enabled. #1704
* [BUGFIX] Mimir: services' status content-type is now correctly set to `text/html`. #1575
* [BUGFIX] Multikv: Fix panic when using using runtime config to set primary KV store used by `multi` KV. #1587
* [BUGFIX] Multikv: Fix watching for runtime config changes in `multi` KV store in ruler and querier. #1665
* [BUGFIX] Memcached: allow to use CNAME DNS records for the memcached backend addresses. #1654
* [BUGFIX] Querier: fixed temporary partial query results when shuffle sharding is enabled and hash ring backend storage is flushed / reset. #1829
* [BUGFIX] Alertmanager: prevent more file traversal cases related to template names. #1833
* [BUGFUX] Alertmanager: Allow usage with `-alertmanager-storage.backend=local`. Note that when using this storage type, the Alertmanager is not able persist state remotely, so it not recommended for production use. #1836
* [BUGFIX] Alertmanager: Do not validate alertmanager configuration if it's not running. #1835

### Mixin

* [CHANGE] Dashboards: Remove per-user series legends from Tenants dashboard. #1605
* [CHANGE] Dashboards: Show in-memory series and the per-user series limit on Tenants dashboard. #1613
* [CHANGE] Dashboards: Slow-queries dashboard now uses `user` label from logs instead of `org_id`. #1634
* [CHANGE] Dashboards: changed all Grafana dashboards UIDs to not conflict with Cortex ones, to let people install both while migrating from Cortex to Mimir: #1801 #1808
  * Alertmanager from `a76bee5913c97c918d9e56a3cc88cc28` to `b0d38d318bbddd80476246d4930f9e55`
  * Alertmanager Resources from `68b66aed90ccab448009089544a8d6c6` to `a6883fb22799ac74479c7db872451092`
  * Compactor from `9c408e1d55681ecb8a22c9fab46875cc` to `1b3443aea86db629e6efdb7d05c53823`
  * Compactor Resources from `df9added6f1f4332f95848cca48ebd99` to `09a5c49e9cdb2f2b24c6d184574a07fd`
  * Config from `61bb048ced9817b2d3e07677fb1c6290` to `5d9d0b4724c0f80d68467088ec61e003`
  * Object Store from `d5a3a4489d57c733b5677fb55370a723` to `e1324ee2a434f4158c00a9ee279d3292`
  * Overrides from `b5c95fee2e5e7c4b5930826ff6e89a12` to `1e2c358600ac53f09faea133f811b5bb`
  * Queries from `d9931b1054053c8b972d320774bb8f1d` to `b3abe8d5c040395cc36615cb4334c92d`
  * Reads from `8d6ba60eccc4b6eedfa329b24b1bd339` to `e327503188913dc38ad571c647eef643`
  * Reads Networking from `c0464f0d8bd026f776c9006b05910000` to `54b2a0a4748b3bd1aefa92ce5559a1c2`
  * Reads Resources from `2fd2cda9eea8d8af9fbc0a5960425120` to `cc86fd5aa9301c6528986572ad974db9`
  * Rollout Progress from `7544a3a62b1be6ffd919fc990ab8ba8f` to `7f0b5567d543a1698e695b530eb7f5de`
  * Ruler from `44d12bcb1f95661c6ab6bc946dfc3473` to `631e15d5d85afb2ca8e35d62984eeaa0`
  * Scaling from `88c041017b96856c9176e07cf557bdcf` to `64bbad83507b7289b514725658e10352`
  * Slow queries from `e6f3091e29d2636e3b8393447e925668` to `6089e1ce1e678788f46312a0a1e647e6`
  * Tenants from `35fa247ce651ba189debf33d7ae41611` to `35fa247ce651ba189debf33d7ae41611`
  * Top Tenants from `bc6e12d4fe540e4a1785b9d3ca0ffdd9` to `bc6e12d4fe540e4a1785b9d3ca0ffdd9`
  * Writes from `0156f6d15aa234d452a33a4f13c838e3` to `8280707b8f16e7b87b840fc1cc92d4c5`
  * Writes Networking from `681cd62b680b7154811fe73af55dcfd4` to `978c1cb452585c96697a238eaac7fe2d`
  * Writes Resources from `c0464f0d8bd026f776c9006b0591bb0b` to `bc9160e50b52e89e0e49c840fea3d379`
* [FEATURE] Alerts: added the following alerts on `mimir-continuous-test` tool: #1676
  - `MimirContinuousTestNotRunningOnWrites`
  - `MimirContinuousTestNotRunningOnReads`
  - `MimirContinuousTestFailed`
* [ENHANCEMENT] Added `per_cluster_label` support to allow to change the label name used to differentiate between Kubernetes clusters. #1651
* [ENHANCEMENT] Dashboards: Show QPS and latency of the Alertmanager Distributor. #1696
* [ENHANCEMENT] Playbooks: Add Alertmanager suggestions for `MimirRequestErrors` and `MimirRequestLatency` #1702
* [ENHANCEMENT] Dashboards: Allow custom datasources. #1749
* [ENHANCEMENT] Dashboards: Add config option `gateway_enabled` (defaults to `true`) to disable gateway panels from dashboards. #1761
* [ENHANCEMENT] Dashboards: Extend Top tenants dashboard with queries for tenants with highest sample rate, discard rate, and discard rate growth. #1842
* [ENHANCEMENT] Dashboards: Show ingestion rate limit and rule group limit on Tenants dashboard. #1845
* [ENHANCEMENT] Dashboards: Add "last successful run" panel to compactor dashboard. #1628
* [BUGFIX] Dashboards: Fix "Failed evaluation rate" panel on Tenants dashboard. #1629
* [BUGFIX] Honor the configured `per_instance_label` in all dashboards and alerts. #1697

### Jsonnet

* [FEATURE] Added support for `mimir-continuous-test`. To deploy `mimir-continuous-test` you can use the following configuration: #1675 #1850
  ```jsonnet
  _config+: {
    continuous_test_enabled: true,
    continuous_test_tenant_id: 'type-tenant-id',
    continuous_test_write_endpoint: 'http://type-write-path-hostname',
    continuous_test_read_endpoint: 'http://type-read-path-hostname/prometheus',
  },
  ```
* [ENHANCEMENT] Ingester anti-affinity can now be disabled by using `ingester_allow_multiple_replicas_on_same_node` configuration key. #1581
* [ENHANCEMENT] Added `node_selector` configuration option to select Kubernetes nodes where Mimir should run. #1596
* [ENHANCEMENT] Alertmanager: Added a `PodDisruptionBudget` of `withMaxUnavailable = 1`, to ensure we maintain quorum during rollouts. #1683
* [ENHANCEMENT] Store-gateway anti-affinity can now be enabled/disabled using `store_gateway_allow_multiple_replicas_on_same_node` configuration key. #1730
* [ENHANCEMENT] Added `store_gateway_zone_a_args`, `store_gateway_zone_b_args` and `store_gateway_zone_c_args` configuration options. #1807
* [BUGFIX] Pass primary and secondary multikv stores via CLI flags. Introduced new `multikv_switch_primary_secondary` config option to flip primary and secondary in runtime config.

### Mimirtool

* [BUGFIX] `config convert`: Retain Cortex defaults for `blocks_storage.backend`, `ruler_storage.backend`, `alertmanager_storage.backend`, `auth.type`, `activity_tracker.filepath`, `alertmanager.data_dir`, `blocks_storage.filesystem.dir`, `compactor.data_dir`, `ruler.rule_path`, `ruler_storage.filesystem.dir`, and `graphite.querier.schemas.backend`. #1626 #1762

### Tools

* [FEATURE] Added a `markblocks` tool that creates `no-compact` and `delete` marks for the blocks. #1551
* [FEATURE] Added `mimir-continuous-test` tool to continuously run smoke tests on live Mimir clusters. #1535 #1540 #1653 #1603 #1630 #1691 #1675 #1676 #1692 #1706 #1709 #1775 #1777 #1778 #1795
* [FEATURE] Added `mimir-rules-action` GitHub action, located at `operations/mimir-rules-action/`, used to lint, prepare, verify, diff, and sync rules to a Mimir cluster. #1723

## 2.0.0

### Grafana Mimir

_Changes since Cortex 1.10.0._

* [CHANGE] Remove chunks storage engine. #86 #119 #510 #545 #743 #744 #748 #753 #755 #757 #758 #759 #760 #762 #764 #789 #812 #813
  * The following CLI flags (and their respective YAML config options) have been removed:
    * `-store.engine`
    * `-schema-config-file`
    * `-ingester.checkpoint-duration`
    * `-ingester.checkpoint-enabled`
    * `-ingester.chunk-encoding`
    * `-ingester.chunk-age-jitter`
    * `-ingester.concurrent-flushes`
    * `-ingester.flush-on-shutdown-with-wal-enabled`
    * `-ingester.flush-op-timeout`
    * `-ingester.flush-period`
    * `-ingester.max-chunk-age`
    * `-ingester.max-chunk-idle`
    * `-ingester.max-series-per-query` (and `max_series_per_query` from runtime config)
    * `-ingester.max-stale-chunk-idle`
    * `-ingester.max-transfer-retries`
    * `-ingester.min-chunk-length`
    * `-ingester.recover-from-wal`
    * `-ingester.retain-period`
    * `-ingester.spread-flushes`
    * `-ingester.wal-dir`
    * `-ingester.wal-enabled`
    * `-querier.query-parallelism`
    * `-querier.second-store-engine`
    * `-querier.use-second-store-before-time`
    * `-flusher.wal-dir`
    * `-flusher.concurrent-flushes`
    * `-flusher.flush-op-timeout`
    * All `-table-manager.*` flags
    * All `-deletes.*` flags
    * All `-purger.*` flags
    * All `-metrics.*` flags
    * All `-dynamodb.*` flags
    * All `-s3.*` flags
    * All `-azure.*` flags
    * All `-bigtable.*` flags
    * All `-gcs.*` flags
    * All `-cassandra.*` flags
    * All `-boltdb.*` flags
    * All `-local.*` flags
    * All `-swift.*` flags
    * All `-store.*` flags except `-store.engine`, `-store.max-query-length`, `-store.max-labels-query-length`
    * All `-grpc-store.*` flags
  * The following API endpoints have been removed:
    * `/api/v1/chunks` and `/chunks`
  * The following metrics have been removed:
    * `cortex_ingester_flush_queue_length`
    * `cortex_ingester_queried_chunks`
    * `cortex_ingester_chunks_created_total`
    * `cortex_ingester_wal_replay_duration_seconds`
    * `cortex_ingester_wal_corruptions_total`
    * `cortex_ingester_sent_chunks`
    * `cortex_ingester_received_chunks`
    * `cortex_ingester_flush_series_in_progress`
    * `cortex_ingester_chunk_utilization`
    * `cortex_ingester_chunk_length`
    * `cortex_ingester_chunk_size_bytes`
    * `cortex_ingester_chunk_age_seconds`
    * `cortex_ingester_memory_chunks`
    * `cortex_ingester_flushing_enqueued_series_total`
    * `cortex_ingester_flushing_dequeued_series_total`
    * `cortex_ingester_dropped_chunks_total`
    * `cortex_oldest_unflushed_chunk_timestamp_seconds`
    * `prometheus_local_storage_chunk_ops_total`
    * `prometheus_local_storage_chunkdesc_ops_total`
    * `prometheus_local_storage_memory_chunkdescs`
* [CHANGE] Changed default storage backends from `s3` to `filesystem` #833
  This effects the following flags:
  * `-blocks-storage.backend` now defaults to `filesystem`
  * `-blocks-storage.filesystem.dir` now defaults to `blocks`
  * `-alertmanager-storage.backend` now defaults to `filesystem`
  * `-alertmanager-storage.filesystem.dir` now defaults to `alertmanager`
  * `-ruler-storage.backend` now defaults to `filesystem`
  * `-ruler-storage.filesystem.dir` now defaults to `ruler`
* [CHANGE] Renamed metric `cortex_experimental_features_in_use_total` as `cortex_experimental_features_used_total` and added `feature` label. #32 #658
* [CHANGE] Removed `log_messages_total` metric. #32
* [CHANGE] Some files and directories created by Mimir components on local disk now have stricter permissions, and are only readable by owner, but not group or others. #58
* [CHANGE] Memcached client DNS resolution switched from golang built-in to [`miekg/dns`](https://github.com/miekg/dns). #142
* [CHANGE] The metric `cortex_deprecated_flags_inuse_total` has been renamed to `deprecated_flags_inuse_total` as part of using grafana/dskit functionality. #185
* [CHANGE] API: The `-api.response-compression-enabled` flag has been removed, and GZIP response compression is always enabled except on `/api/v1/push` and `/push` endpoints. #880
* [CHANGE] Update Go version to 1.17.3. #480
* [CHANGE] The `status_code` label on gRPC client metrics has changed from '200' and '500' to '2xx', '5xx', '4xx', 'cancel' or 'error'. #537
* [CHANGE] Removed the deprecated `-<prefix>.fifocache.size` flag. #618
* [CHANGE] Enable index header lazy loading by default. #693
  * `-blocks-storage.bucket-store.index-header-lazy-loading-enabled` default from `false` to `true`
  * `-blocks-storage.bucket-store.index-header-lazy-loading-idle-timeout` default from `20m` to `1h`
* [CHANGE] Shuffle-sharding:
  * `-distributor.sharding-strategy` option has been removed, and shuffle sharding is enabled by default. Default shard size is set to 0, which disables shuffle sharding for the tenant (all ingesters will receive tenants's samples). #888
  * `-ruler.sharding-strategy` option has been removed from ruler. Ruler now uses shuffle-sharding by default, but respects `ruler_tenant_shard_size`, which defaults to 0 (ie. use all rulers for tenant). #889
  * `-store-gateway.sharding-strategy` option has been removed store-gateways. Store-gateway now uses shuffle-sharding by default, but respects `store_gateway_tenant_shard_size` for tenant, and this value defaults to 0. #891
* [CHANGE] Server: `-server.http-listen-port` (yaml: `server.http_listen_port`) now defaults to `8080` (previously `80`). #871
* [CHANGE] Changed the default value of `-blocks-storage.bucket-store.ignore-deletion-marks-delay` from 6h to 1h. #892
* [CHANGE] Changed default settings for memcached clients: #959 #1000
  * The default value for the following config options has changed from `10000` to `25000`:
    * `-blocks-storage.bucket-store.chunks-cache.memcached.max-async-buffer-size`
    * `-blocks-storage.bucket-store.index-cache.memcached.max-async-buffer-size`
    * `-blocks-storage.bucket-store.metadata-cache.memcached.max-async-buffer-size`
    * `-query-frontend.results-cache.memcached.max-async-buffer-size`
  * The default value for the following config options has changed from `0` (unlimited) to `100`:
    * `-blocks-storage.bucket-store.chunks-cache.memcached.max-get-multi-batch-size`
    * `-blocks-storage.bucket-store.index-cache.memcached.max-get-multi-batch-size`
    * `-blocks-storage.bucket-store.metadata-cache.memcached.max-get-multi-batch-size`
    * `-query-frontend.results-cache.memcached.max-get-multi-batch-size`
  * The default value for the following config options has changed from `16` to `100`:
    * `-blocks-storage.bucket-store.chunks-cache.memcached.max-idle-connections`
    * `-blocks-storage.bucket-store.index-cache.memcached.max-idle-connections`
    * `-blocks-storage.bucket-store.metadata-cache.memcached.max-idle-connections`
    * `-query-frontend.results-cache.memcached.max-idle-connections`
  * The default value for the following config options has changed from `100ms` to `200ms`:
    * `-blocks-storage.bucket-store.metadata-cache.memcached.timeout`
    * `-blocks-storage.bucket-store.index-cache.memcached.timeout`
    * `-blocks-storage.bucket-store.chunks-cache.memcached.timeout`
    * `-query-frontend.results-cache.memcached.timeout`
* [CHANGE] Changed the default value of `-blocks-storage.bucket-store.bucket-index.enabled` to `true`. The default configuration must now run the compactor in order to write the bucket index or else queries to long term storage will fail. #924
* [CHANGE] Option `-auth.enabled` has been renamed to `-auth.multitenancy-enabled`. #1130
* [CHANGE] Default tenant ID used with disabled auth (`-auth.multitenancy-enabled=false`) has changed from `fake` to `anonymous`. This tenant ID can now be changed with `-auth.no-auth-tenant` option. #1063
* [CHANGE] The default values for the following local directories have changed: #1072
  * `-alertmanager.storage.path` default value changed to `./data-alertmanager/`
  * `-compactor.data-dir` default value changed to `./data-compactor/`
  * `-ruler.rule-path` default value changed to `./data-ruler/`
* [CHANGE] The default value for gRPC max send message size has been changed from 16MB to 100MB. This affects the following parameters: #1152
  * `-query-frontend.grpc-client-config.grpc-max-send-msg-size`
  * `-ingester.client.grpc-max-send-msg-size`
  * `-querier.frontend-client.grpc-max-send-msg-size`
  * `-query-scheduler.grpc-client-config.grpc-max-send-msg-size`
  * `-ruler.client.grpc-max-send-msg-size`
* [CHANGE] Remove `-http.prefix` flag (and `http_prefix` config file option). #763
* [CHANGE] Remove legacy endpoints. Please use their alternatives listed below. As part of the removal process we are
  introducing two new sets of endpoints for the ruler configuration API: `<prometheus-http-prefix>/rules` and
  `<prometheus-http-prefix>/config/v1/rules/**`. We are also deprecating `<prometheus-http-prefix>/rules` and `/api/v1/rules`;
  and will remove them in Mimir 2.2.0. #763 #1222
  * Query endpoints

    | Legacy                                                  | Alternative                                                |
    | ------------------------------------------------------- | ---------------------------------------------------------- |
    | `/<legacy-http-prefix>/api/v1/query`                    | `<prometheus-http-prefix>/api/v1/query`                    |
    | `/<legacy-http-prefix>/api/v1/query_range`              | `<prometheus-http-prefix>/api/v1/query_range`              |
    | `/<legacy-http-prefix>/api/v1/query_exemplars`          | `<prometheus-http-prefix>/api/v1/query_exemplars`          |
    | `/<legacy-http-prefix>/api/v1/series`                   | `<prometheus-http-prefix>/api/v1/series`                   |
    | `/<legacy-http-prefix>/api/v1/labels`                   | `<prometheus-http-prefix>/api/v1/labels`                   |
    | `/<legacy-http-prefix>/api/v1/label/{name}/values`      | `<prometheus-http-prefix>/api/v1/label/{name}/values`      |
    | `/<legacy-http-prefix>/api/v1/metadata`                 | `<prometheus-http-prefix>/api/v1/metadata`                 |
    | `/<legacy-http-prefix>/api/v1/read`                     | `<prometheus-http-prefix>/api/v1/read`                     |
    | `/<legacy-http-prefix>/api/v1/cardinality/label_names`  | `<prometheus-http-prefix>/api/v1/cardinality/label_names`  |
    | `/<legacy-http-prefix>/api/v1/cardinality/label_values` | `<prometheus-http-prefix>/api/v1/cardinality/label_values` |
    | `/api/prom/user_stats`                                  | `/api/v1/user_stats`                                       |

  * Distributor endpoints

    | Legacy endpoint               | Alternative                   |
    | ----------------------------- | ----------------------------- |
    | `/<legacy-http-prefix>/push`  | `/api/v1/push`                |
    | `/all_user_stats`             | `/distributor/all_user_stats` |
    | `/ha-tracker`                 | `/distributor/ha_tracker`     |

  * Ingester endpoints

    | Legacy          | Alternative           |
    | --------------- | --------------------- |
    | `/ring`         | `/ingester/ring`      |
    | `/shutdown`     | `/ingester/shutdown`  |
    | `/flush`        | `/ingester/flush`     |
    | `/push`         | `/ingester/push`      |

  * Ruler endpoints

    | Legacy                                                | Alternative                                         | Alternative #2 (not available before Mimir 2.0.0)                    |
    | ----------------------------------------------------- | --------------------------------------------------- | ------------------------------------------------------------------- |
    | `/<legacy-http-prefix>/api/v1/rules`                  | `<prometheus-http-prefix>/api/v1/rules`             |                                                                     |
    | `/<legacy-http-prefix>/api/v1/alerts`                 | `<prometheus-http-prefix>/api/v1/alerts`            |                                                                     |
    | `/<legacy-http-prefix>/rules`                         | `/api/v1/rules` (see below)                         |  `<prometheus-http-prefix>/config/v1/rules`                         |
    | `/<legacy-http-prefix>/rules/{namespace}`             | `/api/v1/rules/{namespace}` (see below)             |  `<prometheus-http-prefix>/config/v1/rules/{namespace}`             |
    | `/<legacy-http-prefix>/rules/{namespace}/{groupName}` | `/api/v1/rules/{namespace}/{groupName}` (see below) |  `<prometheus-http-prefix>/config/v1/rules/{namespace}/{groupName}` |
    | `/<legacy-http-prefix>/rules/{namespace}`             | `/api/v1/rules/{namespace}` (see below)             |  `<prometheus-http-prefix>/config/v1/rules/{namespace}`             |
    | `/<legacy-http-prefix>/rules/{namespace}/{groupName}` | `/api/v1/rules/{namespace}/{groupName}` (see below) |  `<prometheus-http-prefix>/config/v1/rules/{namespace}/{groupName}` |
    | `/<legacy-http-prefix>/rules/{namespace}`             | `/api/v1/rules/{namespace}` (see below)             |  `<prometheus-http-prefix>/config/v1/rules/{namespace}`             |
    | `/ruler_ring`                                         | `/ruler/ring`                                       |                                                                     |

    > __Note:__ The `/api/v1/rules/**` endpoints are considered deprecated with Mimir 2.0.0 and will be removed
    in Mimir 2.2.0. After upgrading to 2.0.0 we recommend switching uses to the equivalent
    `/<prometheus-http-prefix>/config/v1/**` endpoints that Mimir 2.0.0 introduces.

  * Alertmanager endpoints

    | Legacy                      | Alternative                        |
    | --------------------------- | ---------------------------------- |
    | `/<legacy-http-prefix>`     | `/alertmanager`                    |
    | `/status`                   | `/multitenant_alertmanager/status` |

* [CHANGE] Ingester: changed `-ingester.stream-chunks-when-using-blocks` default value from `false` to `true`. #717
* [CHANGE] Ingester: default `-ingester.ring.min-ready-duration` reduced from 1m to 15s. #126
* [CHANGE] Ingester: `-ingester.ring.min-ready-duration` now start counting the delay after the ring's health checks have passed instead of when the ring client was started. #126
* [CHANGE] Ingester: allow experimental ingester max-exemplars setting to be changed dynamically #144
  * CLI flag `-blocks-storage.tsdb.max-exemplars` is renamed to `-ingester.max-global-exemplars-per-user`.
  * YAML `max_exemplars` is moved from `tsdb` to `overrides` and renamed to `max_global_exemplars_per_user`.
* [CHANGE] Ingester: active series metrics `cortex_ingester_active_series` and `cortex_ingester_active_series_custom_tracker` are now removed when their value is zero. #672 #690
* [CHANGE] Ingester: changed default value of `-blocks-storage.tsdb.retention-period` from `6h` to `24h`. #966
* [CHANGE] Ingester: changed default value of `-blocks-storage.tsdb.close-idle-tsdb-timeout` from `0` to `13h`. #967
* [CHANGE] Ingester: changed default value of `-ingester.ring.final-sleep` from `30s` to `0s`. #981
* [CHANGE] Ingester: the following low level settings have been removed: #1153
  * `-ingester-client.expected-labels`
  * `-ingester-client.expected-samples-per-series`
  * `-ingester-client.expected-timeseries`
* [CHANGE] Ingester: following command line options related to ingester ring were renamed: #1155
  * `-consul.*` changed to `-ingester.ring.consul.*`
  * `-etcd.*` changed to `-ingester.ring.etcd.*`
  * `-multi.*` changed to `-ingester.ring.multi.*`
  * `-distributor.excluded-zones` changed to `-ingester.ring.excluded-zones`
  * `-distributor.replication-factor` changed to `-ingester.ring.replication-factor`
  * `-distributor.zone-awareness-enabled` changed to `-ingester.ring.zone-awareness-enabled`
  * `-ingester.availability-zone` changed to `-ingester.ring.instance-availability-zone`
  * `-ingester.final-sleep` changed to `-ingester.ring.final-sleep`
  * `-ingester.heartbeat-period` changed to `-ingester.ring.heartbeat-period`
  * `-ingester.join-after` changed to `-ingester.ring.join-after`
  * `-ingester.lifecycler.ID` changed to `-ingester.ring.instance-id`
  * `-ingester.lifecycler.addr` changed to `-ingester.ring.instance-addr`
  * `-ingester.lifecycler.interface` changed to `-ingester.ring.instance-interface-names`
  * `-ingester.lifecycler.port` changed to `-ingester.ring.instance-port`
  * `-ingester.min-ready-duration` changed to `-ingester.ring.min-ready-duration`
  * `-ingester.num-tokens` changed to `-ingester.ring.num-tokens`
  * `-ingester.observe-period` changed to `-ingester.ring.observe-period`
  * `-ingester.readiness-check-ring-health` changed to `-ingester.ring.readiness-check-ring-health`
  * `-ingester.tokens-file-path` changed to `-ingester.ring.tokens-file-path`
  * `-ingester.unregister-on-shutdown` changed to `-ingester.ring.unregister-on-shutdown`
  * `-ring.heartbeat-timeout` changed to `-ingester.ring.heartbeat-timeout`
  * `-ring.prefix` changed to `-ingester.ring.prefix`
  * `-ring.store` changed to `-ingester.ring.store`
* [CHANGE] Ingester: fields in YAML configuration for ingester ring have been changed: #1155
  * `ingester.lifecycler` changed to `ingester.ring`
  * Fields from `ingester.lifecycler.ring` moved to `ingester.ring`
  * `ingester.lifecycler.address` changed to `ingester.ring.instance_addr`
  * `ingester.lifecycler.id` changed to `ingester.ring.instance_id`
  * `ingester.lifecycler.port` changed to `ingester.ring.instance_port`
  * `ingester.lifecycler.availability_zone` changed to `ingester.ring.instance_availability_zone`
  * `ingester.lifecycler.interface_names` changed to `ingester.ring.instance_interface_names`
* [CHANGE] Distributor: removed the `-distributor.shard-by-all-labels` configuration option. It is now assumed to be true. #698
* [CHANGE] Distributor: change default value of `-distributor.instance-limits.max-inflight-push-requests` to `2000`. #964
* [CHANGE] Distributor: change default value of `-distributor.remote-timeout` from `2s` to `20s`. #970
* [CHANGE] Distributor: removed the `-distributor.extra-query-delay` flag (and its respective YAML config option). #1048
* [CHANGE] Query-frontend: Enable query stats by default, they can still be disabled with `-query-frontend.query-stats-enabled=false`. #83
* [CHANGE] Query-frontend: the `cortex_frontend_mapped_asts_total` metric has been renamed to `cortex_frontend_query_sharding_rewrites_attempted_total`. #150
* [CHANGE] Query-frontend: added `sharded` label to `cortex_query_seconds_total` metric. #235
* [CHANGE] Query-frontend: changed the flag name for controlling query sharding total shards from `-querier.total-shards` to `-query-frontend.query-sharding-total-shards`. #230
* [CHANGE] Query-frontend: flag `-querier.parallelise-shardable-queries` has been renamed to `-query-frontend.parallelize-shardable-queries` #284
* [CHANGE] Query-frontend: removed the deprecated (and unused) `-frontend.cache-split-interval`. Use `-query-frontend.split-queries-by-interval` instead. #587
* [CHANGE] Query-frontend: range query response now omits the `data` field when it's empty (error case) like Prometheus does, previously it was `"data":{"resultType":"","result":null}`. #629
* [CHANGE] Query-frontend: instant queries now honor the `-query-frontend.max-retries-per-request` flag. #630
* [CHANGE] Query-frontend: removed in-memory and Redis cache support. Reason is that these caching backends were just supported by query-frontend, while all other Mimir services only support memcached. #796
  * The following CLI flags (and their respective YAML config options) have been removed:
    * `-frontend.cache.enable-fifocache`
    * `-frontend.redis.*`
    * `-frontend.fifocache.*`
  * The following metrics have been removed:
    * `querier_cache_added_total`
    * `querier_cache_added_new_total`
    * `querier_cache_evicted_total`
    * `querier_cache_entries`
    * `querier_cache_gets_total`
    * `querier_cache_misses_total`
    * `querier_cache_stale_gets_total`
    * `querier_cache_memory_bytes`
    * `cortex_rediscache_request_duration_seconds`
* [CHANGE] Query-frontend: migrated memcached backend client to the same one used in other components (memcached config and metrics are now consistent across all Mimir services). #821
  * The following CLI flags (and their respective YAML config options) have been added:
    * `-query-frontend.results-cache.backend` (set it to `memcached` if `-query-frontend.cache-results=true`)
  * The following CLI flags (and their respective YAML config options) have been changed:
    * `-frontend.memcached.hostname` and `-frontend.memcached.service` have been removed: use `-query-frontend.results-cache.memcached.addresses` instead
  * The following CLI flags (and their respective YAML config options) have been renamed:
    * `-frontend.background.write-back-concurrency` renamed to `-query-frontend.results-cache.memcached.max-async-concurrency`
    * `-frontend.background.write-back-buffer` renamed to `-query-frontend.results-cache.memcached.max-async-buffer-size`
    * `-frontend.memcached.batchsize` renamed to `-query-frontend.results-cache.memcached.max-get-multi-batch-size`
    * `-frontend.memcached.parallelism` renamed to `-query-frontend.results-cache.memcached.max-get-multi-concurrency`
    * `-frontend.memcached.timeout` renamed to `-query-frontend.results-cache.memcached.timeout`
    * `-frontend.memcached.max-item-size` renamed to `-query-frontend.results-cache.memcached.max-item-size`
    * `-frontend.memcached.max-idle-conns` renamed to `-query-frontend.results-cache.memcached.max-idle-connections`
    * `-frontend.compression` renamed to `-query-frontend.results-cache.compression`
  * The following CLI flags (and their respective YAML config options) have been removed:
    * `-frontend.memcached.circuit-breaker-consecutive-failures`: feature removed
    * `-frontend.memcached.circuit-breaker-timeout`: feature removed
    * `-frontend.memcached.circuit-breaker-interval`: feature removed
    * `-frontend.memcached.update-interval`: new setting is hardcoded to 30s
    * `-frontend.memcached.consistent-hash`: new setting is always enabled
    * `-frontend.default-validity` and `-frontend.memcached.expiration`: new setting is hardcoded to 7 days
  * The following metrics have been changed:
    * `cortex_cache_dropped_background_writes_total{name}` changed to `thanos_memcached_operation_skipped_total{name, operation, reason}`
    * `cortex_cache_value_size_bytes{name, method}` changed to `thanos_memcached_operation_data_size_bytes{name}`
    * `cortex_cache_request_duration_seconds{name, method, status_code}` changed to `thanos_memcached_operation_duration_seconds{name, operation}`
    * `cortex_cache_fetched_keys{name}` changed to `thanos_cache_memcached_requests_total{name}`
    * `cortex_cache_hits{name}` changed to `thanos_cache_memcached_hits_total{name}`
    * `cortex_memcache_request_duration_seconds{name, method, status_code}` changed to `thanos_memcached_operation_duration_seconds{name, operation}`
    * `cortex_memcache_client_servers{name}` changed to `thanos_memcached_dns_provider_results{name, addr}`
    * `cortex_memcache_client_set_skip_total{name}` changed to `thanos_memcached_operation_skipped_total{name, operation, reason}`
    * `cortex_dns_lookups_total` changed to `thanos_memcached_dns_lookups_total`
    * For all metrics the value of the "name" label has changed from `frontend.memcached` to `frontend-cache`
  * The following metrics have been removed:
    * `cortex_cache_background_queue_length{name}`
* [CHANGE] Query-frontend: merged `query_range` into `frontend` in the YAML config (keeping the same keys) and renamed flags: #825
  * `-querier.max-retries-per-request` renamed to `-query-frontend.max-retries-per-request`
  * `-querier.split-queries-by-interval` renamed to `-query-frontend.split-queries-by-interval`
  * `-querier.align-querier-with-step` renamed to `-query-frontend.align-querier-with-step`
  * `-querier.cache-results` renamed to `-query-frontend.cache-results`
  * `-querier.parallelise-shardable-queries` renamed to `-query-frontend.parallelize-shardable-queries`
* [CHANGE] Query-frontend: the default value of `-query-frontend.split-queries-by-interval` has changed from `0` to `24h`. #1131
* [CHANGE] Query-frontend: `-frontend.` flags were renamed to `-query-frontend.`: #1167
* [CHANGE] Query-frontend / Query-scheduler: classified the `-query-frontend.querier-forget-delay` and `-query-scheduler.querier-forget-delay` flags (and their respective YAML config options) as experimental. #1208
* [CHANGE] Querier / ruler: Change `-querier.max-fetched-chunks-per-query` configuration to limit to maximum number of chunks that can be fetched in a single query. The number of chunks fetched by ingesters AND long-term storare combined should not exceed the value configured on `-querier.max-fetched-chunks-per-query`. [#4260](https://github.com/cortexproject/cortex/pull/4260)
* [CHANGE] Querier / ruler: Option `-querier.ingester-streaming` has been removed. Querier/ruler now always use streaming method to query ingesters. #204
* [CHANGE] Querier: always fetch labels from store and respect start/end times in request; the option `-querier.query-store-for-labels-enabled` has been removed and is now always on. #518 #1132
* [CHANGE] Querier / ruler: removed the `-store.query-chunk-limit` flag (and its respective YAML config option `max_chunks_per_query`). `-querier.max-fetched-chunks-per-query` (and its respective YAML config option `max_fetched_chunks_per_query`) should be used instead. #705
* [CHANGE] Querier/Ruler: `-querier.active-query-tracker-dir` option has been removed. Active query tracking is now done via Activity tracker configured by `-activity-tracker.filepath` and enabled by default. Limit for max number of concurrent queries (`-querier.max-concurrent`) is now respected even if activity tracking is not enabled. #661 #822
* [CHANGE] Querier/ruler/query-frontend: the experimental `-querier.at-modifier-enabled` CLI flag has been removed and the PromQL `@` modifier is always enabled. #941
* [CHANGE] Querier: removed `-querier.worker-match-max-concurrent` and `-querier.worker-parallelism` CLI flags (and their respective YAML config options). Mimir now behaves like if `-querier.worker-match-max-concurrent` is always enabled and you should configure the max concurrency per querier process using `-querier.max-concurrent` instead. #958
* [CHANGE] Querier: changed default value of `-querier.query-ingesters-within` from `0` to `13h`. #967
* [CHANGE] Querier: rename metric `cortex_query_fetched_chunks_bytes_total` to `cortex_query_fetched_chunk_bytes_total` to be consistent with the limit name. #476
* [CHANGE] Ruler: add two new metrics `cortex_ruler_list_rules_seconds` and `cortex_ruler_load_rule_groups_seconds` to the ruler. #906
* [CHANGE] Ruler: endpoints for listing configured rules now return HTTP status code 200 and an empty map when there are no rules instead of an HTTP 404 and plain text error message. The following endpoints are affected: #456
  * `<prometheus-http-prefix>/config/v1/rules`
  * `<prometheus-http-prefix>/config/v1/rules/{namespace}`
  * `<prometheus-http-prefix>/rules` (deprecated)
  * `<prometheus-http-prefix>/rules/{namespace}` (deprecated)
  * `/api/v1/rules` (deprecated)
  * `/api/v1/rules/{namespace}` (deprecated)
* [CHANGE] Ruler: removed `configdb` support from Ruler backend storages. #15 #38 #819
* [CHANGE] Ruler: removed the support for the deprecated storage configuration via `-ruler.storage.*` CLI flags (and their respective YAML config options). Use `-ruler-storage.*` instead. #628
* [CHANGE] Ruler: set new default limits for rule groups: `-ruler.max-rules-per-rule-group` to 20 (previously 0, disabled) and `-ruler.max-rule-groups-per-tenant` to 70 (previously 0, disabled). #847
* [CHANGE] Ruler: removed `-ruler.enable-sharding` option, and changed default value of `-ruler.ring.store` to `memberlist`. #943
* [CHANGE] Ruler: `-ruler.alertmanager-use-v2` has been removed. The ruler will always use the `v2` endpoints. #954 #1100
* [CHANGE] Ruler: `-experimental.ruler.enable-api` flag has been renamed to `-ruler.enable-api` and is now stable. The default value has also changed from `false` to `true`, so both ruler and alertmanager API are enabled by default. #913 #1065
* [CHANGE] Ruler: add support for [DNS service discovery format](./docs/sources/configuration/arguments.md#dns-service-discovery) for `-ruler.alertmanager-url`. `-ruler.alertmanager-discovery` flag has been removed. URLs following the prior SRV format, will be treated as a static target. To continue using service discovery for these URLs prepend `dnssrvnoa+` to them. #993
  * The following metrics for Alertmanager DNS service discovery are replaced:
    * `prometheus_sd_dns_lookups_total` replaced by `cortex_dns_lookups_total{component="ruler"}`
    * `prometheus_sd_dns_lookup_failures_total` replaced by `cortex_dns_failures_total{component="ruler"}`
* [CHANGE] Ruler: deprecate `/api/v1/rules/**` and `<prometheus-http-prefix/rules/**` configuration API endpoints in favour of `/<prometheus-http-prefix>/config/v1/rules/**`. Deprecated endpoints will be removed in Mimir 2.2.0. Main configuration API endpoints are now `/<prometheus-http-prefix>/config/api/v1/rules/**` introduced in Mimir 2.0.0. #1222
* [CHANGE] Store-gateway: index cache now includes tenant in cache keys, this invalidates previous cached entries. #607
* [CHANGE] Store-gateway: increased memcached index caching TTL from 1 day to 7 days. #718
* [CHANGE] Store-gateway: options `-store-gateway.sharding-enabled` and `-querier.store-gateway-addresses` were removed. Default value of `-store-gateway.sharding-ring.store` is now `memberlist` and default value for `-store-gateway.sharding-ring.wait-stability-min-duration` changed from `1m` to `0` (disabled). #976
* [CHANGE] Compactor: compactor will no longer try to compact blocks that are already marked for deletion. Previously compactor would consider blocks marked for deletion within `-compactor.deletion-delay / 2` period as eligible for compaction. [#4328](https://github.com/cortexproject/cortex/pull/4328)
* [CHANGE] Compactor: Removed support for block deletion marks migration. If you're upgrading from Cortex < 1.7.0 to Mimir, you should upgrade the compactor to Cortex >= 1.7.0 first, run it at least once and then upgrade to Mimir. #122
* [CHANGE] Compactor: removed the `cortex_compactor_group_vertical_compactions_total` metric. #278
* [CHANGE] Compactor: no longer waits for initial blocks cleanup to finish before starting compactions. #282
* [CHANGE] Compactor: removed overlapping sources detection. Overlapping sources may exist due to edge cases (timing issues) when horizontally sharding compactor, but are correctly handled by compactor. #494
* [CHANGE] Compactor: compactor now uses deletion marks from `<tenant>/markers` location in the bucket. Marker files are no longer fetched, only listed. #550
* [CHANGE] Compactor: Default value of `-compactor.block-sync-concurrency` has changed from 20 to 8. This flag is now only used to control number of goroutines for downloading and uploading blocks during compaction. #552
* [CHANGE] Compactor is now included in `all` target (single-binary). #866
* [CHANGE] Compactor: Removed `-compactor.sharding-enabled` option. Sharding in compactor is now always enabled. Default value of `-compactor.ring.store` has changed from `consul` to `memberlist`. Default value of `-compactor.ring.wait-stability-min-duration` is now 0, which disables the feature. #956
* [CHANGE] Alertmanager: removed `-alertmanager.configs.auto-webhook-root` #977
* [CHANGE] Alertmanager: removed `configdb` support from Alertmanager backend storages. #15 #38 #819
* [CHANGE] Alertmanager: Don't count user-not-found errors from replicas as failures in the `cortex_alertmanager_state_fetch_replica_state_failed_total` metric. #190
* [CHANGE] Alertmanager: Use distributor for non-API routes. #213
* [CHANGE] Alertmanager: removed `-alertmanager.storage.*` configuration options, with the exception of the CLI flags `-alertmanager.storage.path` and `-alertmanager.storage.retention`. Use `-alertmanager-storage.*` instead. #632
* [CHANGE] Alertmanager: set default value for `-alertmanager.web.external-url=http://localhost:8080/alertmanager` to match the default configuration. #808 #1067
* [CHANGE] Alertmanager: `-experimental.alertmanager.enable-api` flag has been renamed to `-alertmanager.enable-api` and is now stable. #913
* [CHANGE] Alertmanager: now always runs with sharding enabled; other modes of operation are removed. #1044 #1126
  * The following configuration options are removed:
    * `-alertmanager.sharding-enabled`
    * `-alertmanager.cluster.advertise-address`
    * `-alertmanager.cluster.gossip-interval`
    * `-alertmanager.cluster.listen-address`
    * `-alertmanager.cluster.peers`
    * `-alertmanager.cluster.push-pull-interval`
  * The following configuration options are renamed:
    * `-alertmanager.cluster.peer-timeout` to `-alertmanager.peer-timeout`
* [CHANGE] Alertmanager: the default value of `-alertmanager.sharding-ring.store` is now `memberlist`. #1171
* [CHANGE] Ring: changed default value of `-distributor.ring.store` (Distributor ring) and `-ring.store` (Ingester ring) to `memberlist`. #1046
* [CHANGE] Memberlist: the `memberlist_kv_store_value_bytes` metric has been removed due to values no longer being stored in-memory as encoded bytes. [#4345](https://github.com/cortexproject/cortex/pull/4345)
* [CHANGE] Memberlist: forward only changes, not entire original message. [#4419](https://github.com/cortexproject/cortex/pull/4419)
* [CHANGE] Memberlist: don't accept old tombstones as incoming change, and don't forward such messages to other gossip members. [#4420](https://github.com/cortexproject/cortex/pull/4420)
* [CHANGE] Memberlist: changed probe interval from `1s` to `5s` and probe timeout from `500ms` to `2s`. #563
* [CHANGE] Memberlist: the `name` label on metrics `cortex_dns_failures_total`, `cortex_dns_lookups_total` and `cortex_dns_provider_results` was renamed to `component`. #993
* [CHANGE] Limits: removed deprecated limits for rejecting old samples #799
  This removes the following flags:
  * `-validation.reject-old-samples`
  * `-validation.reject-old-samples.max-age`
* [CHANGE] Limits: removed local limit-related flags in favor of global limits. #725
  The distributor ring is now required, and can be configured via the `distributor.ring.*` flags.
  This removes the following flags:
  * `-distributor.ingestion-rate-strategy` -> will now always use the "global" strategy
  * `-ingester.max-series-per-user` -> set `-ingester.max-global-series-per-user` to `N` times the existing value of `-ingester.max-series-per-user` instead
  * `-ingester.max-series-per-metric` -> set `-ingester.max-global-series-per-metric`  to `N` times the existing value of `-ingester.max-series-per-metric` instead
  * `-ingester.max-metadata-per-user` -> set `-ingester.max-global-metadata-per-user` to `N` times the existing value of `-ingester.max-metadata-per-user` instead
  * `-ingester.max-metadata-per-metric` -> set `-ingester.max-global-metadata-per-metric` to `N` times the existing value of `-ingester.max-metadata-per-metric` instead
  * In the above notes, `N` refers to the number of ingester replicas
  Additionally, default values for the following flags have changed:
  * `-ingester.max-global-series-per-user` from `0` to `150000`
  * `-ingester.max-global-series-per-metric` from `0` to `20000`
  * `-distributor.ingestion-rate-limit` from `25000` to `10000`
  * `-distributor.ingestion-burst-size` from `50000` to `200000`
* [CHANGE] Limits: removed limit `enforce_metric_name`, now behave as if set to `true` always. #686
* [CHANGE] Limits: Option `-ingester.max-samples-per-query` and its YAML field `max_samples_per_query` have been removed. It required `-querier.ingester-streaming` option to be set to false, but since `-querier.ingester-streaming` is removed (always defaulting to true), the limit using it was removed as well. #204 #1132
* [CHANGE] Limits: Set the default max number of inflight ingester push requests (`-ingester.instance-limits.max-inflight-push-requests`) to 30000 in order to prevent clusters from being overwhelmed by request volume or temporary slow-downs. #259
* [CHANGE] Overrides exporter: renamed metric `cortex_overrides` to `cortex_limits_overrides`. #173 #407
* [FEATURE] The following features have been moved from experimental to stable: #913 #1002
  * Alertmanager config API
  * Alertmanager receiver firewall
  * Alertmanager sharding
  * Azure blob storage support
  * Blocks storage bucket index
  * Disable the ring health check in the readiness endpoint (`-ingester.readiness-check-ring-health=false`)
  * Distributor: do not extend writes on unhealthy ingesters
  * Do not unregister ingesters from ring on shutdown (`-ingester.unregister-on-shutdown=false`)
  * HA Tracker: cleanup of old replicas from KV Store
  * Instance limits in ingester and distributor
  * OpenStack Swift storage support
  * Query-frontend: query stats tracking
  * Query-scheduler
  * Querier: tenant federation
  * Ruler config API
  * S3 Server Side Encryption (SSE) using KMS
  * TLS configuration for gRPC, HTTP and etcd clients
  * Zone-aware replication
  * `/labels` API using matchers
  * The following querier limits:
    * `-querier.max-fetched-chunks-per-query`
    * `-querier.max-fetched-chunk-bytes-per-query`
    * `-querier.max-fetched-series-per-query`
  * The following alertmanager limits:
    * Notification rate (`-alertmanager.notification-rate-limit` and `-alertmanager.notification-rate-limit-per-integration`)
    * Dispatcher groups (`-alertmanager.max-dispatcher-aggregation-groups`)
    * User config size (`-alertmanager.max-config-size-bytes`)
    * Templates count in user config (`-alertmanager.max-templates-count`)
    * Max template size (`-alertmanager.max-template-size-bytes`)
* [FEATURE] The endpoints `/api/v1/status/buildinfo`, `<prometheus-http-prefix>/api/v1/status/buildinfo`, and `<alertmanager-http-prefix>/api/v1/status/buildinfo` have been added to display build information and enabled features. #1219 #1240
* [FEATURE] PromQL: added `present_over_time` support. #139
* [FEATURE] Added "Activity tracker" feature which can log ongoing activities from previous Mimir run in case of a crash. It is enabled by default and controlled by the `-activity-tracker.filepath` flag. It can be disabled by setting this path to an empty string. Currently, the Store-gateway, Ruler, Querier, Query-frontend and Ingester components use this feature to track queries. #631 #782 #822 #1121
* [FEATURE] Divide configuration parameters into categories "basic", "advanced", and "experimental". Only flags in the basic category are shown when invoking `-help`, whereas `-help-all` will include flags in all categories (basic, advanced, experimental). #840
* [FEATURE] Querier: Added support for tenant federation to exemplar endpoints. #927
* [FEATURE] Ingester: can expose metrics on active series matching custom trackers configured via `-ingester.active-series-custom-trackers` (or its respective YAML config option). When configured, active series for custom trackers are exposed by the `cortex_ingester_active_series_custom_tracker` metric. #42 #672
* [FEATURE] Ingester: Enable snapshotting of in-memory TSDB on disk during shutdown via `-blocks-storage.tsdb.memory-snapshot-on-shutdown` (experimental). #249
* [FEATURE] Ingester: Added `-blocks-storage.tsdb.isolation-enabled` flag, which allows disabling TSDB isolation feature. This is enabled by default (per TSDB default), but disabling can improve performance of write requests. #512
* [FEATURE] Ingester: Added `-blocks-storage.tsdb.head-chunks-write-queue-size` flag, which allows setting the size of the queue used by the TSDB before m-mapping chunks (experimental). #591
  * Added `cortex_ingester_tsdb_mmap_chunk_write_queue_operations_total` metric to track different operations of this queue.
* [FEATURE] Distributor: Added `-api.skip-label-name-validation-header-enabled` option to allow skipping label name validation on the HTTP write path based on `X-Mimir-SkipLabelNameValidation` header being `true` or not. #390
* [FEATURE] Query-frontend: Add `cortex_query_fetched_series_total` and `cortex_query_fetched_chunks_bytes_total` per-user counters to expose the number of series and bytes fetched as part of queries. These metrics can be enabled with the `-frontend.query-stats-enabled` flag (or its respective YAML config option `query_stats_enabled`). [#4343](https://github.com/cortexproject/cortex/pull/4343)
* [FEATURE] Query-frontend: Add `cortex_query_fetched_chunks_total` per-user counter to expose the number of chunks fetched as part of queries. This metric can be enabled with the `-query-frontend.query-stats-enabled` flag (or its respective YAML config option `query_stats_enabled`). #31
* [FEATURE] Query-frontend: Add query sharding for instant and range queries. You can enable querysharding by setting `-query-frontend.parallelize-shardable-queries` to `true`. The following additional config and exported metrics have been added. #79 #80 #100 #124 #140 #148 #150 #151 #153 #154 #155 #156 #157 #158 #159 #160 #163 #169 #172 #196 #205 #225 #226 #227 #228 #230 #235 #240 #239 #246 #244 #319 #330 #371 #385 #400 #458 #586 #630 #660 #707 #1542
  * New config options:
    * `-query-frontend.query-sharding-total-shards`: The amount of shards to use when doing parallelisation via query sharding.
    * `-query-frontend.query-sharding-max-sharded-queries`: The max number of sharded queries that can be run for a given received query. 0 to disable limit.
    * `-blocks-storage.bucket-store.series-hash-cache-max-size-bytes`: Max size - in bytes - of the in-memory series hash cache in the store-gateway.
    * `-blocks-storage.tsdb.series-hash-cache-max-size-bytes`: Max size - in bytes - of the in-memory series hash cache in the ingester.
  * New exported metrics:
    * `cortex_bucket_store_series_hash_cache_requests_total`
    * `cortex_bucket_store_series_hash_cache_hits_total`
    * `cortex_frontend_query_sharding_rewrites_succeeded_total`
    * `cortex_frontend_sharded_queries_per_query`
  * Renamed metrics:
    * `cortex_frontend_mapped_asts_total` to `cortex_frontend_query_sharding_rewrites_attempted_total`
  * Modified metrics:
    * added `sharded` label to `cortex_query_seconds_total`
  * When query sharding is enabled, the following querier config must be set on query-frontend too:
    * `-querier.max-concurrent`
    * `-querier.timeout`
    * `-querier.max-samples`
    * `-querier.at-modifier-enabled`
    * `-querier.default-evaluation-interval`
    * `-querier.active-query-tracker-dir`
    * `-querier.lookback-delta`
  * Sharding can be dynamically controlled per request using the `Sharding-Control: 64` header. (0 to disable)
  * Sharding can be dynamically controlled per tenant using the limit `query_sharding_total_shards`. (0 to disable)
  * Added `sharded_queries` count to the "query stats" log.
  * The number of shards is adjusted to be compatible with number of compactor shards that are used by a split-and-merge compactor. The querier can use this to avoid querying blocks that cannot have series in a given query shard.
* [FEATURE] Query-Frontend: Added `-query-frontend.cache-unaligned-requests` option to cache responses for requests that do not have step-aligned start and end times. This can improve speed of repeated queries, but can also pollute cache with results that are never reused. #432
* [FEATURE] Querier: Added label names cardinality endpoint `<prefix>/api/v1/cardinality/label_names` that is disabled by default. Can be enabled/disabled via the CLI flag `-querier.cardinality-analysis-enabled` or its respective YAML config option. Configurable on a per-tenant basis. #301 #377 #474
* [FEATURE] Querier: Added label values cardinality endpoint `<prefix>/api/v1/cardinality/label_values` that is disabled by default. Can be enabled/disabled via the CLI flag `-querier.cardinality-analysis-enabled` or its respective YAML config option, and configurable on a per-tenant basis. The maximum number of label names allowed to be queried in a single API call can be controlled via `-querier.label-values-max-cardinality-label-names-per-request`. #332 #395 #474
* [FEATURE] Querier: Added `-store.max-labels-query-length` to restrict the range of `/series`, label-names and label-values requests. #507
* [FEATURE] Ruler: Add new `-ruler.query-stats-enabled` which when enabled will report the `cortex_ruler_query_seconds_total` as a per-user metric that tracks the sum of the wall time of executing queries in the ruler in seconds. [#4317](https://github.com/cortexproject/cortex/pull/4317)
* [FEATURE] Ruler: Added federated rule groups. #533
  * Added `-ruler.tenant-federation.enabled` config flag.
  * Added support for `source_tenants` field on rule groups.
* [FEATURE] Store-gateway: Added `/store-gateway/tenants` and `/store-gateway/tenant/{tenant}/blocks` endpoints that provide functionality that was provided by `tools/listblocks`. #911 #973
* [FEATURE] Compactor: compactor now uses new algorithm that we call "split-and-merge". Previous compaction strategy was removed. With the `split-and-merge` compactor source blocks for a given tenant are grouped into `-compactor.split-groups` number of groups. Each group of blocks is then compacted separately, and is split into `-compactor.split-and-merge-shards` shards (configurable on a per-tenant basis). Compaction of each tenant shards can be horizontally scaled. Number of compactors that work on jobs for single tenant can be limited by using `-compactor.compactor-tenant-shard-size` parameter, or per-tenant `compactor_tenant_shard_size` override.  #275 #281 #282 #283 #288 #290 #303 #307 #317 #323 #324 #328 #353 #368 #479 #820
* [FEATURE] Compactor: Added `-compactor.max-compaction-time` to control how long can compaction for a single tenant take. If compactions for a tenant take longer, no new compactions are started in the same compaction cycle. Running compactions are not stopped however, and may take much longer. #523
* [FEATURE] Compactor: When compactor finds blocks with out-of-order chunks, it will mark them for no-compaction. Blocks marked for no-compaction are ignored in future compactions too. Added metric `cortex_compactor_blocks_marked_for_no_compaction_total` to track number of blocks marked for no-compaction. Added `CortexCompactorSkippedBlocksWithOutOfOrderChunks` alert based on new metric. Markers are only checked from `<tenant>/markers` location, but uploaded to the block directory too. #520 #535 #550
* [FEATURE] Compactor: multiple blocks are now downloaded and uploaded at once, which can shorten compaction process. #552
* [ENHANCEMENT] Exemplars are now emitted for all gRPC calls and many operations tracked by histograms. #180
* [ENHANCEMENT] New options `-server.http-listen-network` and `-server.grpc-listen-network` allow binding as 'tcp4' or 'tcp6'. #180
* [ENHANCEMENT] Query federation: improve performance in MergeQueryable by memoizing labels. #312
* [ENHANCEMENT] Add histogram metrics `cortex_distributor_sample_delay_seconds` and `cortex_ingester_tsdb_sample_out_of_order_delta_seconds` #488
* [ENHANCEMENT] Check internal directory access before starting up. #1217
* [ENHANCEMENT] Azure client: expose option to configure MSI URL and user-assigned identity. #584
* [ENHANCEMENT] Added a new metric `mimir_build_info` to coincide with `cortex_build_info`. The metric `cortex_build_info` has not been removed. #1022
* [ENHANCEMENT] Mimir runs a sanity check of storage config at startup and will fail to start if the sanity check doesn't pass. This is done to find potential config issues before starting up. #1180
* [ENHANCEMENT] Validate alertmanager and ruler storage configurations to ensure they don't use same bucket name and region values as those configured for the blocks storage. #1214
* [ENHANCEMENT] Ingester: added option `-ingester.readiness-check-ring-health` to disable the ring health check in the readiness endpoint. When disabled, the health checks are run against only the ingester itself instead of all ingesters in the ring. #48 #126
* [ENHANCEMENT] Ingester: reduce CPU and memory utilization if remote write requests contains a large amount of "out of bounds" samples. #413
* [ENHANCEMENT] Ingester: reduce CPU and memory utilization when querying chunks from ingesters. #430
* [ENHANCEMENT] Ingester: Expose ingester ring page on ingesters. #654
* [ENHANCEMENT] Distributor: added option `-distributor.excluded-zones` to exclude ingesters running in specific zones both on write and read path. #51
* [ENHANCEMENT] Distributor: add tags to tracing span for distributor push with user, cluster and replica. #210
* [ENHANCEMENT] Distributor: performance optimisations. #212 #217 #242
* [ENHANCEMENT] Distributor: reduce latency when HA-Tracking by doing KVStore updates in the background. #271
* [ENHANCEMENT] Distributor: make distributor inflight push requests count include background calls to ingester. #398
* [ENHANCEMENT] Distributor: silently drop exemplars more than 5 minutes older than samples in the same batch. #544
* [ENHANCEMENT] Distributor: reject exemplars with blank label names or values. The `cortex_discarded_exemplars_total` metric will use the `exemplar_labels_blank` reason in this case. #873
* [ENHANCEMENT] Query-frontend: added `cortex_query_frontend_workers_enqueued_requests_total` metric to track the number of requests enqueued in each query-scheduler. #384
* [ENHANCEMENT] Query-frontend: added `cortex_query_frontend_non_step_aligned_queries_total` to track the total number of range queries with start/end not aligned to step. #347 #357 #582
* [ENHANCEMENT] Query-scheduler: exported summary `cortex_query_scheduler_inflight_requests` tracking total number of inflight requests (both enqueued and processing) in percentile buckets. #675
* [ENHANCEMENT] Querier: can use the `LabelNames` call with matchers, if matchers are provided in the `/labels` API call, instead of using the more expensive `MetricsForLabelMatchers` call as before. #3 #1186
* [ENHANCEMENT] Querier / store-gateway: optimized regex matchers. #319 #334 #355
* [ENHANCEMENT] Querier: when fetching data for specific query-shard, we can ignore some blocks based on compactor-shard ID, since sharding of series by query sharding and compactor is the same. Added metrics: #438 #450
  * `cortex_querier_blocks_found_total`
  * `cortex_querier_blocks_queried_total`
  * `cortex_querier_blocks_with_compactor_shard_but_incompatible_query_shard_total`
* [ENHANCEMENT] Querier / ruler: reduce cpu usage, latency and peak memory consumption. #459 #463 #589
* [ENHANCEMENT] Querier: labels requests now obey `-querier.query-ingesters-within`, making them a little more efficient. #518
* [ENHANCEMENT] Querier: retry store-gateway in case of unexpected failure, instead of failing the query. #1003
* [ENHANCEMENT] Querier / ruler: reduce memory used by streaming queries, particularly in ruler. [#4341](https://github.com/cortexproject/cortex/pull/4341)
* [ENHANCEMENT] Ruler: Using shuffle sharding subring on GetRules API. [#4466](https://github.com/cortexproject/cortex/pull/4466)
* [ENHANCEMENT] Ruler: wait for ruler ring client to self-detect during startup. #990
* [ENHANCEMENT] Store-gateway: added `cortex_bucket_store_sent_chunk_size_bytes` metric, tracking the size of chunks sent from store-gateway to querier. #123
* [ENHANCEMENT] Store-gateway: reduced CPU and memory utilization due to exported metrics aggregation for instances with a large number of tenants. #123 #142
* [ENHANCEMENT] Store-gateway: added an in-memory LRU cache for chunks attributes. Can be enabled setting `-blocks-storage.bucket-store.chunks-cache.attributes-in-memory-max-items=X` where `X` is the max number of items to keep in the in-memory cache. The following new metrics are exposed: #279 #415 #437
  * `cortex_cache_memory_requests_total`
  * `cortex_cache_memory_hits_total`
  * `cortex_cache_memory_items_count`
* [ENHANCEMENT] Store-gateway: log index cache requests to tracing spans. #419
* [ENHANCEMENT] Store-gateway: store-gateway can now ignore blocks with minimum time within `-blocks-storage.bucket-store.ignore-blocks-within` duration. Useful when used together with `-querier.query-store-after`. #502
* [ENHANCEMENT] Store-gateway: label values with matchers now doesn't preload or list series, reducing latency and memory consumption. #534
* [ENHANCEMENT] Store-gateway: the results of `LabelNames()`, `LabelValues()` and `Series(skipChunks=true)` calls are now cached in the index cache. #590
* [ENHANCEMENT] Store-gateway: Added `-store-gateway.sharding-ring.unregister-on-shutdown` option that allows store-gateway to stay in the ring even after shutdown. Defaults to `true`, which is the same as current behaviour. #610 #614
* [ENHANCEMENT] Store-gateway: wait for ring tokens stability instead of ring stability to speed up startup and tests. #620
* [ENHANCEMENT] Compactor: add timeout for waiting on compactor to become ACTIVE in the ring. [#4262](https://github.com/cortexproject/cortex/pull/4262)
* [ENHANCEMENT] Compactor: skip already planned compaction jobs if the tenant doesn't belong to the compactor instance anymore. #303
* [ENHANCEMENT] Compactor: Blocks cleaner will ignore users that it no longer "owns" when sharding is enabled, and user ownership has changed since last scan. #325
* [ENHANCEMENT] Compactor: added `-compactor.compaction-jobs-order` support to configure which compaction jobs should run first for a given tenant (in case there are multiple ones). Supported values are: `smallest-range-oldest-blocks-first` (default), `newest-blocks-first`. #364
* [ENHANCEMENT] Compactor: delete blocks marked for deletion faster. #490
* [ENHANCEMENT] Compactor: expose low-level concurrency options for compactor: `-compactor.max-opening-blocks-concurrency`, `-compactor.max-closing-blocks-concurrency`, `-compactor.symbols-flushers-concurrency`. #569 #701
* [ENHANCEMENT] Compactor: expand compactor logs to include total compaction job time, total time for uploads and block counts. #549
* [ENHANCEMENT] Ring: allow experimental configuration of disabling of heartbeat timeouts by setting the relevant configuration value to zero. Applies to the following: [#4342](https://github.com/cortexproject/cortex/pull/4342)
  * `-distributor.ring.heartbeat-timeout`
  * `-ingester.ring.heartbeat-timeout`
  * `-ruler.ring.heartbeat-timeout`
  * `-alertmanager.sharding-ring.heartbeat-timeout`
  * `-compactor.ring.heartbeat-timeout`
  * `-store-gateway.sharding-ring.heartbeat-timeout`
* [ENHANCEMENT] Ring: allow heartbeats to be explicitly disabled by setting the interval to zero. This is considered experimental. This applies to the following configuration options: [#4344](https://github.com/cortexproject/cortex/pull/4344)
  * `-distributor.ring.heartbeat-period`
  * `-ingester.ring.heartbeat-period`
  * `-ruler.ring.heartbeat-period`
  * `-alertmanager.sharding-ring.heartbeat-period`
  * `-compactor.ring.heartbeat-period`
  * `-store-gateway.sharding-ring.heartbeat-period`
* [ENHANCEMENT] Memberlist: optimized receive path for processing ring state updates, to help reduce CPU utilization in large clusters. [#4345](https://github.com/cortexproject/cortex/pull/4345)
* [ENHANCEMENT] Memberlist: expose configuration of memberlist packet compression via `-memberlist.compression-enabled`. [#4346](https://github.com/cortexproject/cortex/pull/4346)
* [ENHANCEMENT] Memberlist: Add `-memberlist.advertise-addr` and `-memberlist.advertise-port` options for setting the address to advertise to other members of the cluster to enable NAT traversal. #260
* [ENHANCEMENT] Memberlist: reduce CPU utilization for rings with a large number of members. #537 #563 #634
* [ENHANCEMENT] Overrides exporter: include additional limits in the per-tenant override exporter. The following limits have been added to the `cortex_limit_overrides` metric: #21
  * `max_fetched_series_per_query`
  * `max_fetched_chunk_bytes_per_query`
  * `ruler_max_rules_per_rule_group`
  * `ruler_max_rule_groups_per_tenant`
* [ENHANCEMENT] Overrides exporter: add a metrics `cortex_limits_defaults` to expose the default values of limits. #173
* [ENHANCEMENT] Overrides exporter: Add `max_fetched_chunks_per_query` and `max_global_exemplars_per_user` limits to the default and per-tenant limits exported as metrics. #471 #515
* [ENHANCEMENT] Upgrade Go to 1.17.8. #1347 #1381
* [ENHANCEMENT] Upgrade Docker base images to `alpine:3.15.0`. #1348
* [BUGFIX] Azure storage: only create HTTP client once, to reduce memory utilization. #605
* [BUGFIX] Ingester: fixed ingester stuck on start up (LEAVING ring state) when `-ingester.ring.heartbeat-period=0` and `-ingester.unregister-on-shutdown=false`. [#4366](https://github.com/cortexproject/cortex/pull/4366)
* [BUGFIX] Ingester: prevent any reads or writes while the ingester is stopping. This will prevent accessing TSDB blocks once they have been already closed. [#4304](https://github.com/cortexproject/cortex/pull/4304)
* [BUGFIX] Ingester: TSDB now waits for pending readers before truncating Head block, fixing the `chunk not found` error and preventing wrong query results. #16
* [BUGFIX] Ingester: don't create TSDB or appender if no samples are sent by a tenant. #162
* [BUGFIX] Ingester: fix out-of-order chunks in TSDB head in-memory series after WAL replay in case some samples were appended to TSDB WAL before series. #530
* [BUGFIX] Distributor: when cleaning up obsolete elected replicas from KV store, HA tracker didn't update number of cluster per user correctly. [#4336](https://github.com/cortexproject/cortex/pull/4336)
* [BUGFIX] Distributor: fix bug in query-exemplar where some results would get dropped. #583
* [BUGFIX] Query-frontend: Fixes @ modifier functions (start/end) when splitting queries by time. #206
* [BUGFIX] Query-frontend: Ensure query_range requests handled by the query-frontend return JSON formatted errors. #360 #499
* [BUGFIX] Query-frontend: don't reuse cached results for queries that are not step-aligned. #424
* [BUGFIX] Query-frontend: fix API error messages that were mentioning Prometheus `--enable-feature=promql-negative-offset` and `--enable-feature=promql-at-modifier` flags. #688
* [BUGFIX] Query-frontend: worker's cancellation channels are now buffered to ensure that all request cancellations are properly handled. #741
* [BUGFIX] Querier: fixed `/api/v1/user_stats` endpoint. When zone-aware replication is enabled, `MaxUnavailableZones` param is used instead of `MaxErrors`, so setting `MaxErrors = 0` doesn't make the Querier wait for all Ingesters responses. #474
* [BUGFIX] Querier: Disable query scheduler SRV DNS lookup. #689
* [BUGFIX] Ruler: fixed counting of PromQL evaluation errors as user-errors when updating `cortex_ruler_queries_failed_total`. [#4335](https://github.com/cortexproject/cortex/pull/4335)
* [BUGFIX] Ruler: fix formatting of rule groups in `/ruler/rule_groups` endpoint. #655
* [BUGFIX] Ruler: do not log `unable to read rules directory` at startup if the directory hasn't been created yet. #1058
* [BUGFIX] Ruler: enable Prometheus-compatible endpoints regardless of `-ruler.enable-api`. The flag now only controls the configuration API. This is what the config flag description stated, but not what was happening. #1216
* [BUGFIX] Compactor: fixed panic while collecting Prometheus metrics. #28
* [BUGFIX] Compactor: compactor should now be able to correctly mark blocks for deletion and no-compaction, if such marking was previously interrupted. #1015
* [BUGFIX] Alertmanager: remove stale template files. #4495
* [BUGFIX] Alertmanager: don't replace user configurations with blank fallback configurations (when enabled), particularly during scaling up/down instances when sharding is enabled. #224
* [BUGFIX] Ring: multi KV runtime config changes are now propagated to all rings, not just ingester ring. #1047
* [BUGFIX] Memberlist: fixed corrupted packets when sending compound messages with more than 255 messages or messages bigger than 64KB. #551
* [BUGFIX] Overrides exporter: successfully startup even if runtime config is not set. #1056
* [BUGFIX] Fix internal modules to wait for other modules depending on them before stopping. #1472

### Mixin

_Changes since `grafana/cortex-jsonnet` `1.9.0`._

* [CHANGE] Removed chunks storage support from mixin. #641 #643 #645 #811 #812 #813
  * Removed `tsdb.libsonnet`: no need to import it anymore (its content is already automatically included when using Jsonnet)
  * Removed the following fields from `_config`:
    * `storage_engine` (defaults to `blocks`)
    * `chunk_index_backend`
    * `chunk_store_backend`
  * Removed schema config map
  * Removed the following dashboards:
    * "Cortex / Chunks"
    * "Cortex / WAL"
    * "Cortex / Blocks vs Chunks"
  * Removed the following alerts:
    * `CortexOldChunkInMemory`
    * `CortexCheckpointCreationFailed`
    * `CortexCheckpointDeletionFailed`
    * `CortexProvisioningMemcachedTooSmall`
    * `CortexWALCorruption`
    * `CortexTableSyncFailure`
    * `CortexTransferFailed`
  * Removed the following recording rules:
    * `cortex_chunk_store_index_lookups_per_query`
    * `cortex_chunk_store_series_pre_intersection_per_query`
    * `cortex_chunk_store_series_post_intersection_per_query`
    * `cortex_chunk_store_chunks_per_query`
    * `cortex_bigtable_request_duration_seconds`
    * `cortex_cassandra_request_duration_seconds`
    * `cortex_dynamo_request_duration_seconds`
    * `cortex_database_request_duration_seconds`
    * `cortex_gcs_request_duration_seconds`
* [CHANGE] Update grafana-builder dependency: use $__rate_interval in qpsPanel and latencyPanel. [#372](https://github.com/grafana/cortex-jsonnet/pull/372)
* [CHANGE] `namespace` template variable in dashboards now only selects namespaces for selected clusters. [#311](https://github.com/grafana/cortex-jsonnet/pull/311)
* [CHANGE] `CortexIngesterRestarts` alert severity changed from `critical` to `warning`. [#321](https://github.com/grafana/cortex-jsonnet/pull/321)
* [CHANGE] Dashboards: added overridable `job_labels` and `cluster_labels` to the configuration object as label lists to uniquely identify jobs and clusters in the metric names and group-by lists in dashboards. [#319](https://github.com/grafana/cortex-jsonnet/pull/319)
* [CHANGE] Dashboards: `alert_aggregation_labels` has been removed from the configuration and overriding this value has been deprecated. Instead the labels are now defined by the `cluster_labels` list, and should be overridden accordingly through that list. [#319](https://github.com/grafana/cortex-jsonnet/pull/319)
* [CHANGE] Renamed `CortexCompactorHasNotUploadedBlocksSinceStart` to `CortexCompactorHasNotUploadedBlocks`. [#334](https://github.com/grafana/cortex-jsonnet/pull/334)
* [CHANGE] Renamed `CortexCompactorRunFailed` to `CortexCompactorHasNotSuccessfullyRunCompaction`. [#334](https://github.com/grafana/cortex-jsonnet/pull/334)
* [CHANGE] Renamed `CortexInconsistentConfig` alert to `CortexInconsistentRuntimeConfig` and increased severity to `critical`. [#335](https://github.com/grafana/cortex-jsonnet/pull/335)
* [CHANGE] Increased `CortexBadRuntimeConfig` alert severity to `critical` and removed support for `cortex_overrides_last_reload_successful` metric (was removed in Cortex 1.3.0). [#335](https://github.com/grafana/cortex-jsonnet/pull/335)
* [CHANGE] Grafana 'min step' changed to 15s so dashboard show better detail. [#340](https://github.com/grafana/cortex-jsonnet/pull/340)
* [CHANGE] Replace `CortexRulerFailedEvaluations` with two new alerts: `CortexRulerTooManyFailedPushes` and `CortexRulerTooManyFailedQueries`. [#347](https://github.com/grafana/cortex-jsonnet/pull/347)
* [CHANGE] Removed `CortexCacheRequestErrors` alert. This alert was not working because the legacy Cortex cache client instrumentation doesn't track errors. [#346](https://github.com/grafana/cortex-jsonnet/pull/346)
* [CHANGE] Removed `CortexQuerierCapacityFull` alert. [#342](https://github.com/grafana/cortex-jsonnet/pull/342)
* [CHANGE] Changes blocks storage alerts to group metrics by the configured `cluster_labels` (supporting the deprecated `alert_aggregation_labels`). [#351](https://github.com/grafana/cortex-jsonnet/pull/351)
* [CHANGE] Increased `CortexIngesterReachingSeriesLimit` critical alert threshold from 80% to 85%. [#363](https://github.com/grafana/cortex-jsonnet/pull/363)
* [CHANGE] Changed default `job_names` for query-frontend, query-scheduler and querier to match custom deployments too. [#376](https://github.com/grafana/cortex-jsonnet/pull/376)
* [CHANGE] Split `cortex_api` recording rule group into three groups. This is a workaround for large clusters where this group can become slow to evaluate. [#401](https://github.com/grafana/cortex-jsonnet/pull/401)
* [CHANGE] Increased `CortexIngesterReachingSeriesLimit` warning threshold from 70% to 80% and critical threshold from 85% to 90%. [#404](https://github.com/grafana/cortex-jsonnet/pull/404)
* [CHANGE] Raised `CortexKVStoreFailure` alert severity from warning to critical. #493
* [CHANGE] Increase `CortexRolloutStuck` alert "for" duration from 15m to 30m. #493 #573
* [CHANGE] The Alertmanager and Ruler compiled dashboards (`alertmanager.json` and `ruler.json`) have been respectively renamed to `mimir-alertmanager.json` and `mimir-ruler.json`. #869
* [CHANGE] Removed `cortex_overrides_metric` from `_config`. #871
* [CHANGE] Renamed recording rule groups (`cortex_` prefix changed to `mimir_`). #871
* [CHANGE] Alerts name prefix has been changed from `Cortex` to `Mimir` (eg. alert `CortexIngesterUnhealthy` has been renamed to `MimirIngesterUnhealthy`). #879
* [CHANGE] Enabled resources dashboards by default. Can be disabled setting `resources_dashboards_enabled` config field to `false`. #920
* [FEATURE] Added `Cortex / Overrides` dashboard, displaying default limits and per-tenant overrides applied to Mimir. #673
* [FEATURE] Added `Mimir / Tenants` and `Mimir / Top tenants` dashboards, displaying user-based metrics. #776
* [FEATURE] Added querier autoscaling panels and alerts. #1006 #1016
* [FEATURE] Mimir / Top tenants dashboard now has tenants ranked by rule group size and evaluation time. #1338
* [ENHANCEMENT] cortex-mixin: Make `cluster_namespace_deployment:kube_pod_container_resource_requests_{cpu_cores,memory_bytes}:sum` backwards compatible with `kube-state-metrics` v2.0.0. [#317](https://github.com/grafana/cortex-jsonnet/pull/317)
* [ENHANCEMENT] Cortex-mixin: Include `cortex-gw-internal` naming variation in default `gateway` job names. [#328](https://github.com/grafana/cortex-jsonnet/pull/328)
* [ENHANCEMENT] Ruler dashboard: added object storage metrics. [#354](https://github.com/grafana/cortex-jsonnet/pull/354)
* [ENHANCEMENT] Alertmanager dashboard: added object storage metrics. [#354](https://github.com/grafana/cortex-jsonnet/pull/354)
* [ENHANCEMENT] Added documentation text panels and descriptions to reads and writes dashboards. [#324](https://github.com/grafana/cortex-jsonnet/pull/324)
* [ENHANCEMENT] Dashboards: defined container functions for common resources panels: containerDiskWritesPanel, containerDiskReadsPanel, containerDiskSpaceUtilization. [#331](https://github.com/grafana/cortex-jsonnet/pull/331)
* [ENHANCEMENT] cortex-mixin: Added `alert_excluded_routes` config to exclude specific routes from alerts. [#338](https://github.com/grafana/cortex-jsonnet/pull/338)
* [ENHANCEMENT] Added `CortexMemcachedRequestErrors` alert. [#346](https://github.com/grafana/cortex-jsonnet/pull/346)
* [ENHANCEMENT] Ruler dashboard: added "Per route p99 latency" panel in the "Configuration API" row. [#353](https://github.com/grafana/cortex-jsonnet/pull/353)
* [ENHANCEMENT] Increased the `for` duration of the `CortexIngesterReachingSeriesLimit` warning alert to 3h. [#362](https://github.com/grafana/cortex-jsonnet/pull/362)
* [ENHANCEMENT] Added a new tier (`medium_small_user`) so we have another tier between 100K and 1Mil active series. [#364](https://github.com/grafana/cortex-jsonnet/pull/364)
* [ENHANCEMENT] Extend Alertmanager dashboard: [#313](https://github.com/grafana/cortex-jsonnet/pull/313)
  * "Tenants" stat panel - shows number of discovered tenant configurations.
  * "Replication" row - information about the replication of tenants/alerts/silences over instances.
  * "Tenant Configuration Sync" row - information about the configuration sync procedure.
  * "Sharding Initial State Sync" row - information about the initial state sync procedure when sharding is enabled.
  * "Sharding Runtime State Sync" row - information about various state operations which occur when sharding is enabled (replication, fetch, marge, persist).
* [ENHANCEMENT] Update gsutil command for `not healthy index found` playbook [#370](https://github.com/grafana/cortex-jsonnet/pull/370)
* [ENHANCEMENT] Added Alertmanager alerts and playbooks covering configuration syncs and sharding operation: [#377 [#378](https://github.com/grafana/cortex-jsonnet/pull/378)
  * `CortexAlertmanagerSyncConfigsFailing`
  * `CortexAlertmanagerRingCheckFailing`
  * `CortexAlertmanagerPartialStateMergeFailing`
  * `CortexAlertmanagerReplicationFailing`
  * `CortexAlertmanagerPersistStateFailing`
  * `CortexAlertmanagerInitialSyncFailed`
* [ENHANCEMENT] Add recording rules to improve responsiveness of Alertmanager dashboard. [#387](https://github.com/grafana/cortex-jsonnet/pull/387)
* [ENHANCEMENT] Add `CortexRolloutStuck` alert. [#405](https://github.com/grafana/cortex-jsonnet/pull/405)
* [ENHANCEMENT] Added `CortexKVStoreFailure` alert. [#406](https://github.com/grafana/cortex-jsonnet/pull/406)
* [ENHANCEMENT] Use configured `ruler` jobname for ruler dashboard panels. [#409](https://github.com/grafana/cortex-jsonnet/pull/409)
* [ENHANCEMENT] Add ability to override `datasource` for generated dashboards. [#407](https://github.com/grafana/cortex-jsonnet/pull/407)
* [ENHANCEMENT] Use alertmanager jobname for alertmanager dashboard panels [#411](https://github.com/grafana/cortex-jsonnet/pull/411)
* [ENHANCEMENT] Added `CortexDistributorReachingInflightPushRequestLimit` alert. [#408](https://github.com/grafana/cortex-jsonnet/pull/408)
* [ENHANCEMENT] Added `CortexReachingTCPConnectionsLimit` alert. #403
* [ENHANCEMENT] Added "Cortex / Writes Networking" and "Cortex / Reads Networking" dashboards. #405
* [ENHANCEMENT] Improved "Queue length" panel in "Cortex / Queries" dashboard. #408
* [ENHANCEMENT] Add `CortexDistributorReachingInflightPushRequestLimit` alert and playbook. #401
* [ENHANCEMENT] Added "Recover accidentally deleted blocks (Google Cloud specific)" playbook. #475
* [ENHANCEMENT] Added support to multi-zone store-gateway deployments. #608 #615
* [ENHANCEMENT] Show supplementary alertmanager services in the Rollout Progress dashboard. #738 #855
* [ENHANCEMENT] Added `mimir` to default job names. This makes dashboards and alerts working when Mimir is installed in single-binary mode and the deployment is named `mimir`. #921
* [ENHANCEMENT] Introduced a new alert for the Alertmanager: `MimirAlertmanagerAllocatingTooMuchMemory`. It has two severities based on the memory usage against limits, a `warning` level at 80% and a `critical` level at 90%. #1206
* [ENHANCEMENT] Faster memcached cache requests. #2720
* [BUGFIX] Fixed `CortexIngesterHasNotShippedBlocks` alert false positive in case an ingester instance had ingested samples in the past, then no traffic was received for a long period and then it started receiving samples again. [#308](https://github.com/grafana/cortex-jsonnet/pull/308)
* [BUGFIX] Fixed `CortexInconsistentRuntimeConfig` metric. [#335](https://github.com/grafana/cortex-jsonnet/pull/335)
* [BUGFIX] Fixed scaling dashboard to correctly work when a Cortex service deployment spans across multiple zones (a zone is expected to have the `zone-[a-z]` suffix). [#365](https://github.com/grafana/cortex-jsonnet/pull/365)
* [BUGFIX] Fixed rollout progress dashboard to correctly work when a Cortex service deployment spans across multiple zones (a zone is expected to have the `zone-[a-z]` suffix). [#366](https://github.com/grafana/cortex-jsonnet/pull/366)
* [BUGFIX] Fixed rollout progress dashboard to include query-scheduler too. [#376](https://github.com/grafana/cortex-jsonnet/pull/376)
* [BUGFIX] Upstream recording rule `node_namespace_pod_container:container_cpu_usage_seconds_total:sum_irate` renamed. [#379](https://github.com/grafana/cortex-jsonnet/pull/379)
* [BUGFIX] Fixed writes/reads/alertmanager resources dashboards to use `$._config.job_names.gateway`. [#403](https://github.com/grafana/cortex-jsonnet/pull/403)
* [BUGFIX] Span the annotation.message in alerts as YAML multiline strings. [#412](https://github.com/grafana/cortex-jsonnet/pull/412)
* [BUGFIX] Fixed "Instant queries / sec" in "Cortex / Reads" dashboard. #445
* [BUGFIX] Fixed and added missing KV store panels in Writes, Reads, Ruler and Compactor dashboards. #448
* [BUGFIX] Fixed Alertmanager dashboard when alertmanager is running as part of single binary. #1064
* [BUGFIX] Fixed Ruler dashboard when ruler is running as part of single binary. #1260
* [BUGFIX] Query-frontend: fixed bad querier status code mapping with query-sharding enabled. #1227

### Jsonnet

_Changes since `grafana/cortex-jsonnet` `1.9.0`._

* [CHANGE] Removed chunks storage support. #639
  * Removed the following fields from `_config`:
    * `storage_engine` (defaults to `blocks`)
    * `querier_second_storage_engine` (not supported anymore)
    * `table_manager_enabled`, `table_prefix`
    * `memcached_index_writes_enabled` and `memcached_index_writes_max_item_size_mb`
    * `storeMemcachedChunksConfig`
    * `storeConfig`
    * `max_chunk_idle`
    * `schema` (the schema configmap is still added for backward compatibility reasons)
    * `bigtable_instance` and `bigtable_project`
    * `client_configs`
    * `enabledBackends`
    * `storage_backend`
    * `cassandra_addresses`
    * `s3_bucket_name`
    * `ingester_deployment_without_wal` (was only used by chunks storage)
    * `ingester` (was only used to configure chunks storage WAL)
  * Removed the following CLI flags from `ingester_args`:
    * `ingester.max-chunk-age`
    * `ingester.max-stale-chunk-idle`
    * `ingester.max-transfer-retries`
    * `ingester.retain-period`
* [CHANGE] Changed `overrides-exporter.libsonnet` from being based on cortex-tools to Mimir `overrides-exporter` target. #646
* [CHANGE] Store gateway: set `-blocks-storage.bucket-store.index-cache.memcached.max-get-multi-concurrency`,
  `-blocks-storage.bucket-store.chunks-cache.memcached.max-get-multi-concurrency`,
  `-blocks-storage.bucket-store.metadata-cache.memcached.max-get-multi-concurrency`,
  `-blocks-storage.bucket-store.index-cache.memcached.max-idle-connections`,
  `-blocks-storage.bucket-store.chunks-cache.memcached.max-idle-connections`,
  `-blocks-storage.bucket-store.metadata-cache.memcached.max-idle-connections` to 100 [#414](https://github.com/grafana/cortex-jsonnet/pull/414)
* [CHANGE] Alertmanager: mounted overrides configmap to alertmanager too. [#315](https://github.com/grafana/cortex-jsonnet/pull/315)
* [CHANGE] Memcached: upgraded memcached from `1.5.17` to `1.6.9`. [#316](https://github.com/grafana/cortex-jsonnet/pull/316)
* [CHANGE] Store-gateway: increased memory request and limit respectively from 6GB / 6GB to 12GB / 18GB. [#322](https://github.com/grafana/cortex-jsonnet/pull/322)
* [CHANGE] Store-gateway: increased `-blocks-storage.bucket-store.max-chunk-pool-bytes` from 2GB (default) to 12GB. [#322](https://github.com/grafana/cortex-jsonnet/pull/322)
* [CHANGE] Ingester/Ruler: set `-server.grpc-max-send-msg-size-bytes` and `-server.grpc-max-send-msg-size-bytes` to sensible default values (10MB). [#326](https://github.com/grafana/cortex-jsonnet/pull/326)
* [CHANGE] Decreased `-server.grpc-max-concurrent-streams` from 100k to 10k. [#369](https://github.com/grafana/cortex-jsonnet/pull/369)
* [CHANGE] Decreased blocks storage ingesters graceful termination period from 80m to 20m. [#369](https://github.com/grafana/cortex-jsonnet/pull/369)
* [CHANGE] Increase the rules per group and rule groups limits on different tiers. [#396](https://github.com/grafana/cortex-jsonnet/pull/396)
* [CHANGE] Removed `max_samples_per_query` limit, since it only works with chunks and only when using `-distributor.shard-by-all-labels=false`. [#397](https://github.com/grafana/cortex-jsonnet/pull/397)
* [CHANGE] Removed chunks storage query sharding config support. The following config options have been removed: [#398](https://github.com/grafana/cortex-jsonnet/pull/398)
  * `_config` > `queryFrontend` > `shard_factor`
  * `_config` > `queryFrontend` > `sharded_queries_enabled`
  * `_config` > `queryFrontend` > `query_split_factor`
* [CHANGE] Rename ruler_s3_bucket_name and ruler_gcs_bucket_name to ruler_storage_bucket_name: [#415](https://github.com/grafana/cortex-jsonnet/pull/415)
* [CHANGE] Fine-tuned rolling update policy for distributor, querier, query-frontend, query-scheduler. [#420](https://github.com/grafana/cortex-jsonnet/pull/420)
* [CHANGE] Increased memcached metadata/chunks/index-queries max connections from 4k to 16k. [#420](https://github.com/grafana/cortex-jsonnet/pull/420)
* [CHANGE] Disabled step alignment in query-frontend to be compliant with PromQL. [#420](https://github.com/grafana/cortex-jsonnet/pull/420)
* [CHANGE] Do not limit compactor CPU and request a number of cores equal to the configured concurrency. [#420](https://github.com/grafana/cortex-jsonnet/pull/420)
* [CHANGE] Configured split-and-merge compactor. #853
  * The following CLI flags are set on compactor:
    * `-compactor.split-and-merge-shards=0`
    * `-compactor.compactor-tenant-shard-size=1`
    * `-compactor.split-groups=1`
    * `-compactor.max-opening-blocks-concurrency=4`
    * `-compactor.max-closing-blocks-concurrency=2`
    * `-compactor.symbols-flushers-concurrency=4`
  * The following per-tenant overrides have been set on `super_user` and `mega_user` classes:
    ```
    compactor_split_and_merge_shards: 2,
    compactor_tenant_shard_size: 2,
    compactor_split_groups: 2,
    ```
* [CHANGE] The entrypoint file to include has been renamed from `cortex.libsonnet` to `mimir.libsonnet`. #897
* [CHANGE] The default image config field has been renamed from `cortex` to `mimir`. #896
   ```
   {
     _images+:: {
       mimir: '...',
     },
   }
   ```
* [CHANGE] Removed `cortex_` prefix from config fields. #898
  * The following config fields have been renamed:
    * `cortex_bucket_index_enabled` renamed to `bucket_index_enabled`
    * `cortex_compactor_cleanup_interval` renamed to `compactor_cleanup_interval`
    * `cortex_compactor_data_disk_class` renamed to `compactor_data_disk_class`
    * `cortex_compactor_data_disk_size` renamed to `compactor_data_disk_size`
    * `cortex_compactor_max_concurrency` renamed to `compactor_max_concurrency`
    * `cortex_distributor_allow_multiple_replicas_on_same_node` renamed to `distributor_allow_multiple_replicas_on_same_node`
    * `cortex_ingester_data_disk_class` renamed to `ingester_data_disk_class`
    * `cortex_ingester_data_disk_size` renamed to `ingester_data_disk_size`
    * `cortex_querier_allow_multiple_replicas_on_same_node` renamed to `querier_allow_multiple_replicas_on_same_node`
    * `cortex_query_frontend_allow_multiple_replicas_on_same_node` renamed to `query_frontend_allow_multiple_replicas_on_same_node`
    * `cortex_query_sharding_enabled` renamed to `query_sharding_enabled`
    * `cortex_query_sharding_msg_size_factor` renamed to `query_sharding_msg_size_factor`
    * `cortex_ruler_allow_multiple_replicas_on_same_node` renamed to `ruler_allow_multiple_replicas_on_same_node`
    * `cortex_store_gateway_data_disk_class` renamed to `store_gateway_data_disk_class`
    * `cortex_store_gateway_data_disk_size` renamed to `store_gateway_data_disk_size`
* [CHANGE] The overrides configmap default mountpoint has changed from `/etc/cortex` to `/etc/mimir`. It can be customized via the `overrides_configmap_mountpoint` config field. #899
* [CHANGE] Enabled in the querier the features to query label names with matchers, PromQL at modifier and query long-term storage for labels. #905
* [CHANGE] Reduced TSDB blocks retention on ingesters disk from 96h to 24h. #905
* [CHANGE] Enabled closing of idle TSDB in ingesters. #905
* [CHANGE] Disabled TSDB isolation in ingesters for better performances. #905
* [CHANGE] Changed log level of querier, query-frontend, query-scheduler and alertmanager from `debug` to `info`. #905
* [CHANGE] Enabled attributes in-memory cache in store-gateway. #905
* [CHANGE] Configured store-gateway to not load blocks containing samples more recent than 10h (because such samples are queried from ingesters). #905
* [CHANGE] Dynamically compute `-compactor.deletion-delay` based on other settings, in order to reduce the deletion delay as much as possible and lower the number of live blocks in the storage. #907
* [CHANGE] The config field `distributorConfig` has been renamed to `ingesterRingClientConfig`. Config field `ringClient` has been removed in favor of `ingesterRingClientConfig`. #997 #1057
* [CHANGE] Gossip.libsonnet has been fixed to modify all ring configurations, not only the ingester ring config. Furthermore it now supports migration via multi KV store. #1057 #1099
* [CHANGE] Changed the default of `bucket_index_enabled` to `true`. #924
* [CHANGE] Remove the support for the test-exporter. #1133
* [CHANGE] Removed `$.distributor_deployment_labels`, `$.ingester_deployment_labels` and `$.querier_deployment_labels` fields, that were used by gossip.libsonnet to inject additional label. Now the label is injected directly into pods of statefulsets and deployments. #1297
* [CHANGE] Disabled `-ingester.readiness-check-ring-health`. #1352
* [CHANGE] Changed Alertmanager CPU request from `100m` to `2` cores, and memory request from `1Gi` to `10Gi`. Set Alertmanager memory limit to `15Gi`. #1206
* [CHANGE] gossip.libsonnet has been renamed to memberlist.libsonnet, and is now imported by default. Use of memberlist for ring is enabled by setting `_config.memberlist_ring_enabled` to true. #1526
* [FEATURE] Added query sharding support. It can be enabled setting `cortex_query_sharding_enabled: true` in the `_config` object. #653
* [FEATURE] Added shuffle-sharding support. It can be enabled and configured using the following config: #902
   ```
   _config+:: {
     shuffle_sharding:: {
       ingester_write_path_enabled: true,
       ingester_read_path_enabled: true,
       querier_enabled: true,
       ruler_enabled: true,
       store_gateway_enabled: true,
     },
   }
   ```
* [FEATURE] Added multi-zone ingesters and store-gateways support. #1352 #1552
* [ENHANCEMENT] Add overrides config to compactor. This allows setting retention configs per user. [#386](https://github.com/grafana/cortex-jsonnet/pull/386)
* [ENHANCEMENT] Added 256MB memory ballast to querier. [#369](https://github.com/grafana/cortex-jsonnet/pull/369)
* [ENHANCEMENT] Update `etcd-operator` to latest version (see https://github.com/grafana/jsonnet-libs/pull/480). [#263](https://github.com/grafana/cortex-jsonnet/pull/263)
* [ENHANCEMENT] Add support for Azure storage in Alertmanager configuration. [#381](https://github.com/grafana/cortex-jsonnet/pull/381)
* [ENHANCEMENT] Add support for running Alertmanager in sharding mode. [#394](https://github.com/grafana/cortex-jsonnet/pull/394)
* [ENHANCEMENT] Allow to customize PromQL engine settings via `queryEngineConfig`. [#399](https://github.com/grafana/cortex-jsonnet/pull/399)
* [ENHANCEMENT] Define Azure object storage ruler args. [#416](https://github.com/grafana/cortex-jsonnet/pull/416)
* [ENHANCEMENT] Added the following config options to allow to schedule multiple replicas of the same service on the same node: [#418](https://github.com/grafana/cortex-jsonnet/pull/418)
  * `cortex_distributor_allow_multiple_replicas_on_same_node`
  * `cortex_ruler_allow_multiple_replicas_on_same_node`
  * `cortex_querier_allow_multiple_replicas_on_same_node`
  * `cortex_query_frontend_allow_multiple_replicas_on_same_node`
* [BUGFIX] Alertmanager: fixed `--alertmanager.cluster.peers` CLI flag passed to alertmanager when HA is enabled. [#329](https://github.com/grafana/cortex-jsonnet/pull/329)
* [BUGFIX] Fixed `-distributor.extend-writes` setting on ruler when `unregister_ingesters_on_shutdown` is disabled. [#369](https://github.com/grafana/cortex-jsonnet/pull/369)
* [BUGFIX] Treat `compactor_blocks_retention_period` type as string rather than int.[#395](https://github.com/grafana/cortex-jsonnet/pull/395)
* [BUGFIX] Pass `-ruler-storage.s3.endpoint` to ruler when using S3. [#421](https://github.com/grafana/cortex-jsonnet/pull/421)
* [BUGFIX] Remove service selector on label `gossip_ring_member` from other services than `gossip-ring`. [#1008](https://github.com/grafana/mimir/pull/1008)
* [BUGFIX] Rename `-ingester.readiness-check-ring-health` to `-ingester.ring.readiness-check-ring-health`, to reflect current name of flag. #1460

### Mimirtool

_Changes since cortextool `0.10.7`._

* [CHANGE] The following environment variables have been renamed: #883
  * `CORTEX_ADDRESS` to `MIMIR_ADDRESS`
  * `CORTEX_API_USER` to `MIMIR_API_USER`
  * `CORTEX_API_KEY` to `MIMIR_API_KEY`
  * `CORTEX_TENANT_ID` to `MIMIR_TENANT_ID`
  * `CORTEX_TLS_CA_PATH` to `MIMIR_TLS_CA_PATH`
  * `CORTEX_TLS_CERT_PATH` to `MIMIR_TLS_CERT_PATH`
  * `CORTEX_TLS_KEY_PATH` to `MIMIR_TLS_KEY_PATH`
* [CHANGE] Change `cortex` backend to `mimir`. #883
* [CHANGE] Do not publish `mimirtool` binary for 386 windows architecture. #1263
* [CHANGE] `analyse` command has been renamed to `analyze`. #1318
* [FEATURE] Support Arm64 on Darwin for all binaries (benchtool etc). https://github.com/grafana/cortex-tools/pull/215
* [ENHANCEMENT] Correctly support federated rules. #823
* [BUGFIX] Fix `cortextool rules` legends displaying wrong symbols for updates and deletions. https://github.com/grafana/cortex-tools/pull/226

### Query-tee

_Changes since Cortex `1.10.0`._

* [ENHANCEMENT] Added `/api/v1/query_exemplars` API endpoint support (no results comparison). #168
* [ENHANCEMENT] Add a flag (`--proxy.compare-use-relative-error`) in the query-tee to compare floating point values using relative error. #208
* [ENHANCEMENT] Add a flag (`--proxy.compare-skip-recent-samples`) in the query-tee to skip comparing recent samples. By default samples not older than 1 minute are skipped. #234
* [BUGFIX] Fixes a panic in the query-tee when comparing result. #207
* [BUGFIX] Ensure POST requests are handled correctly #286

### Blocksconvert

_Changes since Cortex `1.10.0`._

* [CHANGE] Blocksconvert tool was removed from Mimir. #637

### Metaconvert

_Changes since Cortex `1.10.0`._

* [CHANGE] `thanosconvert` tool has been renamed to `metaconvert`. `-config.file` option has been removed, while it now requires `-tenant` option to work on single tenant only. It now also preserves labels recognized by Mimir. #1120

### Test-exporter

_Changes since Cortex `1.10.0`._

* [CHANGE] Removed the test-exporter tool. #1133

### Tools

_Changes since Cortex `1.10.0`._

* [CHANGE] Removed `query-audit`. You can use `query-tee` to compare query results and performances of two Grafana Mimir backends. #1380

## [Cortex 1.10.0 CHANGELOG](https://github.com/grafana/mimir/blob/a13959db5d38ff65c2b7ef52c56331d2f4dbc00c/CHANGELOG.md#cortex-1100--2021-08-03)<|MERGE_RESOLUTION|>--- conflicted
+++ resolved
@@ -56,11 +56,8 @@
 * [CHANGE] Dashboards: show all workloads in selected namespace on "rollout progress" dashboard. #5113
 * [CHANGE] Dashboards: show the number of updated and ready pods for each workload in the "rollout progress" panel on the "rollout progress" dashboard. #5113
 * [CHANGE] Dashboards: removed "Query results cache misses" panel on the "Mimir / Queries" dashboard. #5423
-<<<<<<< HEAD
+* [CHANGE] Dashboards: default to shared crosshair on all dashboards. #5489
 * [CHANGE] Dashboards: sort variable drop-down lists from A to Z, rather than Z to A. #5490
-=======
-* [CHANGE] Dashboards: default to shared crosshair on all dashboards. #5489
->>>>>>> bae4a0c9
 * [ENHANCEMENT] Dashboards: adjust layout of "rollout progress" dashboard panels so that the "rollout progress" panel doesn't require scrolling. #5113
 * [ENHANCEMENT] Dashboards: show container name first in "pods count per version" panel on "rollout progress" dashboard. #5113
 * [ENHANCEMENT] Dashboards: show time spend waiting for turn when lazy loading index headers in the "index-header lazy load gate latency" panel on the "queries" dashboard. #5313
