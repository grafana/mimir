# Changelog

## main / unreleased

### Grafana Mimir

* [CHANGE] Build: Include updated Mozilla CA bundle from Debian Testing. #12247
* [CHANGE] Query-frontend: Add support for UTF-8 label and metric names in `/api/v1/cardinality/{label_values|label_values|active_series}` endpoints. #11848.
* [CHANGE] Querier: Add support for UTF-8 label and metric names in `label_join`, `label_replace` and `count_values` PromQL functions. #11848.
* [CHANGE] Remove support for Redis as a cache backend. #12163
* [CHANGE] Memcached: Remove experimental `-<prefix>.memcached.addresses-provider` flag to use alternate DNS service discovery backends. The more reliable backend introduced in 2.16.0 (#10895) is now the default. As a result of this change, DNS-based cache service discovery no longer supports search domains. #12175
* [CHANGE] Query-frontend: Remove the CLI flag `-query-frontend.downstream-url` and corresponding YAML configuration and the ability to use the query-frontend to proxy arbitrary Prometheus backends. #12191
* [CHANGE] Query-frontend: Remove experimental instant query splitting feature. #12267
* [CHANGE] Distributor: Remove deprecated global HA tracker timeout configuration flags. #12321
* [CHANGE] Query-frontend: Use the Mimir Query Engine (MQE) by default. #12361
* [FEATURE] Distributor, ruler: Add experimental `-validation.name-validation-scheme` flag to specify the validation scheme for metric and label names. #12215
* [FEATURE] Distributor: Add experimental `-distributor.otel-translation-strategy` flag to support configuring the metric and label name translation strategy in the OTLP endpoint. #12284 #12306
* [ENHANCEMENT] Query-scheduler/query-frontend: Add native histogram definitions to `cortex_query_{scheduler|frontend}_queue_duration_seconds`. #12288
* [ENHANCEMENT] Compactor: Add `-compactor.update-blocks-concurrency` flag to control concurrency for updating block metadata during bucket index updates, separate from deletion marker concurrency. #12117
* [ENHANCEMENT] Stagger head compaction intervals across zones to prevent compactions from aligning simultaneously, which could otherwise cause strong consistency queries to fail when experimental ingest storage is enabled. #12090
* [ENHANCEMENT] Querier: Add native histogram definition to `cortex_bucket_index_load_duration_seconds`. #12094
<<<<<<< HEAD
* [ENHANCEMENT] Query-frontend: Allow users to set the `query-frontend.extra-propagated-headers` flag to specify the extra headers allowed to pass through to the rest of the query path. #12174
* [ENHANCEMENT] Overrides-exporter: The overrides-exporter can now export arbitrary fields from the limits configuration. Metric names are automatically discovered from YAML tags in the limits structure, eliminating the need to maintain hardcoded lists when adding new exportable metrics. #12244
=======
* [ENHANCEMENT] MQE: Add support for applying common subexpression elimination to range vector expressions in instant queries. #12236
* [ENHANCEMENT] Ingester: Improve the performance of active series custom trackers matchers. #12184
* [ENHANCEMENT] Ingester: Add postings cache sharing and invalidation. Sharing and head cache invalidation can be enabled via `-blocks-storage.tsdb.shared-postings-for-matchers-cache` and `-blocks-storage.tsdb.head-postings-for-matchers-cache-invalidation` respectively, and the number of metric versions per cache can be configured via -`blocks-storage.tsdb.head-postings-for-matchers-cache-versions`. #12333
>>>>>>> c3c455a5
* [BUGFIX] Querier: Samples with the same timestamp are merged deterministically. Previously, this could lead to flapping query results when an out-of-order sample is ingested that conflicts with a previously ingested in-order sample's value. #8673
* [BUGFIX] Store-gateway: Fix potential goroutine leak by passing the scoped context in LabelValues. #12048
* [BUGFIX] Distributor: Fix pooled memory reuse bug that can cause corrupt data to appear in the err-mimir-label-value-too-long error message. #12048
* [BUGFIX] Querier: Fix timeout responding to query-frontend when response size is very close to `-querier.frontend-client.grpc-max-send-msg-size`. #12261

### Jsonnet

* [CHANGE] Distributor: Reduce calculated `GOMAXPROCS` to be closer to the requested number of CPUs. #12150
* [CHANGE] Query-scheduler: The query-scheduler is now a required component that is always used by queriers and query-frontends. #12187

### Documentation

* [BUGFIX] Add a missing attribute to the list of default promoted OTel resource attributes in the docs: deployment.environment. #12181
* [ENHANCEMENT] Improve the MimirIngesterReachingSeriesLimit runbook. #12356

## 2.17.0-rc.1

### Grafana Mimir

* [FEATURE] Distributor: Add experimental `-distributor.otel-native-delta-ingestion` option to allow primitive delta metrics ingestion via the OTLP endpoint. #11631
* [FEATURE] MQE: Add support for experimental `sort_by_label` and `sort_by_label_desc` PromQL functions. #11930
* [FEATURE] Ingester/Block-builder: Handle the created timestamp field for remote-write requests. #11977
* [FEATURE] Cost attribution: Labels specified in the limit configuration may specify an output label in order to override emitted label names. #12035
* [ENHANCEMENT] Ingester: Display user grace interval in the tenant list obtained through the `/ingester/tenants` endpoint. #11961
* [ENHANCEMENT] `kafkatool`: add `consumer-group delete-offset` command as a way to delete the committed offset for a consumer group. #11988
* [ENHANCEMENT] Block-builder-scheduler: Detect gaps in scheduled and completed jobs. #11867
* [ENHANCEMENT] Distributor: Experimental support for Prometheus Remote-Write 2.0 protocol has been updated. Created timestamps are now supported. This feature includes some limitations. If samples in a write request aren't ordered by time, the created timestamp might be dropped. Additionally, per-series metadata is automatically merged on the metric family level. Ingestion might fail if the client sends ProtoBuf fields out-of-order. The label `version` is added to the metric `cortex_distributor_requests_in_total` with a value of either `1.0` or `2.0`, depending on the detected remote-write protocol. #11977
* [ENHANCEMENT] Query-frontend: Added labels query optimizer that automatically removes redundant `__name__!=""` matchers from label names and label values queries, improving query performance. You can enable the optimizer per-tenant with the `labels_query_optimizer_enabled` runtime configuration flag. #12054 #12066 #12076 #12080
* [ENHANCEMENT] Query-frontend: Standardise non-regex patterns in query blocking upon loading of config. #12102
* [ENHANCEMENT] Ruler: Propagate GCS object mutation rate limit for rule group uploads. #12086
* [ENHANCEMENT] Query-frontend: Allow users to set the `query-frontend.extra-propagated-headers` flag to specify the extra headers allowed to pass through to the rest of the query path. #12174
* [BUGFIX] Distributor: Validate the RW2 symbols field and reject invalid requests that don't have an empty string as the first symbol. #11953
* [BUGFIX] Distributor: Check `max_inflight_push_requests_bytes` before decompressing incoming requests. #11967
* [BUGFIX] Query-frontend: Allow limit parameter to be 0 in label queries to explicitly request unlimited results. #12054
* [BUGFIX] Distributor: Fix a possible panic in the OTLP push path while handling a gRPC status error. #12072
* [BUGFIX] Query-frontend: Evaluate experimental duration expressions before sharding, splitting, and caching. Otherwise, the result is not correct. #12038
* [BUGFIX] Ingester: Fix issue where ingesters can exit read-only mode during idle compactions, resulting in write errors. #12128
* [BUGFIX] Block-builder-scheduler: Fix bugs in handling of partitions with no commit. #12130

### Mixin

* [CHANGE] Remove support for the experimental read-write deployment mode. #11975
* [CHANGE] Alerts: Replace namespace with job label in golang_alerts. #11957
* [FEATURE] Add an alert if the block-builder-scheduler detects that it has skipped data. #12118

### Jsonnet

* [CHANGE] Removed support for the experimental read-write deployment mode. #11974
* [ENHANCEMENT] Add assertion to ensure ingester ScaledObject has minimum and maximum replicas set to a value greater than 0. #11979
* [ENHANCEMENT] Add `ingest_storage_migration_ignore_ingest_storage_errors` and `ingest_storage_migration_ingest_storage_max_wait_time` configs to control error handling of the partition ingesters during ingest storage migrations. #12105
* [ENHANCEMENT] Add block-builder job processing duration timings and offset-skipped errors to the Block-builder dashboard. #12118

### Documentation

* [ENHANCEMENT] Update the `MimirIngestedDataTooFarInTheFuture` runbook with a note about false positives and the endpoint to flush TSDB blocks by user. #11961

## 2.17.0-rc.0

### Grafana Mimir

* [CHANGE] Query-frontend: Ensure that cache keys generated from cardinality estimate middleware are less than 250 bytes in length by hashing the tenant IDs that are included in them. This change invalidates all cardinality estimates in the cache. #11568
* [CHANGE] Ruler: Remove experimental CLI flag `-ruler-storage.cache.rule-group-enabled` to enable or disable caching the contents of rule groups. Caching rule group contents is now always enabled when a cache is configured for the ruler. #10949
* [CHANGE] Ingester: Out-of-order native histograms are now enabled whenever both native histogram and out-of-order ingestion is enabled. The `-ingester.ooo-native-histograms-ingestion-enabled` CLI flag and corresponding `ooo_native_histograms_ingestion_enabled` runtime configuration option have been removed. #10956
* [CHANGE] Distributor: removed the `cortex_distributor_label_values_with_newlines_total` metric. #10977
* [CHANGE] Ingester/Distributor: renamed the experimental `max_cost_attribution_cardinality_per_user` config to `max_cost_attribution_cardinality`. #11092
* [CHANGE] Frontend: The subquery spin-off feature is now enabled with `-query-frontend.subquery-spin-off-enabled=true` instead of `-query-frontend.instant-queries-with-subquery-spin-off=.*` #11153
* [CHANGE] Overrides-exporter: Don't export per-tenant overrides that are set to their default values. #11173
* [CHANGE] gRPC/HTTP clients: Rename metric `cortex_client_request_invalid_cluster_validation_labels_total` to `cortex_client_invalid_cluster_validation_label_requests_total`. #11237
* [CHANGE] Querier: Use Mimir Query Engine (MQE) by default. Set `-querier.query-engine=prometheus` to continue using Prometheus' engine. #11501
* [CHANGE] Memcached: Ignore initial DNS resolution failure, meaning don't depend on Memcached on startup. #11602
* [CHANGE] Ingester: The `-ingester.stream-chunks-when-using-blocks` CLI flag and `ingester_stream_chunks_when_using_blocks` runtime configuration option have been deprecated and will be removed in a future release. #11711
* [CHANGE] Distributor: track `cortex_ingest_storage_writer_latency_seconds` metric for failed writes too. Added `outcome` label to distinguish between `success` and `failure`. #11770
* [CHANGE] Distributor: renamed few metrics used by experimental ingest storage. #11766
  * Renamed `cortex_ingest_storage_writer_produce_requests_total` to `cortex_ingest_storage_writer_produce_records_enqueued_total`
  * Renamed `cortex_ingest_storage_writer_produce_failures_total` to `cortex_ingest_storage_writer_produce_records_failed_total`
* [CHANGE] Distributor: moved HA tracker timeout config to limits. #11774
  * Moved `distributor.ha_tracker.ha_tracker_update_timeout` to `limits.ha_tracker_update_timeout`.
  * Moved `distributor.ha_tracker.ha_tracker_update_timeout_jitter_max` to `limits.ha_tracker_update_timeout_jitter_max`.
  * Moved `distributor.ha_tracker.ha_tracker_failover_timeout` to `limits.ha_tracker_failover_timeout`.
* [CHANGE] Distributor: `Memberlist` marked as stable as an option for backend storage for the HA tracker. #11861
* [CHANGE] Distributor: `etcd` deprecated as an option for backend storage for the HA tracker. #12047
* [CHANGE] Memberlist: Apply new default configuration values for MemberlistKV. This unlocks using it as backend storage for the HA Tracker. We have observed better performance with these defaults across different production loads. #11874
  * `memberlist.packet-dial-timeout`: `500ms`
  * `memberlist.packet-write-timeout`: `500ms`
  * `memberlist.max-concurrent-writes`: `5`
  * `memberlist.acquire-writer-timeout`: `1s`
    These defaults perform better but may cause long-running packets to be dropped in high-latency networks.
* [CHANGE] Query-frontend: Apply query pruning and check for disabled experimental functions earlier in query processing. #11939
* [FEATURE] Distributor: Experimental support for Prometheus Remote-Write 2.0 protocol. Limitations: Created timestamp is ignored, per series metadata is merged on metric family level automatically, ingestion might fail if client sends ProtoBuf fields out of order. The label `version` is added to the metric `cortex_distributor_requests_in_total` with a value of either `1.0` or `2.0` depending on the detected Remote-Write protocol. #11100 #11101 #11192 #11143
* [FEATURE] Query-frontend: expand `query-frontend.cache-errors` and `query-frontend.results-cache-ttl-for-errors` configuration options to cache non-transient response failures for instant queries. #11120
* [FEATURE] Query-frontend: Allow use of Mimir Query Engine (MQE) via the experimental CLI flags `-query-frontend.query-engine` or `-query-frontend.enable-query-engine-fallback` or corresponding YAML. #11417 #11775
* [FEATURE] Querier, query-frontend, ruler: Enable experimental support for duration expressions in PromQL, which are simple arithmetics on numbers in offset and range specification. #11344
* [FEATURE] You can configure Mimir to export traces in OTLP exposition format through the standard `OTEL_` environment variables. #11618
* [FEATURE] distributor: Allow configuring tenant-specific HA tracker failover timeouts. #11774
* [FEATURE] OTLP: Add experimental support for promoting OTel scope metadata (name, version, schema URL, attributes) to metric labels, prefixed with `otel_scope_`. Enable via the `-distributor.otel-promote-scope-metadata` flag. #11795
* [ENHANCEMENT] Dashboards: Add "Influx write requests" row to Writes Dashboard. #11731
* [ENHANCEMENT] Mixin: Add `MimirHighVolumeLevel1BlocksQueried` alert that fires when level 1 blocks are queried for more than 6 hours, indicating potential compactor performance issues. #11803
* [ENHANCEMENT] Querier: Make the maximum series limit for cardinality API requests configurable on a per-tenant basis with the `cardinality_analysis_max_results` option. #11456
* [ENHANCEMENT] Querier: Add configurable concurrency limit for remote read queries with the `--querier.max-concurrent-remote-read-queries` flag. Defaults to 2. Set to 0 for unlimited concurrency. #11892
* [ENHANCEMENT] Dashboards: Add "Queries / sec by read path" to Queries Dashboard. #11640
* [ENHANCEMENT] Dashboards: Add "Added Latency" row to Writes Dashboard. #11579
* [ENHANCEMENT] Ingester: Add support for exporting native histogram cost attribution metrics (`cortex_ingester_attributed_active_native_histogram_series` and `cortex_ingester_attributed_active_native_histogram_buckets`) with labels specified by customers to a custom Prometheus registry. #10892
* [ENHANCEMENT] Distributor: Add new metrics `cortex_distributor_received_native_histogram_samples_total` and `cortex_distributor_received_native_histogram_buckets_total` to track native histogram samples and bucket counts separately for billing calculations. Updated `cortex_distributor_received_samples_total` description to clarify it includes native histogram samples. #11728
* [ENHANCEMENT] Store-gateway: Download sparse headers uploaded by compactors. Compactors have to be configured with `-compactor.upload-sparse-index-headers=true` option. #10879 #11072.
* [ENHANCEMENT] Compactor: Upload block index file and multiple segment files concurrently. Concurrency scales linearly with block size up to `-compactor.max-per-block-upload-concurrency`. #10947
* [ENHANCEMENT] Ingester: Add per-user `cortex_ingester_tsdb_wal_replay_unknown_refs_total` and `cortex_ingester_tsdb_wbl_replay_unknown_refs_total` metrics to track unknown series references during WAL/WBL replay. #10981
* [ENHANCEMENT] Added `-ingest-storage.kafka.fetch-max-wait` configuration option to configure the maximum amount of time a Kafka broker waits for some records before a Fetch response is returned. #11012
* [ENHANCEMENT] Ingester: Add `cortex_ingester_tsdb_forced_compactions_in_progress` metric reporting a value of 1 when there's a forced TSDB head compaction in progress. #11006
* [ENHANCEMENT] Ingester: Add `cortex_ingest_storage_reader_records_batch_fetch_max_bytes` metric reporting the distribution of `MaxBytes` specified in the Fetch requests sent to Kafka. #11014
* [ENHANCEMENT] All: Add experimental support for cluster validation in HTTP calls. When it is enabled, HTTP server verifies if a request coming from an HTTP client comes from an expected cluster. This validation can be configured by the following experimental configuration options: #11010 #11549
  * `-server.cluster-validation.label`
  * `-server.cluster-validation.http.enabled`
  * `-server.cluster-validation.http.soft-validation`
  * `-server.cluster-validation.http.exclude-paths`
* [ENHANCEMENT] Query-frontend: Add experimental support to include the cluster validation label in HTTP request headers. When cluster validation is enabled on the HTTP server side, cluster validation labels from HTTP request headers are compared with the HTTP server's cluster validation label. #11010 #11145
  * By setting `-query-frontend.client-cluster-validation.label`, you configure the query-frontend's client cluster validation label.
  * The flag `-common.client-cluster-validation.label`, if set, provides the default for `-query-frontend.client-cluster-validation.label`.
* [ENHANCEMENT] Distributor: Add  `ignore_ingest_storage_errors` and `ingest_storage_max_wait_time` flags to control error handling and timeout behavior during ingest storage migration. #11291
  * `-ingest-storage.migration.ignore-ingest-storage-errors`
  * `-ingest-storage.migration.ingest-storage-max-wait-time`
* [ENHANCEMENT] Memberlist: Add `-memberlist.abort-if-fast-join-fails` support and retries on DNS resolution. #11067
* [ENHANCEMENT] Querier: Allow configuring all gRPC options for store-gateway client, similar to other gRPC clients. #11074
* [ENHANCEMENT] Ruler: Log the number of series returned for each query as `result_series_count` as part of `query stats` log lines. #11081
* [ENHANCEMENT] Ruler: Don't log statistics that are not available when using a remote query-frontend as part of `query stats` log lines. #11083
* [ENHANCEMENT] Ingester: Remove cost-attribution experimental `max_cost_attribution_labels_per_user` limit. #11090
* [ENHANCEMENT] Update Go to 1.24.2. #11114
* [ENHANCEMENT] Query-frontend: Add `cortex_query_samples_processed_total` metric. #11110
* [ENHANCEMENT] Query-frontend: Add `cortex_query_samples_processed_cache_adjusted_total` metric. #11164
* [ENHANCEMENT] Ingester/Distributor: Add `cortex_cost_attribution_*` metrics to observe the state of the cost-attribution trackers. #11112
* [ENHANCEMENT] Querier: Process multiple remote read queries concurrently instead of sequentially for improved performance. #11732
* [ENHANCEMENT] gRPC/HTTP servers: Add `cortex_server_invalid_cluster_validation_label_requests_total` metric, that is increased for every request with an invalid cluster validation label. #11241 #11277
* [ENHANCEMENT] OTLP: Add support for converting OTel explicit bucket histograms to Prometheus native histograms with custom buckets using the `distributor.otel-convert-histograms-to-nhcb` flag. #11077
* [ENHANCEMENT] Add configurable per-tenant `limited_queries`, which you can only run at or less than an allowed frequency. #11097
* [ENHANCEMENT] Ingest-Storage: Add `ingest-storage.kafka.producer-record-version` to allow control Kafka record versioning. #11244
* [ENHANCEMENT] Ruler: Update `<prometheus-http-prefix>/api/v1/rules` and `<prometheus-http-prefix>/api/v1/alerts` to reply with HTTP error 422 if rule evaluation is completely disabled for the tenant. If only recording rule or alerting rule evaluation is disabled for the tenant, the response now includes a corresponding warning. #11321 #11495 #11511
* [ENHANCEMENT] Add tenant configuration block `ruler_alertmanager_client_config` which allows the Ruler's Alertmanager client options to be specified on a per-tenant basis. #10816
* [ENHANCEMENT] Distributor: Trace when deduplicating a metric's samples or histograms. #11159 #11715
* [ENHANCEMENT] Store-gateway: Retry querying blocks from store-gateways with dynamic replication until trying all possible store-gateways. #11354 #11398
* [ENHANCEMENT] Query-frontend: Add optional reason to blocked_queries config. #11407 #11434
* [ENHANCEMENT] Distributor: Gracefully handle type assertion of WatchPrefix in HA Tracker to continue checking for updates. #11411 #11461
* [ENHANCEMENT] Querier: Include chunks streamed from store-gateway in Mimir Query Engine memory estimate of query memory usage. #11453 #11465
* [ENHANCEMENT] Querier: Include chunks streamed from ingester in Mimir Query Engine memory estimate of query memory usage. #11457
* [ENHANCEMENT] Query-frontend: Add retry mechanism for remote reads, series, and cardinality prometheus endpoints #11533
* [ENHANCEMENT] Ruler: Ignore rulers in non-operation states when getting and syncing rules #11569
* [ENHANCEMENT] Query-frontend: add optional reason to blocked_queries config. #11407 #11434
* [ENHANCEMENT] Tracing: Add HTTP headers as span attributes when `-server.trace-request-headers` is enabled. You can configure which headers to exclude using the `-server.trace-request-headers-exclude-list` flag. #11655
* [ENHANCEMENT] Ruler: Add new per-tenant limit on minimum rule evaluation interval. #11665
* [ENHANCEMENT] store-gateway: download sparse headers on startup when lazy loading is enabled. #11686
* [ENHANCEMENT] Distributor: added more metrics to troubleshoot Kafka records production latency when experimental ingest storage is enabled: #11766 #11771
  * `cortex_ingest_storage_writer_produce_remaining_deadline_seconds`: measures the remaining deadline (in seconds) when records are requested to be produced.
  * `cortex_ingest_storage_writer_produce_records_enqueue_duration_seconds`: measures how long it takes to enqueue produced Kafka records in the client.
  * `cortex_ingest_storage_writer_kafka_write_wait_seconds`: measures the time spent waiting to write to Kafka backend.
  * `cortex_ingest_storage_writer_kafka_write_time_seconds`: measures the time spent writing to Kafka backend.
  * `cortex_ingest_storage_writer_kafka_read_wait_seconds`: measures the time spent waiting to read from Kafka backend.
  * `cortex_ingest_storage_writer_kafka_read_time_seconds`: measures the time spent reading from Kafka backend.
  * `cortex_ingest_storage_writer_kafka_request_duration_e2e_seconds`: measures the time from the start of when a Kafka request is written to the end of when the response for that request was fully read from the Kafka backend.
  * `cortex_ingest_storage_writer_kafka_request_throttled_seconds`: measures how long Kafka requests have been throttled by the Kafka client.
* [ENHANCEMENT] Distributor: Add per-user `cortex_distributor_sample_delay_seconds` to track delay of ingested samples with regard to wall clock. #11573
* [ENHANCEMENT] Distributor: added circuit breaker to not produce Kafka records at all if the context is already canceled / expired. This applied only when experimental ingest storage is enabled. #11768
* [ENHANCEMENT] Compactor: Optimize the planning phase for tenants with a very large number of blocks, such as tens or hundreds of thousands, at the cost of making it slightly slower for tenants with a very a small number of blocks. #11819
* [ENHANCEMENT] Query-frontend: Accurate tracking of samples processed from cache. #11719
* [ENHANCEMENT] Store-gateway: Change level 0 blocks to be reported as 'unknown/old_block' in metrics instead of '0' to improve clarity. Level 0 indicates blocks with metadata from before compaction level tracking was added to the bucket index. #11891
* [ENHANCEMENT] Compactor, distributor, ruler, scheduler and store-gateway: Makes `-<component-ring-config>.auto-forget-unhealthy-periods` configurable for each component. Deprecates the `-store-gateway.sharding-ring.auto-forget-enabled` flag. #11923
* [BUGFIX] OTLP: Fix response body and Content-Type header to align with spec. #10852
* [BUGFIX] Compactor: fix issue where block becomes permanently stuck when the Compactor's block cleanup job partially deletes a block. #10888
* [BUGFIX] Storage: fix intermittent failures in S3 upload retries. #10952
* [BUGFIX] Querier: return NaN from `irate()` if the second-last sample in the range is NaN and Prometheus' query engine is in use. #10956
* [BUGFIX] Ruler: don't count alerts towards `cortex_prometheus_notifications_dropped_total` if they are dropped due to alert relabelling. #10956
* [BUGFIX] Querier: Fix issue where an entire store-gateway zone leaving caused high CPU usage trying to find active members of the leaving zone. #11028
* [BUGFIX] Query-frontend: Fix blocks retention period enforcement when a request has multiple tenants (tenant federation). #11069
* [BUGFIX] Query-frontend: Fix `-query-frontend.query-sharding-max-sharded-queries` enforcement for instant queries with binary operators. #11086
* [BUGFIX] Memberlist: Fix hash ring updates before the full-join has been completed, when `-memberlist.notify-interval` is configured. #11098
* [BUGFIX] Query-frontend: Fix an issue where transient errors could be inadvertently cached. #11198
* [BUGFIX] Ingester: read reactive limiters should activate and deactivate when the ingester changes state. #11234
* [BUGFIX] Query-frontend: Fix an issue where errors from date/time parsing methods did not include the name of the invalid parameter. #11304
* [BUGFIX] Query-frontend: Fix a panic in monolithic mode caused by a clash in labels of the `cortex_client_invalid_cluster_validation_label_requests_total` metric definition. #11455
* [BUGFIX] Compactor: Fix issue where `MimirBucketIndexNotUpdated` can fire even though the index has been updated within the alert threshold. #11303
* [BUGFIX] Distributor: fix old entries in the HA Tracker with zero valued "elected at" timestamp. #11462
* [BUGFIX] Query-scheduler: Fix issue where deregistered querier goroutines can cause a panic if their backlogged dequeue requests are serviced. #11510
* [BUGFIX] Ruler: Failures during initial sync must be fatal for the service's startup. #11545
* [BUGFIX] Querier and query-frontend: Fix issue where aggregation functions like `topk` and `quantile` could return incorrect results if the scalar parameter is not a constant and Prometheus' query engine is in use. #11548
* [BUGFIX] Querier and query-frontend: Fix issue where range vector selectors could incorrectly ignore samples at the beginning of the range. #11548
* [BUGFIX] Querier: Fix rare panic if a query is canceled while a request to ingesters or store-gateways has just begun. #11613
* [BUGFIX] Ruler: Fix QueryOffset and AlignEvaluationTimeOnInterval being ignored when either recording or alerting rule evaluation is disabled. #11647
* [BUGFIX] Ingester: Fix issue where ingesters could leave read-only mode during forced compactions, resulting in write errors. #11664
* [BUGFIX] Ruler: Fix rare panic when the ruler is shutting down. #11781
* [BUGFIX] Block-builder-scheduler: Fix data loss bug in job assignment. #11785
* [BUGFIX] Compactor: start tracking `-compactor.max-compaction-time` after the initial compaction planning phase, to avoid rare cases where planning takes longer than `-compactor.max-compaction-time` and so actual compaction never runs for a tenant. #11834

### Mixin

* [CHANGE] Alerts: Update the query for `MimirBucketIndexNotUpdated` to use `max_over_time` to prevent alert firing when pods rotate. #11311, #11426
* [CHANGE] Alerts: Make alerting threshold for `DistributorGcUsesTooMuchCpu` configurable. #11508.
* [ENHANCEMENT] Dashboards: Include absolute number of notifications attempted to alertmanager in 'Mimir / Ruler'. #10918
* [ENHANCEMENT] Alerts: Make `MimirRolloutStuck` a critical alert if it has been firing for 6h. #10890
* [ENHANCEMENT] Dashboards: Add panels to the `Mimir / Tenants` and `Mimir / Top Tenants` dashboards showing the rate of gateway requests. #10978
* [ENHANCEMENT] Alerts: Improve `MimirIngesterFailsToProcessRecordsFromKafka` to not fire during forced TSDB head compaction. #11006
* [ENHANCEMENT] Alerts: Add alerts for invalid cluster validation labels. #11255 #11282 #11413
* [ENHANCEMENT] Dashboards: Improve "Kafka 100th percentile end-to-end latency when ingesters are running (outliers)" panel, computing the baseline latency on `max(10, 10%)` of ingesters instead of a fixed 10 replicas. #11581
* [ENHANCEMENT] Dashboards: Add "per-query memory consumption" and "fallback to Prometheus' query engine" panels to the Queries dashboard. #11626
* [ENHANCEMENT] Alerts: Add `MimirGoThreadsTooHigh` alert. #11836 #11845
* [ENHANCEMENT] Dashboards: Add autoscaling row for ruler query-frontends to `Mimir / Remote ruler reads` dashboard. #11838
* [BUGFIX] Dashboards: fix "Mimir / Tenants" legends for non-Kubernetes deployments. #10891
* [BUGFIX] Dashboards: fix Query-scheduler RPS panel legend in "Mimir / Reads". #11515
* [BUGFIX] Recording rules: fix `cluster_namespace_deployment:actual_replicas:count` recording rule when there's a mix on single-zone and multi-zone deployments. #11287
* [BUGFIX] Alerts: Enhance the `MimirRolloutStuck` alert, so it checks whether rollout groups as a whole (and not spread across instances) are changing or stuck. #11288

### Jsonnet

* [CHANGE] Increase the allowed number of rule groups for small, medium_small, and extra_small user tiers by 20%. #11152
* [CHANGE] Update rollout-operator to latest release. #11232 #11748
* [CHANGE] Memcached: Set a timeout of `500ms` for the `ruler-storage` cache instead of the default `200ms`. #11231
* [CHANGE] Ruler: If ingest storage is enabled, set the maximum buffered bytes in the Kafka client used by the ruler based on the expected maximum rule evaluation response size, clamping it between 1 GB (default) and 4 GB. #11602
* [CHANGE] All: Environment variable `JAEGER_REPORTER_MAX_QUEUE_SIZE` is no longer set. Components will use OTel's default value of `2048` unless explicitly configured. You can still configure `JAEGER_REPORTER_MAX_QUEUE_SIZE` if you configure tracing using Jaeger env vars, and you can always set `OTEL_BSP_MAX_QUEUE_SIZE` OTel configuration. #11700
* [CHANGE] Removed jaeger-agent-mixin and `_config.jaeger_agent_host` configuration. You can configure tracing using an OTLP endpoint through `_config.otlp_traces_endpoint`, see `tracing.libsonnet` for more configuration options. #11773
* [CHANGE] Removed `ingester_stream_chunks_when_using_blocks` option. #11711
* [CHANGE] Enable `memberlist.abort-if-fast-join-fails` for ingesters using memberlist #11931 #11950
* [CHANGE] Remove average per-pod series scaling trigger for ingest storage ingester HPA and use one based on max owned series instead. #11952
* [CHANGE] Add `store_gateway_grpc_max_query_response_size_bytes` config option to set the max store-gateway gRCP query response send size (and corresponsing querier receive size), and set to 200MB by default. #11968
* [FEATURE] Make ingest storage ingester HPA behavior configurable through `_config.ingest_storage_ingester_hpa_behavior`. #11168
* [FEATURE] Add an alternate ingest storage HPA trigger that targets maximum owned series per pod. #11356
* [FEATURE] Make tracing of HTTP headers as span attributes configurable through `_config.trace_request_headers`. You can exclude certain headers from being traced using `_config.trace_request_exclude_headers_list`. #11655 #11714
* [FEATURE] Allow configuring tracing with OTel environment variables through `$._config.otlp_traces_endpoint`. When configured, the `$.jaeger_mixin` is no longer available for use. #11773 #11981 #12074
* [FEATURE] Updated rollout-operator to support `OTEL_` environment variables for tracing. #11787
* [ENHANCEMENT] Add `query_frontend_only_args` option to specify CLI flags that apply only to query-frontends but not ruler-query-frontends. #11799
* [ENHANCEMENT] Make querier scale up (`$_config.autoscaling_querier_scaleup_percent_cap`) and scale down rates (`$_config.autoscaling_querier_scaledown_percent_cap`) configurable. #11862
* [ENHANCEMENT] Set resource requests and limits for the Memcached Prometheus exporter. #11933 #11946
* [BUGFIX] Honor `weight` argument when building memory HPA query for resource scaled objects. #11935

### Mimirtool

* [FEATURE] Add `--enable-experimental-functions` flag to commands that parse PromQL to allow parsing experimental functions such as `sort_by_label()`.
* [ENHANCEMENT] Add `--block-size` CLI flag to `remote-read export` that allows setting the output block size. #12025
* [BUGFIX] Fix issue where `remote-read` doesn't behave like other mimirtool commands for authentication. #11402
* [BUGFIX] Fix issue where `remote-read export` could omit some samples if the query time range spans multiple blocks. #12025
* [BUGFIX] Fix issue where `remote-read export` could omit some output blocks in the list printed to the console or fail with `read/write on closed pipe`. #12025

### Mimir Continuous Test

* [FEATURE] Add `-tests.client.cluster-validation.label` flag to send the `X-Cluster` header with queries. #11418

### Query-tee

### Documentation

* [ENHANCEMENT] Update Thanos to Mimir migration guide with a tip to add the `__tenant_id__` label. #11584

### Tools

* [ENHANCEMENT] `kafkatool`: Add `offsets` command for querying various partition offsets. #11115
* [ENHANCEMENT] `listblocks`: Output can now also be JSON or YAML for easier parsing. #11184
* [ENHANCEMENT] `mark-blocks`: Allow specifying blocks from multiple tenants. #11343
* [ENHANCEMENT] `undelete-blocks`: Support removing S3 delete markers to avoid copying data when recovering blocks. #11256
* [BUGFIX] `screenshots`: Update to tar-fs v3.1.0 to address [CVE-2025-48387](https://nvd.nist.gov/vuln/detail/CVE-2025-48387). #12030

## 2.16.1

### Grafana Mimir

* [BUGFIX] Update to Go v1.23.9 to address [CVE-2025-22871](https://nvd.nist.gov/vuln/detail/CVE-2025-22871). #11543
* [BUGFIX] Update `golang.org/x/net` to v0.38.0 to address [CVE-2025-22872](https://nvd.nist.gov/vuln/detail/CVE-2025-22872). #11281
* [BUGFIX] Query-frontend: Fix a panic in monolithic mode caused by a clash in labels of the `cortex_client_invalid_cluster_validation_label_requests_total` metric definition. #11455

## 2.16.0

### Grafana Mimir

* [CHANGE] Querier: pass context to queryable `IsApplicable` hook. #10451
* [CHANGE] Distributor: OTLP and push handler replace all non-UTF8 characters with the unicode replacement character `\uFFFD` in error messages before propagating them. #10236
* [CHANGE] Querier: pass query matchers to queryable `IsApplicable` hook. #10256
* [CHANGE] Build: removed Mimir Alpine Docker image and related CI tests. #10469
* [CHANGE] Query-frontend: Add `topic` label to `cortex_ingest_storage_strong_consistency_requests_total`, `cortex_ingest_storage_strong_consistency_failures_total`, and `cortex_ingest_storage_strong_consistency_wait_duration_seconds` metrics. #10220
* [CHANGE] Ruler: cap the rate of retries for remote query evaluation to 170/sec. This is configurable via `-ruler.query-frontend.max-retries-rate`. #10375 #10403
* [CHANGE] Query-frontend: Add `topic` label to `cortex_ingest_storage_reader_last_produced_offset_requests_total`, `cortex_ingest_storage_reader_last_produced_offset_failures_total`, `cortex_ingest_storage_reader_last_produced_offset_request_duration_seconds`, `cortex_ingest_storage_reader_partition_start_offset_requests_total`, `cortex_ingest_storage_reader_partition_start_offset_failures_total`, `cortex_ingest_storage_reader_partition_start_offset_request_duration_seconds` metrics. #10462
* [CHANGE] Ingester: Set `-ingester.ooo-native-histograms-ingestion-enabled` to true by default. #10483
* [CHANGE] Ruler: Add `user` and `reason` labels to `cortex_ruler_write_requests_failed_total` and `cortex_ruler_queries_failed_total`; add `user` to
    `cortex_ruler_write_requests_total` and `cortex_ruler_queries_total` metrics. #10536
* [CHANGE] Querier / Query-frontend: Remove experimental `-querier.promql-experimental-functions-enabled` and `-query-frontend.block-promql-experimental-functions` CLI flags and respective YAML configuration options to enable experimental PromQL functions. Instead access to experimental PromQL functions is always blocked. You can enable them using the per-tenant setting `enabled_promql_experimental_functions`. #10660 #10712
* [CHANGE] Store-gateway: Include posting sampling rate in sparse index headers. When the sampling rate isn't set in a sparse index header, store gateway rebuilds the sparse header with the configured `blocks-storage.bucket-store.posting-offsets-in-mem-sampling` value. If the sparse header's sampling rate is set but doesn't match the configured rate, store gateway either rebuilds the sparse header or downsamples to the configured sampling rate. #10684 #10878
* [CHANGE] Distributor: Return specific error message when burst size limit is exceeded. #10835
* [CHANGE] Ingester: enable native histograms ingestion by default, meaning`ingester.native-histograms-ingestion-enabled` defaults to true. #10867
* [FEATURE] Query Frontend: Expose query stats in the `Server-Timing` header when the `X-Mimir-Response-Query-Stats: true` header is present in the request. #10192
* [FEATURE] Distributor: Add experimental `-distributor.otel-keep-identifying-resource-attributes` option to allow keeping `service.instance.id`, `service.name` and `service.namespace` in `target_info` on top of converting them to the `instance` and `job` labels. #10216
* [FEATURE] Ingester/Distributor: Add support for exporting cost attribution metrics (`cortex_ingester_attributed_active_series`, `cortex_distributor_received_attributed_samples_total`, and `cortex_discarded_attributed_samples_total`) with labels specified by customers to a custom Prometheus registry. This feature enables more flexible billing data tracking. #10269 #10702
* [FEATURE] Ruler: Added `/ruler/tenants` endpoints to list the discovered tenants with rule groups. #10738
* [FEATURE] Distributor: Add experimental Influx handler. #10153
* [FEATURE] Query-frontend: Configuration options `query-frontend.cache-errors` and `query-frontend.results-cache-ttl-for-errors` for caching non-transient error responses are no longer experimental. #10927
* [FEATURE] Distributor: Add experimental `memberlist` KV store for ha_tracker. You can enable it using the `-distributor.ha-tracker.kvstore.store` flag. You can configure Memberlist parameters via the `-memberlist-*` flags. #10054
* [ENHANCEMENT] Compactor: Expose `cortex_bucket_index_last_successful_update_timestamp_seconds` for all tenants assigned to the compactor before starting the block cleanup job. #10569
* [ENHANCEMENT] Query Frontend: Return server-side `samples_processed` statistics. #10103
* [ENHANCEMENT] Distributor: OTLP receiver now converts also metric metadata. See also https://github.com/prometheus/prometheus/pull/15416. #10168
* [ENHANCEMENT] Distributor: discard float and histogram samples with duplicated timestamps from each timeseries in a request before the request is forwarded to ingesters. Discarded samples are tracked by `cortex_discarded_samples_total` metrics with the reason `sample_duplicate_timestamp`. #10145 #10430
* [ENHANCEMENT] Ruler: Add `cortex_prometheus_rule_group_last_rule_duration_sum_seconds` metric to track the total evaluation duration of a rule group regardless of concurrency #10189
* [ENHANCEMENT] Distributor: Add native histogram support for `electedReplicaPropagationTime` metric in ha_tracker. #10264
* [ENHANCEMENT] Ingester: More efficient CPU/memory utilization-based read request limiting. #10325
* [ENHANCEMENT] OTLP: In addition to the flag `-distributor.otel-created-timestamp-zero-ingestion-enabled` there is now `-distributor.otel-start-time-quiet-zero` to convert OTel start timestamps to Prometheus QuietZeroNaNs. This flag is to make the change rollout safe between Ingesters and Distributors. #10238
* [ENHANCEMENT] Ruler: When rule concurrency is enabled for a rule group, its rules will now be reordered and run in batches based on their dependencies. This increases the number of rules that can potentially run concurrently. Note that the global and tenant-specific limits still apply #10400
* [ENHANCEMENT] Query-frontend: include more information about read consistency in trace spans produced when using experimental ingest storage. #10412
* [ENHANCEMENT] Ingester: Hide tokens in ingester ring status page when ingest storage is enabled #10399
* [ENHANCEMENT] Ingester: add `active_series_additional_custom_trackers` configuration, in addition to the already existing `active_series_custom_trackers`. The `active_series_additional_custom_trackers` configuration allows you to configure additional custom trackers that get merged with `active_series_custom_trackers` at runtime. #10428
* [ENHANCEMENT] Query-frontend: Allow blocking raw http requests with the `blocked_requests` configuration. Requests can be blocked based on their path, method or query parameters #10484
* [ENHANCEMENT] Ingester: Added the following metrics exported by `PostingsForMatchers` cache: #10500 #10525
  * `cortex_ingester_tsdb_head_postings_for_matchers_cache_hits_total`
  * `cortex_ingester_tsdb_head_postings_for_matchers_cache_misses_total`
  * `cortex_ingester_tsdb_head_postings_for_matchers_cache_requests_total`
  * `cortex_ingester_tsdb_head_postings_for_matchers_cache_skips_total`
  * `cortex_ingester_tsdb_head_postings_for_matchers_cache_evictions_total`
  * `cortex_ingester_tsdb_block_postings_for_matchers_cache_hits_total`
  * `cortex_ingester_tsdb_block_postings_for_matchers_cache_misses_total`
  * `cortex_ingester_tsdb_block_postings_for_matchers_cache_requests_total`
  * `cortex_ingester_tsdb_block_postings_for_matchers_cache_skips_total`
  * `cortex_ingester_tsdb_block_postings_for_matchers_cache_evictions_total`
* [ENHANCEMENT] Add support for the HTTP header `X-Filter-Queryables` which allows callers to decide which queryables should be used by the querier, useful for debugging and testing queryables in isolation. #10552 #10594
* [ENHANCEMENT] Compactor: Shuffle users' order in `BlocksCleaner`. Prevents bucket indexes from going an extended period without cleanup during compactor restarts. #10513
* [ENHANCEMENT] Distributor, querier, ingester and store-gateway: Add support for `limit` parameter for label names and values requests. #10410
* [ENHANCEMENT] Ruler: Adds support for filtering results from rule status endpoint by `file[]`, `rule_group[]` and `rule_name[]`. #10589
* [ENHANCEMENT] Query-frontend: Add option to "spin off" subqueries as actual range queries, so that they benefit from query acceleration techniques such as sharding, splitting, and caching. To enable this feature, set the `-query-frontend.instant-queries-with-subquery-spin-off=<comma separated list>` option on the frontend or the `instant_queries_with_subquery_spin_off` per-tenant override with regular expressions matching the queries to enable. #10460 #10603 #10621 #10742 #10796
* [ENHANCEMENT] Querier, ingester: The series API respects passed `limit` parameter. #10620 #10652
* [ENHANCEMENT] Store-gateway: Add experimental settings under `-store-gateway.dynamic-replication` to allow more than the default of 3 store-gateways to own recent blocks. #10382 #10637
* [ENHANCEMENT] Ingester: Add reactive concurrency limiters to protect push and read operations from overload. #10574
* [ENHANCEMENT] Compactor: Add experimental `-compactor.max-lookback` option to limit blocks considered in each compaction cycle. Blocks uploaded prior to the lookback period aren't processed. This option helps reduce CPU utilization in tenants with large block metadata files that are processed before each compaction. #10585 #10794
* [ENHANCEMENT] Distributor: Optionally expose the current HA replica for each tenant in the `cortex_ha_tracker_elected_replica_status` metric. This is enabled with the `-distributor.ha-tracker.enable-elected-replica-metric=true` flag. #10644
* [ENHANCEMENT] Enable three Go runtime metrics: #10641
  * `go_cpu_classes_gc_total_cpu_seconds_total`
  * `go_cpu_classes_total_cpu_seconds_total`
  * `go_cpu_classes_idle_cpu_seconds_total`
* [ENHANCEMENT] All: Add experimental support for cluster validation in gRPC calls. When it is enabled, gRPC server verifies if a request coming from a gRPC client comes from an expected cluster. This validation can be configured by the following experimental configuration options: #10767
  * `-server.cluster-validation.label`
  * `-server.cluster-validation.grpc.enabled`
  * `-server.cluster-validation.grpc.soft-validation`
* [ENHANCEMENT] gRPC clients: Add experimental support to include the cluster validation label in gRPC metadata. When cluster validation is enabled on gRPC server side, the cluster validation label from gRPC metadata is compared with the gRPC server's cluster validation label. #10869 #10883
  * By setting `-<grpc-client-config-path>.cluster-validation.label`, you configure the cluster validation label of _a single_ gRPC client, whose `grpcclient.Config` object is configurable through `-<grpc-client-config-path>`.
  * By setting `-common.client-cluster-validation.label`, you configure the cluster validation label of _all_ gRPC clients.
* [ENHANCEMENT] gRPC clients: Add `cortex_client_request_invalid_cluster_validation_labels_total` metrics, that are used by Mimir's gRPC clients to track invalid cluster validations. #10767
* [ENHANCEMENT] Add experimental metric `cortex_distributor_dropped_native_histograms_total` to measure native histograms silently dropped when native histograms are disabled for a tenant. #10760
* [ENHANCEMENT] Compactor: Add experimental `-compactor.upload-sparse-index-headers` option. When enabled, the compactor will attempt to upload sparse index headers to object storage. This prevents latency spikes after adding store-gateway replicas. #10684
* [ENHANCEMENT] Ruler: add support for YAML aliases in `alert`, `record` and `expr` fields in rule groups. https://github.com/prometheus/prometheus/pull/14957 #10884
* [ENHANCEMENT] Memcached: Add experimental `-<prefix>.memcached.addresses-provider` flag to use alternate DNS service discovery backends when discovering Memcached hosts. #10895
* [BUGFIX] Distributor: Use a boolean to track changes while merging the ReplicaDesc components, rather than comparing the objects directly. #10185
* [BUGFIX] Querier: fix timeout responding to query-frontend when response size is very close to `-querier.frontend-client.grpc-max-send-msg-size`. #10154
* [BUGFIX] Query-frontend and querier: show warning/info annotations in some cases where they were missing (if a lazy querier was used). #10277
* [BUGFIX] Query-frontend: Fix an issue where transient errors are inadvertently cached. #10537 #10631
* [BUGFIX] Ruler: fix indeterminate rules being always run concurrently (instead of never) when `-ruler.max-independent-rule-evaluation-concurrency` is set. https://github.com/prometheus/prometheus/pull/15560 #10258
* [BUGFIX] PromQL: Fix various UTF-8 bugs related to quoting. https://github.com/prometheus/prometheus/pull/15531 #10258
* [BUGFIX] Ruler: Fixed an issue when using the experimental `-ruler.max-independent-rule-evaluation-concurrency` feature, where if a rule group was eligible for concurrency, it would flap between running concurrently or not based on the time it took after running concurrently. #9726 #10189
* [BUGFIX] Mimirtool: `remote-read` commands will now return data. #10286
* [BUGFIX] PromQL: Fix deriv, predict_linear and double_exponential_smoothing with histograms https://github.com/prometheus/prometheus/pull/15686 #10383
* [BUGFIX] MQE: Fix deriv with histograms #10383
* [BUGFIX] PromQL: Fix <aggr_over_time> functions with histograms https://github.com/prometheus/prometheus/pull/15711 #10400
* [BUGFIX] MQE: Fix <aggr_over_time> functions with histograms #10400
* [BUGFIX] Distributor: return HTTP status 415 Unsupported Media Type instead of 200 Success for Remote Write 2.0 until we support it. #10423 #10916
* [BUGFIX] Query-frontend: Add flag `-query-frontend.prom2-range-compat` and corresponding YAML to rewrite queries with ranges that worked in Prometheus 2 but are invalid in Prometheus 3. #10445 #10461 #10502
* [BUGFIX] Distributor: Fix edge case at the HA-tracker with memberlist as KVStore, where when a replica in the KVStore is marked as deleted but not yet removed, it fails to update the KVStore. #10443
* [BUGFIX] Distributor: Fix panics in `DurationWithJitter` util functions when computed variance is zero. #10507
* [BUGFIX] Ingester: Fixed a race condition in the `PostingsForMatchers` cache that may have infrequently returned expired cached postings. #10500
* [BUGFIX] Distributor: Report partially converted OTLP requests with status 400 Bad Request. #10588
* [BUGFIX] Ruler: fix issue where rule evaluations could be missed while shutting down a ruler instance if that instance owns many rule groups. prometheus/prometheus#15804 #10762
* [BUGFIX] Ingester: Add additional check on reactive limiter queue sizes. #10722
* [BUGFIX] TSDB: fix unknown series errors and possible lost data during WAL replay when series are removed from the head due to inactivity and reappear before the next WAL checkpoint. https://github.com/prometheus/prometheus/pull/16060 https://github.com/prometheus/prometheus/pull/16231 #10824 #10955
* [BUGFIX] Querier: fix issue where `label_join` could incorrectly return multiple series with the same labels rather than failing with `vector cannot contain metrics with the same labelset`. https://github.com/prometheus/prometheus/pull/15975 #10826
* [BUGFIX] Querier: fix issue where counter resets on native histograms could be incorrectly under- or over-counted when using subqueries. https://github.com/prometheus/prometheus/pull/15987 #10871
* [BUGFIX] Querier: fix incorrect annotation emitted when `quantile_over_time` is evaluated over a range with both histograms and floats. https://github.com/prometheus/prometheus/pull/16018 #10884
* [BUGFIX] Querier: fix duplicated double quotes in invalid label name error from `count_values`. https://github.com/prometheus/prometheus/pull/16054 #10884
* [BUGFIX] Ingester: fix goroutines and memory leak when experimental ingest storage enabled and a server-side error occurs during metrics ingestion. #10915
* [BUGFIX] Alertmanager: Avoid fetching Grafana state if Grafana AM compatibility is not enabled. #10857
* [BUGFIX] Alertmanager: Fix decoding of queryFromGeneratorURL in templates. #8914
* [BUGFIX] Alertmanager: DedupStage to stop notification pipeline when the timestamp of notification log entry is after the pipeline was flushed #10989

### Mixin

* [CHANGE] Alerts: Only alert on errors performing cache operations if there are over 10 request/sec to avoid flapping. #10832
* [FEATURE] Add compiled mixin for GEM installations in `operations/mimir-mixin-compiled-gem`. #10690 #10877
* [ENHANCEMENT] Dashboards: clarify that the ingester and store-gateway panels on the 'Reads' dashboard show data from all query requests to that component, not just requests from the main query path (ie. requests from the ruler query path are included as well). #10598
* [ENHANCEMENT] Dashboards: add ingester and store-gateway panels from the 'Reads' dashboard to the 'Remote ruler reads' dashboard as well. #10598
* [ENHANCEMENT] Dashboards: add ingester and store-gateway panels showing only requests from the respective dashboard's query path to the 'Reads' and 'Remote ruler reads' dashboards. For example, the 'Remote ruler reads' dashboard now has panels showing the ingester query request rate from ruler-queriers. #10598
* [ENHANCEMENT] Dashboards: 'Writes' dashboard: show write requests broken down by request type. #10599
* [ENHANCEMENT] Dashboards: clarify when query-frontend and query-scheduler dashboard panels are expected to show no data. #10624
* [ENHANCEMENT] Alerts: Add warning alert `DistributorGcUsesTooMuchCpu`. #10641
* [ENHANCEMENT] Dashboards: Add "Federation-frontend" dashboard for GEM. #10697 #10736
* [ENHANCEMENT] Dashboards: Add Query-Scheduler <-> Querier Inflight Requests row to Query Reads and Remote Ruler reads dashboards. #10290
* [ENHANCEMENT] Alerts: Add "Federation-frontend" alert for remote clusters returning errors. #10698
* [BUGFIX] Dashboards: fix how we switch between classic and native histograms. #10018
* [BUGFIX] Alerts: Ignore cache errors performing `delete` operations since these are expected to fail when keys don't exist. #10287
* [BUGFIX] Dashboards: fix "Mimir / Rollout Progress" latency comparison when gateway is enabled. #10495
* [BUGFIX] Dashboards: fix autoscaling panels when Mimir is deployed using Helm. #10473
* [BUGFIX] Alerts: fix `MimirAutoscalerNotActive` alert. #10564

### Jsonnet

* [CHANGE] Update rollout-operator version to 0.23.0. #10229 #10750
* [CHANGE] Memcached: Update to Memcached 1.6.34. #10318
* [CHANGE] Change multi-AZ deployments default toleration value from 'multi-az' to 'secondary-az', and make it configurable via the following settings: #10596
  * `_config.multi_zone_schedule_toleration` (default)
  * `_config.multi_zone_distributor_schedule_toleration` (distributor's override)
  * `_config.multi_zone_etcd_schedule_toleration` (etcd's override)
* [CHANGE] Ring: relaxed the hash ring heartbeat timeout for store-gateways: #10634
  * `-store-gateway.sharding-ring.heartbeat-timeout` set to `10m`
* [CHANGE] Memcached: Use 3 replicas for all cache types by default. #10739
* [ENHANCEMENT] Enforce `persistentVolumeClaimRetentionPolicy` `Retain` policy on partition ingesters during migration to experimental ingest storage. #10395
* [ENHANCEMENT] Allow to not configure `topologySpreadConstraints` by setting the following configuration options to a negative value: #10540
  * `distributor_topology_spread_max_skew`
  * `query_frontend_topology_spread_max_skew`
  * `querier_topology_spread_max_skew`
  * `ruler_topology_spread_max_skew`
  * `ruler_querier_topology_spread_max_skew`
* [ENHANCEMENT] Validate the `$._config.shuffle_sharding.ingester_partitions_shard_size` value when partition shuffle sharding is enabled in the ingest-storage mode. #10746
* [BUGFIX] Ports in container rollout-operator. #10273
* [BUGFIX] When downscaling is enabled, the components must annotate `prepare-downscale-http-port` with the value set in `$._config.server_http_port`. #10367

### Mimirtool

* [BUGFIX] Fix issue where `MIMIR_HTTP_PREFIX` environment variable was ignored and the value from `MIMIR_MIMIR_HTTP_PREFIX` was used instead. #10207
* [ENHANCEMENT] Unify mimirtool authentication options and add extra-headers support for commands that depend on MimirClient. #10178
* [ENHANCEMENT] `mimirtool grafana analyze` now supports custom panels. #10669
* [ENHANCEMENT] `mimirtool grafana analyze` now supports bar chart, pie chart, state timeline, status history,
  histogram, candlestick, canvas, flame graph, geomap, node graph, trend, and XY chart panels. #10669

### Mimir Continuous Test

### Query-tee

* [ENHANCEMENT] Allow skipping comparisons when preferred backend fails. Disabled by default, enable with `-proxy.compare-skip-preferred-backend-failures=true`. #10612

### Documentation

* [CHANGE] Add production tips related to cache size, heavy multi-tenancy and latency spikes. #9978
* [ENHANCEMENT] Update `MimirAutoscalerNotActive` and `MimirAutoscalerKedaFailing` runbooks, with an instruction to check whether Prometheus has enough CPU allocated. #10257

### Tools

* [CHANGE] `copyblocks`: Remove /pprof endpoint. #10329
* [CHANGE] `mark-blocks`: Replace `markblocks` with added features including removing markers and reading block identifiers from a file. #10597

## 2.15.3

### Grafana Mimir

* [BUGFIX] Update to Go v1.23.9 to address [CVE-2025-22871](https://nvd.nist.gov/vuln/detail/CVE-2025-22871). #11537

### Mimirtool

* [BUGFIX] Upgrade Alpine Linux to 3.20.6, fixes CVE-2025-26519. #11530

### Mimir Continuous Test

* [BUGFIX] Upgrade Alpine Linux to 3.20.6, fixes CVE-2025-26519. #11530

## 2.15.2

### Grafana Mimir

* [BUGFIX] Update module golang.org/x/net to v0.36.0 to address [CVE-2025-22870](https://nvd.nist.gov/vuln/detail/CVE-2025-22870). #10875
* [BUGFIX] Update module github.com/golang-jwt/jwt/v5 to v5.2.2 to address [CVE-2025-30204](https://nvd.nist.gov/vuln/detail/CVE-2025-30204). #11045


## 2.15.1

### Grafana Mimir

* [BUGFIX] Update module github.com/golang/glog to v1.2.4 to address [CVE-2024-45339](https://nvd.nist.gov/vuln/detail/CVE-2024-45339). #10541
* [BUGFIX] Update module github.com/go-jose/go-jose/v4 to v4.0.5 to address [CVE-2025-27144](https://nvd.nist.gov/vuln/detail/CVE-2025-27144). #10783
* [BUGFIX] Update module golang.org/x/oauth2 to v0.27.0 to address [CVE-2025-22868](https://nvd.nist.gov/vuln/detail/CVE-2025-22868). #10803
* [BUGFIX] Update module golang.org/x/crypto to v0.35.0 to address [CVE-2025-22869](https://nvd.nist.gov/vuln/detail/CVE-2025-22869). #10804
* [BUGFIX] Upgrade Go to 1.23.7 to address [CVE-2024-45336](https://nvd.nist.gov/vuln/detail/CVE-2024-45336), [CVE-2024-45341](https://nvd.nist.gov/vuln/detail/CVE-2024-45341), and [CVE-2025-22866](https://nvd.nist.gov/vuln/detail/CVE-2025-22866). #10862


## 2.15.0

### Grafana Mimir

* [CHANGE] Alertmanager: the following metrics are not exported for a given `user` when the metric value is zero: #9359
  * `cortex_alertmanager_alerts_received_total`
  * `cortex_alertmanager_alerts_invalid_total`
  * `cortex_alertmanager_partial_state_merges_total`
  * `cortex_alertmanager_partial_state_merges_failed_total`
  * `cortex_alertmanager_state_replication_total`
  * `cortex_alertmanager_state_replication_failed_total`
  * `cortex_alertmanager_alerts`
  * `cortex_alertmanager_silences`
* [CHANGE] Distributor: Drop experimental `-distributor.direct-otlp-translation-enabled` flag, since direct OTLP translation is well tested at this point. #9647
* [CHANGE] Ingester: Change `-initial-delay` for circuit breakers to begin when the first request is received, rather than at breaker activation. #9842
* [CHANGE] Query-frontend: apply query pruning before query sharding instead of after. #9913
* [CHANGE] Ingester: remove experimental flags `-ingest-storage.kafka.ongoing-records-per-fetch` and `-ingest-storage.kafka.startup-records-per-fetch`. They are removed in favour of `-ingest-storage.kafka.max-buffered-bytes`. #9906
* [CHANGE] Ingester: Replace `cortex_discarded_samples_total` label from `sample-out-of-bounds` to `sample-timestamp-too-old`. #9885
* [CHANGE] Ruler: the `/prometheus/config/v1/rules` does not return an error anymore if a rule group is missing in the object storage after been successfully returned by listing the storage, because it could have been deleted in the meanwhile. #9936
* [CHANGE] Querier: The `.` pattern in regular expressions in PromQL matches newline characters. With this change regular expressions like `.*` match strings that include `\n`. To maintain the old behaviour, you will have to change regular expressions by replacing all `.` patterns with `[^\n]`, e.g. `foo[^\n]*`. This upgrades PromQL compatibility from Prometheus 2.0 to 3.0. #9844
* [CHANGE] Querier: Lookback and range selectors are left open and right closed (previously left closed and right closed). This change affects queries and subqueries when the evaluation time perfectly aligns with the sample timestamps. For example assume querying a timeseries with evenly spaced samples exactly 1 minute apart. Previously, a range query with `5m` would usually return 5 samples, or 6 samples if the query evaluation aligns perfectly with a scrape. Now, queries like this will always return 5 samples. This upgrades PromQL compatibility from Prometheus 2.0 to 3.0. #9844 #10188
* [CHANGE] Querier: promql(native histograms): Introduce exponential interpolation. #9844
* [CHANGE] Remove deprecated `api.get-request-for-ingester-shutdown-enabled` setting, which scheduled for removal in 2.15. #10197
* [FEATURE] Querier: add experimental streaming PromQL engine, enabled with `-querier.query-engine=mimir`. #10067
* [FEATURE] Distributor: Add support for `lz4` OTLP compression. #9763
* [FEATURE] Query-frontend: added experimental configuration options `query-frontend.cache-errors` and `query-frontend.results-cache-ttl-for-errors` to allow non-transient responses to be cached. When set to `true` error responses from hitting limits or bad data are cached for a short TTL. #9028
* [FEATURE] Query-frontend: add middleware to control access to specific PromQL experimental functions on a per-tenant basis. #9798
* [FEATURE] gRPC: Support S2 compression. #9322
  * `-alertmanager.alertmanager-client.grpc-compression=s2`
  * `-ingester.client.grpc-compression=s2`
  * `-querier.frontend-client.grpc-compression=s2`
  * `-querier.scheduler-client.grpc-compression=s2`
  * `-query-frontend.grpc-client-config.grpc-compression=s2`
  * `-query-scheduler.grpc-client-config.grpc-compression=s2`
  * `-ruler.client.grpc-compression=s2`
  * `-ruler.query-frontend.grpc-client-config.grpc-compression=s2`
* [FEATURE] Alertmanager: limit added for maximum size of the Grafana state (`-alertmanager.max-grafana-state-size-bytes`). #9475
* [FEATURE] Alertmanager: limit added for maximum size of the Grafana configuration (`-alertmanager.max-config-size-bytes`). #9402
* [FEATURE] Ingester: Experimental support for ingesting out-of-order native histograms. This is disabled by default and can be enabled by setting `-ingester.ooo-native-histograms-ingestion-enabled` to `true`. #7175
* [FEATURE] Distributor: Added `-api.skip-label-count-validation-header-enabled` option to allow skipping label count validation on the HTTP write path based on `X-Mimir-SkipLabelCountValidation` header being `true` or not. #9576
* [FEATURE] Ruler: Add experimental support for caching the contents of rule groups. This is disabled by default and can be enabled by setting `-ruler-storage.cache.rule-group-enabled`. #9595 #10024
* [FEATURE] PromQL: Add experimental `info` function. Experimental functions are disabled by default, but can be enabled setting `-querier.promql-experimental-functions-enabled=true` in the query-frontend and querier. #9879
* [FEATURE] Distributor: Support promotion of OTel resource attributes to labels. #8271
* [FEATURE] Querier: Add experimental `double_exponential_smoothing` PromQL function. Experimental functions are disabled by default, but can be enabled by setting `-querier.promql-experimental-functions-enabled=true` in the query-frontend and querier. #9844
* [ENHANCEMENT] Query Frontend: Return server-side `bytes_processed` statistics following Server-Timing format. #9645 #9985
* [ENHANCEMENT] mimirtool: Adds bearer token support for mimirtool's analyze ruler/prometheus commands. #9587
* [ENHANCEMENT] Ruler: Support `exclude_alerts` parameter in `<prometheus-http-prefix>/api/v1/rules` endpoint. #9300
* [ENHANCEMENT] Distributor: add a metric to track tenants who are sending newlines in their label values called `cortex_distributor_label_values_with_newlines_total`. #9400
* [ENHANCEMENT] Ingester: improve performance of reading the WAL. #9508
* [ENHANCEMENT] Query-scheduler: improve the errors and traces emitted by query-schedulers when communicating with queriers. #9519
* [ENHANCEMENT] Compactor: uploaded blocks cannot be bigger than max configured compactor time range, and cannot cross the boundary for given time range. #9524
* [ENHANCEMENT] The distributor now validates that received label values only contain allowed characters. #9185
* [ENHANCEMENT] Add SASL plain authentication support to Kafka client used by the experimental ingest storage. Configure SASL credentials via the following settings: #9584
  * `-ingest-storage.kafka.sasl-password`
  * `-ingest-storage.kafka.sasl-username`
* [ENHANCEMENT] memberlist: TCP transport write path is now non-blocking, and is configurable by new flags: #9594
  * `-memberlist.max-concurrent-writes`
  * `-memberlist.acquire-writer-timeout`
* [ENHANCEMENT] memberlist: Notifications can now be processed once per interval specified by `-memberlist.notify-interval` to reduce notify storm CPU activity in large clusters. #9594
* [ENHANCEMENT] Query-scheduler: Remove the experimental `query-scheduler.prioritize-query-components` flag. Request queues always prioritize query component dequeuing above tenant fairness. #9703
* [ENHANCEMENT] Ingester: Emit traces for block syncing, to join up block-upload traces. #9656
* [ENHANCEMENT] Querier: Enable the optional querying of additional storage queryables. #9712
* [ENHANCEMENT] Ingester: Disable the push circuit breaker when ingester is in read-only mode. #9760
* [ENHANCEMENT] Ingester: Reduced lock contention in the `PostingsForMatchers` cache. #9773
* [ENHANCEMENT] Storage: Allow HTTP client settings to be tuned for GCS and Azure backends via an `http` block or corresponding CLI flags. This was already supported by the S3 backend. #9778
* [ENHANCEMENT] Ruler: Support `group_limit` and `group_next_token` parameters in the `<prometheus-http-prefix>/api/v1/rules` endpoint. #9563
* [ENHANCEMENT] Ingester: improved lock contention affecting read and write latencies during TSDB head compaction. #9822
* [ENHANCEMENT] Distributor: when a label value fails validation due to invalid UTF-8 characters, don't include the invalid characters in the returned error. #9828
* [ENHANCEMENT] Ingester: when experimental ingest storage is enabled, do not buffer records in the Kafka client when fetch concurrency is in use. #9838 #9850
* [ENHANCEMENT] Compactor: refresh deletion marks when updating the bucket index concurrently. This speeds up updating the bucket index by up to 16 times when there is a lot of blocks churn (thousands of blocks churning every cleanup cycle). #9881
* [ENHANCEMENT] PromQL: make `sort_by_label` stable. #9879
* [ENHANCEMENT] Distributor: Initialize ha_tracker cache before ha_tracker and distributor reach running state and begin serving writes. #9826 #9976
* [ENHANCEMENT] Ingester: `-ingest-storage.kafka.max-buffered-bytes` to limit the memory for buffered records when using concurrent fetching. #9892
* [ENHANCEMENT] Querier: improve performance and memory consumption of queries that select many series. #9914
* [ENHANCEMENT] Ruler: Support OAuth2 and proxies in Alertmanager client #9945 #10030
* [ENHANCEMENT] Ingester: Add `-blocks-storage.tsdb.bigger-out-of-order-blocks-for-old-samples` to build 24h blocks for out-of-order data belonging to the previous days instead of building smaller 2h blocks. This reduces pressure on compactors and ingesters when the out-of-order samples span multiple days in the past. #9844 #10033 #10035
* [ENHANCEMENT] Distributor: allow a different limit for info series (series ending in `_info`) label count, via `-validation.max-label-names-per-info-series`. #10028
* [ENHANCEMENT] Ingester: do not reuse labels, samples and histograms slices in the write request if there are more entries than 10x the pre-allocated size. This should help to reduce the in-use memory in case of few requests with a very large number of labels, samples or histograms. #10040
* [ENHANCEMENT] Query-Frontend: prune `<subquery> and on() (vector(x)==y)` style queries and stop pruning `<subquery> < -Inf`. Triggered by https://github.com/prometheus/prometheus/pull/15245. #10026
* [ENHANCEMENT] Query-Frontend: perform request format validation before processing the request. #10093
* [BUGFIX] Fix issue where functions such as `rate()` over native histograms could return incorrect values if a float stale marker was present in the selected range. #9508
* [BUGFIX] Fix issue where negation of native histograms (eg. `-some_native_histogram_series`) did nothing. #9508
* [BUGFIX] Fix issue where `metric might not be a counter, name does not end in _total/_sum/_count/_bucket` annotation would be emitted even if `rate` or `increase` did not have enough samples to compute a result. #9508
* [BUGFIX] Fix issue where sharded queries could return annotations with incorrect or confusing position information. #9536
* [BUGFIX] Fix issue where downstream consumers may not generate correct cache keys for experimental error caching. #9644
* [BUGFIX] Fix issue where active series requests error when encountering a stale posting. #9580
* [BUGFIX] Fix pooling buffer reuse logic when `-distributor.max-request-pool-buffer-size` is set. #9666
* [BUGFIX] Fix issue when using the experimental `-ruler.max-independent-rule-evaluation-concurrency` feature, where the ruler could panic as it updates a running ruleset or shutdowns. #9726
* [BUGFIX] Always return unknown hint for first sample in non-gauge native histograms chunk to avoid incorrect counter reset hints when merging chunks from different sources. #10033
* [BUGFIX] Ensure native histograms counter reset hints are corrected when merging results from different sources. #9909
* [BUGFIX] Ingester: Fix race condition in per-tenant TSDB creation. #9708
* [BUGFIX] Ingester: Fix race condition in exemplar adding. #9765
* [BUGFIX] Ingester: Fix race condition in native histogram appending. #9765
* [BUGFIX] Ingester: Fix bug in concurrent fetching where a failure to list topics on startup would cause to use an invalid topic ID (0x00000000000000000000000000000000). #9883
* [BUGFIX] Ingester: Fix data loss bug in the experimental ingest storage when a Kafka Fetch is split into multiple requests and some of them return an error. #9963 #9964
* [BUGFIX] PromQL: `round` now removes the metric name again. #9879
* [BUGFIX] Query-Frontend: fix `QueryFrontendCodec` module initialization to set lookback delta from `-querier.lookback-delta`. #9984
* [BUGFIX] OTLP: Support integer exemplar value type. #9844
* [BUGFIX] Querier: Correct the behaviour of binary operators between native histograms and floats. #9844
* [BUGFIX] Querier: Fix stddev+stdvar aggregations to always ignore native histograms. #9844
* [BUGFIX] Querier: Fix stddev+stdvar aggregations to treat Infinity consistently. #9844
* [BUGFIX] Ingester: Chunks could have one unnecessary zero byte at the end. #9844
* [BUGFIX] OTLP receiver: Preserve colons and combine multiple consecutive underscores into one when generating metric names in suffix adding mode (`-distributor.otel-metric-suffixes-enabled`). #10075
* [BUGFIX] PromQL: Ignore native histograms in `clamp`, `clamp_max` and `clamp_min` functions. #10136
* [BUGFIX] PromQL: Ignore native histograms in `max`, `min`, `stdvar`, `stddev` aggregation operators and instead return an info annotation. #10136
* [BUGFIX] PromQL: Ignore native histograms when compared to float values with `==`, `!=`, `<`, `>`, `<=`, `>=` and instead return an info annotation. #10136
* [BUGFIX] PromQL: Return an info annotation if the `quantile` function is used on a float series that does not have `le` label. #10136
* [BUGFIX] PromQL: Fix `count_values` to take into account native histograms. #10168
* [BUGFIX] PromQL: Ignore native histograms in time functions `day_of_month`, `day_of_week`, `day_of_year`, `days_in_month`, `hour`, `minute`, `month` and `year`, which means they no longer yield any value when encountering a native histograms series. #10188
* [BUGFIX] PromQL: Ignore native histograms in `topk` and `bottomk` functions and return info annotation instead. #10188
* [BUGFIX] PromQL: Let `limitk` and `limit_ratio` include native histograms if applicable. #10188
* [BUGFIX] PromQL: Fix `changes` and `resets` functions to count switch between float and native histograms sample type as change and reset. #10188

### Mixin

* [CHANGE] Remove backwards compatibility for `thanos_memcached_` prefixed metrics in dashboards and alerts removed in 2.12. #9674 #9758
* [CHANGE] Reworked the alert `MimirIngesterStuckProcessingRecordsFromKafka` to also work when concurrent fetching is enabled. #9855
* [ENHANCEMENT] Unify ingester autoscaling panels on 'Mimir / Writes' dashboard to work for both ingest-storage and non-ingest-storage autoscaling. #9617
* [ENHANCEMENT] Alerts: Enable configuring job prefix for alerts to prevent clashes with metrics from Loki/Tempo. #9659
* [ENHANCEMENT] Dashboards: visualize the age of source blocks in the "Mimir / Compactor" dashboard. #9697
* [ENHANCEMENT] Dashboards: Include block compaction level on queried blocks in 'Mimir / Queries' dashboard. #9706
* [ENHANCEMENT] Alerts: add `MimirIngesterMissedRecordsFromKafka` to detect gaps in consumed records in the ingester when using the experimental Kafka-based storage. #9921 #9972
* [ENHANCEMENT] Dashboards: Add more panels to 'Mimir / Writes' for concurrent ingestion and fetching when using ingest storage. #10021
* [ENHANCEMENT] Dashboards: Include CPU and memory resources in 'Mimir / Ruler' dashboard. #10656
* [BUGFIX] Dashboards: Fix autoscaling metrics joins when series churn. #9412 #9450 #9432
* [BUGFIX] Alerts: Fix autoscaling metrics joins in `MimirAutoscalerNotActive` when series churn. #9412
* [BUGFIX] Alerts: Exclude failed cache "add" operations from alerting since failures are expected in normal operation. #9658
* [BUGFIX] Alerts: Exclude read-only replicas from `IngesterInstanceHasNoTenants` alert. #9843
* [BUGFIX] Alerts: Use resident set memory for the `EtcdAllocatingTooMuchMemory` alert so that ephemeral file cache memory doesn't cause the alert to misfire. #9997
* [BUGFIX] Query-frontend: support `X-Read-Consistency-Offsets` on labels queries too.

### Jsonnet

* [CHANGE] Remove support to set Redis as a cache backend from jsonnet. #9677
* [CHANGE] Rollout-operator now defaults to storing scaling operation metadata in a Kubernetes ConfigMap. This avoids recursively invoking the admission webhook in some Kubernetes environments. #9699
* [CHANGE] Update rollout-operator version to 0.20.0. #9995
* [CHANGE] Remove the `track_sizes` feature for Memcached pods since it is unused. #10032
* [CHANGE] The configuration options `autoscaling_distributor_min_replicas` and `autoscaling_distributor_max_replicas` has been renamed to `autoscaling_distributor_min_replicas_per_zone` and `autoscaling_distributor_max_replicas_per_zone` respectively. #10019
* [FEATURE] Add support to deploy distributors in multi availability zones. #9548
* [FEATURE] Add configuration settings to set the number of Memcached replicas for each type of cache (`memcached_frontend_replicas`, `memcached_index_queries_replicas`, `memcached_chunks_replicas`, `memcached_metadata_replicas`). #9679
* [ENHANCEMENT] Add `ingest_storage_ingester_autoscaling_triggers` option to specify multiple triggers in ScaledObject created for ingest-store ingester autoscaling. #9422
* [ENHANCEMENT] Add `ingest_storage_ingester_autoscaling_scale_up_stabilization_window_seconds` and `ingest_storage_ingester_autoscaling_scale_down_stabilization_window_seconds` config options to make stabilization window for ingester autoscaling when using ingest-storage configurable. #9445
* [ENHANCEMENT] Make label-selector in ReplicaTemplate/ingester-zone-a object configurable when using ingest-storage. #9480
* [ENHANCEMENT] Add `querier_only_args` option to specify CLI flags that apply only to queriers but not ruler-queriers. #9503
* [ENHANCEMENT] Validate the Kafka client ID configured when ingest storage is enabled. #9573
* [ENHANCEMENT] Configure pod anti-affinity and tolerations to run etcd pods multi-AZ when `_config.multi_zone_etcd_enabled` is set to `true`. #9725

### Mimirtool

### Mimir Continuous Test

### Query-tee

* [FEATURE] Added `-proxy.compare-skip-samples-before` to skip samples before the given time when comparing responses. The time can be in RFC3339 format (or) RFC3339 without the timezone and seconds (or) date only. #9515
* [FEATURE] Add `-backend.config-file` for a YAML configuration file for per-backend options. Currently, it only supports additional HTTP request headers. #10081
* [ENHANCEMENT] Added human-readable timestamps to comparison failure messages. #9665

### Documentation

* [BUGFIX] Send native histograms: update the migration guide with the corrected dashboard query for switching between classic and native histograms queries. #10052

### Tools

* [FEATURE] `splitblocks`: add new tool to split blocks larger than a specified duration into multiple blocks. #9517, #9779
* [ENHANCEMENT] `copyblocks`: add `--skip-no-compact-block-duration-check`, which defaults to `false`, to simplify targeting blocks that are not awaiting compaction. #9439
* [ENHANCEMENT] `copyblocks`: add `--user-mapping` to support copying blocks between users. #10110
* [ENHANCEMENT] `kafkatool`: add SASL plain authentication support. The following new CLI flags have been added: #9584
  * `--kafka-sasl-username`
  * `--kafka-sasl-password`
* [ENHANCEMENT] `kafkatool`: add `dump print` command to print the content of write requests from a dump. #9942
* [ENHANCEMENT] Updated `KubePersistentVolumeFillingUp` runbook, including a sample command to debug the distroless image. #9802

## 2.14.3

### Grafana Mimir

* [BUGFIX] Update `golang.org/x/crypto` to address [CVE-2024-45337](https://github.com/advisories/GHSA-v778-237x-gjrc). #10251
* [BUGFIX] Update `golang.org/x/net` to address [CVE-2024-45338](https://github.com/advisories/GHSA-w32m-9786-jp63). #10298

## 2.14.2

### Grafana Mimir

* [BUGFIX] Query-frontend: Do not break scheduler connection on malformed queries. #9833

## 2.14.1

### Grafana Mimir

* [BUGFIX] Update objstore library to resolve issues observed for some S3-compatible object stores, which respond to `StatObject` with `Range` incorrectly. #9625

## 2.14.0

### Grafana Mimir

* [CHANGE] Update minimal supported version of Go to 1.22. #9134
* [CHANGE] Store-gateway / querier: enable streaming chunks from store-gateways to queriers by default. #6646
* [CHANGE] Querier: honor the start/end time range specified in the read hints when executing a remote read request. #8431
* [CHANGE] Querier: return only samples within the queried start/end time range when executing a remote read request using "SAMPLES" mode. Previously, samples outside of the range could have been returned. Samples outside of the queried time range may still be returned when executing a remote read request using "STREAMED_XOR_CHUNKS" mode. #8463
* [CHANGE] Querier: Set minimum for `-querier.max-concurrent` to four to prevent queue starvation with querier-worker queue prioritization algorithm; values below the minimum four are ignored and set to the minimum. #9054
* [CHANGE] Store-gateway: enabled `-blocks-storage.bucket-store.max-concurrent-queue-timeout` by default with a timeout of 5 seconds. #8496
* [CHANGE] Store-gateway: enabled `-blocks-storage.bucket-store.index-header.lazy-loading-concurrency-queue-timeout` by default with a timeout of 5 seconds . #8667
* [CHANGE] Distributor: Incoming OTLP requests were previously size-limited by using limit from `-distributor.max-recv-msg-size` option. We have added option `-distributor.max-otlp-request-size` for limiting OTLP requests, with default value of 100 MiB. #8574
* [CHANGE] Distributor: remove metric `cortex_distributor_sample_delay_seconds`. #8698
* [CHANGE] Query-frontend: Remove deprecated `frontend.align_queries_with_step` YAML configuration. The configuration option has been moved to per-tenant and default `limits` since Mimir 2.12. #8733 #8735
* [CHANGE] Store-gateway: Change default of `-blocks-storage.bucket-store.max-concurrent` to 200. #8768
* [CHANGE] Added new metric `cortex_compactor_disk_out_of_space_errors_total` which counts how many times a compaction failed due to the compactor being out of disk, alert if there is a single increase. #8237 #8278
* [CHANGE] Store-gateway: Remove experimental parameter `-blocks-storage.bucket-store.series-selection-strategy`. The default strategy is now `worst-case`. #8702
* [CHANGE] Store-gateway: Rename `-blocks-storage.bucket-store.series-selection-strategies.worst-case-series-preference` to `-blocks-storage.bucket-store.series-fetch-preference` and promote to stable. #8702
* [CHANGE] Querier, store-gateway: remove deprecated `-querier.prefer-streaming-chunks-from-store-gateways=true`. Streaming from store-gateways is now always enabled. #8696
* [CHANGE] Ingester: remove deprecated `-ingester.return-only-grpc-errors`. #8699 #8828
* [CHANGE] Distributor, ruler: remove deprecated `-ingester.client.report-grpc-codes-in-instrumentation-label-enabled`. #8700
* [CHANGE] Ingester client: experimental support for client-side circuit breakers, their configuration options (`-ingester.client.circuit-breaker.*`) and metrics (`cortex_ingester_client_circuit_breaker_results_total`, `cortex_ingester_client_circuit_breaker_transitions_total`) were removed. #8802
* [CHANGE] Ingester: circuit breakers do not open in case of per-instance limit errors anymore. Opening can be triggered only in case of push and pull requests exceeding the configured duration. #8854
* [CHANGE] Query-frontend: Return `413 Request Entity Too Large` if a response shard for an `/active_series` request is too large. #8861
* [CHANGE] Distributor: Promote replying with `Retry-After` header on retryable errors to stable and set `-distributor.retry-after-header.enabled=true` by default. #8694
* [CHANGE] Distributor: Replace `-distributor.retry-after-header.max-backoff-exponent` and `-distributor.retry-after-header.base-seconds` with `-distributor.retry-after-header.min-backoff` and `-distributor.retry-after-header.max-backoff` for easier configuration. #8694
* [CHANGE] Ingester: increase the default inactivity timeout of active series (`-ingester.active-series-metrics-idle-timeout`) from `10m` to `20m`. #8975
* [CHANGE] Distributor: Remove `-distributor.enable-otlp-metadata-storage` flag, which was deprecated in version 2.12. #9069
* [CHANGE] Ruler: Removed `-ruler.drain-notification-queue-on-shutdown` option, which is now enabled by default. #9115
* [CHANGE] Querier: allow wrapping errors with context errors only when the former actually correspond to `context.Canceled` and `context.DeadlineExceeded`. #9175
* [CHANGE] Query-scheduler: Remove the experimental `-query-scheduler.use-multi-algorithm-query-queue` flag. The new multi-algorithm tree queue is always used for the scheduler. #9210
* [CHANGE] Distributor: reject incoming requests until the distributor service has started. #9317
* [CHANGE] Ingester, Distributor: Remove deprecated `-ingester.limit-inflight-requests-using-grpc-method-limiter` and `-distributor.limit-inflight-requests-using-grpc-method-limiter`. The feature was deprecated and enabled by default in Mimir 2.12. #9407
* [CHANGE] Querier: Remove deprecated `-querier.max-query-into-future`. The feature was deprecated in Mimir 2.12. #9407
* [CHANGE] Cache: Deprecate experimental support for Redis as a cache backend. The support is set to be removed in the next major release. #9453
* [FEATURE] Alertmanager: Added `-alertmanager.log-parsing-label-matchers` to control logging when parsing label matchers. This flag is intended to be used with `-alertmanager.utf8-strict-mode-enabled` to validate UTF-8 strict mode is working as intended. The default value is `false`. #9173
* [FEATURE] Alertmanager: Added `-alertmanager.utf8-migration-logging-enabled` to enable logging of tenant configurations that are incompatible with UTF-8 strict mode. The default value is `false`. #9174
* [FEATURE] Querier: add experimental streaming PromQL engine, enabled with `-querier.query-engine=mimir`. #8422 #8430 #8454 #8455 #8360 #8490 #8508 #8577 #8660 #8671 #8677 #8747 #8850 #8872 #8838 #8911 #8909 #8923 #8924 #8925 #8932 #8933 #8934 #8962 #8986 #8993 #8995 #9008 #9017 #9018 #9019 #9120 #9121 #9136 #9139 #9140 #9145 #9191 #9192 #9194 #9196 #9201 #9212 #9225 #9260 #9272 #9277 #9278 #9280 #9281 #9342 #9343 #9371 #9859 #9858
* [FEATURE] Experimental Kafka-based ingest storage. #6888 #6894 #6929 #6940 #6951 #6974 #6982 #7029 #7030 #7091 #7142 #7147 #7148 #7153 #7160 #7193 #7349 #7376 #7388 #7391 #7393 #7394 #7402 #7404 #7423 #7424 #7437 #7486 #7503 #7508 #7540 #7621 #7682 #7685 #7694 #7695 #7696 #7697 #7701 #7733 #7734 #7741 #7752 #7838 #7851 #7871 #7877 #7880 #7882 #7887 #7891 #7925 #7955 #7967 #8031 #8063 #8077 #8088 #8135 #8176 #8184 #8194 #8216 #8217 #8222 #8233 #8503 #8542 #8579 #8657 #8686 #8688 #8703 #8706 #8708 #8738 #8750 #8778 #8808 #8809 #8841 #8842 #8845 #8853 #8886 #8988
  * What it is:
    * When the new ingest storage architecture is enabled, distributors write incoming write requests to a Kafka-compatible backend, and the ingesters asynchronously replay ingested data from Kafka. In this architecture, the write and read path are de-coupled through a Kafka-compatible backend. The write path and Kafka load is a function of the incoming write traffic, the read path load is a function of received queries. Whatever the load on the read path, it doesn't affect the write path.
  * New configuration options:
    * `-ingest-storage.enabled`
    * `-ingest-storage.kafka.*`: configures Kafka-compatible backend and how clients interact with it.
    * `-ingest-storage.ingestion-partition-tenant-shard-size`: configures the per-tenant shuffle-sharding shard size used by partitions ring.
    * `-ingest-storage.read-consistency`: configures the default read consistency.
    * `-ingest-storage.migration.distributor-send-to-ingesters-enabled`: enabled tee-ing writes to classic ingesters and Kafka, used during a live migration to the new ingest storage architecture.
    * `-ingester.partition-ring.*`: configures partitions ring backend.
* [FEATURE] Querier: added support for `limitk()` and `limit_ratio()` experimental PromQL functions. Experimental functions are disabled by default, but can be enabled setting `-querier.promql-experimental-functions-enabled=true` in the query-frontend and querier. #8632
* [FEATURE] Querier: experimental support for `X-Mimir-Chunk-Info-Logger` header that triggers logging information about TSDB chunks loaded from ingesters and store-gateways in the querier. The header should contain the comma separated list of labels for which their value will be included in the logs. #8599
* [FEATURE] Query frontend: added new query pruning middleware to enable pruning dead code (eg. expressions that cannot produce any results) and simplifying expressions (eg. expressions that can be evaluated immediately) in queries. #9086
* [FEATURE] Ruler: added experimental configuration, `-ruler.rule-evaluation-write-enabled`, to disable writing the result of rule evaluation to ingesters. This feature can be used for testing purposes. #9060
* [FEATURE] Ingester: added experimental configuration `ingester.ignore-ooo-exemplars`. When set to `true` out of order exemplars are no longer reported to the remote write client. #9151
* [ENHANCEMENT] Compactor: Add `cortex_compactor_compaction_job_duration_seconds` and `cortex_compactor_compaction_job_blocks` histogram metrics to track duration of individual compaction jobs and number of blocks per job. #8371
* [ENHANCEMENT] Rules: Added per namespace max rules per rule group limit. The maximum number of rules per rule groups for all namespaces continues to be configured by `-ruler.max-rules-per-rule-group`, but now, this can be superseded by the new `-ruler.max-rules-per-rule-group-by-namespace` option on a per namespace basis. This new limit can be overridden using the overrides mechanism to be applied per-tenant. #8378
* [ENHANCEMENT] Rules: Added per namespace max rule groups per tenant limit. The maximum number of rule groups per rule tenant for all namespaces continues to be configured by `-ruler.max-rule-groups-per-tenant`, but now, this can be superseded by the new `-ruler.max-rule-groups-per-tenant-by-namespace` option on a per namespace basis. This new limit can be overridden using the overrides mechanism to be applied per-tenant. #8425
* [ENHANCEMENT] Ruler: Added support to protect rules namespaces from modification. The `-ruler.protected-namespaces` flag can be used to specify namespaces that are protected from rule modifications. The header `X-Mimir-Ruler-Override-Namespace-Protection` can be used to override the protection. #8444
* [ENHANCEMENT] Query-frontend: be able to block remote read queries via the per tenant runtime override `blocked_queries`. #8372 #8415
* [ENHANCEMENT] Query-frontend: added `remote_read` to `op` supported label values for the `cortex_query_frontend_queries_total` metric. #8412
* [ENHANCEMENT] Query-frontend: log the overall length and start, end time offset from current time for remote read requests. The start and end times are calculated as the miminum and maximum times of the individual queries in the remote read request. #8404
* [ENHANCEMENT] Storage Provider: Added option `-<prefix>.s3.dualstack-enabled` that allows disabling S3 client from resolving AWS S3 endpoint into dual-stack IPv4/IPv6 endpoint. Defaults to true. #8405
* [ENHANCEMENT] HA Tracker: Added reporting of most recent elected replica change via `cortex_ha_tracker_last_election_timestamp_seconds` gauge, logging, and a new column in the HA Tracker status page. #8507
* [ENHANCEMENT] Use sd_notify to send events to systemd at start and stop of mimir services. Default systemd mimir.service config now wait for those events with a configurable timeout `TimeoutStartSec` default is 3 min to handle long start time (ex. store-gateway). #8220 #8555 #8658
* [ENHANCEMENT] Alertmanager: Reloading config and templates no longer needs to hit the disk. #4967
* [ENHANCEMENT] Compactor: Added experimental `-compactor.in-memory-tenant-meta-cache-size` option to set size of in-memory cache (in number of items) for parsed meta.json files. This can help when a tenant has many meta.json files and their parsing before each compaction cycle is using a lot of CPU time. #8544
* [ENHANCEMENT] Distributor: Interrupt OTLP write request translation when context is canceled or has timed out. #8524
* [ENHANCEMENT] Ingester, store-gateway: optimised regular expression matching for patterns like `1.*|2.*|3.*|...|1000.*`. #8632
* [ENHANCEMENT] Query-frontend: Add `header_cache_control` to query stats. #8590
* [ENHANCEMENT] Query-scheduler: Introduce `query-scheduler.use-multi-algorithm-query-queue`, which allows use of an experimental queue structure, with no change in external queue behavior. #7873
* [ENHANCEMENT] Query-scheduler: Improve CPU/memory performance of experimental query-scheduler. #8871
* [ENHANCEMENT] Expose a new `s3.trace.enabled` configuration option to enable detailed logging of operations against S3-compatible object stores. #8690
* [ENHANCEMENT] memberlist: locally-generated messages (e.g. ring updates) are sent to gossip network before forwarded messages. Introduced `-memberlist.broadcast-timeout-for-local-updates-on-shutdown` option to modify how long to wait until queue with locally-generated messages is empty when shutting down. Previously this was hard-coded to 10s, and wait included all messages (locally-generated and forwarded). Now it defaults to 10s, 0 means no timeout. Increasing this value may help to avoid problem when ring updates on shutdown are not propagated to other nodes, and ring entry is left in a wrong state. #8761
* [ENHANCEMENT] Querier: allow using both raw numbers of seconds and duration literals in queries where previously only one or the other was permitted. For example, `predict_linear` now accepts a duration literal (eg. `predict_linear(..., 4h)`), and range vector selectors now accept a number of seconds (eg. `rate(metric[2])`). #8780
* [ENHANCEMENT] Ruler: Add `ruler.max-independent-rule-evaluation-concurrency` to allow independent rules of a tenant to be run concurrently. You can control the amount of concurrency per tenant is controlled via the `-ruler.max-independent-rule-evaluation-concurrency-per-tenan` as a limit. Use a `-ruler.max-independent-rule-evaluation-concurrency` value of `0` can be used to disable the feature for all tenants. By default, this feature is disabled. A rule is eligible for concurrency as long as it doesn't depend on any other rules, doesn't have any other rules that depend on it, and has a total rule group runtime that exceeds 50% of its interval by default. The threshold can can be adjusted with `-ruler.independent-rule-evaluation-concurrency-min-duration-percentage`. #8146 #8858 #8880 #8884
  * This work introduces the following metrics:
    * `cortex_ruler_independent_rule_evaluation_concurrency_slots_in_use`
    * `cortex_ruler_independent_rule_evaluation_concurrency_attempts_started_total`
    * `cortex_ruler_independent_rule_evaluation_concurrency_attempts_incomplete_total`
    * `cortex_ruler_independent_rule_evaluation_concurrency_attempts_completed_total`
* [ENHANCEMENT] Expose a new `s3.session-token` configuration option to enable using temporary security credentials. #8952
* [ENHANCEMENT] Add HA deduplication features to the `mimir-microservices-mode` development environment. #9012
* [ENHANCEMENT] Remove experimental `-query-frontend.additional-query-queue-dimensions-enabled` and `-query-scheduler.additional-query-queue-dimensions-enabled`. Mimir now always includes "query components" as a queue dimension. #8984 #9135
* [ENHANCEMENT] Add a new ingester endpoint to prepare instances to downscale. #8956
* [ENHANCEMENT] Query-scheduler: Add `query-scheduler.prioritize-query-components` which, when enabled, will primarily prioritize dequeuing fairly across queue components, and secondarily prioritize dequeuing fairly across tenants. When disabled, tenant fairness is primarily prioritized. `query-scheduler.use-multi-algorithm-query-queue` must be enabled in order to use this flag. #9016 #9071
* [ENHANCEMENT] Update runtime configuration to read gzip-compressed files with `.gz` extension. #9074
* [ENHANCEMENT] Ingester: add `cortex_lifecycler_read_only` metric which is set to 1 when ingester's lifecycler is set to read-only mode. #9095
* [ENHANCEMENT] Add a new field, `encode_time_seconds` to query stats log messages, to record the amount of time it takes the query-frontend to encode a response. This does not include any serialization time for downstream components. #9062
* [ENHANCEMENT] OTLP: If the flag `-distributor.otel-created-timestamp-zero-ingestion-enabled` is true, OTel start timestamps are converted to Prometheus zero samples to mark series start. #9131 #10053
* [ENHANCEMENT] Querier: attach logs emitted during query consistency check to trace span for query. #9213
* [ENHANCEMENT] Query-scheduler: Experimental `-query-scheduler.prioritize-query-components` flag enables the querier-worker queue priority algorithm to take precedence over tenant rotation when dequeuing requests. #9220
* [ENHANCEMENT] Add application credential arguments for Openstack Swift storage backend. #9181
* [ENHANCEMENT] Make MemberlistKV module targetable (can be run through `-target=memberlist-kv`). #9940
* [BUGFIX] Ruler: add support for draining any outstanding alert notifications before shutting down. This can be enabled with the `-ruler.drain-notification-queue-on-shutdown=true` CLI flag. #8346
* [BUGFIX] Query-frontend: fix `-querier.max-query-lookback` enforcement when `-compactor.blocks-retention-period` is not set, and viceversa. #8388
* [BUGFIX] Ingester: fix sporadic `not found` error causing an internal server error if label names are queried with matchers during head compaction. #8391
* [BUGFIX] Ingester, store-gateway: fix case insensitive regular expressions not matching correctly some Unicode characters. #8391
* [BUGFIX] Query-frontend: "query stats" log now includes the actual `status_code` when the request fails due to an error occurring in the query-frontend itself. #8407
* [BUGFIX] Store-gateway: fixed a case where, on a quick subsequent restart, the previous lazy-loaded index header snapshot was overwritten by a partially loaded one. #8281
* [BUGFIX] Ingester: fixed timestamp reported in the "the sample has been rejected because its timestamp is too old" error when the write request contains only histograms. #8462
* [BUGFIX] Store-gateway: store sparse index headers atomically to disk. #8485
* [BUGFIX] Query scheduler: fix a panic in request queueing. #8451
* [BUGFIX] Querier: fix issue where "context canceled" is logged for trace spans for requests to store-gateways that return no series when chunks streaming is enabled. #8510
* [BUGFIX] Alertmanager: Fix per-tenant silence limits not reloaded during runtime. #8456
* [BUGFIX] Alertmanager: Fixes a number of bugs in silences which could cause an existing silence to be deleted/expired when updating the silence failed. This could happen when the replacing silence was invalid or exceeded limits. #8525
* [BUGFIX] Alertmanager: Fix help message for utf-8-strict-mode. #8572
* [BUGFIX] Query-frontend: Ensure that internal errors result in an HTTP 500 response code instead of 422. #8595 #8666
* [BUGFIX] Configuration: Multi line envs variables are flatten during injection to be compatible with YAML syntax
* [BUGFIX] Querier: fix issue where queries can return incorrect results if a single store-gateway returns overlapping chunks for a series. #8827
* [BUGFIX] HA Tracker: store correct timestamp for last received request from elected replica. #8821
* [BUGFIX] Querier: do not return `grpc: the client connection is closing` errors as HTTP `499`. #8865 #8888
* [BUGFIX] Compactor: fix a race condition between different compactor replicas that may cause a deleted block to be still referenced as non-deleted in the bucket index. #8905
* [BUGFIX] Querier: fix issue where some native histogram-related warnings were not emitted when `rate()` was used over native histograms. #8918
* [BUGFIX] Ruler: map invalid org-id errors to 400 status code. #8935
* [BUGFIX] Querier: Fix invalid query results when multiple chunks are being merged. #8992
* [BUGFIX] Query-frontend: return annotations generated during evaluation of sharded queries. #9138
* [BUGFIX] Querier: Support optional start and end times on `/prometheus/api/v1/labels`, `/prometheus/api/v1/label/<label>/values`, and `/prometheus/api/v1/series` when `max_query_into_future: 0`. #9129
* [BUGFIX] Alertmanager: Fix config validation gap around unreferenced templates. #9207
* [BUGFIX] Alertmanager: Fix goroutine leak when stored config fails to apply and there is no existing tenant alertmanager #9211
* [BUGFIX] Querier: fix issue where both recently compacted blocks and their source blocks can be skipped during querying if store-gateways are restarting. #9224
* [BUGFIX] Alertmanager: fix receiver firewall to detect `0.0.0.0` and IPv6 interface-local multicast address as local addresses. #9308

### Mixin

* [CHANGE] Dashboards: set default auto-refresh rate to 5m. #8758
* [ENHANCEMENT] Dashboards: allow switching between using classic or native histograms in dashboards.
  * Overview dashboard: status, read/write latency and queries/ingestion per sec panels, `cortex_request_duration_seconds` metric. #7674 #8502 #8791
  * Writes dashboard: `cortex_request_duration_seconds` metric. #8757 #8791
  * Reads dashboard: `cortex_request_duration_seconds` metric. #8752
  * Rollout progress dashboard: `cortex_request_duration_seconds` metric. #8779
  * Alertmanager dashboard: `cortex_request_duration_seconds` metric. #8792
  * Ruler dashboard: `cortex_request_duration_seconds` metric. #8795
  * Queries dashboard: `cortex_request_duration_seconds` metric. #8800
  * Remote ruler reads dashboard: `cortex_request_duration_seconds` metric. #8801
* [ENHANCEMENT] Alerts: `MimirRunningIngesterReceiveDelayTooHigh` alert has been tuned to be more reactive to high receive delay. #8538
* [ENHANCEMENT] Dashboards: improve end-to-end latency and strong read consistency panels when experimental ingest storage is enabled. #8543 #8830
* [ENHANCEMENT] Dashboards: Add panels for monitoring ingester autoscaling when not using ingest-storage. These panels are disabled by default, but can be enabled using the `autoscaling.ingester.enabled: true` config option. #8484
* [ENHANCEMENT] Dashboards: Add panels for monitoring store-gateway autoscaling. These panels are disabled by default, but can be enabled using the `autoscaling.store_gateway.enabled: true` config option. #8824
* [ENHANCEMENT] Dashboards: add panels to show writes to experimental ingest storage backend in the "Mimir / Ruler" dashboard, when `_config.show_ingest_storage_panels` is enabled. #8732
* [ENHANCEMENT] Dashboards: show all series in tooltips on time series dashboard panels. #8748
* [ENHANCEMENT] Dashboards: add compactor autoscaling panels to "Mimir / Compactor" dashboard. The panels are disabled by default, but can be enabled setting `_config.autoscaling.compactor.enabled` to `true`. #8777
* [ENHANCEMENT] Alerts: added `MimirKafkaClientBufferedProduceBytesTooHigh` alert. #8763
* [ENHANCEMENT] Dashboards: added "Kafka produced records / sec" panel to "Mimir / Writes" dashboard. #8763
* [ENHANCEMENT] Alerts: added `MimirStrongConsistencyOffsetNotPropagatedToIngesters` alert, and rename `MimirIngesterFailsEnforceStrongConsistencyOnReadPath` alert to `MimirStrongConsistencyEnforcementFailed`. #8831
* [ENHANCEMENT] Dashboards: remove "All" option for namespace dropdown in dashboards. #8829
* [ENHANCEMENT] Dashboards: add Kafka end-to-end latency outliers panel in the "Mimir / Writes" dashboard. #8948
* [ENHANCEMENT] Dashboards: add "Out-of-order samples appended" panel to "Mimir / Tenants" dashboard. #8939
* [ENHANCEMENT] Alerts: `RequestErrors` and `RulerRemoteEvaluationFailing` have been enriched with a native histogram version. #9004
* [ENHANCEMENT] Dashboards: add 'Read path' selector to 'Mimir / Queries' dashboard. #8878
* [ENHANCEMENT] Dashboards: add annotation indicating active series are being reloaded to 'Mimir / Tenants' dashboard. #9257
* [ENHANCEMENT] Dashboards: limit results on the 'Failed evaluations rate' panel of the 'Mimir / Tenants' dashboard to 50 to avoid crashing the page when there are many failing groups. #9262
* [FEATURE] Alerts: add `MimirGossipMembersEndpointsOutOfSync` alert. #9347
* [BUGFIX] Dashboards: fix "current replicas" in autoscaling panels when HPA is not active. #8566
* [BUGFIX] Alerts: do not fire `MimirRingMembersMismatch` during the migration to experimental ingest storage. #8727
* [BUGFIX] Dashboards: avoid over-counting of ingesters metrics when migrating to experimental ingest storage. #9170
* [BUGFIX] Dashboards: fix `job_prefix` not utilized in `jobSelector`. #9155

### Jsonnet

* [CHANGE] Changed the following config options when the experimental ingest storage is enabled: #8874
  * `ingest_storage_ingester_autoscaling_min_replicas` changed to `ingest_storage_ingester_autoscaling_min_replicas_per_zone`
  * `ingest_storage_ingester_autoscaling_max_replicas` changed to `ingest_storage_ingester_autoscaling_max_replicas_per_zone`
* [CHANGE] Changed the overrides configmap generation to remove any field with `null` value. #9116
* [CHANGE] `$.replicaTemplate` function now takes replicas and labelSelector parameter. #9248
* [CHANGE] Renamed `ingest_storage_ingester_autoscaling_replica_template_custom_resource_definition_enabled` to `replica_template_custom_resource_definition_enabled`. #9248
* [FEATURE] Add support for automatically deleting compactor, store-gateway, ingester and read-write mode backend PVCs when the corresponding StatefulSet is scaled down. #8382 #8736
* [FEATURE] Automatically set GOMAXPROCS on ingesters. #9273
* [ENHANCEMENT] Added the following config options to set the number of partition ingester replicas when migrating to experimental ingest storage. #8517
  * `ingest_storage_migration_partition_ingester_zone_a_replicas`
  * `ingest_storage_migration_partition_ingester_zone_b_replicas`
  * `ingest_storage_migration_partition_ingester_zone_c_replicas`
* [ENHANCEMENT] Distributor: increase `-distributor.remote-timeout` when the experimental ingest storage is enabled. #8518
* [ENHANCEMENT] Memcached: Update to Memcached 1.6.28 and memcached-exporter 0.14.4. #8557
* [ENHANCEMENT] Rollout-operator: Allow the rollout-operator to be used as Kubernetes statefulset webhook to enable `no-downscale` and `prepare-downscale` annotations to be used on ingesters or store-gateways. #8743
* [ENHANCEMENT] Do not deploy ingester-zone-c when experimental ingest storage is enabled and `ingest_storage_ingester_zones` is configured to `2`. #8776
* [ENHANCEMENT] Added the config option `ingest_storage_migration_classic_ingesters_no_scale_down_delay` to disable the downscale delay on classic ingesters when migrating to experimental ingest storage. #8775 #8873
* [ENHANCEMENT] Configure experimental ingest storage on query-frontend too when enabled. #8843
* [ENHANCEMENT] Allow to override Kafka client ID on a per-component basis. #9026
* [ENHANCEMENT] Rollout-operator's access to ReplicaTemplate is now configured via config option `rollout_operator_replica_template_access_enabled`. #9252
* [ENHANCEMENT] Added support for new way of downscaling ingesters, using rollout-operator's resource-mirroring feature and read-only mode of ingesters. This can be enabled by using `ingester_automated_downscale_v2_enabled` config option. This is mutually exclusive with both `ingester_automated_downscale_enabled` (previous downscale mode) and `ingest_storage_ingester_autoscaling_enabled` (autoscaling for ingest-storage).
* [ENHANCEMENT] Update rollout-operator to `v0.19.1`. #9388
* [BUGFIX] Added missing node affinity matchers to write component. #8910

### Mimirtool

* [CHANGE] Disable colored output on mimirtool when the output is not to a terminal. #9423
* [CHANGE] Add `--force-color` flag to be able to enable colored output when the output is not to a terminal. #9423
* [CHANGE] Analyze Rules: Count recording rules used in rules group as used. #6133
* [CHANGE] Remove deprecated `--rule-files` flag in favor of CLI arguments for the following commands: #8701
  * `mimirtool rules load`
  * `mimirtool rules sync`
  * `mimirtool rules diff`
  * `mimirtool rules check`
  * `mimirtool rules prepare`
* [ENHANCEMENT] Remote read and backfill now supports the experimental native histograms. #9156

### Mimir Continuous Test

* [CHANGE] Use test metrics that do not pass through 0 to make identifying incorrect results easier. #8630
* [CHANGE] Allowed authentication to Mimir using both Tenant ID and basic/bearer auth. #9038
* [FEATURE] Experimental support for the `-tests.send-chunks-debugging-header` boolean flag to send the `X-Mimir-Chunk-Info-Logger: series_id` header with queries. #8599
* [ENHANCEMENT] Include human-friendly timestamps in diffs logged when a test fails. #8630
* [ENHANCEMENT] Add histograms to measure latency of read and write requests. #8583
* [ENHANCEMENT] Log successful test runs in addition to failed test runs. #8817
* [ENHANCEMENT] Series emitted by continuous-test now distribute more uniformly across ingesters. #9218 #9243
* [ENHANCEMENT] Configure `User-Agent` header for the Mimir client via `-tests.client.user-agent`. #9338
* [BUGFIX] Initialize test result metrics to 0 at startup so that alerts can correctly identify the first failure after startup. #8630

### Query-tee

* [CHANGE] If a preferred backend is configured, then query-tee always returns its response, regardless of the response status code. Previously, query-tee would only return the response from the preferred backend if it did not have a 5xx status code. #8634
* [ENHANCEMENT] Emit trace spans from query-tee. #8419
* [ENHANCEMENT] Log trace ID (if present) with all log messages written while processing a request. #8419
* [ENHANCEMENT] Log user agent when processing a request. #8419
* [ENHANCEMENT] Add `time` parameter to proxied instant queries if it is not included in the incoming request. This is optional but enabled by default, and can be disabled with `-proxy.add-missing-time-parameter-to-instant-queries=false`. #8419
* [ENHANCEMENT] Add support for sending only a proportion of requests to all backends, with the remainder only sent to the preferred backend. The default behaviour is to send all requests to all backends. This can be configured with `-proxy.secondary-backends-request-proportion`. #8532
* [ENHANCEMENT] Check annotations emitted by both backends are the same when comparing responses from two backends. #8660
* [ENHANCEMENT] Compare native histograms in query results when comparing results between two backends. #8724
* [ENHANCEMENT] Don't consider responses to be different during response comparison if both backends' responses contain different series, but all samples are within the recent sample window. #8749 #8894
* [ENHANCEMENT] When the expected and actual response for a matrix series is different, the full set of samples for that series from both backends will now be logged. #8947
* [ENHANCEMENT] Wait up to `-server.graceful-shutdown-timeout` for inflight requests to finish when shutting down, rather than immediately terminating inflight requests on shutdown. #8985
* [ENHANCEMENT] Optionally consider equivalent error messages the same when comparing responses. Enabled by default, disable with `-proxy.require-exact-error-match=true`. #9143 #9350 #9366
* [BUGFIX] Ensure any errors encountered while forwarding a request to a backend (eg. DNS resolution failures) are logged. #8419
* [BUGFIX] The comparison of the results should not fail when either side contains extra samples from within SkipRecentSamples duration. #8920
* [BUGFIX] When `-proxy.compare-skip-recent-samples` is enabled, compare sample timestamps with the time the query requests were made, rather than the time at which the comparison is occurring. #9416

### Documentation

* [ENHANCEMENT] Specify in which component the configuration flags `-compactor.blocks-retention-period`, `-querier.max-query-lookback`, `-query-frontend.max-total-query-length`, `-query-frontend.max-query-expression-size-bytes` are applied and that they are applied to remote read as well. #8433
* [ENHANCEMENT] Provide more detailed recommendations on how to migrate from classic to native histograms. #8864
* [ENHANCEMENT] Clarify that `{namespace}` and `{groupName}` path segments in the ruler config API should be URL-escaped. #8969
* [ENHANCEMENT] Include stalled compactor network drive information in runbooks. #9297
* [ENHANCEMENT] Document `/ingester/prepare-partition-downscale` and `/ingester/prepare-instance-ring-downscale` endpoints. #9132
* [ENHANCEMENT] Describe read-only mode of ingesters in component documentation. #9132

### Tools

* [CHANGE] `wal-reader`: Renamed `-series-entries` to `-print-series`. Renamed `-print-series-with-samples` to `-print-samples`. #8568
* [FEATURE] `query-bucket-index`: add new tool to query a bucket index file and print the blocks that would be used for a given query time range. #8818
* [FEATURE] `kafkatool`: add new CLI tool to operate Kafka. Supported commands: #9000
  * `brokers list-leaders-by-partition`
  * `consumer-group commit-offset`
  * `consumer-group copy-offset`
  * `consumer-group list-offsets`
  * `create-partitions`
* [ENHANCEMENT] `wal-reader`: References to unknown series from Samples, Exemplars, histogram or tombstones records are now always logged. #8568
* [ENHANCEMENT] `tsdb-series`: added `-stats` option to print min/max time of chunks, total number of samples and DPM for each series. #8420
* [ENHANCEMENT] `tsdb-print-chunk`: print counter reset information for native histograms. #8812
* [ENHANCEMENT] `grpcurl-query-ingesters`: print counter reset information for native histograms. #8820
* [ENHANCEMENT] `grpcurl-query-ingesters`: concurrently query ingesters. #9102
* [ENHANCEMENT] `grpcurl-query-ingesters`: sort series and chunks in output. #9180
* [ENHANCEMENT] `grpcurl-query-ingesters`: print full chunk timestamps, not just time component. #9180
* [ENHANCEMENT] `tsdb-series`: Added `-json` option to generate JSON output for easier post-processing. #8844
* [ENHANCEMENT] `tsdb-series`: Added `-min-time` and `-max-time` options to filter samples that are used for computing data-points per minute. #8844
* [ENHANCEMENT] `mimir-rules-action`: Added new input to support matching target namespaces by regex. #9244
* [ENHANCEMENT] `mimir-rules-action`: Added new inputs to support ignoring namespaces and ignoring namespaces by regex. #9258 #9324
* [BUGFIX] `copyblocks`, `undelete-blocks`, `copyprefix`: use a multipart upload to server-side copy objects greater than 5GiB in size on S3. #9357

## 2.13.1

### Grafana Mimir

* [BUGFIX] Upgrade Go to 1.22.9 to address [CVE-2024-34156](https://nvd.nist.gov/vuln/detail/CVE-2024-34156). #10097
* [BUGFIX] Update module google.golang.org/grpc to v1.64.1 to address [GHSA-xr7q-jx4m-x55m](https://github.com/advisories/GHSA-xr7q-jx4m-x55m). #8717
* [BUGFIX] Upgrade github.com/rs/cors to v1.11.0 address [GHSA-mh55-gqvf-xfwm](https://github.com/advisories/GHSA-mh55-gqvf-xfwm). #8611

## 2.13.0

### Grafana Mimir

* [CHANGE] Build: `grafana/mimir` docker image is now based on `gcr.io/distroless/static-debian12` image. Alpine-based docker image is still available as `grafana/mimir-alpine`, until Mimir 2.15. #8204 #8235
* [CHANGE] Ingester: `/ingester/flush` endpoint is now only allowed to execute only while the ingester is in `Running` state. The 503 status code is returned if the endpoint is called while the ingester is not in `Running` state. #7486
* [CHANGE] Distributor: Include label name in `err-mimir-label-value-too-long` error message: #7740
* [CHANGE] Ingester: enabled 1 out 10 errors log sampling by default. All the discarded samples will still be tracked by the `cortex_discarded_samples_total` metric. The feature can be configured via `-ingester.error-sample-rate` (0 to log all errors). #7807
* [CHANGE] Query-frontend: Query results caching and experimental query blocking now utilize the PromQL string-formatted query format rather than the unvalidated query as submitted to the frontend. #7742
  * Query results caching should be more stable as all equivalent queries receive the same cache key, but there may be cache churn on first deploy with the updated format
  * Query blocking can no longer be circumvented with an equivalent query in a different format; see [Configure queries to block](https://grafana.com/docs/mimir/latest/configure/configure-blocked-queries/)
* [CHANGE] Query-frontend: stop using `-validation.create-grace-period` to clamp how far into the future a query can span. #8075
* [CHANGE] Clamp [`GOMAXPROCS`](https://pkg.go.dev/runtime#GOMAXPROCS) to [`runtime.NumCPU`](https://pkg.go.dev/runtime#NumCPU). #8201
* [CHANGE] Anonymous usage statistics tracking: add CPU usage percentage tracking. #8282
* [CHANGE] Added new metric `cortex_compactor_disk_out_of_space_errors_total` which counts how many times a compaction failed due to the compactor being out of disk. #8237
* [CHANGE] Anonymous usage statistics tracking: report active series in addition to in-memory series. #8279
* [CHANGE] Ruler: `evaluation_delay` field in the rule group configuration has been deprecated. Please use `query_offset` instead (it has the same exact meaning and behaviour). #8295
* [CHANGE] General: remove `-log.buffered`. The configuration option has been enabled by default and deprecated since Mimir 2.11. #8395
* [CHANGE] Ruler: promote tenant federation from experimental to stable. #8400
* [CHANGE] Ruler: promote `-ruler.recording-rules-evaluation-enabled` and `-ruler.alerting-rules-evaluation-enabled` from experimental to stable. #8400
* [CHANGE] General: promote `-tenant-federation.max-tenants` from experimental to stable. #8400
* [FEATURE] Continuous-test: now runable as a module with `mimir -target=continuous-test`. #7747
* [FEATURE] Store-gateway: Allow specific tenants to be enabled or disabled via `-store-gateway.enabled-tenants` or `-store-gateway.disabled-tenants` CLI flags or their corresponding YAML settings. #7653
* [FEATURE] New `-<prefix>.s3.bucket-lookup-type` flag configures lookup style type, used to access bucket in s3 compatible providers. #7684
* [FEATURE] Querier: add experimental streaming PromQL engine, enabled with `-querier.promql-engine=mimir`. #7693 #7898 #7899 #8023 #8058 #8096 #8121 #8197 #8230 #8247 #8270 #8276 #8277 #8291 #8303 #8340 #8256 #8348
* [FEATURE] New `/ingester/unregister-on-shutdown` HTTP endpoint allows dynamic access to ingesters' `-ingester.ring.unregister-on-shutdown` configuration. #7739
* [FEATURE] Server: added experimental [PROXY protocol support](https://www.haproxy.org/download/2.3/doc/proxy-protocol.txt). The PROXY protocol support can be enabled via `-server.proxy-protocol-enabled=true`. When enabled, the support is added both to HTTP and gRPC listening ports. #7698
* [FEATURE] Query-frontend, querier: new experimental `/cardinality/active_native_histogram_metrics` API to get active native histogram metric names with statistics about active native histogram buckets. #7982 #7986 #8008
* [FEATURE] Alertmanager: Added `-alertmanager.max-silences-count` and `-alertmanager.max-silence-size-bytes` to set limits on per tenant silences. Disabled by default. #8241 #8249
* [FEATURE] Ingester: add experimental support for the server-side circuit breakers when writing to and reading from ingesters. This can be enabled using `-ingester.push-circuit-breaker.enabled` and `-ingester.read-circuit-breaker.enabled` options. Further `-ingester.push-circuit-breaker.*` and `-ingester.read-circuit-breaker.*` options for configuring circuit-breaker are available. Added metrics `cortex_ingester_circuit_breaker_results_total`,  `cortex_ingester_circuit_breaker_transitions_total`, `cortex_ingester_circuit_breaker_current_state` and `cortex_ingester_circuit_breaker_request_timeouts_total`. #8180 #8285 #8315 #8446
* [FEATURE] Distributor, ingester: add new setting `-validation.past-grace-period` to limit how old (based on the wall clock minus OOO window) the ingested samples can be. The default 0 value disables this limit. #8262
* [ENHANCEMENT] Distributor: add metrics `cortex_distributor_samples_per_request` and `cortex_distributor_exemplars_per_request` to track samples/exemplars per request. #8265
* [ENHANCEMENT] Reduced memory allocations in functions used to propagate contextual information between gRPC calls. #7529
* [ENHANCEMENT] Distributor: add experimental limit for exemplars per series per request, enabled with `-distributor.max-exemplars-per-series-per-request`, the number of discarded exemplars are tracked with `cortex_discarded_exemplars_total{reason="too_many_exemplars_per_series_per_request"}` #7989 #8010
* [ENHANCEMENT] Store-gateway: merge series from different blocks concurrently. #7456
* [ENHANCEMENT] Store-gateway: Add `stage="wait_max_concurrent"` to `cortex_bucket_store_series_request_stage_duration_seconds` which records how long the query had to wait for its turn for `-blocks-storage.bucket-store.max-concurrent`. #7609
* [ENHANCEMENT] Querier: add `cortex_querier_federation_upstream_query_wait_duration_seconds` to observe time from when a querier picks up a cross-tenant query to when work begins on its single-tenant counterparts. #7209
* [ENHANCEMENT] Compactor: Add `cortex_compactor_block_compaction_delay_seconds` metric to track how long it takes to compact blocks since the blocks are created. #7635
* [ENHANCEMENT] Store-gateway: add `outcome` label to `cortex_bucket_stores_gate_duration_seconds` histogram metric. Possible values for the `outcome` label are: `rejected_canceled`, `rejected_deadline_exceeded`, `rejected_other`, and `permitted`. #7784
* [ENHANCEMENT] Query-frontend: use zero-allocation experimental decoder for active series queries via `-query-frontend.use-active-series-decoder`. #7665
* [ENHANCEMENT] Go: updated to 1.22.2. #7802
* [ENHANCEMENT] Query-frontend: support `limit` parameter on `/prometheus/api/v1/label/{name}/values` and `/prometheus/api/v1/labels` endpoints. #7722
* [ENHANCEMENT] Expose TLS configuration for the S3 backend client. #7959
* [ENHANCEMENT] Rules: Support expansion of native histogram values when using rule templates #7974
* [ENHANCEMENT] Rules: Add metric `cortex_prometheus_rule_group_last_restore_duration_seconds` which measures how long it takes to restore rule groups using the `ALERTS_FOR_STATE` series #7974
* [ENHANCEMENT] OTLP: Improve remote write format translation performance by using label set hashes for metric identifiers instead of string based ones. #8012
* [ENHANCEMENT] Querying: Remove OpEmptyMatch from regex concatenations. #8012
* [ENHANCEMENT] Store-gateway: add `-blocks-storage.bucket-store.max-concurrent-queue-timeout`. When set, queries at the store-gateway's query gate will not wait longer than that to execute. If a query reaches the wait timeout, then the querier will retry the blocks on a different store-gateway. If all store-gateways are unavailable, then the query will fail with `err-mimir-store-consistency-check-failed`. #7777 #8149
* [ENHANCEMENT] Store-gateway: add `-blocks-storage.bucket-store.index-header.lazy-loading-concurrency-queue-timeout`. When set, loads of index-headers at the store-gateway's index-header lazy load gate will not wait longer than that to execute. If a load reaches the wait timeout, then the querier will retry the blocks on a different store-gateway. If all store-gateways are unavailable, then the query will fail with `err-mimir-store-consistency-check-failed`. #8138
* [ENHANCEMENT] Ingester: Optimize querying with regexp matchers. #8106
* [ENHANCEMENT] Distributor: Introduce `-distributor.max-request-pool-buffer-size` to allow configuring the maximum size of the request pool buffers. #8082
* [ENHANCEMENT] Store-gateway: improve performance when streaming chunks to queriers is enabled (`-querier.prefer-streaming-chunks-from-store-gateways=true`) and the query selects fewer than `-blocks-storage.bucket-store.batch-series-size` series (defaults to 5000 series). #8039
* [ENHANCEMENT] Ingester: active series are now updated along with owned series. They decrease when series change ownership between ingesters. This helps provide a more accurate total of active series when ingesters are added. This is only enabled when `-ingester.track-ingester-owned-series` or `-ingester.use-ingester-owned-series-for-limits` are enabled. #8084
* [ENHANCEMENT] Query-frontend: include route name in query stats log lines. #8191
* [ENHANCEMENT] OTLP: Speed up conversion from OTel to Mimir format by about 8% and reduce memory consumption by about 30%. Can be disabled via `-distributor.direct-otlp-translation-enabled=false` #7957
* [ENHANCEMENT] Ingester/Querier: Optimise regexps with long lists of alternates. #8221, #8234
* [ENHANCEMENT] Ingester: Include more detail in tracing of queries. #8242
* [ENHANCEMENT] Distributor: add `insight=true` to remote-write and OTLP write handlers when the HTTP response status code is 4xx. #8294
* [ENHANCEMENT] Ingester: reduce locked time while matching postings for a label, improving the write latency and compaction speed. #8327
* [ENHANCEMENT] Ingester: reduce the amount of locks taken during the Head compaction's garbage-collection process, improving the write latency and compaction speed. #8327
* [ENHANCEMENT] Query-frontend: log the start, end time and matchers for remote read requests to the query stats logs. #8326 #8370 #8373
* [BUGFIX] Distributor: prometheus retry on 5xx and 429 errors, while otlp collector only retry on 429, 502, 503 and 504, mapping other 5xx errors to the retryable ones in otlp endpoint. #8324 #8339
* [BUGFIX] Distributor: make OTLP endpoint return marshalled proto bytes as response body for 4xx/5xx errors. #8227
* [BUGFIX] Rules: improve error handling when querier is local to the ruler. #7567
* [BUGFIX] Querier, store-gateway: Protect against panics raised during snappy encoding. #7520
* [BUGFIX] Ingester: Prevent timely compaction of empty blocks. #7624
* [BUGFIX] Querier: Don't cache context.Canceled errors for bucket index. #7620
* [BUGFIX] Store-gateway: account for `"other"` time in LabelValues and LabelNames requests. #7622
* [BUGFIX] Query-frontend: Don't panic when using the `-query-frontend.downstream-url` flag. #7651
* [BUGFIX] Ingester: when receiving multiple exemplars for a native histogram via remote write, sort them and only report an error if all are older than the latest exemplar as this could be a partial update. #7640 #7948 #8014
* [BUGFIX] Ingester: don't retain blocks if they finish exactly on the boundary of the retention window. #7656
* [BUGFIX] Bug-fixes and improvements to experimental native histograms. #7744 #7813
* [BUGFIX] Querier: return an error when a query uses `label_join` with an invalid destination label name. #7744
* [BUGFIX] Compactor: correct outstanding job estimation in metrics and `compaction-planner` tool when block labels differ. #7745
* [BUGFIX] Ingester: turn native histogram validation errors in TSDB into soft ingester errors that result in returning 4xx to the end-user instead of 5xx. In the case of TSDB validation errors, the counter `cortex_discarded_samples_total` will be increased with the `reason` label set to `"invalid-native-histogram"`. #7736 #7773
* [BUGFIX] Do not wrap error message with `sampled 1/<frequency>` if it's not actually sampled. #7784
* [BUGFIX] Store-gateway: do not track cortex_querier_blocks_consistency_checks_failed_total metric if query has been canceled or interrued due to any error not related to blocks consistency check failed. #7752
* [BUGFIX] Ingester: ignore instances with no tokens when calculating local limits to prevent discards during ingester scale-up #7881
* [BUGFIX] Ingester: do not reuse exemplars slice in the write request if there are more than 10 exemplars per series. This should help to reduce the in-use memory in case of few requests with a very large number of exemplars. #7936
* [BUGFIX] Distributor: fix down scaling of native histograms in the distributor when timeseries unmarshal cache is in use. #7947
* [BUGFIX] Distributor: fix cardinality API to return more accurate number of in-memory series when number of zones is larger than replication factor. #7984
* [BUGFIX] All: fix config validation for non-ingester modules, when ingester's ring is configured with spread-minimizing token generation strategy. #7990
* [BUGFIX] Ingester: copy LabelValues strings out of mapped memory to avoid a segmentation fault if the region becomes unmapped before the result is marshaled. #8003
* [BUGFIX] OTLP: Don't generate target_info unless at least one identifying label is defined. #8012
* [BUGFIX] OTLP: Don't generate target_info unless there are metrics. #8012
* [BUGFIX] Query-frontend: Experimental query queue splitting: fix issue where offset and range selector duration were not considered when predicting query component. #7742
* [BUGFIX] Querying: Empty matrix results were incorrectly returning `null` instead of `[]`. #8029
* [BUGFIX] All: don't increment `thanos_objstore_bucket_operation_failures_total` metric for cancelled requests. #8072
* [BUGFIX] Query-frontend: fix empty metric name matcher not being applied under certain conditions. #8076
* [BUGFIX] Querying: Fix regex matching of multibyte runes with dot operator. #8089
* [BUGFIX] Querying: matrix results returned from instant queries were not sorted by series. #8113
* [BUGFIX] Query scheduler: Fix a crash in result marshaling. #8140
* [BUGFIX] Store-gateway: Allow long-running index scans to be interrupted. #8154
* [BUGFIX] Query-frontend: fix splitting of queries using `@ start()` and `@end()` modifiers on a subquery. Previously the `start()` and `end()` would be evaluated using the start end end of the split query instead of the original query. #8162
* [BUGFIX] Distributor: Don't discard time series with invalid exemplars, just drop affected exemplars. #8224
* [BUGFIX] Ingester: fixed in-memory series count when replaying a corrupted WAL. #8295
* [BUGFIX] Ingester: fix context cancellation handling when a query is busy looking up series in the TSDB index and `-blocks-storage.tsdb.head-postings-for-matchers-cache*` or `-blocks-storage.tsdb.block-postings-for-matchers-cache*` are in use. #8337
* [BUGFIX] Querier: fix edge case where bucket indexes are sometimes cached forever instead of with the expected TTL. #8343
* [BUGFIX] OTLP handler: fix errors returned by OTLP handler when used via httpgrpc tunneling. #8363
* [BUGFIX] Update `github.com/hashicorp/go-retryablehttp` to address [CVE-2024-6104](https://github.com/advisories/GHSA-v6v8-xj6m-xwqh). #8539
* [BUGFIX] Alertmanager: Fixes a number of bugs in silences which could cause an existing silence to be deleted/expired when updating the silence failed. This could happen when the replacing silence was invalid or exceeded limits. #8525
* [BUGFIX] Alertmanager: Fix per-tenant silence limits not reloaded during runtime. #8456
* [BUGFIX] Alertmanager: Fix help message for utf-8-strict-mode. #8572
* [BUGFIX] Upgrade golang to 1.22.5 to address [CVE-2024-24791](https://nvd.nist.gov/vuln/detail/CVE-2024-24791). #8600

### Mixin

* [CHANGE] Alerts: Removed obsolete `MimirQueriesIncorrect` alert that used test-exporter metrics. Test-exporter support was however removed in Mimir 2.0 release. #7774
* [CHANGE] Alerts: Change threshold for `MimirBucketIndexNotUpdated` alert to fire before queries begin to fail due to bucket index age. #7879
* [FEATURE] Dashboards: added 'Remote ruler reads networking' dashboard. #7751
* [FEATURE] Alerts: Add `MimirIngesterStuckProcessingRecordsFromKafka` alert. #8147
* [ENHANCEMENT] Alerts: allow configuring alerts range interval via `_config.base_alerts_range_interval_minutes`. #7591
* [ENHANCEMENT] Dashboards: Add panels for monitoring distributor and ingester when using ingest-storage. These panels are disabled by default, but can be enabled using `show_ingest_storage_panels: true` config option. Similarly existing panels used when distributors and ingesters use gRPC for forwarding requests can be disabled by setting `show_grpc_ingestion_panels: false`. #7670 #7699
* [ENHANCEMENT] Alerts: add the following alerts when using ingest-storage: #7699 #7702 #7867
  * `MimirIngesterLastConsumedOffsetCommitFailed`
  * `MimirIngesterFailedToReadRecordsFromKafka`
  * `MimirIngesterKafkaFetchErrorsRateTooHigh`
  * `MimirStartingIngesterKafkaReceiveDelayIncreasing`
  * `MimirRunningIngesterReceiveDelayTooHigh`
  * `MimirIngesterFailsToProcessRecordsFromKafka`
  * `MimirIngesterFailsEnforceStrongConsistencyOnReadPath`
* [ENHANCEMENT] Dashboards: add in-flight queries scaling metric panel for ruler-querier. #7749
* [ENHANCEMENT] Dashboards: renamed rows in the "Remote ruler reads" and "Remote ruler reads resources" dashboards to match the actual component names. #7750
* [ENHANCEMENT] Dashboards: allow switching between using classic of native histograms in dashboards. #7627
  * Overview dashboard, Status panel, `cortex_request_duration_seconds` metric.
* [ENHANCEMENT] Alerts: exclude `529` and `598` status codes from failure codes in `MimirRequestsError`. #7889
* [ENHANCEMENT] Dashboards: renamed "TCP Connections" panel to "Ingress TCP Connections" in the networking dashboards. #8092
* [ENHANCEMENT] Dashboards: update the use of deprecated "table (old)" panels to "table". #8181
* [ENHANCEMENT] Dashboards: added a `component` variable to "Slow queries" dashboard to allow checking the slow queries of the remote ruler evaluation query path. #8309
* [BUGFIX] Dashboards: fix regular expression for matching read-path gRPC ingester methods to include querying of exemplars, label-related queries, or active series queries. #7676
* [BUGFIX] Dashboards: fix user id abbreviations and column heads for Top Tenants dashboard. #7724
* [BUGFIX] Dashboards: fix incorrect query used for "queue length" panel on "Ruler" dashboard. #8006
* [BUGFIX] Dashboards: fix disk space utilization panels when running with a recent version of kube-state-metrics. #8212

### Jsonnet

* [CHANGE] Memcached: Change default read timeout for chunks and index caches to `750ms` from `450ms`. #7778
* [CHANGE] Fine-tuned `terminationGracePeriodSeconds` for the following components: #7364
  * Querier: changed from `30` to `180`
  * Query-scheduler: changed from `30` to `180`
* [CHANGE] Change TCP port exposed by `mimir-continuous-test` deployment to match with updated defaults of its container image (see changes below). #7958
* [FEATURE] Add support to deploy Mimir with experimental ingest storage enabled. #8028 #8222
* [ENHANCEMENT] Compactor: add `$._config.cortex_compactor_concurrent_rollout_enabled` option (disabled by default) that makes use of rollout-operator to speed up the rollout of compactors. #7783 #7878
* [ENHANCEMENT] Shuffle-sharding: add `$._config.shuffle_sharding.ingest_storage_partitions_enabled` and `$._config.shuffle_sharding.ingester_partitions_shard_size` options, that allow configuring partitions shard size in ingest-storage mode. #7804
* [ENHANCEMENT] Update rollout-operator to `v0.17.0`. #8399
* [ENHANCEMENT] Add `_config.autoscaling_querier_predictive_scaling_enabled` to scale querier based on inflight queries 7 days ago. #7775
* [ENHANCEMENT] Add support to autoscale ruler-querier replicas based on in-flight queries too (in addition to CPU and memory based scaling). #8060 #8188
* [ENHANCEMENT] Distributor: improved distributor HPA scaling metric to only take in account ready pods. This requires the metric `kube_pod_status_ready` to be available in the data source used by KEDA to query scaling metrics (configured via `_config.autoscaling_prometheus_url`). #8251
* [BUGFIX] Guard against missing samples in KEDA queries. #7691 #10013
* [BUGFIX] Alertmanager: Set -server.http-idle-timeout to avoid EOF errors in ruler. #8192

### Mimirtool

* [CHANGE] Deprecated `--rule-files` flag in favor of CLI arguments. #7756
* [FEATURE] mimirtool: Add `runtime-config verify` sub-command, for verifying Mimir runtime config files. #8123
* [ENHANCEMENT] `mimirtool promql format`: Format PromQL query with Prometheus' string or pretty-print formatter. #7742
* [ENHANCEMENT] Add `mimir-http-prefix` configuration to set the Mimir URL prefix when using legacy routes. #8069
* [ENHANCEMENT] Add option `--output-dir` to `mimirtool rules get` and `mimirtool rules print` to allow persisting rule groups to a file for edit and re-upload. #8142
* [BUGFIX] Fix panic in `loadgen` subcommand. #7629
* [BUGFIX] `mimirtool rules prepare`: do not add aggregation label to `on()` clause if already present in `group_left()` or `group_right()`. #7839
* [BUGFIX] Analyze Grafana: fix parsing queries with variables. #8062
* [BUGFIX] `mimirtool rules sync`: detect a change when the `query_offset` or the deprecated `evaluation_delay` configuration changes. #8297

### Mimir Continuous Test

* [CHANGE] `mimir-continuous-test` has been deprecated and replaced by a Mimir module that can be run as a target from the `mimir` binary using `mimir -target=continuous-test`. #7753
* [CHANGE] `-server.metrics-port` flag is no longer available for use in the module run of mimir-continuous-test, including the grafana/mimir-continuous-test Docker image which uses the new module. Configuring this port is still possible in the binary, which is deprecated. #7747
* [CHANGE] Allowed authenticatication to Mimir using both Tenant ID and basic/bearer auth #7619.
* [BUGFIX] Set `User-Agent` header for all requests sent from the testing client. #7607

### Query-tee

* [ENHANCEMENT] Log queries that take longer than `proxy.log-slow-query-response-threshold` when compared to other backends. #7346
* [ENHANCEMENT] Add two new metrics for measuring the relative duration between backends: #7782 #8013 #8330
  * `cortex_querytee_backend_response_relative_duration_seconds`
  * `cortex_querytee_backend_response_relative_duration_proportional`

### Documentation

* [CHANGE] Note that the _Play with Grafana Mimir_ tutorial directory path changed after the release of the video. #8319
* [ENHANCEMENT] Clarify Compactor and its storage volume when configured under Kubernetes. #7675
* [ENHANCEMENT] Add OTLP route to _Mimir routes by path_ runbooks section. #8074
* [ENHANCEMENT] Document option server.log-source-ips-full. #8268

### Tools

* [ENHANCEMENT] ulidtime: add option to show random part of ULID, timestamp in milliseconds and header. #7615
* [ENHANCEMENT] copyblocks: add a flag to configure part-size for multipart uploads in s3 client-side copying. #8292
* [ENHANCEMENT] copyblocks: enable pprof HTTP endpoints. #8292

## 2.12.0

### Grafana Mimir

* [CHANGE] Alertmanager: Deprecates the `v1` API. All `v1` API endpoints now respond with a JSON deprecation notice and a status code of `410`. All endpoints have a `v2` equivalent. The list of endpoints is: #7103
  * `<alertmanager-web.external-url>/api/v1/alerts`
  * `<alertmanager-web.external-url>/api/v1/receivers`
  * `<alertmanager-web.external-url>/api/v1/silence/{id}`
  * `<alertmanager-web.external-url>/api/v1/silences`
  * `<alertmanager-web.external-url>/api/v1/status`
* [CHANGE] Ingester: Increase default value of `-blocks-storage.tsdb.head-postings-for-matchers-cache-max-bytes` and `-blocks-storage.tsdb.block-postings-for-matchers-cache-max-bytes` to 100 MiB (previous default value was 10 MiB). #6764
* [CHANGE] Validate tenant IDs according to [documented behavior](https://grafana.com/docs/mimir/latest/configure/about-tenant-ids/) even when tenant federation is not enabled. Note that this will cause some previously accepted tenant IDs to be rejected such as those longer than 150 bytes or containing `|` characters. #6959
* [CHANGE] Ruler: don't use backoff retry on remote evaluation in case of `4xx` errors. #7004
* [CHANGE] Server: responses with HTTP 4xx status codes are now treated as errors and used in `status_code` label of request duration metric. #7045
* [CHANGE] Memberlist: change default for `-memberlist.stream-timeout` from `10s` to `2s`. #7076
* [CHANGE] Memcached: remove legacy `thanos_cache_memcached_*` and `thanos_memcached_*` prefixed metrics. Instead, Memcached and Redis cache clients now emit `thanos_cache_*` prefixed metrics with a `backend` label. #7076
* [CHANGE] Ruler: the following metrics, exposed when the ruler is configured to discover Alertmanager instances via service discovery, have been renamed: #7057
  * `prometheus_sd_failed_configs` renamed to `cortex_prometheus_sd_failed_configs`
  * `prometheus_sd_discovered_targets` renamed to `cortex_prometheus_sd_discovered_targets`
  * `prometheus_sd_received_updates_total` renamed to `cortex_prometheus_sd_received_updates_total`
  * `prometheus_sd_updates_delayed_total` renamed to `cortex_prometheus_sd_updates_delayed_total`
  * `prometheus_sd_updates_total` renamed to `cortex_prometheus_sd_updates_total`
  * `prometheus_sd_refresh_failures_total` renamed to `cortex_prometheus_sd_refresh_failures_total`
  * `prometheus_sd_refresh_duration_seconds` renamed to `cortex_prometheus_sd_refresh_duration_seconds`
* [CHANGE] Query-frontend: the default value for `-query-frontend.not-running-timeout` has been changed from 0 (disabled) to 2s. The configuration option has also been moved from "experimental" to "advanced". #7127
* [CHANGE] Store-gateway: to reduce disk contention on HDDs the default value for `blocks-storage.bucket-store.tenant-sync-concurrency` has been changed from `10` to `1` and the default value for `blocks-storage.bucket-store.block-sync-concurrency` has been changed from `20` to `4`. #7136
* [CHANGE] Store-gateway: Remove deprecated CLI flags `-blocks-storage.bucket-store.index-header-lazy-loading-enabled` and `-blocks-storage.bucket-store.index-header-lazy-loading-idle-timeout` and their corresponding YAML settings. Instead, use `-blocks-storage.bucket-store.index-header.lazy-loading-enabled` and `-blocks-storage.bucket-store.index-header.lazy-loading-idle-timeout`. #7521
* [CHANGE] Store-gateway: Mark experimental CLI flag `-blocks-storage.bucket-store.index-header.lazy-loading-concurrency` and its corresponding YAML settings as advanced. #7521
* [CHANGE] Store-gateway: Remove experimental CLI flag `-blocks-storage.bucket-store.index-header.sparse-persistence-enabled` since this is now the default behavior. #7535
* [CHANGE] All: set `-server.report-grpc-codes-in-instrumentation-label-enabled` to `true` by default, which enables reporting gRPC status codes as `status_code` labels in the `cortex_request_duration_seconds` metric. #7144
* [CHANGE] Distributor: report gRPC status codes as `status_code` labels in the `cortex_ingester_client_request_duration_seconds` metric by default. #7144
* [CHANGE] Distributor: CLI flag `-ingester.client.report-grpc-codes-in-instrumentation-label-enabled` has been deprecated, and its default value is set to `true`. #7144
* [CHANGE] Ingester: CLI flag `-ingester.return-only-grpc-errors` has been deprecated, and its default value is set to `true`. To ensure backwards compatibility, during a migration from a version prior to 2.11.0 to 2.12 or later, `-ingester.return-only-grpc-errors` should be set to `false`. Once all the components are migrated, the flag can be removed.   #7151
* [CHANGE] Ingester: the following CLI flags have been moved from "experimental" to "advanced": #7169
  * `-ingester.ring.token-generation-strategy`
  * `-ingester.ring.spread-minimizing-zones`
  * `-ingester.ring.spread-minimizing-join-ring-in-order`
* [CHANGE] Query-frontend: the default value of the CLI flag `-query-frontend.max-cache-freshness` (and its respective YAML configuration parameter) has been changed from `1m` to `10m`. #7161
* [CHANGE] Distributor: default the optimization `-distributor.write-requests-buffer-pooling-enabled` to `true`. #7165
* [CHANGE] Tracing: Move query information to span attributes instead of span logs. #7046
* [CHANGE] Distributor: the default value of circuit breaker's CLI flag `-ingester.client.circuit-breaker.cooldown-period` has been changed from `1m` to `10s`. #7310
* [CHANGE] Store-gateway: remove `cortex_bucket_store_blocks_loaded_by_duration`. `cortex_bucket_store_series_blocks_queried` is better suited for detecting when compactors are not able to keep up with the number of blocks to compact. #7309
* [CHANGE] Ingester, Distributor: the support for rejecting push requests received via gRPC before reading them into memory, enabled via `-ingester.limit-inflight-requests-using-grpc-method-limiter` and `-distributor.limit-inflight-requests-using-grpc-method-limiter`, is now stable and enabled by default. The configuration options have been deprecated and will be removed in Mimir 2.14. #7360
* [CHANGE] Distributor: Change`-distributor.enable-otlp-metadata-storage` flag's default to true, and deprecate it. The flag will be removed in Mimir 2.14. #7366
* [CHANGE] Store-gateway: Use a shorter TTL for cached items related to temporary blocks. #7407 #7534
* [CHANGE] Standardise exemplar label as "trace_id". #7475
* [CHANGE] The configuration option `-querier.max-query-into-future` has been deprecated and will be removed in Mimir 2.14. #7496
* [CHANGE] Distributor: the metric `cortex_distributor_sample_delay_seconds` has been deprecated and will be removed in Mimir 2.14. #7516
* [CHANGE] Query-frontend: The deprecated YAML setting `frontend.cache_unaligned_requests` has been moved to `limits.cache_unaligned_requests`. #7519
* [CHANGE] Querier: the CLI flag `-querier.minimize-ingester-requests` has been moved from "experimental" to "advanced". #7638
* [CHANGE] Ingester: allow only POST method on `/ingester/shutdown`, as previously it was too easy to accidentally trigger through GET requests. At the same time, add an option to keep the existing behavior by introducing an `-api.get-request-for-ingester-shutdown-enabled` flag. This flag will be removed in Mimir 2.15. #7707
* [FEATURE] Introduce `-server.log-source-ips-full` option to log all IPs from `Forwarded`, `X-Real-IP`, `X-Forwarded-For` headers. #7250
* [FEATURE] Introduce `-tenant-federation.max-tenants` option to limit the max number of tenants allowed for requests when federation is enabled. #6959
* [FEATURE] Cardinality API: added a new `count_method` parameter which enables counting active label names. #7085
* [FEATURE] Querier / query-frontend: added `-querier.promql-experimental-functions-enabled` CLI flag (and respective YAML config option) to enable experimental PromQL functions. The experimental functions introduced are: `mad_over_time()`, `sort_by_label()` and `sort_by_label_desc()`. #7057
* [FEATURE] Alertmanager API: added `-alertmanager.grafana-alertmanager-compatibility-enabled` CLI flag (and respective YAML config option) to enable an experimental API endpoints that support the migration of the Grafana Alertmanager. #7057
* [FEATURE] Alertmanager: Added `-alertmanager.utf8-strict-mode-enabled` to control support for any UTF-8 character as part of Alertmanager configuration/API matchers and labels. It's default value is set to `false`. #6898
* [FEATURE] Querier: added `histogram_avg()` function support to PromQL. #7293
* [FEATURE] Ingester: added `-blocks-storage.tsdb.timely-head-compaction` flag, which enables more timely head compaction, and defaults to `false`. #7372
* [FEATURE] Compactor: Added `/compactor/tenants` and `/compactor/tenant/{tenant}/planned_jobs` endpoints that provide functionality that was provided by `tools/compaction-planner` -- listing of planned compaction jobs based on tenants' bucket index. #7381
* [FEATURE] Add experimental support for streaming response bodies from queriers to frontends via `-querier.response-streaming-enabled`. This is currently only supported for the `/api/v1/cardinality/active_series` endpoint. #7173
* [FEATURE] Release: Added mimir distroless docker image. #7371
* [FEATURE] Add support for the new grammar of `{"metric_name", "l1"="val"}` to promql and some of the exposition formats. #7475 #7541
* [ENHANCEMENT] Distributor: Add a new metric `cortex_distributor_otlp_requests_total` to track the total number of OTLP requests. #7385
* [ENHANCEMENT] Vault: add lifecycle manager for token used to authenticate to Vault. This ensures the client token is always valid. Includes a gauge (`cortex_vault_token_lease_renewal_active`) to check whether token renewal is active, and the counters `cortex_vault_token_lease_renewal_success_total` and `cortex_vault_auth_success_total` to see the total number of successful lease renewals / authentications. #7337
* [ENHANCEMENT] Store-gateway: add no-compact details column on store-gateway tenants admin UI. #6848
* [ENHANCEMENT] PromQL: ignore small errors for bucketQuantile #6766
* [ENHANCEMENT] Distributor: improve efficiency of some errors #6785
* [ENHANCEMENT] Ruler: exclude vector queries from being tracked in `cortex_ruler_queries_zero_fetched_series_total`. #6544
* [ENHANCEMENT] Ruler: local storage backend now supports reading a rule group via `/config/api/v1/rules/{namespace}/{groupName}` configuration API endpoint. #6632
* [ENHANCEMENT] Query-Frontend and Query-Scheduler: split tenant query request queues by query component with `query-frontend.additional-query-queue-dimensions-enabled` and `query-scheduler.additional-query-queue-dimensions-enabled`. #6772
* [ENHANCEMENT] Distributor: support disabling metric relabel rules per-tenant via the flag `-distributor.metric-relabeling-enabled` or associated YAML. #6970
* [ENHANCEMENT] Distributor: `-distributor.remote-timeout` is now accounted from the first ingester push request being sent. #6972
* [ENHANCEMENT] Storage Provider: `-<prefix>.s3.sts-endpoint` sets a custom endpoint for AWS Security Token Service (AWS STS) in s3 storage provider. #6172
* [ENHANCEMENT] Querier: add `cortex_querier_queries_storage_type_total ` metric that indicates how many queries have executed for a source, ingesters or store-gateways. Add `cortex_querier_query_storegateway_chunks_total` metric to count the number of chunks fetched from a store gateway. #7099,#7145
* [ENHANCEMENT] Query-frontend: add experimental support for sharding active series queries via `-query-frontend.shard-active-series-queries`. #6784
* [ENHANCEMENT] Distributor: set `-distributor.reusable-ingester-push-workers=2000` by default and mark feature as `advanced`. #7128
* [ENHANCEMENT] All: set `-server.grpc.num-workers=100` by default and mark feature as `advanced`. #7131
* [ENHANCEMENT] Distributor: invalid metric name error message gets cleaned up to not include non-ascii strings. #7146
* [ENHANCEMENT] Store-gateway: add `source`, `level`, and `out_or_order` to `cortex_bucket_store_series_blocks_queried` metric that indicates the number of blocks that were queried from store gateways by block metadata. #7112 #7262 #7267
* [ENHANCEMENT] Compactor: After updating bucket-index, compactor now also computes estimated number of compaction jobs based on current bucket-index, and reports the result in `cortex_bucket_index_estimated_compaction_jobs` metric. If computation of jobs fails, `cortex_bucket_index_estimated_compaction_jobs_errors_total` is updated instead. #7299
* [ENHANCEMENT] Mimir: Integrate profiling into tracing instrumentation. #7363
* [ENHANCEMENT] Alertmanager: Adds metric `cortex_alertmanager_notifications_suppressed_total` that counts the total number of notifications suppressed for being silenced, inhibited, outside of active time intervals or within muted time intervals. #7384
* [ENHANCEMENT] Query-scheduler: added more buckets to `cortex_query_scheduler_queue_duration_seconds` histogram metric, in order to better track queries staying in the queue for longer than 10s. #7470
* [ENHANCEMENT] A `type` label is added to `prometheus_tsdb_head_out_of_order_samples_appended_total` metric. #7475
* [ENHANCEMENT] Distributor: Optimize OTLP endpoint. #7475
* [ENHANCEMENT] API: Use github.com/klauspost/compress for faster gzip and deflate compression of API responses. #7475
* [ENHANCEMENT] Ingester: Limiting on owned series (`-ingester.use-ingester-owned-series-for-limits`) now prevents discards in cases where a tenant is sharded across all ingesters (or shuffle sharding is disabled) and the ingester count increases. #7411
* [ENHANCEMENT] Block upload: include converted timestamps in the error message if block is from the future. #7538
* [ENHANCEMENT] Query-frontend: Introduce `-query-frontend.active-series-write-timeout` to allow configuring the server-side write timeout for active series requests. #7553 #7569
* [BUGFIX] Ingester: don't ignore errors encountered while iterating through chunks or samples in response to a query request. #6451
* [BUGFIX] Fix issue where queries can fail or omit OOO samples if OOO head compaction occurs between creating a querier and reading chunks #6766
* [BUGFIX] Fix issue where concatenatingChunkIterator can obscure errors #6766
* [BUGFIX] Fix panic during tsdb Commit #6766
* [BUGFIX] tsdb/head: wlog exemplars after samples #6766
* [BUGFIX] Ruler: fix issue where "failed to remotely evaluate query expression, will retry" messages are logged without context such as the trace ID and do not appear in trace events. #6789
* [BUGFIX] Ruler: do not retry requests to remote querier when server's response exceeds its configured max payload size. #7216
* [BUGFIX] Querier: fix issue where spans in query request traces were not nested correctly. #6893
* [BUGFIX] Fix issue where all incoming HTTP requests have duplicate trace spans. #6920
* [BUGFIX] Querier: do not retry requests to store-gateway when a query gets canceled. #6934
* [BUGFIX] Querier: return 499 status code instead of 500 when a request to remote read endpoint gets canceled. #6934
* [BUGFIX] Querier: fix issue where `-querier.max-fetched-series-per-query` is not applied to `/series` endpoint if the series are loaded from ingesters. #7055
* [BUGFIX] Distributor: fix issue where `-distributor.metric-relabeling-enabled` may cause distributors to panic #7176
* [BUGFIX] Distributor: fix issue where `-distributor.metric-relabeling-enabled` may cause distributors to write unsorted labels and corrupt blocks #7326
* [BUGFIX] Query-frontend: the `cortex_query_frontend_queries_total` report incorrectly reported `op="query"` for any request which wasn't a range query. Now the `op` label value can be one of the following: #7207
  * `query`: instant query
  * `query_range`: range query
  * `cardinality`: cardinality query
  * `label_names_and_values`: label names / values query
  * `active_series`: active series query
  * `other`: any other request
* [BUGFIX] Fix performance regression introduced in Mimir 2.11.0 when uploading blocks to AWS S3. #7240
* [BUGFIX] Query-frontend: fix race condition when sharding active series is enabled (see above) and response is compressed with snappy. #7290
* [BUGFIX] Query-frontend: "query stats" log unsuccessful replies from downstream as "failed". #7296
* [BUGFIX] Packaging: remove reload from systemd file as mimir does not take into account SIGHUP. #7345
* [BUGFIX] Compactor: do not allow out-of-order blocks to prevent timely compaction. #7342
* [BUGFIX] Update `google.golang.org/grpc` to resolve occasional issues with gRPC server closing its side of connection before it was drained by the client. #7380
* [BUGFIX] Query-frontend: abort response streaming for `active_series` requests when the request context is canceled. #7378
* [BUGFIX] Compactor: improve compaction of sporadic blocks. #7329
* [BUGFIX] Ruler: fix regression that caused client errors to be tracked in `cortex_ruler_write_requests_failed_total` metric. #7472
* [BUGFIX] promql: Fix Range selectors with an @ modifier are wrongly scoped in range queries. #7475
* [BUGFIX] Fix metadata API using wrong JSON field names. #7475
* [BUGFIX] Ruler: fix native histogram recording rule result corruption. #7552
* [BUGFIX] Querier: fix HTTP status code translations for remote read requests. Previously, remote-read had conflicting behaviours: when returning samples all internal errors were translated to HTTP 400; when returning chunks all internal errors were translated to HTTP 500. #7487
* [BUGFIX] Query-frontend: Fix memory leak on every request. #7654

### Mixin

* [CHANGE] The `job` label matcher for distributor and gateway have been extended to include any deployment matching `distributor.*` and `cortex-gw.*` respectively. This change allows to match custom and multi-zone distributor and gateway deployments too. #6817
* [ENHANCEMENT] Dashboards: Add panels for alertmanager activity of a tenant #6826
* [ENHANCEMENT] Dashboards: Add graphs to "Slow Queries" dashboard. #6880
* [ENHANCEMENT] Dashboards: Update all deprecated "graph" panels to "timeseries" panels. #6864 #7413 #7457
* [ENHANCEMENT] Dashboards: Make most columns in "Slow Queries" sortable. #7000
* [ENHANCEMENT] Dashboards: Render graph panels at full resolution as opposed to at half resolution. #7027
* [ENHANCEMENT] Dashboards: show query-scheduler queue length on "Reads" and "Remote Ruler Reads" dashboards. #7088
* [ENHANCEMENT] Dashboards: Add estimated number of compaction jobs to "Compactor", "Tenants" and "Top tenants" dashboards. #7449 #7481
* [ENHANCEMENT] Recording rules: add native histogram recording rules to `cortex_request_duration_seconds`. #7528
* [ENHANCEMENT] Dashboards: Add total owned series, and per-ingester in-memory and owned series to "Tenants" dashboard. #7511
* [BUGFIX] Dashboards: drop `step` parameter from targets as it is not supported. #7157
* [BUGFIX] Recording rules: drop rules for metrics removed in 2.0: `cortex_memcache_request_duration_seconds` and `cortex_cache_request_duration_seconds`. #7514

### Jsonnet

* [CHANGE] Distributor: Increase `JAEGER_REPORTER_MAX_QUEUE_SIZE` from the default (100) to 1000, to avoid dropping tracing spans. #7259
* [CHANGE] Querier: Increase `JAEGER_REPORTER_MAX_QUEUE_SIZE` from 1000 to 5000, to avoid dropping tracing spans. #6764
* [CHANGE] rollout-operator: remove default CPU limit. #7066
* [CHANGE] Store-gateway: Increase `JAEGER_REPORTER_MAX_QUEUE_SIZE` from the default (100) to 1000, to avoid dropping tracing spans. #7068
* [CHANGE] Query-frontend, ingester, ruler, backend and write instances: Increase `JAEGER_REPORTER_MAX_QUEUE_SIZE` from the default (100), to avoid dropping tracing spans. #7086
* [CHANGE] Ring: relaxed the hash ring heartbeat period and timeout for distributor, ingester, store-gateway and compactor: #6860
  * `-distributor.ring.heartbeat-period` set to `1m`
  * `-distributor.ring.heartbeat-timeout` set to `4m`
  * `-ingester.ring.heartbeat-period` set to `2m`
  * `-store-gateway.sharding-ring.heartbeat-period` set to `1m`
  * `-store-gateway.sharding-ring.heartbeat-timeout` set to `4m`
  * `-compactor.ring.heartbeat-period` set to `1m`
  * `-compactor.ring.heartbeat-timeout` set to `4m`
* [CHANGE] Ruler-querier: the topology spread constrain max skew is now configured through the configuration option `ruler_querier_topology_spread_max_skew` instead of `querier_topology_spread_max_skew`. #7204
* [CHANGE] Distributor: `-server.grpc.keepalive.max-connection-age` lowered from `2m` to `60s` and configured `-shutdown-delay=90s` and termination grace period to `100` seconds in order to reduce the chances of failed gRPC write requests when distributors gracefully shutdown. #7361
* [FEATURE] Added support for the following root-level settings to configure the list of matchers to apply to node affinity: #6782 #6829
  * `alertmanager_node_affinity_matchers`
  * `compactor_node_affinity_matchers`
  * `continuous_test_node_affinity_matchers`
  * `distributor_node_affinity_matchers`
  * `ingester_node_affinity_matchers`
  * `ingester_zone_a_node_affinity_matchers`
  * `ingester_zone_b_node_affinity_matchers`
  * `ingester_zone_c_node_affinity_matchers`
  * `mimir_backend_node_affinity_matchers`
  * `mimir_backend_zone_a_node_affinity_matchers`
  * `mimir_backend_zone_b_node_affinity_matchers`
  * `mimir_backend_zone_c_node_affinity_matchers`
  * `mimir_read_node_affinity_matchers`
  * `mimir_write_node_affinity_matchers`
  * `mimir_write_zone_a_node_affinity_matchers`
  * `mimir_write_zone_b_node_affinity_matchers`
  * `mimir_write_zone_c_node_affinity_matchers`
  * `overrides_exporter_node_affinity_matchers`
  * `querier_node_affinity_matchers`
  * `query_frontend_node_affinity_matchers`
  * `query_scheduler_node_affinity_matchers`
  * `rollout_operator_node_affinity_matchers`
  * `ruler_node_affinity_matchers`
  * `ruler_node_affinity_matchers`
  * `ruler_querier_node_affinity_matchers`
  * `ruler_query_frontend_node_affinity_matchers`
  * `ruler_query_scheduler_node_affinity_matchers`
  * `store_gateway_node_affinity_matchers`
  * `store_gateway_node_affinity_matchers`
  * `store_gateway_zone_a_node_affinity_matchers`
  * `store_gateway_zone_b_node_affinity_matchers`
  * `store_gateway_zone_c_node_affinity_matchers`
* [FEATURE] Ingester: Allow automated zone-by-zone downscaling, that can be enabled via the `ingester_automated_downscale_enabled` flag. It is disabled by default. #6850
* [ENHANCEMENT] Alerts: Add `MimirStoreGatewayTooManyFailedOperations` warning alert that triggers when Mimir store-gateway report error when interacting with the object storage. #6831
* [ENHANCEMENT] Querier HPA: improved scaling metric and scaling policies, in order to scale up and down more gradually. #6971
* [ENHANCEMENT] Rollout-operator: upgraded to v0.13.0. #7469
* [ENHANCEMENT] Rollout-operator: add tracing configuration to rollout-operator container (when tracing is enabled and configured). #7469
* [ENHANCEMENT] Query-frontend: configured `-shutdown-delay`, `-server.grpc.keepalive.max-connection-age` and termination grace period to reduce the likelihood of queries hitting terminated query-frontends. #7129
* [ENHANCEMENT] Autoscaling: add support for KEDA's `ignoreNullValues` option for Prometheus scaler. #7471
* [BUGFIX] Update memcached-exporter to 0.14.1 due to CVE-2023-39325. #6861

### Mimirtool

* [FEATURE] Add command `migrate-utf8` to migrate Alertmanager configurations for Alertmanager versions 0.27.0 and later. #7383
* [ENHANCEMENT] Add template render command to render locally a template. #7325
* [ENHANCEMENT] Add `--extra-headers` option to `mimirtool rules` command to add extra headers to requests for auth. #7141
* [ENHANCEMENT] Analyze Prometheus: set tenant header. #6737
* [ENHANCEMENT] Add argument `--output-dir` to `mimirtool alertmanager get` where the config and templates will be written to and can be loaded via `mimirtool alertmanager load` #6760
* [BUGFIX] Analyze rule-file: .metricsUsed field wasn't populated. #6953

### Mimir Continuous Test

* [ENHANCEMENT] Include comparison of all expected and actual values when any float sample does not match. #6756

### Query-tee

* [BUGFIX] Fix issue where `Host` HTTP header was not being correctly changed for the proxy targets. #7386
* [ENHANCEMENT] Allow using the value of X-Scope-OrgID for basic auth username in the forwarded request if URL username is set as `__REQUEST_HEADER_X_SCOPE_ORGID__`. #7452

### Documentation

* [CHANGE] No longer mark OTLP distributor endpoint as experimental. #7348
* [ENHANCEMENT] Added runbook for `KubePersistentVolumeFillingUp` alert. #7297
* [ENHANCEMENT] Add Grafana Cloud recommendations to OTLP documentation. #7375
* [BUGFIX] Fixed typo on single zone->zone aware replication Helm page. #7327

### Tools

* [CHANGE] copyblocks: The flags for copyblocks have been changed to align more closely with other tools. #6607
* [CHANGE] undelete-blocks: undelete-blocks-gcs has been removed and replaced with undelete-blocks, which supports recovering deleted blocks in versioned buckets from ABS, GCS, and S3-compatible object storage. #6607
* [FEATURE] copyprefix: Add tool to copy objects between prefixes. Supports ABS, GCS, and S3-compatible object storage. #6607

## 2.11.0

### Grafana Mimir

* [CHANGE] The following deprecated configurations have been removed: #6673 #6779 #6808 #6814
  * `-querier.iterators`
  * `-querier.batch-iterators`
  * `-blocks-storage.bucket-store.max-chunk-pool-bytes`
  * `-blocks-storage.bucket-store.chunk-pool-min-bucket-size-bytes`
  * `-blocks-storage.bucket-store.chunk-pool-max-bucket-size-bytes`
  * `-blocks-storage.bucket-store.bucket-index.enabled`
* [CHANGE] Querier: Split worker GRPC config into separate client configs for the frontend and scheduler to allow TLS to be configured correctly when specifying the `tls_server_name`. The GRPC config specified under `-querier.frontend-client.*` will no longer apply to the scheduler client, and will need to be set explicitly under `-querier.scheduler-client.*`. #6445 #6573
* [CHANGE] Store-gateway: enable sparse index headers by default. Sparse index headers reduce the time to load an index header up to 90%. #6005
* [CHANGE] Store-gateway: lazy-loading concurrency limit default value is now 4. #6004
* [CHANGE] General: enabled `-log.buffered` by default. The `-log.buffered` has been deprecated and will be removed in Mimir 2.13. #6131
* [CHANGE] Ingester: changed default `-blocks-storage.tsdb.series-hash-cache-max-size-bytes` setting from `1GB` to `350MB`. The new default cache size is enough to store the hashes for all series in a ingester, assuming up to 2M in-memory series per ingester and using the default 13h retention period for local TSDB blocks in the ingesters. #6130
* [CHANGE] Query-frontend: removed `cortex_query_frontend_workers_enqueued_requests_total`. Use `cortex_query_frontend_enqueue_duration_seconds_count` instead. #6121
* [CHANGE] Ingester / querier: enable ingester to querier chunks streaming by default and mark it as stable. #6174
* [CHANGE] Ingester / querier: enable ingester query request minimisation by default and mark it as stable. #6174
* [CHANGE] Ingester: changed the default value for the experimental configuration parameter `-blocks-storage.tsdb.early-head-compaction-min-estimated-series-reduction-percentage` from 10 to 15. #6186
* [CHANGE] Ingester: `/ingester/push` HTTP endpoint has been removed. This endpoint was added for testing and troubleshooting, but was never documented or used for anything. #6299
* [CHANGE] Experimental setting `-log.rate-limit-logs-per-second-burst` renamed to `-log.rate-limit-logs-burst-size`. #6230
* [CHANGE] Ingester: by setting the newly introduced experimental CLI flag `-ingester.return-only-grpc-errors` to true, ingester will return only gRPC errors. #6443 #6680 #6723
* [CHANGE] Upgrade Node.js to v20. #6540
* [CHANGE] Querier: `cortex_querier_blocks_consistency_checks_failed_total` is now incremented when a block couldn't be queried from any attempted store-gateway as opposed to incremented after each attempt. Also `cortex_querier_blocks_consistency_checks_total` is incremented once per query as opposed to once per attempt (with 3 attempts). #6590
* [CHANGE] Ingester: Modify utilization based read path limiter to base memory usage on Go heap size. #6584
* [FEATURE] Distributor: added option `-distributor.retry-after-header.enabled` to include the `Retry-After` header in recoverable error responses. #6608
* [FEATURE] Query-frontend: add experimental support for query blocking. Queries are blocked on a per-tenant basis and is configured via the limit `blocked_queries`. #5609
* [FEATURE] Vault: Added support for new Vault authentication methods: `AppRole`, `Kubernetes`, `UserPass` and `Token`. #6143
* [FEATURE] Add experimental endpoint `/api/v1/cardinality/active_series` to return the set of active series for a given selector. #6536 #6619 #6651 #6667 #6717
* [FEATURE] Added `-<prefix>.s3.part-size` flag to configure the S3 minimum file size in bytes used for multipart uploads. #6592
* [FEATURE] Add the experimental `-<prefix>.s3.send-content-md5` flag (defaults to `false`) to configure S3 Put Object requests to send a `Content-MD5` header. Setting this flag is not recommended unless your object storage does not support checksums. #6622
* [FEATURE] Distributor: add an experimental flag `-distributor.reusable-ingester-push-worker` that can be used to pre-allocate a pool of workers to be used to send push requests to the ingesters. #6660
* [FEATURE] Distributor: Support enabling of automatically generated name suffixes for metrics ingested via OTLP, through the flag `-distributor.otel-metric-suffixes-enabled`. #6542
* [FEATURE] Ingester: ingester can now track which of the user's series the ingester actually owns according to the ring, and only consider owned series when checking for user series limit. This helps to avoid hitting the user's series limit when scaling up ingesters or changing user's ingester shard size. Feature is currently experimental, and disabled by default. It can be enabled by setting `-ingester.use-ingester-owned-series-for-limits` (to use owned series for limiting). This is currently limited to multi-zone ingester setup, with replication factor being equal to number of zones. #6718 #7087
* [ENHANCEMENT] Query-frontend: don't treat cancel as an error. #4648
* [ENHANCEMENT] Ingester: exported summary `cortex_ingester_inflight_push_requests_summary` tracking total number of inflight requests in percentile buckets. #5845
* [ENHANCEMENT] Query-scheduler: add `cortex_query_scheduler_enqueue_duration_seconds` metric that records the time taken to enqueue or reject a query request. #5879
* [ENHANCEMENT] Query-frontend: add `cortex_query_frontend_enqueue_duration_seconds` metric that records the time taken to enqueue or reject a query request. When query-scheduler is in use, the metric has the `scheduler_address` label to differentiate the enqueue duration by query-scheduler backend. #5879 #6087 #6120
* [ENHANCEMENT] Store-gateway: add metric `cortex_bucket_store_blocks_loaded_by_duration` for counting the loaded number of blocks based on their duration. #6074  #6129
* [ENHANCEMENT] Expose `/sync/mutex/wait/total:seconds` Go runtime metric as `go_sync_mutex_wait_total_seconds_total` from all components. #5879
* [ENHANCEMENT] Query-scheduler: improve latency with many concurrent queriers. #5880
* [ENHANCEMENT] Ruler: add new per-tenant `cortex_ruler_queries_zero_fetched_series_total` metric to track rules that fetched no series. #5925
* [ENHANCEMENT] Implement support for `limit`, `limit_per_metric` and `metric` parameters for `<Prometheus HTTP prefix>/api/v1/metadata` endpoint. #5890
* [ENHANCEMENT] Distributor: add experimental support for storing metadata when ingesting metrics via OTLP. This makes metrics description and type available when ingesting metrics via OTLP. Enable with `-distributor.enable-otlp-metadata-storage=true`. #5693 #6035 #6254
* [ENHANCEMENT] Ingester: added support for sampling errors, which can be enabled by setting `-ingester.error-sample-rate`. This way each error will be logged once in the configured number of times. All the discarded samples will still be tracked by the `cortex_discarded_samples_total` metric. #5584 #6014
* [ENHANCEMENT] Ruler: Fetch secrets used to configure TLS on the Alertmanager client from Vault when `-vault.enabled` is true. #5239
* [ENHANCEMENT] Query-frontend: added query-sharding support for `group by` aggregation queries. #6024
* [ENHANCEMENT] Fetch secrets used to configure server-side TLS from Vault when `-vault.enabled` is true. #6052.
* [ENHANCEMENT] Packaging: add logrotate config file. #6142
* [ENHANCEMENT] Ingester: add the experimental configuration options `-blocks-storage.tsdb.head-postings-for-matchers-cache-max-bytes` and `-blocks-storage.tsdb.block-postings-for-matchers-cache-max-bytes` to enforce a limit in bytes on the `PostingsForMatchers()` cache used by ingesters (the cache limit is per TSDB head and block basis, not a global one). The experimental configuration options `-blocks-storage.tsdb.head-postings-for-matchers-cache-size` and `-blocks-storage.tsdb.block-postings-for-matchers-cache-size` have been deprecated. #6151
* [ENHANCEMENT] Ingester: use the `PostingsForMatchers()` in-memory cache for label values queries with matchers too. #6151
* [ENHANCEMENT] Ingester / store-gateway: optimized regex matchers. #6168 #6250
* [ENHANCEMENT] Distributor: Include ingester IDs in circuit breaker related metrics and logs. #6206
* [ENHANCEMENT] Querier: improve errors and logging when streaming chunks from ingesters and store-gateways. #6194 #6309
* [ENHANCEMENT] Querier: Add `cortex_querier_federation_exemplar_tenants_queried` and `cortex_querier_federation_tenants_queried` metrics to track the number of tenants queried by multi-tenant queries. #6374 #6409
* [ENHANCEMENT] All: added an experimental `-server.grpc.num-workers` flag that configures the number of long-living workers used to process gRPC requests. This could decrease the CPU usage by reducing the number of stack allocations. #6311
* [ENHANCEMENT] All: improved IPv6 support by using the proper host:port formatting. #6311
* [ENHANCEMENT] Querier: always return error encountered during chunks streaming, rather than `the stream has already been exhausted`. #6345 #6433
* [ENHANCEMENT] Query-frontend: add `instance_enable_ipv6` to support IPv6. #6111
* [ENHANCEMENT] Store-gateway: return same detailed error messages as queriers when chunks or series limits are reached. #6347
* [ENHANCEMENT] Querier: reduce memory consumed for queries that hit store-gateways. #6348
* [ENHANCEMENT] Ruler: include corresponding trace ID with log messages associated with rule evaluation. #6379 #6520
* [ENHANCEMENT] Querier: clarify log messages and span events emitted while querying ingesters, and include both ingester name and address when relevant. #6381
* [ENHANCEMENT] Memcached: introduce new experimental configuration parameters `-<prefix>.memcached.write-buffer-size-bytes` `-<prefix>.memcached.read-buffer-size-bytes` to customise the memcached client write and read buffer size (the buffer is allocated for each memcached connection). #6468
* [ENHANCEMENT] Ingester, Distributor: added experimental support for rejecting push requests received via gRPC before reading them into memory, if ingester or distributor is unable to accept the request. This is activated by using `-ingester.limit-inflight-requests-using-grpc-method-limiter` for ingester, and `-distributor.limit-inflight-requests-using-grpc-method-limiter` for distributor. #5976 #6300
* [ENHANCEMENT] Add capability in store-gateways to accept number of tokens through config. `-store-gateway.sharding-ring.num-tokens`, `default-value=512` #4863
* [ENHANCEMENT] Query-frontend: return warnings generated during query evaluation. #6391
* [ENHANCEMENT] Server: Add the option `-server.http-read-header-timeout` to enable specifying a timeout for reading HTTP request headers. It defaults to 0, in which case reading of headers can take up to `-server.http-read-timeout`, leaving no time for reading body, if there's any. #6517
* [ENHANCEMENT] Add connection-string option, `-<prefix>.azure.connection-string`, for Azure Blob Storage. #6487
* [ENHANCEMENT] Ingester: Add `-ingester.instance-limits.max-inflight-push-requests-bytes`. This limit protects the ingester against requests that together may cause an OOM. #6492
* [ENHANCEMENT] Ingester: add new per-tenant `cortex_ingester_local_limits` metric to expose the calculated local per-tenant limits seen at each ingester. Exports the local per-tenant series limit with label `{limit="max_global_series_per_user"}` #6403
* [ENHANCEMENT] Query-frontend: added "queue_time_seconds" field to "query stats" log. This is total time that query and subqueries spent in the queue, before queriers picked it up. #6537
* [ENHANCEMENT] Server: Add `-server.report-grpc-codes-in-instrumentation-label-enabled` CLI flag to specify whether gRPC status codes should be used in `status_code` label of `cortex_request_duration_seconds` metric. It defaults to false, meaning that successful and erroneous gRPC status codes are represented with `success` and `error` respectively. #6562
* [ENHANCEMENT] Server: Add `-ingester.client.report-grpc-codes-in-instrumentation-label-enabled` CLI flag to specify whether gRPC status codes should be used in `status_code` label of `cortex_ingester_client_request_duration_seconds` metric. It defaults to false, meaning that successful and erroneous gRPC status codes are represented with `2xx` and `error` respectively. #6562
* [ENHANCEMENT] Server: Add `-server.http-log-closed-connections-without-response-enabled` option to log details about connections to HTTP server that were closed before any data was sent back. This can happen if client doesn't manage to send complete HTTP headers before timeout. #6612
* [ENHANCEMENT] Query-frontend: include length of query, time since the earliest and latest points of a query, time since the earliest and latest points of a query, cached/uncached bytes in "query stats" logs. Time parameters (start/end/time) are always formatted as RFC3339 now. #6473 #6477 #6709 #6710
* [ENHANCEMENT] Query-frontend: `-query-frontend.align-queries-with-step` has been moved from a global flag to a per-tenant override. #6714
* [ENHANCEMENT] Distributor: added support for reducing the resolution of native histogram samples upon ingestion if the sample has too many buckets compared to `-validation.max-native-histogram-buckets`. This is enabled by default and can be turned off by setting `-validation.reduce-native-histogram-over-max-buckets` to `false`. #6535
* [ENHANCEMENT] Query-frontend: optionally wait for the frontend to complete startup if requests are received while the frontend is still starting. Disabled by default, set `-query-frontend.not-running-timeout` to a non-zero value to enable. #6621
* [ENHANCEMENT] Distributor: Include source IPs in OTLP push handler logs. #6652
* [ENHANCEMENT] Query-frontend: return clearer error message when a query request is received while shutting down. #6675
* [ENHANCEMENT] Querier: return clearer error message when a query request is cancelled by the caller. #6697
* [ENHANCEMENT] Compactor: Mark corrupted blocks for no-compaction to avoid blocking compactor future runs. #6588
* [ENHANCEMENT] Distributor: Added an experimental configuration option `distributor.ingestion-burst-factor` that overrides the `distributor.ingestion-burst-size` option if set. The `distributor.ingestion-burst-factor` is used to set the underlying ingestion rate limiter token bucket's burst size to a multiple of the per distributor `distributor.ingestion-rate-limit` and the `distributor.ingestion-burst-factor`. This is disabled by default. #6662
* [ENHANCEMENT] Add debug message to track tenants sending queries that are not able to benefit from caches. #6732
* [BUGFIX] Distributor: return server overload error in the event of exceeding the ingestion rate limit. #6549
* [BUGFIX] Ring: Ensure network addresses used for component hash rings are formatted correctly when using IPv6. #6068
* [BUGFIX] Query-scheduler: don't retain connections from queriers that have shut down, leading to gradually increasing enqueue latency over time. #6100 #6145
* [BUGFIX] Ingester: prevent query logic from continuing to execute after queries are canceled. #6085
* [BUGFIX] Ensure correct nesting of children of the `querier.Select` tracing span. #6085
* [BUGFIX] Packaging: fix preremove script preventing upgrades on RHEL based OS. #6067
* [BUGFIX] Querier: return actual error rather than `attempted to read series at index XXX from stream, but the stream has already been exhausted` (or even no error at all) when streaming chunks from ingesters or store-gateways is enabled and an error occurs while streaming chunks. #6346
* [BUGFIX] Querier: reduce log volume when querying ingesters with zone-awareness enabled and one or more instances in a single zone unavailable. #6381
* [BUGFIX] Querier: don't try to query further ingesters if ingester query request minimization is enabled and a query limit is reached as a result of the responses from the initial set of ingesters. #6402
* [BUGFIX] Ingester: Don't cache context cancellation error when querying. #6446
* [BUGFIX] Ingester: don't ignore errors encountered while iterating through chunks or samples in response to a query request. #6469
* [BUGFIX] All: fix issue where traces for some inter-component gRPC calls would incorrectly show the call as failing due to cancellation. #6470
* [BUGFIX] Querier: correctly mark streaming requests to ingesters or store-gateways as successful, not cancelled, in metrics and traces. #6471 #6505
* [BUGFIX] Querier: fix issue where queries fail with "context canceled" error when an ingester or store-gateway fails healthcheck while the query is in progress. #6550
* [BUGFIX] Tracing: When creating an OpenTelemetry tracing span, add it to the context for later retrieval. #6614
* [BUGFIX] Querier: always report query results to query-frontends, even when cancelled, to ensure query-frontends don't wait for results that will otherwise never arrive. #6703
* [BUGFIX] Querier: attempt to query ingesters in PENDING state, to reduce the likelihood that scaling up the number of ingesters in multiple zones simultaneously causes a read outage. #6726 #6727
* [BUGFIX] Querier: don't cancel inflight queries from a query-scheduler if the stream between the querier and query-scheduler is broken. #6728
* [BUGFIX] Store-gateway: Fix double-counting of some duration metrics. #6616
* [BUGFIX] Fixed possible series matcher corruption leading to wrong series being included in query results. #6884

### Mixin

* [CHANGE] Dashboards: enabled reporting gRPC codes as `status_code` label in Mimir dashboards. In case of gRPC calls, the successful `status_code` label on `cortex_request_duration_seconds` and gRPC client request duration metrics has changed from 'success' and '2xx' to 'OK'. #6561
* [CHANGE] Alerts: remove `MimirGossipMembersMismatch` alert and replace it with `MimirGossipMembersTooHigh` and `MimirGossipMembersTooLow` alerts that should have a higher signal-to-noise ratio. #6508
* [ENHANCEMENT] Dashboards: Optionally show rejected requests on Mimir Writes dashboard. Useful when used together with "early request rejection" in ingester and distributor. #6132 #6556
* [ENHANCEMENT] Alerts: added a critical alert for `CompactorSkippedBlocksWithOutOfOrderChunks` when multiple blocks are affected. #6410
* [ENHANCEMENT] Dashboards: Added the min-replicas for autoscaling dashboards. #6528
* [ENHANCEMENT] Dashboards: Show queries per second for the `/api/v1/cardinality/` endpoints on the "Overview" dashboard. #6720
* [BUGFIX] Alerts: fixed issue where `GossipMembersMismatch` warning message referred to per-instance labels that were not produced by the alert query. #6146
* [BUGFIX] Dashboards: Fix autoscaling dashboard panels for KEDA > 2.9. [Requires scraping the KEDA operator for metrics since they moved](https://github.com/kedacore/keda/issues/3972). #6528
* [BUGFIX] Alerts: Fix autoscaling alerts for KEDA > 2.9. [Requires scraping the KEDA operator for metrics since they moved](https://github.com/kedacore/keda/issues/3972). #6528

### Jsonnet

* [CHANGE] Ingester: reduce `-server.grpc-max-concurrent-streams` to 500. #5666
* [CHANGE] Changed default `_config.cluster_domain` from `cluster.local` to `cluster.local.` to reduce the number of DNS lookups made by Mimir. #6389
* [CHANGE] Query-frontend: changed default `_config.autoscaling_query_frontend_cpu_target_utilization` from `1` to `0.75`. #6395
* [CHANGE] Distributor: Increase HPA scale down period such that distributors are slower to scale down after autoscaling up. #6589
* [CHANGE] Store-gateway: Change the default timeout used for index-queries caches from `200ms` to `450ms`. #6786
* [FEATURE] Store-gateway: Allow automated zone-by-zone downscaling, that can be enabled via the `store_gateway_automated_downscale_enabled` flag. It is disabled by default. #6149
* [FEATURE] Ingester: Allow to configure TSDB Head early compaction using the following `_config` parameters: #6181
  * `ingester_tsdb_head_early_compaction_enabled` (disabled by default)
  * `ingester_tsdb_head_early_compaction_reduction_percentage`
  * `ingester_tsdb_head_early_compaction_min_in_memory_series`
* [ENHANCEMENT] Double the amount of rule groups for each user tier. #5897
* [ENHANCEMENT] Set `maxUnavailable` to 0 for `distributor`, `overrides-exporter`, `querier`, `query-frontend`, `query-scheduler` `ruler-querier`, `ruler-query-frontend`, `ruler-query-scheduler` and `consul` deployments, to ensure they don't become completely unavailable during a rollout. #5924
* [ENHANCEMENT] Update rollout-operator to `v0.9.0`. #6022 #6110 #6558 #6681
* [ENHANCEMENT] Update memcached to `memcached:1.6.22-alpine`. #6585
* [ENHANCEMENT] Store-gateway: replaced the following deprecated CLI flags: #6319
  * `-blocks-storage.bucket-store.index-header-lazy-loading-enabled` replaced with `-blocks-storage.bucket-store.index-header.lazy-loading-enabled`
  * `-blocks-storage.bucket-store.index-header-lazy-loading-idle-timeout` replaced with `-blocks-storage.bucket-store.index-header.lazy-loading-idle-timeout`
* [ENHANCEMENT] Store-gateway: Allow selective enablement of store-gateway automated scaling on a per-zone basis. #6302
* [BUGFIX] Autoscaling: KEDA > 2.9 removed the ability to set metricName in the trigger metadata. To help discern which metric is used by the HPA, we set the trigger name to what was the metricName. This is available as the `scaler` label on `keda_*` metrics. #6528

### Mimirtool

* [ENHANCEMENT] Analyze Grafana: Improve support for variables in range. #6657
* [BUGFIX] Fix out of bounds error on export with large timespans and/or series count. #5700
* [BUGFIX] Fix the issue where `--read-timeout` was applied to the entire `mimirtool analyze grafana` invocation rather than to individual Grafana API calls. #5915
* [BUGFIX] Fix incorrect remote-read path joining for `mimirtool remote-read` commands on Windows. #6011
* [BUGFIX] Fix template files full path being sent in `mimirtool alertmanager load` command. #6138
* [BUGFIX] Analyze rule-file: .metricsUsed field wasn't populated. #6953

### Mimir Continuous Test

### Query-tee

### Documentation

* [ENHANCEMENT] Document the concept of native histograms and how to send them to Mimir, migration path. #5956 #6488 #6539 #6752
* [ENHANCEMENT] Document native histograms query and visualization. #6231

### Tools

* [CHANGE] tsdb-index: Rename tool to tsdb-series. #6317
* [FEATURE] tsdb-labels: Add tool to print label names and values of a TSDB block. #6317
* [ENHANCEMENT] trafficdump: Trafficdump can now parse OTEL requests. Entire request is dumped to output, there's no filtering of fields or matching of series done. #6108

## 2.10.5

### Grafana Mimir

* [ENHANCEMENT] Update Docker base images from `alpine:3.18.3` to `alpine:3.18.5`. #6897
* [BUGFIX] Fixed possible series matcher corruption leading to wrong series being included in query results. #6886

### Documentation

* [ENHANCEMENT] Document the concept of native histograms and how to send them to Mimir, migration path. #6757
* [ENHANCEMENT] Document native histograms query and visualization. #6757

## 2.10.4

### Grafana Mimir

* [BUGFIX] Update otelhttp library to v0.44.0 as a mitigation for CVE-2023-45142. #6634

## 2.10.3

### Grafana Mimir

* [BUGFIX] Update grpc-go library to 1.57.2-dev that includes a fix for a bug introduced in 1.57.1. #6419

## 2.10.2

### Grafana Mimir

* [BUGFIX] Update grpc-go library to 1.57.1 and `golang.org/x/net` to `0.17`, which include fix for CVE-2023-44487. #6349

## 2.10.1

### Grafana Mimir

* [CHANGE] Update Go version to 1.21.3. #6244 #6325
* [BUGFIX] Query-frontend: Don't retry read requests rejected by the ingester due to utilization based read path limiting. #6032
* [BUGFIX] Ingester: fix panic in WAL replay of certain native histograms. #6086

## 2.10.0

### Grafana Mimir

* [CHANGE] Store-gateway: skip verifying index header integrity upon loading. To enable verification set `blocks_storage.bucket_store.index_header.verify_on_load: true`. #5174
* [CHANGE] Querier: change the default value of the experimental `-querier.streaming-chunks-per-ingester-buffer-size` flag to 256. #5203
* [CHANGE] Querier: only initiate query requests to ingesters in the `ACTIVE` state in the ring. #5342
* [CHANGE] Querier: renamed `-querier.prefer-streaming-chunks` to `-querier.prefer-streaming-chunks-from-ingesters` to enable streaming chunks from ingesters to queriers. #5182
* [CHANGE] Querier: `-query-frontend.cache-unaligned-requests` has been moved from a global flag to a per-tenant override. #5312
* [CHANGE] Ingester: removed `cortex_ingester_shipper_dir_syncs_total` and `cortex_ingester_shipper_dir_sync_failures_total` metrics. The former metric was not much useful, and the latter was never incremented. #5396
* [CHANGE] Ingester: removed logging of errors related to hitting per-instance limits to reduce resource usage when ingesters are under pressure. #5585
* [CHANGE] gRPC clients: use default connect timeout of 5s, and therefore enable default connect backoff max delay of 5s. #5562
* [CHANGE] Ingester: the `-validation.create-grace-period` is now enforced in the ingester too, other than distributor and query-frontend. If you've configured `-validation.create-grace-period` then make sure the configuration is applied to ingesters too. #5712
* [CHANGE] Distributor: the `-validation.create-grace-period` is now enforced for examplars too in the distributor. If an examplar has timestamp greater than "now + grace_period", then the exemplar will be dropped and the metric `cortex_discarded_exemplars_total{reason="exemplar_too_far_in_future",user="..."}` increased. #5761
* [CHANGE] Query-frontend: the `-validation.create-grace-period` is now enforced in the query-frontend even when the configured value is 0. When the value is 0, the query end time range is truncated to the current real-world time. #5829
* [CHANGE] Store-gateway: deprecated configuration parameters for index header under `blocks-storage.bucket-store` and use a new configurations in `blocks-storage.bucket-store.index-header`, deprecated configuration will be removed in Mimir 2.12. Configuration changes: #5726
  * `-blocks-storage.bucket-store.index-header-lazy-loading-enabled` is deprecated, use the new configuration `-blocks-storage.bucket-store.index-header.lazy-loading-enabled`
  * `-blocks-storage.bucket-store.index-header-lazy-loading-idle-timeout` is deprecated, use the new configuration `-blocks-storage.bucket-store.index-header.lazy-loading-idle-timeout`
  * `-blocks-storage.bucket-store.index-header-lazy-loading-concurrency` is deprecated, use the new configuration `-blocks-storage.bucket-store.index-header.lazy-loading-concurrency`
* [CHANGE] Store-gateway: remove experimental fine-grained chunks caching. The following experimental configuration parameters have been removed `-blocks-storage.bucket-store.chunks-cache.fine-grained-chunks-caching-enabled`, `-blocks-storage.bucket-store.fine-grained-chunks-caching-ranges-per-series`. #5816 #5875
* [CHANGE] Ingester: remove deprecated `blocks-storage.tsdb.max-tsdb-opening-concurrency-on-startup`. #5850
* [FEATURE] Introduced `-distributor.service-overload-status-code-on-rate-limit-enabled` flag for configuring status code to 529 instead of 429 upon rate limit exhaustion. #5752
* [FEATURE] Cardinality API: added a new `count_method` parameter which enables counting active series. #5136
* [FEATURE] Query-frontend: added experimental support to cache cardinality, label names and label values query responses. The cache will be used when `-query-frontend.cache-results` is enabled, and `-query-frontend.results-cache-ttl-for-cardinality-query` or `-query-frontend.results-cache-ttl-for-labels-query` set to a value greater than 0. The following metrics have been added to track the query results cache hit ratio per `request_type`: #5212 #5235 #5426 #5524
  * `cortex_frontend_query_result_cache_requests_total{request_type="query_range|cardinality|label_names_and_values"}`
  * `cortex_frontend_query_result_cache_hits_total{request_type="query_range|cardinality|label_names_and_values"}`
* [FEATURE] Added `-<prefix>.s3.list-objects-version` flag to configure the S3 list objects version. #5099
* [FEATURE] Ingester: add optional CPU/memory utilization based read request limiting, considered experimental. Disabled by default, enable by configuring limits via both of the following flags: #5012 #5392 #5394 #5526 #5508 #5704
  * `-ingester.read-path-cpu-utilization-limit`
  * `-ingester.read-path-memory-utilization-limit`
  * `-ingester.log-utilization-based-limiter-cpu-samples`
* [FEATURE] Ruler: support filtering results from rule status endpoint by `file`, `rule_group` and `rule_name`. #5291
* [FEATURE] Ingester: add experimental support for creating tokens by using spread minimizing strategy. This can be enabled with `-ingester.ring.token-generation-strategy: spread-minimizing` and `-ingester.ring.spread-minimizing-zones: <all available zones>`. In that case `-ingester.ring.tokens-file-path` must be empty. #5308 #5324
* [FEATURE] Storegateway: Persist sparse index-headers to disk and read from disk on index-header loads instead of reconstructing. #5465 #5651 #5726
* [FEATURE] Ingester: add experimental CLI flag `-ingester.ring.spread-minimizing-join-ring-in-order` that allows an ingester to register tokens in the ring only after all previous ingesters (with ID lower than its own ID) have already been registered. #5541
* [FEATURE] Ingester: add experimental support to compact the TSDB Head when the number of in-memory series is equal or greater than `-blocks-storage.tsdb.early-head-compaction-min-in-memory-series`, and the ingester estimates that the per-tenant TSDB Head compaction will reduce in-memory series by at least `-blocks-storage.tsdb.early-head-compaction-min-estimated-series-reduction-percentage`. #5371
* [FEATURE] Ingester: add new metrics for tracking native histograms in active series: `cortex_ingester_active_native_histogram_series`, `cortex_ingester_active_native_histogram_series_custom_tracker`, `cortex_ingester_active_native_histogram_buckets`, `cortex_ingester_active_native_histogram_buckets_custom_tracker`. The first 2 are the subsets of the existing and unmodified `cortex_ingester_active_series` and `cortex_ingester_active_series_custom_tracker` respectively, only tracking native histogram series, and the last 2 are the equivalents for tracking the number of buckets in native histogram series. #5318
* [FEATURE] Add experimental CLI flag `-<prefix>.s3.native-aws-auth-enabled` that allows to enable the default credentials provider chain of the AWS SDK. #5636
* [FEATURE] Distributor: add experimental support for circuit breaking when writing to ingesters via `-ingester.client.circuit-breaker.enabled`, `-ingester.client.circuit-breaker.failure-threshold`, or `-ingester.client.circuit-breaker.cooldown-period` or their corresponding YAML. #5650
* [FEATURE] The following features are no longer considered experimental. #5701 #5872
  * Ruler storage cache (`-ruler-storage.cache.*`)
  * Exclude ingesters running in specific zones (`-ingester.ring.excluded-zones`)
  * Cardinality-based query sharding (`-query-frontend.query-sharding-target-series-per-shard`)
  * Cardinality query result caching (`-query-frontend.results-cache-ttl-for-cardinality-query`)
  * Label names and values query result caching (`-query-frontend.results-cache-ttl-for-labels-query`)
  * Query expression size limit (`-query-frontend.max-query-expression-size-bytes`)
  * Peer discovery / tenant sharding for overrides exporters (`-overrides-exporter.ring.enabled`)
  * Configuring enabled metrics in overrides exporter (`-overrides-exporter.enabled-metrics`)
  * Per-tenant results cache TTL (`-query-frontend.results-cache-ttl`, `-query-frontend.results-cache-ttl-for-out-of-order-time-window`)
  * Shutdown delay (`-shutdown-delay`)
* [FEATURE] Querier: add experimental CLI flag `-tenant-federation.max-concurrent` to adjust the max number of per-tenant queries that can be run at a time when executing a single multi-tenant query. #5874
* [FEATURE] Alertmanager: add Microsoft Teams as a supported integration. #5840
* [ENHANCEMENT] Overrides-exporter: Add new metrics for write path and alertmanager (`max_global_metadata_per_user`, `max_global_metadata_per_metric`, `request_rate`, `request_burst_size`, `alertmanager_notification_rate_limit`, `alertmanager_max_dispatcher_aggregation_groups`, `alertmanager_max_alerts_count`, `alertmanager_max_alerts_size_bytes`) and added flag `-overrides-exporter.enabled-metrics` to explicitly configure desired metrics, e.g. `-overrides-exporter.enabled-metrics=request_rate,ingestion_rate`. Default value for this flag is: `ingestion_rate,ingestion_burst_size,max_global_series_per_user,max_global_series_per_metric,max_global_exemplars_per_user,max_fetched_chunks_per_query,max_fetched_series_per_query,ruler_max_rules_per_rule_group,ruler_max_rule_groups_per_tenant`. #5376
* [ENHANCEMENT] Cardinality API: when zone aware replication is enabled, the label values cardinality API can now tolerate single zone failure #5178
* [ENHANCEMENT] Distributor: optimize sending requests to ingesters when incoming requests don't need to be modified. For now this feature can be disabled by setting `-timeseries-unmarshal-caching-optimization-enabled=false`. #5137
* [ENHANCEMENT] Add advanced CLI flags to control gRPC client behaviour: #5161
  * `-<prefix>.connect-timeout`
  * `-<prefix>.connect-backoff-base-delay`
  * `-<prefix>.connect-backoff-max-delay`
  * `-<prefix>.initial-stream-window-size`
  * `-<prefix>.initial-connection-window-size`
* [ENHANCEMENT] Query-frontend: added "response_size_bytes" field to "query stats" log. #5196
* [ENHANCEMENT] Querier: refine error messages for per-tenant query limits, informing the user of the preferred strategy for not hitting the limit, in addition to how they may tweak the limit. #5059
* [ENHANCEMENT] Distributor: optimize sending of requests to ingesters by reusing memory buffers for marshalling requests. This optimization can be enabled by setting `-distributor.write-requests-buffer-pooling-enabled` to `true`. #5195 #5805 #5830
* [ENHANCEMENT] Querier: add experimental `-querier.minimize-ingester-requests` option to initially query only the minimum set of ingesters required to reach quorum. #5202 #5259 #5263
* [ENHANCEMENT] Querier: improve error message when streaming chunks from ingesters to queriers and a query limit is reached. #5245
* [ENHANCEMENT] Use new data structure for labels, to reduce memory consumption. #3555 #5731
* [ENHANCEMENT] Update alpine base image to 3.18.2. #5276
* [ENHANCEMENT] Ruler: add `cortex_ruler_sync_rules_duration_seconds` metric, tracking the time spent syncing all rule groups owned by the ruler instance. #5311
* [ENHANCEMENT] Store-gateway: add experimental `blocks-storage.bucket-store.index-header-lazy-loading-concurrency` config option to limit the number of concurrent index-headers loads when lazy loading. #5313 #5605
* [ENHANCEMENT] Ingester and querier: improve level of detail in traces emitted for queries that hit ingesters. #5315
* [ENHANCEMENT] Querier: add `cortex_querier_queries_rejected_total` metric that counts the number of queries rejected due to hitting a limit (eg. max series per query or max chunks per query). #5316 #5440 #5450
* [ENHANCEMENT] Querier: add experimental `-querier.minimize-ingester-requests-hedging-delay` option to initiate requests to further ingesters when request minimisation is enabled and not all initial requests have completed. #5368
* [ENHANCEMENT] Clarify docs for `-ingester.client.*` flags to make it clear that these are used by both queriers and distributors. #5375
* [ENHANCEMENT] Querier and store-gateway: add experimental support for streaming chunks from store-gateways to queriers while evaluating queries. This can be enabled with `-querier.prefer-streaming-chunks-from-store-gateways=true`. #5182
* [ENHANCEMENT] Querier: enforce `max-chunks-per-query` limit earlier in query processing when streaming chunks from ingesters to queriers to avoid unnecessarily consuming resources for queries that will be aborted. #5369 #5447
* [ENHANCEMENT] Ingester: added `cortex_ingester_shipper_last_successful_upload_timestamp_seconds` metric tracking the last successful TSDB block uploaded to the bucket (unix timestamp in seconds). #5396
* [ENHANCEMENT] Ingester: add two metrics tracking resource utilization calculated by utilization based limiter: #5496
  * `cortex_ingester_utilization_limiter_current_cpu_load`: The current exponential weighted moving average of the ingester's CPU load
  * `cortex_ingester_utilization_limiter_current_memory_usage_bytes`: The current ingester memory utilization
* [ENHANCEMENT] Ruler: added `insight=true` field to ruler's prometheus component for rule evaluation logs. #5510
* [ENHANCEMENT] Distributor Ingester: add metrics to count the number of requests rejected for hitting per-instance limits, `cortex_distributor_instance_rejected_requests_total` and `cortex_ingester_instance_rejected_requests_total` respectively. #5551
* [ENHANCEMENT] Distributor: add support for ingesting exponential histograms that are over the native histogram scale limit of 8 in OpenTelemetry format by downscaling them. #5532 #5607
* [ENHANCEMENT] General: buffered logging: #5506
  * `-log.buffered` CLI flag enable buffered logging.
* [ENHANCEMENT] Distributor: add more detailed information to traces generated while processing OTLP write requests. #5539
* [ENHANCEMENT] Distributor: improve performance ingesting OTLP payloads. #5531 #5607 #5616
* [ENHANCEMENT] Ingester: optimize label-values with matchers call when number of matched series is small. #5600
* [ENHANCEMENT] Compactor: delete bucket-index, markers and debug files if there are no blocks left in the bucket index. This cleanup must be enabled by using `-compactor.no-blocks-file-cleanup-enabled` option. #5648
* [ENHANCEMENT] Ingester: reduce memory usage of active series tracker. #5665
* [ENHANCEMENT] Store-gateway: added `-store-gateway.sharding-ring.auto-forget-enabled` configuration parameter to control whether store-gateway auto-forget feature should be enabled or disabled (enabled by default). #5702
* [ENHANCEMENT] Compactor: added per tenant block upload counters `cortex_block_upload_api_blocks_total`, `cortex_block_upload_api_bytes_total`, and `cortex_block_upload_api_files_total`. #5738
* [ENHANCEMENT] Compactor: verify time range of compacted block(s) matches the time range of input blocks. #5760
* [ENHANCEMENT] Querier: improved observability of calls to ingesters during queries. #5724
* [ENHANCEMENT] Compactor: block backfilling logging is now more verbose. #5711
* [ENHANCEMENT] Added support to rate limit application logs: #5764
  * `-log.rate-limit-enabled`
  * `-log.rate-limit-logs-per-second`
  * `-log.rate-limit-logs-per-second-burst`
* [ENHANCEMENT] Ingester: added `cortex_ingester_tsdb_head_min_timestamp_seconds` and `cortex_ingester_tsdb_head_max_timestamp_seconds` metrics which return min and max time of all TSDB Heads open in an ingester. #5786 #5815
* [ENHANCEMENT] Querier: cancel query requests to ingesters in a zone upon first error received from the zone, to reduce wasted effort spent computing results that won't be used #5764
* [ENHANCEMENT] All: improve tracing of internal HTTP requests sent over httpgrpc. #5782
* [ENHANCEMENT] Querier: add experimental per-query chunks limit based on an estimate of the number of chunks that will be sent from ingesters and store-gateways that is enforced earlier during query evaluation. This limit is disabled by default and can be configured with `-querier.max-estimated-fetched-chunks-per-query-multiplier`. #5765
* [ENHANCEMENT] Ingester: add UI for listing tenants with TSDB on given ingester and viewing details of tenants's TSDB on given ingester. #5803 #5824
* [ENHANCEMENT] Querier: improve observability of calls to store-gateways during queries. #5809
* [ENHANCEMENT] Query-frontend: improve tracing of interactions with query-scheduler. #5818
* [ENHANCEMENT] Query-scheduler: improve tracing of requests when request is rejected by query-scheduler. #5848
* [ENHANCEMENT] Ingester: avoid logging some errors that could cause logging contention. #5494 #5581
* [ENHANCEMENT] Store-gateway: wait for query gate after loading blocks. #5507
* [ENHANCEMENT] Store-gateway: always include `__name__` posting group in selection in order to reduce the number of object storage API calls. #5246
* [ENHANCEMENT] Ingester: track active series by ref instead of hash/labels to reduce memory usage. #5134 #5193
* [ENHANCEMENT] Go: updated to 1.21.1. #5955 #5960
* [ENHANCEMENT] Alertmanager: updated to alertmanager 0.26.0. #5840
* [BUGFIX] Ingester: Handle when previous ring state is leaving and the number of tokens has changed. #5204
* [BUGFIX] Querier: fix issue where queries that use the `timestamp()` function fail with `execution: attempted to read series at index 0 from stream, but the stream has already been exhausted` if streaming chunks from ingesters to queriers is enabled. #5370
* [BUGFIX] memberlist: bring back `memberlist_client_kv_store_count` metric that used to exist in Cortex, but got lost during dskit updates before Mimir 2.0. #5377
* [BUGFIX] Querier: pass on HTTP 503 query response code. #5364
* [BUGFIX] Store-gateway: Fix issue where stopping a store-gateway could cause all store-gateways to unload all blocks. #5464
* [BUGFIX] Allocate ballast in smaller blocks to avoid problem when entire ballast was kept in memory working set. #5565
* [BUGFIX] Querier: retry frontend result notification when an error is returned. #5591
* [BUGFIX] Querier: fix issue where `cortex_ingester_client_request_duration_seconds` metric did not include streaming query requests that did not return any series. #5695
* [BUGFIX] Ingester: fix ActiveSeries tracker double-counting series that have been deleted from the Head while still being active and then recreated again. #5678
* [BUGFIX] Ingester: don't set "last update time" of TSDB into the future when opening TSDB. This could prevent detecting of idle TSDB for a long time, if sample in distant future was ingested. #5787
* [BUGFIX] Store-gateway: fix bug when lazy index header could be closed prematurely even when still in use. #5795
* [BUGFIX] Ruler: gracefully shut down rule evaluations. #5778
* [BUGFIX] Querier: fix performance when ingesters stream samples. #5836
* [BUGFIX] Ingester: fix spurious `not found` errors on label values API during head compaction. #5957
* [BUGFIX] All: updated Minio object storage client from 7.0.62 to 7.0.63 to fix auto-detection of AWS GovCloud environments. #5905

### Mixin

* [CHANGE] Dashboards: show all workloads in selected namespace on "rollout progress" dashboard. #5113
* [CHANGE] Dashboards: show the number of updated and ready pods for each workload in the "rollout progress" panel on the "rollout progress" dashboard. #5113
* [CHANGE] Dashboards: removed "Query results cache misses" panel on the "Mimir / Queries" dashboard. #5423
* [CHANGE] Dashboards: default to shared crosshair on all dashboards. #5489
* [CHANGE] Dashboards: sort variable drop-down lists from A to Z, rather than Z to A. #5490
* [CHANGE] Alerts: removed `MimirProvisioningTooManyActiveSeries` alert. You should configure `-ingester.instance-limits.max-series` and rely on `MimirIngesterReachingSeriesLimit` alert instead. #5593
* [CHANGE] Alerts: removed `MimirProvisioningTooManyWrites` alert. The alerting threshold used in this alert was chosen arbitrarily and ingesters receiving an higher number of samples / sec don't necessarily have any issue. You should rely on SLOs metrics and alerts instead. #5706
* [CHANGE] Alerts: don't raise `MimirRequestErrors` or `MimirRequestLatency` alert for the `/debug/pprof` endpoint. #5826
* [ENHANCEMENT] Dashboards: adjust layout of "rollout progress" dashboard panels so that the "rollout progress" panel doesn't require scrolling. #5113
* [ENHANCEMENT] Dashboards: show container name first in "pods count per version" panel on "rollout progress" dashboard. #5113
* [ENHANCEMENT] Dashboards: show time spend waiting for turn when lazy loading index headers in the "index-header lazy load gate latency" panel on the "queries" dashboard. #5313
* [ENHANCEMENT] Dashboards: split query results cache hit ratio by request type in "Query results cache hit ratio" panel on the "Mimir / Queries" dashboard. #5423
* [ENHANCEMENT] Dashboards: add "rejected queries" panel to "queries" dashboard. #5429
* [ENHANCEMENT] Dashboards: add native histogram active series and active buckets to "tenants" dashboard. #5543
* [ENHANCEMENT] Dashboards: add panels to "Mimir / Writes" for requests rejected for per-instance limits. #5638
* [ENHANCEMENT] Dashboards: rename "Blocks currently loaded" to "Blocks currently owned" in the "Mimir / Queries" dashboard. #5705
* [ENHANCEMENT] Alerts: Add `MimirIngestedDataTooFarInTheFuture` warning alert that triggers when Mimir ingests sample with timestamp more than 1h in the future. #5822
* [BUGFIX] Alerts: fix `MimirIngesterRestarts` to fire only when the ingester container is restarted, excluding the cases the pod is rescheduled. #5397
* [BUGFIX] Dashboards: fix "unhealthy pods" panel on "rollout progress" dashboard showing only a number rather than the name of the workload and the number of unhealthy pods if only one workload has unhealthy pods. #5113 #5200
* [BUGFIX] Alerts: fixed `MimirIngesterHasNotShippedBlocks` and `MimirIngesterHasNotShippedBlocksSinceStart` alerts. #5396
* [BUGFIX] Alerts: Fix `MimirGossipMembersMismatch` to include `admin-api` and custom compactor pods. `admin-api` is a GEM component. #5641 #5797
* [BUGFIX] Dashboards: fix autoscaling dashboard panels that could show multiple series for a single component. #5810
* [BUGFIX] Dashboards: fix ruler-querier scaling metric panel query and split into CPU and memory scaling metric panels. #5739

### Jsonnet

* [CHANGE] Removed `_config.querier.concurrency` configuration option and replaced it with `_config.querier_max_concurrency` and `_config.ruler_querier_max_concurrency` to allow to easily fine tune it for different querier deployments. #5322
* [CHANGE] Change `_config.multi_zone_ingester_max_unavailable` to 50. #5327
* [CHANGE] Change distributors rolling update strategy configuration: `maxSurge` and `maxUnavailable` are set to `15%` and `0`. #5714
* [FEATURE] Alertmanager: Add horizontal pod autoscaler config, that can be enabled using `autoscaling_alertmanager_enabled: true`. #5194 #5249
* [ENHANCEMENT] Enable the `track_sizes` feature for Memcached pods to help determine cache efficiency. #5209
* [ENHANCEMENT] Add per-container map for environment variables. #5181
* [ENHANCEMENT] Add `PodDisruptionBudget`s for compactor, continuous-test, distributor, overrides-exporter, querier, query-frontend, query-scheduler, rollout-operator, ruler, ruler-querier, ruler-query-frontend, ruler-query-scheduler, and all memcached workloads. #5098
* [ENHANCEMENT] Ruler: configure the ruler storage cache when the metadata cache is enabled. #5326 #5334
* [ENHANCEMENT] Shuffle-sharding: ingester shards in user-classes can now be configured to target different series and limit percentage utilization through `_config.shuffle_sharding.target_series_per_ingester` and `_config.shuffle_sharding.target_utilization_percentage` values. #5470
* [ENHANCEMENT] Distributor: allow adjustment of the targeted CPU usage as a percentage of requested CPU. This can be adjusted with `_config.autoscaling_distributor_cpu_target_utilization`. #5525
* [ENHANCEMENT] Ruler: add configuration option `_config.ruler_remote_evaluation_max_query_response_size_bytes` to easily set the maximum query response size allowed (in bytes). #5592
* [ENHANCEMENT] Distributor: dynamically set `GOMAXPROCS` based on the CPU request. This should reduce distributor CPU utilization, assuming the CPU request is set to a value close to the actual utilization. #5588
* [ENHANCEMENT] Querier: dynamically set `GOMAXPROCS` based on the CPU request. This should reduce noisy neighbour issues created by the querier, whose CPU utilization could eventually saturate the Kubernetes node if unbounded. #5646 #5658
* [ENHANCEMENT] Allow to remove an entry from the configured environment variable for a given component, setting the environment value to `null` in the `*_env_map` objects (e.g. `store_gateway_env_map+:: { 'field': null}`). #5599
* [ENHANCEMENT] Allow overriding the default number of replicas for `etcd`. #5589
* [ENHANCEMENT] Memcached: reduce memory request for results, chunks and metadata caches. The requested memory is 5% greater than the configured memcached max cache size. #5661
* [ENHANCEMENT] Autoscaling: Add the following configuration options to fine tune autoscaler target utilization: #5679 #5682 #5689
  * `autoscaling_querier_target_utilization` (defaults to `0.75`)
  * `autoscaling_mimir_read_target_utilization` (defaults to `0.75`)
  * `autoscaling_ruler_querier_cpu_target_utilization` (defaults to `1`)
  * `autoscaling_distributor_memory_target_utilization` (defaults to `1`)
  * `autoscaling_ruler_cpu_target_utilization` (defaults to `1`)
  * `autoscaling_query_frontend_cpu_target_utilization` (defaults to `1`)
  * `autoscaling_ruler_query_frontend_cpu_target_utilization` (defaults to `1`)
  * `autoscaling_alertmanager_cpu_target_utilization` (defaults to `1`)
* [ENHANCEMENT] Gossip-ring: add appProtocol for istio compatibility. #5680
* [ENHANCEMENT] Add _config.commonConfig to allow adding common configuration parameters for all Mimir components. #5703
* [ENHANCEMENT] Update rollout-operator to `v0.7.0`. #5718
* [ENHANCEMENT] Increase the default rollout speed for store-gateway when lazy loading is disabled. #5823
* [ENHANCEMENT] Add autoscaling on memory for ruler-queriers. #5739
* [ENHANCEMENT] Deduplicate scaled object creation for most objects that scale on CPU and memory. #6411
* [BUGFIX] Fix compilation when index, chunks or metadata caches are disabled. #5710
* [BUGFIX] Autoscaling: treat OOMing containers as though they are using their full memory request. #5739
* [BUGFIX] Autoscaling: if no containers are up, report 0 memory usage instead of no data. #6411

### Mimirtool

* [ENHANCEMENT] Mimirtool uses paging to fetch all dashboards from Grafana when running `mimirtool analyse grafana`. This allows the tool to work correctly when running against Grafana instances with more than a 1000 dashboards. #5825
* [ENHANCEMENT] Extract metric name from queries that have a `__name__` matcher. #5911
* [BUGFIX] Mimirtool no longer parses label names as metric names when handling templating variables that are populated using `label_values(<label_name>)` when running `mimirtool analyse grafana`. #5832
* [BUGFIX] Fix panic when analyzing a grafana dashboard with multiline queries in templating variables. #5911

### Query-tee

* [CHANGE] Proxy `Content-Type` response header from backend. Previously `Content-Type: text/plain; charset=utf-8` was returned on all requests. #5183
* [CHANGE] Increase default value of `-proxy.compare-skip-recent-samples` to avoid racing with recording rule evaluation. #5561
* [CHANGE] Add `-backend.skip-tls-verify` to optionally skip TLS verification on backends. #5656

### Documentation

* [CHANGE] Fix reference to `get-started` documentation directory. #5476
* [CHANGE] Fix link to external OTLP/HTTP documentation.
* [ENHANCEMENT] Improved `MimirRulerTooManyFailedQueries` runbook. #5586
* [ENHANCEMENT] Improved "Recover accidentally deleted blocks" runbook. #5620
* [ENHANCEMENT] Documented options and trade-offs to query label names and values. #5582
* [ENHANCEMENT] Improved `MimirRequestErrors` runbook for alertmanager. #5694

### Tools

* [CHANGE] copyblocks: add support for S3 and the ability to copy between different object storage services. Due to this, the `-source-service` and `-destination-service` flags are now required and the `-service` flag has been removed. #5486
* [FEATURE] undelete-block-gcs: Added new tool for undeleting blocks on GCS storage. #5610 #5855
* [FEATURE] wal-reader: Added new tool for printing entries in TSDB WAL. #5780
* [ENHANCEMENT] ulidtime: add -seconds flag to print timestamps as Unix timestamps. #5621
* [ENHANCEMENT] ulidtime: exit with status code 1 if some ULIDs can't be parsed. #5621
* [ENHANCEMENT] tsdb-index-toc: added index-header size estimates. #5652
* [BUGFIX] Stop tools from panicking when `-help` flag is passed. #5412
* [BUGFIX] Remove github.com/golang/glog command line flags from tools. #5413

## 2.9.4

### Grafana Mimir

* [ENHANCEMENT] Update Docker base images from `alpine:3.18.3` to `alpine:3.18.5`. #6895

## 2.9.3

### Grafana Mimir

* [BUGFIX] Update `go.opentelemetry.io/contrib/instrumentation/net/http/otelhttp` to `0.44` which includes a fix for CVE-2023-45142. #6637

## 2.9.2

### Grafana Mimir

* [BUGFIX] Update grpc-go library to 1.56.3 and `golang.org/x/net` to `0.17`, which include fix for CVE-2023-44487. #6353 #6364

## 2.9.1

### Grafana Mimir

* [ENHANCEMENT] Update alpine base image to 3.18.3. #6021

## 2.9.0

### Grafana Mimir

* [CHANGE] Store-gateway: change expanded postings, postings, and label values index cache key format. These caches will be invalidated when rolling out the new Mimir version. #4770 #4978 #5037
* [CHANGE] Distributor: remove the "forwarding" feature as it isn't necessary anymore. #4876
* [CHANGE] Query-frontend: Change the default value of `-query-frontend.query-sharding-max-regexp-size-bytes` from `0` to `4096`. #4932
* [CHANGE] Querier: `-querier.query-ingesters-within` has been moved from a global flag to a per-tenant override. #4287
* [CHANGE] Querier: Use `-blocks-storage.tsdb.retention-period` instead of `-querier.query-ingesters-within` for calculating the lookback period for shuffle sharded ingesters. Setting `-querier.query-ingesters-within=0` no longer disables shuffle sharding on the read path. #4287
* [CHANGE] Block upload: `/api/v1/upload/block/{block}/files` endpoint now allows file uploads with no `Content-Length`. #4956
* [CHANGE] Store-gateway: deprecate configuration parameters for chunk pooling, they will be removed in Mimir 2.11. The following options are now also ignored: #4996
  * `-blocks-storage.bucket-store.max-chunk-pool-bytes`
  * `-blocks-storage.bucket-store.chunk-pool-min-bucket-size-bytes`
  * `-blocks-storage.bucket-store.chunk-pool-max-bucket-size-bytes`
* [CHANGE] Store-gateway: remove metrics `cortex_bucket_store_chunk_pool_requested_bytes_total` and `cortex_bucket_store_chunk_pool_returned_bytes_total`. #4996
* [CHANGE] Compactor: change default of `-compactor.partial-block-deletion-delay` to `1d`. This will automatically clean up partial blocks that were a result of failed block upload or deletion. #5026
* [CHANGE] Compactor: the deprecated configuration parameter `-compactor.consistency-delay` has been removed. #5050
* [CHANGE] Store-gateway: the deprecated configuration parameter `-blocks-storage.bucket-store.consistency-delay` has been removed. #5050
* [CHANGE] The configuration parameter `-blocks-storage.bucket-store.bucket-index.enabled` has been deprecated and will be removed in Mimir 2.11. Mimir is running by default with the bucket index enabled since version 2.0, and starting from the version 2.11 it will not be possible to disable it. #5051
* [CHANGE] The configuration parameters `-querier.iterators` and `-query.batch-iterators` have been deprecated and will be removed in Mimir 2.11. Mimir runs by default with `-querier.batch-iterators=true`, and starting from version 2.11 it will not be possible to change this. #5114
* [CHANGE] Compactor: change default of `-compactor.first-level-compaction-wait-period` to 25m. #5128
* [CHANGE] Ruler: changed default of `-ruler.poll-interval` from `1m` to `10m`. Starting from this release, the configured rule groups will also be re-synced each time they're modified calling the ruler configuration API. #5170
* [FEATURE] Query-frontend: add `-query-frontend.log-query-request-headers` to enable logging of request headers in query logs. #5030
* [FEATURE] Store-gateway: add experimental feature to retain lazy-loaded index headers between restarts by eagerly loading them during startup. This is disabled by default and can only be enabled if lazy loading is enabled. To enable this set the following: #5606
  * `-blocks-storage.bucket-store.index-header-lazy-loading-enabled` must be set to true
  * `-blocks-storage.bucket-store.index-header.eager-loading-startup-enabled` must be set to true
* [ENHANCEMENT] Add per-tenant limit `-validation.max-native-histogram-buckets` to be able to ignore native histogram samples that have too many buckets. #4765
* [ENHANCEMENT] Store-gateway: reduce memory usage in some LabelValues calls. #4789
* [ENHANCEMENT] Store-gateway: add a `stage` label to the metric `cortex_bucket_store_series_data_touched`. This label now applies to `data_type="chunks"` and `data_type="series"`. The `stage` label has 2 values: `processed` - the number of series that parsed - and `returned` - the number of series selected from the processed bytes to satisfy the query. #4797 #4830
* [ENHANCEMENT] Distributor: make `__meta_tenant_id` label available in relabeling rules configured via `metric_relabel_configs`. #4725
* [ENHANCEMENT] Compactor: added the configurable limit `compactor.block-upload-max-block-size-bytes` or `compactor_block_upload_max_block_size_bytes` to limit the byte size of uploaded or validated blocks. #4680
* [ENHANCEMENT] Querier: reduce CPU utilisation when shuffle sharding is enabled with large shard sizes. #4851
* [ENHANCEMENT] Packaging: facilitate configuration management by instructing systemd to start mimir with a configuration file. #4810
* [ENHANCEMENT] Store-gateway: reduce memory allocations when looking up postings from cache. #4861 #4869 #4962 #5047
* [ENHANCEMENT] Store-gateway: retain only necessary bytes when reading series from the bucket. #4926
* [ENHANCEMENT] Ingester, store-gateway: clear the shutdown marker after a successful shutdown to enable reusing their persistent volumes in case the ingester or store-gateway is restarted. #4985
* [ENHANCEMENT] Store-gateway, query-frontend: Reduced memory allocations when looking up cached entries from Memcached. #4862
* [ENHANCEMENT] Alertmanager: Add additional template function `queryFromGeneratorURL` returning query URL decoded query from the `GeneratorURL` field of an alert. #4301
* [ENHANCEMENT] Ruler: added experimental ruler storage cache support. The cache should reduce the number of "list objects" API calls issued to the object storage when there are 2+ ruler replicas running in a Mimir cluster. The cache can be configured setting `-ruler-storage.cache.*` CLI flags or their respective YAML config options. #4950 #5054
* [ENHANCEMENT] Store-gateway: added HTTP `/store-gateway/prepare-shutdown` endpoint for gracefully scaling down of store-gateways. A gauge `cortex_store_gateway_prepare_shutdown_requested` has been introduced for tracing this process. #4955
* [ENHANCEMENT] Updated Kuberesolver dependency (github.com/sercand/kuberesolver) from v2.4.0 to v4.0.0 and gRPC dependency (google.golang.org/grpc) from v1.47.0 to v1.53.0. #4922
* [ENHANCEMENT] Introduced new options for logging HTTP request headers: `-server.log-request-headers` enables logging HTTP request headers, `-server.log-request-headers-exclude-list` lists headers which should not be logged. #4922
* [ENHANCEMENT] Block upload: `/api/v1/upload/block/{block}/files` endpoint now disables read and write HTTP timeout, overriding `-server.http-read-timeout` and `-server.http-write-timeout` values. This is done to allow large file uploads to succeed. #4956
* [ENHANCEMENT] Alertmanager: Introduce new metrics from upstream. #4918
  * `cortex_alertmanager_notifications_failed_total` (added `reason` label)
  * `cortex_alertmanager_nflog_maintenance_total`
  * `cortex_alertmanager_nflog_maintenance_errors_total`
  * `cortex_alertmanager_silences_maintenance_total`
  * `cortex_alertmanager_silences_maintenance_errors_total`
* [ENHANCEMENT] Add native histogram support for `cortex_request_duration_seconds` metric family. #4987
* [ENHANCEMENT] Ruler: do not list rule groups in the object storage for disabled tenants. #5004
* [ENHANCEMENT] Query-frontend and querier: add HTTP API endpoint `<prometheus-http-prefix>/api/v1/format_query` to format a PromQL query. #4373
* [ENHANCEMENT] Query-frontend: Add `cortex_query_frontend_regexp_matcher_count` and `cortex_query_frontend_regexp_matcher_optimized_count` metrics to track optimization of regular expression label matchers. #4813
* [ENHANCEMENT] Alertmanager: Add configuration option to enable or disable the deletion of alertmanager state from object storage. This is useful when migrating alertmanager tenants from one cluster to another, because it avoids a condition where the state object is copied but then deleted before the configuration object is copied. #4989
* [ENHANCEMENT] Querier: only use the minimum set of chunks from ingesters when querying, and cancel unnecessary requests to ingesters sooner if we know their results won't be used. #5016
* [ENHANCEMENT] Add `-enable-go-runtime-metrics` flag to expose all go runtime metrics as Prometheus metrics. #5009
* [ENHANCEMENT] Ruler: trigger a synchronization of tenant's rule groups as soon as they change the rules configuration via API. This synchronization is in addition of the periodic syncing done every `-ruler.poll-interval`. The new behavior is enabled by default, but can be disabled with `-ruler.sync-rules-on-changes-enabled=false` (configurable on a per-tenant basis too). If you disable the new behaviour, then you may want to revert `-ruler.poll-interval` to `1m`. #4975 #5053 #5115 #5170
* [ENHANCEMENT] Distributor: Improve invalid tenant shard size error message. #5024
* [ENHANCEMENT] Store-gateway: record index header loading time separately in `cortex_bucket_store_series_request_stage_duration_seconds{stage="load_index_header"}`. Now index header loading will be visible in the "Mimir / Queries" dashboard in the "Series request p99/average latency" panels. #5011 #5062
* [ENHANCEMENT] Querier and ingester: add experimental support for streaming chunks from ingesters to queriers while evaluating queries. This can be enabled with `-querier.prefer-streaming-chunks=true`. #4886 #5078 #5094 #5126
* [ENHANCEMENT] Update Docker base images from `alpine:3.17.3` to `alpine:3.18.0`. #5065
* [ENHANCEMENT] Compactor: reduced the number of "object exists" API calls issued by the compactor to the object storage when syncing block's `meta.json` files. #5063
* [ENHANCEMENT] Distributor: Push request rate limits (`-distributor.request-rate-limit` and `-distributor.request-burst-size`) and their associated YAML configuration are now stable. #5124
* [ENHANCEMENT] Go: updated to 1.20.5. #5185
* [ENHANCEMENT] Update alpine base image to 3.18.2. #5274 #5276
* [BUGFIX] Metadata API: Mimir will now return an empty object when no metadata is available, matching Prometheus. #4782
* [BUGFIX] Store-gateway: add collision detection on expanded postings and individual postings cache keys. #4770
* [BUGFIX] Ruler: Support the `type=alert|record` query parameter for the API endpoint `<prometheus-http-prefix>/api/v1/rules`. #4302
* [BUGFIX] Backend: Check that alertmanager's data-dir doesn't overlap with bucket-sync dir. #4921
* [BUGFIX] Alertmanager: Allow to rate-limit webex, telegram and discord notifications. #4979
* [BUGFIX] Store-gateway: panics when decoding LabelValues responses that contain more than 655360 values. These responses are no longer cached. #5021
* [BUGFIX] Querier: don't leak memory when processing query requests from query-frontends (ie. when the query-scheduler is disabled). #5199

### Documentation

* [ENHANCEMENT] Improve `MimirIngesterReachingTenantsLimit` runbook. #4744 #4752
* [ENHANCEMENT] Add `symbol table size exceeds` case to `MimirCompactorHasNotSuccessfullyRunCompaction` runbook. #4945
* [ENHANCEMENT] Clarify which APIs use query sharding. #4948

### Mixin

* [CHANGE] Alerts: Remove `MimirQuerierHighRefetchRate`. #4980
* [CHANGE] Alerts: Remove `MimirTenantHasPartialBlocks`. This is obsoleted by the changed default of `-compactor.partial-block-deletion-delay` to `1d`, which will auto remediate this alert. #5026
* [ENHANCEMENT] Alertmanager dashboard: display active aggregation groups #4772
* [ENHANCEMENT] Alerts: `MimirIngesterTSDBWALCorrupted` now only fires when there are more than one corrupted WALs in single-zone deployments and when there are more than two zones affected in multi-zone deployments. #4920
* [ENHANCEMENT] Alerts: added labels to duplicated `MimirRolloutStuck` and `MimirCompactorHasNotUploadedBlocks` rules in order to distinguish them. #5023
* [ENHANCEMENT] Dashboards: fix holes in graph for lightly loaded clusters #4915
* [ENHANCEMENT] Dashboards: allow configuring additional services for the Rollout Progress dashboard. #5007
* [ENHANCEMENT] Alerts: do not fire `MimirAllocatingTooMuchMemory` alert for any matching container outside of namespaces where Mimir is running. #5089
* [BUGFIX] Dashboards: show cancelled requests in a different color to successful requests in throughput panels on dashboards. #5039
* [BUGFIX] Dashboards: fix dashboard panels that showed percentages with axes from 0 to 10000%. #5084
* [BUGFIX] Remove dependency on upstream Kubernetes mixin. #4732

### Jsonnet

* [CHANGE] Ruler: changed ruler autoscaling policy, extended scale down period from 60s to 600s. #4786
* [CHANGE] Update to v0.5.0 rollout-operator. #4893
* [CHANGE] Backend: add `alertmanager_args` to `mimir-backend` when running in read-write deployment mode. Remove hardcoded `filesystem` alertmanager storage. This moves alertmanager's data-dir to `/data/alertmanager` by default. #4907 #4921
* [CHANGE] Remove `-pdb` suffix from `PodDisruptionBudget` names. This will create new `PodDisruptionBudget` resources. Make sure to prune the old resources; otherwise, rollouts will be blocked. #5109
* [CHANGE] Query-frontend: enable query sharding for cardinality estimation via `-query-frontend.query-sharding-target-series-per-shard` by default if the results cache is enabled. #5128
* [ENHANCEMENT] Ingester: configure `-blocks-storage.tsdb.head-compaction-interval=15m` to spread TSDB head compaction over a wider time range. #4870
* [ENHANCEMENT] Ingester: configure `-blocks-storage.tsdb.wal-replay-concurrency` to CPU request minus 1. #4864
* [ENHANCEMENT] Compactor: configure `-compactor.first-level-compaction-wait-period` to TSDB head compaction interval plus 10 minutes. #4872
* [ENHANCEMENT] Store-gateway: set `GOMEMLIMIT` to the memory request value. This should reduce the likelihood the store-gateway may go out of memory, at the cost of an higher CPU utilization due to more frequent garbage collections when the memory utilization gets closer or above the configured requested memory. #4971
* [ENHANCEMENT] Store-gateway: dynamically set `GOMAXPROCS` based on the CPU request. This should reduce the likelihood a high load on the store-gateway will slow down the entire Kubernetes node. #5104
* [ENHANCEMENT] Store-gateway: add `store_gateway_lazy_loading_enabled` configuration option which combines disabled lazy-loading and reducing blocks sync concurrency. Reducing blocks sync concurrency improves startup times with disabled lazy loading on HDDs. #5025
* [ENHANCEMENT] Update `rollout-operator` image to `v0.6.0`. #5155
* [BUGFIX] Backend: configure `-ruler.alertmanager-url` to `mimir-backend` when running in read-write deployment mode. #4892
* [ENHANCEMENT] Memcached: don't overwrite upsteam memcached statefulset jsonnet to allow chosing between antiAffinity and topologySpreadConstraints.

### Mimirtool

* [CHANGE] check rules: will fail on duplicate rules when `--strict` is provided. #5035
* [FEATURE] sync/diff can now include/exclude namespaces based on a regular expression using `--namespaces-regex` and `--ignore-namespaces-regex`. #5100
* [ENHANCEMENT] analyze prometheus: allow to specify `-prometheus-http-prefix`. #4966
* [ENHANCEMENT] analyze grafana: allow to specify `--folder-title` to limit dashboards analysis based on their exact folder title. #4973

### Tools

* [CHANGE] copyblocks: copying between Azure Blob Storage buckets is now supported in addition to copying between Google Cloud Storage buckets. As a result, the `--service` flag is now required to be specified (accepted values are `gcs` or `abs`). #4756

## 2.8.0

### Grafana Mimir

* [CHANGE] Ingester: changed experimental CLI flag from `-out-of-order-blocks-external-label-enabled` to `-ingester.out-of-order-blocks-external-label-enabled` #4440
* [CHANGE] Store-gateway: The following metrics have been removed: #4332
  * `cortex_bucket_store_series_get_all_duration_seconds`
  * `cortex_bucket_store_series_merge_duration_seconds`
* [CHANGE] Ingester: changed default value of `-blocks-storage.tsdb.retention-period` from `24h` to `13h`. If you're running Mimir with a custom configuration and you're overriding `-querier.query-store-after` to a value greater than the default `12h` then you should increase `-blocks-storage.tsdb.retention-period` accordingly. #4382
* [CHANGE] Ingester: the configuration parameter `-blocks-storage.tsdb.max-tsdb-opening-concurrency-on-startup` has been deprecated and will be removed in Mimir 2.10. #4445
* [CHANGE] Query-frontend: Cached results now contain timestamp which allows Mimir to check if cached results are still valid based on current TTL configured for tenant. Results cached by previous Mimir version are used until they expire from cache, which can take up to 7 days. If you need to use per-tenant TTL sooner, please flush results cache manually. #4439
* [CHANGE] Ingester: the `cortex_ingester_tsdb_wal_replay_duration_seconds` metrics has been removed. #4465
* [CHANGE] Query-frontend and ruler: use protobuf internal query result payload format by default. This feature is no longer considered experimental. #4557 #4709
* [CHANGE] Ruler: reject creating federated rule groups while tenant federation is disabled. Previously the rule groups would be silently dropped during bucket sync. #4555
* [CHANGE] Compactor: the `/api/v1/upload/block/{block}/finish` endpoint now returns a `429` status code when the compactor has reached the limit specified by `-compactor.max-block-upload-validation-concurrency`. #4598
* [CHANGE] Compactor: when starting a block upload the maximum byte size of the block metadata provided in the request body is now limited to 1 MiB. If this limit is exceeded a `413` status code is returned. #4683
* [CHANGE] Store-gateway: cache key format for expanded postings has changed. This will invalidate the expanded postings in the index cache when deployed. #4667
* [FEATURE] Cache: Introduce experimental support for using Redis for results, chunks, index, and metadata caches. #4371
* [FEATURE] Vault: Introduce experimental integration with Vault to fetch secrets used to configure TLS for clients. Server TLS secrets will still be read from a file. `tls-ca-path`, `tls-cert-path` and `tls-key-path` will denote the path in Vault for the following CLI flags when `-vault.enabled` is true: #4446.
  * `-distributor.ha-tracker.etcd.*`
  * `-distributor.ring.etcd.*`
  * `-distributor.forwarding.grpc-client.*`
  * `-querier.store-gateway-client.*`
  * `-ingester.client.*`
  * `-ingester.ring.etcd.*`
  * `-querier.frontend-client.*`
  * `-query-frontend.grpc-client-config.*`
  * `-query-frontend.results-cache.redis.*`
  * `-blocks-storage.bucket-store.index-cache.redis.*`
  * `-blocks-storage.bucket-store.chunks-cache.redis.*`
  * `-blocks-storage.bucket-store.metadata-cache.redis.*`
  * `-compactor.ring.etcd.*`
  * `-store-gateway.sharding-ring.etcd.*`
  * `-ruler.client.*`
  * `-ruler.alertmanager-client.*`
  * `-ruler.ring.etcd.*`
  * `-ruler.query-frontend.grpc-client-config.*`
  * `-alertmanager.sharding-ring.etcd.*`
  * `-alertmanager.alertmanager-client.*`
  * `-memberlist.*`
  * `-query-scheduler.grpc-client-config.*`
  * `-query-scheduler.ring.etcd.*`
  * `-overrides-exporter.ring.etcd.*`
* [FEATURE] Distributor, ingester, querier, query-frontend, store-gateway: add experimental support for native histograms. Requires that the experimental protobuf query result response format is enabled by `-query-frontend.query-result-response-format=protobuf` on the query frontend. #4286 #4352 #4354 #4376 #4377 #4387 #4396 #4425 #4442 #4494 #4512 #4513 #4526
* [FEATURE] Added `-<prefix>.s3.storage-class` flag to configure the S3 storage class for objects written to S3 buckets. #4300
* [FEATURE] Add `freebsd` to the target OS when generating binaries for a Mimir release. #4654
* [FEATURE] Ingester: Add `prepare-shutdown` endpoint which can be used as part of Kubernetes scale down automations. #4718
* [ENHANCEMENT] Add timezone information to Alpine Docker images. #4583
* [ENHANCEMENT] Ruler: Sync rules when ruler JOINING the ring instead of ACTIVE, In order to reducing missed rule iterations during ruler restarts. #4451
* [ENHANCEMENT] Allow to define service name used for tracing via `JAEGER_SERVICE_NAME` environment variable. #4394
* [ENHANCEMENT] Querier and query-frontend: add experimental, more performant protobuf query result response format enabled with `-query-frontend.query-result-response-format=protobuf`. #4304 #4318 #4375
* [ENHANCEMENT] Compactor: added experimental configuration parameter `-compactor.first-level-compaction-wait-period`, to configure how long the compactor should wait before compacting 1st level blocks (uploaded by ingesters). This configuration option allows to reduce the chances compactor begins compacting blocks before all ingesters have uploaded their blocks to the storage. #4401
* [ENHANCEMENT] Store-gateway: use more efficient chunks fetching and caching. #4255
* [ENHANCEMENT] Query-frontend and ruler: add experimental, more performant protobuf internal query result response format enabled with `-ruler.query-frontend.query-result-response-format=protobuf`. #4331
* [ENHANCEMENT] Ruler: increased tolerance for missed iterations on alerts, reducing the chances of flapping firing alerts during ruler restarts. #4432
* [ENHANCEMENT] Optimized `.*` and `.+` regular expression label matchers. #4432
* [ENHANCEMENT] Optimized regular expression label matchers with alternates (e.g. `a|b|c`). #4647
* [ENHANCEMENT] Added an in-memory cache for regular expression matchers, to avoid parsing and compiling the same expression multiple times when used in recurring queries. #4633
* [ENHANCEMENT] Query-frontend: results cache TTL is now configurable by using `-query-frontend.results-cache-ttl` and `-query-frontend.results-cache-ttl-for-out-of-order-time-window` options. These values can also be specified per tenant. Default values are unchanged (7 days and 10 minutes respectively). #4385
* [ENHANCEMENT] Ingester: added advanced configuration parameter `-blocks-storage.tsdb.wal-replay-concurrency` representing the maximum number of CPUs used during WAL replay. #4445
* [ENHANCEMENT] Ingester: added metrics `cortex_ingester_tsdb_open_duration_seconds_total` to measure the total time it takes to open all existing TSDBs. The time tracked by this metric also includes the TSDBs WAL replay duration. #4465
* [ENHANCEMENT] Store-gateway: use streaming implementation for LabelNames RPC. The batch size for streaming is controlled by `-blocks-storage.bucket-store.batch-series-size`. #4464
* [ENHANCEMENT] Memcached: Add support for TLS or mTLS connections to cache servers. #4535
* [ENHANCEMENT] Compactor: blocks index files are now validated for correctness for blocks uploaded via the TSDB block upload feature. #4503
* [ENHANCEMENT] Compactor: block chunks and segment files are now validated for correctness for blocks uploaded via the TSDB block upload feature. #4549
* [ENHANCEMENT] Ingester: added configuration options to configure the "postings for matchers" cache of each compacted block queried from ingesters: #4561
  * `-blocks-storage.tsdb.block-postings-for-matchers-cache-ttl`
  * `-blocks-storage.tsdb.block-postings-for-matchers-cache-size`
  * `-blocks-storage.tsdb.block-postings-for-matchers-cache-force`
* [ENHANCEMENT] Compactor: validation of blocks uploaded via the TSDB block upload feature is now configurable on a per tenant basis: #4585
  * `-compactor.block-upload-validation-enabled` has been added, `compactor_block_upload_validation_enabled` can be used to override per tenant
  * `-compactor.block-upload.block-validation-enabled` was the previous global flag and has been removed
* [ENHANCEMENT] TSDB Block Upload: block upload validation concurrency can now be limited with `-compactor.max-block-upload-validation-concurrency`. #4598
* [ENHANCEMENT] OTLP: Add support for converting OTel exponential histograms to Prometheus native histograms. The ingestion of native histograms must be enabled, please set `-ingester.native-histograms-ingestion-enabled` to `true`. #4063 #4639
* [ENHANCEMENT] Query-frontend: add metric `cortex_query_fetched_index_bytes_total` to measure TSDB index bytes fetched to execute a query. #4597
* [ENHANCEMENT] Query-frontend: add experimental limit to enforce a max query expression size in bytes via `-query-frontend.max-query-expression-size-bytes` or `max_query_expression_size_bytes`. #4604
* [ENHANCEMENT] Query-tee: improve message logged when comparing responses and one response contains a non-JSON payload. #4588
* [ENHANCEMENT] Distributor: add ability to set per-distributor limits via `distributor_limits` block in runtime configuration in addition to the existing configuration. #4619
* [ENHANCEMENT] Querier: reduce peak memory consumption for queries that touch a large number of chunks. #4625
* [ENHANCEMENT] Query-frontend: added experimental `-query-frontend.query-sharding-max-regexp-size-bytes` limit to query-frontend. When set to a value greater than 0, query-frontend disabled query sharding for any query with a regexp matcher longer than the configured limit. #4632
* [ENHANCEMENT] Store-gateway: include statistics from LabelValues and LabelNames calls in `cortex_bucket_store_series*` metrics. #4673
* [ENHANCEMENT] Query-frontend: improve readability of distributed tracing spans. #4656
* [ENHANCEMENT] Update Docker base images from `alpine:3.17.2` to `alpine:3.17.3`. #4685
* [ENHANCEMENT] Querier: improve performance when shuffle sharding is enabled and the shard size is large. #4711
* [ENHANCEMENT] Ingester: improve performance when Active Series Tracker is in use. #4717
* [ENHANCEMENT] Store-gateway: optionally select `-blocks-storage.bucket-store.series-selection-strategy`, which can limit the impact of large posting lists (when many series share the same label name and value). #4667 #4695 #4698
* [ENHANCEMENT] Querier: Cache the converted float histogram from chunk iterator, hence there is no need to lookup chunk every time to get the converted float histogram. #4684
* [ENHANCEMENT] Ruler: Improve rule upload performance when not enforcing per-tenant rule group limits. #4828
* [ENHANCEMENT] Improved memory limit on the in-memory cache used for regular expression matchers. #4751
* [BUGFIX] Querier: Streaming remote read will now continue to return multiple chunks per frame after the first frame. #4423
* [BUGFIX] Store-gateway: the values for `stage="processed"` for the metrics `cortex_bucket_store_series_data_touched` and  `cortex_bucket_store_series_data_size_touched_bytes` when using fine-grained chunks caching is now reporting the correct values of chunks held in memory. #4449
* [BUGFIX] Compactor: fixed reporting a compaction error when compactor is correctly shut down while populating blocks. #4580
* [BUGFIX] OTLP: Do not drop exemplars of the OTLP Monotonic Sum metric. #4063
* [BUGFIX] Packaging: flag `/etc/default/mimir` and `/etc/sysconfig/mimir` as config to prevent overwrite. #4587
* [BUGFIX] Query-frontend: don't retry queries which error inside PromQL. #4643
* [BUGFIX] Store-gateway & query-frontend: report more consistent statistics for fetched index bytes. #4671
* [BUGFIX] Native histograms: fix how IsFloatHistogram determines if mimirpb.Histogram is a float histogram. #4706
* [BUGFIX] Query-frontend: fix query sharding for native histograms. #4666
* [BUGFIX] Ring status page: fixed the owned tokens percentage value displayed. #4730
* [BUGFIX] Querier: fixed chunk iterator that can return sample with wrong timestamp. #4450
* [BUGFIX] Packaging: fix preremove script preventing upgrades. #4801
* [BUGFIX] Security: updates Go to version 1.20.4 to fix CVE-2023-24539, CVE-2023-24540, CVE-2023-29400. #4903

### Mixin

* [ENHANCEMENT] Queries: Display data touched per sec in bytes instead of number of items. #4492
* [ENHANCEMENT] `_config.job_names.<job>` values can now be arrays of regular expressions in addition to a single string. Strings are still supported and behave as before. #4543
* [ENHANCEMENT] Queries dashboard: remove mention to store-gateway "streaming enabled" in panels because store-gateway only support streaming series since Mimir 2.7. #4569
* [ENHANCEMENT] Ruler: Add panel description for Read QPS panel in Ruler dashboard to explain values when in remote ruler mode. #4675
* [BUGFIX] Ruler dashboard: show data for reads from ingesters. #4543
* [BUGFIX] Pod selector regex for deployments: change `(.*-mimir-)` to `(.*mimir-)`. #4603

### Jsonnet

* [CHANGE] Ruler: changed ruler deployment max surge from `0` to `50%`, and max unavailable from `1` to `0`. #4381
* [CHANGE] Memcached connections parameters `-blocks-storage.bucket-store.index-cache.memcached.max-idle-connections`, `-blocks-storage.bucket-store.chunks-cache.memcached.max-idle-connections` and `-blocks-storage.bucket-store.metadata-cache.memcached.max-idle-connections` settings are now configured based on `max-get-multi-concurrency` and `max-async-concurrency`. #4591
* [CHANGE] Add support to use external Redis as cache. Following are some changes in the jsonnet config: #4386 #4640
  * Renamed `memcached_*_enabled` config options to `cache_*_enabled`
  * Renamed `memcached_*_max_item_size_mb` config options to `cache_*_max_item_size_mb`
  * Added `cache_*_backend` config options
* [CHANGE] Store-gateway StatefulSets with disabled multi-zone deployment are also unregistered from the ring on shutdown. This eliminated resharding during rollouts, at the cost of extra effort during scaling down store-gateways. For more information see [Scaling down store-gateways](https://grafana.com/docs/mimir/v2.7.x/operators-guide/run-production-environment/scaling-out/#scaling-down-store-gateways). #4713
* [CHANGE] Removed `$._config.querier.replicas` and `$._config.queryFrontend.replicas`. If you need to customize the number of querier or query-frontend replicas, and autoscaling is disabled, please set an override as is done for other stateless components (e.g. distributors). #5130
* [ENHANCEMENT] Alertmanager: add `alertmanager_data_disk_size` and  `alertmanager_data_disk_class` configuration options, by default no storage class is set. #4389
* [ENHANCEMENT] Update `rollout-operator` to `v0.4.0`. #4524
* [ENHANCEMENT] Update memcached to `memcached:1.6.19-alpine`. #4581
* [ENHANCEMENT] Add support for mTLS connections to Memcached servers. #4553
* [ENHANCEMENT] Update the `memcached-exporter` to `v0.11.2`. #4570
* [ENHANCEMENT] Autoscaling: Add `autoscaling_query_frontend_memory_target_utilization`, `autoscaling_ruler_query_frontend_memory_target_utilization`, and `autoscaling_ruler_memory_target_utilization` configuration options, for controlling the corresponding autoscaler memory thresholds. Each has a default of 1, i.e. 100%. #4612
* [ENHANCEMENT] Distributor: add ability to set per-distributor limits via `distributor_instance_limits` using runtime configuration. #4627
* [BUGFIX] Add missing query sharding settings for user_24M and user_32M plans. #4374

### Mimirtool

* [ENHANCEMENT] Backfill: mimirtool will now sleep and retry if it receives a 429 response while trying to finish an upload due to validation concurrency limits. #4598
* [ENHANCEMENT] `gauge` panel type is supported now in `mimirtool analyze dashboard`. #4679
* [ENHANCEMENT] Set a `User-Agent` header on requests to Mimir or Prometheus servers. #4700

### Mimir Continuous Test

* [FEATURE] Allow continuous testing of native histograms as well by enabling the flag `-tests.write-read-series-test.histogram-samples-enabled`. The metrics exposed by the tool will now have a new label called `type` with possible values of `float`, `histogram_float_counter`, `histogram_float_gauge`, `histogram_int_counter`, `histogram_int_gauge`, the list of metrics impacted: #4457
  * `mimir_continuous_test_writes_total`
  * `mimir_continuous_test_writes_failed_total`
  * `mimir_continuous_test_queries_total`
  * `mimir_continuous_test_queries_failed_total`
  * `mimir_continuous_test_query_result_checks_total`
  * `mimir_continuous_test_query_result_checks_failed_total`
* [ENHANCEMENT] Added a new metric `mimir_continuous_test_build_info` that reports version information, similar to the existing `cortex_build_info` metric exposed by other Mimir components. #4712
* [ENHANCEMENT] Add coherency for the selected ranges and instants of test queries. #4704

### Query-tee

### Documentation

* [CHANGE] Clarify what deprecation means in the lifecycle of configuration parameters. #4499
* [CHANGE] Update compactor `split-groups` and `split-and-merge-shards` recommendation on component page. #4623
* [FEATURE] Add instructions about how to configure native histograms. #4527
* [ENHANCEMENT] Runbook for MimirCompactorHasNotSuccessfullyRunCompaction extended to include scenario where compaction has fallen behind. #4609
* [ENHANCEMENT] Add explanation for QPS values for reads in remote ruler mode and writes generally, to the Ruler dashboard page. #4629
* [ENHANCEMENT] Expand zone-aware replication page to cover single physical availability zone deployments. #4631
* [FEATURE] Add instructions to use puppet module. #4610
* [FEATURE] Add documentation on how deploy mixin with terraform. #4161

### Tools

* [ENHANCEMENT] tsdb-index: iteration over index is now faster when any equal matcher is supplied. #4515

## 2.7.3

### Grafana Mimir

* [BUGFIX] Security: updates Go to version 1.20.4 to fix CVE-2023-24539, CVE-2023-24540, CVE-2023-29400. #4905

## 2.7.2

### Grafana Mimir

* [BUGFIX] Security: updated Go version to 1.20.3 to fix CVE-2023-24538 #4795

## 2.7.1

**Note**: During the release process, version 2.7.0 was tagged too early, before completing the release checklist and production testing. Release 2.7.1 doesn't include any code changes since 2.7.0, but now has proper release notes, published documentation, and has been fully tested in our production environment.

### Grafana Mimir

* [CHANGE] Ingester: the configuration parameter `-ingester.ring.readiness-check-ring-health` has been deprecated and will be removed in Mimir 2.9. #4422
* [CHANGE] Ruler: changed default value of `-ruler.evaluation-delay-duration` option from 0 to 1m. #4250
* [CHANGE] Querier: Errors with status code `422` coming from the store-gateway are propagated and not converted to the consistency check error anymore. #4100
* [CHANGE] Store-gateway: When a query hits `max_fetched_chunks_per_query` and `max_fetched_series_per_query` limits, an error with the status code `422` is created and returned. #4056
* [CHANGE] Packaging: Migrate FPM packaging solution to NFPM. Rationalize packages dependencies and add package for all binaries. #3911
* [CHANGE] Store-gateway: Deprecate flag `-blocks-storage.bucket-store.chunks-cache.subrange-size` since there's no benefit to changing the default of `16000`. #4135
* [CHANGE] Experimental support for ephemeral storage introduced in Mimir 2.6.0 has been removed. Following options are no longer available: #4252
  * `-blocks-storage.ephemeral-tsdb.*`
  * `-distributor.ephemeral-series-enabled`
  * `-distributor.ephemeral-series-matchers`
  * `-ingester.max-ephemeral-series-per-user`
  * `-ingester.instance-limits.max-ephemeral-series`
Querying with using `{__mimir_storage__="ephemeral"}` selector no longer works. All label values with `ephemeral-` prefix in `reason` label of `cortex_discarded_samples_total` metric are no longer available. Following metrics have been removed:
  * `cortex_ingester_ephemeral_series`
  * `cortex_ingester_ephemeral_series_created_total`
  * `cortex_ingester_ephemeral_series_removed_total`
  * `cortex_ingester_ingested_ephemeral_samples_total`
  * `cortex_ingester_ingested_ephemeral_samples_failures_total`
  * `cortex_ingester_memory_ephemeral_users`
  * `cortex_ingester_queries_ephemeral_total`
  * `cortex_ingester_queried_ephemeral_samples`
  * `cortex_ingester_queried_ephemeral_series`
* [CHANGE] Store-gateway: use mmap-less index-header reader by default and remove mmap-based index header reader. The following flags have changed: #4280
   * `-blocks-storage.bucket-store.index-header.map-populate-enabled` has been removed
   * `-blocks-storage.bucket-store.index-header.stream-reader-enabled` has been removed
   * `-blocks-storage.bucket-store.index-header.stream-reader-max-idle-file-handles` has been renamed to `-blocks-storage.bucket-store.index-header.max-idle-file-handles`, and the corresponding configuration file option has been renamed from `stream_reader_max_idle_file_handles` to `max_idle_file_handles`
* [CHANGE] Store-gateway: the streaming store-gateway is now enabled by default. The new default setting for `-blocks-storage.bucket-store.batch-series-size` is `5000`. #4330
* [CHANGE] Compactor: the configuration parameter `-compactor.consistency-delay` has been deprecated and will be removed in Mimir 2.9. #4409
* [CHANGE] Store-gateway: the configuration parameter `-blocks-storage.bucket-store.consistency-delay` has been deprecated and will be removed in Mimir 2.9. #4409
* [FEATURE] Ruler: added `keep_firing_for` support to alerting rules. #4099
* [FEATURE] Distributor, ingester: ingestion of native histograms. The new per-tenant limit `-ingester.native-histograms-ingestion-enabled` controls whether native histograms are stored or ignored. #4159
* [FEATURE] Query-frontend: Introduce experimental `-query-frontend.query-sharding-target-series-per-shard` to allow query sharding to take into account cardinality of similar requests executed previously. This feature uses the same cache that's used for results caching. #4121 #4177 #4188 #4254
* [ENHANCEMENT] Go: update go to 1.20.1. #4266
* [ENHANCEMENT] Ingester: added `out_of_order_blocks_external_label_enabled` shipper option to label out-of-order blocks before shipping them to cloud storage. #4182 #4297
* [ENHANCEMENT] Ruler: introduced concurrency when loading per-tenant rules configuration. This improvement is expected to speed up the ruler start up time in a Mimir cluster with a large number of tenants. #4258
* [ENHANCEMENT] Compactor: Add `reason` label to `cortex_compactor_runs_failed_total`. The value can be `shutdown` or `error`. #4012
* [ENHANCEMENT] Store-gateway: enforce `max_fetched_series_per_query`. #4056
* [ENHANCEMENT] Query-frontend: Disambiguate logs for failed queries. #4067
* [ENHANCEMENT] Query-frontend: log caller user agent in query stats logs. #4093
* [ENHANCEMENT] Store-gateway: add `data_type` label with values on `cortex_bucket_store_partitioner_extended_ranges_total`, `cortex_bucket_store_partitioner_expanded_ranges_total`, `cortex_bucket_store_partitioner_requested_ranges_total`, `cortex_bucket_store_partitioner_expanded_bytes_total`, `cortex_bucket_store_partitioner_requested_bytes_total` for `postings`, `series`, and `chunks`. #4095
* [ENHANCEMENT] Store-gateway: Reduce memory allocation rate when loading TSDB chunks from Memcached. #4074
* [ENHANCEMENT] Query-frontend: track `cortex_frontend_query_response_codec_duration_seconds` and `cortex_frontend_query_response_codec_payload_bytes` metrics to measure the time taken and bytes read / written while encoding and decoding query result payloads. #4110
* [ENHANCEMENT] Alertmanager: expose additional upstream metrics `cortex_alertmanager_dispatcher_aggregation_groups`, `cortex_alertmanager_dispatcher_alert_processing_duration_seconds`. #4151
* [ENHANCEMENT] Querier and query-frontend: add experimental, more performant protobuf internal query result response format enabled with `-query-frontend.query-result-response-format=protobuf`. #4153
* [ENHANCEMENT] Store-gateway: use more efficient chunks fetching and caching. This should reduce CPU, memory utilization, and receive bandwidth of a store-gateway. Enable with `-blocks-storage.bucket-store.chunks-cache.fine-grained-chunks-caching-enabled=true`. #4163 #4174 #4227
* [ENHANCEMENT] Query-frontend: Wait for in-flight queries to finish before shutting down. #4073 #4170
* [ENHANCEMENT] Store-gateway: added `encode` and `other` stage to `cortex_bucket_store_series_request_stage_duration_seconds` metric. #4179
* [ENHANCEMENT] Ingester: log state of TSDB when shipping or forced compaction can't be done due to unexpected state of TSDB. #4211
* [ENHANCEMENT] Update Docker base images from `alpine:3.17.1` to `alpine:3.17.2`. #4240
* [ENHANCEMENT] Store-gateway: add a `stage` label to the metrics `cortex_bucket_store_series_data_fetched`, `cortex_bucket_store_series_data_size_fetched_bytes`, `cortex_bucket_store_series_data_touched`, `cortex_bucket_store_series_data_size_touched_bytes`. This label only applies to `data_type="chunks"`. For `fetched` metrics with `data_type="chunks"` the `stage` label has 2 values: `fetched` - the chunks or bytes that were fetched from the cache or the object store, `refetched` - the chunks or bytes that had to be refetched from the cache or the object store because their size was underestimated during the first fetch. For `touched` metrics with `data_type="chunks"` the `stage` label has 2 values: `processed` - the chunks or bytes that were read from the fetched chunks or bytes and were processed in memory, `returned` - the chunks or bytes that were selected from the processed bytes to satisfy the query. #4227 #4316
* [ENHANCEMENT] Compactor: improve the partial block check related to `compactor.partial-block-deletion-delay` to potentially issue less requests to object storage. #4246
* [ENHANCEMENT] Memcached: added `-*.memcached.min-idle-connections-headroom-percentage` support to configure the minimum number of idle connections to keep open as a percentage (0-100) of the number of recently used idle connections. This feature is disabled when set to a negative value (default), which means idle connections are kept open indefinitely. #4249
* [ENHANCEMENT] Querier and store-gateway: optimized regular expression label matchers with case insensitive alternate operator. #4340 #4357
* [ENHANCEMENT] Compactor: added the experimental flag `-compactor.block-upload.block-validation-enabled` with the default `true` to configure whether block validation occurs on backfilled blocks. #3411
* [ENHANCEMENT] Ingester: apply a jitter to the first TSDB head compaction interval configured via `-blocks-storage.tsdb.head-compaction-interval`. Subsequent checks will happen at the configured interval. This should help to spread the TSDB head compaction among different ingesters over the configured interval. #4364
* [ENHANCEMENT] Ingester: the maximum accepted value for `-blocks-storage.tsdb.head-compaction-interval` has been increased from 5m to 15m. #4364
* [BUGFIX] Store-gateway: return `Canceled` rather than `Aborted` or `Internal` error when the calling querier cancels a label names or values request, and return `Internal` if processing the request fails for another reason. #4061
* [BUGFIX] Querier: track canceled requests with status code `499` in the metrics instead of `503` or `422`. #4099
* [BUGFIX] Ingester: compact out-of-order data during `/ingester/flush` or when TSDB is idle. #4180
* [BUGFIX] Ingester: conversion of global limits `max-series-per-user`, `max-series-per-metric`, `max-metadata-per-user` and `max-metadata-per-metric` into corresponding local limits now takes into account the number of ingesters in each zone. #4238
* [BUGFIX] Ingester: track `cortex_ingester_memory_series` metric consistently with `cortex_ingester_memory_series_created_total` and `cortex_ingester_memory_series_removed_total`. #4312
* [BUGFIX] Querier: fixed a bug which was incorrectly matching series with regular expression label matchers with begin/end anchors in the middle of the regular expression. #4340

### Mixin

* [CHANGE] Move auto-scaling panel rows down beneath logical network path in Reads and Writes dashboards. #4049
* [CHANGE] Make distributor auto-scaling metric panels show desired number of replicas. #4218
* [CHANGE] Alerts: The alert `MimirMemcachedRequestErrors` has been renamed to `MimirCacheRequestErrors`. #4242
* [ENHANCEMENT] Alerts: Added `MimirAutoscalerKedaFailing` alert firing when a KEDA scaler is failing. #4045
* [ENHANCEMENT] Add auto-scaling panels to ruler dashboard. #4046
* [ENHANCEMENT] Add gateway auto-scaling panels to Reads and Writes dashboards. #4049 #4216
* [ENHANCEMENT] Dashboards: distinguish between label names and label values queries. #4065
* [ENHANCEMENT] Add query-frontend and ruler-query-frontend auto-scaling panels to Reads and Ruler dashboards. #4199
* [BUGFIX] Alerts: Fixed `MimirAutoscalerNotActive` to not fire if scaling metric does not exist, to avoid false positives on scaled objects with 0 min replicas. #4045
* [BUGFIX] Alerts: `MimirCompactorHasNotSuccessfullyRunCompaction` is no longer triggered by frequent compactor restarts. #4012
* [BUGFIX] Tenants dashboard: Correctly show the ruler-query-scheduler queue size. #4152

### Jsonnet

* [CHANGE] Create the `query-frontend-discovery` service only when Mimir is deployed in microservice mode without query-scheduler. #4353
* [CHANGE] Add results cache backend config to `ruler-query-frontend` configuration to allow cache reuse for cardinality-estimation based sharding. #4257
* [ENHANCEMENT] Add support for ruler auto-scaling. #4046
* [ENHANCEMENT] Add optional `weight` param to `newQuerierScaledObject` and `newRulerQuerierScaledObject` to allow running multiple querier deployments on different node types. #4141
* [ENHANCEMENT] Add support for query-frontend and ruler-query-frontend auto-scaling. #4199
* [BUGFIX] Shuffle sharding: when applying user class limits, honor the minimum shard size configured in `$._config.shuffle_sharding.*`. #4363

### Mimirtool

* [FEATURE] Added `keep_firing_for` support to rules configuration. #4099
* [ENHANCEMENT] Add `-tls-insecure-skip-verify` to rules, alertmanager and backfill commands. #4162

### Query-tee

* [CHANGE] Increase default value of `-backend.read-timeout` to 150s, to accommodate default querier and query frontend timeout of 120s. #4262
* [ENHANCEMENT] Log errors that occur while performing requests to compare two endpoints. #4262
* [ENHANCEMENT] When comparing two responses that both contain an error, only consider the comparison failed if the errors differ. Previously, if either response contained an error, the comparison always failed, even if both responses contained the same error. #4262
* [ENHANCEMENT] Include the value of the `X-Scope-OrgID` header when logging a comparison failure. #4262
* [BUGFIX] Parameters (expression, time range etc.) for a query request where the parameters are in the HTTP request body rather than in the URL are now logged correctly when responses differ. #4265

### Documentation

* [ENHANCEMENT] Add guide on alternative migration method for Thanos to Mimir #3554
* [ENHANCEMENT] Restore "Migrate from Cortex" for Jsonnet. #3929
* [ENHANCEMENT] Document migration from microservices to read-write deployment mode. #3951
* [ENHANCEMENT] Do not error when there is nothing to commit as part of a publish #4058
* [ENHANCEMENT] Explain how to run Mimir locally using docker-compose #4079
* [ENHANCEMENT] Docs: use long flag names in runbook commands. #4088
* [ENHANCEMENT] Clarify how ingester replication happens. #4101
* [ENHANCEMENT] Improvements to the Get Started guide. #4315
* [BUGFIX] Added indentation to Azure and SWIFT backend definition. #4263

### Tools

* [ENHANCEMENT] Adapt tsdb-print-chunk for native histograms. #4186
* [ENHANCEMENT] Adapt tsdb-index-health for blocks containing native histograms. #4186
* [ENHANCEMENT] Adapt tsdb-chunks tool to handle native histograms. #4186

## 2.6.2

* [BUGFIX] Security: updates Go to version 1.20.4 to fix CVE-2023-24539, CVE-2023-24540, CVE-2023-29400. #4903

## 2.6.1

### Grafana Mimir

* [BUGFIX] Security: updates Go to version 1.20.3 to fix CVE-2023-24538 #4798

## 2.6.0

### Grafana Mimir

* [CHANGE] Querier: Introduce `-querier.max-partial-query-length` to limit the time range for partial queries at the querier level and deprecate `-store.max-query-length`. #3825 #4017
* [CHANGE] Store-gateway: Remove experimental `-blocks-storage.bucket-store.max-concurrent-reject-over-limit` flag. #3706
* [CHANGE] Ingester: If shipping is enabled block retention will now be relative to the upload time to cloud storage. If shipping is disabled block retention will be relative to the creation time of the block instead of the mintime of the last block created. #3816
* [CHANGE] Query-frontend: Deprecated CLI flag `-query-frontend.align-querier-with-step` has been removed. #3982
* [CHANGE] Alertmanager: added default configuration for `-alertmanager.configs.fallback`. Allows tenants to send alerts without first uploading an Alertmanager configuration. #3541
* [FEATURE] Store-gateway: streaming of series. The store-gateway can now stream results back to the querier instead of buffering them. This is expected to greatly reduce peak memory consumption while keeping latency the same. You can enable this feature by setting `-blocks-storage.bucket-store.batch-series-size` to a value in the high thousands (5000-10000). This is still an experimental feature and is subject to a changing API and instability. #3540 #3546 #3587 #3606 #3611 #3620 #3645 #3355 #3697 #3666 #3687 #3728 #3739 #3751 #3779 #3839
* [FEATURE] Alertmanager: Added support for the Webex receiver. #3758
* [FEATURE] Limits: Added the `-validation.separate-metrics-group-label` flag. This allows further separation of the `cortex_discarded_samples_total` metric by an additional `group` label - which is configured by this flag to be the value of a specific label on an incoming timeseries. Active groups are tracked and inactive groups are cleaned up on a defined interval. The maximum number of groups tracked is controlled by the `-max-separate-metrics-groups-per-user` flag. #3439
* [FEATURE] Overrides-exporter: Added experimental ring support to overrides-exporter via `-overrides-exporter.ring.enabled`. When enabled, the ring is used to establish a leader replica for the export of limit override metrics. #3908 #3953
* [FEATURE] Ephemeral storage (experimental): Mimir can now accept samples into "ephemeral storage". Such samples are available for querying for a short amount of time (`-blocks-storage.ephemeral-tsdb.retention-period`, defaults to 10 minutes), and then removed from memory. To use ephemeral storage, distributor must be configured with `-distributor.ephemeral-series-enabled` option. Series matching `-distributor.ephemeral-series-matchers` will be marked for storing into ephemeral storage in ingesters. Each tenant needs to have ephemeral storage enabled by using `-ingester.max-ephemeral-series-per-user` limit, which defaults to 0 (no ephemeral storage). Ingesters have new `-ingester.instance-limits.max-ephemeral-series` limit for total number of series in ephemeral storage across all tenants. If ingestion of samples into ephemeral storage fails, `cortex_discarded_samples_total` metric will use values prefixed with `ephemeral-` for `reason` label. Querying of ephemeral storage is possible by using `{__mimir_storage__="ephemeral"}` as metric selector. Following new metrics related to ephemeral storage are introduced: #3897 #3922 #3961 #3997 #4004
  * `cortex_ingester_ephemeral_series`
  * `cortex_ingester_ephemeral_series_created_total`
  * `cortex_ingester_ephemeral_series_removed_total`
  * `cortex_ingester_ingested_ephemeral_samples_total`
  * `cortex_ingester_ingested_ephemeral_samples_failures_total`
  * `cortex_ingester_memory_ephemeral_users`
  * `cortex_ingester_queries_ephemeral_total`
  * `cortex_ingester_queried_ephemeral_samples`
  * `cortex_ingester_queried_ephemeral_series`
* [ENHANCEMENT] Added new metric `thanos_shipper_last_successful_upload_time`: Unix timestamp (in seconds) of the last successful TSDB block uploaded to the bucket. #3627
* [ENHANCEMENT] Ruler: Added `-ruler.alertmanager-client.tls-enabled` configuration for alertmanager client. #3432 #3597
* [ENHANCEMENT] Activity tracker logs now have `component=activity-tracker` label. #3556
* [ENHANCEMENT] Distributor: remove labels with empty values #2439
* [ENHANCEMENT] Query-frontend: track query HTTP requests in the Activity Tracker. #3561
* [ENHANCEMENT] Store-gateway: Add experimental alternate implementation of index-header reader that does not use memory mapped files. The index-header reader is expected to improve stability of the store-gateway. You can enable this implementation with the flag `-blocks-storage.bucket-store.index-header.stream-reader-enabled`. #3639 #3691 #3703 #3742 #3785 #3787 #3797
* [ENHANCEMENT] Query-scheduler: add `cortex_query_scheduler_cancelled_requests_total` metric to track the number of requests that are already cancelled when dequeued. #3696
* [ENHANCEMENT] Store-gateway: add `cortex_bucket_store_partitioner_extended_ranges_total` metric to keep track of the ranges that the partitioner decided to overextend and merge in order to save API call to the object storage. #3769
* [ENHANCEMENT] Compactor: Auto-forget unhealthy compactors after ten failed ring heartbeats. #3771
* [ENHANCEMENT] Ruler: change default value of `-ruler.for-grace-period` from `10m` to `2m` and update help text. The new default value reflects how we operate Mimir at Grafana Labs. #3817
* [ENHANCEMENT] Ingester: Added experimental flags to force usage of _postings for matchers cache_. These flags will be removed in the future and it's not recommended to change them. #3823
  * `-blocks-storage.tsdb.head-postings-for-matchers-cache-ttl`
  * `-blocks-storage.tsdb.head-postings-for-matchers-cache-size`
  * `-blocks-storage.tsdb.head-postings-for-matchers-cache-force`
* [ENHANCEMENT] Ingester: Improved series selection performance when some of the matchers do not match any series. #3827
* [ENHANCEMENT] Alertmanager: Add new additional template function `tenantID` returning id of the tenant owning the alert. #3758
* [ENHANCEMENT] Alertmanager: Add additional template function `grafanaExploreURL` returning URL to grafana explore with range query. #3849
* [ENHANCEMENT] Reduce overhead of debug logging when filtered out. #3875
* [ENHANCEMENT] Update Docker base images from `alpine:3.16.2` to `alpine:3.17.1`. #3898
* [ENHANCEMENT] Ingester: Add new `/ingester/tsdb_metrics` endpoint to return tenant-specific TSDB metrics. #3923
* [ENHANCEMENT] Query-frontend: CLI flag `-query-frontend.max-total-query-length` and its associated YAML configuration is now stable. #3882
* [ENHANCEMENT] Ruler: rule groups now support optional and experimental `align_evaluation_time_on_interval` field, which causes all evaluations to happen on interval-aligned timestamp. #4013
* [ENHANCEMENT] Query-scheduler: ring-based service discovery is now stable. #4028
* [ENHANCEMENT] Store-gateway: improved performance of prefix matching on the labels. #4055 #4080
* [BUGFIX] Log the names of services that are not yet running rather than `unsupported value type` when calling `/ready` and some services are not running. #3625
* [BUGFIX] Alertmanager: Fix template spurious deletion with relative data dir. #3604
* [BUGFIX] Security: update prometheus/exporter-toolkit for CVE-2022-46146. #3675
* [BUGFIX] Security: update golang.org/x/net for CVE-2022-41717. #3755
* [BUGFIX] Debian package: Fix post-install, environment file path and user creation. #3720
* [BUGFIX] memberlist: Fix panic during Mimir startup when Mimir receives gossip message before it's ready. #3746
* [BUGFIX] Store-gateway: fix `cortex_bucket_store_partitioner_requested_bytes_total` metric to not double count overlapping ranges. #3769
* [BUGFIX] Update `github.com/thanos-io/objstore` to address issue with Multipart PUT on s3-compatible Object Storage. #3802 #3821
* [BUGFIX] Distributor, Query-scheduler: Make sure ring metrics include a `cortex_` prefix as expected by dashboards. #3809
* [BUGFIX] Querier: canceled requests are no longer reported as "consistency check" failures. #3837 #3927
* [BUGFIX] Distributor: don't panic when `metric_relabel_configs` in overrides contains null element. #3868
* [BUGFIX] Distributor: don't panic when OTLP histograms don't have any buckets. #3853
* [BUGFIX] Ingester, Compactor: fix panic that can occur when compaction fails. #3955
* [BUGFIX] Store-gateway: return `Canceled` rather than `Aborted` error when the calling querier cancels the request. #4007

### Mixin

* [ENHANCEMENT] Alerts: Added `MimirIngesterInstanceHasNoTenants` alert that fires when an ingester replica is not receiving write requests for any tenant. #3681
* [ENHANCEMENT] Alerts: Extended `MimirAllocatingTooMuchMemory` to check read-write deployment containers. #3710
* [ENHANCEMENT] Alerts: Added `MimirAlertmanagerInstanceHasNoTenants` alert that fires when an alertmanager instance ows no tenants. #3826
* [ENHANCEMENT] Alerts: Added `MimirRulerInstanceHasNoRuleGroups` alert that fires when a ruler replica is not assigned any rule group to evaluate. #3723
* [ENHANCEMENT] Support for baremetal deployment for alerts and scaling recording rules. #3719
* [ENHANCEMENT] Dashboards: querier autoscaling now supports multiple scaled objects (configurable via `$._config.autoscale.querier.hpa_name`). #3962
* [BUGFIX] Alerts: Fixed `MimirIngesterRestarts` alert when Mimir is deployed in read-write mode. #3716
* [BUGFIX] Alerts: Fixed `MimirIngesterHasNotShippedBlocks` and `MimirIngesterHasNotShippedBlocksSinceStart` alerts for when Mimir is deployed in read-write or monolithic modes and updated them to use new `thanos_shipper_last_successful_upload_time` metric. #3627
* [BUGFIX] Alerts: Fixed `MimirMemoryMapAreasTooHigh` alert when Mimir is deployed in read-write mode. #3626
* [BUGFIX] Alerts: Fixed `MimirCompactorSkippedBlocksWithOutOfOrderChunks` matching on non-existent label. #3628
* [BUGFIX] Dashboards: Fix `Rollout Progress` dashboard incorrectly using Gateway metrics when Gateway was not enabled. #3709
* [BUGFIX] Tenants dashboard: Make it compatible with all deployment types. #3754
* [BUGFIX] Alerts: Fixed `MimirCompactorHasNotUploadedBlocks` to not fire if compactor has nothing to do. #3793
* [BUGFIX] Alerts: Fixed `MimirAutoscalerNotActive` to not fire if scaling metric is 0, to avoid false positives on scaled objects with 0 min replicas. #3999

### Jsonnet

* [CHANGE] Replaced the deprecated `policy/v1beta1` with `policy/v1` when configuring a PodDisruptionBudget for read-write deployment mode. #3811
* [CHANGE] Removed `-server.http-write-timeout` default option value from querier and query-frontend, as it defaults to a higher value in the code now, and cannot be lower than `-querier.timeout`. #3836
* [CHANGE] Replaced `-store.max-query-length` with `-query-frontend.max-total-query-length` in the query-frontend config. #3879
* [CHANGE] Changed default `mimir_backend_data_disk_size` from `100Gi` to `250Gi`. #3894
* [ENHANCEMENT] Update `rollout-operator` to `v0.2.0`. #3624
* [ENHANCEMENT] Add `user_24M` and `user_32M` classes to operations config. #3367
* [ENHANCEMENT] Update memcached image from `memcached:1.6.16-alpine` to `memcached:1.6.17-alpine`. #3914
* [ENHANCEMENT] Allow configuring the ring for overrides-exporter. #3995
* [BUGFIX] Apply ingesters and store-gateways per-zone CLI flags overrides to read-write deployment mode too. #3766
* [BUGFIX] Apply overrides-exporter CLI flags to mimir-backend when running Mimir in read-write deployment mode. #3790
* [BUGFIX] Fixed `mimir-write` and `mimir-read` Kubernetes service to correctly balance requests among pods. #3855 #3864 #3906
* [BUGFIX] Fixed `ruler-query-frontend` and `mimir-read` gRPC server configuration to force clients to periodically re-resolve the backend addresses. #3862
* [BUGFIX] Fixed `mimir-read` CLI flags to ensure query-frontend configuration takes precedence over querier configuration. #3877

### Mimirtool

* [ENHANCEMENT] Update `mimirtool config convert` to work with Mimir 2.4, 2.5, 2.6 changes. #3952
* [ENHANCEMENT] Mimirtool is now available to install through Homebrew with `brew install mimirtool`. #3776
* [ENHANCEMENT] Added `--concurrency` to `mimirtool rules sync` command. #3996
* [BUGFIX] Fix summary output from `mimirtool rules sync` to display correct number of groups created and updated. #3918

### Documentation

* [BUGFIX] Querier: Remove assertion that the `-querier.max-concurrent` flag must also be set for the query-frontend. #3678
* [ENHANCEMENT] Update migration from cortex documentation. #3662
* [ENHANCEMENT] Query-scheduler: documented how to migrate from DNS-based to ring-based service discovery. #4028

### Tools

## 2.5.0

### Grafana Mimir

* [CHANGE] Flag `-azure.msi-resource` is now ignored, and will be removed in Mimir 2.7. This setting is now made automatically by Azure. #2682
* [CHANGE] Experimental flag `-blocks-storage.tsdb.out-of-order-capacity-min` has been removed. #3261
* [CHANGE] Distributor: Wrap errors from pushing to ingesters with useful context, for example clarifying timeouts. #3307
* [CHANGE] The default value of `-server.http-write-timeout` has changed from 30s to 2m. #3346
* [CHANGE] Reduce period of health checks in connection pools for querier->store-gateway, ruler->ruler, and alertmanager->alertmanager clients to 10s. This reduces the time to fail a gRPC call when the remote stops responding. #3168
* [CHANGE] Hide TSDB block ranges period config from doc and mark it experimental. #3518
* [FEATURE] Alertmanager: added Discord support. #3309
* [ENHANCEMENT] Added `-server.tls-min-version` and `-server.tls-cipher-suites` flags to configure cipher suites and min TLS version supported by HTTP and gRPC servers. #2898
* [ENHANCEMENT] Distributor: Add age filter to forwarding functionality, to not forward samples which are older than defined duration. If such samples are not ingested, `cortex_discarded_samples_total{reason="forwarded-sample-too-old"}` is increased. #3049 #3113
* [ENHANCEMENT] Store-gateway: Reduce memory allocation when generating ids in index cache. #3179
* [ENHANCEMENT] Query-frontend: truncate queries based on the configured creation grace period (`--validation.create-grace-period`) to avoid querying too far into the future. #3172
* [ENHANCEMENT] Ingester: Reduce activity tracker memory allocation. #3203
* [ENHANCEMENT] Query-frontend: Log more detailed information in the case of a failed query. #3190
* [ENHANCEMENT] Added `-usage-stats.installation-mode` configuration to track the installation mode via the anonymous usage statistics. #3244
* [ENHANCEMENT] Compactor: Add new `cortex_compactor_block_max_time_delta_seconds` histogram for detecting if compaction of blocks is lagging behind. #3240 #3429
* [ENHANCEMENT] Ingester: reduced the memory footprint of active series custom trackers. #2568
* [ENHANCEMENT] Distributor: Include `X-Scope-OrgId` header in requests forwarded to configured forwarding endpoint. #3283 #3385
* [ENHANCEMENT] Alertmanager: reduced memory utilization in Mimir clusters with a large number of tenants. #3309
* [ENHANCEMENT] Add experimental flag `-shutdown-delay` to allow components to wait after receiving SIGTERM and before stopping. In this time the component returns 503 from /ready endpoint. #3298
* [ENHANCEMENT] Go: update to go 1.19.3. #3371
* [ENHANCEMENT] Alerts: added `RulerRemoteEvaluationFailing` alert, firing when communication between ruler and frontend fails in remote operational mode. #3177 #3389
* [ENHANCEMENT] Clarify which S3 signature versions are supported in the error "unsupported signature version". #3376
* [ENHANCEMENT] Store-gateway: improved index header reading performance. #3393 #3397 #3436
* [ENHANCEMENT] Store-gateway: improved performance of series matching. #3391
* [ENHANCEMENT] Move the validation of incoming series before the distributor's forwarding functionality, so that we don't forward invalid series. #3386 #3458
* [ENHANCEMENT] S3 bucket configuration now validates that the endpoint does not have the bucket name prefix. #3414
* [ENHANCEMENT] Query-frontend: added "fetched index bytes" to query statistics, so that the statistics contain the total bytes read by store-gateways from TSDB block indexes. #3206
* [ENHANCEMENT] Distributor: push wrapper should only receive unforwarded samples. #2980
* [ENHANCEMENT] Added `/api/v1/status/config` and `/api/v1/status/flags` APIs to maintain compatibility with prometheus. #3596 #3983
* [BUGFIX] Flusher: Add `Overrides` as a dependency to prevent panics when starting with `-target=flusher`. #3151
* [BUGFIX] Updated `golang.org/x/text` dependency to fix CVE-2022-32149. #3285
* [BUGFIX] Query-frontend: properly close gRPC streams to the query-scheduler to stop memory and goroutines leak. #3302
* [BUGFIX] Ruler: persist evaluation delay configured in the rulegroup. #3392
* [BUGFIX] Ring status pages: show 100% ownership as "100%", not "1e+02%". #3435
* [BUGFIX] Fix panics in OTLP ingest path when parse errors exist. #3538

### Mixin

* [CHANGE] Alerts: Change `MimirSchedulerQueriesStuck` `for` time to 7 minutes to account for the time it takes for HPA to scale up. #3223
* [CHANGE] Dashboards: Removed the `Querier > Stages` panel from the `Mimir / Queries` dashboard. #3311
* [CHANGE] Configuration: The format of the `autoscaling` section of the configuration has changed to support more components. #3378
  * Instead of specific config variables for each component, they are listed in a dictionary. For example, `autoscaling.querier_enabled` becomes `autoscaling.querier.enabled`.
* [FEATURE] Dashboards: Added "Mimir / Overview resources" dashboard, providing an high level view over a Mimir cluster resources utilization. #3481
* [FEATURE] Dashboards: Added "Mimir / Overview networking" dashboard, providing an high level view over a Mimir cluster network bandwidth, inflight requests and TCP connections. #3487
* [FEATURE] Compile baremetal mixin along k8s mixin. #3162 #3514
* [ENHANCEMENT] Alerts: Add MimirRingMembersMismatch firing when a component does not have the expected number of running jobs. #2404
* [ENHANCEMENT] Dashboards: Add optional row about the Distributor's metric forwarding feature to the `Mimir / Writes` dashboard. #3182 #3394 #3394 #3461
* [ENHANCEMENT] Dashboards: Remove the "Instance Mapper" row from the "Alertmanager Resources Dashboard". This is a Grafana Cloud specific service and not relevant for external users. #3152
* [ENHANCEMENT] Dashboards: Add "remote read", "metadata", and "exemplar" queries to "Mimir / Overview" dashboard. #3245
* [ENHANCEMENT] Dashboards: Use non-red colors for non-error series in the "Mimir / Overview" dashboard. #3246
* [ENHANCEMENT] Dashboards: Add support to multi-zone deployments for the experimental read-write deployment mode. #3256
* [ENHANCEMENT] Dashboards: If enabled, add new row to the `Mimir / Writes` for distributor autoscaling metrics. #3378
* [ENHANCEMENT] Dashboards: Add read path insights row to the "Mimir / Tenants" dashboard. #3326
* [ENHANCEMENT] Alerts: Add runbook urls for alerts. #3452
* [ENHANCEMENT] Configuration: Make it possible to configure namespace label, job label, and job prefix. #3482
* [ENHANCEMENT] Dashboards: improved resources and networking dashboards to work with read-write deployment mode too. #3497 #3504 #3519 #3531
* [ENHANCEMENT] Alerts: Added "MimirDistributorForwardingErrorRate" alert, which fires on high error rates in the distributor’s forwarding feature. #3200
* [ENHANCEMENT] Improve phrasing in Overview dashboard. #3488
* [BUGFIX] Dashboards: Fix legend showing `persistentvolumeclaim` when using `deployment_type=baremetal` for `Disk space utilization` panels. #3173 #3184
* [BUGFIX] Alerts: Fixed `MimirGossipMembersMismatch` alert when Mimir is deployed in read-write mode. #3489
* [BUGFIX] Dashboards: Remove "Inflight requests" from object store panels because the panel is not tracking the inflight requests to object storage. #3521

### Jsonnet

* [CHANGE] Replaced the deprecated `policy/v1beta1` with `policy/v1` when configuring a PodDisruptionBudget. #3284
* [CHANGE] [Common storage configuration](https://grafana.com/docs/mimir/v2.3.x/operators-guide/configure/configure-object-storage-backend/#common-configuration) is now used to configure object storage in all components. This is a breaking change in terms of Jsonnet manifests and also a CLI flag update for components that use object storage, so it will require a rollout of those components. The changes include: #3257
  * `blocks_storage_backend` was renamed to `storage_backend` and is now used as the common storage backend for all components.
    * So were the related `blocks_storage_azure_account_(name|key)` and `blocks_storage_s3_endpoint` configurations.
  * `storage_s3_endpoint` is now rendered by default using the `aws_region` configuration instead of a hardcoded `us-east-1`.
  * `ruler_client_type` and `alertmanager_client_type` were renamed to `ruler_storage_backend` and `alertmanager_storage_backend` respectively, and their corresponding CLI flags won't be rendered unless explicitly set to a value different from the one in `storage_backend` (like `local`).
  * `alertmanager_s3_bucket_name`, `alertmanager_gcs_bucket_name` and `alertmanager_azure_container_name` have been removed, and replaced by a single `alertmanager_storage_bucket_name` configuration used for all object storages.
  * `genericBlocksStorageConfig` configuration object was removed, and so any extensions to it will be now ignored. Use `blockStorageConfig` instead.
  * `rulerClientConfig` and `alertmanagerStorageClientConfig` configuration objects were renamed to `rulerStorageConfig` and `alertmanagerStorageConfig` respectively, and so any extensions to their previous names will be now ignored. Use the new names instead.
  * The CLI flags `*.s3.region` are no longer rendered as they are optional and the region can be inferred by Mimir by performing an initial API call to the endpoint.
  * The migration to this change should usually consist of:
    * Renaming `blocks_storage_backend` key to `storage_backend`.
    * For Azure/S3:
      * Renaming `blocks_storage_(azure|s3)_*` configurations to `storage_(azure|s3)_*`.
      * If `ruler_storage_(azure|s3)_*` and `alertmanager_storage_(azure|s3)_*` keys were different from the `block_storage_*` ones, they should be now provided using CLI flags, see [configuration reference](https://grafana.com/docs/mimir/v2.3.x/operators-guide/configure/reference-configuration-parameters/) for more details.
    * Removing `ruler_client_type` and `alertmanager_client_type` if their value match the `storage_backend`, or renaming them to their new names otherwise.
    * Reviewing any possible extensions to `genericBlocksStorageConfig`, `rulerClientConfig` and `alertmanagerStorageClientConfig` and moving them to the corresponding new options.
    * Renaming the alertmanager's bucket name configuration from provider-specific to the new `alertmanager_storage_bucket_name` key.
* [CHANGE] The `overrides-exporter.libsonnet` file is now always imported. The overrides-exporter can be enabled in jsonnet setting the following: #3379
  ```jsonnet
  {
    _config+:: {
      overrides_exporter_enabled: true,
    }
  }
  ```
* [FEATURE] Added support for experimental read-write deployment mode. Enabling the read-write deployment mode on a existing Mimir cluster is a destructive operation, because the cluster will be re-created. If you're creating a new Mimir cluster, you can deploy it in read-write mode adding the following configuration: #3379 #3475 #3405
  ```jsonnet
  {
    _config+:: {
      deployment_mode: 'read-write',

      // See operations/mimir/read-write-deployment.libsonnet for more configuration options.
      mimir_write_replicas: 3,
      mimir_read_replicas: 2,
      mimir_backend_replicas: 3,
    }
  }
  ```
* [ENHANCEMENT] Add autoscaling support to the `mimir-read` component when running the read-write-deployment model. #3419
* [ENHANCEMENT] Added `$._config.usageStatsConfig` to track the installation mode via the anonymous usage statistics. #3294
* [ENHANCEMENT] The query-tee node port (`$._config.query_tee_node_port`) is now optional. #3272
* [ENHANCEMENT] Add support for autoscaling distributors. #3378
* [ENHANCEMENT] Make auto-scaling logic ensure integer KEDA thresholds. #3512
* [BUGFIX] Fixed query-scheduler ring configuration for dedicated ruler's queries and query-frontends. #3237 #3239
* [BUGFIX] Jsonnet: Fix auto-scaling so that ruler-querier CPU threshold is a string-encoded integer millicores value. #3520

### Mimirtool

* [FEATURE] Added `mimirtool alertmanager verify` command to validate configuration without uploading. #3440
* [ENHANCEMENT] Added `mimirtool rules delete-namespace` command to delete all of the rule groups in a namespace including the namespace itself. #3136
* [ENHANCEMENT] Refactor `mimirtool analyze prometheus`: add concurrency and resiliency #3349
  * Add `--concurrency` flag. Default: number of logical CPUs
* [BUGFIX] `--log.level=debug` now correctly prints the response from the remote endpoint when a request fails. #3180

### Documentation

* [ENHANCEMENT] Documented how to configure HA deduplication using Consul in a Mimir Helm deployment. #2972
* [ENHANCEMENT] Improve `MimirQuerierAutoscalerNotActive` runbook. #3186
* [ENHANCEMENT] Improve `MimirSchedulerQueriesStuck` runbook to reflect debug steps with querier auto-scaling enabled. #3223
* [ENHANCEMENT] Use imperative for docs titles. #3178 #3332 #3343
* [ENHANCEMENT] Docs: mention gRPC compression in "Production tips". #3201
* [ENHANCEMENT] Update ADOPTERS.md. #3224 #3225
* [ENHANCEMENT] Add a note for jsonnet deploying. #3213
* [ENHANCEMENT] out-of-order runbook update with use case. #3253
* [ENHANCEMENT] Fixed TSDB retention mentioned in the "Recover source blocks from ingesters" runbook. #3280
* [ENHANCEMENT] Run Grafana Mimir in production using the Helm chart. #3072
* [ENHANCEMENT] Use common configuration in the tutorial. #3282
* [ENHANCEMENT] Updated detailed steps for migrating blocks from Thanos to Mimir. #3290
* [ENHANCEMENT] Add scheme to DNS service discovery docs. #3450
* [BUGFIX] Remove reference to file that no longer exists in contributing guide. #3404
* [BUGFIX] Fix some minor typos in the contributing guide and on the runbooks page. #3418
* [BUGFIX] Fix small typos in API reference. #3526
* [BUGFIX] Fixed TSDB retention mentioned in the "Recover source blocks from ingesters" runbook. #3278
* [BUGFIX] Fixed configuration example in the "Configuring the Grafana Mimir query-frontend to work with Prometheus" guide. #3374

### Tools

* [FEATURE] Add `copyblocks` tool, to copy Mimir blocks between two GCS buckets. #3264
* [ENHANCEMENT] copyblocks: copy no-compact global markers and optimize min time filter check. #3268
* [ENHANCEMENT] Mimir rules GitHub action: Added the ability to change default value of `label` when running `prepare` command. #3236
* [BUGFIX] Mimir rules Github action: Fix single line output. #3421

## 2.4.0

### Grafana Mimir

* [CHANGE] Distributor: change the default value of `-distributor.remote-timeout` to `2s` from `20s` and `-distributor.forwarding.request-timeout` to `2s` from `10s` to improve distributor resource usage when ingesters crash. #2728 #2912
* [CHANGE] Anonymous usage statistics tracking: added the `-ingester.ring.store` value. #2981
* [CHANGE] Series metadata `HELP` that is longer than `-validation.max-metadata-length` is now truncated silently, instead of being dropped with a 400 status code. #2993
* [CHANGE] Ingester: changed default setting for `-ingester.ring.readiness-check-ring-health` from `true` to `false`. #2953
* [CHANGE] Anonymous usage statistics tracking has been enabled by default, to help Mimir maintainers make better decisions to support the open source community. #2939 #3034
* [CHANGE] Anonymous usage statistics tracking: added the minimum and maximum value of `-ingester.out-of-order-time-window`. #2940
* [CHANGE] The default hash ring heartbeat period for distributors, ingesters, rulers and compactors has been increased from `5s` to `15s`. Now the default heartbeat period for all Mimir hash rings is `15s`. #3033
* [CHANGE] Reduce the default TSDB head compaction concurrency (`-blocks-storage.tsdb.head-compaction-concurrency`) from 5 to 1, in order to reduce CPU spikes. #3093
* [CHANGE] Ruler: the ruler's [remote evaluation mode](https://grafana.com/docs/mimir/latest/operators-guide/architecture/components/ruler/#remote) (`-ruler.query-frontend.address`) is now stable. #3109
* [CHANGE] Limits: removed the deprecated YAML configuration option `active_series_custom_trackers_config`. Please use `active_series_custom_trackers` instead. #3110
* [CHANGE] Ingester: removed the deprecated configuration option `-ingester.ring.join-after`. #3111
* [CHANGE] Querier: removed the deprecated configuration option `-querier.shuffle-sharding-ingesters-lookback-period`. The value of `-querier.query-ingesters-within` is now used internally for shuffle sharding lookback, while you can use `-querier.shuffle-sharding-ingesters-enabled` to enable or disable shuffle sharding on the read path. #3111
* [CHANGE] Memberlist: cluster label verification feature (`-memberlist.cluster-label` and `-memberlist.cluster-label-verification-disabled`) is now marked as stable. #3108
* [CHANGE] Distributor: only single per-tenant forwarding endpoint can be configured now. Support for per-rule endpoint has been removed. #3095
* [FEATURE] Query-scheduler: added an experimental ring-based service discovery support for the query-scheduler. Refer to [query-scheduler configuration](https://grafana.com/docs/mimir/next/operators-guide/architecture/components/query-scheduler/#configuration) for more information. #2957
* [FEATURE] Introduced the experimental endpoint `/api/v1/user_limits` exposed by all components that load runtime configuration. This endpoint exposes realtime limits for the authenticated tenant, in JSON format. #2864 #3017
* [FEATURE] Query-scheduler: added the experimental configuration option `-query-scheduler.max-used-instances` to restrict the number of query-schedulers effectively used regardless how many replicas are running. This feature can be useful when using the experimental read-write deployment mode. #3005
* [ENHANCEMENT] Go: updated to go 1.19.2. #2637 #3127 #3129
* [ENHANCEMENT] Runtime config: don't unmarshal runtime configuration files if they haven't changed. This can save a bit of CPU and memory on every component using runtime config. #2954
* [ENHANCEMENT] Query-frontend: Add `cortex_frontend_query_result_cache_skipped_total` and `cortex_frontend_query_result_cache_attempted_total` metrics to track the reason why query results are not cached. #2855
* [ENHANCEMENT] Distributor: pool more connections per host when forwarding request. Mark requests as idempotent so they can be retried under some conditions. #2968
* [ENHANCEMENT] Distributor: failure to send request to forwarding target now also increments `cortex_distributor_forward_errors_total`, with `status_code="failed"`. #2968
* [ENHANCEMENT] Distributor: added support forwarding push requests via gRPC, using `httpgrpc` messages from weaveworks/common library. #2996
* [ENHANCEMENT] Query-frontend / Querier: increase internal backoff period used to retry connections to query-frontend / query-scheduler. #3011
* [ENHANCEMENT] Querier: do not log "error processing requests from scheduler" when the query-scheduler is shutting down. #3012
* [ENHANCEMENT] Query-frontend: query sharding process is now time-bounded and it is cancelled if the request is aborted. #3028
* [ENHANCEMENT] Query-frontend: improved Prometheus response JSON encoding performance. #2450
* [ENHANCEMENT] TLS: added configuration parameters to configure the client's TLS cipher suites and minimum version. The following new CLI flags have been added: #3070
  * `-alertmanager.alertmanager-client.tls-cipher-suites`
  * `-alertmanager.alertmanager-client.tls-min-version`
  * `-alertmanager.sharding-ring.etcd.tls-cipher-suites`
  * `-alertmanager.sharding-ring.etcd.tls-min-version`
  * `-compactor.ring.etcd.tls-cipher-suites`
  * `-compactor.ring.etcd.tls-min-version`
  * `-distributor.forwarding.grpc-client.tls-cipher-suites`
  * `-distributor.forwarding.grpc-client.tls-min-version`
  * `-distributor.ha-tracker.etcd.tls-cipher-suites`
  * `-distributor.ha-tracker.etcd.tls-min-version`
  * `-distributor.ring.etcd.tls-cipher-suites`
  * `-distributor.ring.etcd.tls-min-version`
  * `-ingester.client.tls-cipher-suites`
  * `-ingester.client.tls-min-version`
  * `-ingester.ring.etcd.tls-cipher-suites`
  * `-ingester.ring.etcd.tls-min-version`
  * `-memberlist.tls-cipher-suites`
  * `-memberlist.tls-min-version`
  * `-querier.frontend-client.tls-cipher-suites`
  * `-querier.frontend-client.tls-min-version`
  * `-querier.store-gateway-client.tls-cipher-suites`
  * `-querier.store-gateway-client.tls-min-version`
  * `-query-frontend.grpc-client-config.tls-cipher-suites`
  * `-query-frontend.grpc-client-config.tls-min-version`
  * `-query-scheduler.grpc-client-config.tls-cipher-suites`
  * `-query-scheduler.grpc-client-config.tls-min-version`
  * `-query-scheduler.ring.etcd.tls-cipher-suites`
  * `-query-scheduler.ring.etcd.tls-min-version`
  * `-ruler.alertmanager-client.tls-cipher-suites`
  * `-ruler.alertmanager-client.tls-min-version`
  * `-ruler.client.tls-cipher-suites`
  * `-ruler.client.tls-min-version`
  * `-ruler.query-frontend.grpc-client-config.tls-cipher-suites`
  * `-ruler.query-frontend.grpc-client-config.tls-min-version`
  * `-ruler.ring.etcd.tls-cipher-suites`
  * `-ruler.ring.etcd.tls-min-version`
  * `-store-gateway.sharding-ring.etcd.tls-cipher-suites`
  * `-store-gateway.sharding-ring.etcd.tls-min-version`
* [ENHANCEMENT] Store-gateway: Add `-blocks-storage.bucket-store.max-concurrent-reject-over-limit` option to allow requests that exceed the max number of inflight object storage requests to be rejected. #2999
* [ENHANCEMENT] Query-frontend: allow setting a separate limit on the total (before splitting/sharding) query length of range queries with the new experimental `-query-frontend.max-total-query-length` flag, which defaults to `-store.max-query-length` if unset or set to 0. #3058
* [ENHANCEMENT] Query-frontend: Lower TTL for cache entries overlapping the out-of-order samples ingestion window (re-using `-ingester.out-of-order-allowance` from ingesters). #2935
* [ENHANCEMENT] Ruler: added support to forcefully disable recording and/or alerting rules evaluation. The following new configuration options have been introduced, which can be overridden on a per-tenant basis in the runtime configuration: #3088
  * `-ruler.recording-rules-evaluation-enabled`
  * `-ruler.alerting-rules-evaluation-enabled`
* [ENHANCEMENT] Distributor: Improved error messages reported when the distributor fails to remote write to ingesters. #3055
* [ENHANCEMENT] Improved tracing spans tracked by distributors, ingesters and store-gateways. #2879 #3099 #3089
* [ENHANCEMENT] Ingester: improved the performance of label value cardinality endpoint. #3044
* [ENHANCEMENT] Ruler: use backoff retry on remote evaluation #3098
* [ENHANCEMENT] Query-frontend: Include multiple tenant IDs in query logs when present instead of dropping them. #3125
* [ENHANCEMENT] Query-frontend: truncate queries based on the configured blocks retention period (`-compactor.blocks-retention-period`) to avoid querying past this period. #3134
* [ENHANCEMENT] Alertmanager: reduced memory utilization in Mimir clusters with a large number of tenants. #3143
* [ENHANCEMENT] Store-gateway: added extra span logging to improve observability. #3131
* [ENHANCEMENT] Compactor: cleaning up different tenants' old blocks and updating bucket indexes is now more independent. This prevents a single tenant from delaying cleanup for other tenants. #2631
* [ENHANCEMENT] Distributor: request rate, ingestion rate, and inflight requests limits are now enforced before reading and parsing the body of the request. This makes the distributor more resilient against a burst of requests over those limit. #2419
* [BUGFIX] Querier: Fix 400 response while handling streaming remote read. #2963
* [BUGFIX] Fix a bug causing query-frontend, query-scheduler, and querier not failing if one of their internal components fail. #2978
* [BUGFIX] Querier: re-balance the querier worker connections when a query-frontend or query-scheduler is terminated. #3005
* [BUGFIX] Distributor: Now returns the quorum error from ingesters. For example, with replication_factor=3, two HTTP 400 errors and one HTTP 500 error, now the distributor will always return HTTP 400. Previously the behaviour was to return the error which the distributor first received. #2979
* [BUGFIX] Ruler: fix panic when ruler.external_url is explicitly set to an empty string ("") in YAML. #2915
* [BUGFIX] Alertmanager: Fix support for the Telegram API URL in the global settings. #3097
* [BUGFIX] Alertmanager: Fix parsing of label matchers without label value in the API used to retrieve alerts. #3097
* [BUGFIX] Ruler: Fix not restoring alert state for rule groups when other ruler replicas shut down. #3156
* [BUGFIX] Updated `golang.org/x/net` dependency to fix CVE-2022-27664. #3124
* [BUGFIX] Fix distributor from returning a `500` status code when a `400` was received from the ingester. #3211
* [BUGFIX] Fix incorrect OS value set in Mimir v2.3.* RPM packages. #3221

### Mixin

* [CHANGE] Alerts: MimirQuerierAutoscalerNotActive is now critical and fires after 1h instead of 15m. #2958
* [FEATURE] Dashboards: Added "Mimir / Overview" dashboards, providing an high level view over a Mimir cluster. #3122 #3147 #3155
* [ENHANCEMENT] Dashboards: Updated the "Writes" and "Rollout progress" dashboards to account for samples ingested via the new OTLP ingestion endpoint. #2919 #2938
* [ENHANCEMENT] Dashboards: Include per-tenant request rate in "Tenants" dashboard. #2874
* [ENHANCEMENT] Dashboards: Include inflight object store requests in "Reads" dashboard. #2914
* [ENHANCEMENT] Dashboards: Make queries used to find job, cluster and namespace for dropdown menus configurable. #2893
* [ENHANCEMENT] Dashboards: Include rate of label and series queries in "Reads" dashboard. #3065 #3074
* [ENHANCEMENT] Dashboards: Fix legend showing on per-pod panels. #2944
* [ENHANCEMENT] Dashboards: Use the "req/s" unit on panels showing the requests rate. #3118
* [ENHANCEMENT] Dashboards: Use a consistent color across dashboards for the error rate. #3154

### Jsonnet

* [FEATURE] Added support for query-scheduler ring-based service discovery. #3128
* [ENHANCEMENT] Querier autoscaling is now slower on scale downs: scale down 10% every 1m instead of 100%. #2962
* [BUGFIX] Memberlist: `gossip_member_label` is now set for ruler-queriers. #3141

### Mimirtool

* [ENHANCEMENT] mimirtool analyze: Store the query errors instead of exit during the analysis. #3052
* [BUGFIX] mimir-tool remote-read: fix returns where some conditions [return nil error even if there is error](https://github.com/grafana/cortex-tools/issues/260). #3053

### Documentation

* [ENHANCEMENT] Added documentation on how to configure storage retention. #2970
* [ENHANCEMENT] Improved gRPC clients config documentation. #3020
* [ENHANCEMENT] Added documentation on how to manage alerting and recording rules. #2983
* [ENHANCEMENT] Improved `MimirSchedulerQueriesStuck` runbook. #3006
* [ENHANCEMENT] Added "Cluster label verification" section to memberlist documentation. #3096
* [ENHANCEMENT] Mention compression in multi-zone replication documentation. #3107
* [BUGFIX] Fixed configuration option names in "Enabling zone-awareness via the Grafana Mimir Jsonnet". #3018
* [BUGFIX] Fixed `mimirtool analyze` parameters documentation. #3094
* [BUGFIX] Fixed YAML configuraton in the "Manage the configuration of Grafana Mimir with Helm" guide. #3042
* [BUGFIX] Fixed Alertmanager capacity planning documentation. #3132

### Tools

- [BUGFIX] trafficdump: Fixed panic occurring when `-success-only=true` and the captured request failed. #2863

## 2.3.1

### Grafana Mimir
* [BUGFIX] Query-frontend: query sharding took exponential time to map binary expressions. #3027
* [BUGFIX] Distributor: Stop panics on OTLP endpoint when a single metric has multiple timeseries. #3040

## 2.3.0

### Grafana Mimir

* [CHANGE] Ingester: Added user label to ingester metric `cortex_ingester_tsdb_out_of_order_samples_appended_total`. On multitenant clusters this helps us find the rate of appended out-of-order samples for a specific tenant. #2493
* [CHANGE] Compactor: delete source and output blocks from local disk on compaction failed, to reduce likelihood that subsequent compactions fail because of no space left on disk. #2261
* [CHANGE] Ruler: Remove unused CLI flags `-ruler.search-pending-for` and `-ruler.flush-period` (and their respective YAML config options). #2288
* [CHANGE] Successful gRPC requests are no longer logged (only affects internal API calls). #2309
* [CHANGE] Add new `-*.consul.cas-retry-delay` flags. They have a default value of `1s`, while previously there was no delay between retries. #2309
* [CHANGE] Store-gateway: Remove the experimental ability to run requests in a dedicated OS thread pool and associated CLI flag `-store-gateway.thread-pool-size`. #2423
* [CHANGE] Memberlist: disabled TCP-based ping fallback, because Mimir already uses a custom transport based on TCP. #2456
* [CHANGE] Change default value for `-distributor.ha-tracker.max-clusters` to `100` to provide a DoS protection. #2465
* [CHANGE] Experimental block upload API exposed by compactor has changed: Previous `/api/v1/upload/block/{block}` endpoint for starting block upload is now `/api/v1/upload/block/{block}/start`, and previous endpoint `/api/v1/upload/block/{block}?uploadComplete=true` for finishing block upload is now `/api/v1/upload/block/{block}/finish`. New API endpoint has been added: `/api/v1/upload/block/{block}/check`. #2486 #2548
* [CHANGE] Compactor: changed `-compactor.max-compaction-time` default from `0s` (disabled) to `1h`. When compacting blocks for a tenant, the compactor will move to compact blocks of another tenant or re-plan blocks to compact at least every 1h. #2514
* [CHANGE] Distributor: removed previously deprecated `extend_writes` (see #1856) YAML key and `-distributor.extend-writes` CLI flag from the distributor config. #2551
* [CHANGE] Ingester: removed previously deprecated `active_series_custom_trackers` (see #1188) YAML key from the ingester config. #2552
* [CHANGE] The tenant ID `__mimir_cluster` is reserved by Mimir and not allowed to store metrics. #2643
* [CHANGE] Purger: removed the purger component and moved its API endpoints `/purger/delete_tenant` and `/purger/delete_tenant_status` to the compactor at `/compactor/delete_tenant` and `/compactor/delete_tenant_status`. The new endpoints on the compactor are stable. #2644
* [CHANGE] Memberlist: Change the leave timeout duration (`-memberlist.leave-timeout duration`) from 5s to 20s and connection timeout (`-memberlist.packet-dial-timeout`) from 5s to 2s. This makes leave timeout 10x the connection timeout, so that we can communicate the leave to at least 1 node, if the first 9 we try to contact times out. #2669
* [CHANGE] Alertmanager: return status code `412 Precondition Failed` and log info message when alertmanager isn't configured for a tenant. #2635
* [CHANGE] Distributor: if forwarding rules are used to forward samples, exemplars are now removed from the request. #2710 #2725
* [CHANGE] Limits: change the default value of `max_global_series_per_metric` limit to `0` (disabled). Setting this limit by default does not provide much benefit because series are sharded by all labels. #2714
* [CHANGE] Ingester: experimental `-blocks-storage.tsdb.new-chunk-disk-mapper` has been removed, new chunk disk mapper is now always used, and is no longer marked experimental. Default value of `-blocks-storage.tsdb.head-chunks-write-queue-size` has changed to 1000000, this enables async chunk queue by default, which leads to improved latency on the write path when new chunks are created in ingesters. #2762
* [CHANGE] Ingester: removed deprecated `-blocks-storage.tsdb.isolation-enabled` option. TSDB-level isolation is now always disabled in Mimir. #2782
* [CHANGE] Compactor: `-compactor.partial-block-deletion-delay` must either be set to 0 (to disable partial blocks deletion) or a value higher than `4h`. #2787
* [CHANGE] Query-frontend: CLI flag `-query-frontend.align-querier-with-step` has been deprecated. Please use `-query-frontend.align-queries-with-step` instead. #2840
* [FEATURE] Compactor: Adds the ability to delete partial blocks after a configurable delay. This option can be configured per tenant. #2285
  - `-compactor.partial-block-deletion-delay`, as a duration string, allows you to set the delay since a partial block has been modified before marking it for deletion. A value of `0`, the default, disables this feature.
  - The metric `cortex_compactor_blocks_marked_for_deletion_total` has a new value for the `reason` label `reason="partial"`, when a block deletion marker is triggered by the partial block deletion delay.
* [FEATURE] Querier: enabled support for queries with negative offsets, which are not cached in the query results cache. #2429
* [FEATURE] EXPERIMENTAL: OpenTelemetry Metrics ingestion path on `/otlp/v1/metrics`. #695 #2436 #2461
* [FEATURE] Querier: Added support for tenant federation to metric metadata endpoint. #2467
* [FEATURE] Query-frontend: introduced experimental support to split instant queries by time. The instant query splitting can be enabled setting `-query-frontend.split-instant-queries-by-interval`. #2469 #2564 #2565 #2570 #2571 #2572 #2573 #2574 #2575 #2576 #2581 #2582 #2601 #2632 #2633 #2634 #2641 #2642 #2766
* [FEATURE] Introduced an experimental anonymous usage statistics tracking (disabled by default), to help Mimir maintainers make better decisions to support the open source community. The tracking system anonymously collects non-sensitive, non-personally identifiable information about the running Mimir cluster, and is disabled by default. #2643 #2662 #2685 #2732 #2733 #2735
* [FEATURE] Introduced an experimental deployment mode called read-write and running a fully featured Mimir cluster with three components: write, read and backend. The read-write deployment mode is a trade-off between the monolithic mode (only one component, no isolation) and the microservices mode (many components, high isolation). #2754 #2838
* [ENHANCEMENT] Distributor: Decreased distributor tests execution time. #2562
* [ENHANCEMENT] Alertmanager: Allow the HTTP `proxy_url` configuration option in the receiver's configuration. #2317
* [ENHANCEMENT] ring: optimize shuffle-shard computation when lookback is used, and all instances have registered timestamp within the lookback window. In that case we can immediately return origial ring, because we would select all instances anyway. #2309
* [ENHANCEMENT] Memberlist: added experimental memberlist cluster label support via `-memberlist.cluster-label` and `-memberlist.cluster-label-verification-disabled` CLI flags (and their respective YAML config options). #2354
* [ENHANCEMENT] Object storage can now be configured for all components using the `common` YAML config option key (or `-common.storage.*` CLI flags). #2330 #2347
* [ENHANCEMENT] Go: updated to go 1.18.4. #2400
* [ENHANCEMENT] Store-gateway, listblocks: list of blocks now includes stats from `meta.json` file: number of series, samples and chunks. #2425
* [ENHANCEMENT] Added more buckets to `cortex_ingester_client_request_duration_seconds` histogram metric, to correctly track requests taking longer than 1s (up until 16s). #2445
* [ENHANCEMENT] Azure client: Improve memory usage for large object storage downloads. #2408
* [ENHANCEMENT] Distributor: Add `-distributor.instance-limits.max-inflight-push-requests-bytes`. This limit protects the distributor against multiple large requests that together may cause an OOM, but are only a few, so do not trigger the `max-inflight-push-requests` limit. #2413
* [ENHANCEMENT] Distributor: Drop exemplars in distributor for tenants where exemplars are disabled. #2504
* [ENHANCEMENT] Runtime Config: Allow operator to specify multiple comma-separated yaml files in `-runtime-config.file` that will be merged in left to right order. #2583
* [ENHANCEMENT] Query sharding: shard binary operations only if it doesn't lead to non-shardable vector selectors in one of the operands. #2696
* [ENHANCEMENT] Add packaging for both debian based deb file and redhat based rpm file using FPM. #1803
* [ENHANCEMENT] Distributor: Add `cortex_distributor_query_ingester_chunks_deduped_total` and `cortex_distributor_query_ingester_chunks_total` metrics for determining how effective ingester chunk deduplication at query time is. #2713
* [ENHANCEMENT] Upgrade Docker base images to `alpine:3.16.2`. #2729
* [ENHANCEMENT] Ruler: Add `<prometheus-http-prefix>/api/v1/status/buildinfo` endpoint. #2724
* [ENHANCEMENT] Querier: Ensure all queries pulled from query-frontend or query-scheduler are immediately executed. The maximum workers concurrency in each querier is configured by `-querier.max-concurrent`. #2598
* [ENHANCEMENT] Distributor: Add `cortex_distributor_received_requests_total` and `cortex_distributor_requests_in_total` metrics to provide visiblity into appropriate per-tenant request limits. #2770
* [ENHANCEMENT] Distributor: Add single forwarding remote-write endpoint for a tenant (`forwarding_endpoint`), instead of using per-rule endpoints. This takes precendence over per-rule endpoints. #2801
* [ENHANCEMENT] Added `err-mimir-distributor-max-write-message-size` to the errors catalog. #2470
* [ENHANCEMENT] Add sanity check at startup to ensure the configured filesystem directories don't overlap for different components. #2828 #2947
* [BUGFIX] TSDB: Fixed a bug on the experimental out-of-order implementation that led to wrong query results. #2701
* [BUGFIX] Compactor: log the actual error on compaction failed. #2261
* [BUGFIX] Alertmanager: restore state from storage even when running a single replica. #2293
* [BUGFIX] Ruler: do not block "List Prometheus rules" API endpoint while syncing rules. #2289
* [BUGFIX] Ruler: return proper `*status.Status` error when running in remote operational mode. #2417
* [BUGFIX] Alertmanager: ensure the configured `-alertmanager.web.external-url` is either a path starting with `/`, or a full URL including the scheme and hostname. #2381 #2542
* [BUGFIX] Memberlist: fix problem with loss of some packets, typically ring updates when instances were removed from the ring during shutdown. #2418
* [BUGFIX] Ingester: fix misfiring `MimirIngesterHasUnshippedBlocks` and stale `cortex_ingester_oldest_unshipped_block_timestamp_seconds` when some block uploads fail. #2435
* [BUGFIX] Query-frontend: fix incorrect mapping of http status codes 429 to 500 when request queue is full. #2447
* [BUGFIX] Memberlist: Fix problem with ring being empty right after startup. Memberlist KV store now tries to "fast-join" the cluster to avoid serving empty KV store. #2505
* [BUGFIX] Compactor: Fix bug when using `-compactor.partial-block-deletion-delay`: compactor didn't correctly check for modification time of all block files. #2559
* [BUGFIX] Query-frontend: fix wrong query sharding results for queries with boolean result like `1 < bool 0`. #2558
* [BUGFIX] Fixed error messages related to per-instance limits incorrectly reporting they can be set on a per-tenant basis. #2610
* [BUGFIX] Perform HA-deduplication before forwarding samples according to forwarding rules in the distributor. #2603 #2709
* [BUGFIX] Fix reporting of tracing spans from PromQL engine. #2707
* [BUGFIX] Apply relabel and drop_label rules before forwarding rules in the distributor. #2703
* [BUGFIX] Distributor: Register `cortex_discarded_requests_total` metric, which previously was not registered and therefore not exported. #2712
* [BUGFIX] Ruler: fix not restoring alerts' state at startup. #2648
* [BUGFIX] Ingester: Fix disk filling up after restarting ingesters with out-of-order support disabled while it was enabled before. #2799
* [BUGFIX] Memberlist: retry joining memberlist cluster on startup when no nodes are resolved. #2837
* [BUGFIX] Query-frontend: fix incorrect mapping of http status codes 413 to 500 when request is too large. #2819
* [BUGFIX] Alertmanager: revert upstream alertmananger to v0.24.0 to fix panic when unmarshalling email headers #2924 #2925

### Mixin

* [CHANGE] Dashboards: "Slow Queries" dashboard no longer works with versions older than Grafana 9.0. #2223
* [CHANGE] Alerts: use RSS memory instead of working set memory in the `MimirAllocatingTooMuchMemory` alert for ingesters. #2480
* [CHANGE] Dashboards: remove the "Cache - Latency (old)" panel from the "Mimir / Queries" dashboard. #2796
* [FEATURE] Dashboards: added support to experimental read-write deployment mode. #2780
* [ENHANCEMENT] Dashboards: added missed rule evaluations to the "Evaluations per second" panel in the "Mimir / Ruler" dashboard. #2314
* [ENHANCEMENT] Dashboards: add k8s resource requests to CPU and memory panels. #2346
* [ENHANCEMENT] Dashboards: add RSS memory utilization panel for ingesters, store-gateways and compactors. #2479
* [ENHANCEMENT] Dashboards: allow to configure graph tooltip. #2647
* [ENHANCEMENT] Alerts: MimirFrontendQueriesStuck and MimirSchedulerQueriesStuck alerts are more reliable now as they consider all the intermediate samples in the minute prior to the evaluation. #2630
* [ENHANCEMENT] Alerts: added `RolloutOperatorNotReconciling` alert, firing if the optional rollout-operator is not successfully reconciling. #2700
* [ENHANCEMENT] Dashboards: added support to query-tee in front of ruler-query-frontend in the "Remote ruler reads" dashboard. #2761
* [ENHANCEMENT] Dashboards: Introduce support for baremetal deployment, setting `deployment_type: 'baremetal'` in the mixin `_config`. #2657
* [ENHANCEMENT] Dashboards: use timeseries panel to show exemplars. #2800
* [BUGFIX] Dashboards: fixed unit of latency panels in the "Mimir / Ruler" dashboard. #2312
* [BUGFIX] Dashboards: fixed "Intervals per query" panel in the "Mimir / Queries" dashboard. #2308
* [BUGFIX] Dashboards: Make "Slow Queries" dashboard works with Grafana 9.0. #2223
* [BUGFIX] Dashboards: add missing API routes to Ruler dashboard. #2412
* [BUGFIX] Dashboards: stop setting 'interval' in dashboards; it should be set on your datasource. #2802

### Jsonnet

* [CHANGE] query-scheduler is enabled by default. We advise to deploy the query-scheduler to improve the scalability of the query-frontend. #2431
* [CHANGE] Replaced anti-affinity rules with pod topology spread constraints for distributor, query-frontend, querier and ruler. #2517
  - The following configuration options have been removed:
    - `distributor_allow_multiple_replicas_on_same_node`
    - `query_frontend_allow_multiple_replicas_on_same_node`
    - `querier_allow_multiple_replicas_on_same_node`
    - `ruler_allow_multiple_replicas_on_same_node`
  - The following configuration options have been added:
    - `distributor_topology_spread_max_skew`
    - `query_frontend_topology_spread_max_skew`
    - `querier_topology_spread_max_skew`
    - `ruler_topology_spread_max_skew`
* [CHANGE] Change `max_global_series_per_metric` to 0 in all plans, and as a default value. #2669
* [FEATURE] Memberlist: added support for experimental memberlist cluster label, through the jsonnet configuration options `memberlist_cluster_label` and `memberlist_cluster_label_verification_disabled`. #2349
* [FEATURE] Added ruler-querier autoscaling support. It requires [KEDA](https://keda.sh) installed in the Kubernetes cluster. Ruler-querier autoscaler can be enabled and configure through the following options in the jsonnet config: #2545
  * `autoscaling_ruler_querier_enabled`: `true` to enable autoscaling.
  * `autoscaling_ruler_querier_min_replicas`: minimum number of ruler-querier replicas.
  * `autoscaling_ruler_querier_max_replicas`: maximum number of ruler-querier replicas.
  * `autoscaling_prometheus_url`: Prometheus base URL from which to scrape Mimir metrics (e.g. `http://prometheus.default:9090/prometheus`).
* [ENHANCEMENT] Memberlist now uses DNS service-discovery by default. #2549
* [ENHANCEMENT] Upgrade memcached image tag to `memcached:1.6.16-alpine`. #2740
* [ENHANCEMENT] Added `$._config.configmaps` and `$._config.runtime_config_files` to make it easy to add new configmaps or runtime config file to all components. #2748

### Mimirtool

* [ENHANCEMENT] Added `mimirtool backfill` command to upload Prometheus blocks using API available in the compactor. #1822
* [ENHANCEMENT] mimirtool bucket-validation: Verify existing objects can be overwritten by subsequent uploads. #2491
* [ENHANCEMENT] mimirtool config convert: Now supports migrating to the current version of Mimir. #2629
* [BUGFIX] mimirtool analyze: Fix dashboard JSON unmarshalling errors by using custom parsing. #2386
* [BUGFIX] Version checking no longer prompts for updating when already on latest version. #2723

### Mimir Continuous Test

* [ENHANCEMENT] Added basic authentication and bearer token support for when Mimir is behind a gateway authenticating the calls. #2717

### Query-tee

* [CHANGE] Renamed CLI flag `-server.service-port` to `-server.http-service-port`. #2683
* [CHANGE] Renamed metric `cortex_querytee_request_duration_seconds` to `cortex_querytee_backend_request_duration_seconds`. Metric `cortex_querytee_request_duration_seconds` is now reported without label `backend`. #2683
* [ENHANCEMENT] Added HTTP over gRPC support to `query-tee` to allow testing gRPC requests to Mimir instances. #2683

### Documentation

* [ENHANCEMENT] Referenced `mimirtool` commands in the HTTP API documentation. #2516
* [ENHANCEMENT] Improved DNS service discovery documentation. #2513

### Tools

* [ENHANCEMENT] `markblocks` now processes multiple blocks concurrently. #2677

## 2.2.0

### Grafana Mimir

* [CHANGE] Increased default configuration for `-server.grpc-max-recv-msg-size-bytes` and `-server.grpc-max-send-msg-size-bytes` from 4MB to 100MB. #1884
* [CHANGE] Default values have changed for the following settings. This improves query performance for recent data (within 12h) by only reading from ingesters: #1909 #1921
    - `-blocks-storage.bucket-store.ignore-blocks-within` now defaults to `10h` (previously `0`)
    - `-querier.query-store-after` now defaults to `12h` (previously `0`)
* [CHANGE] Alertmanager: removed support for migrating local files from Cortex 1.8 or earlier. Related to original Cortex PR https://github.com/cortexproject/cortex/pull/3910. #2253
* [CHANGE] The following settings are now classified as advanced because the defaults should work for most users and tuning them requires in-depth knowledge of how the read path works: #1929
    - `-querier.query-ingesters-within`
    - `-querier.query-store-after`
* [CHANGE] Config flag category overrides can be set dynamically at runtime. #1934
* [CHANGE] Ingester: deprecated `-ingester.ring.join-after`. Mimir now behaves as this setting is always set to 0s. This configuration option will be removed in Mimir 2.4.0. #1965
* [CHANGE] Blocks uploaded by ingester no longer contain `__org_id__` label. Compactor now ignores this label and will compact blocks with and without this label together. `mimirconvert` tool will remove the label from blocks as "unknown" label. #1972
* [CHANGE] Querier: deprecated `-querier.shuffle-sharding-ingesters-lookback-period`, instead adding `-querier.shuffle-sharding-ingesters-enabled` to enable or disable shuffle sharding on the read path. The value of `-querier.query-ingesters-within` is now used internally for shuffle sharding lookback. #2110
* [CHANGE] Memberlist: `-memberlist.abort-if-join-fails` now defaults to false. Previously it defaulted to true. #2168
* [CHANGE] Ruler: `/api/v1/rules*` and `/prometheus/rules*` configuration endpoints are removed. Use `/prometheus/config/v1/rules*`. #2182
* [CHANGE] Ingester: `-ingester.exemplars-update-period` has been renamed to `-ingester.tsdb-config-update-period`. You can use it to update multiple, per-tenant TSDB configurations. #2187
* [FEATURE] Ingester: (Experimental) Add the ability to ingest out-of-order samples up to an allowed limit. If you enable this feature, it requires additional memory and disk space. This feature also enables a write-behind log, which might lead to longer ingester-start replays. When this feature is disabled, there is no overhead on memory, disk space, or startup times. #2187
  * `-ingester.out-of-order-time-window`, as duration string, allows you to set how back in time a sample can be. The default is `0s`, where `s` is seconds.
  * `cortex_ingester_tsdb_out_of_order_samples_appended_total` metric tracks the total number of out-of-order samples ingested by the ingester.
  * `cortex_discarded_samples_total` has a new label `reason="sample-too-old"`, when the `-ingester.out-of-order-time-window` flag is greater than zero. The label tracks the number of samples that were discarded for being too old; they were out of order, but beyond the time window allowed. The labels `reason="sample-out-of-order"` and `reason="sample-out-of-bounds"` are not used when out-of-order ingestion is enabled.
* [ENHANCEMENT] Distributor: Added limit to prevent tenants from sending excessive number of requests: #1843
  * The following CLI flags (and their respective YAML config options) have been added:
    * `-distributor.request-rate-limit`
    * `-distributor.request-burst-limit`
  * The following metric is exposed to tell how many requests have been rejected:
    * `cortex_discarded_requests_total`
* [ENHANCEMENT] Store-gateway: Add the experimental ability to run requests in a dedicated OS thread pool. This feature can be configured using `-store-gateway.thread-pool-size` and is disabled by default. Replaces the ability to run index header operations in a dedicated thread pool. #1660 #1812
* [ENHANCEMENT] Improved error messages to make them easier to understand; each now have a unique, global identifier that you can use to look up in the runbooks for more information. #1907 #1919 #1888 #1939 #1984 #2009 #2056 #2066 #2104 #2150 #2234
* [ENHANCEMENT] Memberlist KV: incoming messages are now processed on per-key goroutine. This may reduce loss of "maintanance" packets in busy memberlist installations, but use more CPU. New `memberlist_client_received_broadcasts_dropped_total` counter tracks number of dropped per-key messages. #1912
* [ENHANCEMENT] Blocks Storage, Alertmanager, Ruler: add support a prefix to the bucket store (`*_storage.storage_prefix`). This enables using the same bucket for the three components. #1686 #1951
* [ENHANCEMENT] Upgrade Docker base images to `alpine:3.16.0`. #2028
* [ENHANCEMENT] Store-gateway: Add experimental configuration option for the store-gateway to attempt to pre-populate the file system cache when memory-mapping index-header files. Enabled with `-blocks-storage.bucket-store.index-header.map-populate-enabled=true`. Note this flag only has an effect when running on Linux. #2019 #2054
* [ENHANCEMENT] Chunk Mapper: reduce memory usage of async chunk mapper. #2043
* [ENHANCEMENT] Ingester: reduce sleep time when reading WAL. #2098
* [ENHANCEMENT] Compactor: Run sanity check on blocks storage configuration at startup. #2144
* [ENHANCEMENT] Compactor: Add HTTP API for uploading TSDB blocks. Enabled with `-compactor.block-upload-enabled`. #1694 #2126
* [ENHANCEMENT] Ingester: Enable querying overlapping blocks by default. #2187
* [ENHANCEMENT] Distributor: Auto-forget unhealthy distributors after ten failed ring heartbeats. #2154
* [ENHANCEMENT] Distributor: Add new metric `cortex_distributor_forward_errors_total` for error codes resulting from forwarding requests. #2077
* [ENHANCEMENT] `/ready` endpoint now returns and logs detailed services information. #2055
* [ENHANCEMENT] Memcached client: Reduce number of connections required to fetch cached keys from memcached. #1920
* [ENHANCEMENT] Improved error message returned when `-querier.query-store-after` validation fails. #1914
* [BUGFIX] Fix regexp parsing panic for regexp label matchers with start/end quantifiers. #1883
* [BUGFIX] Ingester: fixed deceiving error log "failed to update cached shipped blocks after shipper initialisation", occurring for each new tenant in the ingester. #1893
* [BUGFIX] Ring: fix bug where instances may appear unhealthy in the hash ring web UI even though they are not. #1933
* [BUGFIX] API: gzip is now enforced when identity encoding is explicitly rejected. #1864
* [BUGFIX] Fix panic at startup when Mimir is running in monolithic mode and query sharding is enabled. #2036
* [BUGFIX] Ruler: report `cortex_ruler_queries_failed_total` metric for any remote query error except 4xx when remote operational mode is enabled. #2053 #2143
* [BUGFIX] Ingester: fix slow rollout when using `-ingester.ring.unregister-on-shutdown=false` with long `-ingester.ring.heartbeat-period`. #2085
* [BUGFIX] Ruler: add timeout for remote rule evaluation queries to prevent rule group evaluations getting stuck indefinitely. The duration is configurable with `-querier.timeout` (default `2m`). #2090 #2222
* [BUGFIX] Limits: Active series custom tracker configuration has been named back from `active_series_custom_trackers_config` to `active_series_custom_trackers`. For backwards compatibility both version is going to be supported for until Mimir v2.4. When both fields are specified, `active_series_custom_trackers_config` takes precedence over `active_series_custom_trackers`. #2101
* [BUGFIX] Ingester: fixed the order of labels applied when incrementing the `cortex_discarded_metadata_total` metric. #2096
* [BUGFIX] Ingester: fixed bug where retrieving metadata for a metric with multiple metadata entries would return multiple copies of a single metadata entry rather than all available entries. #2096
* [BUGFIX] Distributor: canceled requests are no longer accounted as internal errors. #2157
* [BUGFIX] Memberlist: Fix typo in memberlist admin UI. #2202
* [BUGFIX] Ruler: fixed typo in error message when ruler failed to decode a rule group. #2151
* [BUGFIX] Active series custom tracker configuration is now displayed properly on `/runtime_config` page. #2065
* [BUGFIX] Query-frontend: `vector` and `time` functions were sharded, which made expressions like `vector(1) > 0 and vector(1)` fail. #2355

### Mixin

* [CHANGE] Split `mimir_queries` rules group into `mimir_queries` and `mimir_ingester_queries` to keep number of rules per group within the default per-tenant limit. #1885
* [CHANGE] Dashboards: Expose full image tag in "Mimir / Rollout progress" dashboard's "Pod per version panel." #1932
* [CHANGE] Dashboards: Disabled gateway panels by default, because most users don't have a gateway exposing the metrics expected by Mimir dashboards. You can re-enable it setting `gateway_enabled: true` in the mixin config and recompiling the mixin running `make build-mixin`. #1955
* [CHANGE] Alerts: adapt `MimirFrontendQueriesStuck` and `MimirSchedulerQueriesStuck` to consider ruler query path components. #1949
* [CHANGE] Alerts: Change `MimirRulerTooManyFailedQueries` severity to `critical`. #2165
* [ENHANCEMENT] Dashboards: Add config option `datasource_regex` to customise the regular expression used to select valid datasources for Mimir dashboards. #1802
* [ENHANCEMENT] Dashboards: Added "Mimir / Remote ruler reads" and "Mimir / Remote ruler reads resources" dashboards. #1911 #1937
* [ENHANCEMENT] Dashboards: Make networking panels work for pods created by the mimir-distributed helm chart. #1927
* [ENHANCEMENT] Alerts: Add `MimirStoreGatewayNoSyncedTenants` alert that fires when there is a store-gateway owning no tenants. #1882
* [ENHANCEMENT] Rules: Make `recording_rules_range_interval` configurable for cases where Mimir metrics are scraped less often that every 30 seconds. #2118
* [ENHANCEMENT] Added minimum Grafana version to mixin dashboards. #1943
* [BUGFIX] Fix `container_memory_usage_bytes:sum` recording rule. #1865
* [BUGFIX] Fix `MimirGossipMembersMismatch` alerts if Mimir alertmanager is activated. #1870
* [BUGFIX] Fix `MimirRulerMissedEvaluations` to show % of missed alerts as a value between 0 and 100 instead of 0 and 1. #1895
* [BUGFIX] Fix `MimirCompactorHasNotUploadedBlocks` alert false positive when Mimir is deployed in monolithic mode. #1902
* [BUGFIX] Fix `MimirGossipMembersMismatch` to make it less sensitive during rollouts and fire one alert per installation, not per job. #1926
* [BUGFIX] Do not trigger `MimirAllocatingTooMuchMemory` alerts if no container limits are supplied. #1905
* [BUGFIX] Dashboards: Remove empty "Chunks per query" panel from `Mimir / Queries` dashboard. #1928
* [BUGFIX] Dashboards: Use Grafana's `$__rate_interval` for rate queries in dashboards to support scrape intervals of >15s. #2011
* [BUGFIX] Alerts: Make each version of `MimirCompactorHasNotUploadedBlocks` distinct to avoid rule evaluation failures due to duplicate series being generated. #2197
* [BUGFIX] Fix `MimirGossipMembersMismatch` alert when using remote ruler evaluation. #2159

### Jsonnet

* [CHANGE] Remove use of `-querier.query-store-after`, `-querier.shuffle-sharding-ingesters-lookback-period`, `-blocks-storage.bucket-store.ignore-blocks-within`, and `-blocks-storage.tsdb.close-idle-tsdb-timeout` CLI flags since the values now match defaults. #1915 #1921
* [CHANGE] Change default value for `-blocks-storage.bucket-store.chunks-cache.memcached.timeout` to `450ms` to increase use of cached data. #2035
* [CHANGE] The `memberlist_ring_enabled` configuration now applies to Alertmanager. #2102 #2103 #2107
* [CHANGE] Default value for `memberlist_ring_enabled` is now true. It means that all hash rings use Memberlist as default KV store instead of Consul (previous default). #2161
* [CHANGE] Configure `-ingester.max-global-metadata-per-user` to correspond to 20% of the configured max number of series per tenant. #2250
* [CHANGE] Configure `-ingester.max-global-metadata-per-metric` to be 10. #2250
* [CHANGE] Change `_config.multi_zone_ingester_max_unavailable` to 25. #2251
* [FEATURE] Added querier autoscaling support. It requires [KEDA](https://keda.sh) installed in the Kubernetes cluster and query-scheduler enabled in the Mimir cluster. Querier autoscaler can be enabled and configure through the following options in the jsonnet config: #2013 #2023
  * `autoscaling_querier_enabled`: `true` to enable autoscaling.
  * `autoscaling_querier_min_replicas`: minimum number of querier replicas.
  * `autoscaling_querier_max_replicas`: maximum number of querier replicas.
  * `autoscaling_prometheus_url`: Prometheus base URL from which to scrape Mimir metrics (e.g. `http://prometheus.default:9090/prometheus`).
* [FEATURE] Jsonnet: Add support for ruler remote evaluation mode (`ruler_remote_evaluation_enabled`), which deploys and uses a dedicated query path for rule evaluation. This enables the benefits of the query-frontend for rule evaluation, such as query sharding. #2073
* [ENHANCEMENT] Added `compactor` service, that can be used to route requests directly to compactor (e.g. admin UI). #2063
* [ENHANCEMENT] Added a `consul_enabled` configuration option to provide the ability to disable consul. It is automatically set to false when `memberlist_ring_enabled` is true and `multikv_migration_enabled` (used for migration from Consul to memberlist) is not set. #2093 #2152
* [BUGFIX] Querier: Fix disabling shuffle sharding on the read path whilst keeping it enabled on write path. #2164

### Mimirtool

* [CHANGE] mimirtool rules: `--use-legacy-routes` now toggles between using `/prometheus/config/v1/rules` (default) and `/api/v1/rules` (legacy) endpoints. #2182
* [FEATURE] Added bearer token support for when Mimir is behind a gateway authenticating by bearer token. #2146
* [BUGFIX] mimirtool analyze: Fix dashboard JSON unmarshalling errors (#1840). #1973
* [BUGFIX] Make mimirtool build for Windows work again. #2273

### Mimir Continuous Test

* [ENHANCEMENT] Added the `-tests.smoke-test` flag to run the `mimir-continuous-test` suite once and immediately exit. #2047 #2094
* [ENHANCEMENT] Added the `-tests.write-protocol` flag to write using the `prometheus` remote write protocol or `otlp-http` in the `mimir-continuous-test` suite. #5719

### Documentation

* [ENHANCEMENT] Published Grafana Mimir runbooks as part of documentation. #1970
* [ENHANCEMENT] Improved ruler's "remote operational mode" documentation. #1906
* [ENHANCEMENT] Recommend fast disks for ingesters and store-gateways in production tips. #1903
* [ENHANCEMENT] Explain the runtime override of active series matchers. #1868
* [ENHANCEMENT] Clarify "Set rule group" API specification. #1869
* [ENHANCEMENT] Published Mimir jsonnet documentation. #2024
* [ENHANCEMENT] Documented required scrape interval for using alerting and recording rules from Mimir jsonnet. #2147
* [ENHANCEMENT] Runbooks: Mention memberlist as possible source of problems for various alerts. #2158
* [ENHANCEMENT] Added step-by-step article about migrating from Consul to Memberlist KV store using jsonnet without downtime. #2166
* [ENHANCEMENT] Documented `/memberlist` admin page. #2166
* [ENHANCEMENT] Documented how to configure Grafana Mimir's ruler with Jsonnet. #2127
* [ENHANCEMENT] Documented how to configure queriers’ autoscaling with Jsonnet. #2128
* [ENHANCEMENT] Updated mixin building instructions in "Installing Grafana Mimir dashboards and alerts" article. #2015 #2163
* [ENHANCEMENT] Fix location of "Monitoring Grafana Mimir" article in the documentation hierarchy. #2130
* [ENHANCEMENT] Runbook for `MimirRequestLatency` was expanded with more practical advice. #1967
* [BUGFIX] Fixed ruler configuration used in the getting started guide. #2052
* [BUGFIX] Fixed Mimir Alertmanager datasource in Grafana used by "Play with Grafana Mimir" tutorial. #2115
* [BUGFIX] Fixed typos in "Scaling out Grafana Mimir" article. #2170
* [BUGFIX] Added missing ring endpoint exposed by Ingesters. #1918

## 2.1.0

### Grafana Mimir

* [CHANGE] Compactor: No longer upload debug meta files to object storage. #1257
* [CHANGE] Default values have changed for the following settings: #1547
    - `-alertmanager.alertmanager-client.grpc-max-recv-msg-size` now defaults to 100 MiB (previously was not configurable and set to 16 MiB)
    - `-alertmanager.alertmanager-client.grpc-max-send-msg-size` now defaults to 100 MiB (previously was not configurable and set to 4 MiB)
    - `-alertmanager.max-recv-msg-size` now defaults to 100 MiB (previously was 16 MiB)
* [CHANGE] Ingester: Add `user` label to metrics `cortex_ingester_ingested_samples_total` and `cortex_ingester_ingested_samples_failures_total`. #1533
* [CHANGE] Ingester: Changed `-blocks-storage.tsdb.isolation-enabled` default from `true` to `false`. The config option has also been deprecated and will be removed in 2 minor version. #1655
* [CHANGE] Query-frontend: results cache keys are now versioned, this will cause cache to be re-filled when rolling out this version. #1631
* [CHANGE] Store-gateway: enabled attributes in-memory cache by default. New default configuration is `-blocks-storage.bucket-store.chunks-cache.attributes-in-memory-max-items=50000`. #1727
* [CHANGE] Compactor: Removed the metric `cortex_compactor_garbage_collected_blocks_total` since it duplicates `cortex_compactor_blocks_marked_for_deletion_total`. #1728
* [CHANGE] All: Logs that used the`org_id` label now use `user` label. #1634 #1758
* [CHANGE] Alertmanager: the following metrics are not exported for a given `user` and `integration` when the metric value is zero: #1783
  * `cortex_alertmanager_notifications_total`
  * `cortex_alertmanager_notifications_failed_total`
  * `cortex_alertmanager_notification_requests_total`
  * `cortex_alertmanager_notification_requests_failed_total`
  * `cortex_alertmanager_notification_rate_limited_total`
* [CHANGE] Removed the following metrics exposed by the Mimir hash rings: #1791
  * `cortex_member_ring_tokens_owned`
  * `cortex_member_ring_tokens_to_own`
  * `cortex_ring_tokens_owned`
  * `cortex_ring_member_ownership_percent`
* [CHANGE] Querier / Ruler: removed the following metrics tracking number of query requests send to each ingester. You can use `cortex_request_duration_seconds_count{route=~"/cortex.Ingester/(QueryStream|QueryExemplars)"}` instead. #1797
  * `cortex_distributor_ingester_queries_total`
  * `cortex_distributor_ingester_query_failures_total`
* [CHANGE] Distributor: removed the following metrics tracking the number of requests from a distributor to ingesters: #1799
  * `cortex_distributor_ingester_appends_total`
  * `cortex_distributor_ingester_append_failures_total`
* [CHANGE] Distributor / Ruler: deprecated `-distributor.extend-writes`. Now Mimir always behaves as if this setting was set to `false`, which we expect to be safe for every Mimir cluster setup. #1856
* [FEATURE] Querier: Added support for [streaming remote read](https://prometheus.io/blog/2019/10/10/remote-read-meets-streaming/). Should be noted that benefits of chunking the response are partial here, since in a typical `query-frontend` setup responses will be buffered until they've been completed. #1735
* [FEATURE] Ruler: Allow setting `evaluation_delay` for each rule group via rules group configuration file. #1474
* [FEATURE] Ruler: Added support for expression remote evaluation. #1536 #1818
  * The following CLI flags (and their respective YAML config options) have been added:
    * `-ruler.query-frontend.address`
    * `-ruler.query-frontend.grpc-client-config.grpc-max-recv-msg-size`
    * `-ruler.query-frontend.grpc-client-config.grpc-max-send-msg-size`
    * `-ruler.query-frontend.grpc-client-config.grpc-compression`
    * `-ruler.query-frontend.grpc-client-config.grpc-client-rate-limit`
    * `-ruler.query-frontend.grpc-client-config.grpc-client-rate-limit-burst`
    * `-ruler.query-frontend.grpc-client-config.backoff-on-ratelimits`
    * `-ruler.query-frontend.grpc-client-config.backoff-min-period`
    * `-ruler.query-frontend.grpc-client-config.backoff-max-period`
    * `-ruler.query-frontend.grpc-client-config.backoff-retries`
    * `-ruler.query-frontend.grpc-client-config.tls-enabled`
    * `-ruler.query-frontend.grpc-client-config.tls-ca-path`
    * `-ruler.query-frontend.grpc-client-config.tls-cert-path`
    * `-ruler.query-frontend.grpc-client-config.tls-key-path`
    * `-ruler.query-frontend.grpc-client-config.tls-server-name`
    * `-ruler.query-frontend.grpc-client-config.tls-insecure-skip-verify`
* [FEATURE] Distributor: Added the ability to forward specifics metrics to alternative remote_write API endpoints. #1052
* [FEATURE] Ingester: Active series custom trackers now supports runtime tenant-specific overrides. The configuration has been moved to limit config, the ingester config has been deprecated.  #1188
* [ENHANCEMENT] Alertmanager API: Concurrency limit for GET requests is now configurable using `-alertmanager.max-concurrent-get-requests-per-tenant`. #1547
* [ENHANCEMENT] Alertmanager: Added the ability to configure additional gRPC client settings for the Alertmanager distributor #1547
  - `-alertmanager.alertmanager-client.backoff-max-period`
  - `-alertmanager.alertmanager-client.backoff-min-period`
  - `-alertmanager.alertmanager-client.backoff-on-ratelimits`
  - `-alertmanager.alertmanager-client.backoff-retries`
  - `-alertmanager.alertmanager-client.grpc-client-rate-limit`
  - `-alertmanager.alertmanager-client.grpc-client-rate-limit-burst`
  - `-alertmanager.alertmanager-client.grpc-compression`
  - `-alertmanager.alertmanager-client.grpc-max-recv-msg-size`
  - `-alertmanager.alertmanager-client.grpc-max-send-msg-size`
* [ENHANCEMENT] Ruler: Add more detailed query information to ruler query stats logging. #1411
* [ENHANCEMENT] Admin: Admin API now has some styling. #1482 #1549 #1821 #1824
* [ENHANCEMENT] Alertmanager: added `insight=true` field to alertmanager dispatch logs. #1379
* [ENHANCEMENT] Store-gateway: Add the experimental ability to run index header operations in a dedicated thread pool. This feature can be configured using `-blocks-storage.bucket-store.index-header-thread-pool-size` and is disabled by default. #1660
* [ENHANCEMENT] Store-gateway: don't drop all blocks if instance finds itself as unhealthy or missing in the ring. #1806 #1823
* [ENHANCEMENT] Querier: wait until inflight queries are completed when shutting down queriers. #1756 #1767
* [BUGFIX] Query-frontend: do not shard queries with a subquery unless the subquery is inside a shardable aggregation function call. #1542
* [BUGFIX] Query-frontend: added `component=query-frontend` label to results cache memcached metrics to fix a panic when Mimir is running in single binary mode and results cache is enabled. #1704
* [BUGFIX] Mimir: services' status content-type is now correctly set to `text/html`. #1575
* [BUGFIX] Multikv: Fix panic when using using runtime config to set primary KV store used by `multi` KV. #1587
* [BUGFIX] Multikv: Fix watching for runtime config changes in `multi` KV store in ruler and querier. #1665
* [BUGFIX] Memcached: allow to use CNAME DNS records for the memcached backend addresses. #1654
* [BUGFIX] Querier: fixed temporary partial query results when shuffle sharding is enabled and hash ring backend storage is flushed / reset. #1829
* [BUGFIX] Alertmanager: prevent more file traversal cases related to template names. #1833
* [BUGFUX] Alertmanager: Allow usage with `-alertmanager-storage.backend=local`. Note that when using this storage type, the Alertmanager is not able persist state remotely, so it not recommended for production use. #1836
* [BUGFIX] Alertmanager: Do not validate alertmanager configuration if it's not running. #1835

### Mixin

* [CHANGE] Dashboards: Remove per-user series legends from Tenants dashboard. #1605
* [CHANGE] Dashboards: Show in-memory series and the per-user series limit on Tenants dashboard. #1613
* [CHANGE] Dashboards: Slow-queries dashboard now uses `user` label from logs instead of `org_id`. #1634
* [CHANGE] Dashboards: changed all Grafana dashboards UIDs to not conflict with Cortex ones, to let people install both while migrating from Cortex to Mimir: #1801 #1808
  * Alertmanager from `a76bee5913c97c918d9e56a3cc88cc28` to `b0d38d318bbddd80476246d4930f9e55`
  * Alertmanager Resources from `68b66aed90ccab448009089544a8d6c6` to `a6883fb22799ac74479c7db872451092`
  * Compactor from `9c408e1d55681ecb8a22c9fab46875cc` to `1b3443aea86db629e6efdb7d05c53823`
  * Compactor Resources from `df9added6f1f4332f95848cca48ebd99` to `09a5c49e9cdb2f2b24c6d184574a07fd`
  * Config from `61bb048ced9817b2d3e07677fb1c6290` to `5d9d0b4724c0f80d68467088ec61e003`
  * Object Store from `d5a3a4489d57c733b5677fb55370a723` to `e1324ee2a434f4158c00a9ee279d3292`
  * Overrides from `b5c95fee2e5e7c4b5930826ff6e89a12` to `1e2c358600ac53f09faea133f811b5bb`
  * Queries from `d9931b1054053c8b972d320774bb8f1d` to `b3abe8d5c040395cc36615cb4334c92d`
  * Reads from `8d6ba60eccc4b6eedfa329b24b1bd339` to `e327503188913dc38ad571c647eef643`
  * Reads Networking from `c0464f0d8bd026f776c9006b05910000` to `54b2a0a4748b3bd1aefa92ce5559a1c2`
  * Reads Resources from `2fd2cda9eea8d8af9fbc0a5960425120` to `cc86fd5aa9301c6528986572ad974db9`
  * Rollout Progress from `7544a3a62b1be6ffd919fc990ab8ba8f` to `7f0b5567d543a1698e695b530eb7f5de`
  * Ruler from `44d12bcb1f95661c6ab6bc946dfc3473` to `631e15d5d85afb2ca8e35d62984eeaa0`
  * Scaling from `88c041017b96856c9176e07cf557bdcf` to `64bbad83507b7289b514725658e10352`
  * Slow queries from `e6f3091e29d2636e3b8393447e925668` to `6089e1ce1e678788f46312a0a1e647e6`
  * Tenants from `35fa247ce651ba189debf33d7ae41611` to `35fa247ce651ba189debf33d7ae41611`
  * Top Tenants from `bc6e12d4fe540e4a1785b9d3ca0ffdd9` to `bc6e12d4fe540e4a1785b9d3ca0ffdd9`
  * Writes from `0156f6d15aa234d452a33a4f13c838e3` to `8280707b8f16e7b87b840fc1cc92d4c5`
  * Writes Networking from `681cd62b680b7154811fe73af55dcfd4` to `978c1cb452585c96697a238eaac7fe2d`
  * Writes Resources from `c0464f0d8bd026f776c9006b0591bb0b` to `bc9160e50b52e89e0e49c840fea3d379`
* [FEATURE] Alerts: added the following alerts on `mimir-continuous-test` tool: #1676
  - `MimirContinuousTestNotRunningOnWrites`
  - `MimirContinuousTestNotRunningOnReads`
  - `MimirContinuousTestFailed`
* [ENHANCEMENT] Added `per_cluster_label` support to allow to change the label name used to differentiate between Kubernetes clusters. #1651
* [ENHANCEMENT] Dashboards: Show QPS and latency of the Alertmanager Distributor. #1696
* [ENHANCEMENT] Playbooks: Add Alertmanager suggestions for `MimirRequestErrors` and `MimirRequestLatency` #1702
* [ENHANCEMENT] Dashboards: Allow custom datasources. #1749
* [ENHANCEMENT] Dashboards: Add config option `gateway_enabled` (defaults to `true`) to disable gateway panels from dashboards. #1761
* [ENHANCEMENT] Dashboards: Extend Top tenants dashboard with queries for tenants with highest sample rate, discard rate, and discard rate growth. #1842
* [ENHANCEMENT] Dashboards: Show ingestion rate limit and rule group limit on Tenants dashboard. #1845
* [ENHANCEMENT] Dashboards: Add "last successful run" panel to compactor dashboard. #1628
* [BUGFIX] Dashboards: Fix "Failed evaluation rate" panel on Tenants dashboard. #1629
* [BUGFIX] Honor the configured `per_instance_label` in all dashboards and alerts. #1697

### Jsonnet

* [FEATURE] Added support for `mimir-continuous-test`. To deploy `mimir-continuous-test` you can use the following configuration: #1675 #1850
  ```jsonnet
  _config+: {
    continuous_test_enabled: true,
    continuous_test_tenant_id: 'type-tenant-id',
    continuous_test_write_endpoint: 'http://type-write-path-hostname',
    continuous_test_read_endpoint: 'http://type-read-path-hostname/prometheus',
  },
  ```
* [ENHANCEMENT] Ingester anti-affinity can now be disabled by using `ingester_allow_multiple_replicas_on_same_node` configuration key. #1581
* [ENHANCEMENT] Added `node_selector` configuration option to select Kubernetes nodes where Mimir should run. #1596
* [ENHANCEMENT] Alertmanager: Added a `PodDisruptionBudget` of `withMaxUnavailable = 1`, to ensure we maintain quorum during rollouts. #1683
* [ENHANCEMENT] Store-gateway anti-affinity can now be enabled/disabled using `store_gateway_allow_multiple_replicas_on_same_node` configuration key. #1730
* [ENHANCEMENT] Added `store_gateway_zone_a_args`, `store_gateway_zone_b_args` and `store_gateway_zone_c_args` configuration options. #1807
* [BUGFIX] Pass primary and secondary multikv stores via CLI flags. Introduced new `multikv_switch_primary_secondary` config option to flip primary and secondary in runtime config.

### Mimirtool

* [BUGFIX] `config convert`: Retain Cortex defaults for `blocks_storage.backend`, `ruler_storage.backend`, `alertmanager_storage.backend`, `auth.type`, `activity_tracker.filepath`, `alertmanager.data_dir`, `blocks_storage.filesystem.dir`, `compactor.data_dir`, `ruler.rule_path`, `ruler_storage.filesystem.dir`, and `graphite.querier.schemas.backend`. #1626 #1762

### Tools

* [FEATURE] Added a `markblocks` tool that creates `no-compact` and `delete` marks for the blocks. #1551
* [FEATURE] Added `mimir-continuous-test` tool to continuously run smoke tests on live Mimir clusters. #1535 #1540 #1653 #1603 #1630 #1691 #1675 #1676 #1692 #1706 #1709 #1775 #1777 #1778 #1795
* [FEATURE] Added `mimir-rules-action` GitHub action, located at `operations/mimir-rules-action/`, used to lint, prepare, verify, diff, and sync rules to a Mimir cluster. #1723

## 2.0.0

### Grafana Mimir

_Changes since Cortex 1.10.0._

* [CHANGE] Remove chunks storage engine. #86 #119 #510 #545 #743 #744 #748 #753 #755 #757 #758 #759 #760 #762 #764 #789 #812 #813
  * The following CLI flags (and their respective YAML config options) have been removed:
    * `-store.engine`
    * `-schema-config-file`
    * `-ingester.checkpoint-duration`
    * `-ingester.checkpoint-enabled`
    * `-ingester.chunk-encoding`
    * `-ingester.chunk-age-jitter`
    * `-ingester.concurrent-flushes`
    * `-ingester.flush-on-shutdown-with-wal-enabled`
    * `-ingester.flush-op-timeout`
    * `-ingester.flush-period`
    * `-ingester.max-chunk-age`
    * `-ingester.max-chunk-idle`
    * `-ingester.max-series-per-query` (and `max_series_per_query` from runtime config)
    * `-ingester.max-stale-chunk-idle`
    * `-ingester.max-transfer-retries`
    * `-ingester.min-chunk-length`
    * `-ingester.recover-from-wal`
    * `-ingester.retain-period`
    * `-ingester.spread-flushes`
    * `-ingester.wal-dir`
    * `-ingester.wal-enabled`
    * `-querier.query-parallelism`
    * `-querier.second-store-engine`
    * `-querier.use-second-store-before-time`
    * `-flusher.wal-dir`
    * `-flusher.concurrent-flushes`
    * `-flusher.flush-op-timeout`
    * All `-table-manager.*` flags
    * All `-deletes.*` flags
    * All `-purger.*` flags
    * All `-metrics.*` flags
    * All `-dynamodb.*` flags
    * All `-s3.*` flags
    * All `-azure.*` flags
    * All `-bigtable.*` flags
    * All `-gcs.*` flags
    * All `-cassandra.*` flags
    * All `-boltdb.*` flags
    * All `-local.*` flags
    * All `-swift.*` flags
    * All `-store.*` flags except `-store.engine`, `-store.max-query-length`, `-store.max-labels-query-length`
    * All `-grpc-store.*` flags
  * The following API endpoints have been removed:
    * `/api/v1/chunks` and `/chunks`
  * The following metrics have been removed:
    * `cortex_ingester_flush_queue_length`
    * `cortex_ingester_queried_chunks`
    * `cortex_ingester_chunks_created_total`
    * `cortex_ingester_wal_replay_duration_seconds`
    * `cortex_ingester_wal_corruptions_total`
    * `cortex_ingester_sent_chunks`
    * `cortex_ingester_received_chunks`
    * `cortex_ingester_flush_series_in_progress`
    * `cortex_ingester_chunk_utilization`
    * `cortex_ingester_chunk_length`
    * `cortex_ingester_chunk_size_bytes`
    * `cortex_ingester_chunk_age_seconds`
    * `cortex_ingester_memory_chunks`
    * `cortex_ingester_flushing_enqueued_series_total`
    * `cortex_ingester_flushing_dequeued_series_total`
    * `cortex_ingester_dropped_chunks_total`
    * `cortex_oldest_unflushed_chunk_timestamp_seconds`
    * `prometheus_local_storage_chunk_ops_total`
    * `prometheus_local_storage_chunkdesc_ops_total`
    * `prometheus_local_storage_memory_chunkdescs`
* [CHANGE] Changed default storage backends from `s3` to `filesystem` #833
  This effects the following flags:
  * `-blocks-storage.backend` now defaults to `filesystem`
  * `-blocks-storage.filesystem.dir` now defaults to `blocks`
  * `-alertmanager-storage.backend` now defaults to `filesystem`
  * `-alertmanager-storage.filesystem.dir` now defaults to `alertmanager`
  * `-ruler-storage.backend` now defaults to `filesystem`
  * `-ruler-storage.filesystem.dir` now defaults to `ruler`
* [CHANGE] Renamed metric `cortex_experimental_features_in_use_total` as `cortex_experimental_features_used_total` and added `feature` label. #32 #658
* [CHANGE] Removed `log_messages_total` metric. #32
* [CHANGE] Some files and directories created by Mimir components on local disk now have stricter permissions, and are only readable by owner, but not group or others. #58
* [CHANGE] Memcached client DNS resolution switched from golang built-in to [`miekg/dns`](https://github.com/miekg/dns). #142
* [CHANGE] The metric `cortex_deprecated_flags_inuse_total` has been renamed to `deprecated_flags_inuse_total` as part of using grafana/dskit functionality. #185
* [CHANGE] API: The `-api.response-compression-enabled` flag has been removed, and GZIP response compression is always enabled except on `/api/v1/push` and `/push` endpoints. #880
* [CHANGE] Update Go version to 1.17.3. #480
* [CHANGE] The `status_code` label on gRPC client metrics has changed from '200' and '500' to '2xx', '5xx', '4xx', 'cancel' or 'error'. #537
* [CHANGE] Removed the deprecated `-<prefix>.fifocache.size` flag. #618
* [CHANGE] Enable index header lazy loading by default. #693
  * `-blocks-storage.bucket-store.index-header-lazy-loading-enabled` default from `false` to `true`
  * `-blocks-storage.bucket-store.index-header-lazy-loading-idle-timeout` default from `20m` to `1h`
* [CHANGE] Shuffle-sharding:
  * `-distributor.sharding-strategy` option has been removed, and shuffle sharding is enabled by default. Default shard size is set to 0, which disables shuffle sharding for the tenant (all ingesters will receive tenants's samples). #888
  * `-ruler.sharding-strategy` option has been removed from ruler. Ruler now uses shuffle-sharding by default, but respects `ruler_tenant_shard_size`, which defaults to 0 (ie. use all rulers for tenant). #889
  * `-store-gateway.sharding-strategy` option has been removed store-gateways. Store-gateway now uses shuffle-sharding by default, but respects `store_gateway_tenant_shard_size` for tenant, and this value defaults to 0. #891
* [CHANGE] Server: `-server.http-listen-port` (yaml: `server.http_listen_port`) now defaults to `8080` (previously `80`). #871
* [CHANGE] Changed the default value of `-blocks-storage.bucket-store.ignore-deletion-marks-delay` from 6h to 1h. #892
* [CHANGE] Changed default settings for memcached clients: #959 #1000
  * The default value for the following config options has changed from `10000` to `25000`:
    * `-blocks-storage.bucket-store.chunks-cache.memcached.max-async-buffer-size`
    * `-blocks-storage.bucket-store.index-cache.memcached.max-async-buffer-size`
    * `-blocks-storage.bucket-store.metadata-cache.memcached.max-async-buffer-size`
    * `-query-frontend.results-cache.memcached.max-async-buffer-size`
  * The default value for the following config options has changed from `0` (unlimited) to `100`:
    * `-blocks-storage.bucket-store.chunks-cache.memcached.max-get-multi-batch-size`
    * `-blocks-storage.bucket-store.index-cache.memcached.max-get-multi-batch-size`
    * `-blocks-storage.bucket-store.metadata-cache.memcached.max-get-multi-batch-size`
    * `-query-frontend.results-cache.memcached.max-get-multi-batch-size`
  * The default value for the following config options has changed from `16` to `100`:
    * `-blocks-storage.bucket-store.chunks-cache.memcached.max-idle-connections`
    * `-blocks-storage.bucket-store.index-cache.memcached.max-idle-connections`
    * `-blocks-storage.bucket-store.metadata-cache.memcached.max-idle-connections`
    * `-query-frontend.results-cache.memcached.max-idle-connections`
  * The default value for the following config options has changed from `100ms` to `200ms`:
    * `-blocks-storage.bucket-store.metadata-cache.memcached.timeout`
    * `-blocks-storage.bucket-store.index-cache.memcached.timeout`
    * `-blocks-storage.bucket-store.chunks-cache.memcached.timeout`
    * `-query-frontend.results-cache.memcached.timeout`
* [CHANGE] Changed the default value of `-blocks-storage.bucket-store.bucket-index.enabled` to `true`. The default configuration must now run the compactor in order to write the bucket index or else queries to long term storage will fail. #924
* [CHANGE] Option `-auth.enabled` has been renamed to `-auth.multitenancy-enabled`. #1130
* [CHANGE] Default tenant ID used with disabled auth (`-auth.multitenancy-enabled=false`) has changed from `fake` to `anonymous`. This tenant ID can now be changed with `-auth.no-auth-tenant` option. #1063
* [CHANGE] The default values for the following local directories have changed: #1072
  * `-alertmanager.storage.path` default value changed to `./data-alertmanager/`
  * `-compactor.data-dir` default value changed to `./data-compactor/`
  * `-ruler.rule-path` default value changed to `./data-ruler/`
* [CHANGE] The default value for gRPC max send message size has been changed from 16MB to 100MB. This affects the following parameters: #1152
  * `-query-frontend.grpc-client-config.grpc-max-send-msg-size`
  * `-ingester.client.grpc-max-send-msg-size`
  * `-querier.frontend-client.grpc-max-send-msg-size`
  * `-query-scheduler.grpc-client-config.grpc-max-send-msg-size`
  * `-ruler.client.grpc-max-send-msg-size`
* [CHANGE] Remove `-http.prefix` flag (and `http_prefix` config file option). #763
* [CHANGE] Remove legacy endpoints. Please use their alternatives listed below. As part of the removal process we are
  introducing two new sets of endpoints for the ruler configuration API: `<prometheus-http-prefix>/rules` and
  `<prometheus-http-prefix>/config/v1/rules/**`. We are also deprecating `<prometheus-http-prefix>/rules` and `/api/v1/rules`;
  and will remove them in Mimir 2.2.0. #763 #1222
  * Query endpoints

    | Legacy                                                  | Alternative                                                |
    | ------------------------------------------------------- | ---------------------------------------------------------- |
    | `/<legacy-http-prefix>/api/v1/query`                    | `<prometheus-http-prefix>/api/v1/query`                    |
    | `/<legacy-http-prefix>/api/v1/query_range`              | `<prometheus-http-prefix>/api/v1/query_range`              |
    | `/<legacy-http-prefix>/api/v1/query_exemplars`          | `<prometheus-http-prefix>/api/v1/query_exemplars`          |
    | `/<legacy-http-prefix>/api/v1/series`                   | `<prometheus-http-prefix>/api/v1/series`                   |
    | `/<legacy-http-prefix>/api/v1/labels`                   | `<prometheus-http-prefix>/api/v1/labels`                   |
    | `/<legacy-http-prefix>/api/v1/label/{name}/values`      | `<prometheus-http-prefix>/api/v1/label/{name}/values`      |
    | `/<legacy-http-prefix>/api/v1/metadata`                 | `<prometheus-http-prefix>/api/v1/metadata`                 |
    | `/<legacy-http-prefix>/api/v1/read`                     | `<prometheus-http-prefix>/api/v1/read`                     |
    | `/<legacy-http-prefix>/api/v1/cardinality/label_names`  | `<prometheus-http-prefix>/api/v1/cardinality/label_names`  |
    | `/<legacy-http-prefix>/api/v1/cardinality/label_values` | `<prometheus-http-prefix>/api/v1/cardinality/label_values` |
    | `/api/prom/user_stats`                                  | `/api/v1/user_stats`                                       |

  * Distributor endpoints

    | Legacy endpoint               | Alternative                   |
    | ----------------------------- | ----------------------------- |
    | `/<legacy-http-prefix>/push`  | `/api/v1/push`                |
    | `/all_user_stats`             | `/distributor/all_user_stats` |
    | `/ha-tracker`                 | `/distributor/ha_tracker`     |

  * Ingester endpoints

    | Legacy          | Alternative           |
    | --------------- | --------------------- |
    | `/ring`         | `/ingester/ring`      |
    | `/shutdown`     | `/ingester/shutdown`  |
    | `/flush`        | `/ingester/flush`     |
    | `/push`         | `/ingester/push`      |

  * Ruler endpoints

    | Legacy                                                | Alternative                                         | Alternative #2 (not available before Mimir 2.0.0)                    |
    | ----------------------------------------------------- | --------------------------------------------------- | ------------------------------------------------------------------- |
    | `/<legacy-http-prefix>/api/v1/rules`                  | `<prometheus-http-prefix>/api/v1/rules`             |                                                                     |
    | `/<legacy-http-prefix>/api/v1/alerts`                 | `<prometheus-http-prefix>/api/v1/alerts`            |                                                                     |
    | `/<legacy-http-prefix>/rules`                         | `/api/v1/rules` (see below)                         |  `<prometheus-http-prefix>/config/v1/rules`                         |
    | `/<legacy-http-prefix>/rules/{namespace}`             | `/api/v1/rules/{namespace}` (see below)             |  `<prometheus-http-prefix>/config/v1/rules/{namespace}`             |
    | `/<legacy-http-prefix>/rules/{namespace}/{groupName}` | `/api/v1/rules/{namespace}/{groupName}` (see below) |  `<prometheus-http-prefix>/config/v1/rules/{namespace}/{groupName}` |
    | `/<legacy-http-prefix>/rules/{namespace}`             | `/api/v1/rules/{namespace}` (see below)             |  `<prometheus-http-prefix>/config/v1/rules/{namespace}`             |
    | `/<legacy-http-prefix>/rules/{namespace}/{groupName}` | `/api/v1/rules/{namespace}/{groupName}` (see below) |  `<prometheus-http-prefix>/config/v1/rules/{namespace}/{groupName}` |
    | `/<legacy-http-prefix>/rules/{namespace}`             | `/api/v1/rules/{namespace}` (see below)             |  `<prometheus-http-prefix>/config/v1/rules/{namespace}`             |
    | `/ruler_ring`                                         | `/ruler/ring`                                       |                                                                     |

    > __Note:__ The `/api/v1/rules/**` endpoints are considered deprecated with Mimir 2.0.0 and will be removed
    in Mimir 2.2.0. After upgrading to 2.0.0 we recommend switching uses to the equivalent
    `/<prometheus-http-prefix>/config/v1/**` endpoints that Mimir 2.0.0 introduces.

  * Alertmanager endpoints

    | Legacy                      | Alternative                        |
    | --------------------------- | ---------------------------------- |
    | `/<legacy-http-prefix>`     | `/alertmanager`                    |
    | `/status`                   | `/multitenant_alertmanager/status` |

* [CHANGE] Ingester: changed `-ingester.stream-chunks-when-using-blocks` default value from `false` to `true`. #717
* [CHANGE] Ingester: default `-ingester.ring.min-ready-duration` reduced from 1m to 15s. #126
* [CHANGE] Ingester: `-ingester.ring.min-ready-duration` now start counting the delay after the ring's health checks have passed instead of when the ring client was started. #126
* [CHANGE] Ingester: allow experimental ingester max-exemplars setting to be changed dynamically #144
  * CLI flag `-blocks-storage.tsdb.max-exemplars` is renamed to `-ingester.max-global-exemplars-per-user`.
  * YAML `max_exemplars` is moved from `tsdb` to `overrides` and renamed to `max_global_exemplars_per_user`.
* [CHANGE] Ingester: active series metrics `cortex_ingester_active_series` and `cortex_ingester_active_series_custom_tracker` are now removed when their value is zero. #672 #690
* [CHANGE] Ingester: changed default value of `-blocks-storage.tsdb.retention-period` from `6h` to `24h`. #966
* [CHANGE] Ingester: changed default value of `-blocks-storage.tsdb.close-idle-tsdb-timeout` from `0` to `13h`. #967
* [CHANGE] Ingester: changed default value of `-ingester.ring.final-sleep` from `30s` to `0s`. #981
* [CHANGE] Ingester: the following low level settings have been removed: #1153
  * `-ingester-client.expected-labels`
  * `-ingester-client.expected-samples-per-series`
  * `-ingester-client.expected-timeseries`
* [CHANGE] Ingester: following command line options related to ingester ring were renamed: #1155
  * `-consul.*` changed to `-ingester.ring.consul.*`
  * `-etcd.*` changed to `-ingester.ring.etcd.*`
  * `-multi.*` changed to `-ingester.ring.multi.*`
  * `-distributor.excluded-zones` changed to `-ingester.ring.excluded-zones`
  * `-distributor.replication-factor` changed to `-ingester.ring.replication-factor`
  * `-distributor.zone-awareness-enabled` changed to `-ingester.ring.zone-awareness-enabled`
  * `-ingester.availability-zone` changed to `-ingester.ring.instance-availability-zone`
  * `-ingester.final-sleep` changed to `-ingester.ring.final-sleep`
  * `-ingester.heartbeat-period` changed to `-ingester.ring.heartbeat-period`
  * `-ingester.join-after` changed to `-ingester.ring.join-after`
  * `-ingester.lifecycler.ID` changed to `-ingester.ring.instance-id`
  * `-ingester.lifecycler.addr` changed to `-ingester.ring.instance-addr`
  * `-ingester.lifecycler.interface` changed to `-ingester.ring.instance-interface-names`
  * `-ingester.lifecycler.port` changed to `-ingester.ring.instance-port`
  * `-ingester.min-ready-duration` changed to `-ingester.ring.min-ready-duration`
  * `-ingester.num-tokens` changed to `-ingester.ring.num-tokens`
  * `-ingester.observe-period` changed to `-ingester.ring.observe-period`
  * `-ingester.readiness-check-ring-health` changed to `-ingester.ring.readiness-check-ring-health`
  * `-ingester.tokens-file-path` changed to `-ingester.ring.tokens-file-path`
  * `-ingester.unregister-on-shutdown` changed to `-ingester.ring.unregister-on-shutdown`
  * `-ring.heartbeat-timeout` changed to `-ingester.ring.heartbeat-timeout`
  * `-ring.prefix` changed to `-ingester.ring.prefix`
  * `-ring.store` changed to `-ingester.ring.store`
* [CHANGE] Ingester: fields in YAML configuration for ingester ring have been changed: #1155
  * `ingester.lifecycler` changed to `ingester.ring`
  * Fields from `ingester.lifecycler.ring` moved to `ingester.ring`
  * `ingester.lifecycler.address` changed to `ingester.ring.instance_addr`
  * `ingester.lifecycler.id` changed to `ingester.ring.instance_id`
  * `ingester.lifecycler.port` changed to `ingester.ring.instance_port`
  * `ingester.lifecycler.availability_zone` changed to `ingester.ring.instance_availability_zone`
  * `ingester.lifecycler.interface_names` changed to `ingester.ring.instance_interface_names`
* [CHANGE] Distributor: removed the `-distributor.shard-by-all-labels` configuration option. It is now assumed to be true. #698
* [CHANGE] Distributor: change default value of `-distributor.instance-limits.max-inflight-push-requests` to `2000`. #964
* [CHANGE] Distributor: change default value of `-distributor.remote-timeout` from `2s` to `20s`. #970
* [CHANGE] Distributor: removed the `-distributor.extra-query-delay` flag (and its respective YAML config option). #1048
* [CHANGE] Query-frontend: Enable query stats by default, they can still be disabled with `-query-frontend.query-stats-enabled=false`. #83
* [CHANGE] Query-frontend: the `cortex_frontend_mapped_asts_total` metric has been renamed to `cortex_frontend_query_sharding_rewrites_attempted_total`. #150
* [CHANGE] Query-frontend: added `sharded` label to `cortex_query_seconds_total` metric. #235
* [CHANGE] Query-frontend: changed the flag name for controlling query sharding total shards from `-querier.total-shards` to `-query-frontend.query-sharding-total-shards`. #230
* [CHANGE] Query-frontend: flag `-querier.parallelise-shardable-queries` has been renamed to `-query-frontend.parallelize-shardable-queries` #284
* [CHANGE] Query-frontend: removed the deprecated (and unused) `-frontend.cache-split-interval`. Use `-query-frontend.split-queries-by-interval` instead. #587
* [CHANGE] Query-frontend: range query response now omits the `data` field when it's empty (error case) like Prometheus does, previously it was `"data":{"resultType":"","result":null}`. #629
* [CHANGE] Query-frontend: instant queries now honor the `-query-frontend.max-retries-per-request` flag. #630
* [CHANGE] Query-frontend: removed in-memory and Redis cache support. Reason is that these caching backends were just supported by query-frontend, while all other Mimir services only support memcached. #796
  * The following CLI flags (and their respective YAML config options) have been removed:
    * `-frontend.cache.enable-fifocache`
    * `-frontend.redis.*`
    * `-frontend.fifocache.*`
  * The following metrics have been removed:
    * `querier_cache_added_total`
    * `querier_cache_added_new_total`
    * `querier_cache_evicted_total`
    * `querier_cache_entries`
    * `querier_cache_gets_total`
    * `querier_cache_misses_total`
    * `querier_cache_stale_gets_total`
    * `querier_cache_memory_bytes`
    * `cortex_rediscache_request_duration_seconds`
* [CHANGE] Query-frontend: migrated memcached backend client to the same one used in other components (memcached config and metrics are now consistent across all Mimir services). #821
  * The following CLI flags (and their respective YAML config options) have been added:
    * `-query-frontend.results-cache.backend` (set it to `memcached` if `-query-frontend.cache-results=true`)
  * The following CLI flags (and their respective YAML config options) have been changed:
    * `-frontend.memcached.hostname` and `-frontend.memcached.service` have been removed: use `-query-frontend.results-cache.memcached.addresses` instead
  * The following CLI flags (and their respective YAML config options) have been renamed:
    * `-frontend.background.write-back-concurrency` renamed to `-query-frontend.results-cache.memcached.max-async-concurrency`
    * `-frontend.background.write-back-buffer` renamed to `-query-frontend.results-cache.memcached.max-async-buffer-size`
    * `-frontend.memcached.batchsize` renamed to `-query-frontend.results-cache.memcached.max-get-multi-batch-size`
    * `-frontend.memcached.parallelism` renamed to `-query-frontend.results-cache.memcached.max-get-multi-concurrency`
    * `-frontend.memcached.timeout` renamed to `-query-frontend.results-cache.memcached.timeout`
    * `-frontend.memcached.max-item-size` renamed to `-query-frontend.results-cache.memcached.max-item-size`
    * `-frontend.memcached.max-idle-conns` renamed to `-query-frontend.results-cache.memcached.max-idle-connections`
    * `-frontend.compression` renamed to `-query-frontend.results-cache.compression`
  * The following CLI flags (and their respective YAML config options) have been removed:
    * `-frontend.memcached.circuit-breaker-consecutive-failures`: feature removed
    * `-frontend.memcached.circuit-breaker-timeout`: feature removed
    * `-frontend.memcached.circuit-breaker-interval`: feature removed
    * `-frontend.memcached.update-interval`: new setting is hardcoded to 30s
    * `-frontend.memcached.consistent-hash`: new setting is always enabled
    * `-frontend.default-validity` and `-frontend.memcached.expiration`: new setting is hardcoded to 7 days
  * The following metrics have been changed:
    * `cortex_cache_dropped_background_writes_total{name}` changed to `thanos_memcached_operation_skipped_total{name, operation, reason}`
    * `cortex_cache_value_size_bytes{name, method}` changed to `thanos_memcached_operation_data_size_bytes{name}`
    * `cortex_cache_request_duration_seconds{name, method, status_code}` changed to `thanos_memcached_operation_duration_seconds{name, operation}`
    * `cortex_cache_fetched_keys{name}` changed to `thanos_cache_memcached_requests_total{name}`
    * `cortex_cache_hits{name}` changed to `thanos_cache_memcached_hits_total{name}`
    * `cortex_memcache_request_duration_seconds{name, method, status_code}` changed to `thanos_memcached_operation_duration_seconds{name, operation}`
    * `cortex_memcache_client_servers{name}` changed to `thanos_memcached_dns_provider_results{name, addr}`
    * `cortex_memcache_client_set_skip_total{name}` changed to `thanos_memcached_operation_skipped_total{name, operation, reason}`
    * `cortex_dns_lookups_total` changed to `thanos_memcached_dns_lookups_total`
    * For all metrics the value of the "name" label has changed from `frontend.memcached` to `frontend-cache`
  * The following metrics have been removed:
    * `cortex_cache_background_queue_length{name}`
* [CHANGE] Query-frontend: merged `query_range` into `frontend` in the YAML config (keeping the same keys) and renamed flags: #825
  * `-querier.max-retries-per-request` renamed to `-query-frontend.max-retries-per-request`
  * `-querier.split-queries-by-interval` renamed to `-query-frontend.split-queries-by-interval`
  * `-querier.align-querier-with-step` renamed to `-query-frontend.align-querier-with-step`
  * `-querier.cache-results` renamed to `-query-frontend.cache-results`
  * `-querier.parallelise-shardable-queries` renamed to `-query-frontend.parallelize-shardable-queries`
* [CHANGE] Query-frontend: the default value of `-query-frontend.split-queries-by-interval` has changed from `0` to `24h`. #1131
* [CHANGE] Query-frontend: `-frontend.` flags were renamed to `-query-frontend.`: #1167
* [CHANGE] Query-frontend / Query-scheduler: classified the `-query-frontend.querier-forget-delay` and `-query-scheduler.querier-forget-delay` flags (and their respective YAML config options) as experimental. #1208
* [CHANGE] Querier / ruler: Change `-querier.max-fetched-chunks-per-query` configuration to limit to maximum number of chunks that can be fetched in a single query. The number of chunks fetched by ingesters AND long-term storare combined should not exceed the value configured on `-querier.max-fetched-chunks-per-query`. [#4260](https://github.com/cortexproject/cortex/pull/4260)
* [CHANGE] Querier / ruler: Option `-querier.ingester-streaming` has been removed. Querier/ruler now always use streaming method to query ingesters. #204
* [CHANGE] Querier: always fetch labels from store and respect start/end times in request; the option `-querier.query-store-for-labels-enabled` has been removed and is now always on. #518 #1132
* [CHANGE] Querier / ruler: removed the `-store.query-chunk-limit` flag (and its respective YAML config option `max_chunks_per_query`). `-querier.max-fetched-chunks-per-query` (and its respective YAML config option `max_fetched_chunks_per_query`) should be used instead. #705
* [CHANGE] Querier/Ruler: `-querier.active-query-tracker-dir` option has been removed. Active query tracking is now done via Activity tracker configured by `-activity-tracker.filepath` and enabled by default. Limit for max number of concurrent queries (`-querier.max-concurrent`) is now respected even if activity tracking is not enabled. #661 #822
* [CHANGE] Querier/ruler/query-frontend: the experimental `-querier.at-modifier-enabled` CLI flag has been removed and the PromQL `@` modifier is always enabled. #941
* [CHANGE] Querier: removed `-querier.worker-match-max-concurrent` and `-querier.worker-parallelism` CLI flags (and their respective YAML config options). Mimir now behaves like if `-querier.worker-match-max-concurrent` is always enabled and you should configure the max concurrency per querier process using `-querier.max-concurrent` instead. #958
* [CHANGE] Querier: changed default value of `-querier.query-ingesters-within` from `0` to `13h`. #967
* [CHANGE] Querier: rename metric `cortex_query_fetched_chunks_bytes_total` to `cortex_query_fetched_chunk_bytes_total` to be consistent with the limit name. #476
* [CHANGE] Ruler: add two new metrics `cortex_ruler_list_rules_seconds` and `cortex_ruler_load_rule_groups_seconds` to the ruler. #906
* [CHANGE] Ruler: endpoints for listing configured rules now return HTTP status code 200 and an empty map when there are no rules instead of an HTTP 404 and plain text error message. The following endpoints are affected: #456
  * `<prometheus-http-prefix>/config/v1/rules`
  * `<prometheus-http-prefix>/config/v1/rules/{namespace}`
  * `<prometheus-http-prefix>/rules` (deprecated)
  * `<prometheus-http-prefix>/rules/{namespace}` (deprecated)
  * `/api/v1/rules` (deprecated)
  * `/api/v1/rules/{namespace}` (deprecated)
* [CHANGE] Ruler: removed `configdb` support from Ruler backend storages. #15 #38 #819
* [CHANGE] Ruler: removed the support for the deprecated storage configuration via `-ruler.storage.*` CLI flags (and their respective YAML config options). Use `-ruler-storage.*` instead. #628
* [CHANGE] Ruler: set new default limits for rule groups: `-ruler.max-rules-per-rule-group` to 20 (previously 0, disabled) and `-ruler.max-rule-groups-per-tenant` to 70 (previously 0, disabled). #847
* [CHANGE] Ruler: removed `-ruler.enable-sharding` option, and changed default value of `-ruler.ring.store` to `memberlist`. #943
* [CHANGE] Ruler: `-ruler.alertmanager-use-v2` has been removed. The ruler will always use the `v2` endpoints. #954 #1100
* [CHANGE] Ruler: `-experimental.ruler.enable-api` flag has been renamed to `-ruler.enable-api` and is now stable. The default value has also changed from `false` to `true`, so both ruler and alertmanager API are enabled by default. #913 #1065
* [CHANGE] Ruler: add support for [DNS service discovery format](./docs/sources/configuration/arguments.md#dns-service-discovery) for `-ruler.alertmanager-url`. `-ruler.alertmanager-discovery` flag has been removed. URLs following the prior SRV format, will be treated as a static target. To continue using service discovery for these URLs prepend `dnssrvnoa+` to them. #993
  * The following metrics for Alertmanager DNS service discovery are replaced:
    * `prometheus_sd_dns_lookups_total` replaced by `cortex_dns_lookups_total{component="ruler"}`
    * `prometheus_sd_dns_lookup_failures_total` replaced by `cortex_dns_failures_total{component="ruler"}`
* [CHANGE] Ruler: deprecate `/api/v1/rules/**` and `<prometheus-http-prefix/rules/**` configuration API endpoints in favour of `/<prometheus-http-prefix>/config/v1/rules/**`. Deprecated endpoints will be removed in Mimir 2.2.0. Main configuration API endpoints are now `/<prometheus-http-prefix>/config/api/v1/rules/**` introduced in Mimir 2.0.0. #1222
* [CHANGE] Store-gateway: index cache now includes tenant in cache keys, this invalidates previous cached entries. #607
* [CHANGE] Store-gateway: increased memcached index caching TTL from 1 day to 7 days. #718
* [CHANGE] Store-gateway: options `-store-gateway.sharding-enabled` and `-querier.store-gateway-addresses` were removed. Default value of `-store-gateway.sharding-ring.store` is now `memberlist` and default value for `-store-gateway.sharding-ring.wait-stability-min-duration` changed from `1m` to `0` (disabled). #976
* [CHANGE] Compactor: compactor will no longer try to compact blocks that are already marked for deletion. Previously compactor would consider blocks marked for deletion within `-compactor.deletion-delay / 2` period as eligible for compaction. [#4328](https://github.com/cortexproject/cortex/pull/4328)
* [CHANGE] Compactor: Removed support for block deletion marks migration. If you're upgrading from Cortex < 1.7.0 to Mimir, you should upgrade the compactor to Cortex >= 1.7.0 first, run it at least once and then upgrade to Mimir. #122
* [CHANGE] Compactor: removed the `cortex_compactor_group_vertical_compactions_total` metric. #278
* [CHANGE] Compactor: no longer waits for initial blocks cleanup to finish before starting compactions. #282
* [CHANGE] Compactor: removed overlapping sources detection. Overlapping sources may exist due to edge cases (timing issues) when horizontally sharding compactor, but are correctly handled by compactor. #494
* [CHANGE] Compactor: compactor now uses deletion marks from `<tenant>/markers` location in the bucket. Marker files are no longer fetched, only listed. #550
* [CHANGE] Compactor: Default value of `-compactor.block-sync-concurrency` has changed from 20 to 8. This flag is now only used to control number of goroutines for downloading and uploading blocks during compaction. #552
* [CHANGE] Compactor is now included in `all` target (single-binary). #866
* [CHANGE] Compactor: Removed `-compactor.sharding-enabled` option. Sharding in compactor is now always enabled. Default value of `-compactor.ring.store` has changed from `consul` to `memberlist`. Default value of `-compactor.ring.wait-stability-min-duration` is now 0, which disables the feature. #956
* [CHANGE] Alertmanager: removed `-alertmanager.configs.auto-webhook-root` #977
* [CHANGE] Alertmanager: removed `configdb` support from Alertmanager backend storages. #15 #38 #819
* [CHANGE] Alertmanager: Don't count user-not-found errors from replicas as failures in the `cortex_alertmanager_state_fetch_replica_state_failed_total` metric. #190
* [CHANGE] Alertmanager: Use distributor for non-API routes. #213
* [CHANGE] Alertmanager: removed `-alertmanager.storage.*` configuration options, with the exception of the CLI flags `-alertmanager.storage.path` and `-alertmanager.storage.retention`. Use `-alertmanager-storage.*` instead. #632
* [CHANGE] Alertmanager: set default value for `-alertmanager.web.external-url=http://localhost:8080/alertmanager` to match the default configuration. #808 #1067
* [CHANGE] Alertmanager: `-experimental.alertmanager.enable-api` flag has been renamed to `-alertmanager.enable-api` and is now stable. #913
* [CHANGE] Alertmanager: now always runs with sharding enabled; other modes of operation are removed. #1044 #1126
  * The following configuration options are removed:
    * `-alertmanager.sharding-enabled`
    * `-alertmanager.cluster.advertise-address`
    * `-alertmanager.cluster.gossip-interval`
    * `-alertmanager.cluster.listen-address`
    * `-alertmanager.cluster.peers`
    * `-alertmanager.cluster.push-pull-interval`
  * The following configuration options are renamed:
    * `-alertmanager.cluster.peer-timeout` to `-alertmanager.peer-timeout`
* [CHANGE] Alertmanager: the default value of `-alertmanager.sharding-ring.store` is now `memberlist`. #1171
* [CHANGE] Ring: changed default value of `-distributor.ring.store` (Distributor ring) and `-ring.store` (Ingester ring) to `memberlist`. #1046
* [CHANGE] Memberlist: the `memberlist_kv_store_value_bytes` metric has been removed due to values no longer being stored in-memory as encoded bytes. [#4345](https://github.com/cortexproject/cortex/pull/4345)
* [CHANGE] Memberlist: forward only changes, not entire original message. [#4419](https://github.com/cortexproject/cortex/pull/4419)
* [CHANGE] Memberlist: don't accept old tombstones as incoming change, and don't forward such messages to other gossip members. [#4420](https://github.com/cortexproject/cortex/pull/4420)
* [CHANGE] Memberlist: changed probe interval from `1s` to `5s` and probe timeout from `500ms` to `2s`. #563
* [CHANGE] Memberlist: the `name` label on metrics `cortex_dns_failures_total`, `cortex_dns_lookups_total` and `cortex_dns_provider_results` was renamed to `component`. #993
* [CHANGE] Limits: removed deprecated limits for rejecting old samples #799
  This removes the following flags:
  * `-validation.reject-old-samples`
  * `-validation.reject-old-samples.max-age`
* [CHANGE] Limits: removed local limit-related flags in favor of global limits. #725
  The distributor ring is now required, and can be configured via the `distributor.ring.*` flags.
  This removes the following flags:
  * `-distributor.ingestion-rate-strategy` -> will now always use the "global" strategy
  * `-ingester.max-series-per-user` -> set `-ingester.max-global-series-per-user` to `N` times the existing value of `-ingester.max-series-per-user` instead
  * `-ingester.max-series-per-metric` -> set `-ingester.max-global-series-per-metric`  to `N` times the existing value of `-ingester.max-series-per-metric` instead
  * `-ingester.max-metadata-per-user` -> set `-ingester.max-global-metadata-per-user` to `N` times the existing value of `-ingester.max-metadata-per-user` instead
  * `-ingester.max-metadata-per-metric` -> set `-ingester.max-global-metadata-per-metric` to `N` times the existing value of `-ingester.max-metadata-per-metric` instead
  * In the above notes, `N` refers to the number of ingester replicas
  Additionally, default values for the following flags have changed:
  * `-ingester.max-global-series-per-user` from `0` to `150000`
  * `-ingester.max-global-series-per-metric` from `0` to `20000`
  * `-distributor.ingestion-rate-limit` from `25000` to `10000`
  * `-distributor.ingestion-burst-size` from `50000` to `200000`
* [CHANGE] Limits: removed limit `enforce_metric_name`, now behave as if set to `true` always. #686
* [CHANGE] Limits: Option `-ingester.max-samples-per-query` and its YAML field `max_samples_per_query` have been removed. It required `-querier.ingester-streaming` option to be set to false, but since `-querier.ingester-streaming` is removed (always defaulting to true), the limit using it was removed as well. #204 #1132
* [CHANGE] Limits: Set the default max number of inflight ingester push requests (`-ingester.instance-limits.max-inflight-push-requests`) to 30000 in order to prevent clusters from being overwhelmed by request volume or temporary slow-downs. #259
* [CHANGE] Overrides exporter: renamed metric `cortex_overrides` to `cortex_limits_overrides`. #173 #407
* [FEATURE] The following features have been moved from experimental to stable: #913 #1002
  * Alertmanager config API
  * Alertmanager receiver firewall
  * Alertmanager sharding
  * Azure blob storage support
  * Blocks storage bucket index
  * Disable the ring health check in the readiness endpoint (`-ingester.readiness-check-ring-health=false`)
  * Distributor: do not extend writes on unhealthy ingesters
  * Do not unregister ingesters from ring on shutdown (`-ingester.unregister-on-shutdown=false`)
  * HA Tracker: cleanup of old replicas from KV Store
  * Instance limits in ingester and distributor
  * OpenStack Swift storage support
  * Query-frontend: query stats tracking
  * Query-scheduler
  * Querier: tenant federation
  * Ruler config API
  * S3 Server Side Encryption (SSE) using KMS
  * TLS configuration for gRPC, HTTP and etcd clients
  * Zone-aware replication
  * `/labels` API using matchers
  * The following querier limits:
    * `-querier.max-fetched-chunks-per-query`
    * `-querier.max-fetched-chunk-bytes-per-query`
    * `-querier.max-fetched-series-per-query`
  * The following alertmanager limits:
    * Notification rate (`-alertmanager.notification-rate-limit` and `-alertmanager.notification-rate-limit-per-integration`)
    * Dispatcher groups (`-alertmanager.max-dispatcher-aggregation-groups`)
    * User config size (`-alertmanager.max-config-size-bytes`)
    * Templates count in user config (`-alertmanager.max-templates-count`)
    * Max template size (`-alertmanager.max-template-size-bytes`)
* [FEATURE] The endpoints `/api/v1/status/buildinfo`, `<prometheus-http-prefix>/api/v1/status/buildinfo`, and `<alertmanager-http-prefix>/api/v1/status/buildinfo` have been added to display build information and enabled features. #1219 #1240
* [FEATURE] PromQL: added `present_over_time` support. #139
* [FEATURE] Added "Activity tracker" feature which can log ongoing activities from previous Mimir run in case of a crash. It is enabled by default and controlled by the `-activity-tracker.filepath` flag. It can be disabled by setting this path to an empty string. Currently, the Store-gateway, Ruler, Querier, Query-frontend and Ingester components use this feature to track queries. #631 #782 #822 #1121
* [FEATURE] Divide configuration parameters into categories "basic", "advanced", and "experimental". Only flags in the basic category are shown when invoking `-help`, whereas `-help-all` will include flags in all categories (basic, advanced, experimental). #840
* [FEATURE] Querier: Added support for tenant federation to exemplar endpoints. #927
* [FEATURE] Ingester: can expose metrics on active series matching custom trackers configured via `-ingester.active-series-custom-trackers` (or its respective YAML config option). When configured, active series for custom trackers are exposed by the `cortex_ingester_active_series_custom_tracker` metric. #42 #672
* [FEATURE] Ingester: Enable snapshotting of in-memory TSDB on disk during shutdown via `-blocks-storage.tsdb.memory-snapshot-on-shutdown` (experimental). #249
* [FEATURE] Ingester: Added `-blocks-storage.tsdb.isolation-enabled` flag, which allows disabling TSDB isolation feature. This is enabled by default (per TSDB default), but disabling can improve performance of write requests. #512
* [FEATURE] Ingester: Added `-blocks-storage.tsdb.head-chunks-write-queue-size` flag, which allows setting the size of the queue used by the TSDB before m-mapping chunks (experimental). #591
  * Added `cortex_ingester_tsdb_mmap_chunk_write_queue_operations_total` metric to track different operations of this queue.
* [FEATURE] Distributor: Added `-api.skip-label-name-validation-header-enabled` option to allow skipping label name validation on the HTTP write path based on `X-Mimir-SkipLabelNameValidation` header being `true` or not. #390
* [FEATURE] Query-frontend: Add `cortex_query_fetched_series_total` and `cortex_query_fetched_chunks_bytes_total` per-user counters to expose the number of series and bytes fetched as part of queries. These metrics can be enabled with the `-frontend.query-stats-enabled` flag (or its respective YAML config option `query_stats_enabled`). [#4343](https://github.com/cortexproject/cortex/pull/4343)
* [FEATURE] Query-frontend: Add `cortex_query_fetched_chunks_total` per-user counter to expose the number of chunks fetched as part of queries. This metric can be enabled with the `-query-frontend.query-stats-enabled` flag (or its respective YAML config option `query_stats_enabled`). #31
* [FEATURE] Query-frontend: Add query sharding for instant and range queries. You can enable querysharding by setting `-query-frontend.parallelize-shardable-queries` to `true`. The following additional config and exported metrics have been added. #79 #80 #100 #124 #140 #148 #150 #151 #153 #154 #155 #156 #157 #158 #159 #160 #163 #169 #172 #196 #205 #225 #226 #227 #228 #230 #235 #240 #239 #246 #244 #319 #330 #371 #385 #400 #458 #586 #630 #660 #707 #1542
  * New config options:
    * `-query-frontend.query-sharding-total-shards`: The amount of shards to use when doing parallelisation via query sharding.
    * `-query-frontend.query-sharding-max-sharded-queries`: The max number of sharded queries that can be run for a given received query. 0 to disable limit.
    * `-blocks-storage.bucket-store.series-hash-cache-max-size-bytes`: Max size - in bytes - of the in-memory series hash cache in the store-gateway.
    * `-blocks-storage.tsdb.series-hash-cache-max-size-bytes`: Max size - in bytes - of the in-memory series hash cache in the ingester.
  * New exported metrics:
    * `cortex_bucket_store_series_hash_cache_requests_total`
    * `cortex_bucket_store_series_hash_cache_hits_total`
    * `cortex_frontend_query_sharding_rewrites_succeeded_total`
    * `cortex_frontend_sharded_queries_per_query`
  * Renamed metrics:
    * `cortex_frontend_mapped_asts_total` to `cortex_frontend_query_sharding_rewrites_attempted_total`
  * Modified metrics:
    * added `sharded` label to `cortex_query_seconds_total`
  * When query sharding is enabled, the following querier config must be set on query-frontend too:
    * `-querier.max-concurrent`
    * `-querier.timeout`
    * `-querier.max-samples`
    * `-querier.at-modifier-enabled`
    * `-querier.default-evaluation-interval`
    * `-querier.active-query-tracker-dir`
    * `-querier.lookback-delta`
  * Sharding can be dynamically controlled per request using the `Sharding-Control: 64` header. (0 to disable)
  * Sharding can be dynamically controlled per tenant using the limit `query_sharding_total_shards`. (0 to disable)
  * Added `sharded_queries` count to the "query stats" log.
  * The number of shards is adjusted to be compatible with number of compactor shards that are used by a split-and-merge compactor. The querier can use this to avoid querying blocks that cannot have series in a given query shard.
* [FEATURE] Query-Frontend: Added `-query-frontend.cache-unaligned-requests` option to cache responses for requests that do not have step-aligned start and end times. This can improve speed of repeated queries, but can also pollute cache with results that are never reused. #432
* [FEATURE] Querier: Added label names cardinality endpoint `<prefix>/api/v1/cardinality/label_names` that is disabled by default. Can be enabled/disabled via the CLI flag `-querier.cardinality-analysis-enabled` or its respective YAML config option. Configurable on a per-tenant basis. #301 #377 #474
* [FEATURE] Querier: Added label values cardinality endpoint `<prefix>/api/v1/cardinality/label_values` that is disabled by default. Can be enabled/disabled via the CLI flag `-querier.cardinality-analysis-enabled` or its respective YAML config option, and configurable on a per-tenant basis. The maximum number of label names allowed to be queried in a single API call can be controlled via `-querier.label-values-max-cardinality-label-names-per-request`. #332 #395 #474
* [FEATURE] Querier: Added `-store.max-labels-query-length` to restrict the range of `/series`, label-names and label-values requests. #507
* [FEATURE] Ruler: Add new `-ruler.query-stats-enabled` which when enabled will report the `cortex_ruler_query_seconds_total` as a per-user metric that tracks the sum of the wall time of executing queries in the ruler in seconds. [#4317](https://github.com/cortexproject/cortex/pull/4317)
* [FEATURE] Ruler: Added federated rule groups. #533
  * Added `-ruler.tenant-federation.enabled` config flag.
  * Added support for `source_tenants` field on rule groups.
* [FEATURE] Store-gateway: Added `/store-gateway/tenants` and `/store-gateway/tenant/{tenant}/blocks` endpoints that provide functionality that was provided by `tools/listblocks`. #911 #973
* [FEATURE] Compactor: compactor now uses new algorithm that we call "split-and-merge". Previous compaction strategy was removed. With the `split-and-merge` compactor source blocks for a given tenant are grouped into `-compactor.split-groups` number of groups. Each group of blocks is then compacted separately, and is split into `-compactor.split-and-merge-shards` shards (configurable on a per-tenant basis). Compaction of each tenant shards can be horizontally scaled. Number of compactors that work on jobs for single tenant can be limited by using `-compactor.compactor-tenant-shard-size` parameter, or per-tenant `compactor_tenant_shard_size` override.  #275 #281 #282 #283 #288 #290 #303 #307 #317 #323 #324 #328 #353 #368 #479 #820
* [FEATURE] Compactor: Added `-compactor.max-compaction-time` to control how long can compaction for a single tenant take. If compactions for a tenant take longer, no new compactions are started in the same compaction cycle. Running compactions are not stopped however, and may take much longer. #523
* [FEATURE] Compactor: When compactor finds blocks with out-of-order chunks, it will mark them for no-compaction. Blocks marked for no-compaction are ignored in future compactions too. Added metric `cortex_compactor_blocks_marked_for_no_compaction_total` to track number of blocks marked for no-compaction. Added `CortexCompactorSkippedBlocksWithOutOfOrderChunks` alert based on new metric. Markers are only checked from `<tenant>/markers` location, but uploaded to the block directory too. #520 #535 #550
* [FEATURE] Compactor: multiple blocks are now downloaded and uploaded at once, which can shorten compaction process. #552
* [ENHANCEMENT] Exemplars are now emitted for all gRPC calls and many operations tracked by histograms. #180
* [ENHANCEMENT] New options `-server.http-listen-network` and `-server.grpc-listen-network` allow binding as 'tcp4' or 'tcp6'. #180
* [ENHANCEMENT] Query federation: improve performance in MergeQueryable by memoizing labels. #312
* [ENHANCEMENT] Add histogram metrics `cortex_distributor_sample_delay_seconds` and `cortex_ingester_tsdb_sample_out_of_order_delta_seconds` #488
* [ENHANCEMENT] Check internal directory access before starting up. #1217
* [ENHANCEMENT] Azure client: expose option to configure MSI URL and user-assigned identity. #584
* [ENHANCEMENT] Added a new metric `mimir_build_info` to coincide with `cortex_build_info`. The metric `cortex_build_info` has not been removed. #1022
* [ENHANCEMENT] Mimir runs a sanity check of storage config at startup and will fail to start if the sanity check doesn't pass. This is done to find potential config issues before starting up. #1180
* [ENHANCEMENT] Validate alertmanager and ruler storage configurations to ensure they don't use same bucket name and region values as those configured for the blocks storage. #1214
* [ENHANCEMENT] Ingester: added option `-ingester.readiness-check-ring-health` to disable the ring health check in the readiness endpoint. When disabled, the health checks are run against only the ingester itself instead of all ingesters in the ring. #48 #126
* [ENHANCEMENT] Ingester: reduce CPU and memory utilization if remote write requests contains a large amount of "out of bounds" samples. #413
* [ENHANCEMENT] Ingester: reduce CPU and memory utilization when querying chunks from ingesters. #430
* [ENHANCEMENT] Ingester: Expose ingester ring page on ingesters. #654
* [ENHANCEMENT] Distributor: added option `-distributor.excluded-zones` to exclude ingesters running in specific zones both on write and read path. #51
* [ENHANCEMENT] Distributor: add tags to tracing span for distributor push with user, cluster and replica. #210
* [ENHANCEMENT] Distributor: performance optimisations. #212 #217 #242
* [ENHANCEMENT] Distributor: reduce latency when HA-Tracking by doing KVStore updates in the background. #271
* [ENHANCEMENT] Distributor: make distributor inflight push requests count include background calls to ingester. #398
* [ENHANCEMENT] Distributor: silently drop exemplars more than 5 minutes older than samples in the same batch. #544
* [ENHANCEMENT] Distributor: reject exemplars with blank label names or values. The `cortex_discarded_exemplars_total` metric will use the `exemplar_labels_blank` reason in this case. #873
* [ENHANCEMENT] Query-frontend: added `cortex_query_frontend_workers_enqueued_requests_total` metric to track the number of requests enqueued in each query-scheduler. #384
* [ENHANCEMENT] Query-frontend: added `cortex_query_frontend_non_step_aligned_queries_total` to track the total number of range queries with start/end not aligned to step. #347 #357 #582
* [ENHANCEMENT] Query-scheduler: exported summary `cortex_query_scheduler_inflight_requests` tracking total number of inflight requests (both enqueued and processing) in percentile buckets. #675
* [ENHANCEMENT] Querier: can use the `LabelNames` call with matchers, if matchers are provided in the `/labels` API call, instead of using the more expensive `MetricsForLabelMatchers` call as before. #3 #1186
* [ENHANCEMENT] Querier / store-gateway: optimized regex matchers. #319 #334 #355
* [ENHANCEMENT] Querier: when fetching data for specific query-shard, we can ignore some blocks based on compactor-shard ID, since sharding of series by query sharding and compactor is the same. Added metrics: #438 #450
  * `cortex_querier_blocks_found_total`
  * `cortex_querier_blocks_queried_total`
  * `cortex_querier_blocks_with_compactor_shard_but_incompatible_query_shard_total`
* [ENHANCEMENT] Querier / ruler: reduce cpu usage, latency and peak memory consumption. #459 #463 #589
* [ENHANCEMENT] Querier: labels requests now obey `-querier.query-ingesters-within`, making them a little more efficient. #518
* [ENHANCEMENT] Querier: retry store-gateway in case of unexpected failure, instead of failing the query. #1003
* [ENHANCEMENT] Querier / ruler: reduce memory used by streaming queries, particularly in ruler. [#4341](https://github.com/cortexproject/cortex/pull/4341)
* [ENHANCEMENT] Ruler: Using shuffle sharding subring on GetRules API. [#4466](https://github.com/cortexproject/cortex/pull/4466)
* [ENHANCEMENT] Ruler: wait for ruler ring client to self-detect during startup. #990
* [ENHANCEMENT] Store-gateway: added `cortex_bucket_store_sent_chunk_size_bytes` metric, tracking the size of chunks sent from store-gateway to querier. #123
* [ENHANCEMENT] Store-gateway: reduced CPU and memory utilization due to exported metrics aggregation for instances with a large number of tenants. #123 #142
* [ENHANCEMENT] Store-gateway: added an in-memory LRU cache for chunks attributes. Can be enabled setting `-blocks-storage.bucket-store.chunks-cache.attributes-in-memory-max-items=X` where `X` is the max number of items to keep in the in-memory cache. The following new metrics are exposed: #279 #415 #437
  * `cortex_cache_memory_requests_total`
  * `cortex_cache_memory_hits_total`
  * `cortex_cache_memory_items_count`
* [ENHANCEMENT] Store-gateway: log index cache requests to tracing spans. #419
* [ENHANCEMENT] Store-gateway: store-gateway can now ignore blocks with minimum time within `-blocks-storage.bucket-store.ignore-blocks-within` duration. Useful when used together with `-querier.query-store-after`. #502
* [ENHANCEMENT] Store-gateway: label values with matchers now doesn't preload or list series, reducing latency and memory consumption. #534
* [ENHANCEMENT] Store-gateway: the results of `LabelNames()`, `LabelValues()` and `Series(skipChunks=true)` calls are now cached in the index cache. #590
* [ENHANCEMENT] Store-gateway: Added `-store-gateway.sharding-ring.unregister-on-shutdown` option that allows store-gateway to stay in the ring even after shutdown. Defaults to `true`, which is the same as current behaviour. #610 #614
* [ENHANCEMENT] Store-gateway: wait for ring tokens stability instead of ring stability to speed up startup and tests. #620
* [ENHANCEMENT] Compactor: add timeout for waiting on compactor to become ACTIVE in the ring. [#4262](https://github.com/cortexproject/cortex/pull/4262)
* [ENHANCEMENT] Compactor: skip already planned compaction jobs if the tenant doesn't belong to the compactor instance anymore. #303
* [ENHANCEMENT] Compactor: Blocks cleaner will ignore users that it no longer "owns" when sharding is enabled, and user ownership has changed since last scan. #325
* [ENHANCEMENT] Compactor: added `-compactor.compaction-jobs-order` support to configure which compaction jobs should run first for a given tenant (in case there are multiple ones). Supported values are: `smallest-range-oldest-blocks-first` (default), `newest-blocks-first`. #364
* [ENHANCEMENT] Compactor: delete blocks marked for deletion faster. #490
* [ENHANCEMENT] Compactor: expose low-level concurrency options for compactor: `-compactor.max-opening-blocks-concurrency`, `-compactor.max-closing-blocks-concurrency`, `-compactor.symbols-flushers-concurrency`. #569 #701
* [ENHANCEMENT] Compactor: expand compactor logs to include total compaction job time, total time for uploads and block counts. #549
* [ENHANCEMENT] Ring: allow experimental configuration of disabling of heartbeat timeouts by setting the relevant configuration value to zero. Applies to the following: [#4342](https://github.com/cortexproject/cortex/pull/4342)
  * `-distributor.ring.heartbeat-timeout`
  * `-ingester.ring.heartbeat-timeout`
  * `-ruler.ring.heartbeat-timeout`
  * `-alertmanager.sharding-ring.heartbeat-timeout`
  * `-compactor.ring.heartbeat-timeout`
  * `-store-gateway.sharding-ring.heartbeat-timeout`
* [ENHANCEMENT] Ring: allow heartbeats to be explicitly disabled by setting the interval to zero. This is considered experimental. This applies to the following configuration options: [#4344](https://github.com/cortexproject/cortex/pull/4344)
  * `-distributor.ring.heartbeat-period`
  * `-ingester.ring.heartbeat-period`
  * `-ruler.ring.heartbeat-period`
  * `-alertmanager.sharding-ring.heartbeat-period`
  * `-compactor.ring.heartbeat-period`
  * `-store-gateway.sharding-ring.heartbeat-period`
* [ENHANCEMENT] Memberlist: optimized receive path for processing ring state updates, to help reduce CPU utilization in large clusters. [#4345](https://github.com/cortexproject/cortex/pull/4345)
* [ENHANCEMENT] Memberlist: expose configuration of memberlist packet compression via `-memberlist.compression-enabled`. [#4346](https://github.com/cortexproject/cortex/pull/4346)
* [ENHANCEMENT] Memberlist: Add `-memberlist.advertise-addr` and `-memberlist.advertise-port` options for setting the address to advertise to other members of the cluster to enable NAT traversal. #260
* [ENHANCEMENT] Memberlist: reduce CPU utilization for rings with a large number of members. #537 #563 #634
* [ENHANCEMENT] Overrides exporter: include additional limits in the per-tenant override exporter. The following limits have been added to the `cortex_limit_overrides` metric: #21
  * `max_fetched_series_per_query`
  * `max_fetched_chunk_bytes_per_query`
  * `ruler_max_rules_per_rule_group`
  * `ruler_max_rule_groups_per_tenant`
* [ENHANCEMENT] Overrides exporter: add a metrics `cortex_limits_defaults` to expose the default values of limits. #173
* [ENHANCEMENT] Overrides exporter: Add `max_fetched_chunks_per_query` and `max_global_exemplars_per_user` limits to the default and per-tenant limits exported as metrics. #471 #515
* [ENHANCEMENT] Upgrade Go to 1.17.8. #1347 #1381
* [ENHANCEMENT] Upgrade Docker base images to `alpine:3.15.0`. #1348
* [BUGFIX] Azure storage: only create HTTP client once, to reduce memory utilization. #605
* [BUGFIX] Ingester: fixed ingester stuck on start up (LEAVING ring state) when `-ingester.ring.heartbeat-period=0` and `-ingester.unregister-on-shutdown=false`. [#4366](https://github.com/cortexproject/cortex/pull/4366)
* [BUGFIX] Ingester: prevent any reads or writes while the ingester is stopping. This will prevent accessing TSDB blocks once they have been already closed. [#4304](https://github.com/cortexproject/cortex/pull/4304)
* [BUGFIX] Ingester: TSDB now waits for pending readers before truncating Head block, fixing the `chunk not found` error and preventing wrong query results. #16
* [BUGFIX] Ingester: don't create TSDB or appender if no samples are sent by a tenant. #162
* [BUGFIX] Ingester: fix out-of-order chunks in TSDB head in-memory series after WAL replay in case some samples were appended to TSDB WAL before series. #530
* [BUGFIX] Distributor: when cleaning up obsolete elected replicas from KV store, HA tracker didn't update number of cluster per user correctly. [#4336](https://github.com/cortexproject/cortex/pull/4336)
* [BUGFIX] Distributor: fix bug in query-exemplar where some results would get dropped. #583
* [BUGFIX] Query-frontend: Fixes @ modifier functions (start/end) when splitting queries by time. #206
* [BUGFIX] Query-frontend: Ensure query_range requests handled by the query-frontend return JSON formatted errors. #360 #499
* [BUGFIX] Query-frontend: don't reuse cached results for queries that are not step-aligned. #424
* [BUGFIX] Query-frontend: fix API error messages that were mentioning Prometheus `--enable-feature=promql-negative-offset` and `--enable-feature=promql-at-modifier` flags. #688
* [BUGFIX] Query-frontend: worker's cancellation channels are now buffered to ensure that all request cancellations are properly handled. #741
* [BUGFIX] Querier: fixed `/api/v1/user_stats` endpoint. When zone-aware replication is enabled, `MaxUnavailableZones` param is used instead of `MaxErrors`, so setting `MaxErrors = 0` doesn't make the Querier wait for all Ingesters responses. #474
* [BUGFIX] Querier: Disable query scheduler SRV DNS lookup. #689
* [BUGFIX] Ruler: fixed counting of PromQL evaluation errors as user-errors when updating `cortex_ruler_queries_failed_total`. [#4335](https://github.com/cortexproject/cortex/pull/4335)
* [BUGFIX] Ruler: fix formatting of rule groups in `/ruler/rule_groups` endpoint. #655
* [BUGFIX] Ruler: do not log `unable to read rules directory` at startup if the directory hasn't been created yet. #1058
* [BUGFIX] Ruler: enable Prometheus-compatible endpoints regardless of `-ruler.enable-api`. The flag now only controls the configuration API. This is what the config flag description stated, but not what was happening. #1216
* [BUGFIX] Compactor: fixed panic while collecting Prometheus metrics. #28
* [BUGFIX] Compactor: compactor should now be able to correctly mark blocks for deletion and no-compaction, if such marking was previously interrupted. #1015
* [BUGFIX] Alertmanager: remove stale template files. #4495
* [BUGFIX] Alertmanager: don't replace user configurations with blank fallback configurations (when enabled), particularly during scaling up/down instances when sharding is enabled. #224
* [BUGFIX] Ring: multi KV runtime config changes are now propagated to all rings, not just ingester ring. #1047
* [BUGFIX] Memberlist: fixed corrupted packets when sending compound messages with more than 255 messages or messages bigger than 64KB. #551
* [BUGFIX] Overrides exporter: successfully startup even if runtime config is not set. #1056
* [BUGFIX] Fix internal modules to wait for other modules depending on them before stopping. #1472

### Mixin

_Changes since `grafana/cortex-jsonnet` `1.9.0`._

* [CHANGE] Removed chunks storage support from mixin. #641 #643 #645 #811 #812 #813
  * Removed `tsdb.libsonnet`: no need to import it anymore (its content is already automatically included when using Jsonnet)
  * Removed the following fields from `_config`:
    * `storage_engine` (defaults to `blocks`)
    * `chunk_index_backend`
    * `chunk_store_backend`
  * Removed schema config map
  * Removed the following dashboards:
    * "Cortex / Chunks"
    * "Cortex / WAL"
    * "Cortex / Blocks vs Chunks"
  * Removed the following alerts:
    * `CortexOldChunkInMemory`
    * `CortexCheckpointCreationFailed`
    * `CortexCheckpointDeletionFailed`
    * `CortexProvisioningMemcachedTooSmall`
    * `CortexWALCorruption`
    * `CortexTableSyncFailure`
    * `CortexTransferFailed`
  * Removed the following recording rules:
    * `cortex_chunk_store_index_lookups_per_query`
    * `cortex_chunk_store_series_pre_intersection_per_query`
    * `cortex_chunk_store_series_post_intersection_per_query`
    * `cortex_chunk_store_chunks_per_query`
    * `cortex_bigtable_request_duration_seconds`
    * `cortex_cassandra_request_duration_seconds`
    * `cortex_dynamo_request_duration_seconds`
    * `cortex_database_request_duration_seconds`
    * `cortex_gcs_request_duration_seconds`
* [CHANGE] Update grafana-builder dependency: use $__rate_interval in qpsPanel and latencyPanel. [#372](https://github.com/grafana/cortex-jsonnet/pull/372)
* [CHANGE] `namespace` template variable in dashboards now only selects namespaces for selected clusters. [#311](https://github.com/grafana/cortex-jsonnet/pull/311)
* [CHANGE] `CortexIngesterRestarts` alert severity changed from `critical` to `warning`. [#321](https://github.com/grafana/cortex-jsonnet/pull/321)
* [CHANGE] Dashboards: added overridable `job_labels` and `cluster_labels` to the configuration object as label lists to uniquely identify jobs and clusters in the metric names and group-by lists in dashboards. [#319](https://github.com/grafana/cortex-jsonnet/pull/319)
* [CHANGE] Dashboards: `alert_aggregation_labels` has been removed from the configuration and overriding this value has been deprecated. Instead the labels are now defined by the `cluster_labels` list, and should be overridden accordingly through that list. [#319](https://github.com/grafana/cortex-jsonnet/pull/319)
* [CHANGE] Renamed `CortexCompactorHasNotUploadedBlocksSinceStart` to `CortexCompactorHasNotUploadedBlocks`. [#334](https://github.com/grafana/cortex-jsonnet/pull/334)
* [CHANGE] Renamed `CortexCompactorRunFailed` to `CortexCompactorHasNotSuccessfullyRunCompaction`. [#334](https://github.com/grafana/cortex-jsonnet/pull/334)
* [CHANGE] Renamed `CortexInconsistentConfig` alert to `CortexInconsistentRuntimeConfig` and increased severity to `critical`. [#335](https://github.com/grafana/cortex-jsonnet/pull/335)
* [CHANGE] Increased `CortexBadRuntimeConfig` alert severity to `critical` and removed support for `cortex_overrides_last_reload_successful` metric (was removed in Cortex 1.3.0). [#335](https://github.com/grafana/cortex-jsonnet/pull/335)
* [CHANGE] Grafana 'min step' changed to 15s so dashboard show better detail. [#340](https://github.com/grafana/cortex-jsonnet/pull/340)
* [CHANGE] Replace `CortexRulerFailedEvaluations` with two new alerts: `CortexRulerTooManyFailedPushes` and `CortexRulerTooManyFailedQueries`. [#347](https://github.com/grafana/cortex-jsonnet/pull/347)
* [CHANGE] Removed `CortexCacheRequestErrors` alert. This alert was not working because the legacy Cortex cache client instrumentation doesn't track errors. [#346](https://github.com/grafana/cortex-jsonnet/pull/346)
* [CHANGE] Removed `CortexQuerierCapacityFull` alert. [#342](https://github.com/grafana/cortex-jsonnet/pull/342)
* [CHANGE] Changes blocks storage alerts to group metrics by the configured `cluster_labels` (supporting the deprecated `alert_aggregation_labels`). [#351](https://github.com/grafana/cortex-jsonnet/pull/351)
* [CHANGE] Increased `CortexIngesterReachingSeriesLimit` critical alert threshold from 80% to 85%. [#363](https://github.com/grafana/cortex-jsonnet/pull/363)
* [CHANGE] Changed default `job_names` for query-frontend, query-scheduler and querier to match custom deployments too. [#376](https://github.com/grafana/cortex-jsonnet/pull/376)
* [CHANGE] Split `cortex_api` recording rule group into three groups. This is a workaround for large clusters where this group can become slow to evaluate. [#401](https://github.com/grafana/cortex-jsonnet/pull/401)
* [CHANGE] Increased `CortexIngesterReachingSeriesLimit` warning threshold from 70% to 80% and critical threshold from 85% to 90%. [#404](https://github.com/grafana/cortex-jsonnet/pull/404)
* [CHANGE] Raised `CortexKVStoreFailure` alert severity from warning to critical. #493
* [CHANGE] Increase `CortexRolloutStuck` alert "for" duration from 15m to 30m. #493 #573
* [CHANGE] The Alertmanager and Ruler compiled dashboards (`alertmanager.json` and `ruler.json`) have been respectively renamed to `mimir-alertmanager.json` and `mimir-ruler.json`. #869
* [CHANGE] Removed `cortex_overrides_metric` from `_config`. #871
* [CHANGE] Renamed recording rule groups (`cortex_` prefix changed to `mimir_`). #871
* [CHANGE] Alerts name prefix has been changed from `Cortex` to `Mimir` (eg. alert `CortexIngesterUnhealthy` has been renamed to `MimirIngesterUnhealthy`). #879
* [CHANGE] Enabled resources dashboards by default. Can be disabled setting `resources_dashboards_enabled` config field to `false`. #920
* [FEATURE] Added `Cortex / Overrides` dashboard, displaying default limits and per-tenant overrides applied to Mimir. #673
* [FEATURE] Added `Mimir / Tenants` and `Mimir / Top tenants` dashboards, displaying user-based metrics. #776
* [FEATURE] Added querier autoscaling panels and alerts. #1006 #1016
* [FEATURE] Mimir / Top tenants dashboard now has tenants ranked by rule group size and evaluation time. #1338
* [ENHANCEMENT] cortex-mixin: Make `cluster_namespace_deployment:kube_pod_container_resource_requests_{cpu_cores,memory_bytes}:sum` backwards compatible with `kube-state-metrics` v2.0.0. [#317](https://github.com/grafana/cortex-jsonnet/pull/317)
* [ENHANCEMENT] Cortex-mixin: Include `cortex-gw-internal` naming variation in default `gateway` job names. [#328](https://github.com/grafana/cortex-jsonnet/pull/328)
* [ENHANCEMENT] Ruler dashboard: added object storage metrics. [#354](https://github.com/grafana/cortex-jsonnet/pull/354)
* [ENHANCEMENT] Alertmanager dashboard: added object storage metrics. [#354](https://github.com/grafana/cortex-jsonnet/pull/354)
* [ENHANCEMENT] Added documentation text panels and descriptions to reads and writes dashboards. [#324](https://github.com/grafana/cortex-jsonnet/pull/324)
* [ENHANCEMENT] Dashboards: defined container functions for common resources panels: containerDiskWritesPanel, containerDiskReadsPanel, containerDiskSpaceUtilization. [#331](https://github.com/grafana/cortex-jsonnet/pull/331)
* [ENHANCEMENT] cortex-mixin: Added `alert_excluded_routes` config to exclude specific routes from alerts. [#338](https://github.com/grafana/cortex-jsonnet/pull/338)
* [ENHANCEMENT] Added `CortexMemcachedRequestErrors` alert. [#346](https://github.com/grafana/cortex-jsonnet/pull/346)
* [ENHANCEMENT] Ruler dashboard: added "Per route p99 latency" panel in the "Configuration API" row. [#353](https://github.com/grafana/cortex-jsonnet/pull/353)
* [ENHANCEMENT] Increased the `for` duration of the `CortexIngesterReachingSeriesLimit` warning alert to 3h. [#362](https://github.com/grafana/cortex-jsonnet/pull/362)
* [ENHANCEMENT] Added a new tier (`medium_small_user`) so we have another tier between 100K and 1Mil active series. [#364](https://github.com/grafana/cortex-jsonnet/pull/364)
* [ENHANCEMENT] Extend Alertmanager dashboard: [#313](https://github.com/grafana/cortex-jsonnet/pull/313)
  * "Tenants" stat panel - shows number of discovered tenant configurations.
  * "Replication" row - information about the replication of tenants/alerts/silences over instances.
  * "Tenant Configuration Sync" row - information about the configuration sync procedure.
  * "Sharding Initial State Sync" row - information about the initial state sync procedure when sharding is enabled.
  * "Sharding Runtime State Sync" row - information about various state operations which occur when sharding is enabled (replication, fetch, marge, persist).
* [ENHANCEMENT] Update gsutil command for `not healthy index found` playbook [#370](https://github.com/grafana/cortex-jsonnet/pull/370)
* [ENHANCEMENT] Added Alertmanager alerts and playbooks covering configuration syncs and sharding operation: [#377 [#378](https://github.com/grafana/cortex-jsonnet/pull/378)
  * `CortexAlertmanagerSyncConfigsFailing`
  * `CortexAlertmanagerRingCheckFailing`
  * `CortexAlertmanagerPartialStateMergeFailing`
  * `CortexAlertmanagerReplicationFailing`
  * `CortexAlertmanagerPersistStateFailing`
  * `CortexAlertmanagerInitialSyncFailed`
* [ENHANCEMENT] Add recording rules to improve responsiveness of Alertmanager dashboard. [#387](https://github.com/grafana/cortex-jsonnet/pull/387)
* [ENHANCEMENT] Add `CortexRolloutStuck` alert. [#405](https://github.com/grafana/cortex-jsonnet/pull/405)
* [ENHANCEMENT] Added `CortexKVStoreFailure` alert. [#406](https://github.com/grafana/cortex-jsonnet/pull/406)
* [ENHANCEMENT] Use configured `ruler` jobname for ruler dashboard panels. [#409](https://github.com/grafana/cortex-jsonnet/pull/409)
* [ENHANCEMENT] Add ability to override `datasource` for generated dashboards. [#407](https://github.com/grafana/cortex-jsonnet/pull/407)
* [ENHANCEMENT] Use alertmanager jobname for alertmanager dashboard panels [#411](https://github.com/grafana/cortex-jsonnet/pull/411)
* [ENHANCEMENT] Added `CortexDistributorReachingInflightPushRequestLimit` alert. [#408](https://github.com/grafana/cortex-jsonnet/pull/408)
* [ENHANCEMENT] Added `CortexReachingTCPConnectionsLimit` alert. #403
* [ENHANCEMENT] Added "Cortex / Writes Networking" and "Cortex / Reads Networking" dashboards. #405
* [ENHANCEMENT] Improved "Queue length" panel in "Cortex / Queries" dashboard. #408
* [ENHANCEMENT] Add `CortexDistributorReachingInflightPushRequestLimit` alert and playbook. #401
* [ENHANCEMENT] Added "Recover accidentally deleted blocks (Google Cloud specific)" playbook. #475
* [ENHANCEMENT] Added support to multi-zone store-gateway deployments. #608 #615
* [ENHANCEMENT] Show supplementary alertmanager services in the Rollout Progress dashboard. #738 #855
* [ENHANCEMENT] Added `mimir` to default job names. This makes dashboards and alerts working when Mimir is installed in single-binary mode and the deployment is named `mimir`. #921
* [ENHANCEMENT] Introduced a new alert for the Alertmanager: `MimirAlertmanagerAllocatingTooMuchMemory`. It has two severities based on the memory usage against limits, a `warning` level at 80% and a `critical` level at 90%. #1206
* [ENHANCEMENT] Faster memcached cache requests. #2720
* [BUGFIX] Fixed `CortexIngesterHasNotShippedBlocks` alert false positive in case an ingester instance had ingested samples in the past, then no traffic was received for a long period and then it started receiving samples again. [#308](https://github.com/grafana/cortex-jsonnet/pull/308)
* [BUGFIX] Fixed `CortexInconsistentRuntimeConfig` metric. [#335](https://github.com/grafana/cortex-jsonnet/pull/335)
* [BUGFIX] Fixed scaling dashboard to correctly work when a Cortex service deployment spans across multiple zones (a zone is expected to have the `zone-[a-z]` suffix). [#365](https://github.com/grafana/cortex-jsonnet/pull/365)
* [BUGFIX] Fixed rollout progress dashboard to correctly work when a Cortex service deployment spans across multiple zones (a zone is expected to have the `zone-[a-z]` suffix). [#366](https://github.com/grafana/cortex-jsonnet/pull/366)
* [BUGFIX] Fixed rollout progress dashboard to include query-scheduler too. [#376](https://github.com/grafana/cortex-jsonnet/pull/376)
* [BUGFIX] Upstream recording rule `node_namespace_pod_container:container_cpu_usage_seconds_total:sum_irate` renamed. [#379](https://github.com/grafana/cortex-jsonnet/pull/379)
* [BUGFIX] Fixed writes/reads/alertmanager resources dashboards to use `$._config.job_names.gateway`. [#403](https://github.com/grafana/cortex-jsonnet/pull/403)
* [BUGFIX] Span the annotation.message in alerts as YAML multiline strings. [#412](https://github.com/grafana/cortex-jsonnet/pull/412)
* [BUGFIX] Fixed "Instant queries / sec" in "Cortex / Reads" dashboard. #445
* [BUGFIX] Fixed and added missing KV store panels in Writes, Reads, Ruler and Compactor dashboards. #448
* [BUGFIX] Fixed Alertmanager dashboard when alertmanager is running as part of single binary. #1064
* [BUGFIX] Fixed Ruler dashboard when ruler is running as part of single binary. #1260
* [BUGFIX] Query-frontend: fixed bad querier status code mapping with query-sharding enabled. #1227

### Jsonnet

_Changes since `grafana/cortex-jsonnet` `1.9.0`._

* [CHANGE] Removed chunks storage support. #639
  * Removed the following fields from `_config`:
    * `storage_engine` (defaults to `blocks`)
    * `querier_second_storage_engine` (not supported anymore)
    * `table_manager_enabled`, `table_prefix`
    * `memcached_index_writes_enabled` and `memcached_index_writes_max_item_size_mb`
    * `storeMemcachedChunksConfig`
    * `storeConfig`
    * `max_chunk_idle`
    * `schema` (the schema configmap is still added for backward compatibility reasons)
    * `bigtable_instance` and `bigtable_project`
    * `client_configs`
    * `enabledBackends`
    * `storage_backend`
    * `cassandra_addresses`
    * `s3_bucket_name`
    * `ingester_deployment_without_wal` (was only used by chunks storage)
    * `ingester` (was only used to configure chunks storage WAL)
  * Removed the following CLI flags from `ingester_args`:
    * `ingester.max-chunk-age`
    * `ingester.max-stale-chunk-idle`
    * `ingester.max-transfer-retries`
    * `ingester.retain-period`
* [CHANGE] Changed `overrides-exporter.libsonnet` from being based on cortex-tools to Mimir `overrides-exporter` target. #646
* [CHANGE] Store gateway: set `-blocks-storage.bucket-store.index-cache.memcached.max-get-multi-concurrency`,
  `-blocks-storage.bucket-store.chunks-cache.memcached.max-get-multi-concurrency`,
  `-blocks-storage.bucket-store.metadata-cache.memcached.max-get-multi-concurrency`,
  `-blocks-storage.bucket-store.index-cache.memcached.max-idle-connections`,
  `-blocks-storage.bucket-store.chunks-cache.memcached.max-idle-connections`,
  `-blocks-storage.bucket-store.metadata-cache.memcached.max-idle-connections` to 100 [#414](https://github.com/grafana/cortex-jsonnet/pull/414)
* [CHANGE] Alertmanager: mounted overrides configmap to alertmanager too. [#315](https://github.com/grafana/cortex-jsonnet/pull/315)
* [CHANGE] Memcached: upgraded memcached from `1.5.17` to `1.6.9`. [#316](https://github.com/grafana/cortex-jsonnet/pull/316)
* [CHANGE] Store-gateway: increased memory request and limit respectively from 6GB / 6GB to 12GB / 18GB. [#322](https://github.com/grafana/cortex-jsonnet/pull/322)
* [CHANGE] Store-gateway: increased `-blocks-storage.bucket-store.max-chunk-pool-bytes` from 2GB (default) to 12GB. [#322](https://github.com/grafana/cortex-jsonnet/pull/322)
* [CHANGE] Ingester/Ruler: set `-server.grpc-max-send-msg-size-bytes` and `-server.grpc-max-send-msg-size-bytes` to sensible default values (10MB). [#326](https://github.com/grafana/cortex-jsonnet/pull/326)
* [CHANGE] Decreased `-server.grpc-max-concurrent-streams` from 100k to 10k. [#369](https://github.com/grafana/cortex-jsonnet/pull/369)
* [CHANGE] Decreased blocks storage ingesters graceful termination period from 80m to 20m. [#369](https://github.com/grafana/cortex-jsonnet/pull/369)
* [CHANGE] Increase the rules per group and rule groups limits on different tiers. [#396](https://github.com/grafana/cortex-jsonnet/pull/396)
* [CHANGE] Removed `max_samples_per_query` limit, since it only works with chunks and only when using `-distributor.shard-by-all-labels=false`. [#397](https://github.com/grafana/cortex-jsonnet/pull/397)
* [CHANGE] Removed chunks storage query sharding config support. The following config options have been removed: [#398](https://github.com/grafana/cortex-jsonnet/pull/398)
  * `_config` > `queryFrontend` > `shard_factor`
  * `_config` > `queryFrontend` > `sharded_queries_enabled`
  * `_config` > `queryFrontend` > `query_split_factor`
* [CHANGE] Rename ruler_s3_bucket_name and ruler_gcs_bucket_name to ruler_storage_bucket_name: [#415](https://github.com/grafana/cortex-jsonnet/pull/415)
* [CHANGE] Fine-tuned rolling update policy for distributor, querier, query-frontend, query-scheduler. [#420](https://github.com/grafana/cortex-jsonnet/pull/420)
* [CHANGE] Increased memcached metadata/chunks/index-queries max connections from 4k to 16k. [#420](https://github.com/grafana/cortex-jsonnet/pull/420)
* [CHANGE] Disabled step alignment in query-frontend to be compliant with PromQL. [#420](https://github.com/grafana/cortex-jsonnet/pull/420)
* [CHANGE] Do not limit compactor CPU and request a number of cores equal to the configured concurrency. [#420](https://github.com/grafana/cortex-jsonnet/pull/420)
* [CHANGE] Configured split-and-merge compactor. #853
  * The following CLI flags are set on compactor:
    * `-compactor.split-and-merge-shards=0`
    * `-compactor.compactor-tenant-shard-size=1`
    * `-compactor.split-groups=1`
    * `-compactor.max-opening-blocks-concurrency=4`
    * `-compactor.max-closing-blocks-concurrency=2`
    * `-compactor.symbols-flushers-concurrency=4`
  * The following per-tenant overrides have been set on `super_user` and `mega_user` classes:
    ```
    compactor_split_and_merge_shards: 2,
    compactor_tenant_shard_size: 2,
    compactor_split_groups: 2,
    ```
* [CHANGE] The entrypoint file to include has been renamed from `cortex.libsonnet` to `mimir.libsonnet`. #897
* [CHANGE] The default image config field has been renamed from `cortex` to `mimir`. #896
   ```
   {
     _images+:: {
       mimir: '...',
     },
   }
   ```
* [CHANGE] Removed `cortex_` prefix from config fields. #898
  * The following config fields have been renamed:
    * `cortex_bucket_index_enabled` renamed to `bucket_index_enabled`
    * `cortex_compactor_cleanup_interval` renamed to `compactor_cleanup_interval`
    * `cortex_compactor_data_disk_class` renamed to `compactor_data_disk_class`
    * `cortex_compactor_data_disk_size` renamed to `compactor_data_disk_size`
    * `cortex_compactor_max_concurrency` renamed to `compactor_max_concurrency`
    * `cortex_distributor_allow_multiple_replicas_on_same_node` renamed to `distributor_allow_multiple_replicas_on_same_node`
    * `cortex_ingester_data_disk_class` renamed to `ingester_data_disk_class`
    * `cortex_ingester_data_disk_size` renamed to `ingester_data_disk_size`
    * `cortex_querier_allow_multiple_replicas_on_same_node` renamed to `querier_allow_multiple_replicas_on_same_node`
    * `cortex_query_frontend_allow_multiple_replicas_on_same_node` renamed to `query_frontend_allow_multiple_replicas_on_same_node`
    * `cortex_query_sharding_enabled` renamed to `query_sharding_enabled`
    * `cortex_query_sharding_msg_size_factor` renamed to `query_sharding_msg_size_factor`
    * `cortex_ruler_allow_multiple_replicas_on_same_node` renamed to `ruler_allow_multiple_replicas_on_same_node`
    * `cortex_store_gateway_data_disk_class` renamed to `store_gateway_data_disk_class`
    * `cortex_store_gateway_data_disk_size` renamed to `store_gateway_data_disk_size`
* [CHANGE] The overrides configmap default mountpoint has changed from `/etc/cortex` to `/etc/mimir`. It can be customized via the `overrides_configmap_mountpoint` config field. #899
* [CHANGE] Enabled in the querier the features to query label names with matchers, PromQL at modifier and query long-term storage for labels. #905
* [CHANGE] Reduced TSDB blocks retention on ingesters disk from 96h to 24h. #905
* [CHANGE] Enabled closing of idle TSDB in ingesters. #905
* [CHANGE] Disabled TSDB isolation in ingesters for better performances. #905
* [CHANGE] Changed log level of querier, query-frontend, query-scheduler and alertmanager from `debug` to `info`. #905
* [CHANGE] Enabled attributes in-memory cache in store-gateway. #905
* [CHANGE] Configured store-gateway to not load blocks containing samples more recent than 10h (because such samples are queried from ingesters). #905
* [CHANGE] Dynamically compute `-compactor.deletion-delay` based on other settings, in order to reduce the deletion delay as much as possible and lower the number of live blocks in the storage. #907
* [CHANGE] The config field `distributorConfig` has been renamed to `ingesterRingClientConfig`. Config field `ringClient` has been removed in favor of `ingesterRingClientConfig`. #997 #1057
* [CHANGE] Gossip.libsonnet has been fixed to modify all ring configurations, not only the ingester ring config. Furthermore it now supports migration via multi KV store. #1057 #1099
* [CHANGE] Changed the default of `bucket_index_enabled` to `true`. #924
* [CHANGE] Remove the support for the test-exporter. #1133
* [CHANGE] Removed `$.distributor_deployment_labels`, `$.ingester_deployment_labels` and `$.querier_deployment_labels` fields, that were used by gossip.libsonnet to inject additional label. Now the label is injected directly into pods of statefulsets and deployments. #1297
* [CHANGE] Disabled `-ingester.readiness-check-ring-health`. #1352
* [CHANGE] Changed Alertmanager CPU request from `100m` to `2` cores, and memory request from `1Gi` to `10Gi`. Set Alertmanager memory limit to `15Gi`. #1206
* [CHANGE] gossip.libsonnet has been renamed to memberlist.libsonnet, and is now imported by default. Use of memberlist for ring is enabled by setting `_config.memberlist_ring_enabled` to true. #1526
* [FEATURE] Added query sharding support. It can be enabled setting `cortex_query_sharding_enabled: true` in the `_config` object. #653
* [FEATURE] Added shuffle-sharding support. It can be enabled and configured using the following config: #902
   ```
   _config+:: {
     shuffle_sharding:: {
       ingester_write_path_enabled: true,
       ingester_read_path_enabled: true,
       querier_enabled: true,
       ruler_enabled: true,
       store_gateway_enabled: true,
     },
   }
   ```
* [FEATURE] Added multi-zone ingesters and store-gateways support. #1352 #1552
* [ENHANCEMENT] Add overrides config to compactor. This allows setting retention configs per user. [#386](https://github.com/grafana/cortex-jsonnet/pull/386)
* [ENHANCEMENT] Added 256MB memory ballast to querier. [#369](https://github.com/grafana/cortex-jsonnet/pull/369)
* [ENHANCEMENT] Update `etcd-operator` to latest version (see https://github.com/grafana/jsonnet-libs/pull/480). [#263](https://github.com/grafana/cortex-jsonnet/pull/263)
* [ENHANCEMENT] Add support for Azure storage in Alertmanager configuration. [#381](https://github.com/grafana/cortex-jsonnet/pull/381)
* [ENHANCEMENT] Add support for running Alertmanager in sharding mode. [#394](https://github.com/grafana/cortex-jsonnet/pull/394)
* [ENHANCEMENT] Allow to customize PromQL engine settings via `queryEngineConfig`. [#399](https://github.com/grafana/cortex-jsonnet/pull/399)
* [ENHANCEMENT] Define Azure object storage ruler args. [#416](https://github.com/grafana/cortex-jsonnet/pull/416)
* [ENHANCEMENT] Added the following config options to allow to schedule multiple replicas of the same service on the same node: [#418](https://github.com/grafana/cortex-jsonnet/pull/418)
  * `cortex_distributor_allow_multiple_replicas_on_same_node`
  * `cortex_ruler_allow_multiple_replicas_on_same_node`
  * `cortex_querier_allow_multiple_replicas_on_same_node`
  * `cortex_query_frontend_allow_multiple_replicas_on_same_node`
* [BUGFIX] Alertmanager: fixed `--alertmanager.cluster.peers` CLI flag passed to alertmanager when HA is enabled. [#329](https://github.com/grafana/cortex-jsonnet/pull/329)
* [BUGFIX] Fixed `-distributor.extend-writes` setting on ruler when `unregister_ingesters_on_shutdown` is disabled. [#369](https://github.com/grafana/cortex-jsonnet/pull/369)
* [BUGFIX] Treat `compactor_blocks_retention_period` type as string rather than int.[#395](https://github.com/grafana/cortex-jsonnet/pull/395)
* [BUGFIX] Pass `-ruler-storage.s3.endpoint` to ruler when using S3. [#421](https://github.com/grafana/cortex-jsonnet/pull/421)
* [BUGFIX] Remove service selector on label `gossip_ring_member` from other services than `gossip-ring`. [#1008](https://github.com/grafana/mimir/pull/1008)
* [BUGFIX] Rename `-ingester.readiness-check-ring-health` to `-ingester.ring.readiness-check-ring-health`, to reflect current name of flag. #1460

### Mimirtool

_Changes since cortextool `0.10.7`._

* [CHANGE] The following environment variables have been renamed: #883
  * `CORTEX_ADDRESS` to `MIMIR_ADDRESS`
  * `CORTEX_API_USER` to `MIMIR_API_USER`
  * `CORTEX_API_KEY` to `MIMIR_API_KEY`
  * `CORTEX_TENANT_ID` to `MIMIR_TENANT_ID`
  * `CORTEX_TLS_CA_PATH` to `MIMIR_TLS_CA_PATH`
  * `CORTEX_TLS_CERT_PATH` to `MIMIR_TLS_CERT_PATH`
  * `CORTEX_TLS_KEY_PATH` to `MIMIR_TLS_KEY_PATH`
* [CHANGE] Change `cortex` backend to `mimir`. #883
* [CHANGE] Do not publish `mimirtool` binary for 386 windows architecture. #1263
* [CHANGE] `analyse` command has been renamed to `analyze`. #1318
* [FEATURE] Support Arm64 on Darwin for all binaries (benchtool etc). https://github.com/grafana/cortex-tools/pull/215
* [ENHANCEMENT] Correctly support federated rules. #823
* [BUGFIX] Fix `cortextool rules` legends displaying wrong symbols for updates and deletions. https://github.com/grafana/cortex-tools/pull/226

### Query-tee

_Changes since Cortex `1.10.0`._

* [ENHANCEMENT] Added `/api/v1/query_exemplars` API endpoint support (no results comparison). #168
* [ENHANCEMENT] Add a flag (`--proxy.compare-use-relative-error`) in the query-tee to compare floating point values using relative error. #208
* [ENHANCEMENT] Add a flag (`--proxy.compare-skip-recent-samples`) in the query-tee to skip comparing recent samples. By default samples not older than 1 minute are skipped. #234
* [BUGFIX] Fixes a panic in the query-tee when comparing result. #207
* [BUGFIX] Ensure POST requests are handled correctly #286

### Blocksconvert

_Changes since Cortex `1.10.0`._

* [CHANGE] Blocksconvert tool was removed from Mimir. #637

### Metaconvert

_Changes since Cortex `1.10.0`._

* [CHANGE] `thanosconvert` tool has been renamed to `metaconvert`. `-config.file` option has been removed, while it now requires `-tenant` option to work on single tenant only. It now also preserves labels recognized by Mimir. #1120

### Test-exporter

_Changes since Cortex `1.10.0`._

* [CHANGE] Removed the test-exporter tool. #1133

### Tools

_Changes since Cortex `1.10.0`._

* [CHANGE] Removed `query-audit`. You can use `query-tee` to compare query results and performances of two Grafana Mimir backends. #1380

## [Cortex 1.10.0 CHANGELOG](https://github.com/grafana/mimir/blob/a13959db5d38ff65c2b7ef52c56331d2f4dbc00c/CHANGELOG.md#cortex-1100--2021-08-03)<|MERGE_RESOLUTION|>--- conflicted
+++ resolved
@@ -19,14 +19,11 @@
 * [ENHANCEMENT] Compactor: Add `-compactor.update-blocks-concurrency` flag to control concurrency for updating block metadata during bucket index updates, separate from deletion marker concurrency. #12117
 * [ENHANCEMENT] Stagger head compaction intervals across zones to prevent compactions from aligning simultaneously, which could otherwise cause strong consistency queries to fail when experimental ingest storage is enabled. #12090
 * [ENHANCEMENT] Querier: Add native histogram definition to `cortex_bucket_index_load_duration_seconds`. #12094
-<<<<<<< HEAD
 * [ENHANCEMENT] Query-frontend: Allow users to set the `query-frontend.extra-propagated-headers` flag to specify the extra headers allowed to pass through to the rest of the query path. #12174
-* [ENHANCEMENT] Overrides-exporter: The overrides-exporter can now export arbitrary fields from the limits configuration. Metric names are automatically discovered from YAML tags in the limits structure, eliminating the need to maintain hardcoded lists when adding new exportable metrics. #12244
-=======
 * [ENHANCEMENT] MQE: Add support for applying common subexpression elimination to range vector expressions in instant queries. #12236
 * [ENHANCEMENT] Ingester: Improve the performance of active series custom trackers matchers. #12184
 * [ENHANCEMENT] Ingester: Add postings cache sharing and invalidation. Sharing and head cache invalidation can be enabled via `-blocks-storage.tsdb.shared-postings-for-matchers-cache` and `-blocks-storage.tsdb.head-postings-for-matchers-cache-invalidation` respectively, and the number of metric versions per cache can be configured via -`blocks-storage.tsdb.head-postings-for-matchers-cache-versions`. #12333
->>>>>>> c3c455a5
+* [ENHANCEMENT] Overrides-exporter: The overrides-exporter can now export arbitrary fields from the limits configuration. Metric names are automatically discovered from YAML tags in the limits structure, eliminating the need to maintain hardcoded lists when adding new exportable metrics. #12244
 * [BUGFIX] Querier: Samples with the same timestamp are merged deterministically. Previously, this could lead to flapping query results when an out-of-order sample is ingested that conflicts with a previously ingested in-order sample's value. #8673
 * [BUGFIX] Store-gateway: Fix potential goroutine leak by passing the scoped context in LabelValues. #12048
 * [BUGFIX] Distributor: Fix pooled memory reuse bug that can cause corrupt data to appear in the err-mimir-label-value-too-long error message. #12048
