# Changelog

## main / unreleased

### Grafana Mimir

* [CHANGE] Querier: the CLI flag `-querier.minimize-ingester-requests` has been moved from "experimental" to "advanced". #7638
* [CHANGE] Ingester: `/ingester/flush` endpoint is now only allowed to execute only while the ingester is in `Running` state. The 503 status code is returned if the endpoint is called while the ingester is not in `Running` state. #7486
* [CHANGE] Distributor: Include label name in `err-mimir-label-value-too-long` error message: #7740
* [FEATURE] Continuous-test: now runable as a module with `mimir -target=continuous-test`. #7747
* [FEATURE] Store-gateway: Allow specific tenants to be enabled or disabled via `-store-gateway.enabled-tenants` or `-store-gateway.disabled-tenants` CLI flags or their corresponding YAML settings. #7653
* [FEATURE] New `-<prefix>.s3.bucket-lookup-type` flag configures lookup style type, used to access bucket in s3 compatible providers. #7684
* [FEATURE] Server: added experimental [PROXY protocol support](https://www.haproxy.org/download/2.3/doc/proxy-protocol.txt). The PROXY protocol support can be enabled via `-server.proxy-protocol-enabled=true`. When enabled, the support is added both to HTTP and gRPC listening ports. #7698
* [ENHANCEMENT] Store-gateway: merge series from different blocks concurrently. #7456
* [ENHANCEMENT] Store-gateway: Add `stage="wait_max_concurrent"` to `cortex_bucket_store_series_request_stage_duration_seconds` which records how long the query had to wait for its turn for `-blocks-storage.bucket-store.max-concurrent`. #7609
* [ENHANCEMENT] Querier: add `cortex_querier_federation_upstream_query_wait_duration_seconds` to observe time from when a querier picks up a cross-tenant query to when work begins on its single-tenant counterparts. #7209
* [ENHANCEMENT] Compactor: Add `cortex_compactor_block_compaction_delay_seconds` metric to track how long it takes to compact blocks. #7635
* [BUGFIX] Rules: improve error handling when querier is local to the ruler. #7567
* [BUGFIX] Querier, store-gateway: Protect against panics raised during snappy encoding. #7520
* [BUGFIX] Ingester: Prevent timely compaction of empty blocks. #7624
* [BUGFIX] querier: Don't cache context.Canceled errors for bucket index. #7620
* [BUGFIX] Store-gateway: account for `"other"` time in LabelValues and LabelNames requests. #7622
* [BUGFIX] Query-frontend: Don't panic when using the `-query-frontend.downstream-url` flag. #7651
* [BUGFIX] Ingester: when receiving multiple exemplars for a native histogram via remote write, sort them and only report an error if all are older than the latest exemplar as this could be a partial update. #7640
* [BUGFIX] Ingester: don't retain blocks if they finish exactly on the boundary of the retention window. #7656
* [BUGFIX] Bug-fixes and improvements to experimental native histograms. #7744
* [BUGFIX] Querier: return an error when a query uses `label_join` with an invalid destination label name. #7744
* [BUGFIX] Compactor: correct outstanding job estimation in metrics and `compaction-planner` tool when block labels differ. #7745

### Mixin

* [CHANGE] Alerts: Removed obsolete `MimirQueriesIncorrect` alert that used test-exporter metrics. Test-exporter support was however removed in Mimir 2.0 release. #7774
* [FEATURE] Dashboards: added 'Remote ruler reads networking' dashboard. #7751
* [ENHANCEMENT] Alerts: allow configuring alerts range interval via `_config.base_alerts_range_interval_minutes`. #7591
* [ENHANCEMENT] Dashboards: Add panels for monitoring distributor and ingester when using ingest-storage. These panels are disabled by default, but can be enabled using `show_ingest_storage_panels: true` config option. Similarly existing panels used when distributors and ingesters use gRPC for forwarding requests can be disabled by setting `show_grpc_ingestion_panels: false`. #7670 #7699
* [ENHANCEMENT] Alerts: add the following alerts when using ingest-storage: #7699 #7702
  * `MimirIngesterLastConsumedOffsetCommitFailed`
  * `MimirIngesterFailedToReadRecordsFromKafka`
  * `MimirIngesterKafkaFetchErrorsRateTooHigh`
  * `MimirStartingIngesterKafkaReceiveDelayIncreasing`
  * `MimirRunningIngesterReceiveDelayTooHigh`
  * `MimirIngesterFailsToProcessRecordsFromKafka`
  * `MimirIngesterFailsEnforceStrongConsistencyOnReadPath`
* [ENHANCEMENT] Dashboards: add in-flight queries scaling metric panel for ruler-querier. #7749
* [ENHANCEMENT] Dashboards: renamed rows in the "Remote ruler reads" and "Remote ruler reads resources" dashboards to match the actual component names. #7750
* [BUGFIX] Dashboards: Fix regular expression for matching read-path gRPC ingester methods to include querying of exemplars, label-related queries, or active series queries. #7676
* [BUGFIX] Dashboards: Fix user id abbreviations and column heads for Top Tenants dashboard. #7724

### Jsonnet

<<<<<<< HEAD
* [ENHANCEMENT] Compactor: add `$._config.cortex_compactor_concurrent_rollout_enabled` option (disabled by default) that makes use of rollout-operator to speed up the rollout of compactors. #7783
=======
* [CHANGE] Memcached: Change default read timeout for chunks and index caches to `750ms` from `450ms`. #7778
>>>>>>> 9215d7a5
* [BUGFIX] Guard against missing samples in KEDA queries. #7691

### Mimirtool

* [BUGFIX] Fix panic in `loadgen` subcommand. #7629

### Mimir Continuous Test

* [BUGFIX] Set `User-Agent` header for all requests sent from the testing client. #7607

### Query-tee

* [ENHANCEMENT] Log queries that take longer than `proxy.log-slow-query-response-threshold` when compared to other backends. #7346

### Documentation

* [ENHANCEMENT] Clarify Compactor and its storage volume when configured under Kubernetes. #7675

### Tools

* [ENHANCEMENT] ulidtime: add option to show random part of ULID, timestamp in milliseconds and header. #7615

## 2.12.0-rc.1

### Grafana Mimir

* [CHANGE] Querier: the CLI flag `-querier.minimize-ingester-requests` has been moved from "experimental" to "advanced". #7638
* [BUGFIX] Query-frontend: Fix memory leak on every request. #7654

## 2.12.0-rc.0

### Grafana Mimir

* [CHANGE] Alertmanager: Deprecates the `v1` API. All `v1` API endpoints now respond with a JSON deprecation notice and a status code of `410`. All endpoints have a `v2` equivalent. The list of endpoints is: #7103
  * `<alertmanager-web.external-url>/api/v1/alerts`
  * `<alertmanager-web.external-url>/api/v1/receivers`
  * `<alertmanager-web.external-url>/api/v1/silence/{id}`
  * `<alertmanager-web.external-url>/api/v1/silences`
  * `<alertmanager-web.external-url>/api/v1/status`
* [CHANGE] Ingester: Increase default value of `-blocks-storage.tsdb.head-postings-for-matchers-cache-max-bytes` and `-blocks-storage.tsdb.block-postings-for-matchers-cache-max-bytes` to 100 MiB (previous default value was 10 MiB). #6764
* [CHANGE] Validate tenant IDs according to [documented behavior](https://grafana.com/docs/mimir/latest/configure/about-tenant-ids/) even when tenant federation is not enabled. Note that this will cause some previously accepted tenant IDs to be rejected such as those longer than 150 bytes or containing `|` characters. #6959
* [CHANGE] Ruler: don't use backoff retry on remote evaluation in case of `4xx` errors. #7004
* [CHANGE] Server: responses with HTTP 4xx status codes are now treated as errors and used in `status_code` label of request duration metric. #7045
* [CHANGE] Memberlist: change default for `-memberlist.stream-timeout` from `10s` to `2s`. #7076
* [CHANGE] Memcached: remove legacy `thanos_cache_memcached_*` and `thanos_memcached_*` prefixed metrics. Instead, Memcached and Redis cache clients now emit `thanos_cache_*` prefixed metrics with a `backend` label. #7076
* [CHANGE] Ruler: the following metrics, exposed when the ruler is configured to discover Alertmanager instances via service discovery, have been renamed: #7057
  * `prometheus_sd_failed_configs` renamed to `cortex_prometheus_sd_failed_configs`
  * `prometheus_sd_discovered_targets` renamed to `cortex_prometheus_sd_discovered_targets`
  * `prometheus_sd_received_updates_total` renamed to `cortex_prometheus_sd_received_updates_total`
  * `prometheus_sd_updates_delayed_total` renamed to `cortex_prometheus_sd_updates_delayed_total`
  * `prometheus_sd_updates_total` renamed to `cortex_prometheus_sd_updates_total`
  * `prometheus_sd_refresh_failures_total` renamed to `cortex_prometheus_sd_refresh_failures_total`
  * `prometheus_sd_refresh_duration_seconds` renamed to `cortex_prometheus_sd_refresh_duration_seconds`
* [CHANGE] Query-frontend: the default value for `-query-frontend.not-running-timeout` has been changed from 0 (disabled) to 2s. The configuration option has also been moved from "experimental" to "advanced". #7127
* [CHANGE] Store-gateway: to reduce disk contention on HDDs the default value for `blocks-storage.bucket-store.tenant-sync-concurrency` has been changed from `10` to `1` and the default value for `blocks-storage.bucket-store.block-sync-concurrency` has been changed from `20` to `4`. #7136
* [CHANGE] Store-gateway: Remove deprecated CLI flags `-blocks-storage.bucket-store.index-header-lazy-loading-enabled` and `-blocks-storage.bucket-store.index-header-lazy-loading-idle-timeout` and their corresponding YAML settings. Instead, use `-blocks-storage.bucket-store.index-header.lazy-loading-enabled` and `-blocks-storage.bucket-store.index-header.lazy-loading-idle-timeout`. #7521
* [CHANGE] Store-gateway: Mark experimental CLI flag `-blocks-storage.bucket-store.index-header.lazy-loading-concurrency` and its corresponding YAML settings as advanced. #7521
* [CHANGE] Store-gateway: Remove experimental CLI flag `-blocks-storage.bucket-store.index-header.sparse-persistence-enabled` since this is now the default behavior. #7535
* [CHANGE] All: set `-server.report-grpc-codes-in-instrumentation-label-enabled` to `true` by default, which enables reporting gRPC status codes as `status_code` labels in the `cortex_request_duration_seconds` metric. #7144
* [CHANGE] Distributor: report gRPC status codes as `status_code` labels in the `cortex_ingester_client_request_duration_seconds` metric by default. #7144
* [CHANGE] Distributor: CLI flag `-ingester.client.report-grpc-codes-in-instrumentation-label-enabled` has been deprecated, and its default value is set to `true`. #7144
* [CHANGE] Ingester: CLI flag `-ingester.return-only-grpc-errors` has been deprecated, and its default value is set to `true`. To ensure backwards compatibility, during a migration from a version prior to 2.11.0 to 2.12 or later, `-ingester.return-only-grpc-errors` should be set to `false`. Once all the components are migrated, the flag can be removed.   #7151
* [CHANGE] Ingester: the following CLI flags have been moved from "experimental" to "advanced": #7169
  * `-ingester.ring.token-generation-strategy`
  * `-ingester.ring.spread-minimizing-zones`
  * `-ingester.ring.spread-minimizing-join-ring-in-order`
* [CHANGE] Query-frontend: the default value of the CLI flag `-query-frontend.max-cache-freshness` (and its respective YAML configuration parameter) has been changed from `1m` to `10m`. #7161
* [CHANGE] Distributor: default the optimization `-distributor.write-requests-buffer-pooling-enabled` to `true`. #7165
* [CHANGE] Tracing: Move query information to span attributes instead of span logs. #7046
* [CHANGE] Distributor: the default value of circuit breaker's CLI flag `-ingester.client.circuit-breaker.cooldown-period` has been changed from `1m` to `10s`. #7310
* [CHANGE] Store-gateway: remove `cortex_bucket_store_blocks_loaded_by_duration`. `cortex_bucket_store_series_blocks_queried` is better suited for detecting when compactors are not able to keep up with the number of blocks to compact. #7309
* [CHANGE] Ingester, Distributor: the support for rejecting push requests received via gRPC before reading them into memory, enabled via `-ingester.limit-inflight-requests-using-grpc-method-limiter` and `-distributor.limit-inflight-requests-using-grpc-method-limiter`, is now stable and enabled by default. The configuration options have been deprecated and will be removed in Mimir 2.14. #7360
* [CHANGE] Distributor: Change`-distributor.enable-otlp-metadata-storage` flag's default to true, and deprecate it. The flag will be removed in Mimir 2.14. #7366
* [CHANGE] Store-gateway: Use a shorter TTL for cached items related to temporary blocks. #7407 #7534
* [CHANGE] Standardise exemplar label as "trace_id". #7475
* [CHANGE] The configuration option `-querier.max-query-into-future` has been deprecated and will be removed in Mimir 2.14. #7496
* [CHANGE] Distributor: the metric `cortex_distributor_sample_delay_seconds` has been deprecated and will be removed in Mimir 2.14. #7516
* [CHANGE] Query-frontend: The deprecated YAML setting `frontend.cache_unaligned_requests` has been moved to `limits.cache_unaligned_requests`. #7519
* [CHANGE] Distributor: validate that in integer native histograms the zero, negative and positive bucket counts add up to the overall count of the histogram. Such errors are now reported as 4xx and not 5xx and show up in the `cortex_discarded_samples_total` with the label `reason="native_histogram_bucket_count_mismatch"`. #7736
* [FEATURE] Introduce `-server.log-source-ips-full` option to log all IPs from `Forwarded`, `X-Real-IP`, `X-Forwarded-For` headers. #7250
* [FEATURE] Introduce `-tenant-federation.max-tenants` option to limit the max number of tenants allowed for requests when federation is enabled. #6959
* [FEATURE] Cardinality API: added a new `count_method` parameter which enables counting active label names. #7085
* [FEATURE] Querier / query-frontend: added `-querier.promql-experimental-functions-enabled` CLI flag (and respective YAML config option) to enable experimental PromQL functions. The experimental functions introduced are: `mad_over_time()`, `sort_by_label()` and `sort_by_label_desc()`. #7057
* [FEATURE] Alertmanager API: added `-alertmanager.grafana-alertmanager-compatibility-enabled` CLI flag (and respective YAML config option) to enable an experimental API endpoints that support the migration of the Grafana Alertmanager. #7057
* [FEATURE] Alertmanager: Added `-alertmanager.utf8-strict-mode-enabled` to control support for any UTF-8 character as part of Alertmanager configuration/API matchers and labels. It's default value is set to `false`. #6898
* [FEATURE] Querier: added `histogram_avg()` function support to PromQL. #7293
* [FEATURE] Ingester: added `-blocks-storage.tsdb.timely-head-compaction` flag, which enables more timely head compaction, and defaults to `false`. #7372
* [FEATURE] Compactor: Added `/compactor/tenants` and `/compactor/tenant/{tenant}/planned_jobs` endpoints that provide functionality that was provided by `tools/compaction-planner` -- listing of planned compaction jobs based on tenants' bucket index. #7381
* [FEATURE] Add experimental support for streaming response bodies from queriers to frontends via `-querier.response-streaming-enabled`. This is currently only supported for the `/api/v1/cardinality/active_series` endpoint. #7173
* [FEATURE] Release: Added mimir distroless docker image. #7371
* [FEATURE] Add support for the new grammar of `{"metric_name", "l1"="val"}` to promql and some of the exposition formats. #7475 #7541
* [ENHANCEMENT] Distributor: Add a new metric `cortex_distributor_otlp_requests_total` to track the total number of OTLP requests. #7385
* [ENHANCEMENT] Vault: add lifecycle manager for token used to authenticate to Vault. This ensures the client token is always valid. Includes a gauge (`cortex_vault_token_lease_renewal_active`) to check whether token renewal is active, and the counters `cortex_vault_token_lease_renewal_success_total` and `cortex_vault_auth_success_total` to see the total number of successful lease renewals / authentications. #7337
* [ENHANCEMENT] Store-gateway: add no-compact details column on store-gateway tenants admin UI. #6848
* [ENHANCEMENT] PromQL: ignore small errors for bucketQuantile #6766
* [ENHANCEMENT] Distributor: improve efficiency of some errors #6785
* [ENHANCEMENT] Ruler: exclude vector queries from being tracked in `cortex_ruler_queries_zero_fetched_series_total`. #6544
* [ENHANCEMENT] Ruler: local storage backend now supports reading a rule group via `/config/api/v1/rules/{namespace}/{groupName}` configuration API endpoint. #6632
* [ENHANCEMENT] Query-Frontend and Query-Scheduler: split tenant query request queues by query component with `query-frontend.additional-query-queue-dimensions-enabled` and `query-scheduler.additional-query-queue-dimensions-enabled`. #6772
* [ENHANCEMENT] Distributor: support disabling metric relabel rules per-tenant via the flag `-distributor.metric-relabeling-enabled` or associated YAML. #6970
* [ENHANCEMENT] Distributor: `-distributor.remote-timeout` is now accounted from the first ingester push request being sent. #6972
* [ENHANCEMENT] Storage Provider: `-<prefix>.s3.sts-endpoint` sets a custom endpoint for AWS Security Token Service (AWS STS) in s3 storage provider. #6172
* [ENHANCEMENT] Querier: add `cortex_querier_queries_storage_type_total ` metric that indicates how many queries have executed for a source, ingesters or store-gateways. Add `cortex_querier_query_storegateway_chunks_total` metric to count the number of chunks fetched from a store gateway. #7099,#7145
* [ENHANCEMENT] Query-frontend: add experimental support for sharding active series queries via `-query-frontend.shard-active-series-queries`. #6784
* [ENHANCEMENT] Distributor: set `-distributor.reusable-ingester-push-workers=2000` by default and mark feature as `advanced`. #7128
* [ENHANCEMENT] All: set `-server.grpc.num-workers=100` by default and mark feature as `advanced`. #7131
* [ENHANCEMENT] Distributor: invalid metric name error message gets cleaned up to not include non-ascii strings. #7146
* [ENHANCEMENT] Store-gateway: add `source`, `level`, and `out_or_order` to `cortex_bucket_store_series_blocks_queried` metric that indicates the number of blocks that were queried from store gateways by block metadata. #7112 #7262 #7267
* [ENHANCEMENT] Compactor: After updating bucket-index, compactor now also computes estimated number of compaction jobs based on current bucket-index, and reports the result in `cortex_bucket_index_estimated_compaction_jobs` metric. If computation of jobs fails, `cortex_bucket_index_estimated_compaction_jobs_errors_total` is updated instead. #7299
* [ENHANCEMENT] Mimir: Integrate profiling into tracing instrumentation. #7363
* [ENHANCEMENT] Alertmanager: Adds metric `cortex_alertmanager_notifications_suppressed_total` that counts the total number of notifications suppressed for being silenced, inhibited, outside of active time intervals or within muted time intervals. #7384
* [ENHANCEMENT] Query-scheduler: added more buckets to `cortex_query_scheduler_queue_duration_seconds` histogram metric, in order to better track queries staying in the queue for longer than 10s. #7470
* [ENHANCEMENT] A `type` label is added to `prometheus_tsdb_head_out_of_order_samples_appended_total` metric. #7475
* [ENHANCEMENT] Distributor: Optimize OTLP endpoint. #7475
* [ENHANCEMENT] API: Use github.com/klauspost/compress for faster gzip and deflate compression of API responses. #7475
* [ENHANCEMENT] Ingester: Limiting on owned series (`-ingester.use-ingester-owned-series-for-limits`) now prevents discards in cases where a tenant is sharded across all ingesters (or shuffle sharding is disabled) and the ingester count increases. #7411
* [ENHANCEMENT] Block upload: include converted timestamps in the error message if block is from the future. #7538
* [ENHANCEMENT] Query-frontend: Introduce `-query-frontend.active-series-write-timeout` to allow configuring the server-side write timeout for active series requests. #7553 #7569
* [BUGFIX] Ingester: don't ignore errors encountered while iterating through chunks or samples in response to a query request. #6451
* [BUGFIX] Fix issue where queries can fail or omit OOO samples if OOO head compaction occurs between creating a querier and reading chunks #6766
* [BUGFIX] Fix issue where concatenatingChunkIterator can obscure errors #6766
* [BUGFIX] Fix panic during tsdb Commit #6766
* [BUGFIX] tsdb/head: wlog exemplars after samples #6766
* [BUGFIX] Ruler: fix issue where "failed to remotely evaluate query expression, will retry" messages are logged without context such as the trace ID and do not appear in trace events. #6789
* [BUGFIX] Ruler: do not retry requests to remote querier when server's response exceeds its configured max payload size. #7216
* [BUGFIX] Querier: fix issue where spans in query request traces were not nested correctly. #6893
* [BUGFIX] Fix issue where all incoming HTTP requests have duplicate trace spans. #6920
* [BUGFIX] Querier: do not retry requests to store-gateway when a query gets canceled. #6934
* [BUGFIX] Querier: return 499 status code instead of 500 when a request to remote read endpoint gets canceled. #6934
* [BUGFIX] Querier: fix issue where `-querier.max-fetched-series-per-query` is not applied to `/series` endpoint if the series are loaded from ingesters. #7055
* [BUGFIX] Distributor: fix issue where `-distributor.metric-relabeling-enabled` may cause distributors to panic #7176
* [BUGFIX] Distributor: fix issue where `-distributor.metric-relabeling-enabled` may cause distributors to write unsorted labels and corrupt blocks #7326
* [BUGFIX] Query-frontend: the `cortex_query_frontend_queries_total` report incorrectly reported `op="query"` for any request which wasn't a range query. Now the `op` label value can be one of the following: #7207
  * `query`: instant query
  * `query_range`: range query
  * `cardinality`: cardinality query
  * `label_names_and_values`: label names / values query
  * `active_series`: active series query
  * `other`: any other request
* [BUGFIX] Fix performance regression introduced in Mimir 2.11.0 when uploading blocks to AWS S3. #7240
* [BUGFIX] Query-frontend: fix race condition when sharding active series is enabled (see above) and response is compressed with snappy. #7290
* [BUGFIX] Query-frontend: "query stats" log unsuccessful replies from downstream as "failed". #7296
* [BUGFIX] Packaging: remove reload from systemd file as mimir does not take into account SIGHUP. #7345
* [BUGFIX] Compactor: do not allow out-of-order blocks to prevent timely compaction. #7342
* [BUGFIX] Update `google.golang.org/grpc` to resolve occasional issues with gRPC server closing its side of connection before it was drained by the client. #7380
* [BUGFIX] Query-frontend: abort response streaming for `active_series` requests when the request context is canceled. #7378
* [BUGFIX] Compactor: improve compaction of sporadic blocks. #7329
* [BUGFIX] Ruler: fix regression that caused client errors to be tracked in `cortex_ruler_write_requests_failed_total` metric. #7472
* [BUGFIX] promql: Fix Range selectors with an @ modifier are wrongly scoped in range queries. #7475
* [BUGFIX] Fix metadata API using wrong JSON field names. #7475
* [BUGFIX] Ruler: fix native histogram recording rule result corruption. #7552
* [BUGFIX] Querier: fix HTTP status code translations for remote read requests. Previously, remote-read had conflicting behaviours: when returning samples all internal errors were translated to HTTP 400; when returning chunks all internal errors were translated to HTTP 500. #7487

### Mixin

* [CHANGE] The `job` label matcher for distributor and gateway have been extended to include any deployment matching `distributor.*` and `cortex-gw.*` respectively. This change allows to match custom and multi-zone distributor and gateway deployments too. #6817
* [ENHANCEMENT] Dashboards: Add panels for alertmanager activity of a tenant #6826
* [ENHANCEMENT] Dashboards: Add graphs to "Slow Queries" dashboard. #6880
* [ENHANCEMENT] Dashboards: Update all deprecated "graph" panels to "timeseries" panels. #6864 #7413 #7457
* [ENHANCEMENT] Dashboards: Make most columns in "Slow Queries" sortable. #7000
* [ENHANCEMENT] Dashboards: Render graph panels at full resolution as opposed to at half resolution. #7027
* [ENHANCEMENT] Dashboards: show query-scheduler queue length on "Reads" and "Remote Ruler Reads" dashboards. #7088
* [ENHANCEMENT] Dashboards: Add estimated number of compaction jobs to "Compactor", "Tenants" and "Top tenants" dashboards. #7449 #7481
* [ENHANCEMENT] Recording rules: add native histogram recording rules to `cortex_request_duration_seconds`. #7528
* [ENHANCEMENT] Dashboards: Add total owned series, and per-ingester in-memory and owned series to "Tenants" dashboard. #7511
* [BUGFIX] Dashboards: drop `step` parameter from targets as it is not supported. #7157
* [BUGFIX] Recording rules: drop rules for metrics removed in 2.0: `cortex_memcache_request_duration_seconds` and `cortex_cache_request_duration_seconds`. #7514

### Jsonnet

* [CHANGE] Distributor: Increase `JAEGER_REPORTER_MAX_QUEUE_SIZE` from the default (100) to 1000, to avoid dropping tracing spans. #7259
* [CHANGE] Querier: Increase `JAEGER_REPORTER_MAX_QUEUE_SIZE` from 1000 to 5000, to avoid dropping tracing spans. #6764
* [CHANGE] rollout-operator: remove default CPU limit. #7066
* [CHANGE] Store-gateway: Increase `JAEGER_REPORTER_MAX_QUEUE_SIZE` from the default (100) to 1000, to avoid dropping tracing spans. #7068
* [CHANGE] Query-frontend, ingester, ruler, backend and write instances: Increase `JAEGER_REPORTER_MAX_QUEUE_SIZE` from the default (100), to avoid dropping tracing spans. #7086
* [CHANGE] Ring: relaxed the hash ring heartbeat period and timeout for distributor, ingester, store-gateway and compactor: #6860
  * `-distributor.ring.heartbeat-period` set to `1m`
  * `-distributor.ring.heartbeat-timeout` set to `4m`
  * `-ingester.ring.heartbeat-period` set to `2m`
  * `-store-gateway.sharding-ring.heartbeat-period` set to `1m`
  * `-store-gateway.sharding-ring.heartbeat-timeout` set to `4m`
  * `-compactor.ring.heartbeat-period` set to `1m`
  * `-compactor.ring.heartbeat-timeout` set to `4m`
* [CHANGE] Ruler-querier: the topology spread constrain max skew is now configured through the configuration option `ruler_querier_topology_spread_max_skew` instead of `querier_topology_spread_max_skew`. #7204
* [CHANGE] Distributor: `-server.grpc.keepalive.max-connection-age` lowered from `2m` to `60s` and configured `-shutdown-delay=90s` and termination grace period to `100` seconds in order to reduce the chances of failed gRPC write requests when distributors gracefully shutdown. #7361
* [FEATURE] Added support for the following root-level settings to configure the list of matchers to apply to node affinity: #6782 #6829
  * `alertmanager_node_affinity_matchers`
  * `compactor_node_affinity_matchers`
  * `continuous_test_node_affinity_matchers`
  * `distributor_node_affinity_matchers`
  * `ingester_node_affinity_matchers`
  * `ingester_zone_a_node_affinity_matchers`
  * `ingester_zone_b_node_affinity_matchers`
  * `ingester_zone_c_node_affinity_matchers`
  * `mimir_backend_node_affinity_matchers`
  * `mimir_backend_zone_a_node_affinity_matchers`
  * `mimir_backend_zone_b_node_affinity_matchers`
  * `mimir_backend_zone_c_node_affinity_matchers`
  * `mimir_read_node_affinity_matchers`
  * `mimir_write_node_affinity_matchers`
  * `mimir_write_zone_a_node_affinity_matchers`
  * `mimir_write_zone_b_node_affinity_matchers`
  * `mimir_write_zone_c_node_affinity_matchers`
  * `overrides_exporter_node_affinity_matchers`
  * `querier_node_affinity_matchers`
  * `query_frontend_node_affinity_matchers`
  * `query_scheduler_node_affinity_matchers`
  * `rollout_operator_node_affinity_matchers`
  * `ruler_node_affinity_matchers`
  * `ruler_node_affinity_matchers`
  * `ruler_querier_node_affinity_matchers`
  * `ruler_query_frontend_node_affinity_matchers`
  * `ruler_query_scheduler_node_affinity_matchers`
  * `store_gateway_node_affinity_matchers`
  * `store_gateway_node_affinity_matchers`
  * `store_gateway_zone_a_node_affinity_matchers`
  * `store_gateway_zone_b_node_affinity_matchers`
  * `store_gateway_zone_c_node_affinity_matchers`
* [FEATURE] Ingester: Allow automated zone-by-zone downscaling, that can be enabled via the `ingester_automated_downscale_enabled` flag. It is disabled by default. #6850
* [ENHANCEMENT] Alerts: Add `MimirStoreGatewayTooManyFailedOperations` warning alert that triggers when Mimir store-gateway report error when interacting with the object storage. #6831
* [ENHANCEMENT] Querier HPA: improved scaling metric and scaling policies, in order to scale up and down more gradually. #6971
* [ENHANCEMENT] Rollout-operator: upgraded to v0.13.0. #7469
* [ENHANCEMENT] Rollout-operator: add tracing configuration to rollout-operator container (when tracing is enabled and configured). #7469
* [ENHANCEMENT] Query-frontend: configured `-shutdown-delay`, `-server.grpc.keepalive.max-connection-age` and termination grace period to reduce the likelihood of queries hitting terminated query-frontends. #7129
* [ENHANCEMENT] Autoscaling: add support for KEDA's `ignoreNullValues` option for Prometheus scaler. #7471
* [BUGFIX] Update memcached-exporter to 0.14.1 due to CVE-2023-39325. #6861

### Mimirtool

* [FEATURE] Add command `migrate-utf8` to migrate Alertmanager configurations for Alertmanager versions 0.27.0 and later. #7383
* [ENHANCEMENT] Add template render command to render locally a template. #7325
* [ENHANCEMENT] Add `--extra-headers` option to `mimirtool rules` command to add extra headers to requests for auth. #7141
* [ENHANCEMENT] Analyze Prometheus: set tenant header. #6737
* [ENHANCEMENT] Add argument `--output-dir` to `mimirtool alertmanager get` where the config and templates will be written to and can be loaded via `mimirtool alertmanager load` #6760
* [BUGFIX] Analyze rule-file: .metricsUsed field wasn't populated. #6953

### Mimir Continuous Test

* [ENHANCEMENT] Include comparison of all expected and actual values when any float sample does not match. #6756

### Query-tee

* [BUGFIX] Fix issue where `Host` HTTP header was not being correctly changed for the proxy targets. #7386
* [ENHANCEMENT] Allow using the value of X-Scope-OrgID for basic auth username in the forwarded request if URL username is set as `__REQUEST_HEADER_X_SCOPE_ORGID__`. #7452

### Documentation

* [CHANGE] No longer mark OTLP distributor endpoint as experimental. #7348
* [ENHANCEMENT] Added runbook for `KubePersistentVolumeFillingUp` alert. #7297
* [ENHANCEMENT] Add Grafana Cloud recommendations to OTLP documentation. #7375
* [BUGFIX] Fixed typo on single zone->zone aware replication Helm page. #7327

### Tools

* [CHANGE] copyblocks: The flags for copyblocks have been changed to align more closely with other tools. #6607
* [CHANGE] undelete-blocks: undelete-blocks-gcs has been removed and replaced with undelete-blocks, which supports recovering deleted blocks in versioned buckets from ABS, GCS, and S3-compatible object storage. #6607
* [FEATURE] copyprefix: Add tool to copy objects between prefixes. Supports ABS, GCS, and S3-compatible object storage. #6607

## 2.11.0

### Grafana Mimir

* [CHANGE] The following deprecated configurations have been removed: #6673 #6779 #6808 #6814
  * `-querier.iterators`
  * `-querier.batch-iterators`
  * `-blocks-storage.bucket-store.max-chunk-pool-bytes`
  * `-blocks-storage.bucket-store.chunk-pool-min-bucket-size-bytes`
  * `-blocks-storage.bucket-store.chunk-pool-max-bucket-size-bytes`
  * `-blocks-storage.bucket-store.bucket-index.enabled`
* [CHANGE] Querier: Split worker GRPC config into separate client configs for the frontend and scheduler to allow TLS to be configured correctly when specifying the `tls_server_name`. The GRPC config specified under `-querier.frontend-client.*` will no longer apply to the scheduler client, and will need to be set explicitly under `-querier.scheduler-client.*`. #6445 #6573
* [CHANGE] Store-gateway: enable sparse index headers by default. Sparse index headers reduce the time to load an index header up to 90%. #6005
* [CHANGE] Store-gateway: lazy-loading concurrency limit default value is now 4. #6004
* [CHANGE] General: enabled `-log.buffered` by default. The `-log.buffered` has been deprecated and will be removed in Mimir 2.13. #6131
* [CHANGE] Ingester: changed default `-blocks-storage.tsdb.series-hash-cache-max-size-bytes` setting from `1GB` to `350MB`. The new default cache size is enough to store the hashes for all series in a ingester, assuming up to 2M in-memory series per ingester and using the default 13h retention period for local TSDB blocks in the ingesters. #6130
* [CHANGE] Query-frontend: removed `cortex_query_frontend_workers_enqueued_requests_total`. Use `cortex_query_frontend_enqueue_duration_seconds_count` instead. #6121
* [CHANGE] Ingester / querier: enable ingester to querier chunks streaming by default and mark it as stable. #6174
* [CHANGE] Ingester / querier: enable ingester query request minimisation by default and mark it as stable. #6174
* [CHANGE] Ingester: changed the default value for the experimental configuration parameter `-blocks-storage.tsdb.early-head-compaction-min-estimated-series-reduction-percentage` from 10 to 15. #6186
* [CHANGE] Ingester: `/ingester/push` HTTP endpoint has been removed. This endpoint was added for testing and troubleshooting, but was never documented or used for anything. #6299
* [CHANGE] Experimental setting `-log.rate-limit-logs-per-second-burst` renamed to `-log.rate-limit-logs-burst-size`. #6230
* [CHANGE] Distributor: instead of errors with HTTP status codes, `Push()` now returns errors with gRPC codes: #6377
  * `http.StatusAccepted` (202) code is replaced with `codes.AlreadyExists`.
  * `http.BadRequest` (400) code is replaced with `codes.FailedPrecondition`.
  * `http.StatusTooManyRequests` (429) and the non-standard `529` (The service is overloaded) codes are replaced with `codes.ResourceExhausted`.
* [CHANGE] Ingester: by setting the newly introduced experimental CLI flag `-ingester.return-only-grpc-errors` to true, ingester will return only gRPC errors. This feature changes the following status codes: #6443 #6680 #6723
  * `http.StatusBadRequest` (400) is replaced with `codes.FailedPrecondition` on the write path.
  * `http.StatusServiceUnavailable` (503) is replaced with `codes.Internal` on the write path, and with `codes.ResourceExhausted` on the read path.
  * `codes.Unknown` is replaced with `codes.Internal` on both write and read path.
* [CHANGE] Upgrade Node.js to v20. #6540
* [CHANGE] Querier: `cortex_querier_blocks_consistency_checks_failed_total` is now incremented when a block couldn't be queried from any attempted store-gateway as opposed to incremented after each attempt. Also `cortex_querier_blocks_consistency_checks_total` is incremented once per query as opposed to once per attempt (with 3 attempts). #6590
* [CHANGE] Ingester: Modify utilization based read path limiter to base memory usage on Go heap size. #6584
* [FEATURE] Distributor: added option `-distributor.retry-after-header.enabled` to include the `Retry-After` header in recoverable error responses. #6608
* [FEATURE] Query-frontend: add experimental support for query blocking. Queries are blocked on a per-tenant basis and is configured via the limit `blocked_queries`. #5609
* [FEATURE] Vault: Added support for new Vault authentication methods: `AppRole`, `Kubernetes`, `UserPass` and `Token`. #6143
* [FEATURE] Add experimental endpoint `/api/v1/cardinality/active_series` to return the set of active series for a given selector. #6536 #6619 #6651 #6667 #6717
* [FEATURE] Added `-<prefix>.s3.part-size` flag to configure the S3 minimum file size in bytes used for multipart uploads. #6592
* [FEATURE] Add the experimental `-<prefix>.s3.send-content-md5` flag (defaults to `false`) to configure S3 Put Object requests to send a `Content-MD5` header. Setting this flag is not recommended unless your object storage does not support checksums. #6622
* [FEATURE] Distributor: add an experimental flag `-distributor.reusable-ingester-push-worker` that can be used to pre-allocate a pool of workers to be used to send push requests to the ingesters. #6660
* [FEATURE] Distributor: Support enabling of automatically generated name suffixes for metrics ingested via OTLP, through the flag `-distributor.otel-metric-suffixes-enabled`. #6542
* [FEATURE] Ingester: ingester can now track which of the user's series the ingester actually owns according to the ring, and only consider owned series when checking for user series limit. This helps to avoid hitting the user's series limit when scaling up ingesters or changing user's ingester shard size. Feature is currently experimental, and disabled by default. It can be enabled by setting `-ingester.use-ingester-owned-series-for-limits` (to use owned series for limiting). This is currently limited to multi-zone ingester setup, with replication factor being equal to number of zones. #6718 #7087
* [ENHANCEMENT] Query-frontend: don't treat cancel as an error. #4648
* [ENHANCEMENT] Ingester: exported summary `cortex_ingester_inflight_push_requests_summary` tracking total number of inflight requests in percentile buckets. #5845
* [ENHANCEMENT] Query-scheduler: add `cortex_query_scheduler_enqueue_duration_seconds` metric that records the time taken to enqueue or reject a query request. #5879
* [ENHANCEMENT] Query-frontend: add `cortex_query_frontend_enqueue_duration_seconds` metric that records the time taken to enqueue or reject a query request. When query-scheduler is in use, the metric has the `scheduler_address` label to differentiate the enqueue duration by query-scheduler backend. #5879 #6087 #6120
* [ENHANCEMENT] Store-gateway: add metric `cortex_bucket_store_blocks_loaded_by_duration` for counting the loaded number of blocks based on their duration. #6074  #6129
* [ENHANCEMENT] Expose `/sync/mutex/wait/total:seconds` Go runtime metric as `go_sync_mutex_wait_total_seconds_total` from all components. #5879
* [ENHANCEMENT] Query-scheduler: improve latency with many concurrent queriers. #5880
* [ENHANCEMENT] Ruler: add new per-tenant `cortex_ruler_queries_zero_fetched_series_total` metric to track rules that fetched no series. #5925
* [ENHANCEMENT] Implement support for `limit`, `limit_per_metric` and `metric` parameters for `<Prometheus HTTP prefix>/api/v1/metadata` endpoint. #5890
* [ENHANCEMENT] Distributor: add experimental support for storing metadata when ingesting metrics via OTLP. This makes metrics description and type available when ingesting metrics via OTLP. Enable with `-distributor.enable-otlp-metadata-storage=true`. #5693 #6035 #6254
* [ENHANCEMENT] Ingester: added support for sampling errors, which can be enabled by setting `-ingester.error-sample-rate`. This way each error will be logged once in the configured number of times. All the discarded samples will still be tracked by the `cortex_discarded_samples_total` metric. #5584 #6014
* [ENHANCEMENT] Ruler: Fetch secrets used to configure TLS on the Alertmanager client from Vault when `-vault.enabled` is true. #5239
* [ENHANCEMENT] Query-frontend: added query-sharding support for `group by` aggregation queries. #6024
* [ENHANCEMENT] Fetch secrets used to configure server-side TLS from Vault when `-vault.enabled` is true. #6052.
* [ENHANCEMENT] Packaging: add logrotate config file. #6142
* [ENHANCEMENT] Ingester: add the experimental configuration options `-blocks-storage.tsdb.head-postings-for-matchers-cache-max-bytes` and `-blocks-storage.tsdb.block-postings-for-matchers-cache-max-bytes` to enforce a limit in bytes on the `PostingsForMatchers()` cache used by ingesters (the cache limit is per TSDB head and block basis, not a global one). The experimental configuration options `-blocks-storage.tsdb.head-postings-for-matchers-cache-size` and `-blocks-storage.tsdb.block-postings-for-matchers-cache-size` have been deprecated. #6151
* [ENHANCEMENT] Ingester: use the `PostingsForMatchers()` in-memory cache for label values queries with matchers too. #6151
* [ENHANCEMENT] Ingester / store-gateway: optimized regex matchers. #6168 #6250
* [ENHANCEMENT] Distributor: Include ingester IDs in circuit breaker related metrics and logs. #6206
* [ENHANCEMENT] Querier: improve errors and logging when streaming chunks from ingesters and store-gateways. #6194 #6309
* [ENHANCEMENT] Querier: Add `cortex_querier_federation_exemplar_tenants_queried` and `cortex_querier_federation_tenants_queried` metrics to track the number of tenants queried by multi-tenant queries. #6374 #6409
* [ENHANCEMENT] All: added an experimental `-server.grpc.num-workers` flag that configures the number of long-living workers used to process gRPC requests. This could decrease the CPU usage by reducing the number of stack allocations. #6311
* [ENHANCEMENT] All: improved IPv6 support by using the proper host:port formatting. #6311
* [ENHANCEMENT] Querier: always return error encountered during chunks streaming, rather than `the stream has already been exhausted`. #6345 #6433
* [ENHANCEMENT] Query-frontend: add `instance_enable_ipv6` to support IPv6. #6111
* [ENHANCEMENT] Store-gateway: return same detailed error messages as queriers when chunks or series limits are reached. #6347
* [ENHANCEMENT] Querier: reduce memory consumed for queries that hit store-gateways. #6348
* [ENHANCEMENT] Ruler: include corresponding trace ID with log messages associated with rule evaluation. #6379 #6520
* [ENHANCEMENT] Querier: clarify log messages and span events emitted while querying ingesters, and include both ingester name and address when relevant. #6381
* [ENHANCEMENT] Memcached: introduce new experimental configuration parameters `-<prefix>.memcached.write-buffer-size-bytes` `-<prefix>.memcached.read-buffer-size-bytes` to customise the memcached client write and read buffer size (the buffer is allocated for each memcached connection). #6468
* [ENHANCEMENT] Ingester, Distributor: added experimental support for rejecting push requests received via gRPC before reading them into memory, if ingester or distributor is unable to accept the request. This is activated by using `-ingester.limit-inflight-requests-using-grpc-method-limiter` for ingester, and `-distributor.limit-inflight-requests-using-grpc-method-limiter` for distributor. #5976 #6300
* [ENHANCEMENT] Add capability in store-gateways to accept number of tokens through config. `-store-gateway.sharding-ring.num-tokens`, `default-value=512` #4863
* [ENHANCEMENT] Query-frontend: return warnings generated during query evaluation. #6391
* [ENHANCEMENT] Server: Add the option `-server.http-read-header-timeout` to enable specifying a timeout for reading HTTP request headers. It defaults to 0, in which case reading of headers can take up to `-server.http-read-timeout`, leaving no time for reading body, if there's any. #6517
* [ENHANCEMENT] Add connection-string option, `-<prefix>.azure.connection-string`, for Azure Blob Storage. #6487
* [ENHANCEMENT] Ingester: Add `-ingester.instance-limits.max-inflight-push-requests-bytes`. This limit protects the ingester against requests that together may cause an OOM. #6492
* [ENHANCEMENT] Ingester: add new per-tenant `cortex_ingester_local_limits` metric to expose the calculated local per-tenant limits seen at each ingester. Exports the local per-tenant series limit with label `{limit="max_global_series_per_user"}` #6403
* [ENHANCEMENT] Query-frontend: added "queue_time_seconds" field to "query stats" log. This is total time that query and subqueries spent in the queue, before queriers picked it up. #6537
* [ENHANCEMENT] Server: Add `-server.report-grpc-codes-in-instrumentation-label-enabled` CLI flag to specify whether gRPC status codes should be used in `status_code` label of `cortex_request_duration_seconds` metric. It defaults to false, meaning that successful and erroneous gRPC status codes are represented with `success` and `error` respectively. #6562
* [ENHANCEMENT] Server: Add `-ingester.client.report-grpc-codes-in-instrumentation-label-enabled` CLI flag to specify whether gRPC status codes should be used in `status_code` label of `cortex_ingester_client_request_duration_seconds` metric. It defaults to false, meaning that successful and erroneous gRPC status codes are represented with `2xx` and `error` respectively. #6562
* [ENHANCEMENT] Server: Add `-server.http-log-closed-connections-without-response-enabled` option to log details about connections to HTTP server that were closed before any data was sent back. This can happen if client doesn't manage to send complete HTTP headers before timeout. #6612
* [ENHANCEMENT] Query-frontend: include length of query, time since the earliest and latest points of a query, time since the earliest and latest points of a query, cached/uncached bytes in "query stats" logs. Time parameters (start/end/time) are always formatted as RFC3339 now. #6473 #6477 #6709 #6710
* [ENHANCEMENT] Query-frontend: `-query-frontend.align-queries-with-step` has been moved from a global flag to a per-tenant override. #6714
* [ENHANCEMENT] Distributor: added support for reducing the resolution of native histogram samples upon ingestion if the sample has too many buckets compared to `-validation.max-native-histogram-buckets`. This is enabled by default and can be turned off by setting `-validation.reduce-native-histogram-over-max-buckets` to `false`. #6535
* [ENHANCEMENT] Query-frontend: optionally wait for the frontend to complete startup if requests are received while the frontend is still starting. Disabled by default, set `-query-frontend.not-running-timeout` to a non-zero value to enable. #6621
* [ENHANCEMENT] Distributor: Include source IPs in OTLP push handler logs. #6652
* [ENHANCEMENT] Query-frontend: return clearer error message when a query request is received while shutting down. #6675
* [ENHANCEMENT] Querier: return clearer error message when a query request is cancelled by the caller. #6697
* [ENHANCEMENT] Compactor: Mark corrupted blocks for no-compaction to avoid blocking compactor future runs. #6588
* [ENHANCEMENT] Distributor: Added an experimental configuration option `distributor.ingestion-burst-factor` that overrides the `distributor.ingestion-burst-size` option if set. The `distributor.ingestion-burst-factor` is used to set the underlying ingestion rate limiter token bucket's burst size to a multiple of the per distributor `distributor.ingestion-rate-limit` and the `distributor.ingestion-burst-factor`. This is disabled by default. #6662
* [ENHANCEMENT] Add debug message to track tenants sending queries that are not able to benefit from caches. #6732
* [BUGFIX] Distributor: return server overload error in the event of exceeding the ingestion rate limit. #6549
* [BUGFIX] Ring: Ensure network addresses used for component hash rings are formatted correctly when using IPv6. #6068
* [BUGFIX] Query-scheduler: don't retain connections from queriers that have shut down, leading to gradually increasing enqueue latency over time. #6100 #6145
* [BUGFIX] Ingester: prevent query logic from continuing to execute after queries are canceled. #6085
* [BUGFIX] Ensure correct nesting of children of the `querier.Select` tracing span. #6085
* [BUGFIX] Packaging: fix preremove script preventing upgrades on RHEL based OS. #6067
* [BUGFIX] Querier: return actual error rather than `attempted to read series at index XXX from stream, but the stream has already been exhausted` (or even no error at all) when streaming chunks from ingesters or store-gateways is enabled and an error occurs while streaming chunks. #6346
* [BUGFIX] Querier: reduce log volume when querying ingesters with zone-awareness enabled and one or more instances in a single zone unavailable. #6381
* [BUGFIX] Querier: don't try to query further ingesters if ingester query request minimization is enabled and a query limit is reached as a result of the responses from the initial set of ingesters. #6402
* [BUGFIX] Ingester: Don't cache context cancellation error when querying. #6446
* [BUGFIX] Ingester: don't ignore errors encountered while iterating through chunks or samples in response to a query request. #6469
* [BUGFIX] All: fix issue where traces for some inter-component gRPC calls would incorrectly show the call as failing due to cancellation. #6470
* [BUGFIX] Querier: correctly mark streaming requests to ingesters or store-gateways as successful, not cancelled, in metrics and traces. #6471 #6505
* [BUGFIX] Querier: fix issue where queries fail with "context canceled" error when an ingester or store-gateway fails healthcheck while the query is in progress. #6550
* [BUGFIX] Tracing: When creating an OpenTelemetry tracing span, add it to the context for later retrieval. #6614
* [BUGFIX] Querier: always report query results to query-frontends, even when cancelled, to ensure query-frontends don't wait for results that will otherwise never arrive. #6703
* [BUGFIX] Querier: attempt to query ingesters in PENDING state, to reduce the likelihood that scaling up the number of ingesters in multiple zones simultaneously causes a read outage. #6726 #6727
* [BUGFIX] Querier: don't cancel inflight queries from a query-scheduler if the stream between the querier and query-scheduler is broken. #6728
* [BUGFIX] Store-gateway: Fix double-counting of some duration metrics. #6616
* [BUGFIX] Fixed possible series matcher corruption leading to wrong series being included in query results. #6884

### Mixin

* [CHANGE] Dashboards: enabled reporting gRPC codes as `status_code` label in Mimir dashboards. In case of gRPC calls, the successful `status_code` label on `cortex_request_duration_seconds` and gRPC client request duration metrics has changed from 'success' and '2xx' to 'OK'. #6561
* [CHANGE] Alerts: remove `MimirGossipMembersMismatch` alert and replace it with `MimirGossipMembersTooHigh` and `MimirGossipMembersTooLow` alerts that should have a higher signal-to-noise ratio. #6508
* [ENHANCEMENT] Dashboards: Optionally show rejected requests on Mimir Writes dashboard. Useful when used together with "early request rejection" in ingester and distributor. #6132 #6556
* [ENHANCEMENT] Alerts: added a critical alert for `CompactorSkippedBlocksWithOutOfOrderChunks` when multiple blocks are affected. #6410
* [ENHANCEMENT] Dashboards: Added the min-replicas for autoscaling dashboards. #6528
* [ENHANCEMENT] Dashboards: Show queries per second for the `/api/v1/cardinality/` endpoints on the "Overview" dashboard. #6720
* [BUGFIX] Alerts: fixed issue where `GossipMembersMismatch` warning message referred to per-instance labels that were not produced by the alert query. #6146
* [BUGFIX] Dashboards: Fix autoscaling dashboard panels for KEDA > 2.9. [Requires scraping the KEDA operator for metrics since they moved](https://github.com/kedacore/keda/issues/3972). #6528
* [BUGFIX] Alerts: Fix autoscaling alerts for KEDA > 2.9. [Requires scraping the KEDA operator for metrics since they moved](https://github.com/kedacore/keda/issues/3972). #6528

### Jsonnet

* [CHANGE] Ingester: reduce `-server.grpc-max-concurrent-streams` to 500. #5666
* [CHANGE] Changed default `_config.cluster_domain` from `cluster.local` to `cluster.local.` to reduce the number of DNS lookups made by Mimir. #6389
* [CHANGE] Query-frontend: changed default `_config.autoscaling_query_frontend_cpu_target_utilization` from `1` to `0.75`. #6395
* [CHANGE] Distributor: Increase HPA scale down period such that distributors are slower to scale down after autoscaling up. #6589
* [CHANGE] Store-gateway: Change the default timeout used for index-queries caches from `200ms` to `450ms`. #6786
* [FEATURE] Store-gateway: Allow automated zone-by-zone downscaling, that can be enabled via the `store_gateway_automated_downscale_enabled` flag. It is disabled by default. #6149
* [FEATURE] Ingester: Allow to configure TSDB Head early compaction using the following `_config` parameters: #6181
  * `ingester_tsdb_head_early_compaction_enabled` (disabled by default)
  * `ingester_tsdb_head_early_compaction_reduction_percentage`
  * `ingester_tsdb_head_early_compaction_min_in_memory_series`
* [ENHANCEMENT] Double the amount of rule groups for each user tier. #5897
* [ENHANCEMENT] Set `maxUnavailable` to 0 for `distributor`, `overrides-exporter`, `querier`, `query-frontend`, `query-scheduler` `ruler-querier`, `ruler-query-frontend`, `ruler-query-scheduler` and `consul` deployments, to ensure they don't become completely unavailable during a rollout. #5924
* [ENHANCEMENT] Update rollout-operator to `v0.9.0`. #6022 #6110 #6558 #6681
* [ENHANCEMENT] Update memcached to `memcached:1.6.22-alpine`. #6585
* [ENHANCEMENT] Store-gateway: replaced the following deprecated CLI flags: #6319
  * `-blocks-storage.bucket-store.index-header-lazy-loading-enabled` replaced with `-blocks-storage.bucket-store.index-header.lazy-loading-enabled`
  * `-blocks-storage.bucket-store.index-header-lazy-loading-idle-timeout` replaced with `-blocks-storage.bucket-store.index-header.lazy-loading-idle-timeout`
* [ENHANCEMENT] Store-gateway: Allow selective enablement of store-gateway automated scaling on a per-zone basis. #6302
* [BUGFIX] Autoscaling: KEDA > 2.9 removed the ability to set metricName in the trigger metadata. To help discern which metric is used by the HPA, we set the trigger name to what was the metricName. This is available as the `scaler` label on `keda_*` metrics. #6528

### Mimirtool

* [ENHANCEMENT] Analyze Grafana: Improve support for variables in range. #6657
* [BUGFIX] Fix out of bounds error on export with large timespans and/or series count. #5700
* [BUGFIX] Fix the issue where `--read-timeout` was applied to the entire `mimirtool analyze grafana` invocation rather than to individual Grafana API calls. #5915
* [BUGFIX] Fix incorrect remote-read path joining for `mimirtool remote-read` commands on Windows. #6011
* [BUGFIX] Fix template files full path being sent in `mimirtool alertmanager load` command. #6138
* [BUGFIX] Analyze rule-file: .metricsUsed field wasn't populated. #6953

### Mimir Continuous Test

### Query-tee

### Documentation

* [ENHANCEMENT] Document the concept of native histograms and how to send them to Mimir, migration path. #5956 #6488 #6539 #6752
* [ENHANCEMENT] Document native histograms query and visualization. #6231

### Tools

* [CHANGE] tsdb-index: Rename tool to tsdb-series. #6317
* [FEATURE] tsdb-labels: Add tool to print label names and values of a TSDB block. #6317
* [ENHANCEMENT] trafficdump: Trafficdump can now parse OTEL requests. Entire request is dumped to output, there's no filtering of fields or matching of series done. #6108

## 2.10.5

### Grafana Mimir

* [ENHANCEMENT] Update Docker base images from `alpine:3.18.3` to `alpine:3.18.5`. #6897
* [BUGFIX] Fixed possible series matcher corruption leading to wrong series being included in query results. #6886

### Documentation

* [ENHANCEMENT] Document the concept of native histograms and how to send them to Mimir, migration path. #6757
* [ENHANCEMENT] Document native histograms query and visualization. #6757

## 2.10.4

### Grafana Mimir

* [BUGFIX] Update otelhttp library to v0.44.0 as a mitigation for CVE-2023-45142. #6634

## 2.10.3

### Grafana Mimir

* [BUGFIX] Update grpc-go library to 1.57.2-dev that includes a fix for a bug introduced in 1.57.1. #6419

## 2.10.2

### Grafana Mimir

* [BUGFIX] Update grpc-go library to 1.57.1 and `golang.org/x/net` to `0.17`, which include fix for CVE-2023-44487. #6349

## 2.10.1

### Grafana Mimir

* [CHANGE] Update Go version to 1.21.3. #6244 #6325
* [BUGFIX] Query-frontend: Don't retry read requests rejected by the ingester due to utilization based read path limiting. #6032
* [BUGFIX] Ingester: fix panic in WAL replay of certain native histograms. #6086

## 2.10.0

### Grafana Mimir

* [CHANGE] Store-gateway: skip verifying index header integrity upon loading. To enable verification set `blocks_storage.bucket_store.index_header.verify_on_load: true`. #5174
* [CHANGE] Querier: change the default value of the experimental `-querier.streaming-chunks-per-ingester-buffer-size` flag to 256. #5203
* [CHANGE] Querier: only initiate query requests to ingesters in the `ACTIVE` state in the ring. #5342
* [CHANGE] Querier: renamed `-querier.prefer-streaming-chunks` to `-querier.prefer-streaming-chunks-from-ingesters` to enable streaming chunks from ingesters to queriers. #5182
* [CHANGE] Querier: `-query-frontend.cache-unaligned-requests` has been moved from a global flag to a per-tenant override. #5312
* [CHANGE] Ingester: removed `cortex_ingester_shipper_dir_syncs_total` and `cortex_ingester_shipper_dir_sync_failures_total` metrics. The former metric was not much useful, and the latter was never incremented. #5396
* [CHANGE] Ingester: removed logging of errors related to hitting per-instance limits to reduce resource usage when ingesters are under pressure. #5585
* [CHANGE] gRPC clients: use default connect timeout of 5s, and therefore enable default connect backoff max delay of 5s. #5562
* [CHANGE] Ingester: the `-validation.create-grace-period` is now enforced in the ingester too, other than distributor and query-frontend. If you've configured `-validation.create-grace-period` then make sure the configuration is applied to ingesters too. #5712
* [CHANGE] Distributor: the `-validation.create-grace-period` is now enforced for examplars too in the distributor. If an examplar has timestamp greater than "now + grace_period", then the exemplar will be dropped and the metric `cortex_discarded_exemplars_total{reason="exemplar_too_far_in_future",user="..."}` increased. #5761
* [CHANGE] Query-frontend: the `-validation.create-grace-period` is now enforced in the query-frontend even when the configured value is 0. When the value is 0, the query end time range is truncated to the current real-world time. #5829
* [CHANGE] Store-gateway: deprecated configuration parameters for index header under `blocks-storage.bucket-store` and use a new configurations in `blocks-storage.bucket-store.index-header`, deprecated configuration will be removed in Mimir 2.12. Configuration changes: #5726
  * `-blocks-storage.bucket-store.index-header-lazy-loading-enabled` is deprecated, use the new configuration `-blocks-storage.bucket-store.index-header.lazy-loading-enabled`
  * `-blocks-storage.bucket-store.index-header-lazy-loading-idle-timeout` is deprecated, use the new configuration `-blocks-storage.bucket-store.index-header.lazy-loading-idle-timeout`
  * `-blocks-storage.bucket-store.index-header-lazy-loading-concurrency` is deprecated, use the new configuration `-blocks-storage.bucket-store.index-header.lazy-loading-concurrency`
* [CHANGE] Store-gateway: remove experimental fine-grained chunks caching. The following experimental configuration parameters have been removed `-blocks-storage.bucket-store.chunks-cache.fine-grained-chunks-caching-enabled`, `-blocks-storage.bucket-store.fine-grained-chunks-caching-ranges-per-series`. #5816 #5875
* [CHANGE] Ingester: remove deprecated `blocks-storage.tsdb.max-tsdb-opening-concurrency-on-startup`. #5850
* [FEATURE] Introduced `-distributor.service-overload-status-code-on-rate-limit-enabled` flag for configuring status code to 529 instead of 429 upon rate limit exhaustion. #5752
* [FEATURE] Cardinality API: added a new `count_method` parameter which enables counting active series. #5136
* [FEATURE] Query-frontend: added experimental support to cache cardinality, label names and label values query responses. The cache will be used when `-query-frontend.cache-results` is enabled, and `-query-frontend.results-cache-ttl-for-cardinality-query` or `-query-frontend.results-cache-ttl-for-labels-query` set to a value greater than 0. The following metrics have been added to track the query results cache hit ratio per `request_type`: #5212 #5235 #5426 #5524
  * `cortex_frontend_query_result_cache_requests_total{request_type="query_range|cardinality|label_names_and_values"}`
  * `cortex_frontend_query_result_cache_hits_total{request_type="query_range|cardinality|label_names_and_values"}`
* [FEATURE] Added `-<prefix>.s3.list-objects-version` flag to configure the S3 list objects version. #5099
* [FEATURE] Ingester: add optional CPU/memory utilization based read request limiting, considered experimental. Disabled by default, enable by configuring limits via both of the following flags: #5012 #5392 #5394 #5526 #5508 #5704
  * `-ingester.read-path-cpu-utilization-limit`
  * `-ingester.read-path-memory-utilization-limit`
  * `-ingester.log-utilization-based-limiter-cpu-samples`
* [FEATURE] Ruler: support filtering results from rule status endpoint by `file`, `rule_group` and `rule_name`. #5291
* [FEATURE] Ingester: add experimental support for creating tokens by using spread minimizing strategy. This can be enabled with `-ingester.ring.token-generation-strategy: spread-minimizing` and `-ingester.ring.spread-minimizing-zones: <all available zones>`. In that case `-ingester.ring.tokens-file-path` must be empty. #5308 #5324
* [FEATURE] Storegateway: Persist sparse index-headers to disk and read from disk on index-header loads instead of reconstructing. #5465 #5651 #5726
* [FEATURE] Ingester: add experimental CLI flag `-ingester.ring.spread-minimizing-join-ring-in-order` that allows an ingester to register tokens in the ring only after all previous ingesters (with ID lower than its own ID) have already been registered. #5541
* [FEATURE] Ingester: add experimental support to compact the TSDB Head when the number of in-memory series is equal or greater than `-blocks-storage.tsdb.early-head-compaction-min-in-memory-series`, and the ingester estimates that the per-tenant TSDB Head compaction will reduce in-memory series by at least `-blocks-storage.tsdb.early-head-compaction-min-estimated-series-reduction-percentage`. #5371
* [FEATURE] Ingester: add new metrics for tracking native histograms in active series: `cortex_ingester_active_native_histogram_series`, `cortex_ingester_active_native_histogram_series_custom_tracker`, `cortex_ingester_active_native_histogram_buckets`, `cortex_ingester_active_native_histogram_buckets_custom_tracker`. The first 2 are the subsets of the existing and unmodified `cortex_ingester_active_series` and `cortex_ingester_active_series_custom_tracker` respectively, only tracking native histogram series, and the last 2 are the equivalents for tracking the number of buckets in native histogram series. #5318
* [FEATURE] Add experimental CLI flag `-<prefix>.s3.native-aws-auth-enabled` that allows to enable the default credentials provider chain of the AWS SDK. #5636
* [FEATURE] Distributor: add experimental support for circuit breaking when writing to ingesters via `-ingester.client.circuit-breaker.enabled`, `-ingester.client.circuit-breaker.failure-threshold`, or `-ingester.client.circuit-breaker.cooldown-period` or their corresponding YAML. #5650
* [FEATURE] The following features are no longer considered experimental. #5701 #5872
  * Ruler storage cache (`-ruler-storage.cache.*`)
  * Exclude ingesters running in specific zones (`-ingester.ring.excluded-zones`)
  * Cardinality-based query sharding (`-query-frontend.query-sharding-target-series-per-shard`)
  * Cardinality query result caching (`-query-frontend.results-cache-ttl-for-cardinality-query`)
  * Label names and values query result caching (`-query-frontend.results-cache-ttl-for-labels-query`)
  * Query expression size limit (`-query-frontend.max-query-expression-size-bytes`)
  * Peer discovery / tenant sharding for overrides exporters (`-overrides-exporter.ring.enabled`)
  * Configuring enabled metrics in overrides exporter (`-overrides-exporter.enabled-metrics`)
  * Per-tenant results cache TTL (`-query-frontend.results-cache-ttl`, `-query-frontend.results-cache-ttl-for-out-of-order-time-window`)
  * Shutdown delay (`-shutdown-delay`)
* [FEATURE] Querier: add experimental CLI flag `-tenant-federation.max-concurrent` to adjust the max number of per-tenant queries that can be run at a time when executing a single multi-tenant query. #5874
* [FEATURE] Alertmanager: add Microsoft Teams as a supported integration. #5840
* [ENHANCEMENT] Overrides-exporter: Add new metrics for write path and alertmanager (`max_global_metadata_per_user`, `max_global_metadata_per_metric`, `request_rate`, `request_burst_size`, `alertmanager_notification_rate_limit`, `alertmanager_max_dispatcher_aggregation_groups`, `alertmanager_max_alerts_count`, `alertmanager_max_alerts_size_bytes`) and added flag `-overrides-exporter.enabled-metrics` to explicitly configure desired metrics, e.g. `-overrides-exporter.enabled-metrics=request_rate,ingestion_rate`. Default value for this flag is: `ingestion_rate,ingestion_burst_size,max_global_series_per_user,max_global_series_per_metric,max_global_exemplars_per_user,max_fetched_chunks_per_query,max_fetched_series_per_query,ruler_max_rules_per_rule_group,ruler_max_rule_groups_per_tenant`. #5376
* [ENHANCEMENT] Cardinality API: when zone aware replication is enabled, the label values cardinality API can now tolerate single zone failure #5178
* [ENHANCEMENT] Distributor: optimize sending requests to ingesters when incoming requests don't need to be modified. For now this feature can be disabled by setting `-timeseries-unmarshal-caching-optimization-enabled=false`. #5137
* [ENHANCEMENT] Add advanced CLI flags to control gRPC client behaviour: #5161
  * `-<prefix>.connect-timeout`
  * `-<prefix>.connect-backoff-base-delay`
  * `-<prefix>.connect-backoff-max-delay`
  * `-<prefix>.initial-stream-window-size`
  * `-<prefix>.initial-connection-window-size`
* [ENHANCEMENT] Query-frontend: added "response_size_bytes" field to "query stats" log. #5196
* [ENHANCEMENT] Querier: refine error messages for per-tenant query limits, informing the user of the preferred strategy for not hitting the limit, in addition to how they may tweak the limit. #5059
* [ENHANCEMENT] Distributor: optimize sending of requests to ingesters by reusing memory buffers for marshalling requests. This optimization can be enabled by setting `-distributor.write-requests-buffer-pooling-enabled` to `true`. #5195 #5805 #5830
* [ENHANCEMENT] Querier: add experimental `-querier.minimize-ingester-requests` option to initially query only the minimum set of ingesters required to reach quorum. #5202 #5259 #5263
* [ENHANCEMENT] Querier: improve error message when streaming chunks from ingesters to queriers and a query limit is reached. #5245
* [ENHANCEMENT] Use new data structure for labels, to reduce memory consumption. #3555 #5731
* [ENHANCEMENT] Update alpine base image to 3.18.2. #5276
* [ENHANCEMENT] Ruler: add `cortex_ruler_sync_rules_duration_seconds` metric, tracking the time spent syncing all rule groups owned by the ruler instance. #5311
* [ENHANCEMENT] Store-gateway: add experimental `blocks-storage.bucket-store.index-header-lazy-loading-concurrency` config option to limit the number of concurrent index-headers loads when lazy loading. #5313 #5605
* [ENHANCEMENT] Ingester and querier: improve level of detail in traces emitted for queries that hit ingesters. #5315
* [ENHANCEMENT] Querier: add `cortex_querier_queries_rejected_total` metric that counts the number of queries rejected due to hitting a limit (eg. max series per query or max chunks per query). #5316 #5440 #5450
* [ENHANCEMENT] Querier: add experimental `-querier.minimize-ingester-requests-hedging-delay` option to initiate requests to further ingesters when request minimisation is enabled and not all initial requests have completed. #5368
* [ENHANCEMENT] Clarify docs for `-ingester.client.*` flags to make it clear that these are used by both queriers and distributors. #5375
* [ENHANCEMENT] Querier and store-gateway: add experimental support for streaming chunks from store-gateways to queriers while evaluating queries. This can be enabled with `-querier.prefer-streaming-chunks-from-store-gateways=true`. #5182
* [ENHANCEMENT] Querier: enforce `max-chunks-per-query` limit earlier in query processing when streaming chunks from ingesters to queriers to avoid unnecessarily consuming resources for queries that will be aborted. #5369 #5447
* [ENHANCEMENT] Ingester: added `cortex_ingester_shipper_last_successful_upload_timestamp_seconds` metric tracking the last successful TSDB block uploaded to the bucket (unix timestamp in seconds). #5396
* [ENHANCEMENT] Ingester: add two metrics tracking resource utilization calculated by utilization based limiter: #5496
  * `cortex_ingester_utilization_limiter_current_cpu_load`: The current exponential weighted moving average of the ingester's CPU load
  * `cortex_ingester_utilization_limiter_current_memory_usage_bytes`: The current ingester memory utilization
* [ENHANCEMENT] Ruler: added `insight=true` field to ruler's prometheus component for rule evaluation logs. #5510
* [ENHANCEMENT] Distributor Ingester: add metrics to count the number of requests rejected for hitting per-instance limits, `cortex_distributor_instance_rejected_requests_total` and `cortex_ingester_instance_rejected_requests_total` respectively. #5551
* [ENHANCEMENT] Distributor: add support for ingesting exponential histograms that are over the native histogram scale limit of 8 in OpenTelemetry format by downscaling them. #5532 #5607
* [ENHANCEMENT] General: buffered logging: #5506
  * `-log.buffered` CLI flag enable buffered logging.
* [ENHANCEMENT] Distributor: add more detailed information to traces generated while processing OTLP write requests. #5539
* [ENHANCEMENT] Distributor: improve performance ingesting OTLP payloads. #5531 #5607 #5616
* [ENHANCEMENT] Ingester: optimize label-values with matchers call when number of matched series is small. #5600
* [ENHANCEMENT] Compactor: delete bucket-index, markers and debug files if there are no blocks left in the bucket index. This cleanup must be enabled by using `-compactor.no-blocks-file-cleanup-enabled` option. #5648
* [ENHANCEMENT] Ingester: reduce memory usage of active series tracker. #5665
* [ENHANCEMENT] Store-gateway: added `-store-gateway.sharding-ring.auto-forget-enabled` configuration parameter to control whether store-gateway auto-forget feature should be enabled or disabled (enabled by default). #5702
* [ENHANCEMENT] Compactor: added per tenant block upload counters `cortex_block_upload_api_blocks_total`, `cortex_block_upload_api_bytes_total`, and `cortex_block_upload_api_files_total`. #5738
* [ENHANCEMENT] Compactor: verify time range of compacted block(s) matches the time range of input blocks. #5760
* [ENHANCEMENT] Querier: improved observability of calls to ingesters during queries. #5724
* [ENHANCEMENT] Compactor: block backfilling logging is now more verbose. #5711
* [ENHANCEMENT] Added support to rate limit application logs: #5764
  * `-log.rate-limit-enabled`
  * `-log.rate-limit-logs-per-second`
  * `-log.rate-limit-logs-per-second-burst`
* [ENHANCEMENT] Ingester: added `cortex_ingester_tsdb_head_min_timestamp_seconds` and `cortex_ingester_tsdb_head_max_timestamp_seconds` metrics which return min and max time of all TSDB Heads open in an ingester. #5786 #5815
* [ENHANCEMENT] Querier: cancel query requests to ingesters in a zone upon first error received from the zone, to reduce wasted effort spent computing results that won't be used #5764
* [ENHANCEMENT] All: improve tracing of internal HTTP requests sent over httpgrpc. #5782
* [ENHANCEMENT] Querier: add experimental per-query chunks limit based on an estimate of the number of chunks that will be sent from ingesters and store-gateways that is enforced earlier during query evaluation. This limit is disabled by default and can be configured with `-querier.max-estimated-fetched-chunks-per-query-multiplier`. #5765
* [ENHANCEMENT] Ingester: add UI for listing tenants with TSDB on given ingester and viewing details of tenants's TSDB on given ingester. #5803 #5824
* [ENHANCEMENT] Querier: improve observability of calls to store-gateways during queries. #5809
* [ENHANCEMENT] Query-frontend: improve tracing of interactions with query-scheduler. #5818
* [ENHANCEMENT] Query-scheduler: improve tracing of requests when request is rejected by query-scheduler. #5848
* [ENHANCEMENT] Ingester: avoid logging some errors that could cause logging contention. #5494 #5581
* [ENHANCEMENT] Store-gateway: wait for query gate after loading blocks. #5507
* [ENHANCEMENT] Store-gateway: always include `__name__` posting group in selection in order to reduce the number of object storage API calls. #5246
* [ENHANCEMENT] Ingester: track active series by ref instead of hash/labels to reduce memory usage. #5134 #5193
* [ENHANCEMENT] Go: updated to 1.21.1. #5955 #5960
* [ENHANCEMENT] Alertmanager: updated to alertmanager 0.26.0. #5840
* [BUGFIX] Ingester: Handle when previous ring state is leaving and the number of tokens has changed. #5204
* [BUGFIX] Querier: fix issue where queries that use the `timestamp()` function fail with `execution: attempted to read series at index 0 from stream, but the stream has already been exhausted` if streaming chunks from ingesters to queriers is enabled. #5370
* [BUGFIX] memberlist: bring back `memberlist_client_kv_store_count` metric that used to exist in Cortex, but got lost during dskit updates before Mimir 2.0. #5377
* [BUGFIX] Querier: pass on HTTP 503 query response code. #5364
* [BUGFIX] Store-gateway: Fix issue where stopping a store-gateway could cause all store-gateways to unload all blocks. #5464
* [BUGFIX] Allocate ballast in smaller blocks to avoid problem when entire ballast was kept in memory working set. #5565
* [BUGFIX] Querier: retry frontend result notification when an error is returned. #5591
* [BUGFIX] Querier: fix issue where `cortex_ingester_client_request_duration_seconds` metric did not include streaming query requests that did not return any series. #5695
* [BUGFIX] Ingester: fix ActiveSeries tracker double-counting series that have been deleted from the Head while still being active and then recreated again. #5678
* [BUGFIX] Ingester: don't set "last update time" of TSDB into the future when opening TSDB. This could prevent detecting of idle TSDB for a long time, if sample in distant future was ingested. #5787
* [BUGFIX] Store-gateway: fix bug when lazy index header could be closed prematurely even when still in use. #5795
* [BUGFIX] Ruler: gracefully shut down rule evaluations. #5778
* [BUGFIX] Querier: fix performance when ingesters stream samples. #5836
* [BUGFIX] Ingester: fix spurious `not found` errors on label values API during head compaction. #5957
* [BUGFIX] All: updated Minio object storage client from 7.0.62 to 7.0.63 to fix auto-detection of AWS GovCloud environments. #5905

### Mixin

* [CHANGE] Dashboards: show all workloads in selected namespace on "rollout progress" dashboard. #5113
* [CHANGE] Dashboards: show the number of updated and ready pods for each workload in the "rollout progress" panel on the "rollout progress" dashboard. #5113
* [CHANGE] Dashboards: removed "Query results cache misses" panel on the "Mimir / Queries" dashboard. #5423
* [CHANGE] Dashboards: default to shared crosshair on all dashboards. #5489
* [CHANGE] Dashboards: sort variable drop-down lists from A to Z, rather than Z to A. #5490
* [CHANGE] Alerts: removed `MimirProvisioningTooManyActiveSeries` alert. You should configure `-ingester.instance-limits.max-series` and rely on `MimirIngesterReachingSeriesLimit` alert instead. #5593
* [CHANGE] Alerts: removed `MimirProvisioningTooManyWrites` alert. The alerting threshold used in this alert was chosen arbitrarily and ingesters receiving an higher number of samples / sec don't necessarily have any issue. You should rely on SLOs metrics and alerts instead. #5706
* [CHANGE] Alerts: don't raise `MimirRequestErrors` or `MimirRequestLatency` alert for the `/debug/pprof` endpoint. #5826
* [ENHANCEMENT] Dashboards: adjust layout of "rollout progress" dashboard panels so that the "rollout progress" panel doesn't require scrolling. #5113
* [ENHANCEMENT] Dashboards: show container name first in "pods count per version" panel on "rollout progress" dashboard. #5113
* [ENHANCEMENT] Dashboards: show time spend waiting for turn when lazy loading index headers in the "index-header lazy load gate latency" panel on the "queries" dashboard. #5313
* [ENHANCEMENT] Dashboards: split query results cache hit ratio by request type in "Query results cache hit ratio" panel on the "Mimir / Queries" dashboard. #5423
* [ENHANCEMENT] Dashboards: add "rejected queries" panel to "queries" dashboard. #5429
* [ENHANCEMENT] Dashboards: add native histogram active series and active buckets to "tenants" dashboard. #5543
* [ENHANCEMENT] Dashboards: add panels to "Mimir / Writes" for requests rejected for per-instance limits. #5638
* [ENHANCEMENT] Dashboards: rename "Blocks currently loaded" to "Blocks currently owned" in the "Mimir / Queries" dashboard. #5705
* [ENHANCEMENT] Alerts: Add `MimirIngestedDataTooFarInTheFuture` warning alert that triggers when Mimir ingests sample with timestamp more than 1h in the future. #5822
* [BUGFIX] Alerts: fix `MimirIngesterRestarts` to fire only when the ingester container is restarted, excluding the cases the pod is rescheduled. #5397
* [BUGFIX] Dashboards: fix "unhealthy pods" panel on "rollout progress" dashboard showing only a number rather than the name of the workload and the number of unhealthy pods if only one workload has unhealthy pods. #5113 #5200
* [BUGFIX] Alerts: fixed `MimirIngesterHasNotShippedBlocks` and `MimirIngesterHasNotShippedBlocksSinceStart` alerts. #5396
* [BUGFIX] Alerts: Fix `MimirGossipMembersMismatch` to include `admin-api` and custom compactor pods. `admin-api` is a GEM component. #5641 #5797
* [BUGFIX] Dashboards: fix autoscaling dashboard panels that could show multiple series for a single component. #5810
* [BUGFIX] Dashboards: fix ruler-querier scaling metric panel query and split into CPU and memory scaling metric panels. #5739

### Jsonnet

* [CHANGE] Removed `_config.querier.concurrency` configuration option and replaced it with `_config.querier_max_concurrency` and `_config.ruler_querier_max_concurrency` to allow to easily fine tune it for different querier deployments. #5322
* [CHANGE] Change `_config.multi_zone_ingester_max_unavailable` to 50. #5327
* [CHANGE] Change distributors rolling update strategy configuration: `maxSurge` and `maxUnavailable` are set to `15%` and `0`. #5714
* [FEATURE] Alertmanager: Add horizontal pod autoscaler config, that can be enabled using `autoscaling_alertmanager_enabled: true`. #5194 #5249
* [ENHANCEMENT] Enable the `track_sizes` feature for Memcached pods to help determine cache efficiency. #5209
* [ENHANCEMENT] Add per-container map for environment variables. #5181
* [ENHANCEMENT] Add `PodDisruptionBudget`s for compactor, continuous-test, distributor, overrides-exporter, querier, query-frontend, query-scheduler, rollout-operator, ruler, ruler-querier, ruler-query-frontend, ruler-query-scheduler, and all memcached workloads. #5098
* [ENHANCEMENT] Ruler: configure the ruler storage cache when the metadata cache is enabled. #5326 #5334
* [ENHANCEMENT] Shuffle-sharding: ingester shards in user-classes can now be configured to target different series and limit percentage utilization through `_config.shuffle_sharding.target_series_per_ingester` and `_config.shuffle_sharding.target_utilization_percentage` values. #5470
* [ENHANCEMENT] Distributor: allow adjustment of the targeted CPU usage as a percentage of requested CPU. This can be adjusted with `_config.autoscaling_distributor_cpu_target_utilization`. #5525
* [ENHANCEMENT] Ruler: add configuration option `_config.ruler_remote_evaluation_max_query_response_size_bytes` to easily set the maximum query response size allowed (in bytes). #5592
* [ENHANCEMENT] Distributor: dynamically set `GOMAXPROCS` based on the CPU request. This should reduce distributor CPU utilization, assuming the CPU request is set to a value close to the actual utilization. #5588
* [ENHANCEMENT] Querier: dynamically set `GOMAXPROCS` based on the CPU request. This should reduce noisy neighbour issues created by the querier, whose CPU utilization could eventually saturate the Kubernetes node if unbounded. #5646 #5658
* [ENHANCEMENT] Allow to remove an entry from the configured environment variable for a given component, setting the environment value to `null` in the `*_env_map` objects (e.g. `store_gateway_env_map+:: { 'field': null}`). #5599
* [ENHANCEMENT] Allow overriding the default number of replicas for `etcd`. #5589
* [ENHANCEMENT] Memcached: reduce memory request for results, chunks and metadata caches. The requested memory is 5% greater than the configured memcached max cache size. #5661
* [ENHANCEMENT] Autoscaling: Add the following configuration options to fine tune autoscaler target utilization: #5679 #5682 #5689
  * `autoscaling_querier_target_utilization` (defaults to `0.75`)
  * `autoscaling_mimir_read_target_utilization` (defaults to `0.75`)
  * `autoscaling_ruler_querier_cpu_target_utilization` (defaults to `1`)
  * `autoscaling_distributor_memory_target_utilization` (defaults to `1`)
  * `autoscaling_ruler_cpu_target_utilization` (defaults to `1`)
  * `autoscaling_query_frontend_cpu_target_utilization` (defaults to `1`)
  * `autoscaling_ruler_query_frontend_cpu_target_utilization` (defaults to `1`)
  * `autoscaling_alertmanager_cpu_target_utilization` (defaults to `1`)
* [ENHANCEMENT] Gossip-ring: add appProtocol for istio compatibility. #5680
* [ENHANCEMENT] Add _config.commonConfig to allow adding common configuration parameters for all Mimir components. #5703
* [ENHANCEMENT] Update rollout-operator to `v0.7.0`. #5718
* [ENHANCEMENT] Increase the default rollout speed for store-gateway when lazy loading is disabled. #5823
* [ENHANCEMENT] Add autoscaling on memory for ruler-queriers. #5739
* [ENHANCEMENT] Deduplicate scaled object creation for most objects that scale on CPU and memory. #6411
* [BUGFIX] Fix compilation when index, chunks or metadata caches are disabled. #5710
* [BUGFIX] Autoscaling: treat OOMing containers as though they are using their full memory request. #5739
* [BUGFIX] Autoscaling: if no containers are up, report 0 memory usage instead of no data. #6411

### Mimirtool

* [ENHANCEMENT] Mimirtool uses paging to fetch all dashboards from Grafana when running `mimirtool analyse grafana`. This allows the tool to work correctly when running against Grafana instances with more than a 1000 dashboards. #5825
* [ENHANCEMENT] Extract metric name from queries that have a `__name__` matcher. #5911
* [BUGFIX] Mimirtool no longer parses label names as metric names when handling templating variables that are populated using `label_values(<label_name>)` when running `mimirtool analyse grafana`. #5832
* [BUGFIX] Fix panic when analyzing a grafana dashboard with multiline queries in templating variables. #5911

### Query-tee

* [CHANGE] Proxy `Content-Type` response header from backend. Previously `Content-Type: text/plain; charset=utf-8` was returned on all requests. #5183
* [CHANGE] Increase default value of `-proxy.compare-skip-recent-samples` to avoid racing with recording rule evaluation. #5561
* [CHANGE] Add `-backend.skip-tls-verify` to optionally skip TLS verification on backends. #5656

### Documentation

* [CHANGE] Fix reference to `get-started` documentation directory. #5476
* [CHANGE] Fix link to external OTLP/HTTP documentation.
* [ENHANCEMENT] Improved `MimirRulerTooManyFailedQueries` runbook. #5586
* [ENHANCEMENT] Improved "Recover accidentally deleted blocks" runbook. #5620
* [ENHANCEMENT] Documented options and trade-offs to query label names and values. #5582
* [ENHANCEMENT] Improved `MimirRequestErrors` runbook for alertmanager. #5694

### Tools

* [CHANGE] copyblocks: add support for S3 and the ability to copy between different object storage services. Due to this, the `-source-service` and `-destination-service` flags are now required and the `-service` flag has been removed. #5486
* [FEATURE] undelete-block-gcs: Added new tool for undeleting blocks on GCS storage. #5610 #5855
* [FEATURE] wal-reader: Added new tool for printing entries in TSDB WAL. #5780
* [ENHANCEMENT] ulidtime: add -seconds flag to print timestamps as Unix timestamps. #5621
* [ENHANCEMENT] ulidtime: exit with status code 1 if some ULIDs can't be parsed. #5621
* [ENHANCEMENT] tsdb-index-toc: added index-header size estimates. #5652
* [BUGFIX] Stop tools from panicking when `-help` flag is passed. #5412
* [BUGFIX] Remove github.com/golang/glog command line flags from tools. #5413

## 2.9.4

### Grafana Mimir

* [ENHANCEMENT] Update Docker base images from `alpine:3.18.3` to `alpine:3.18.5`. #6895

## 2.9.3

### Grafana Mimir

* [BUGFIX] Update `go.opentelemetry.io/contrib/instrumentation/net/http/otelhttp` to `0.44` which includes a fix for CVE-2023-45142. #6637

## 2.9.2

### Grafana Mimir

* [BUGFIX] Update grpc-go library to 1.56.3 and `golang.org/x/net` to `0.17`, which include fix for CVE-2023-44487. #6353 #6364

## 2.9.1

### Grafana Mimir

* [ENHANCEMENT] Update alpine base image to 3.18.3. #6021

## 2.9.0

### Grafana Mimir

* [CHANGE] Store-gateway: change expanded postings, postings, and label values index cache key format. These caches will be invalidated when rolling out the new Mimir version. #4770 #4978 #5037
* [CHANGE] Distributor: remove the "forwarding" feature as it isn't necessary anymore. #4876
* [CHANGE] Query-frontend: Change the default value of `-query-frontend.query-sharding-max-regexp-size-bytes` from `0` to `4096`. #4932
* [CHANGE] Querier: `-querier.query-ingesters-within` has been moved from a global flag to a per-tenant override. #4287
* [CHANGE] Querier: Use `-blocks-storage.tsdb.retention-period` instead of `-querier.query-ingesters-within` for calculating the lookback period for shuffle sharded ingesters. Setting `-querier.query-ingesters-within=0` no longer disables shuffle sharding on the read path. #4287
* [CHANGE] Block upload: `/api/v1/upload/block/{block}/files` endpoint now allows file uploads with no `Content-Length`. #4956
* [CHANGE] Store-gateway: deprecate configuration parameters for chunk pooling, they will be removed in Mimir 2.11. The following options are now also ignored: #4996
  * `-blocks-storage.bucket-store.max-chunk-pool-bytes`
  * `-blocks-storage.bucket-store.chunk-pool-min-bucket-size-bytes`
  * `-blocks-storage.bucket-store.chunk-pool-max-bucket-size-bytes`
* [CHANGE] Store-gateway: remove metrics `cortex_bucket_store_chunk_pool_requested_bytes_total` and `cortex_bucket_store_chunk_pool_returned_bytes_total`. #4996
* [CHANGE] Compactor: change default of `-compactor.partial-block-deletion-delay` to `1d`. This will automatically clean up partial blocks that were a result of failed block upload or deletion. #5026
* [CHANGE] Compactor: the deprecated configuration parameter `-compactor.consistency-delay` has been removed. #5050
* [CHANGE] Store-gateway: the deprecated configuration parameter `-blocks-storage.bucket-store.consistency-delay` has been removed. #5050
* [CHANGE] The configuration parameter `-blocks-storage.bucket-store.bucket-index.enabled` has been deprecated and will be removed in Mimir 2.11. Mimir is running by default with the bucket index enabled since version 2.0, and starting from the version 2.11 it will not be possible to disable it. #5051
* [CHANGE] The configuration parameters `-querier.iterators` and `-query.batch-iterators` have been deprecated and will be removed in Mimir 2.11. Mimir runs by default with `-querier.batch-iterators=true`, and starting from version 2.11 it will not be possible to change this. #5114
* [CHANGE] Compactor: change default of `-compactor.first-level-compaction-wait-period` to 25m. #5128
* [CHANGE] Ruler: changed default of `-ruler.poll-interval` from `1m` to `10m`. Starting from this release, the configured rule groups will also be re-synced each time they're modified calling the ruler configuration API. #5170
* [FEATURE] Query-frontend: add `-query-frontend.log-query-request-headers` to enable logging of request headers in query logs. #5030
* [FEATURE] Store-gateway: add experimental feature to retain lazy-loaded index headers between restarts by eagerly loading them during startup. This is disabled by default and can only be enabled if lazy loading is enabled. To enable this set the following: #5606
  * `-blocks-storage.bucket-store.index-header-lazy-loading-enabled` must be set to true
  * `-blocks-storage.bucket-store.index-header.eager-loading-startup-enabled` must be set to true
* [ENHANCEMENT] Add per-tenant limit `-validation.max-native-histogram-buckets` to be able to ignore native histogram samples that have too many buckets. #4765
* [ENHANCEMENT] Store-gateway: reduce memory usage in some LabelValues calls. #4789
* [ENHANCEMENT] Store-gateway: add a `stage` label to the metric `cortex_bucket_store_series_data_touched`. This label now applies to `data_type="chunks"` and `data_type="series"`. The `stage` label has 2 values: `processed` - the number of series that parsed - and `returned` - the number of series selected from the processed bytes to satisfy the query. #4797 #4830
* [ENHANCEMENT] Distributor: make `__meta_tenant_id` label available in relabeling rules configured via `metric_relabel_configs`. #4725
* [ENHANCEMENT] Compactor: added the configurable limit `compactor.block-upload-max-block-size-bytes` or `compactor_block_upload_max_block_size_bytes` to limit the byte size of uploaded or validated blocks. #4680
* [ENHANCEMENT] Querier: reduce CPU utilisation when shuffle sharding is enabled with large shard sizes. #4851
* [ENHANCEMENT] Packaging: facilitate configuration management by instructing systemd to start mimir with a configuration file. #4810
* [ENHANCEMENT] Store-gateway: reduce memory allocations when looking up postings from cache. #4861 #4869 #4962 #5047
* [ENHANCEMENT] Store-gateway: retain only necessary bytes when reading series from the bucket. #4926
* [ENHANCEMENT] Ingester, store-gateway: clear the shutdown marker after a successful shutdown to enable reusing their persistent volumes in case the ingester or store-gateway is restarted. #4985
* [ENHANCEMENT] Store-gateway, query-frontend: Reduced memory allocations when looking up cached entries from Memcached. #4862
* [ENHANCEMENT] Alertmanager: Add additional template function `queryFromGeneratorURL` returning query URL decoded query from the `GeneratorURL` field of an alert. #4301
* [ENHANCEMENT] Ruler: added experimental ruler storage cache support. The cache should reduce the number of "list objects" API calls issued to the object storage when there are 2+ ruler replicas running in a Mimir cluster. The cache can be configured setting `-ruler-storage.cache.*` CLI flags or their respective YAML config options. #4950 #5054
* [ENHANCEMENT] Store-gateway: added HTTP `/store-gateway/prepare-shutdown` endpoint for gracefully scaling down of store-gateways. A gauge `cortex_store_gateway_prepare_shutdown_requested` has been introduced for tracing this process. #4955
* [ENHANCEMENT] Updated Kuberesolver dependency (github.com/sercand/kuberesolver) from v2.4.0 to v4.0.0 and gRPC dependency (google.golang.org/grpc) from v1.47.0 to v1.53.0. #4922
* [ENHANCEMENT] Introduced new options for logging HTTP request headers: `-server.log-request-headers` enables logging HTTP request headers, `-server.log-request-headers-exclude-list` lists headers which should not be logged. #4922
* [ENHANCEMENT] Block upload: `/api/v1/upload/block/{block}/files` endpoint now disables read and write HTTP timeout, overriding `-server.http-read-timeout` and `-server.http-write-timeout` values. This is done to allow large file uploads to succeed. #4956
* [ENHANCEMENT] Alertmanager: Introduce new metrics from upstream. #4918
  * `cortex_alertmanager_notifications_failed_total` (added `reason` label)
  * `cortex_alertmanager_nflog_maintenance_total`
  * `cortex_alertmanager_nflog_maintenance_errors_total`
  * `cortex_alertmanager_silences_maintenance_total`
  * `cortex_alertmanager_silences_maintenance_errors_total`
* [ENHANCEMENT] Add native histogram support for `cortex_request_duration_seconds` metric family. #4987
* [ENHANCEMENT] Ruler: do not list rule groups in the object storage for disabled tenants. #5004
* [ENHANCEMENT] Query-frontend and querier: add HTTP API endpoint `<prometheus-http-prefix>/api/v1/format_query` to format a PromQL query. #4373
* [ENHANCEMENT] Query-frontend: Add `cortex_query_frontend_regexp_matcher_count` and `cortex_query_frontend_regexp_matcher_optimized_count` metrics to track optimization of regular expression label matchers. #4813
* [ENHANCEMENT] Alertmanager: Add configuration option to enable or disable the deletion of alertmanager state from object storage. This is useful when migrating alertmanager tenants from one cluster to another, because it avoids a condition where the state object is copied but then deleted before the configuration object is copied. #4989
* [ENHANCEMENT] Querier: only use the minimum set of chunks from ingesters when querying, and cancel unnecessary requests to ingesters sooner if we know their results won't be used. #5016
* [ENHANCEMENT] Add `-enable-go-runtime-metrics` flag to expose all go runtime metrics as Prometheus metrics. #5009
* [ENHANCEMENT] Ruler: trigger a synchronization of tenant's rule groups as soon as they change the rules configuration via API. This synchronization is in addition of the periodic syncing done every `-ruler.poll-interval`. The new behavior is enabled by default, but can be disabled with `-ruler.sync-rules-on-changes-enabled=false` (configurable on a per-tenant basis too). If you disable the new behaviour, then you may want to revert `-ruler.poll-interval` to `1m`. #4975 #5053 #5115 #5170
* [ENHANCEMENT] Distributor: Improve invalid tenant shard size error message. #5024
* [ENHANCEMENT] Store-gateway: record index header loading time separately in `cortex_bucket_store_series_request_stage_duration_seconds{stage="load_index_header"}`. Now index header loading will be visible in the "Mimir / Queries" dashboard in the "Series request p99/average latency" panels. #5011 #5062
* [ENHANCEMENT] Querier and ingester: add experimental support for streaming chunks from ingesters to queriers while evaluating queries. This can be enabled with `-querier.prefer-streaming-chunks=true`. #4886 #5078 #5094 #5126
* [ENHANCEMENT] Update Docker base images from `alpine:3.17.3` to `alpine:3.18.0`. #5065
* [ENHANCEMENT] Compactor: reduced the number of "object exists" API calls issued by the compactor to the object storage when syncing block's `meta.json` files. #5063
* [ENHANCEMENT] Distributor: Push request rate limits (`-distributor.request-rate-limit` and `-distributor.request-burst-size`) and their associated YAML configuration are now stable. #5124
* [ENHANCEMENT] Go: updated to 1.20.5. #5185
* [ENHANCEMENT] Update alpine base image to 3.18.2. #5274 #5276
* [BUGFIX] Metadata API: Mimir will now return an empty object when no metadata is available, matching Prometheus. #4782
* [BUGFIX] Store-gateway: add collision detection on expanded postings and individual postings cache keys. #4770
* [BUGFIX] Ruler: Support the `type=alert|record` query parameter for the API endpoint `<prometheus-http-prefix>/api/v1/rules`. #4302
* [BUGFIX] Backend: Check that alertmanager's data-dir doesn't overlap with bucket-sync dir. #4921
* [BUGFIX] Alertmanager: Allow to rate-limit webex, telegram and discord notifications. #4979
* [BUGFIX] Store-gateway: panics when decoding LabelValues responses that contain more than 655360 values. These responses are no longer cached. #5021
* [BUGFIX] Querier: don't leak memory when processing query requests from query-frontends (ie. when the query-scheduler is disabled). #5199

### Documentation

* [ENHANCEMENT] Improve `MimirIngesterReachingTenantsLimit` runbook. #4744 #4752
* [ENHANCEMENT] Add `symbol table size exceeds` case to `MimirCompactorHasNotSuccessfullyRunCompaction` runbook. #4945
* [ENHANCEMENT] Clarify which APIs use query sharding. #4948

### Mixin

* [CHANGE] Alerts: Remove `MimirQuerierHighRefetchRate`. #4980
* [CHANGE] Alerts: Remove `MimirTenantHasPartialBlocks`. This is obsoleted by the changed default of `-compactor.partial-block-deletion-delay` to `1d`, which will auto remediate this alert. #5026
* [ENHANCEMENT] Alertmanager dashboard: display active aggregation groups #4772
* [ENHANCEMENT] Alerts: `MimirIngesterTSDBWALCorrupted` now only fires when there are more than one corrupted WALs in single-zone deployments and when there are more than two zones affected in multi-zone deployments. #4920
* [ENHANCEMENT] Alerts: added labels to duplicated `MimirRolloutStuck` and `MimirCompactorHasNotUploadedBlocks` rules in order to distinguish them. #5023
* [ENHANCEMENT] Dashboards: fix holes in graph for lightly loaded clusters #4915
* [ENHANCEMENT] Dashboards: allow configuring additional services for the Rollout Progress dashboard. #5007
* [ENHANCEMENT] Alerts: do not fire `MimirAllocatingTooMuchMemory` alert for any matching container outside of namespaces where Mimir is running. #5089
* [BUGFIX] Dashboards: show cancelled requests in a different color to successful requests in throughput panels on dashboards. #5039
* [BUGFIX] Dashboards: fix dashboard panels that showed percentages with axes from 0 to 10000%. #5084
* [BUGFIX] Remove dependency on upstream Kubernetes mixin. #4732

### Jsonnet

* [CHANGE] Ruler: changed ruler autoscaling policy, extended scale down period from 60s to 600s. #4786
* [CHANGE] Update to v0.5.0 rollout-operator. #4893
* [CHANGE] Backend: add `alertmanager_args` to `mimir-backend` when running in read-write deployment mode. Remove hardcoded `filesystem` alertmanager storage. This moves alertmanager's data-dir to `/data/alertmanager` by default. #4907 #4921
* [CHANGE] Remove `-pdb` suffix from `PodDisruptionBudget` names. This will create new `PodDisruptionBudget` resources. Make sure to prune the old resources; otherwise, rollouts will be blocked. #5109
* [CHANGE] Query-frontend: enable query sharding for cardinality estimation via `-query-frontend.query-sharding-target-series-per-shard` by default if the results cache is enabled. #5128
* [ENHANCEMENT] Ingester: configure `-blocks-storage.tsdb.head-compaction-interval=15m` to spread TSDB head compaction over a wider time range. #4870
* [ENHANCEMENT] Ingester: configure `-blocks-storage.tsdb.wal-replay-concurrency` to CPU request minus 1. #4864
* [ENHANCEMENT] Compactor: configure `-compactor.first-level-compaction-wait-period` to TSDB head compaction interval plus 10 minutes. #4872
* [ENHANCEMENT] Store-gateway: set `GOMEMLIMIT` to the memory request value. This should reduce the likelihood the store-gateway may go out of memory, at the cost of an higher CPU utilization due to more frequent garbage collections when the memory utilization gets closer or above the configured requested memory. #4971
* [ENHANCEMENT] Store-gateway: dynamically set `GOMAXPROCS` based on the CPU request. This should reduce the likelihood a high load on the store-gateway will slow down the entire Kubernetes node. #5104
* [ENHANCEMENT] Store-gateway: add `store_gateway_lazy_loading_enabled` configuration option which combines disabled lazy-loading and reducing blocks sync concurrency. Reducing blocks sync concurrency improves startup times with disabled lazy loading on HDDs. #5025
* [ENHANCEMENT] Update `rollout-operator` image to `v0.6.0`. #5155
* [BUGFIX] Backend: configure `-ruler.alertmanager-url` to `mimir-backend` when running in read-write deployment mode. #4892
* [ENHANCEMENT] Memcached: don't overwrite upsteam memcached statefulset jsonnet to allow chosing between antiAffinity and topologySpreadConstraints.

### Mimirtool

* [CHANGE] check rules: will fail on duplicate rules when `--strict` is provided. #5035
* [FEATURE] sync/diff can now include/exclude namespaces based on a regular expression using `--namespaces-regex` and `--ignore-namespaces-regex`. #5100
* [ENHANCEMENT] analyze prometheus: allow to specify `-prometheus-http-prefix`. #4966
* [ENHANCEMENT] analyze grafana: allow to specify `--folder-title` to limit dashboards analysis based on their exact folder title. #4973

### Tools

* [CHANGE] copyblocks: copying between Azure Blob Storage buckets is now supported in addition to copying between Google Cloud Storage buckets. As a result, the `--service` flag is now required to be specified (accepted values are `gcs` or `abs`). #4756

## 2.8.0

### Grafana Mimir

* [CHANGE] Ingester: changed experimental CLI flag from `-out-of-order-blocks-external-label-enabled` to `-ingester.out-of-order-blocks-external-label-enabled` #4440
* [CHANGE] Store-gateway: The following metrics have been removed: #4332
  * `cortex_bucket_store_series_get_all_duration_seconds`
  * `cortex_bucket_store_series_merge_duration_seconds`
* [CHANGE] Ingester: changed default value of `-blocks-storage.tsdb.retention-period` from `24h` to `13h`. If you're running Mimir with a custom configuration and you're overriding `-querier.query-store-after` to a value greater than the default `12h` then you should increase `-blocks-storage.tsdb.retention-period` accordingly. #4382
* [CHANGE] Ingester: the configuration parameter `-blocks-storage.tsdb.max-tsdb-opening-concurrency-on-startup` has been deprecated and will be removed in Mimir 2.10. #4445
* [CHANGE] Query-frontend: Cached results now contain timestamp which allows Mimir to check if cached results are still valid based on current TTL configured for tenant. Results cached by previous Mimir version are used until they expire from cache, which can take up to 7 days. If you need to use per-tenant TTL sooner, please flush results cache manually. #4439
* [CHANGE] Ingester: the `cortex_ingester_tsdb_wal_replay_duration_seconds` metrics has been removed. #4465
* [CHANGE] Query-frontend and ruler: use protobuf internal query result payload format by default. This feature is no longer considered experimental. #4557 #4709
* [CHANGE] Ruler: reject creating federated rule groups while tenant federation is disabled. Previously the rule groups would be silently dropped during bucket sync. #4555
* [CHANGE] Compactor: the `/api/v1/upload/block/{block}/finish` endpoint now returns a `429` status code when the compactor has reached the limit specified by `-compactor.max-block-upload-validation-concurrency`. #4598
* [CHANGE] Compactor: when starting a block upload the maximum byte size of the block metadata provided in the request body is now limited to 1 MiB. If this limit is exceeded a `413` status code is returned. #4683
* [CHANGE] Store-gateway: cache key format for expanded postings has changed. This will invalidate the expanded postings in the index cache when deployed. #4667
* [FEATURE] Cache: Introduce experimental support for using Redis for results, chunks, index, and metadata caches. #4371
* [FEATURE] Vault: Introduce experimental integration with Vault to fetch secrets used to configure TLS for clients. Server TLS secrets will still be read from a file. `tls-ca-path`, `tls-cert-path` and `tls-key-path` will denote the path in Vault for the following CLI flags when `-vault.enabled` is true: #4446.
  * `-distributor.ha-tracker.etcd.*`
  * `-distributor.ring.etcd.*`
  * `-distributor.forwarding.grpc-client.*`
  * `-querier.store-gateway-client.*`
  * `-ingester.client.*`
  * `-ingester.ring.etcd.*`
  * `-querier.frontend-client.*`
  * `-query-frontend.grpc-client-config.*`
  * `-query-frontend.results-cache.redis.*`
  * `-blocks-storage.bucket-store.index-cache.redis.*`
  * `-blocks-storage.bucket-store.chunks-cache.redis.*`
  * `-blocks-storage.bucket-store.metadata-cache.redis.*`
  * `-compactor.ring.etcd.*`
  * `-store-gateway.sharding-ring.etcd.*`
  * `-ruler.client.*`
  * `-ruler.alertmanager-client.*`
  * `-ruler.ring.etcd.*`
  * `-ruler.query-frontend.grpc-client-config.*`
  * `-alertmanager.sharding-ring.etcd.*`
  * `-alertmanager.alertmanager-client.*`
  * `-memberlist.*`
  * `-query-scheduler.grpc-client-config.*`
  * `-query-scheduler.ring.etcd.*`
  * `-overrides-exporter.ring.etcd.*`
* [FEATURE] Distributor, ingester, querier, query-frontend, store-gateway: add experimental support for native histograms. Requires that the experimental protobuf query result response format is enabled by `-query-frontend.query-result-response-format=protobuf` on the query frontend. #4286 #4352 #4354 #4376 #4377 #4387 #4396 #4425 #4442 #4494 #4512 #4513 #4526
* [FEATURE] Added `-<prefix>.s3.storage-class` flag to configure the S3 storage class for objects written to S3 buckets. #4300
* [FEATURE] Add `freebsd` to the target OS when generating binaries for a Mimir release. #4654
* [FEATURE] Ingester: Add `prepare-shutdown` endpoint which can be used as part of Kubernetes scale down automations. #4718
* [ENHANCEMENT] Add timezone information to Alpine Docker images. #4583
* [ENHANCEMENT] Ruler: Sync rules when ruler JOINING the ring instead of ACTIVE, In order to reducing missed rule iterations during ruler restarts. #4451
* [ENHANCEMENT] Allow to define service name used for tracing via `JAEGER_SERVICE_NAME` environment variable. #4394
* [ENHANCEMENT] Querier and query-frontend: add experimental, more performant protobuf query result response format enabled with `-query-frontend.query-result-response-format=protobuf`. #4304 #4318 #4375
* [ENHANCEMENT] Compactor: added experimental configuration parameter `-compactor.first-level-compaction-wait-period`, to configure how long the compactor should wait before compacting 1st level blocks (uploaded by ingesters). This configuration option allows to reduce the chances compactor begins compacting blocks before all ingesters have uploaded their blocks to the storage. #4401
* [ENHANCEMENT] Store-gateway: use more efficient chunks fetching and caching. #4255
* [ENHANCEMENT] Query-frontend and ruler: add experimental, more performant protobuf internal query result response format enabled with `-ruler.query-frontend.query-result-response-format=protobuf`. #4331
* [ENHANCEMENT] Ruler: increased tolerance for missed iterations on alerts, reducing the chances of flapping firing alerts during ruler restarts. #4432
* [ENHANCEMENT] Optimized `.*` and `.+` regular expression label matchers. #4432
* [ENHANCEMENT] Optimized regular expression label matchers with alternates (e.g. `a|b|c`). #4647
* [ENHANCEMENT] Added an in-memory cache for regular expression matchers, to avoid parsing and compiling the same expression multiple times when used in recurring queries. #4633
* [ENHANCEMENT] Query-frontend: results cache TTL is now configurable by using `-query-frontend.results-cache-ttl` and `-query-frontend.results-cache-ttl-for-out-of-order-time-window` options. These values can also be specified per tenant. Default values are unchanged (7 days and 10 minutes respectively). #4385
* [ENHANCEMENT] Ingester: added advanced configuration parameter `-blocks-storage.tsdb.wal-replay-concurrency` representing the maximum number of CPUs used during WAL replay. #4445
* [ENHANCEMENT] Ingester: added metrics `cortex_ingester_tsdb_open_duration_seconds_total` to measure the total time it takes to open all existing TSDBs. The time tracked by this metric also includes the TSDBs WAL replay duration. #4465
* [ENHANCEMENT] Store-gateway: use streaming implementation for LabelNames RPC. The batch size for streaming is controlled by `-blocks-storage.bucket-store.batch-series-size`. #4464
* [ENHANCEMENT] Memcached: Add support for TLS or mTLS connections to cache servers. #4535
* [ENHANCEMENT] Compactor: blocks index files are now validated for correctness for blocks uploaded via the TSDB block upload feature. #4503
* [ENHANCEMENT] Compactor: block chunks and segment files are now validated for correctness for blocks uploaded via the TSDB block upload feature. #4549
* [ENHANCEMENT] Ingester: added configuration options to configure the "postings for matchers" cache of each compacted block queried from ingesters: #4561
  * `-blocks-storage.tsdb.block-postings-for-matchers-cache-ttl`
  * `-blocks-storage.tsdb.block-postings-for-matchers-cache-size`
  * `-blocks-storage.tsdb.block-postings-for-matchers-cache-force`
* [ENHANCEMENT] Compactor: validation of blocks uploaded via the TSDB block upload feature is now configurable on a per tenant basis: #4585
  * `-compactor.block-upload-validation-enabled` has been added, `compactor_block_upload_validation_enabled` can be used to override per tenant
  * `-compactor.block-upload.block-validation-enabled` was the previous global flag and has been removed
* [ENHANCEMENT] TSDB Block Upload: block upload validation concurrency can now be limited with `-compactor.max-block-upload-validation-concurrency`. #4598
* [ENHANCEMENT] OTLP: Add support for converting OTel exponential histograms to Prometheus native histograms. The ingestion of native histograms must be enabled, please set `-ingester.native-histograms-ingestion-enabled` to `true`. #4063 #4639
* [ENHANCEMENT] Query-frontend: add metric `cortex_query_fetched_index_bytes_total` to measure TSDB index bytes fetched to execute a query. #4597
* [ENHANCEMENT] Query-frontend: add experimental limit to enforce a max query expression size in bytes via `-query-frontend.max-query-expression-size-bytes` or `max_query_expression_size_bytes`. #4604
* [ENHANCEMENT] Query-tee: improve message logged when comparing responses and one response contains a non-JSON payload. #4588
* [ENHANCEMENT] Distributor: add ability to set per-distributor limits via `distributor_limits` block in runtime configuration in addition to the existing configuration. #4619
* [ENHANCEMENT] Querier: reduce peak memory consumption for queries that touch a large number of chunks. #4625
* [ENHANCEMENT] Query-frontend: added experimental `-query-frontend.query-sharding-max-regexp-size-bytes` limit to query-frontend. When set to a value greater than 0, query-frontend disabled query sharding for any query with a regexp matcher longer than the configured limit. #4632
* [ENHANCEMENT] Store-gateway: include statistics from LabelValues and LabelNames calls in `cortex_bucket_store_series*` metrics. #4673
* [ENHANCEMENT] Query-frontend: improve readability of distributed tracing spans. #4656
* [ENHANCEMENT] Update Docker base images from `alpine:3.17.2` to `alpine:3.17.3`. #4685
* [ENHANCEMENT] Querier: improve performance when shuffle sharding is enabled and the shard size is large. #4711
* [ENHANCEMENT] Ingester: improve performance when Active Series Tracker is in use. #4717
* [ENHANCEMENT] Store-gateway: optionally select `-blocks-storage.bucket-store.series-selection-strategy`, which can limit the impact of large posting lists (when many series share the same label name and value). #4667 #4695 #4698
* [ENHANCEMENT] Querier: Cache the converted float histogram from chunk iterator, hence there is no need to lookup chunk every time to get the converted float histogram. #4684
* [ENHANCEMENT] Ruler: Improve rule upload performance when not enforcing per-tenant rule group limits. #4828
* [ENHANCEMENT] Improved memory limit on the in-memory cache used for regular expression matchers. #4751
* [BUGFIX] Querier: Streaming remote read will now continue to return multiple chunks per frame after the first frame. #4423
* [BUGFIX] Store-gateway: the values for `stage="processed"` for the metrics `cortex_bucket_store_series_data_touched` and  `cortex_bucket_store_series_data_size_touched_bytes` when using fine-grained chunks caching is now reporting the correct values of chunks held in memory. #4449
* [BUGFIX] Compactor: fixed reporting a compaction error when compactor is correctly shut down while populating blocks. #4580
* [BUGFIX] OTLP: Do not drop exemplars of the OTLP Monotonic Sum metric. #4063
* [BUGFIX] Packaging: flag `/etc/default/mimir` and `/etc/sysconfig/mimir` as config to prevent overwrite. #4587
* [BUGFIX] Query-frontend: don't retry queries which error inside PromQL. #4643
* [BUGFIX] Store-gateway & query-frontend: report more consistent statistics for fetched index bytes. #4671
* [BUGFIX] Native histograms: fix how IsFloatHistogram determines if mimirpb.Histogram is a float histogram. #4706
* [BUGFIX] Query-frontend: fix query sharding for native histograms. #4666
* [BUGFIX] Ring status page: fixed the owned tokens percentage value displayed. #4730
* [BUGFIX] Querier: fixed chunk iterator that can return sample with wrong timestamp. #4450
* [BUGFIX] Packaging: fix preremove script preventing upgrades. #4801
* [BUGFIX] Security: updates Go to version 1.20.4 to fix CVE-2023-24539, CVE-2023-24540, CVE-2023-29400. #4903

### Mixin

* [ENHANCEMENT] Queries: Display data touched per sec in bytes instead of number of items. #4492
* [ENHANCEMENT] `_config.job_names.<job>` values can now be arrays of regular expressions in addition to a single string. Strings are still supported and behave as before. #4543
* [ENHANCEMENT] Queries dashboard: remove mention to store-gateway "streaming enabled" in panels because store-gateway only support streaming series since Mimir 2.7. #4569
* [ENHANCEMENT] Ruler: Add panel description for Read QPS panel in Ruler dashboard to explain values when in remote ruler mode. #4675
* [BUGFIX] Ruler dashboard: show data for reads from ingesters. #4543
* [BUGFIX] Pod selector regex for deployments: change `(.*-mimir-)` to `(.*mimir-)`. #4603

### Jsonnet

* [CHANGE] Ruler: changed ruler deployment max surge from `0` to `50%`, and max unavailable from `1` to `0`. #4381
* [CHANGE] Memcached connections parameters `-blocks-storage.bucket-store.index-cache.memcached.max-idle-connections`, `-blocks-storage.bucket-store.chunks-cache.memcached.max-idle-connections` and `-blocks-storage.bucket-store.metadata-cache.memcached.max-idle-connections` settings are now configured based on `max-get-multi-concurrency` and `max-async-concurrency`. #4591
* [CHANGE] Add support to use external Redis as cache. Following are some changes in the jsonnet config: #4386 #4640
  * Renamed `memcached_*_enabled` config options to `cache_*_enabled`
  * Renamed `memcached_*_max_item_size_mb` config options to `cache_*_max_item_size_mb`
  * Added `cache_*_backend` config options
* [CHANGE] Store-gateway StatefulSets with disabled multi-zone deployment are also unregistered from the ring on shutdown. This eliminated resharding during rollouts, at the cost of extra effort during scaling down store-gateways. For more information see [Scaling down store-gateways](https://grafana.com/docs/mimir/v2.7.x/operators-guide/run-production-environment/scaling-out/#scaling-down-store-gateways). #4713
* [CHANGE] Removed `$._config.querier.replicas` and `$._config.queryFrontend.replicas`. If you need to customize the number of querier or query-frontend replicas, and autoscaling is disabled, please set an override as is done for other stateless components (e.g. distributors). #5130
* [ENHANCEMENT] Alertmanager: add `alertmanager_data_disk_size` and  `alertmanager_data_disk_class` configuration options, by default no storage class is set. #4389
* [ENHANCEMENT] Update `rollout-operator` to `v0.4.0`. #4524
* [ENHANCEMENT] Update memcached to `memcached:1.6.19-alpine`. #4581
* [ENHANCEMENT] Add support for mTLS connections to Memcached servers. #4553
* [ENHANCEMENT] Update the `memcached-exporter` to `v0.11.2`. #4570
* [ENHANCEMENT] Autoscaling: Add `autoscaling_query_frontend_memory_target_utilization`, `autoscaling_ruler_query_frontend_memory_target_utilization`, and `autoscaling_ruler_memory_target_utilization` configuration options, for controlling the corresponding autoscaler memory thresholds. Each has a default of 1, i.e. 100%. #4612
* [ENHANCEMENT] Distributor: add ability to set per-distributor limits via `distributor_instance_limits` using runtime configuration. #4627
* [BUGFIX] Add missing query sharding settings for user_24M and user_32M plans. #4374

### Mimirtool

* [ENHANCEMENT] Backfill: mimirtool will now sleep and retry if it receives a 429 response while trying to finish an upload due to validation concurrency limits. #4598
* [ENHANCEMENT] `gauge` panel type is supported now in `mimirtool analyze dashboard`. #4679
* [ENHANCEMENT] Set a `User-Agent` header on requests to Mimir or Prometheus servers. #4700

### Mimir Continuous Test

* [FEATURE] Allow continuous testing of native histograms as well by enabling the flag `-tests.write-read-series-test.histogram-samples-enabled`. The metrics exposed by the tool will now have a new label called `type` with possible values of `float`, `histogram_float_counter`, `histogram_float_gauge`, `histogram_int_counter`, `histogram_int_gauge`, the list of metrics impacted: #4457
  * `mimir_continuous_test_writes_total`
  * `mimir_continuous_test_writes_failed_total`
  * `mimir_continuous_test_queries_total`
  * `mimir_continuous_test_queries_failed_total`
  * `mimir_continuous_test_query_result_checks_total`
  * `mimir_continuous_test_query_result_checks_failed_total`
* [ENHANCEMENT] Added a new metric `mimir_continuous_test_build_info` that reports version information, similar to the existing `cortex_build_info` metric exposed by other Mimir components. #4712
* [ENHANCEMENT] Add coherency for the selected ranges and instants of test queries. #4704

### Query-tee

### Documentation

* [CHANGE] Clarify what deprecation means in the lifecycle of configuration parameters. #4499
* [CHANGE] Update compactor `split-groups` and `split-and-merge-shards` recommendation on component page. #4623
* [FEATURE] Add instructions about how to configure native histograms. #4527
* [ENHANCEMENT] Runbook for MimirCompactorHasNotSuccessfullyRunCompaction extended to include scenario where compaction has fallen behind. #4609
* [ENHANCEMENT] Add explanation for QPS values for reads in remote ruler mode and writes generally, to the Ruler dashboard page. #4629
* [ENHANCEMENT] Expand zone-aware replication page to cover single physical availability zone deployments. #4631
* [FEATURE] Add instructions to use puppet module. #4610
* [FEATURE] Add documentation on how deploy mixin with terraform. #4161

### Tools

* [ENHANCEMENT] tsdb-index: iteration over index is now faster when any equal matcher is supplied. #4515

## 2.7.3

### Grafana Mimir

* [BUGFIX] Security: updates Go to version 1.20.4 to fix CVE-2023-24539, CVE-2023-24540, CVE-2023-29400. #4905

## 2.7.2

### Grafana Mimir

* [BUGFIX] Security: updated Go version to 1.20.3 to fix CVE-2023-24538 #4795

## 2.7.1

**Note**: During the release process, version 2.7.0 was tagged too early, before completing the release checklist and production testing. Release 2.7.1 doesn't include any code changes since 2.7.0, but now has proper release notes, published documentation, and has been fully tested in our production environment.

### Grafana Mimir

* [CHANGE] Ingester: the configuration parameter `-ingester.ring.readiness-check-ring-health` has been deprecated and will be removed in Mimir 2.9. #4422
* [CHANGE] Ruler: changed default value of `-ruler.evaluation-delay-duration` option from 0 to 1m. #4250
* [CHANGE] Querier: Errors with status code `422` coming from the store-gateway are propagated and not converted to the consistency check error anymore. #4100
* [CHANGE] Store-gateway: When a query hits `max_fetched_chunks_per_query` and `max_fetched_series_per_query` limits, an error with the status code `422` is created and returned. #4056
* [CHANGE] Packaging: Migrate FPM packaging solution to NFPM. Rationalize packages dependencies and add package for all binaries. #3911
* [CHANGE] Store-gateway: Deprecate flag `-blocks-storage.bucket-store.chunks-cache.subrange-size` since there's no benefit to changing the default of `16000`. #4135
* [CHANGE] Experimental support for ephemeral storage introduced in Mimir 2.6.0 has been removed. Following options are no longer available: #4252
  * `-blocks-storage.ephemeral-tsdb.*`
  * `-distributor.ephemeral-series-enabled`
  * `-distributor.ephemeral-series-matchers`
  * `-ingester.max-ephemeral-series-per-user`
  * `-ingester.instance-limits.max-ephemeral-series`
Querying with using `{__mimir_storage__="ephemeral"}` selector no longer works. All label values with `ephemeral-` prefix in `reason` label of `cortex_discarded_samples_total` metric are no longer available. Following metrics have been removed:
  * `cortex_ingester_ephemeral_series`
  * `cortex_ingester_ephemeral_series_created_total`
  * `cortex_ingester_ephemeral_series_removed_total`
  * `cortex_ingester_ingested_ephemeral_samples_total`
  * `cortex_ingester_ingested_ephemeral_samples_failures_total`
  * `cortex_ingester_memory_ephemeral_users`
  * `cortex_ingester_queries_ephemeral_total`
  * `cortex_ingester_queried_ephemeral_samples`
  * `cortex_ingester_queried_ephemeral_series`
* [CHANGE] Store-gateway: use mmap-less index-header reader by default and remove mmap-based index header reader. The following flags have changed: #4280
   * `-blocks-storage.bucket-store.index-header.map-populate-enabled` has been removed
   * `-blocks-storage.bucket-store.index-header.stream-reader-enabled` has been removed
   * `-blocks-storage.bucket-store.index-header.stream-reader-max-idle-file-handles` has been renamed to `-blocks-storage.bucket-store.index-header.max-idle-file-handles`, and the corresponding configuration file option has been renamed from `stream_reader_max_idle_file_handles` to `max_idle_file_handles`
* [CHANGE] Store-gateway: the streaming store-gateway is now enabled by default. The new default setting for `-blocks-storage.bucket-store.batch-series-size` is `5000`. #4330
* [CHANGE] Compactor: the configuration parameter `-compactor.consistency-delay` has been deprecated and will be removed in Mimir 2.9. #4409
* [CHANGE] Store-gateway: the configuration parameter `-blocks-storage.bucket-store.consistency-delay` has been deprecated and will be removed in Mimir 2.9. #4409
* [FEATURE] Ruler: added `keep_firing_for` support to alerting rules. #4099
* [FEATURE] Distributor, ingester: ingestion of native histograms. The new per-tenant limit `-ingester.native-histograms-ingestion-enabled` controls whether native histograms are stored or ignored. #4159
* [FEATURE] Query-frontend: Introduce experimental `-query-frontend.query-sharding-target-series-per-shard` to allow query sharding to take into account cardinality of similar requests executed previously. This feature uses the same cache that's used for results caching. #4121 #4177 #4188 #4254
* [ENHANCEMENT] Go: update go to 1.20.1. #4266
* [ENHANCEMENT] Ingester: added `out_of_order_blocks_external_label_enabled` shipper option to label out-of-order blocks before shipping them to cloud storage. #4182 #4297
* [ENHANCEMENT] Ruler: introduced concurrency when loading per-tenant rules configuration. This improvement is expected to speed up the ruler start up time in a Mimir cluster with a large number of tenants. #4258
* [ENHANCEMENT] Compactor: Add `reason` label to `cortex_compactor_runs_failed_total`. The value can be `shutdown` or `error`. #4012
* [ENHANCEMENT] Store-gateway: enforce `max_fetched_series_per_query`. #4056
* [ENHANCEMENT] Query-frontend: Disambiguate logs for failed queries. #4067
* [ENHANCEMENT] Query-frontend: log caller user agent in query stats logs. #4093
* [ENHANCEMENT] Store-gateway: add `data_type` label with values on `cortex_bucket_store_partitioner_extended_ranges_total`, `cortex_bucket_store_partitioner_expanded_ranges_total`, `cortex_bucket_store_partitioner_requested_ranges_total`, `cortex_bucket_store_partitioner_expanded_bytes_total`, `cortex_bucket_store_partitioner_requested_bytes_total` for `postings`, `series`, and `chunks`. #4095
* [ENHANCEMENT] Store-gateway: Reduce memory allocation rate when loading TSDB chunks from Memcached. #4074
* [ENHANCEMENT] Query-frontend: track `cortex_frontend_query_response_codec_duration_seconds` and `cortex_frontend_query_response_codec_payload_bytes` metrics to measure the time taken and bytes read / written while encoding and decoding query result payloads. #4110
* [ENHANCEMENT] Alertmanager: expose additional upstream metrics `cortex_alertmanager_dispatcher_aggregation_groups`, `cortex_alertmanager_dispatcher_alert_processing_duration_seconds`. #4151
* [ENHANCEMENT] Querier and query-frontend: add experimental, more performant protobuf internal query result response format enabled with `-query-frontend.query-result-response-format=protobuf`. #4153
* [ENHANCEMENT] Store-gateway: use more efficient chunks fetching and caching. This should reduce CPU, memory utilization, and receive bandwidth of a store-gateway. Enable with `-blocks-storage.bucket-store.chunks-cache.fine-grained-chunks-caching-enabled=true`. #4163 #4174 #4227
* [ENHANCEMENT] Query-frontend: Wait for in-flight queries to finish before shutting down. #4073 #4170
* [ENHANCEMENT] Store-gateway: added `encode` and `other` stage to `cortex_bucket_store_series_request_stage_duration_seconds` metric. #4179
* [ENHANCEMENT] Ingester: log state of TSDB when shipping or forced compaction can't be done due to unexpected state of TSDB. #4211
* [ENHANCEMENT] Update Docker base images from `alpine:3.17.1` to `alpine:3.17.2`. #4240
* [ENHANCEMENT] Store-gateway: add a `stage` label to the metrics `cortex_bucket_store_series_data_fetched`, `cortex_bucket_store_series_data_size_fetched_bytes`, `cortex_bucket_store_series_data_touched`, `cortex_bucket_store_series_data_size_touched_bytes`. This label only applies to `data_type="chunks"`. For `fetched` metrics with `data_type="chunks"` the `stage` label has 2 values: `fetched` - the chunks or bytes that were fetched from the cache or the object store, `refetched` - the chunks or bytes that had to be refetched from the cache or the object store because their size was underestimated during the first fetch. For `touched` metrics with `data_type="chunks"` the `stage` label has 2 values: `processed` - the chunks or bytes that were read from the fetched chunks or bytes and were processed in memory, `returned` - the chunks or bytes that were selected from the processed bytes to satisfy the query. #4227 #4316
* [ENHANCEMENT] Compactor: improve the partial block check related to `compactor.partial-block-deletion-delay` to potentially issue less requests to object storage. #4246
* [ENHANCEMENT] Memcached: added `-*.memcached.min-idle-connections-headroom-percentage` support to configure the minimum number of idle connections to keep open as a percentage (0-100) of the number of recently used idle connections. This feature is disabled when set to a negative value (default), which means idle connections are kept open indefinitely. #4249
* [ENHANCEMENT] Querier and store-gateway: optimized regular expression label matchers with case insensitive alternate operator. #4340 #4357
* [ENHANCEMENT] Compactor: added the experimental flag `-compactor.block-upload.block-validation-enabled` with the default `true` to configure whether block validation occurs on backfilled blocks. #3411
* [ENHANCEMENT] Ingester: apply a jitter to the first TSDB head compaction interval configured via `-blocks-storage.tsdb.head-compaction-interval`. Subsequent checks will happen at the configured interval. This should help to spread the TSDB head compaction among different ingesters over the configured interval. #4364
* [ENHANCEMENT] Ingester: the maximum accepted value for `-blocks-storage.tsdb.head-compaction-interval` has been increased from 5m to 15m. #4364
* [BUGFIX] Store-gateway: return `Canceled` rather than `Aborted` or `Internal` error when the calling querier cancels a label names or values request, and return `Internal` if processing the request fails for another reason. #4061
* [BUGFIX] Querier: track canceled requests with status code `499` in the metrics instead of `503` or `422`. #4099
* [BUGFIX] Ingester: compact out-of-order data during `/ingester/flush` or when TSDB is idle. #4180
* [BUGFIX] Ingester: conversion of global limits `max-series-per-user`, `max-series-per-metric`, `max-metadata-per-user` and `max-metadata-per-metric` into corresponding local limits now takes into account the number of ingesters in each zone. #4238
* [BUGFIX] Ingester: track `cortex_ingester_memory_series` metric consistently with `cortex_ingester_memory_series_created_total` and `cortex_ingester_memory_series_removed_total`. #4312
* [BUGFIX] Querier: fixed a bug which was incorrectly matching series with regular expression label matchers with begin/end anchors in the middle of the regular expression. #4340

### Mixin

* [CHANGE] Move auto-scaling panel rows down beneath logical network path in Reads and Writes dashboards. #4049
* [CHANGE] Make distributor auto-scaling metric panels show desired number of replicas. #4218
* [CHANGE] Alerts: The alert `MimirMemcachedRequestErrors` has been renamed to `MimirCacheRequestErrors`. #4242
* [ENHANCEMENT] Alerts: Added `MimirAutoscalerKedaFailing` alert firing when a KEDA scaler is failing. #4045
* [ENHANCEMENT] Add auto-scaling panels to ruler dashboard. #4046
* [ENHANCEMENT] Add gateway auto-scaling panels to Reads and Writes dashboards. #4049 #4216
* [ENHANCEMENT] Dashboards: distinguish between label names and label values queries. #4065
* [ENHANCEMENT] Add query-frontend and ruler-query-frontend auto-scaling panels to Reads and Ruler dashboards. #4199
* [BUGFIX] Alerts: Fixed `MimirAutoscalerNotActive` to not fire if scaling metric does not exist, to avoid false positives on scaled objects with 0 min replicas. #4045
* [BUGFIX] Alerts: `MimirCompactorHasNotSuccessfullyRunCompaction` is no longer triggered by frequent compactor restarts. #4012
* [BUGFIX] Tenants dashboard: Correctly show the ruler-query-scheduler queue size. #4152

### Jsonnet

* [CHANGE] Create the `query-frontend-discovery` service only when Mimir is deployed in microservice mode without query-scheduler. #4353
* [CHANGE] Add results cache backend config to `ruler-query-frontend` configuration to allow cache reuse for cardinality-estimation based sharding. #4257
* [ENHANCEMENT] Add support for ruler auto-scaling. #4046
* [ENHANCEMENT] Add optional `weight` param to `newQuerierScaledObject` and `newRulerQuerierScaledObject` to allow running multiple querier deployments on different node types. #4141
* [ENHANCEMENT] Add support for query-frontend and ruler-query-frontend auto-scaling. #4199
* [BUGFIX] Shuffle sharding: when applying user class limits, honor the minimum shard size configured in `$._config.shuffle_sharding.*`. #4363

### Mimirtool

* [FEATURE] Added `keep_firing_for` support to rules configuration. #4099
* [ENHANCEMENT] Add `-tls-insecure-skip-verify` to rules, alertmanager and backfill commands. #4162

### Query-tee

* [CHANGE] Increase default value of `-backend.read-timeout` to 150s, to accommodate default querier and query frontend timeout of 120s. #4262
* [ENHANCEMENT] Log errors that occur while performing requests to compare two endpoints. #4262
* [ENHANCEMENT] When comparing two responses that both contain an error, only consider the comparison failed if the errors differ. Previously, if either response contained an error, the comparison always failed, even if both responses contained the same error. #4262
* [ENHANCEMENT] Include the value of the `X-Scope-OrgID` header when logging a comparison failure. #4262
* [BUGFIX] Parameters (expression, time range etc.) for a query request where the parameters are in the HTTP request body rather than in the URL are now logged correctly when responses differ. #4265

### Documentation

* [ENHANCEMENT] Add guide on alternative migration method for Thanos to Mimir #3554
* [ENHANCEMENT] Restore "Migrate from Cortex" for Jsonnet. #3929
* [ENHANCEMENT] Document migration from microservices to read-write deployment mode. #3951
* [ENHANCEMENT] Do not error when there is nothing to commit as part of a publish #4058
* [ENHANCEMENT] Explain how to run Mimir locally using docker-compose #4079
* [ENHANCEMENT] Docs: use long flag names in runbook commands. #4088
* [ENHANCEMENT] Clarify how ingester replication happens. #4101
* [ENHANCEMENT] Improvements to the Get Started guide. #4315
* [BUGFIX] Added indentation to Azure and SWIFT backend definition. #4263

### Tools

* [ENHANCEMENT] Adapt tsdb-print-chunk for native histograms. #4186
* [ENHANCEMENT] Adapt tsdb-index-health for blocks containing native histograms. #4186
* [ENHANCEMENT] Adapt tsdb-chunks tool to handle native histograms. #4186

## 2.6.2

* [BUGFIX] Security: updates Go to version 1.20.4 to fix CVE-2023-24539, CVE-2023-24540, CVE-2023-29400. #4903

## 2.6.1

### Grafana Mimir

* [BUGFIX] Security: updates Go to version 1.20.3 to fix CVE-2023-24538 #4798

## 2.6.0

### Grafana Mimir

* [CHANGE] Querier: Introduce `-querier.max-partial-query-length` to limit the time range for partial queries at the querier level and deprecate `-store.max-query-length`. #3825 #4017
* [CHANGE] Store-gateway: Remove experimental `-blocks-storage.bucket-store.max-concurrent-reject-over-limit` flag. #3706
* [CHANGE] Ingester: If shipping is enabled block retention will now be relative to the upload time to cloud storage. If shipping is disabled block retention will be relative to the creation time of the block instead of the mintime of the last block created. #3816
* [CHANGE] Query-frontend: Deprecated CLI flag `-query-frontend.align-querier-with-step` has been removed. #3982
* [CHANGE] Alertmanager: added default configuration for `-alertmanager.configs.fallback`. Allows tenants to send alerts without first uploading an Alertmanager configuration. #3541
* [FEATURE] Store-gateway: streaming of series. The store-gateway can now stream results back to the querier instead of buffering them. This is expected to greatly reduce peak memory consumption while keeping latency the same. You can enable this feature by setting `-blocks-storage.bucket-store.batch-series-size` to a value in the high thousands (5000-10000). This is still an experimental feature and is subject to a changing API and instability. #3540 #3546 #3587 #3606 #3611 #3620 #3645 #3355 #3697 #3666 #3687 #3728 #3739 #3751 #3779 #3839
* [FEATURE] Alertmanager: Added support for the Webex receiver. #3758
* [FEATURE] Limits: Added the `-validation.separate-metrics-group-label` flag. This allows further separation of the `cortex_discarded_samples_total` metric by an additional `group` label - which is configured by this flag to be the value of a specific label on an incoming timeseries. Active groups are tracked and inactive groups are cleaned up on a defined interval. The maximum number of groups tracked is controlled by the `-max-separate-metrics-groups-per-user` flag. #3439
* [FEATURE] Overrides-exporter: Added experimental ring support to overrides-exporter via `-overrides-exporter.ring.enabled`. When enabled, the ring is used to establish a leader replica for the export of limit override metrics. #3908 #3953
* [FEATURE] Ephemeral storage (experimental): Mimir can now accept samples into "ephemeral storage". Such samples are available for querying for a short amount of time (`-blocks-storage.ephemeral-tsdb.retention-period`, defaults to 10 minutes), and then removed from memory. To use ephemeral storage, distributor must be configured with `-distributor.ephemeral-series-enabled` option. Series matching `-distributor.ephemeral-series-matchers` will be marked for storing into ephemeral storage in ingesters. Each tenant needs to have ephemeral storage enabled by using `-ingester.max-ephemeral-series-per-user` limit, which defaults to 0 (no ephemeral storage). Ingesters have new `-ingester.instance-limits.max-ephemeral-series` limit for total number of series in ephemeral storage across all tenants. If ingestion of samples into ephemeral storage fails, `cortex_discarded_samples_total` metric will use values prefixed with `ephemeral-` for `reason` label. Querying of ephemeral storage is possible by using `{__mimir_storage__="ephemeral"}` as metric selector. Following new metrics related to ephemeral storage are introduced: #3897 #3922 #3961 #3997 #4004
  * `cortex_ingester_ephemeral_series`
  * `cortex_ingester_ephemeral_series_created_total`
  * `cortex_ingester_ephemeral_series_removed_total`
  * `cortex_ingester_ingested_ephemeral_samples_total`
  * `cortex_ingester_ingested_ephemeral_samples_failures_total`
  * `cortex_ingester_memory_ephemeral_users`
  * `cortex_ingester_queries_ephemeral_total`
  * `cortex_ingester_queried_ephemeral_samples`
  * `cortex_ingester_queried_ephemeral_series`
* [ENHANCEMENT] Added new metric `thanos_shipper_last_successful_upload_time`: Unix timestamp (in seconds) of the last successful TSDB block uploaded to the bucket. #3627
* [ENHANCEMENT] Ruler: Added `-ruler.alertmanager-client.tls-enabled` configuration for alertmanager client. #3432 #3597
* [ENHANCEMENT] Activity tracker logs now have `component=activity-tracker` label. #3556
* [ENHANCEMENT] Distributor: remove labels with empty values #2439
* [ENHANCEMENT] Query-frontend: track query HTTP requests in the Activity Tracker. #3561
* [ENHANCEMENT] Store-gateway: Add experimental alternate implementation of index-header reader that does not use memory mapped files. The index-header reader is expected to improve stability of the store-gateway. You can enable this implementation with the flag `-blocks-storage.bucket-store.index-header.stream-reader-enabled`. #3639 #3691 #3703 #3742 #3785 #3787 #3797
* [ENHANCEMENT] Query-scheduler: add `cortex_query_scheduler_cancelled_requests_total` metric to track the number of requests that are already cancelled when dequeued. #3696
* [ENHANCEMENT] Store-gateway: add `cortex_bucket_store_partitioner_extended_ranges_total` metric to keep track of the ranges that the partitioner decided to overextend and merge in order to save API call to the object storage. #3769
* [ENHANCEMENT] Compactor: Auto-forget unhealthy compactors after ten failed ring heartbeats. #3771
* [ENHANCEMENT] Ruler: change default value of `-ruler.for-grace-period` from `10m` to `2m` and update help text. The new default value reflects how we operate Mimir at Grafana Labs. #3817
* [ENHANCEMENT] Ingester: Added experimental flags to force usage of _postings for matchers cache_. These flags will be removed in the future and it's not recommended to change them. #3823
  * `-blocks-storage.tsdb.head-postings-for-matchers-cache-ttl`
  * `-blocks-storage.tsdb.head-postings-for-matchers-cache-size`
  * `-blocks-storage.tsdb.head-postings-for-matchers-cache-force`
* [ENHANCEMENT] Ingester: Improved series selection performance when some of the matchers do not match any series. #3827
* [ENHANCEMENT] Alertmanager: Add new additional template function `tenantID` returning id of the tenant owning the alert. #3758
* [ENHANCEMENT] Alertmanager: Add additional template function `grafanaExploreURL` returning URL to grafana explore with range query. #3849
* [ENHANCEMENT] Reduce overhead of debug logging when filtered out. #3875
* [ENHANCEMENT] Update Docker base images from `alpine:3.16.2` to `alpine:3.17.1`. #3898
* [ENHANCEMENT] Ingester: Add new `/ingester/tsdb_metrics` endpoint to return tenant-specific TSDB metrics. #3923
* [ENHANCEMENT] Query-frontend: CLI flag `-query-frontend.max-total-query-length` and its associated YAML configuration is now stable. #3882
* [ENHANCEMENT] Ruler: rule groups now support optional and experimental `align_evaluation_time_on_interval` field, which causes all evaluations to happen on interval-aligned timestamp. #4013
* [ENHANCEMENT] Query-scheduler: ring-based service discovery is now stable. #4028
* [ENHANCEMENT] Store-gateway: improved performance of prefix matching on the labels. #4055 #4080
* [BUGFIX] Log the names of services that are not yet running rather than `unsupported value type` when calling `/ready` and some services are not running. #3625
* [BUGFIX] Alertmanager: Fix template spurious deletion with relative data dir. #3604
* [BUGFIX] Security: update prometheus/exporter-toolkit for CVE-2022-46146. #3675
* [BUGFIX] Security: update golang.org/x/net for CVE-2022-41717. #3755
* [BUGFIX] Debian package: Fix post-install, environment file path and user creation. #3720
* [BUGFIX] memberlist: Fix panic during Mimir startup when Mimir receives gossip message before it's ready. #3746
* [BUGFIX] Store-gateway: fix `cortex_bucket_store_partitioner_requested_bytes_total` metric to not double count overlapping ranges. #3769
* [BUGFIX] Update `github.com/thanos-io/objstore` to address issue with Multipart PUT on s3-compatible Object Storage. #3802 #3821
* [BUGFIX] Distributor, Query-scheduler: Make sure ring metrics include a `cortex_` prefix as expected by dashboards. #3809
* [BUGFIX] Querier: canceled requests are no longer reported as "consistency check" failures. #3837 #3927
* [BUGFIX] Distributor: don't panic when `metric_relabel_configs` in overrides contains null element. #3868
* [BUGFIX] Distributor: don't panic when OTLP histograms don't have any buckets. #3853
* [BUGFIX] Ingester, Compactor: fix panic that can occur when compaction fails. #3955
* [BUGFIX] Store-gateway: return `Canceled` rather than `Aborted` error when the calling querier cancels the request. #4007

### Mixin

* [ENHANCEMENT] Alerts: Added `MimirIngesterInstanceHasNoTenants` alert that fires when an ingester replica is not receiving write requests for any tenant. #3681
* [ENHANCEMENT] Alerts: Extended `MimirAllocatingTooMuchMemory` to check read-write deployment containers. #3710
* [ENHANCEMENT] Alerts: Added `MimirAlertmanagerInstanceHasNoTenants` alert that fires when an alertmanager instance ows no tenants. #3826
* [ENHANCEMENT] Alerts: Added `MimirRulerInstanceHasNoRuleGroups` alert that fires when a ruler replica is not assigned any rule group to evaluate. #3723
* [ENHANCEMENT] Support for baremetal deployment for alerts and scaling recording rules. #3719
* [ENHANCEMENT] Dashboards: querier autoscaling now supports multiple scaled objects (configurable via `$._config.autoscale.querier.hpa_name`). #3962
* [BUGFIX] Alerts: Fixed `MimirIngesterRestarts` alert when Mimir is deployed in read-write mode. #3716
* [BUGFIX] Alerts: Fixed `MimirIngesterHasNotShippedBlocks` and `MimirIngesterHasNotShippedBlocksSinceStart` alerts for when Mimir is deployed in read-write or monolithic modes and updated them to use new `thanos_shipper_last_successful_upload_time` metric. #3627
* [BUGFIX] Alerts: Fixed `MimirMemoryMapAreasTooHigh` alert when Mimir is deployed in read-write mode. #3626
* [BUGFIX] Alerts: Fixed `MimirCompactorSkippedBlocksWithOutOfOrderChunks` matching on non-existent label. #3628
* [BUGFIX] Dashboards: Fix `Rollout Progress` dashboard incorrectly using Gateway metrics when Gateway was not enabled. #3709
* [BUGFIX] Tenants dashboard: Make it compatible with all deployment types. #3754
* [BUGFIX] Alerts: Fixed `MimirCompactorHasNotUploadedBlocks` to not fire if compactor has nothing to do. #3793
* [BUGFIX] Alerts: Fixed `MimirAutoscalerNotActive` to not fire if scaling metric is 0, to avoid false positives on scaled objects with 0 min replicas. #3999

### Jsonnet

* [CHANGE] Replaced the deprecated `policy/v1beta1` with `policy/v1` when configuring a PodDisruptionBudget for read-write deployment mode. #3811
* [CHANGE] Removed `-server.http-write-timeout` default option value from querier and query-frontend, as it defaults to a higher value in the code now, and cannot be lower than `-querier.timeout`. #3836
* [CHANGE] Replaced `-store.max-query-length` with `-query-frontend.max-total-query-length` in the query-frontend config. #3879
* [CHANGE] Changed default `mimir_backend_data_disk_size` from `100Gi` to `250Gi`. #3894
* [ENHANCEMENT] Update `rollout-operator` to `v0.2.0`. #3624
* [ENHANCEMENT] Add `user_24M` and `user_32M` classes to operations config. #3367
* [ENHANCEMENT] Update memcached image from `memcached:1.6.16-alpine` to `memcached:1.6.17-alpine`. #3914
* [ENHANCEMENT] Allow configuring the ring for overrides-exporter. #3995
* [BUGFIX] Apply ingesters and store-gateways per-zone CLI flags overrides to read-write deployment mode too. #3766
* [BUGFIX] Apply overrides-exporter CLI flags to mimir-backend when running Mimir in read-write deployment mode. #3790
* [BUGFIX] Fixed `mimir-write` and `mimir-read` Kubernetes service to correctly balance requests among pods. #3855 #3864 #3906
* [BUGFIX] Fixed `ruler-query-frontend` and `mimir-read` gRPC server configuration to force clients to periodically re-resolve the backend addresses. #3862
* [BUGFIX] Fixed `mimir-read` CLI flags to ensure query-frontend configuration takes precedence over querier configuration. #3877

### Mimirtool

* [ENHANCEMENT] Update `mimirtool config convert` to work with Mimir 2.4, 2.5, 2.6 changes. #3952
* [ENHANCEMENT] Mimirtool is now available to install through Homebrew with `brew install mimirtool`. #3776
* [ENHANCEMENT] Added `--concurrency` to `mimirtool rules sync` command. #3996
* [BUGFIX] Fix summary output from `mimirtool rules sync` to display correct number of groups created and updated. #3918

### Documentation

* [BUGFIX] Querier: Remove assertion that the `-querier.max-concurrent` flag must also be set for the query-frontend. #3678
* [ENHANCEMENT] Update migration from cortex documentation. #3662
* [ENHANCEMENT] Query-scheduler: documented how to migrate from DNS-based to ring-based service discovery. #4028

### Tools

## 2.5.0

### Grafana Mimir

* [CHANGE] Flag `-azure.msi-resource` is now ignored, and will be removed in Mimir 2.7. This setting is now made automatically by Azure. #2682
* [CHANGE] Experimental flag `-blocks-storage.tsdb.out-of-order-capacity-min` has been removed. #3261
* [CHANGE] Distributor: Wrap errors from pushing to ingesters with useful context, for example clarifying timeouts. #3307
* [CHANGE] The default value of `-server.http-write-timeout` has changed from 30s to 2m. #3346
* [CHANGE] Reduce period of health checks in connection pools for querier->store-gateway, ruler->ruler, and alertmanager->alertmanager clients to 10s. This reduces the time to fail a gRPC call when the remote stops responding. #3168
* [CHANGE] Hide TSDB block ranges period config from doc and mark it experimental. #3518
* [FEATURE] Alertmanager: added Discord support. #3309
* [ENHANCEMENT] Added `-server.tls-min-version` and `-server.tls-cipher-suites` flags to configure cipher suites and min TLS version supported by HTTP and gRPC servers. #2898
* [ENHANCEMENT] Distributor: Add age filter to forwarding functionality, to not forward samples which are older than defined duration. If such samples are not ingested, `cortex_discarded_samples_total{reason="forwarded-sample-too-old"}` is increased. #3049 #3113
* [ENHANCEMENT] Store-gateway: Reduce memory allocation when generating ids in index cache. #3179
* [ENHANCEMENT] Query-frontend: truncate queries based on the configured creation grace period (`--validation.create-grace-period`) to avoid querying too far into the future. #3172
* [ENHANCEMENT] Ingester: Reduce activity tracker memory allocation. #3203
* [ENHANCEMENT] Query-frontend: Log more detailed information in the case of a failed query. #3190
* [ENHANCEMENT] Added `-usage-stats.installation-mode` configuration to track the installation mode via the anonymous usage statistics. #3244
* [ENHANCEMENT] Compactor: Add new `cortex_compactor_block_max_time_delta_seconds` histogram for detecting if compaction of blocks is lagging behind. #3240 #3429
* [ENHANCEMENT] Ingester: reduced the memory footprint of active series custom trackers. #2568
* [ENHANCEMENT] Distributor: Include `X-Scope-OrgId` header in requests forwarded to configured forwarding endpoint. #3283 #3385
* [ENHANCEMENT] Alertmanager: reduced memory utilization in Mimir clusters with a large number of tenants. #3309
* [ENHANCEMENT] Add experimental flag `-shutdown-delay` to allow components to wait after receiving SIGTERM and before stopping. In this time the component returns 503 from /ready endpoint. #3298
* [ENHANCEMENT] Go: update to go 1.19.3. #3371
* [ENHANCEMENT] Alerts: added `RulerRemoteEvaluationFailing` alert, firing when communication between ruler and frontend fails in remote operational mode. #3177 #3389
* [ENHANCEMENT] Clarify which S3 signature versions are supported in the error "unsupported signature version". #3376
* [ENHANCEMENT] Store-gateway: improved index header reading performance. #3393 #3397 #3436
* [ENHANCEMENT] Store-gateway: improved performance of series matching. #3391
* [ENHANCEMENT] Move the validation of incoming series before the distributor's forwarding functionality, so that we don't forward invalid series. #3386 #3458
* [ENHANCEMENT] S3 bucket configuration now validates that the endpoint does not have the bucket name prefix. #3414
* [ENHANCEMENT] Query-frontend: added "fetched index bytes" to query statistics, so that the statistics contain the total bytes read by store-gateways from TSDB block indexes. #3206
* [ENHANCEMENT] Distributor: push wrapper should only receive unforwarded samples. #2980
* [ENHANCEMENT] Added `/api/v1/status/config` and `/api/v1/status/flags` APIs to maintain compatibility with prometheus. #3596 #3983
* [BUGFIX] Flusher: Add `Overrides` as a dependency to prevent panics when starting with `-target=flusher`. #3151
* [BUGFIX] Updated `golang.org/x/text` dependency to fix CVE-2022-32149. #3285
* [BUGFIX] Query-frontend: properly close gRPC streams to the query-scheduler to stop memory and goroutines leak. #3302
* [BUGFIX] Ruler: persist evaluation delay configured in the rulegroup. #3392
* [BUGFIX] Ring status pages: show 100% ownership as "100%", not "1e+02%". #3435
* [BUGFIX] Fix panics in OTLP ingest path when parse errors exist. #3538

### Mixin

* [CHANGE] Alerts: Change `MimirSchedulerQueriesStuck` `for` time to 7 minutes to account for the time it takes for HPA to scale up. #3223
* [CHANGE] Dashboards: Removed the `Querier > Stages` panel from the `Mimir / Queries` dashboard. #3311
* [CHANGE] Configuration: The format of the `autoscaling` section of the configuration has changed to support more components. #3378
  * Instead of specific config variables for each component, they are listed in a dictionary. For example, `autoscaling.querier_enabled` becomes `autoscaling.querier.enabled`.
* [FEATURE] Dashboards: Added "Mimir / Overview resources" dashboard, providing an high level view over a Mimir cluster resources utilization. #3481
* [FEATURE] Dashboards: Added "Mimir / Overview networking" dashboard, providing an high level view over a Mimir cluster network bandwidth, inflight requests and TCP connections. #3487
* [FEATURE] Compile baremetal mixin along k8s mixin. #3162 #3514
* [ENHANCEMENT] Alerts: Add MimirRingMembersMismatch firing when a component does not have the expected number of running jobs. #2404
* [ENHANCEMENT] Dashboards: Add optional row about the Distributor's metric forwarding feature to the `Mimir / Writes` dashboard. #3182 #3394 #3394 #3461
* [ENHANCEMENT] Dashboards: Remove the "Instance Mapper" row from the "Alertmanager Resources Dashboard". This is a Grafana Cloud specific service and not relevant for external users. #3152
* [ENHANCEMENT] Dashboards: Add "remote read", "metadata", and "exemplar" queries to "Mimir / Overview" dashboard. #3245
* [ENHANCEMENT] Dashboards: Use non-red colors for non-error series in the "Mimir / Overview" dashboard. #3246
* [ENHANCEMENT] Dashboards: Add support to multi-zone deployments for the experimental read-write deployment mode. #3256
* [ENHANCEMENT] Dashboards: If enabled, add new row to the `Mimir / Writes` for distributor autoscaling metrics. #3378
* [ENHANCEMENT] Dashboards: Add read path insights row to the "Mimir / Tenants" dashboard. #3326
* [ENHANCEMENT] Alerts: Add runbook urls for alerts. #3452
* [ENHANCEMENT] Configuration: Make it possible to configure namespace label, job label, and job prefix. #3482
* [ENHANCEMENT] Dashboards: improved resources and networking dashboards to work with read-write deployment mode too. #3497 #3504 #3519 #3531
* [ENHANCEMENT] Alerts: Added "MimirDistributorForwardingErrorRate" alert, which fires on high error rates in the distributor’s forwarding feature. #3200
* [ENHANCEMENT] Improve phrasing in Overview dashboard. #3488
* [BUGFIX] Dashboards: Fix legend showing `persistentvolumeclaim` when using `deployment_type=baremetal` for `Disk space utilization` panels. #3173 #3184
* [BUGFIX] Alerts: Fixed `MimirGossipMembersMismatch` alert when Mimir is deployed in read-write mode. #3489
* [BUGFIX] Dashboards: Remove "Inflight requests" from object store panels because the panel is not tracking the inflight requests to object storage. #3521

### Jsonnet

* [CHANGE] Replaced the deprecated `policy/v1beta1` with `policy/v1` when configuring a PodDisruptionBudget. #3284
* [CHANGE] [Common storage configuration](https://grafana.com/docs/mimir/v2.3.x/operators-guide/configure/configure-object-storage-backend/#common-configuration) is now used to configure object storage in all components. This is a breaking change in terms of Jsonnet manifests and also a CLI flag update for components that use object storage, so it will require a rollout of those components. The changes include: #3257
  * `blocks_storage_backend` was renamed to `storage_backend` and is now used as the common storage backend for all components.
    * So were the related `blocks_storage_azure_account_(name|key)` and `blocks_storage_s3_endpoint` configurations.
  * `storage_s3_endpoint` is now rendered by default using the `aws_region` configuration instead of a hardcoded `us-east-1`.
  * `ruler_client_type` and `alertmanager_client_type` were renamed to `ruler_storage_backend` and `alertmanager_storage_backend` respectively, and their corresponding CLI flags won't be rendered unless explicitly set to a value different from the one in `storage_backend` (like `local`).
  * `alertmanager_s3_bucket_name`, `alertmanager_gcs_bucket_name` and `alertmanager_azure_container_name` have been removed, and replaced by a single `alertmanager_storage_bucket_name` configuration used for all object storages.
  * `genericBlocksStorageConfig` configuration object was removed, and so any extensions to it will be now ignored. Use `blockStorageConfig` instead.
  * `rulerClientConfig` and `alertmanagerStorageClientConfig` configuration objects were renamed to `rulerStorageConfig` and `alertmanagerStorageConfig` respectively, and so any extensions to their previous names will be now ignored. Use the new names instead.
  * The CLI flags `*.s3.region` are no longer rendered as they are optional and the region can be inferred by Mimir by performing an initial API call to the endpoint.
  * The migration to this change should usually consist of:
    * Renaming `blocks_storage_backend` key to `storage_backend`.
    * For Azure/S3:
      * Renaming `blocks_storage_(azure|s3)_*` configurations to `storage_(azure|s3)_*`.
      * If `ruler_storage_(azure|s3)_*` and `alertmanager_storage_(azure|s3)_*` keys were different from the `block_storage_*` ones, they should be now provided using CLI flags, see [configuration reference](https://grafana.com/docs/mimir/v2.3.x/operators-guide/configure/reference-configuration-parameters/) for more details.
    * Removing `ruler_client_type` and `alertmanager_client_type` if their value match the `storage_backend`, or renaming them to their new names otherwise.
    * Reviewing any possible extensions to `genericBlocksStorageConfig`, `rulerClientConfig` and `alertmanagerStorageClientConfig` and moving them to the corresponding new options.
    * Renaming the alertmanager's bucket name configuration from provider-specific to the new `alertmanager_storage_bucket_name` key.
* [CHANGE] The `overrides-exporter.libsonnet` file is now always imported. The overrides-exporter can be enabled in jsonnet setting the following: #3379
  ```jsonnet
  {
    _config+:: {
      overrides_exporter_enabled: true,
    }
  }
  ```
* [FEATURE] Added support for experimental read-write deployment mode. Enabling the read-write deployment mode on a existing Mimir cluster is a destructive operation, because the cluster will be re-created. If you're creating a new Mimir cluster, you can deploy it in read-write mode adding the following configuration: #3379 #3475 #3405
  ```jsonnet
  {
    _config+:: {
      deployment_mode: 'read-write',

      // See operations/mimir/read-write-deployment.libsonnet for more configuration options.
      mimir_write_replicas: 3,
      mimir_read_replicas: 2,
      mimir_backend_replicas: 3,
    }
  }
  ```
* [ENHANCEMENT] Add autoscaling support to the `mimir-read` component when running the read-write-deployment model. #3419
* [ENHANCEMENT] Added `$._config.usageStatsConfig` to track the installation mode via the anonymous usage statistics. #3294
* [ENHANCEMENT] The query-tee node port (`$._config.query_tee_node_port`) is now optional. #3272
* [ENHANCEMENT] Add support for autoscaling distributors. #3378
* [ENHANCEMENT] Make auto-scaling logic ensure integer KEDA thresholds. #3512
* [BUGFIX] Fixed query-scheduler ring configuration for dedicated ruler's queries and query-frontends. #3237 #3239
* [BUGFIX] Jsonnet: Fix auto-scaling so that ruler-querier CPU threshold is a string-encoded integer millicores value. #3520

### Mimirtool

* [FEATURE] Added `mimirtool alertmanager verify` command to validate configuration without uploading. #3440
* [ENHANCEMENT] Added `mimirtool rules delete-namespace` command to delete all of the rule groups in a namespace including the namespace itself. #3136
* [ENHANCEMENT] Refactor `mimirtool analyze prometheus`: add concurrency and resiliency #3349
  * Add `--concurrency` flag. Default: number of logical CPUs
* [BUGFIX] `--log.level=debug` now correctly prints the response from the remote endpoint when a request fails. #3180

### Documentation

* [ENHANCEMENT] Documented how to configure HA deduplication using Consul in a Mimir Helm deployment. #2972
* [ENHANCEMENT] Improve `MimirQuerierAutoscalerNotActive` runbook. #3186
* [ENHANCEMENT] Improve `MimirSchedulerQueriesStuck` runbook to reflect debug steps with querier auto-scaling enabled. #3223
* [ENHANCEMENT] Use imperative for docs titles. #3178 #3332 #3343
* [ENHANCEMENT] Docs: mention gRPC compression in "Production tips". #3201
* [ENHANCEMENT] Update ADOPTERS.md. #3224 #3225
* [ENHANCEMENT] Add a note for jsonnet deploying. #3213
* [ENHANCEMENT] out-of-order runbook update with use case. #3253
* [ENHANCEMENT] Fixed TSDB retention mentioned in the "Recover source blocks from ingesters" runbook. #3280
* [ENHANCEMENT] Run Grafana Mimir in production using the Helm chart. #3072
* [ENHANCEMENT] Use common configuration in the tutorial. #3282
* [ENHANCEMENT] Updated detailed steps for migrating blocks from Thanos to Mimir. #3290
* [ENHANCEMENT] Add scheme to DNS service discovery docs. #3450
* [BUGFIX] Remove reference to file that no longer exists in contributing guide. #3404
* [BUGFIX] Fix some minor typos in the contributing guide and on the runbooks page. #3418
* [BUGFIX] Fix small typos in API reference. #3526
* [BUGFIX] Fixed TSDB retention mentioned in the "Recover source blocks from ingesters" runbook. #3278
* [BUGFIX] Fixed configuration example in the "Configuring the Grafana Mimir query-frontend to work with Prometheus" guide. #3374

### Tools

* [FEATURE] Add `copyblocks` tool, to copy Mimir blocks between two GCS buckets. #3264
* [ENHANCEMENT] copyblocks: copy no-compact global markers and optimize min time filter check. #3268
* [ENHANCEMENT] Mimir rules GitHub action: Added the ability to change default value of `label` when running `prepare` command. #3236
* [BUGFIX] Mimir rules Github action: Fix single line output. #3421

## 2.4.0

### Grafana Mimir

* [CHANGE] Distributor: change the default value of `-distributor.remote-timeout` to `2s` from `20s` and `-distributor.forwarding.request-timeout` to `2s` from `10s` to improve distributor resource usage when ingesters crash. #2728 #2912
* [CHANGE] Anonymous usage statistics tracking: added the `-ingester.ring.store` value. #2981
* [CHANGE] Series metadata `HELP` that is longer than `-validation.max-metadata-length` is now truncated silently, instead of being dropped with a 400 status code. #2993
* [CHANGE] Ingester: changed default setting for `-ingester.ring.readiness-check-ring-health` from `true` to `false`. #2953
* [CHANGE] Anonymous usage statistics tracking has been enabled by default, to help Mimir maintainers make better decisions to support the open source community. #2939 #3034
* [CHANGE] Anonymous usage statistics tracking: added the minimum and maximum value of `-ingester.out-of-order-time-window`. #2940
* [CHANGE] The default hash ring heartbeat period for distributors, ingesters, rulers and compactors has been increased from `5s` to `15s`. Now the default heartbeat period for all Mimir hash rings is `15s`. #3033
* [CHANGE] Reduce the default TSDB head compaction concurrency (`-blocks-storage.tsdb.head-compaction-concurrency`) from 5 to 1, in order to reduce CPU spikes. #3093
* [CHANGE] Ruler: the ruler's [remote evaluation mode](https://grafana.com/docs/mimir/latest/operators-guide/architecture/components/ruler/#remote) (`-ruler.query-frontend.address`) is now stable. #3109
* [CHANGE] Limits: removed the deprecated YAML configuration option `active_series_custom_trackers_config`. Please use `active_series_custom_trackers` instead. #3110
* [CHANGE] Ingester: removed the deprecated configuration option `-ingester.ring.join-after`. #3111
* [CHANGE] Querier: removed the deprecated configuration option `-querier.shuffle-sharding-ingesters-lookback-period`. The value of `-querier.query-ingesters-within` is now used internally for shuffle sharding lookback, while you can use `-querier.shuffle-sharding-ingesters-enabled` to enable or disable shuffle sharding on the read path. #3111
* [CHANGE] Memberlist: cluster label verification feature (`-memberlist.cluster-label` and `-memberlist.cluster-label-verification-disabled`) is now marked as stable. #3108
* [CHANGE] Distributor: only single per-tenant forwarding endpoint can be configured now. Support for per-rule endpoint has been removed. #3095
* [FEATURE] Query-scheduler: added an experimental ring-based service discovery support for the query-scheduler. Refer to [query-scheduler configuration](https://grafana.com/docs/mimir/next/operators-guide/architecture/components/query-scheduler/#configuration) for more information. #2957
* [FEATURE] Introduced the experimental endpoint `/api/v1/user_limits` exposed by all components that load runtime configuration. This endpoint exposes realtime limits for the authenticated tenant, in JSON format. #2864 #3017
* [FEATURE] Query-scheduler: added the experimental configuration option `-query-scheduler.max-used-instances` to restrict the number of query-schedulers effectively used regardless how many replicas are running. This feature can be useful when using the experimental read-write deployment mode. #3005
* [ENHANCEMENT] Go: updated to go 1.19.2. #2637 #3127 #3129
* [ENHANCEMENT] Runtime config: don't unmarshal runtime configuration files if they haven't changed. This can save a bit of CPU and memory on every component using runtime config. #2954
* [ENHANCEMENT] Query-frontend: Add `cortex_frontend_query_result_cache_skipped_total` and `cortex_frontend_query_result_cache_attempted_total` metrics to track the reason why query results are not cached. #2855
* [ENHANCEMENT] Distributor: pool more connections per host when forwarding request. Mark requests as idempotent so they can be retried under some conditions. #2968
* [ENHANCEMENT] Distributor: failure to send request to forwarding target now also increments `cortex_distributor_forward_errors_total`, with `status_code="failed"`. #2968
* [ENHANCEMENT] Distributor: added support forwarding push requests via gRPC, using `httpgrpc` messages from weaveworks/common library. #2996
* [ENHANCEMENT] Query-frontend / Querier: increase internal backoff period used to retry connections to query-frontend / query-scheduler. #3011
* [ENHANCEMENT] Querier: do not log "error processing requests from scheduler" when the query-scheduler is shutting down. #3012
* [ENHANCEMENT] Query-frontend: query sharding process is now time-bounded and it is cancelled if the request is aborted. #3028
* [ENHANCEMENT] Query-frontend: improved Prometheus response JSON encoding performance. #2450
* [ENHANCEMENT] TLS: added configuration parameters to configure the client's TLS cipher suites and minimum version. The following new CLI flags have been added: #3070
  * `-alertmanager.alertmanager-client.tls-cipher-suites`
  * `-alertmanager.alertmanager-client.tls-min-version`
  * `-alertmanager.sharding-ring.etcd.tls-cipher-suites`
  * `-alertmanager.sharding-ring.etcd.tls-min-version`
  * `-compactor.ring.etcd.tls-cipher-suites`
  * `-compactor.ring.etcd.tls-min-version`
  * `-distributor.forwarding.grpc-client.tls-cipher-suites`
  * `-distributor.forwarding.grpc-client.tls-min-version`
  * `-distributor.ha-tracker.etcd.tls-cipher-suites`
  * `-distributor.ha-tracker.etcd.tls-min-version`
  * `-distributor.ring.etcd.tls-cipher-suites`
  * `-distributor.ring.etcd.tls-min-version`
  * `-ingester.client.tls-cipher-suites`
  * `-ingester.client.tls-min-version`
  * `-ingester.ring.etcd.tls-cipher-suites`
  * `-ingester.ring.etcd.tls-min-version`
  * `-memberlist.tls-cipher-suites`
  * `-memberlist.tls-min-version`
  * `-querier.frontend-client.tls-cipher-suites`
  * `-querier.frontend-client.tls-min-version`
  * `-querier.store-gateway-client.tls-cipher-suites`
  * `-querier.store-gateway-client.tls-min-version`
  * `-query-frontend.grpc-client-config.tls-cipher-suites`
  * `-query-frontend.grpc-client-config.tls-min-version`
  * `-query-scheduler.grpc-client-config.tls-cipher-suites`
  * `-query-scheduler.grpc-client-config.tls-min-version`
  * `-query-scheduler.ring.etcd.tls-cipher-suites`
  * `-query-scheduler.ring.etcd.tls-min-version`
  * `-ruler.alertmanager-client.tls-cipher-suites`
  * `-ruler.alertmanager-client.tls-min-version`
  * `-ruler.client.tls-cipher-suites`
  * `-ruler.client.tls-min-version`
  * `-ruler.query-frontend.grpc-client-config.tls-cipher-suites`
  * `-ruler.query-frontend.grpc-client-config.tls-min-version`
  * `-ruler.ring.etcd.tls-cipher-suites`
  * `-ruler.ring.etcd.tls-min-version`
  * `-store-gateway.sharding-ring.etcd.tls-cipher-suites`
  * `-store-gateway.sharding-ring.etcd.tls-min-version`
* [ENHANCEMENT] Store-gateway: Add `-blocks-storage.bucket-store.max-concurrent-reject-over-limit` option to allow requests that exceed the max number of inflight object storage requests to be rejected. #2999
* [ENHANCEMENT] Query-frontend: allow setting a separate limit on the total (before splitting/sharding) query length of range queries with the new experimental `-query-frontend.max-total-query-length` flag, which defaults to `-store.max-query-length` if unset or set to 0. #3058
* [ENHANCEMENT] Query-frontend: Lower TTL for cache entries overlapping the out-of-order samples ingestion window (re-using `-ingester.out-of-order-allowance` from ingesters). #2935
* [ENHANCEMENT] Ruler: added support to forcefully disable recording and/or alerting rules evaluation. The following new configuration options have been introduced, which can be overridden on a per-tenant basis in the runtime configuration: #3088
  * `-ruler.recording-rules-evaluation-enabled`
  * `-ruler.alerting-rules-evaluation-enabled`
* [ENHANCEMENT] Distributor: Improved error messages reported when the distributor fails to remote write to ingesters. #3055
* [ENHANCEMENT] Improved tracing spans tracked by distributors, ingesters and store-gateways. #2879 #3099 #3089
* [ENHANCEMENT] Ingester: improved the performance of label value cardinality endpoint. #3044
* [ENHANCEMENT] Ruler: use backoff retry on remote evaluation #3098
* [ENHANCEMENT] Query-frontend: Include multiple tenant IDs in query logs when present instead of dropping them. #3125
* [ENHANCEMENT] Query-frontend: truncate queries based on the configured blocks retention period (`-compactor.blocks-retention-period`) to avoid querying past this period. #3134
* [ENHANCEMENT] Alertmanager: reduced memory utilization in Mimir clusters with a large number of tenants. #3143
* [ENHANCEMENT] Store-gateway: added extra span logging to improve observability. #3131
* [ENHANCEMENT] Compactor: cleaning up different tenants' old blocks and updating bucket indexes is now more independent. This prevents a single tenant from delaying cleanup for other tenants. #2631
* [ENHANCEMENT] Distributor: request rate, ingestion rate, and inflight requests limits are now enforced before reading and parsing the body of the request. This makes the distributor more resilient against a burst of requests over those limit. #2419
* [BUGFIX] Querier: Fix 400 response while handling streaming remote read. #2963
* [BUGFIX] Fix a bug causing query-frontend, query-scheduler, and querier not failing if one of their internal components fail. #2978
* [BUGFIX] Querier: re-balance the querier worker connections when a query-frontend or query-scheduler is terminated. #3005
* [BUGFIX] Distributor: Now returns the quorum error from ingesters. For example, with replication_factor=3, two HTTP 400 errors and one HTTP 500 error, now the distributor will always return HTTP 400. Previously the behaviour was to return the error which the distributor first received. #2979
* [BUGFIX] Ruler: fix panic when ruler.external_url is explicitly set to an empty string ("") in YAML. #2915
* [BUGFIX] Alertmanager: Fix support for the Telegram API URL in the global settings. #3097
* [BUGFIX] Alertmanager: Fix parsing of label matchers without label value in the API used to retrieve alerts. #3097
* [BUGFIX] Ruler: Fix not restoring alert state for rule groups when other ruler replicas shut down. #3156
* [BUGFIX] Updated `golang.org/x/net` dependency to fix CVE-2022-27664. #3124
* [BUGFIX] Fix distributor from returning a `500` status code when a `400` was received from the ingester. #3211
* [BUGFIX] Fix incorrect OS value set in Mimir v2.3.* RPM packages. #3221

### Mixin

* [CHANGE] Alerts: MimirQuerierAutoscalerNotActive is now critical and fires after 1h instead of 15m. #2958
* [FEATURE] Dashboards: Added "Mimir / Overview" dashboards, providing an high level view over a Mimir cluster. #3122 #3147 #3155
* [ENHANCEMENT] Dashboards: Updated the "Writes" and "Rollout progress" dashboards to account for samples ingested via the new OTLP ingestion endpoint. #2919 #2938
* [ENHANCEMENT] Dashboards: Include per-tenant request rate in "Tenants" dashboard. #2874
* [ENHANCEMENT] Dashboards: Include inflight object store requests in "Reads" dashboard. #2914
* [ENHANCEMENT] Dashboards: Make queries used to find job, cluster and namespace for dropdown menus configurable. #2893
* [ENHANCEMENT] Dashboards: Include rate of label and series queries in "Reads" dashboard. #3065 #3074
* [ENHANCEMENT] Dashboards: Fix legend showing on per-pod panels. #2944
* [ENHANCEMENT] Dashboards: Use the "req/s" unit on panels showing the requests rate. #3118
* [ENHANCEMENT] Dashboards: Use a consistent color across dashboards for the error rate. #3154

### Jsonnet

* [FEATURE] Added support for query-scheduler ring-based service discovery. #3128
* [ENHANCEMENT] Querier autoscaling is now slower on scale downs: scale down 10% every 1m instead of 100%. #2962
* [BUGFIX] Memberlist: `gossip_member_label` is now set for ruler-queriers. #3141

### Mimirtool

* [ENHANCEMENT] mimirtool analyze: Store the query errors instead of exit during the analysis. #3052
* [BUGFIX] mimir-tool remote-read: fix returns where some conditions [return nil error even if there is error](https://github.com/grafana/cortex-tools/issues/260). #3053

### Documentation

* [ENHANCEMENT] Added documentation on how to configure storage retention. #2970
* [ENHANCEMENT] Improved gRPC clients config documentation. #3020
* [ENHANCEMENT] Added documentation on how to manage alerting and recording rules. #2983
* [ENHANCEMENT] Improved `MimirSchedulerQueriesStuck` runbook. #3006
* [ENHANCEMENT] Added "Cluster label verification" section to memberlist documentation. #3096
* [ENHANCEMENT] Mention compression in multi-zone replication documentation. #3107
* [BUGFIX] Fixed configuration option names in "Enabling zone-awareness via the Grafana Mimir Jsonnet". #3018
* [BUGFIX] Fixed `mimirtool analyze` parameters documentation. #3094
* [BUGFIX] Fixed YAML configuraton in the "Manage the configuration of Grafana Mimir with Helm" guide. #3042
* [BUGFIX] Fixed Alertmanager capacity planning documentation. #3132

### Tools

- [BUGFIX] trafficdump: Fixed panic occurring when `-success-only=true` and the captured request failed. #2863

## 2.3.1

### Grafana Mimir
* [BUGFIX] Query-frontend: query sharding took exponential time to map binary expressions. #3027
* [BUGFIX] Distributor: Stop panics on OTLP endpoint when a single metric has multiple timeseries. #3040

## 2.3.0

### Grafana Mimir

* [CHANGE] Ingester: Added user label to ingester metric `cortex_ingester_tsdb_out_of_order_samples_appended_total`. On multitenant clusters this helps us find the rate of appended out-of-order samples for a specific tenant. #2493
* [CHANGE] Compactor: delete source and output blocks from local disk on compaction failed, to reduce likelihood that subsequent compactions fail because of no space left on disk. #2261
* [CHANGE] Ruler: Remove unused CLI flags `-ruler.search-pending-for` and `-ruler.flush-period` (and their respective YAML config options). #2288
* [CHANGE] Successful gRPC requests are no longer logged (only affects internal API calls). #2309
* [CHANGE] Add new `-*.consul.cas-retry-delay` flags. They have a default value of `1s`, while previously there was no delay between retries. #2309
* [CHANGE] Store-gateway: Remove the experimental ability to run requests in a dedicated OS thread pool and associated CLI flag `-store-gateway.thread-pool-size`. #2423
* [CHANGE] Memberlist: disabled TCP-based ping fallback, because Mimir already uses a custom transport based on TCP. #2456
* [CHANGE] Change default value for `-distributor.ha-tracker.max-clusters` to `100` to provide a DoS protection. #2465
* [CHANGE] Experimental block upload API exposed by compactor has changed: Previous `/api/v1/upload/block/{block}` endpoint for starting block upload is now `/api/v1/upload/block/{block}/start`, and previous endpoint `/api/v1/upload/block/{block}?uploadComplete=true` for finishing block upload is now `/api/v1/upload/block/{block}/finish`. New API endpoint has been added: `/api/v1/upload/block/{block}/check`. #2486 #2548
* [CHANGE] Compactor: changed `-compactor.max-compaction-time` default from `0s` (disabled) to `1h`. When compacting blocks for a tenant, the compactor will move to compact blocks of another tenant or re-plan blocks to compact at least every 1h. #2514
* [CHANGE] Distributor: removed previously deprecated `extend_writes` (see #1856) YAML key and `-distributor.extend-writes` CLI flag from the distributor config. #2551
* [CHANGE] Ingester: removed previously deprecated `active_series_custom_trackers` (see #1188) YAML key from the ingester config. #2552
* [CHANGE] The tenant ID `__mimir_cluster` is reserved by Mimir and not allowed to store metrics. #2643
* [CHANGE] Purger: removed the purger component and moved its API endpoints `/purger/delete_tenant` and `/purger/delete_tenant_status` to the compactor at `/compactor/delete_tenant` and `/compactor/delete_tenant_status`. The new endpoints on the compactor are stable. #2644
* [CHANGE] Memberlist: Change the leave timeout duration (`-memberlist.leave-timeout duration`) from 5s to 20s and connection timeout (`-memberlist.packet-dial-timeout`) from 5s to 2s. This makes leave timeout 10x the connection timeout, so that we can communicate the leave to at least 1 node, if the first 9 we try to contact times out. #2669
* [CHANGE] Alertmanager: return status code `412 Precondition Failed` and log info message when alertmanager isn't configured for a tenant. #2635
* [CHANGE] Distributor: if forwarding rules are used to forward samples, exemplars are now removed from the request. #2710 #2725
* [CHANGE] Limits: change the default value of `max_global_series_per_metric` limit to `0` (disabled). Setting this limit by default does not provide much benefit because series are sharded by all labels. #2714
* [CHANGE] Ingester: experimental `-blocks-storage.tsdb.new-chunk-disk-mapper` has been removed, new chunk disk mapper is now always used, and is no longer marked experimental. Default value of `-blocks-storage.tsdb.head-chunks-write-queue-size` has changed to 1000000, this enables async chunk queue by default, which leads to improved latency on the write path when new chunks are created in ingesters. #2762
* [CHANGE] Ingester: removed deprecated `-blocks-storage.tsdb.isolation-enabled` option. TSDB-level isolation is now always disabled in Mimir. #2782
* [CHANGE] Compactor: `-compactor.partial-block-deletion-delay` must either be set to 0 (to disable partial blocks deletion) or a value higher than `4h`. #2787
* [CHANGE] Query-frontend: CLI flag `-query-frontend.align-querier-with-step` has been deprecated. Please use `-query-frontend.align-queries-with-step` instead. #2840
* [FEATURE] Compactor: Adds the ability to delete partial blocks after a configurable delay. This option can be configured per tenant. #2285
  - `-compactor.partial-block-deletion-delay`, as a duration string, allows you to set the delay since a partial block has been modified before marking it for deletion. A value of `0`, the default, disables this feature.
  - The metric `cortex_compactor_blocks_marked_for_deletion_total` has a new value for the `reason` label `reason="partial"`, when a block deletion marker is triggered by the partial block deletion delay.
* [FEATURE] Querier: enabled support for queries with negative offsets, which are not cached in the query results cache. #2429
* [FEATURE] EXPERIMENTAL: OpenTelemetry Metrics ingestion path on `/otlp/v1/metrics`. #695 #2436 #2461
* [FEATURE] Querier: Added support for tenant federation to metric metadata endpoint. #2467
* [FEATURE] Query-frontend: introduced experimental support to split instant queries by time. The instant query splitting can be enabled setting `-query-frontend.split-instant-queries-by-interval`. #2469 #2564 #2565 #2570 #2571 #2572 #2573 #2574 #2575 #2576 #2581 #2582 #2601 #2632 #2633 #2634 #2641 #2642 #2766
* [FEATURE] Introduced an experimental anonymous usage statistics tracking (disabled by default), to help Mimir maintainers make better decisions to support the open source community. The tracking system anonymously collects non-sensitive, non-personally identifiable information about the running Mimir cluster, and is disabled by default. #2643 #2662 #2685 #2732 #2733 #2735
* [FEATURE] Introduced an experimental deployment mode called read-write and running a fully featured Mimir cluster with three components: write, read and backend. The read-write deployment mode is a trade-off between the monolithic mode (only one component, no isolation) and the microservices mode (many components, high isolation). #2754 #2838
* [ENHANCEMENT] Distributor: Decreased distributor tests execution time. #2562
* [ENHANCEMENT] Alertmanager: Allow the HTTP `proxy_url` configuration option in the receiver's configuration. #2317
* [ENHANCEMENT] ring: optimize shuffle-shard computation when lookback is used, and all instances have registered timestamp within the lookback window. In that case we can immediately return origial ring, because we would select all instances anyway. #2309
* [ENHANCEMENT] Memberlist: added experimental memberlist cluster label support via `-memberlist.cluster-label` and `-memberlist.cluster-label-verification-disabled` CLI flags (and their respective YAML config options). #2354
* [ENHANCEMENT] Object storage can now be configured for all components using the `common` YAML config option key (or `-common.storage.*` CLI flags). #2330 #2347
* [ENHANCEMENT] Go: updated to go 1.18.4. #2400
* [ENHANCEMENT] Store-gateway, listblocks: list of blocks now includes stats from `meta.json` file: number of series, samples and chunks. #2425
* [ENHANCEMENT] Added more buckets to `cortex_ingester_client_request_duration_seconds` histogram metric, to correctly track requests taking longer than 1s (up until 16s). #2445
* [ENHANCEMENT] Azure client: Improve memory usage for large object storage downloads. #2408
* [ENHANCEMENT] Distributor: Add `-distributor.instance-limits.max-inflight-push-requests-bytes`. This limit protects the distributor against multiple large requests that together may cause an OOM, but are only a few, so do not trigger the `max-inflight-push-requests` limit. #2413
* [ENHANCEMENT] Distributor: Drop exemplars in distributor for tenants where exemplars are disabled. #2504
* [ENHANCEMENT] Runtime Config: Allow operator to specify multiple comma-separated yaml files in `-runtime-config.file` that will be merged in left to right order. #2583
* [ENHANCEMENT] Query sharding: shard binary operations only if it doesn't lead to non-shardable vector selectors in one of the operands. #2696
* [ENHANCEMENT] Add packaging for both debian based deb file and redhat based rpm file using FPM. #1803
* [ENHANCEMENT] Distributor: Add `cortex_distributor_query_ingester_chunks_deduped_total` and `cortex_distributor_query_ingester_chunks_total` metrics for determining how effective ingester chunk deduplication at query time is. #2713
* [ENHANCEMENT] Upgrade Docker base images to `alpine:3.16.2`. #2729
* [ENHANCEMENT] Ruler: Add `<prometheus-http-prefix>/api/v1/status/buildinfo` endpoint. #2724
* [ENHANCEMENT] Querier: Ensure all queries pulled from query-frontend or query-scheduler are immediately executed. The maximum workers concurrency in each querier is configured by `-querier.max-concurrent`. #2598
* [ENHANCEMENT] Distributor: Add `cortex_distributor_received_requests_total` and `cortex_distributor_requests_in_total` metrics to provide visiblity into appropriate per-tenant request limits. #2770
* [ENHANCEMENT] Distributor: Add single forwarding remote-write endpoint for a tenant (`forwarding_endpoint`), instead of using per-rule endpoints. This takes precendence over per-rule endpoints. #2801
* [ENHANCEMENT] Added `err-mimir-distributor-max-write-message-size` to the errors catalog. #2470
* [ENHANCEMENT] Add sanity check at startup to ensure the configured filesystem directories don't overlap for different components. #2828 #2947
* [BUGFIX] TSDB: Fixed a bug on the experimental out-of-order implementation that led to wrong query results. #2701
* [BUGFIX] Compactor: log the actual error on compaction failed. #2261
* [BUGFIX] Alertmanager: restore state from storage even when running a single replica. #2293
* [BUGFIX] Ruler: do not block "List Prometheus rules" API endpoint while syncing rules. #2289
* [BUGFIX] Ruler: return proper `*status.Status` error when running in remote operational mode. #2417
* [BUGFIX] Alertmanager: ensure the configured `-alertmanager.web.external-url` is either a path starting with `/`, or a full URL including the scheme and hostname. #2381 #2542
* [BUGFIX] Memberlist: fix problem with loss of some packets, typically ring updates when instances were removed from the ring during shutdown. #2418
* [BUGFIX] Ingester: fix misfiring `MimirIngesterHasUnshippedBlocks` and stale `cortex_ingester_oldest_unshipped_block_timestamp_seconds` when some block uploads fail. #2435
* [BUGFIX] Query-frontend: fix incorrect mapping of http status codes 429 to 500 when request queue is full. #2447
* [BUGFIX] Memberlist: Fix problem with ring being empty right after startup. Memberlist KV store now tries to "fast-join" the cluster to avoid serving empty KV store. #2505
* [BUGFIX] Compactor: Fix bug when using `-compactor.partial-block-deletion-delay`: compactor didn't correctly check for modification time of all block files. #2559
* [BUGFIX] Query-frontend: fix wrong query sharding results for queries with boolean result like `1 < bool 0`. #2558
* [BUGFIX] Fixed error messages related to per-instance limits incorrectly reporting they can be set on a per-tenant basis. #2610
* [BUGFIX] Perform HA-deduplication before forwarding samples according to forwarding rules in the distributor. #2603 #2709
* [BUGFIX] Fix reporting of tracing spans from PromQL engine. #2707
* [BUGFIX] Apply relabel and drop_label rules before forwarding rules in the distributor. #2703
* [BUGFIX] Distributor: Register `cortex_discarded_requests_total` metric, which previously was not registered and therefore not exported. #2712
* [BUGFIX] Ruler: fix not restoring alerts' state at startup. #2648
* [BUGFIX] Ingester: Fix disk filling up after restarting ingesters with out-of-order support disabled while it was enabled before. #2799
* [BUGFIX] Memberlist: retry joining memberlist cluster on startup when no nodes are resolved. #2837
* [BUGFIX] Query-frontend: fix incorrect mapping of http status codes 413 to 500 when request is too large. #2819
* [BUGFIX] Alertmanager: revert upstream alertmananger to v0.24.0 to fix panic when unmarshalling email headers #2924 #2925

### Mixin

* [CHANGE] Dashboards: "Slow Queries" dashboard no longer works with versions older than Grafana 9.0. #2223
* [CHANGE] Alerts: use RSS memory instead of working set memory in the `MimirAllocatingTooMuchMemory` alert for ingesters. #2480
* [CHANGE] Dashboards: remove the "Cache - Latency (old)" panel from the "Mimir / Queries" dashboard. #2796
* [FEATURE] Dashboards: added support to experimental read-write deployment mode. #2780
* [ENHANCEMENT] Dashboards: added missed rule evaluations to the "Evaluations per second" panel in the "Mimir / Ruler" dashboard. #2314
* [ENHANCEMENT] Dashboards: add k8s resource requests to CPU and memory panels. #2346
* [ENHANCEMENT] Dashboards: add RSS memory utilization panel for ingesters, store-gateways and compactors. #2479
* [ENHANCEMENT] Dashboards: allow to configure graph tooltip. #2647
* [ENHANCEMENT] Alerts: MimirFrontendQueriesStuck and MimirSchedulerQueriesStuck alerts are more reliable now as they consider all the intermediate samples in the minute prior to the evaluation. #2630
* [ENHANCEMENT] Alerts: added `RolloutOperatorNotReconciling` alert, firing if the optional rollout-operator is not successfully reconciling. #2700
* [ENHANCEMENT] Dashboards: added support to query-tee in front of ruler-query-frontend in the "Remote ruler reads" dashboard. #2761
* [ENHANCEMENT] Dashboards: Introduce support for baremetal deployment, setting `deployment_type: 'baremetal'` in the mixin `_config`. #2657
* [ENHANCEMENT] Dashboards: use timeseries panel to show exemplars. #2800
* [BUGFIX] Dashboards: fixed unit of latency panels in the "Mimir / Ruler" dashboard. #2312
* [BUGFIX] Dashboards: fixed "Intervals per query" panel in the "Mimir / Queries" dashboard. #2308
* [BUGFIX] Dashboards: Make "Slow Queries" dashboard works with Grafana 9.0. #2223
* [BUGFIX] Dashboards: add missing API routes to Ruler dashboard. #2412
* [BUGFIX] Dashboards: stop setting 'interval' in dashboards; it should be set on your datasource. #2802

### Jsonnet

* [CHANGE] query-scheduler is enabled by default. We advise to deploy the query-scheduler to improve the scalability of the query-frontend. #2431
* [CHANGE] Replaced anti-affinity rules with pod topology spread constraints for distributor, query-frontend, querier and ruler. #2517
  - The following configuration options have been removed:
    - `distributor_allow_multiple_replicas_on_same_node`
    - `query_frontend_allow_multiple_replicas_on_same_node`
    - `querier_allow_multiple_replicas_on_same_node`
    - `ruler_allow_multiple_replicas_on_same_node`
  - The following configuration options have been added:
    - `distributor_topology_spread_max_skew`
    - `query_frontend_topology_spread_max_skew`
    - `querier_topology_spread_max_skew`
    - `ruler_topology_spread_max_skew`
* [CHANGE] Change `max_global_series_per_metric` to 0 in all plans, and as a default value. #2669
* [FEATURE] Memberlist: added support for experimental memberlist cluster label, through the jsonnet configuration options `memberlist_cluster_label` and `memberlist_cluster_label_verification_disabled`. #2349
* [FEATURE] Added ruler-querier autoscaling support. It requires [KEDA](https://keda.sh) installed in the Kubernetes cluster. Ruler-querier autoscaler can be enabled and configure through the following options in the jsonnet config: #2545
  * `autoscaling_ruler_querier_enabled`: `true` to enable autoscaling.
  * `autoscaling_ruler_querier_min_replicas`: minimum number of ruler-querier replicas.
  * `autoscaling_ruler_querier_max_replicas`: maximum number of ruler-querier replicas.
  * `autoscaling_prometheus_url`: Prometheus base URL from which to scrape Mimir metrics (e.g. `http://prometheus.default:9090/prometheus`).
* [ENHANCEMENT] Memberlist now uses DNS service-discovery by default. #2549
* [ENHANCEMENT] Upgrade memcached image tag to `memcached:1.6.16-alpine`. #2740
* [ENHANCEMENT] Added `$._config.configmaps` and `$._config.runtime_config_files` to make it easy to add new configmaps or runtime config file to all components. #2748

### Mimirtool

* [ENHANCEMENT] Added `mimirtool backfill` command to upload Prometheus blocks using API available in the compactor. #1822
* [ENHANCEMENT] mimirtool bucket-validation: Verify existing objects can be overwritten by subsequent uploads. #2491
* [ENHANCEMENT] mimirtool config convert: Now supports migrating to the current version of Mimir. #2629
* [BUGFIX] mimirtool analyze: Fix dashboard JSON unmarshalling errors by using custom parsing. #2386
* [BUGFIX] Version checking no longer prompts for updating when already on latest version. #2723

### Mimir Continuous Test

* [ENHANCEMENT] Added basic authentication and bearer token support for when Mimir is behind a gateway authenticating the calls. #2717

### Query-tee

* [CHANGE] Renamed CLI flag `-server.service-port` to `-server.http-service-port`. #2683
* [CHANGE] Renamed metric `cortex_querytee_request_duration_seconds` to `cortex_querytee_backend_request_duration_seconds`. Metric `cortex_querytee_request_duration_seconds` is now reported without label `backend`. #2683
* [ENHANCEMENT] Added HTTP over gRPC support to `query-tee` to allow testing gRPC requests to Mimir instances. #2683

### Documentation

* [ENHANCEMENT] Referenced `mimirtool` commands in the HTTP API documentation. #2516
* [ENHANCEMENT] Improved DNS service discovery documentation. #2513

### Tools

* [ENHANCEMENT] `markblocks` now processes multiple blocks concurrently. #2677

## 2.2.0

### Grafana Mimir

* [CHANGE] Increased default configuration for `-server.grpc-max-recv-msg-size-bytes` and `-server.grpc-max-send-msg-size-bytes` from 4MB to 100MB. #1884
* [CHANGE] Default values have changed for the following settings. This improves query performance for recent data (within 12h) by only reading from ingesters: #1909 #1921
    - `-blocks-storage.bucket-store.ignore-blocks-within` now defaults to `10h` (previously `0`)
    - `-querier.query-store-after` now defaults to `12h` (previously `0`)
* [CHANGE] Alertmanager: removed support for migrating local files from Cortex 1.8 or earlier. Related to original Cortex PR https://github.com/cortexproject/cortex/pull/3910. #2253
* [CHANGE] The following settings are now classified as advanced because the defaults should work for most users and tuning them requires in-depth knowledge of how the read path works: #1929
    - `-querier.query-ingesters-within`
    - `-querier.query-store-after`
* [CHANGE] Config flag category overrides can be set dynamically at runtime. #1934
* [CHANGE] Ingester: deprecated `-ingester.ring.join-after`. Mimir now behaves as this setting is always set to 0s. This configuration option will be removed in Mimir 2.4.0. #1965
* [CHANGE] Blocks uploaded by ingester no longer contain `__org_id__` label. Compactor now ignores this label and will compact blocks with and without this label together. `mimirconvert` tool will remove the label from blocks as "unknown" label. #1972
* [CHANGE] Querier: deprecated `-querier.shuffle-sharding-ingesters-lookback-period`, instead adding `-querier.shuffle-sharding-ingesters-enabled` to enable or disable shuffle sharding on the read path. The value of `-querier.query-ingesters-within` is now used internally for shuffle sharding lookback. #2110
* [CHANGE] Memberlist: `-memberlist.abort-if-join-fails` now defaults to false. Previously it defaulted to true. #2168
* [CHANGE] Ruler: `/api/v1/rules*` and `/prometheus/rules*` configuration endpoints are removed. Use `/prometheus/config/v1/rules*`. #2182
* [CHANGE] Ingester: `-ingester.exemplars-update-period` has been renamed to `-ingester.tsdb-config-update-period`. You can use it to update multiple, per-tenant TSDB configurations. #2187
* [FEATURE] Ingester: (Experimental) Add the ability to ingest out-of-order samples up to an allowed limit. If you enable this feature, it requires additional memory and disk space. This feature also enables a write-behind log, which might lead to longer ingester-start replays. When this feature is disabled, there is no overhead on memory, disk space, or startup times. #2187
  * `-ingester.out-of-order-time-window`, as duration string, allows you to set how back in time a sample can be. The default is `0s`, where `s` is seconds.
  * `cortex_ingester_tsdb_out_of_order_samples_appended_total` metric tracks the total number of out-of-order samples ingested by the ingester.
  * `cortex_discarded_samples_total` has a new label `reason="sample-too-old"`, when the `-ingester.out-of-order-time-window` flag is greater than zero. The label tracks the number of samples that were discarded for being too old; they were out of order, but beyond the time window allowed. The labels `reason="sample-out-of-order"` and `reason="sample-out-of-bounds"` are not used when out-of-order ingestion is enabled.
* [ENHANCEMENT] Distributor: Added limit to prevent tenants from sending excessive number of requests: #1843
  * The following CLI flags (and their respective YAML config options) have been added:
    * `-distributor.request-rate-limit`
    * `-distributor.request-burst-limit`
  * The following metric is exposed to tell how many requests have been rejected:
    * `cortex_discarded_requests_total`
* [ENHANCEMENT] Store-gateway: Add the experimental ability to run requests in a dedicated OS thread pool. This feature can be configured using `-store-gateway.thread-pool-size` and is disabled by default. Replaces the ability to run index header operations in a dedicated thread pool. #1660 #1812
* [ENHANCEMENT] Improved error messages to make them easier to understand; each now have a unique, global identifier that you can use to look up in the runbooks for more information. #1907 #1919 #1888 #1939 #1984 #2009 #2056 #2066 #2104 #2150 #2234
* [ENHANCEMENT] Memberlist KV: incoming messages are now processed on per-key goroutine. This may reduce loss of "maintanance" packets in busy memberlist installations, but use more CPU. New `memberlist_client_received_broadcasts_dropped_total` counter tracks number of dropped per-key messages. #1912
* [ENHANCEMENT] Blocks Storage, Alertmanager, Ruler: add support a prefix to the bucket store (`*_storage.storage_prefix`). This enables using the same bucket for the three components. #1686 #1951
* [ENHANCEMENT] Upgrade Docker base images to `alpine:3.16.0`. #2028
* [ENHANCEMENT] Store-gateway: Add experimental configuration option for the store-gateway to attempt to pre-populate the file system cache when memory-mapping index-header files. Enabled with `-blocks-storage.bucket-store.index-header.map-populate-enabled=true`. Note this flag only has an effect when running on Linux. #2019 #2054
* [ENHANCEMENT] Chunk Mapper: reduce memory usage of async chunk mapper. #2043
* [ENHANCEMENT] Ingester: reduce sleep time when reading WAL. #2098
* [ENHANCEMENT] Compactor: Run sanity check on blocks storage configuration at startup. #2144
* [ENHANCEMENT] Compactor: Add HTTP API for uploading TSDB blocks. Enabled with `-compactor.block-upload-enabled`. #1694 #2126
* [ENHANCEMENT] Ingester: Enable querying overlapping blocks by default. #2187
* [ENHANCEMENT] Distributor: Auto-forget unhealthy distributors after ten failed ring heartbeats. #2154
* [ENHANCEMENT] Distributor: Add new metric `cortex_distributor_forward_errors_total` for error codes resulting from forwarding requests. #2077
* [ENHANCEMENT] `/ready` endpoint now returns and logs detailed services information. #2055
* [ENHANCEMENT] Memcached client: Reduce number of connections required to fetch cached keys from memcached. #1920
* [ENHANCEMENT] Improved error message returned when `-querier.query-store-after` validation fails. #1914
* [BUGFIX] Fix regexp parsing panic for regexp label matchers with start/end quantifiers. #1883
* [BUGFIX] Ingester: fixed deceiving error log "failed to update cached shipped blocks after shipper initialisation", occurring for each new tenant in the ingester. #1893
* [BUGFIX] Ring: fix bug where instances may appear unhealthy in the hash ring web UI even though they are not. #1933
* [BUGFIX] API: gzip is now enforced when identity encoding is explicitly rejected. #1864
* [BUGFIX] Fix panic at startup when Mimir is running in monolithic mode and query sharding is enabled. #2036
* [BUGFIX] Ruler: report `cortex_ruler_queries_failed_total` metric for any remote query error except 4xx when remote operational mode is enabled. #2053 #2143
* [BUGFIX] Ingester: fix slow rollout when using `-ingester.ring.unregister-on-shutdown=false` with long `-ingester.ring.heartbeat-period`. #2085
* [BUGFIX] Ruler: add timeout for remote rule evaluation queries to prevent rule group evaluations getting stuck indefinitely. The duration is configurable with `-querier.timeout` (default `2m`). #2090 #2222
* [BUGFIX] Limits: Active series custom tracker configuration has been named back from `active_series_custom_trackers_config` to `active_series_custom_trackers`. For backwards compatibility both version is going to be supported for until Mimir v2.4. When both fields are specified, `active_series_custom_trackers_config` takes precedence over `active_series_custom_trackers`. #2101
* [BUGFIX] Ingester: fixed the order of labels applied when incrementing the `cortex_discarded_metadata_total` metric. #2096
* [BUGFIX] Ingester: fixed bug where retrieving metadata for a metric with multiple metadata entries would return multiple copies of a single metadata entry rather than all available entries. #2096
* [BUGFIX] Distributor: canceled requests are no longer accounted as internal errors. #2157
* [BUGFIX] Memberlist: Fix typo in memberlist admin UI. #2202
* [BUGFIX] Ruler: fixed typo in error message when ruler failed to decode a rule group. #2151
* [BUGFIX] Active series custom tracker configuration is now displayed properly on `/runtime_config` page. #2065
* [BUGFIX] Query-frontend: `vector` and `time` functions were sharded, which made expressions like `vector(1) > 0 and vector(1)` fail. #2355

### Mixin

* [CHANGE] Split `mimir_queries` rules group into `mimir_queries` and `mimir_ingester_queries` to keep number of rules per group within the default per-tenant limit. #1885
* [CHANGE] Dashboards: Expose full image tag in "Mimir / Rollout progress" dashboard's "Pod per version panel." #1932
* [CHANGE] Dashboards: Disabled gateway panels by default, because most users don't have a gateway exposing the metrics expected by Mimir dashboards. You can re-enable it setting `gateway_enabled: true` in the mixin config and recompiling the mixin running `make build-mixin`. #1955
* [CHANGE] Alerts: adapt `MimirFrontendQueriesStuck` and `MimirSchedulerQueriesStuck` to consider ruler query path components. #1949
* [CHANGE] Alerts: Change `MimirRulerTooManyFailedQueries` severity to `critical`. #2165
* [ENHANCEMENT] Dashboards: Add config option `datasource_regex` to customise the regular expression used to select valid datasources for Mimir dashboards. #1802
* [ENHANCEMENT] Dashboards: Added "Mimir / Remote ruler reads" and "Mimir / Remote ruler reads resources" dashboards. #1911 #1937
* [ENHANCEMENT] Dashboards: Make networking panels work for pods created by the mimir-distributed helm chart. #1927
* [ENHANCEMENT] Alerts: Add `MimirStoreGatewayNoSyncedTenants` alert that fires when there is a store-gateway owning no tenants. #1882
* [ENHANCEMENT] Rules: Make `recording_rules_range_interval` configurable for cases where Mimir metrics are scraped less often that every 30 seconds. #2118
* [ENHANCEMENT] Added minimum Grafana version to mixin dashboards. #1943
* [BUGFIX] Fix `container_memory_usage_bytes:sum` recording rule. #1865
* [BUGFIX] Fix `MimirGossipMembersMismatch` alerts if Mimir alertmanager is activated. #1870
* [BUGFIX] Fix `MimirRulerMissedEvaluations` to show % of missed alerts as a value between 0 and 100 instead of 0 and 1. #1895
* [BUGFIX] Fix `MimirCompactorHasNotUploadedBlocks` alert false positive when Mimir is deployed in monolithic mode. #1902
* [BUGFIX] Fix `MimirGossipMembersMismatch` to make it less sensitive during rollouts and fire one alert per installation, not per job. #1926
* [BUGFIX] Do not trigger `MimirAllocatingTooMuchMemory` alerts if no container limits are supplied. #1905
* [BUGFIX] Dashboards: Remove empty "Chunks per query" panel from `Mimir / Queries` dashboard. #1928
* [BUGFIX] Dashboards: Use Grafana's `$__rate_interval` for rate queries in dashboards to support scrape intervals of >15s. #2011
* [BUGFIX] Alerts: Make each version of `MimirCompactorHasNotUploadedBlocks` distinct to avoid rule evaluation failures due to duplicate series being generated. #2197
* [BUGFIX] Fix `MimirGossipMembersMismatch` alert when using remote ruler evaluation. #2159

### Jsonnet

* [CHANGE] Remove use of `-querier.query-store-after`, `-querier.shuffle-sharding-ingesters-lookback-period`, `-blocks-storage.bucket-store.ignore-blocks-within`, and `-blocks-storage.tsdb.close-idle-tsdb-timeout` CLI flags since the values now match defaults. #1915 #1921
* [CHANGE] Change default value for `-blocks-storage.bucket-store.chunks-cache.memcached.timeout` to `450ms` to increase use of cached data. #2035
* [CHANGE] The `memberlist_ring_enabled` configuration now applies to Alertmanager. #2102 #2103 #2107
* [CHANGE] Default value for `memberlist_ring_enabled` is now true. It means that all hash rings use Memberlist as default KV store instead of Consul (previous default). #2161
* [CHANGE] Configure `-ingester.max-global-metadata-per-user` to correspond to 20% of the configured max number of series per tenant. #2250
* [CHANGE] Configure `-ingester.max-global-metadata-per-metric` to be 10. #2250
* [CHANGE] Change `_config.multi_zone_ingester_max_unavailable` to 25. #2251
* [FEATURE] Added querier autoscaling support. It requires [KEDA](https://keda.sh) installed in the Kubernetes cluster and query-scheduler enabled in the Mimir cluster. Querier autoscaler can be enabled and configure through the following options in the jsonnet config: #2013 #2023
  * `autoscaling_querier_enabled`: `true` to enable autoscaling.
  * `autoscaling_querier_min_replicas`: minimum number of querier replicas.
  * `autoscaling_querier_max_replicas`: maximum number of querier replicas.
  * `autoscaling_prometheus_url`: Prometheus base URL from which to scrape Mimir metrics (e.g. `http://prometheus.default:9090/prometheus`).
* [FEATURE] Jsonnet: Add support for ruler remote evaluation mode (`ruler_remote_evaluation_enabled`), which deploys and uses a dedicated query path for rule evaluation. This enables the benefits of the query-frontend for rule evaluation, such as query sharding. #2073
* [ENHANCEMENT] Added `compactor` service, that can be used to route requests directly to compactor (e.g. admin UI). #2063
* [ENHANCEMENT] Added a `consul_enabled` configuration option to provide the ability to disable consul. It is automatically set to false when `memberlist_ring_enabled` is true and `multikv_migration_enabled` (used for migration from Consul to memberlist) is not set. #2093 #2152
* [BUGFIX] Querier: Fix disabling shuffle sharding on the read path whilst keeping it enabled on write path. #2164

### Mimirtool

* [CHANGE] mimirtool rules: `--use-legacy-routes` now toggles between using `/prometheus/config/v1/rules` (default) and `/api/v1/rules` (legacy) endpoints. #2182
* [FEATURE] Added bearer token support for when Mimir is behind a gateway authenticating by bearer token. #2146
* [BUGFIX] mimirtool analyze: Fix dashboard JSON unmarshalling errors (#1840). #1973
* [BUGFIX] Make mimirtool build for Windows work again. #2273

### Mimir Continuous Test

* [ENHANCEMENT] Added the `-tests.smoke-test` flag to run the `mimir-continuous-test` suite once and immediately exit. #2047 #2094
* [ENHANCEMENT] Added the `-tests.write-protocol` flag to write using the `prometheus` remote write protocol or `otlp-http` in the `mimir-continuous-test` suite. #5719

### Documentation

* [ENHANCEMENT] Published Grafana Mimir runbooks as part of documentation. #1970
* [ENHANCEMENT] Improved ruler's "remote operational mode" documentation. #1906
* [ENHANCEMENT] Recommend fast disks for ingesters and store-gateways in production tips. #1903
* [ENHANCEMENT] Explain the runtime override of active series matchers. #1868
* [ENHANCEMENT] Clarify "Set rule group" API specification. #1869
* [ENHANCEMENT] Published Mimir jsonnet documentation. #2024
* [ENHANCEMENT] Documented required scrape interval for using alerting and recording rules from Mimir jsonnet. #2147
* [ENHANCEMENT] Runbooks: Mention memberlist as possible source of problems for various alerts. #2158
* [ENHANCEMENT] Added step-by-step article about migrating from Consul to Memberlist KV store using jsonnet without downtime. #2166
* [ENHANCEMENT] Documented `/memberlist` admin page. #2166
* [ENHANCEMENT] Documented how to configure Grafana Mimir's ruler with Jsonnet. #2127
* [ENHANCEMENT] Documented how to configure queriers’ autoscaling with Jsonnet. #2128
* [ENHANCEMENT] Updated mixin building instructions in "Installing Grafana Mimir dashboards and alerts" article. #2015 #2163
* [ENHANCEMENT] Fix location of "Monitoring Grafana Mimir" article in the documentation hierarchy. #2130
* [ENHANCEMENT] Runbook for `MimirRequestLatency` was expanded with more practical advice. #1967
* [BUGFIX] Fixed ruler configuration used in the getting started guide. #2052
* [BUGFIX] Fixed Mimir Alertmanager datasource in Grafana used by "Play with Grafana Mimir" tutorial. #2115
* [BUGFIX] Fixed typos in "Scaling out Grafana Mimir" article. #2170
* [BUGFIX] Added missing ring endpoint exposed by Ingesters. #1918

## 2.1.0

### Grafana Mimir

* [CHANGE] Compactor: No longer upload debug meta files to object storage. #1257
* [CHANGE] Default values have changed for the following settings: #1547
    - `-alertmanager.alertmanager-client.grpc-max-recv-msg-size` now defaults to 100 MiB (previously was not configurable and set to 16 MiB)
    - `-alertmanager.alertmanager-client.grpc-max-send-msg-size` now defaults to 100 MiB (previously was not configurable and set to 4 MiB)
    - `-alertmanager.max-recv-msg-size` now defaults to 100 MiB (previously was 16 MiB)
* [CHANGE] Ingester: Add `user` label to metrics `cortex_ingester_ingested_samples_total` and `cortex_ingester_ingested_samples_failures_total`. #1533
* [CHANGE] Ingester: Changed `-blocks-storage.tsdb.isolation-enabled` default from `true` to `false`. The config option has also been deprecated and will be removed in 2 minor version. #1655
* [CHANGE] Query-frontend: results cache keys are now versioned, this will cause cache to be re-filled when rolling out this version. #1631
* [CHANGE] Store-gateway: enabled attributes in-memory cache by default. New default configuration is `-blocks-storage.bucket-store.chunks-cache.attributes-in-memory-max-items=50000`. #1727
* [CHANGE] Compactor: Removed the metric `cortex_compactor_garbage_collected_blocks_total` since it duplicates `cortex_compactor_blocks_marked_for_deletion_total`. #1728
* [CHANGE] All: Logs that used the`org_id` label now use `user` label. #1634 #1758
* [CHANGE] Alertmanager: the following metrics are not exported for a given `user` and `integration` when the metric value is zero: #1783
  * `cortex_alertmanager_notifications_total`
  * `cortex_alertmanager_notifications_failed_total`
  * `cortex_alertmanager_notification_requests_total`
  * `cortex_alertmanager_notification_requests_failed_total`
  * `cortex_alertmanager_notification_rate_limited_total`
* [CHANGE] Removed the following metrics exposed by the Mimir hash rings: #1791
  * `cortex_member_ring_tokens_owned`
  * `cortex_member_ring_tokens_to_own`
  * `cortex_ring_tokens_owned`
  * `cortex_ring_member_ownership_percent`
* [CHANGE] Querier / Ruler: removed the following metrics tracking number of query requests send to each ingester. You can use `cortex_request_duration_seconds_count{route=~"/cortex.Ingester/(QueryStream|QueryExemplars)"}` instead. #1797
  * `cortex_distributor_ingester_queries_total`
  * `cortex_distributor_ingester_query_failures_total`
* [CHANGE] Distributor: removed the following metrics tracking the number of requests from a distributor to ingesters: #1799
  * `cortex_distributor_ingester_appends_total`
  * `cortex_distributor_ingester_append_failures_total`
* [CHANGE] Distributor / Ruler: deprecated `-distributor.extend-writes`. Now Mimir always behaves as if this setting was set to `false`, which we expect to be safe for every Mimir cluster setup. #1856
* [FEATURE] Querier: Added support for [streaming remote read](https://prometheus.io/blog/2019/10/10/remote-read-meets-streaming/). Should be noted that benefits of chunking the response are partial here, since in a typical `query-frontend` setup responses will be buffered until they've been completed. #1735
* [FEATURE] Ruler: Allow setting `evaluation_delay` for each rule group via rules group configuration file. #1474
* [FEATURE] Ruler: Added support for expression remote evaluation. #1536 #1818
  * The following CLI flags (and their respective YAML config options) have been added:
    * `-ruler.query-frontend.address`
    * `-ruler.query-frontend.grpc-client-config.grpc-max-recv-msg-size`
    * `-ruler.query-frontend.grpc-client-config.grpc-max-send-msg-size`
    * `-ruler.query-frontend.grpc-client-config.grpc-compression`
    * `-ruler.query-frontend.grpc-client-config.grpc-client-rate-limit`
    * `-ruler.query-frontend.grpc-client-config.grpc-client-rate-limit-burst`
    * `-ruler.query-frontend.grpc-client-config.backoff-on-ratelimits`
    * `-ruler.query-frontend.grpc-client-config.backoff-min-period`
    * `-ruler.query-frontend.grpc-client-config.backoff-max-period`
    * `-ruler.query-frontend.grpc-client-config.backoff-retries`
    * `-ruler.query-frontend.grpc-client-config.tls-enabled`
    * `-ruler.query-frontend.grpc-client-config.tls-ca-path`
    * `-ruler.query-frontend.grpc-client-config.tls-cert-path`
    * `-ruler.query-frontend.grpc-client-config.tls-key-path`
    * `-ruler.query-frontend.grpc-client-config.tls-server-name`
    * `-ruler.query-frontend.grpc-client-config.tls-insecure-skip-verify`
* [FEATURE] Distributor: Added the ability to forward specifics metrics to alternative remote_write API endpoints. #1052
* [FEATURE] Ingester: Active series custom trackers now supports runtime tenant-specific overrides. The configuration has been moved to limit config, the ingester config has been deprecated.  #1188
* [ENHANCEMENT] Alertmanager API: Concurrency limit for GET requests is now configurable using `-alertmanager.max-concurrent-get-requests-per-tenant`. #1547
* [ENHANCEMENT] Alertmanager: Added the ability to configure additional gRPC client settings for the Alertmanager distributor #1547
  - `-alertmanager.alertmanager-client.backoff-max-period`
  - `-alertmanager.alertmanager-client.backoff-min-period`
  - `-alertmanager.alertmanager-client.backoff-on-ratelimits`
  - `-alertmanager.alertmanager-client.backoff-retries`
  - `-alertmanager.alertmanager-client.grpc-client-rate-limit`
  - `-alertmanager.alertmanager-client.grpc-client-rate-limit-burst`
  - `-alertmanager.alertmanager-client.grpc-compression`
  - `-alertmanager.alertmanager-client.grpc-max-recv-msg-size`
  - `-alertmanager.alertmanager-client.grpc-max-send-msg-size`
* [ENHANCEMENT] Ruler: Add more detailed query information to ruler query stats logging. #1411
* [ENHANCEMENT] Admin: Admin API now has some styling. #1482 #1549 #1821 #1824
* [ENHANCEMENT] Alertmanager: added `insight=true` field to alertmanager dispatch logs. #1379
* [ENHANCEMENT] Store-gateway: Add the experimental ability to run index header operations in a dedicated thread pool. This feature can be configured using `-blocks-storage.bucket-store.index-header-thread-pool-size` and is disabled by default. #1660
* [ENHANCEMENT] Store-gateway: don't drop all blocks if instance finds itself as unhealthy or missing in the ring. #1806 #1823
* [ENHANCEMENT] Querier: wait until inflight queries are completed when shutting down queriers. #1756 #1767
* [BUGFIX] Query-frontend: do not shard queries with a subquery unless the subquery is inside a shardable aggregation function call. #1542
* [BUGFIX] Query-frontend: added `component=query-frontend` label to results cache memcached metrics to fix a panic when Mimir is running in single binary mode and results cache is enabled. #1704
* [BUGFIX] Mimir: services' status content-type is now correctly set to `text/html`. #1575
* [BUGFIX] Multikv: Fix panic when using using runtime config to set primary KV store used by `multi` KV. #1587
* [BUGFIX] Multikv: Fix watching for runtime config changes in `multi` KV store in ruler and querier. #1665
* [BUGFIX] Memcached: allow to use CNAME DNS records for the memcached backend addresses. #1654
* [BUGFIX] Querier: fixed temporary partial query results when shuffle sharding is enabled and hash ring backend storage is flushed / reset. #1829
* [BUGFIX] Alertmanager: prevent more file traversal cases related to template names. #1833
* [BUGFUX] Alertmanager: Allow usage with `-alertmanager-storage.backend=local`. Note that when using this storage type, the Alertmanager is not able persist state remotely, so it not recommended for production use. #1836
* [BUGFIX] Alertmanager: Do not validate alertmanager configuration if it's not running. #1835

### Mixin

* [CHANGE] Dashboards: Remove per-user series legends from Tenants dashboard. #1605
* [CHANGE] Dashboards: Show in-memory series and the per-user series limit on Tenants dashboard. #1613
* [CHANGE] Dashboards: Slow-queries dashboard now uses `user` label from logs instead of `org_id`. #1634
* [CHANGE] Dashboards: changed all Grafana dashboards UIDs to not conflict with Cortex ones, to let people install both while migrating from Cortex to Mimir: #1801 #1808
  * Alertmanager from `a76bee5913c97c918d9e56a3cc88cc28` to `b0d38d318bbddd80476246d4930f9e55`
  * Alertmanager Resources from `68b66aed90ccab448009089544a8d6c6` to `a6883fb22799ac74479c7db872451092`
  * Compactor from `9c408e1d55681ecb8a22c9fab46875cc` to `1b3443aea86db629e6efdb7d05c53823`
  * Compactor Resources from `df9added6f1f4332f95848cca48ebd99` to `09a5c49e9cdb2f2b24c6d184574a07fd`
  * Config from `61bb048ced9817b2d3e07677fb1c6290` to `5d9d0b4724c0f80d68467088ec61e003`
  * Object Store from `d5a3a4489d57c733b5677fb55370a723` to `e1324ee2a434f4158c00a9ee279d3292`
  * Overrides from `b5c95fee2e5e7c4b5930826ff6e89a12` to `1e2c358600ac53f09faea133f811b5bb`
  * Queries from `d9931b1054053c8b972d320774bb8f1d` to `b3abe8d5c040395cc36615cb4334c92d`
  * Reads from `8d6ba60eccc4b6eedfa329b24b1bd339` to `e327503188913dc38ad571c647eef643`
  * Reads Networking from `c0464f0d8bd026f776c9006b05910000` to `54b2a0a4748b3bd1aefa92ce5559a1c2`
  * Reads Resources from `2fd2cda9eea8d8af9fbc0a5960425120` to `cc86fd5aa9301c6528986572ad974db9`
  * Rollout Progress from `7544a3a62b1be6ffd919fc990ab8ba8f` to `7f0b5567d543a1698e695b530eb7f5de`
  * Ruler from `44d12bcb1f95661c6ab6bc946dfc3473` to `631e15d5d85afb2ca8e35d62984eeaa0`
  * Scaling from `88c041017b96856c9176e07cf557bdcf` to `64bbad83507b7289b514725658e10352`
  * Slow queries from `e6f3091e29d2636e3b8393447e925668` to `6089e1ce1e678788f46312a0a1e647e6`
  * Tenants from `35fa247ce651ba189debf33d7ae41611` to `35fa247ce651ba189debf33d7ae41611`
  * Top Tenants from `bc6e12d4fe540e4a1785b9d3ca0ffdd9` to `bc6e12d4fe540e4a1785b9d3ca0ffdd9`
  * Writes from `0156f6d15aa234d452a33a4f13c838e3` to `8280707b8f16e7b87b840fc1cc92d4c5`
  * Writes Networking from `681cd62b680b7154811fe73af55dcfd4` to `978c1cb452585c96697a238eaac7fe2d`
  * Writes Resources from `c0464f0d8bd026f776c9006b0591bb0b` to `bc9160e50b52e89e0e49c840fea3d379`
* [FEATURE] Alerts: added the following alerts on `mimir-continuous-test` tool: #1676
  - `MimirContinuousTestNotRunningOnWrites`
  - `MimirContinuousTestNotRunningOnReads`
  - `MimirContinuousTestFailed`
* [ENHANCEMENT] Added `per_cluster_label` support to allow to change the label name used to differentiate between Kubernetes clusters. #1651
* [ENHANCEMENT] Dashboards: Show QPS and latency of the Alertmanager Distributor. #1696
* [ENHANCEMENT] Playbooks: Add Alertmanager suggestions for `MimirRequestErrors` and `MimirRequestLatency` #1702
* [ENHANCEMENT] Dashboards: Allow custom datasources. #1749
* [ENHANCEMENT] Dashboards: Add config option `gateway_enabled` (defaults to `true`) to disable gateway panels from dashboards. #1761
* [ENHANCEMENT] Dashboards: Extend Top tenants dashboard with queries for tenants with highest sample rate, discard rate, and discard rate growth. #1842
* [ENHANCEMENT] Dashboards: Show ingestion rate limit and rule group limit on Tenants dashboard. #1845
* [ENHANCEMENT] Dashboards: Add "last successful run" panel to compactor dashboard. #1628
* [BUGFIX] Dashboards: Fix "Failed evaluation rate" panel on Tenants dashboard. #1629
* [BUGFIX] Honor the configured `per_instance_label` in all dashboards and alerts. #1697

### Jsonnet

* [FEATURE] Added support for `mimir-continuous-test`. To deploy `mimir-continuous-test` you can use the following configuration: #1675 #1850
  ```jsonnet
  _config+: {
    continuous_test_enabled: true,
    continuous_test_tenant_id: 'type-tenant-id',
    continuous_test_write_endpoint: 'http://type-write-path-hostname',
    continuous_test_read_endpoint: 'http://type-read-path-hostname/prometheus',
  },
  ```
* [ENHANCEMENT] Ingester anti-affinity can now be disabled by using `ingester_allow_multiple_replicas_on_same_node` configuration key. #1581
* [ENHANCEMENT] Added `node_selector` configuration option to select Kubernetes nodes where Mimir should run. #1596
* [ENHANCEMENT] Alertmanager: Added a `PodDisruptionBudget` of `withMaxUnavailable = 1`, to ensure we maintain quorum during rollouts. #1683
* [ENHANCEMENT] Store-gateway anti-affinity can now be enabled/disabled using `store_gateway_allow_multiple_replicas_on_same_node` configuration key. #1730
* [ENHANCEMENT] Added `store_gateway_zone_a_args`, `store_gateway_zone_b_args` and `store_gateway_zone_c_args` configuration options. #1807
* [BUGFIX] Pass primary and secondary multikv stores via CLI flags. Introduced new `multikv_switch_primary_secondary` config option to flip primary and secondary in runtime config.

### Mimirtool

* [BUGFIX] `config convert`: Retain Cortex defaults for `blocks_storage.backend`, `ruler_storage.backend`, `alertmanager_storage.backend`, `auth.type`, `activity_tracker.filepath`, `alertmanager.data_dir`, `blocks_storage.filesystem.dir`, `compactor.data_dir`, `ruler.rule_path`, `ruler_storage.filesystem.dir`, and `graphite.querier.schemas.backend`. #1626 #1762

### Tools

* [FEATURE] Added a `markblocks` tool that creates `no-compact` and `delete` marks for the blocks. #1551
* [FEATURE] Added `mimir-continuous-test` tool to continuously run smoke tests on live Mimir clusters. #1535 #1540 #1653 #1603 #1630 #1691 #1675 #1676 #1692 #1706 #1709 #1775 #1777 #1778 #1795
* [FEATURE] Added `mimir-rules-action` GitHub action, located at `operations/mimir-rules-action/`, used to lint, prepare, verify, diff, and sync rules to a Mimir cluster. #1723

## 2.0.0

### Grafana Mimir

_Changes since Cortex 1.10.0._

* [CHANGE] Remove chunks storage engine. #86 #119 #510 #545 #743 #744 #748 #753 #755 #757 #758 #759 #760 #762 #764 #789 #812 #813
  * The following CLI flags (and their respective YAML config options) have been removed:
    * `-store.engine`
    * `-schema-config-file`
    * `-ingester.checkpoint-duration`
    * `-ingester.checkpoint-enabled`
    * `-ingester.chunk-encoding`
    * `-ingester.chunk-age-jitter`
    * `-ingester.concurrent-flushes`
    * `-ingester.flush-on-shutdown-with-wal-enabled`
    * `-ingester.flush-op-timeout`
    * `-ingester.flush-period`
    * `-ingester.max-chunk-age`
    * `-ingester.max-chunk-idle`
    * `-ingester.max-series-per-query` (and `max_series_per_query` from runtime config)
    * `-ingester.max-stale-chunk-idle`
    * `-ingester.max-transfer-retries`
    * `-ingester.min-chunk-length`
    * `-ingester.recover-from-wal`
    * `-ingester.retain-period`
    * `-ingester.spread-flushes`
    * `-ingester.wal-dir`
    * `-ingester.wal-enabled`
    * `-querier.query-parallelism`
    * `-querier.second-store-engine`
    * `-querier.use-second-store-before-time`
    * `-flusher.wal-dir`
    * `-flusher.concurrent-flushes`
    * `-flusher.flush-op-timeout`
    * All `-table-manager.*` flags
    * All `-deletes.*` flags
    * All `-purger.*` flags
    * All `-metrics.*` flags
    * All `-dynamodb.*` flags
    * All `-s3.*` flags
    * All `-azure.*` flags
    * All `-bigtable.*` flags
    * All `-gcs.*` flags
    * All `-cassandra.*` flags
    * All `-boltdb.*` flags
    * All `-local.*` flags
    * All `-swift.*` flags
    * All `-store.*` flags except `-store.engine`, `-store.max-query-length`, `-store.max-labels-query-length`
    * All `-grpc-store.*` flags
  * The following API endpoints have been removed:
    * `/api/v1/chunks` and `/chunks`
  * The following metrics have been removed:
    * `cortex_ingester_flush_queue_length`
    * `cortex_ingester_queried_chunks`
    * `cortex_ingester_chunks_created_total`
    * `cortex_ingester_wal_replay_duration_seconds`
    * `cortex_ingester_wal_corruptions_total`
    * `cortex_ingester_sent_chunks`
    * `cortex_ingester_received_chunks`
    * `cortex_ingester_flush_series_in_progress`
    * `cortex_ingester_chunk_utilization`
    * `cortex_ingester_chunk_length`
    * `cortex_ingester_chunk_size_bytes`
    * `cortex_ingester_chunk_age_seconds`
    * `cortex_ingester_memory_chunks`
    * `cortex_ingester_flushing_enqueued_series_total`
    * `cortex_ingester_flushing_dequeued_series_total`
    * `cortex_ingester_dropped_chunks_total`
    * `cortex_oldest_unflushed_chunk_timestamp_seconds`
    * `prometheus_local_storage_chunk_ops_total`
    * `prometheus_local_storage_chunkdesc_ops_total`
    * `prometheus_local_storage_memory_chunkdescs`
* [CHANGE] Changed default storage backends from `s3` to `filesystem` #833
  This effects the following flags:
  * `-blocks-storage.backend` now defaults to `filesystem`
  * `-blocks-storage.filesystem.dir` now defaults to `blocks`
  * `-alertmanager-storage.backend` now defaults to `filesystem`
  * `-alertmanager-storage.filesystem.dir` now defaults to `alertmanager`
  * `-ruler-storage.backend` now defaults to `filesystem`
  * `-ruler-storage.filesystem.dir` now defaults to `ruler`
* [CHANGE] Renamed metric `cortex_experimental_features_in_use_total` as `cortex_experimental_features_used_total` and added `feature` label. #32 #658
* [CHANGE] Removed `log_messages_total` metric. #32
* [CHANGE] Some files and directories created by Mimir components on local disk now have stricter permissions, and are only readable by owner, but not group or others. #58
* [CHANGE] Memcached client DNS resolution switched from golang built-in to [`miekg/dns`](https://github.com/miekg/dns). #142
* [CHANGE] The metric `cortex_deprecated_flags_inuse_total` has been renamed to `deprecated_flags_inuse_total` as part of using grafana/dskit functionality. #185
* [CHANGE] API: The `-api.response-compression-enabled` flag has been removed, and GZIP response compression is always enabled except on `/api/v1/push` and `/push` endpoints. #880
* [CHANGE] Update Go version to 1.17.3. #480
* [CHANGE] The `status_code` label on gRPC client metrics has changed from '200' and '500' to '2xx', '5xx', '4xx', 'cancel' or 'error'. #537
* [CHANGE] Removed the deprecated `-<prefix>.fifocache.size` flag. #618
* [CHANGE] Enable index header lazy loading by default. #693
  * `-blocks-storage.bucket-store.index-header-lazy-loading-enabled` default from `false` to `true`
  * `-blocks-storage.bucket-store.index-header-lazy-loading-idle-timeout` default from `20m` to `1h`
* [CHANGE] Shuffle-sharding:
  * `-distributor.sharding-strategy` option has been removed, and shuffle sharding is enabled by default. Default shard size is set to 0, which disables shuffle sharding for the tenant (all ingesters will receive tenants's samples). #888
  * `-ruler.sharding-strategy` option has been removed from ruler. Ruler now uses shuffle-sharding by default, but respects `ruler_tenant_shard_size`, which defaults to 0 (ie. use all rulers for tenant). #889
  * `-store-gateway.sharding-strategy` option has been removed store-gateways. Store-gateway now uses shuffle-sharding by default, but respects `store_gateway_tenant_shard_size` for tenant, and this value defaults to 0. #891
* [CHANGE] Server: `-server.http-listen-port` (yaml: `server.http_listen_port`) now defaults to `8080` (previously `80`). #871
* [CHANGE] Changed the default value of `-blocks-storage.bucket-store.ignore-deletion-marks-delay` from 6h to 1h. #892
* [CHANGE] Changed default settings for memcached clients: #959 #1000
  * The default value for the following config options has changed from `10000` to `25000`:
    * `-blocks-storage.bucket-store.chunks-cache.memcached.max-async-buffer-size`
    * `-blocks-storage.bucket-store.index-cache.memcached.max-async-buffer-size`
    * `-blocks-storage.bucket-store.metadata-cache.memcached.max-async-buffer-size`
    * `-query-frontend.results-cache.memcached.max-async-buffer-size`
  * The default value for the following config options has changed from `0` (unlimited) to `100`:
    * `-blocks-storage.bucket-store.chunks-cache.memcached.max-get-multi-batch-size`
    * `-blocks-storage.bucket-store.index-cache.memcached.max-get-multi-batch-size`
    * `-blocks-storage.bucket-store.metadata-cache.memcached.max-get-multi-batch-size`
    * `-query-frontend.results-cache.memcached.max-get-multi-batch-size`
  * The default value for the following config options has changed from `16` to `100`:
    * `-blocks-storage.bucket-store.chunks-cache.memcached.max-idle-connections`
    * `-blocks-storage.bucket-store.index-cache.memcached.max-idle-connections`
    * `-blocks-storage.bucket-store.metadata-cache.memcached.max-idle-connections`
    * `-query-frontend.results-cache.memcached.max-idle-connections`
  * The default value for the following config options has changed from `100ms` to `200ms`:
    * `-blocks-storage.bucket-store.metadata-cache.memcached.timeout`
    * `-blocks-storage.bucket-store.index-cache.memcached.timeout`
    * `-blocks-storage.bucket-store.chunks-cache.memcached.timeout`
    * `-query-frontend.results-cache.memcached.timeout`
* [CHANGE] Changed the default value of `-blocks-storage.bucket-store.bucket-index.enabled` to `true`. The default configuration must now run the compactor in order to write the bucket index or else queries to long term storage will fail. #924
* [CHANGE] Option `-auth.enabled` has been renamed to `-auth.multitenancy-enabled`. #1130
* [CHANGE] Default tenant ID used with disabled auth (`-auth.multitenancy-enabled=false`) has changed from `fake` to `anonymous`. This tenant ID can now be changed with `-auth.no-auth-tenant` option. #1063
* [CHANGE] The default values for the following local directories have changed: #1072
  * `-alertmanager.storage.path` default value changed to `./data-alertmanager/`
  * `-compactor.data-dir` default value changed to `./data-compactor/`
  * `-ruler.rule-path` default value changed to `./data-ruler/`
* [CHANGE] The default value for gRPC max send message size has been changed from 16MB to 100MB. This affects the following parameters: #1152
  * `-query-frontend.grpc-client-config.grpc-max-send-msg-size`
  * `-ingester.client.grpc-max-send-msg-size`
  * `-querier.frontend-client.grpc-max-send-msg-size`
  * `-query-scheduler.grpc-client-config.grpc-max-send-msg-size`
  * `-ruler.client.grpc-max-send-msg-size`
* [CHANGE] Remove `-http.prefix` flag (and `http_prefix` config file option). #763
* [CHANGE] Remove legacy endpoints. Please use their alternatives listed below. As part of the removal process we are
  introducing two new sets of endpoints for the ruler configuration API: `<prometheus-http-prefix>/rules` and
  `<prometheus-http-prefix>/config/v1/rules/**`. We are also deprecating `<prometheus-http-prefix>/rules` and `/api/v1/rules`;
  and will remove them in Mimir 2.2.0. #763 #1222
  * Query endpoints

    | Legacy                                                  | Alternative                                                |
    | ------------------------------------------------------- | ---------------------------------------------------------- |
    | `/<legacy-http-prefix>/api/v1/query`                    | `<prometheus-http-prefix>/api/v1/query`                    |
    | `/<legacy-http-prefix>/api/v1/query_range`              | `<prometheus-http-prefix>/api/v1/query_range`              |
    | `/<legacy-http-prefix>/api/v1/query_exemplars`          | `<prometheus-http-prefix>/api/v1/query_exemplars`          |
    | `/<legacy-http-prefix>/api/v1/series`                   | `<prometheus-http-prefix>/api/v1/series`                   |
    | `/<legacy-http-prefix>/api/v1/labels`                   | `<prometheus-http-prefix>/api/v1/labels`                   |
    | `/<legacy-http-prefix>/api/v1/label/{name}/values`      | `<prometheus-http-prefix>/api/v1/label/{name}/values`      |
    | `/<legacy-http-prefix>/api/v1/metadata`                 | `<prometheus-http-prefix>/api/v1/metadata`                 |
    | `/<legacy-http-prefix>/api/v1/read`                     | `<prometheus-http-prefix>/api/v1/read`                     |
    | `/<legacy-http-prefix>/api/v1/cardinality/label_names`  | `<prometheus-http-prefix>/api/v1/cardinality/label_names`  |
    | `/<legacy-http-prefix>/api/v1/cardinality/label_values` | `<prometheus-http-prefix>/api/v1/cardinality/label_values` |
    | `/api/prom/user_stats`                                  | `/api/v1/user_stats`                                       |

  * Distributor endpoints

    | Legacy endpoint               | Alternative                   |
    | ----------------------------- | ----------------------------- |
    | `/<legacy-http-prefix>/push`  | `/api/v1/push`                |
    | `/all_user_stats`             | `/distributor/all_user_stats` |
    | `/ha-tracker`                 | `/distributor/ha_tracker`     |

  * Ingester endpoints

    | Legacy          | Alternative           |
    | --------------- | --------------------- |
    | `/ring`         | `/ingester/ring`      |
    | `/shutdown`     | `/ingester/shutdown`  |
    | `/flush`        | `/ingester/flush`     |
    | `/push`         | `/ingester/push`      |

  * Ruler endpoints

    | Legacy                                                | Alternative                                         | Alternative #2 (not available before Mimir 2.0.0)                    |
    | ----------------------------------------------------- | --------------------------------------------------- | ------------------------------------------------------------------- |
    | `/<legacy-http-prefix>/api/v1/rules`                  | `<prometheus-http-prefix>/api/v1/rules`             |                                                                     |
    | `/<legacy-http-prefix>/api/v1/alerts`                 | `<prometheus-http-prefix>/api/v1/alerts`            |                                                                     |
    | `/<legacy-http-prefix>/rules`                         | `/api/v1/rules` (see below)                         |  `<prometheus-http-prefix>/config/v1/rules`                         |
    | `/<legacy-http-prefix>/rules/{namespace}`             | `/api/v1/rules/{namespace}` (see below)             |  `<prometheus-http-prefix>/config/v1/rules/{namespace}`             |
    | `/<legacy-http-prefix>/rules/{namespace}/{groupName}` | `/api/v1/rules/{namespace}/{groupName}` (see below) |  `<prometheus-http-prefix>/config/v1/rules/{namespace}/{groupName}` |
    | `/<legacy-http-prefix>/rules/{namespace}`             | `/api/v1/rules/{namespace}` (see below)             |  `<prometheus-http-prefix>/config/v1/rules/{namespace}`             |
    | `/<legacy-http-prefix>/rules/{namespace}/{groupName}` | `/api/v1/rules/{namespace}/{groupName}` (see below) |  `<prometheus-http-prefix>/config/v1/rules/{namespace}/{groupName}` |
    | `/<legacy-http-prefix>/rules/{namespace}`             | `/api/v1/rules/{namespace}` (see below)             |  `<prometheus-http-prefix>/config/v1/rules/{namespace}`             |
    | `/ruler_ring`                                         | `/ruler/ring`                                       |                                                                     |

    > __Note:__ The `/api/v1/rules/**` endpoints are considered deprecated with Mimir 2.0.0 and will be removed
    in Mimir 2.2.0. After upgrading to 2.0.0 we recommend switching uses to the equivalent
    `/<prometheus-http-prefix>/config/v1/**` endpoints that Mimir 2.0.0 introduces.

  * Alertmanager endpoints

    | Legacy                      | Alternative                        |
    | --------------------------- | ---------------------------------- |
    | `/<legacy-http-prefix>`     | `/alertmanager`                    |
    | `/status`                   | `/multitenant_alertmanager/status` |

* [CHANGE] Ingester: changed `-ingester.stream-chunks-when-using-blocks` default value from `false` to `true`. #717
* [CHANGE] Ingester: default `-ingester.ring.min-ready-duration` reduced from 1m to 15s. #126
* [CHANGE] Ingester: `-ingester.ring.min-ready-duration` now start counting the delay after the ring's health checks have passed instead of when the ring client was started. #126
* [CHANGE] Ingester: allow experimental ingester max-exemplars setting to be changed dynamically #144
  * CLI flag `-blocks-storage.tsdb.max-exemplars` is renamed to `-ingester.max-global-exemplars-per-user`.
  * YAML `max_exemplars` is moved from `tsdb` to `overrides` and renamed to `max_global_exemplars_per_user`.
* [CHANGE] Ingester: active series metrics `cortex_ingester_active_series` and `cortex_ingester_active_series_custom_tracker` are now removed when their value is zero. #672 #690
* [CHANGE] Ingester: changed default value of `-blocks-storage.tsdb.retention-period` from `6h` to `24h`. #966
* [CHANGE] Ingester: changed default value of `-blocks-storage.tsdb.close-idle-tsdb-timeout` from `0` to `13h`. #967
* [CHANGE] Ingester: changed default value of `-ingester.ring.final-sleep` from `30s` to `0s`. #981
* [CHANGE] Ingester: the following low level settings have been removed: #1153
  * `-ingester-client.expected-labels`
  * `-ingester-client.expected-samples-per-series`
  * `-ingester-client.expected-timeseries`
* [CHANGE] Ingester: following command line options related to ingester ring were renamed: #1155
  * `-consul.*` changed to `-ingester.ring.consul.*`
  * `-etcd.*` changed to `-ingester.ring.etcd.*`
  * `-multi.*` changed to `-ingester.ring.multi.*`
  * `-distributor.excluded-zones` changed to `-ingester.ring.excluded-zones`
  * `-distributor.replication-factor` changed to `-ingester.ring.replication-factor`
  * `-distributor.zone-awareness-enabled` changed to `-ingester.ring.zone-awareness-enabled`
  * `-ingester.availability-zone` changed to `-ingester.ring.instance-availability-zone`
  * `-ingester.final-sleep` changed to `-ingester.ring.final-sleep`
  * `-ingester.heartbeat-period` changed to `-ingester.ring.heartbeat-period`
  * `-ingester.join-after` changed to `-ingester.ring.join-after`
  * `-ingester.lifecycler.ID` changed to `-ingester.ring.instance-id`
  * `-ingester.lifecycler.addr` changed to `-ingester.ring.instance-addr`
  * `-ingester.lifecycler.interface` changed to `-ingester.ring.instance-interface-names`
  * `-ingester.lifecycler.port` changed to `-ingester.ring.instance-port`
  * `-ingester.min-ready-duration` changed to `-ingester.ring.min-ready-duration`
  * `-ingester.num-tokens` changed to `-ingester.ring.num-tokens`
  * `-ingester.observe-period` changed to `-ingester.ring.observe-period`
  * `-ingester.readiness-check-ring-health` changed to `-ingester.ring.readiness-check-ring-health`
  * `-ingester.tokens-file-path` changed to `-ingester.ring.tokens-file-path`
  * `-ingester.unregister-on-shutdown` changed to `-ingester.ring.unregister-on-shutdown`
  * `-ring.heartbeat-timeout` changed to `-ingester.ring.heartbeat-timeout`
  * `-ring.prefix` changed to `-ingester.ring.prefix`
  * `-ring.store` changed to `-ingester.ring.store`
* [CHANGE] Ingester: fields in YAML configuration for ingester ring have been changed: #1155
  * `ingester.lifecycler` changed to `ingester.ring`
  * Fields from `ingester.lifecycler.ring` moved to `ingester.ring`
  * `ingester.lifecycler.address` changed to `ingester.ring.instance_addr`
  * `ingester.lifecycler.id` changed to `ingester.ring.instance_id`
  * `ingester.lifecycler.port` changed to `ingester.ring.instance_port`
  * `ingester.lifecycler.availability_zone` changed to `ingester.ring.instance_availability_zone`
  * `ingester.lifecycler.interface_names` changed to `ingester.ring.instance_interface_names`
* [CHANGE] Distributor: removed the `-distributor.shard-by-all-labels` configuration option. It is now assumed to be true. #698
* [CHANGE] Distributor: change default value of `-distributor.instance-limits.max-inflight-push-requests` to `2000`. #964
* [CHANGE] Distributor: change default value of `-distributor.remote-timeout` from `2s` to `20s`. #970
* [CHANGE] Distributor: removed the `-distributor.extra-query-delay` flag (and its respective YAML config option). #1048
* [CHANGE] Query-frontend: Enable query stats by default, they can still be disabled with `-query-frontend.query-stats-enabled=false`. #83
* [CHANGE] Query-frontend: the `cortex_frontend_mapped_asts_total` metric has been renamed to `cortex_frontend_query_sharding_rewrites_attempted_total`. #150
* [CHANGE] Query-frontend: added `sharded` label to `cortex_query_seconds_total` metric. #235
* [CHANGE] Query-frontend: changed the flag name for controlling query sharding total shards from `-querier.total-shards` to `-query-frontend.query-sharding-total-shards`. #230
* [CHANGE] Query-frontend: flag `-querier.parallelise-shardable-queries` has been renamed to `-query-frontend.parallelize-shardable-queries` #284
* [CHANGE] Query-frontend: removed the deprecated (and unused) `-frontend.cache-split-interval`. Use `-query-frontend.split-queries-by-interval` instead. #587
* [CHANGE] Query-frontend: range query response now omits the `data` field when it's empty (error case) like Prometheus does, previously it was `"data":{"resultType":"","result":null}`. #629
* [CHANGE] Query-frontend: instant queries now honor the `-query-frontend.max-retries-per-request` flag. #630
* [CHANGE] Query-frontend: removed in-memory and Redis cache support. Reason is that these caching backends were just supported by query-frontend, while all other Mimir services only support memcached. #796
  * The following CLI flags (and their respective YAML config options) have been removed:
    * `-frontend.cache.enable-fifocache`
    * `-frontend.redis.*`
    * `-frontend.fifocache.*`
  * The following metrics have been removed:
    * `querier_cache_added_total`
    * `querier_cache_added_new_total`
    * `querier_cache_evicted_total`
    * `querier_cache_entries`
    * `querier_cache_gets_total`
    * `querier_cache_misses_total`
    * `querier_cache_stale_gets_total`
    * `querier_cache_memory_bytes`
    * `cortex_rediscache_request_duration_seconds`
* [CHANGE] Query-frontend: migrated memcached backend client to the same one used in other components (memcached config and metrics are now consistent across all Mimir services). #821
  * The following CLI flags (and their respective YAML config options) have been added:
    * `-query-frontend.results-cache.backend` (set it to `memcached` if `-query-frontend.cache-results=true`)
  * The following CLI flags (and their respective YAML config options) have been changed:
    * `-frontend.memcached.hostname` and `-frontend.memcached.service` have been removed: use `-query-frontend.results-cache.memcached.addresses` instead
  * The following CLI flags (and their respective YAML config options) have been renamed:
    * `-frontend.background.write-back-concurrency` renamed to `-query-frontend.results-cache.memcached.max-async-concurrency`
    * `-frontend.background.write-back-buffer` renamed to `-query-frontend.results-cache.memcached.max-async-buffer-size`
    * `-frontend.memcached.batchsize` renamed to `-query-frontend.results-cache.memcached.max-get-multi-batch-size`
    * `-frontend.memcached.parallelism` renamed to `-query-frontend.results-cache.memcached.max-get-multi-concurrency`
    * `-frontend.memcached.timeout` renamed to `-query-frontend.results-cache.memcached.timeout`
    * `-frontend.memcached.max-item-size` renamed to `-query-frontend.results-cache.memcached.max-item-size`
    * `-frontend.memcached.max-idle-conns` renamed to `-query-frontend.results-cache.memcached.max-idle-connections`
    * `-frontend.compression` renamed to `-query-frontend.results-cache.compression`
  * The following CLI flags (and their respective YAML config options) have been removed:
    * `-frontend.memcached.circuit-breaker-consecutive-failures`: feature removed
    * `-frontend.memcached.circuit-breaker-timeout`: feature removed
    * `-frontend.memcached.circuit-breaker-interval`: feature removed
    * `-frontend.memcached.update-interval`: new setting is hardcoded to 30s
    * `-frontend.memcached.consistent-hash`: new setting is always enabled
    * `-frontend.default-validity` and `-frontend.memcached.expiration`: new setting is hardcoded to 7 days
  * The following metrics have been changed:
    * `cortex_cache_dropped_background_writes_total{name}` changed to `thanos_memcached_operation_skipped_total{name, operation, reason}`
    * `cortex_cache_value_size_bytes{name, method}` changed to `thanos_memcached_operation_data_size_bytes{name}`
    * `cortex_cache_request_duration_seconds{name, method, status_code}` changed to `thanos_memcached_operation_duration_seconds{name, operation}`
    * `cortex_cache_fetched_keys{name}` changed to `thanos_cache_memcached_requests_total{name}`
    * `cortex_cache_hits{name}` changed to `thanos_cache_memcached_hits_total{name}`
    * `cortex_memcache_request_duration_seconds{name, method, status_code}` changed to `thanos_memcached_operation_duration_seconds{name, operation}`
    * `cortex_memcache_client_servers{name}` changed to `thanos_memcached_dns_provider_results{name, addr}`
    * `cortex_memcache_client_set_skip_total{name}` changed to `thanos_memcached_operation_skipped_total{name, operation, reason}`
    * `cortex_dns_lookups_total` changed to `thanos_memcached_dns_lookups_total`
    * For all metrics the value of the "name" label has changed from `frontend.memcached` to `frontend-cache`
  * The following metrics have been removed:
    * `cortex_cache_background_queue_length{name}`
* [CHANGE] Query-frontend: merged `query_range` into `frontend` in the YAML config (keeping the same keys) and renamed flags: #825
  * `-querier.max-retries-per-request` renamed to `-query-frontend.max-retries-per-request`
  * `-querier.split-queries-by-interval` renamed to `-query-frontend.split-queries-by-interval`
  * `-querier.align-querier-with-step` renamed to `-query-frontend.align-querier-with-step`
  * `-querier.cache-results` renamed to `-query-frontend.cache-results`
  * `-querier.parallelise-shardable-queries` renamed to `-query-frontend.parallelize-shardable-queries`
* [CHANGE] Query-frontend: the default value of `-query-frontend.split-queries-by-interval` has changed from `0` to `24h`. #1131
* [CHANGE] Query-frontend: `-frontend.` flags were renamed to `-query-frontend.`: #1167
* [CHANGE] Query-frontend / Query-scheduler: classified the `-query-frontend.querier-forget-delay` and `-query-scheduler.querier-forget-delay` flags (and their respective YAML config options) as experimental. #1208
* [CHANGE] Querier / ruler: Change `-querier.max-fetched-chunks-per-query` configuration to limit to maximum number of chunks that can be fetched in a single query. The number of chunks fetched by ingesters AND long-term storare combined should not exceed the value configured on `-querier.max-fetched-chunks-per-query`. [#4260](https://github.com/cortexproject/cortex/pull/4260)
* [CHANGE] Querier / ruler: Option `-querier.ingester-streaming` has been removed. Querier/ruler now always use streaming method to query ingesters. #204
* [CHANGE] Querier: always fetch labels from store and respect start/end times in request; the option `-querier.query-store-for-labels-enabled` has been removed and is now always on. #518 #1132
* [CHANGE] Querier / ruler: removed the `-store.query-chunk-limit` flag (and its respective YAML config option `max_chunks_per_query`). `-querier.max-fetched-chunks-per-query` (and its respective YAML config option `max_fetched_chunks_per_query`) should be used instead. #705
* [CHANGE] Querier/Ruler: `-querier.active-query-tracker-dir` option has been removed. Active query tracking is now done via Activity tracker configured by `-activity-tracker.filepath` and enabled by default. Limit for max number of concurrent queries (`-querier.max-concurrent`) is now respected even if activity tracking is not enabled. #661 #822
* [CHANGE] Querier/ruler/query-frontend: the experimental `-querier.at-modifier-enabled` CLI flag has been removed and the PromQL `@` modifier is always enabled. #941
* [CHANGE] Querier: removed `-querier.worker-match-max-concurrent` and `-querier.worker-parallelism` CLI flags (and their respective YAML config options). Mimir now behaves like if `-querier.worker-match-max-concurrent` is always enabled and you should configure the max concurrency per querier process using `-querier.max-concurrent` instead. #958
* [CHANGE] Querier: changed default value of `-querier.query-ingesters-within` from `0` to `13h`. #967
* [CHANGE] Querier: rename metric `cortex_query_fetched_chunks_bytes_total` to `cortex_query_fetched_chunk_bytes_total` to be consistent with the limit name. #476
* [CHANGE] Ruler: add two new metrics `cortex_ruler_list_rules_seconds` and `cortex_ruler_load_rule_groups_seconds` to the ruler. #906
* [CHANGE] Ruler: endpoints for listing configured rules now return HTTP status code 200 and an empty map when there are no rules instead of an HTTP 404 and plain text error message. The following endpoints are affected: #456
  * `<prometheus-http-prefix>/config/v1/rules`
  * `<prometheus-http-prefix>/config/v1/rules/{namespace}`
  * `<prometheus-http-prefix>/rules` (deprecated)
  * `<prometheus-http-prefix>/rules/{namespace}` (deprecated)
  * `/api/v1/rules` (deprecated)
  * `/api/v1/rules/{namespace}` (deprecated)
* [CHANGE] Ruler: removed `configdb` support from Ruler backend storages. #15 #38 #819
* [CHANGE] Ruler: removed the support for the deprecated storage configuration via `-ruler.storage.*` CLI flags (and their respective YAML config options). Use `-ruler-storage.*` instead. #628
* [CHANGE] Ruler: set new default limits for rule groups: `-ruler.max-rules-per-rule-group` to 20 (previously 0, disabled) and `-ruler.max-rule-groups-per-tenant` to 70 (previously 0, disabled). #847
* [CHANGE] Ruler: removed `-ruler.enable-sharding` option, and changed default value of `-ruler.ring.store` to `memberlist`. #943
* [CHANGE] Ruler: `-ruler.alertmanager-use-v2` has been removed. The ruler will always use the `v2` endpoints. #954 #1100
* [CHANGE] Ruler: `-experimental.ruler.enable-api` flag has been renamed to `-ruler.enable-api` and is now stable. The default value has also changed from `false` to `true`, so both ruler and alertmanager API are enabled by default. #913 #1065
* [CHANGE] Ruler: add support for [DNS service discovery format](./docs/sources/configuration/arguments.md#dns-service-discovery) for `-ruler.alertmanager-url`. `-ruler.alertmanager-discovery` flag has been removed. URLs following the prior SRV format, will be treated as a static target. To continue using service discovery for these URLs prepend `dnssrvnoa+` to them. #993
  * The following metrics for Alertmanager DNS service discovery are replaced:
    * `prometheus_sd_dns_lookups_total` replaced by `cortex_dns_lookups_total{component="ruler"}`
    * `prometheus_sd_dns_lookup_failures_total` replaced by `cortex_dns_failures_total{component="ruler"}`
* [CHANGE] Ruler: deprecate `/api/v1/rules/**` and `<prometheus-http-prefix/rules/**` configuration API endpoints in favour of `/<prometheus-http-prefix>/config/v1/rules/**`. Deprecated endpoints will be removed in Mimir 2.2.0. Main configuration API endpoints are now `/<prometheus-http-prefix>/config/api/v1/rules/**` introduced in Mimir 2.0.0. #1222
* [CHANGE] Store-gateway: index cache now includes tenant in cache keys, this invalidates previous cached entries. #607
* [CHANGE] Store-gateway: increased memcached index caching TTL from 1 day to 7 days. #718
* [CHANGE] Store-gateway: options `-store-gateway.sharding-enabled` and `-querier.store-gateway-addresses` were removed. Default value of `-store-gateway.sharding-ring.store` is now `memberlist` and default value for `-store-gateway.sharding-ring.wait-stability-min-duration` changed from `1m` to `0` (disabled). #976
* [CHANGE] Compactor: compactor will no longer try to compact blocks that are already marked for deletion. Previously compactor would consider blocks marked for deletion within `-compactor.deletion-delay / 2` period as eligible for compaction. [#4328](https://github.com/cortexproject/cortex/pull/4328)
* [CHANGE] Compactor: Removed support for block deletion marks migration. If you're upgrading from Cortex < 1.7.0 to Mimir, you should upgrade the compactor to Cortex >= 1.7.0 first, run it at least once and then upgrade to Mimir. #122
* [CHANGE] Compactor: removed the `cortex_compactor_group_vertical_compactions_total` metric. #278
* [CHANGE] Compactor: no longer waits for initial blocks cleanup to finish before starting compactions. #282
* [CHANGE] Compactor: removed overlapping sources detection. Overlapping sources may exist due to edge cases (timing issues) when horizontally sharding compactor, but are correctly handled by compactor. #494
* [CHANGE] Compactor: compactor now uses deletion marks from `<tenant>/markers` location in the bucket. Marker files are no longer fetched, only listed. #550
* [CHANGE] Compactor: Default value of `-compactor.block-sync-concurrency` has changed from 20 to 8. This flag is now only used to control number of goroutines for downloading and uploading blocks during compaction. #552
* [CHANGE] Compactor is now included in `all` target (single-binary). #866
* [CHANGE] Compactor: Removed `-compactor.sharding-enabled` option. Sharding in compactor is now always enabled. Default value of `-compactor.ring.store` has changed from `consul` to `memberlist`. Default value of `-compactor.ring.wait-stability-min-duration` is now 0, which disables the feature. #956
* [CHANGE] Alertmanager: removed `-alertmanager.configs.auto-webhook-root` #977
* [CHANGE] Alertmanager: removed `configdb` support from Alertmanager backend storages. #15 #38 #819
* [CHANGE] Alertmanager: Don't count user-not-found errors from replicas as failures in the `cortex_alertmanager_state_fetch_replica_state_failed_total` metric. #190
* [CHANGE] Alertmanager: Use distributor for non-API routes. #213
* [CHANGE] Alertmanager: removed `-alertmanager.storage.*` configuration options, with the exception of the CLI flags `-alertmanager.storage.path` and `-alertmanager.storage.retention`. Use `-alertmanager-storage.*` instead. #632
* [CHANGE] Alertmanager: set default value for `-alertmanager.web.external-url=http://localhost:8080/alertmanager` to match the default configuration. #808 #1067
* [CHANGE] Alertmanager: `-experimental.alertmanager.enable-api` flag has been renamed to `-alertmanager.enable-api` and is now stable. #913
* [CHANGE] Alertmanager: now always runs with sharding enabled; other modes of operation are removed. #1044 #1126
  * The following configuration options are removed:
    * `-alertmanager.sharding-enabled`
    * `-alertmanager.cluster.advertise-address`
    * `-alertmanager.cluster.gossip-interval`
    * `-alertmanager.cluster.listen-address`
    * `-alertmanager.cluster.peers`
    * `-alertmanager.cluster.push-pull-interval`
  * The following configuration options are renamed:
    * `-alertmanager.cluster.peer-timeout` to `-alertmanager.peer-timeout`
* [CHANGE] Alertmanager: the default value of `-alertmanager.sharding-ring.store` is now `memberlist`. #1171
* [CHANGE] Ring: changed default value of `-distributor.ring.store` (Distributor ring) and `-ring.store` (Ingester ring) to `memberlist`. #1046
* [CHANGE] Memberlist: the `memberlist_kv_store_value_bytes` metric has been removed due to values no longer being stored in-memory as encoded bytes. [#4345](https://github.com/cortexproject/cortex/pull/4345)
* [CHANGE] Memberlist: forward only changes, not entire original message. [#4419](https://github.com/cortexproject/cortex/pull/4419)
* [CHANGE] Memberlist: don't accept old tombstones as incoming change, and don't forward such messages to other gossip members. [#4420](https://github.com/cortexproject/cortex/pull/4420)
* [CHANGE] Memberlist: changed probe interval from `1s` to `5s` and probe timeout from `500ms` to `2s`. #563
* [CHANGE] Memberlist: the `name` label on metrics `cortex_dns_failures_total`, `cortex_dns_lookups_total` and `cortex_dns_provider_results` was renamed to `component`. #993
* [CHANGE] Limits: removed deprecated limits for rejecting old samples #799
  This removes the following flags:
  * `-validation.reject-old-samples`
  * `-validation.reject-old-samples.max-age`
* [CHANGE] Limits: removed local limit-related flags in favor of global limits. #725
  The distributor ring is now required, and can be configured via the `distributor.ring.*` flags.
  This removes the following flags:
  * `-distributor.ingestion-rate-strategy` -> will now always use the "global" strategy
  * `-ingester.max-series-per-user` -> set `-ingester.max-global-series-per-user` to `N` times the existing value of `-ingester.max-series-per-user` instead
  * `-ingester.max-series-per-metric` -> set `-ingester.max-global-series-per-metric`  to `N` times the existing value of `-ingester.max-series-per-metric` instead
  * `-ingester.max-metadata-per-user` -> set `-ingester.max-global-metadata-per-user` to `N` times the existing value of `-ingester.max-metadata-per-user` instead
  * `-ingester.max-metadata-per-metric` -> set `-ingester.max-global-metadata-per-metric` to `N` times the existing value of `-ingester.max-metadata-per-metric` instead
  * In the above notes, `N` refers to the number of ingester replicas
  Additionally, default values for the following flags have changed:
  * `-ingester.max-global-series-per-user` from `0` to `150000`
  * `-ingester.max-global-series-per-metric` from `0` to `20000`
  * `-distributor.ingestion-rate-limit` from `25000` to `10000`
  * `-distributor.ingestion-burst-size` from `50000` to `200000`
* [CHANGE] Limits: removed limit `enforce_metric_name`, now behave as if set to `true` always. #686
* [CHANGE] Limits: Option `-ingester.max-samples-per-query` and its YAML field `max_samples_per_query` have been removed. It required `-querier.ingester-streaming` option to be set to false, but since `-querier.ingester-streaming` is removed (always defaulting to true), the limit using it was removed as well. #204 #1132
* [CHANGE] Limits: Set the default max number of inflight ingester push requests (`-ingester.instance-limits.max-inflight-push-requests`) to 30000 in order to prevent clusters from being overwhelmed by request volume or temporary slow-downs. #259
* [CHANGE] Overrides exporter: renamed metric `cortex_overrides` to `cortex_limits_overrides`. #173 #407
* [FEATURE] The following features have been moved from experimental to stable: #913 #1002
  * Alertmanager config API
  * Alertmanager receiver firewall
  * Alertmanager sharding
  * Azure blob storage support
  * Blocks storage bucket index
  * Disable the ring health check in the readiness endpoint (`-ingester.readiness-check-ring-health=false`)
  * Distributor: do not extend writes on unhealthy ingesters
  * Do not unregister ingesters from ring on shutdown (`-ingester.unregister-on-shutdown=false`)
  * HA Tracker: cleanup of old replicas from KV Store
  * Instance limits in ingester and distributor
  * OpenStack Swift storage support
  * Query-frontend: query stats tracking
  * Query-scheduler
  * Querier: tenant federation
  * Ruler config API
  * S3 Server Side Encryption (SSE) using KMS
  * TLS configuration for gRPC, HTTP and etcd clients
  * Zone-aware replication
  * `/labels` API using matchers
  * The following querier limits:
    * `-querier.max-fetched-chunks-per-query`
    * `-querier.max-fetched-chunk-bytes-per-query`
    * `-querier.max-fetched-series-per-query`
  * The following alertmanager limits:
    * Notification rate (`-alertmanager.notification-rate-limit` and `-alertmanager.notification-rate-limit-per-integration`)
    * Dispatcher groups (`-alertmanager.max-dispatcher-aggregation-groups`)
    * User config size (`-alertmanager.max-config-size-bytes`)
    * Templates count in user config (`-alertmanager.max-templates-count`)
    * Max template size (`-alertmanager.max-template-size-bytes`)
* [FEATURE] The endpoints `/api/v1/status/buildinfo`, `<prometheus-http-prefix>/api/v1/status/buildinfo`, and `<alertmanager-http-prefix>/api/v1/status/buildinfo` have been added to display build information and enabled features. #1219 #1240
* [FEATURE] PromQL: added `present_over_time` support. #139
* [FEATURE] Added "Activity tracker" feature which can log ongoing activities from previous Mimir run in case of a crash. It is enabled by default and controlled by the `-activity-tracker.filepath` flag. It can be disabled by setting this path to an empty string. Currently, the Store-gateway, Ruler, Querier, Query-frontend and Ingester components use this feature to track queries. #631 #782 #822 #1121
* [FEATURE] Divide configuration parameters into categories "basic", "advanced", and "experimental". Only flags in the basic category are shown when invoking `-help`, whereas `-help-all` will include flags in all categories (basic, advanced, experimental). #840
* [FEATURE] Querier: Added support for tenant federation to exemplar endpoints. #927
* [FEATURE] Ingester: can expose metrics on active series matching custom trackers configured via `-ingester.active-series-custom-trackers` (or its respective YAML config option). When configured, active series for custom trackers are exposed by the `cortex_ingester_active_series_custom_tracker` metric. #42 #672
* [FEATURE] Ingester: Enable snapshotting of in-memory TSDB on disk during shutdown via `-blocks-storage.tsdb.memory-snapshot-on-shutdown` (experimental). #249
* [FEATURE] Ingester: Added `-blocks-storage.tsdb.isolation-enabled` flag, which allows disabling TSDB isolation feature. This is enabled by default (per TSDB default), but disabling can improve performance of write requests. #512
* [FEATURE] Ingester: Added `-blocks-storage.tsdb.head-chunks-write-queue-size` flag, which allows setting the size of the queue used by the TSDB before m-mapping chunks (experimental). #591
  * Added `cortex_ingester_tsdb_mmap_chunk_write_queue_operations_total` metric to track different operations of this queue.
* [FEATURE] Distributor: Added `-api.skip-label-name-validation-header-enabled` option to allow skipping label name validation on the HTTP write path based on `X-Mimir-SkipLabelNameValidation` header being `true` or not. #390
* [FEATURE] Query-frontend: Add `cortex_query_fetched_series_total` and `cortex_query_fetched_chunks_bytes_total` per-user counters to expose the number of series and bytes fetched as part of queries. These metrics can be enabled with the `-frontend.query-stats-enabled` flag (or its respective YAML config option `query_stats_enabled`). [#4343](https://github.com/cortexproject/cortex/pull/4343)
* [FEATURE] Query-frontend: Add `cortex_query_fetched_chunks_total` per-user counter to expose the number of chunks fetched as part of queries. This metric can be enabled with the `-query-frontend.query-stats-enabled` flag (or its respective YAML config option `query_stats_enabled`). #31
* [FEATURE] Query-frontend: Add query sharding for instant and range queries. You can enable querysharding by setting `-query-frontend.parallelize-shardable-queries` to `true`. The following additional config and exported metrics have been added. #79 #80 #100 #124 #140 #148 #150 #151 #153 #154 #155 #156 #157 #158 #159 #160 #163 #169 #172 #196 #205 #225 #226 #227 #228 #230 #235 #240 #239 #246 #244 #319 #330 #371 #385 #400 #458 #586 #630 #660 #707 #1542
  * New config options:
    * `-query-frontend.query-sharding-total-shards`: The amount of shards to use when doing parallelisation via query sharding.
    * `-query-frontend.query-sharding-max-sharded-queries`: The max number of sharded queries that can be run for a given received query. 0 to disable limit.
    * `-blocks-storage.bucket-store.series-hash-cache-max-size-bytes`: Max size - in bytes - of the in-memory series hash cache in the store-gateway.
    * `-blocks-storage.tsdb.series-hash-cache-max-size-bytes`: Max size - in bytes - of the in-memory series hash cache in the ingester.
  * New exported metrics:
    * `cortex_bucket_store_series_hash_cache_requests_total`
    * `cortex_bucket_store_series_hash_cache_hits_total`
    * `cortex_frontend_query_sharding_rewrites_succeeded_total`
    * `cortex_frontend_sharded_queries_per_query`
  * Renamed metrics:
    * `cortex_frontend_mapped_asts_total` to `cortex_frontend_query_sharding_rewrites_attempted_total`
  * Modified metrics:
    * added `sharded` label to `cortex_query_seconds_total`
  * When query sharding is enabled, the following querier config must be set on query-frontend too:
    * `-querier.max-concurrent`
    * `-querier.timeout`
    * `-querier.max-samples`
    * `-querier.at-modifier-enabled`
    * `-querier.default-evaluation-interval`
    * `-querier.active-query-tracker-dir`
    * `-querier.lookback-delta`
  * Sharding can be dynamically controlled per request using the `Sharding-Control: 64` header. (0 to disable)
  * Sharding can be dynamically controlled per tenant using the limit `query_sharding_total_shards`. (0 to disable)
  * Added `sharded_queries` count to the "query stats" log.
  * The number of shards is adjusted to be compatible with number of compactor shards that are used by a split-and-merge compactor. The querier can use this to avoid querying blocks that cannot have series in a given query shard.
* [FEATURE] Query-Frontend: Added `-query-frontend.cache-unaligned-requests` option to cache responses for requests that do not have step-aligned start and end times. This can improve speed of repeated queries, but can also pollute cache with results that are never reused. #432
* [FEATURE] Querier: Added label names cardinality endpoint `<prefix>/api/v1/cardinality/label_names` that is disabled by default. Can be enabled/disabled via the CLI flag `-querier.cardinality-analysis-enabled` or its respective YAML config option. Configurable on a per-tenant basis. #301 #377 #474
* [FEATURE] Querier: Added label values cardinality endpoint `<prefix>/api/v1/cardinality/label_values` that is disabled by default. Can be enabled/disabled via the CLI flag `-querier.cardinality-analysis-enabled` or its respective YAML config option, and configurable on a per-tenant basis. The maximum number of label names allowed to be queried in a single API call can be controlled via `-querier.label-values-max-cardinality-label-names-per-request`. #332 #395 #474
* [FEATURE] Querier: Added `-store.max-labels-query-length` to restrict the range of `/series`, label-names and label-values requests. #507
* [FEATURE] Ruler: Add new `-ruler.query-stats-enabled` which when enabled will report the `cortex_ruler_query_seconds_total` as a per-user metric that tracks the sum of the wall time of executing queries in the ruler in seconds. [#4317](https://github.com/cortexproject/cortex/pull/4317)
* [FEATURE] Ruler: Added federated rule groups. #533
  * Added `-ruler.tenant-federation.enabled` config flag.
  * Added support for `source_tenants` field on rule groups.
* [FEATURE] Store-gateway: Added `/store-gateway/tenants` and `/store-gateway/tenant/{tenant}/blocks` endpoints that provide functionality that was provided by `tools/listblocks`. #911 #973
* [FEATURE] Compactor: compactor now uses new algorithm that we call "split-and-merge". Previous compaction strategy was removed. With the `split-and-merge` compactor source blocks for a given tenant are grouped into `-compactor.split-groups` number of groups. Each group of blocks is then compacted separately, and is split into `-compactor.split-and-merge-shards` shards (configurable on a per-tenant basis). Compaction of each tenant shards can be horizontally scaled. Number of compactors that work on jobs for single tenant can be limited by using `-compactor.compactor-tenant-shard-size` parameter, or per-tenant `compactor_tenant_shard_size` override.  #275 #281 #282 #283 #288 #290 #303 #307 #317 #323 #324 #328 #353 #368 #479 #820
* [FEATURE] Compactor: Added `-compactor.max-compaction-time` to control how long can compaction for a single tenant take. If compactions for a tenant take longer, no new compactions are started in the same compaction cycle. Running compactions are not stopped however, and may take much longer. #523
* [FEATURE] Compactor: When compactor finds blocks with out-of-order chunks, it will mark them for no-compaction. Blocks marked for no-compaction are ignored in future compactions too. Added metric `cortex_compactor_blocks_marked_for_no_compaction_total` to track number of blocks marked for no-compaction. Added `CortexCompactorSkippedBlocksWithOutOfOrderChunks` alert based on new metric. Markers are only checked from `<tenant>/markers` location, but uploaded to the block directory too. #520 #535 #550
* [FEATURE] Compactor: multiple blocks are now downloaded and uploaded at once, which can shorten compaction process. #552
* [ENHANCEMENT] Exemplars are now emitted for all gRPC calls and many operations tracked by histograms. #180
* [ENHANCEMENT] New options `-server.http-listen-network` and `-server.grpc-listen-network` allow binding as 'tcp4' or 'tcp6'. #180
* [ENHANCEMENT] Query federation: improve performance in MergeQueryable by memoizing labels. #312
* [ENHANCEMENT] Add histogram metrics `cortex_distributor_sample_delay_seconds` and `cortex_ingester_tsdb_sample_out_of_order_delta_seconds` #488
* [ENHANCEMENT] Check internal directory access before starting up. #1217
* [ENHANCEMENT] Azure client: expose option to configure MSI URL and user-assigned identity. #584
* [ENHANCEMENT] Added a new metric `mimir_build_info` to coincide with `cortex_build_info`. The metric `cortex_build_info` has not been removed. #1022
* [ENHANCEMENT] Mimir runs a sanity check of storage config at startup and will fail to start if the sanity check doesn't pass. This is done to find potential config issues before starting up. #1180
* [ENHANCEMENT] Validate alertmanager and ruler storage configurations to ensure they don't use same bucket name and region values as those configured for the blocks storage. #1214
* [ENHANCEMENT] Ingester: added option `-ingester.readiness-check-ring-health` to disable the ring health check in the readiness endpoint. When disabled, the health checks are run against only the ingester itself instead of all ingesters in the ring. #48 #126
* [ENHANCEMENT] Ingester: reduce CPU and memory utilization if remote write requests contains a large amount of "out of bounds" samples. #413
* [ENHANCEMENT] Ingester: reduce CPU and memory utilization when querying chunks from ingesters. #430
* [ENHANCEMENT] Ingester: Expose ingester ring page on ingesters. #654
* [ENHANCEMENT] Distributor: added option `-distributor.excluded-zones` to exclude ingesters running in specific zones both on write and read path. #51
* [ENHANCEMENT] Distributor: add tags to tracing span for distributor push with user, cluster and replica. #210
* [ENHANCEMENT] Distributor: performance optimisations. #212 #217 #242
* [ENHANCEMENT] Distributor: reduce latency when HA-Tracking by doing KVStore updates in the background. #271
* [ENHANCEMENT] Distributor: make distributor inflight push requests count include background calls to ingester. #398
* [ENHANCEMENT] Distributor: silently drop exemplars more than 5 minutes older than samples in the same batch. #544
* [ENHANCEMENT] Distributor: reject exemplars with blank label names or values. The `cortex_discarded_exemplars_total` metric will use the `exemplar_labels_blank` reason in this case. #873
* [ENHANCEMENT] Query-frontend: added `cortex_query_frontend_workers_enqueued_requests_total` metric to track the number of requests enqueued in each query-scheduler. #384
* [ENHANCEMENT] Query-frontend: added `cortex_query_frontend_non_step_aligned_queries_total` to track the total number of range queries with start/end not aligned to step. #347 #357 #582
* [ENHANCEMENT] Query-scheduler: exported summary `cortex_query_scheduler_inflight_requests` tracking total number of inflight requests (both enqueued and processing) in percentile buckets. #675
* [ENHANCEMENT] Querier: can use the `LabelNames` call with matchers, if matchers are provided in the `/labels` API call, instead of using the more expensive `MetricsForLabelMatchers` call as before. #3 #1186
* [ENHANCEMENT] Querier / store-gateway: optimized regex matchers. #319 #334 #355
* [ENHANCEMENT] Querier: when fetching data for specific query-shard, we can ignore some blocks based on compactor-shard ID, since sharding of series by query sharding and compactor is the same. Added metrics: #438 #450
  * `cortex_querier_blocks_found_total`
  * `cortex_querier_blocks_queried_total`
  * `cortex_querier_blocks_with_compactor_shard_but_incompatible_query_shard_total`
* [ENHANCEMENT] Querier / ruler: reduce cpu usage, latency and peak memory consumption. #459 #463 #589
* [ENHANCEMENT] Querier: labels requests now obey `-querier.query-ingesters-within`, making them a little more efficient. #518
* [ENHANCEMENT] Querier: retry store-gateway in case of unexpected failure, instead of failing the query. #1003
* [ENHANCEMENT] Querier / ruler: reduce memory used by streaming queries, particularly in ruler. [#4341](https://github.com/cortexproject/cortex/pull/4341)
* [ENHANCEMENT] Ruler: Using shuffle sharding subring on GetRules API. [#4466](https://github.com/cortexproject/cortex/pull/4466)
* [ENHANCEMENT] Ruler: wait for ruler ring client to self-detect during startup. #990
* [ENHANCEMENT] Store-gateway: added `cortex_bucket_store_sent_chunk_size_bytes` metric, tracking the size of chunks sent from store-gateway to querier. #123
* [ENHANCEMENT] Store-gateway: reduced CPU and memory utilization due to exported metrics aggregation for instances with a large number of tenants. #123 #142
* [ENHANCEMENT] Store-gateway: added an in-memory LRU cache for chunks attributes. Can be enabled setting `-blocks-storage.bucket-store.chunks-cache.attributes-in-memory-max-items=X` where `X` is the max number of items to keep in the in-memory cache. The following new metrics are exposed: #279 #415 #437
  * `cortex_cache_memory_requests_total`
  * `cortex_cache_memory_hits_total`
  * `cortex_cache_memory_items_count`
* [ENHANCEMENT] Store-gateway: log index cache requests to tracing spans. #419
* [ENHANCEMENT] Store-gateway: store-gateway can now ignore blocks with minimum time within `-blocks-storage.bucket-store.ignore-blocks-within` duration. Useful when used together with `-querier.query-store-after`. #502
* [ENHANCEMENT] Store-gateway: label values with matchers now doesn't preload or list series, reducing latency and memory consumption. #534
* [ENHANCEMENT] Store-gateway: the results of `LabelNames()`, `LabelValues()` and `Series(skipChunks=true)` calls are now cached in the index cache. #590
* [ENHANCEMENT] Store-gateway: Added `-store-gateway.sharding-ring.unregister-on-shutdown` option that allows store-gateway to stay in the ring even after shutdown. Defaults to `true`, which is the same as current behaviour. #610 #614
* [ENHANCEMENT] Store-gateway: wait for ring tokens stability instead of ring stability to speed up startup and tests. #620
* [ENHANCEMENT] Compactor: add timeout for waiting on compactor to become ACTIVE in the ring. [#4262](https://github.com/cortexproject/cortex/pull/4262)
* [ENHANCEMENT] Compactor: skip already planned compaction jobs if the tenant doesn't belong to the compactor instance anymore. #303
* [ENHANCEMENT] Compactor: Blocks cleaner will ignore users that it no longer "owns" when sharding is enabled, and user ownership has changed since last scan. #325
* [ENHANCEMENT] Compactor: added `-compactor.compaction-jobs-order` support to configure which compaction jobs should run first for a given tenant (in case there are multiple ones). Supported values are: `smallest-range-oldest-blocks-first` (default), `newest-blocks-first`. #364
* [ENHANCEMENT] Compactor: delete blocks marked for deletion faster. #490
* [ENHANCEMENT] Compactor: expose low-level concurrency options for compactor: `-compactor.max-opening-blocks-concurrency`, `-compactor.max-closing-blocks-concurrency`, `-compactor.symbols-flushers-concurrency`. #569 #701
* [ENHANCEMENT] Compactor: expand compactor logs to include total compaction job time, total time for uploads and block counts. #549
* [ENHANCEMENT] Ring: allow experimental configuration of disabling of heartbeat timeouts by setting the relevant configuration value to zero. Applies to the following: [#4342](https://github.com/cortexproject/cortex/pull/4342)
  * `-distributor.ring.heartbeat-timeout`
  * `-ingester.ring.heartbeat-timeout`
  * `-ruler.ring.heartbeat-timeout`
  * `-alertmanager.sharding-ring.heartbeat-timeout`
  * `-compactor.ring.heartbeat-timeout`
  * `-store-gateway.sharding-ring.heartbeat-timeout`
* [ENHANCEMENT] Ring: allow heartbeats to be explicitly disabled by setting the interval to zero. This is considered experimental. This applies to the following configuration options: [#4344](https://github.com/cortexproject/cortex/pull/4344)
  * `-distributor.ring.heartbeat-period`
  * `-ingester.ring.heartbeat-period`
  * `-ruler.ring.heartbeat-period`
  * `-alertmanager.sharding-ring.heartbeat-period`
  * `-compactor.ring.heartbeat-period`
  * `-store-gateway.sharding-ring.heartbeat-period`
* [ENHANCEMENT] Memberlist: optimized receive path for processing ring state updates, to help reduce CPU utilization in large clusters. [#4345](https://github.com/cortexproject/cortex/pull/4345)
* [ENHANCEMENT] Memberlist: expose configuration of memberlist packet compression via `-memberlist.compression-enabled`. [#4346](https://github.com/cortexproject/cortex/pull/4346)
* [ENHANCEMENT] Memberlist: Add `-memberlist.advertise-addr` and `-memberlist.advertise-port` options for setting the address to advertise to other members of the cluster to enable NAT traversal. #260
* [ENHANCEMENT] Memberlist: reduce CPU utilization for rings with a large number of members. #537 #563 #634
* [ENHANCEMENT] Overrides exporter: include additional limits in the per-tenant override exporter. The following limits have been added to the `cortex_limit_overrides` metric: #21
  * `max_fetched_series_per_query`
  * `max_fetched_chunk_bytes_per_query`
  * `ruler_max_rules_per_rule_group`
  * `ruler_max_rule_groups_per_tenant`
* [ENHANCEMENT] Overrides exporter: add a metrics `cortex_limits_defaults` to expose the default values of limits. #173
* [ENHANCEMENT] Overrides exporter: Add `max_fetched_chunks_per_query` and `max_global_exemplars_per_user` limits to the default and per-tenant limits exported as metrics. #471 #515
* [ENHANCEMENT] Upgrade Go to 1.17.8. #1347 #1381
* [ENHANCEMENT] Upgrade Docker base images to `alpine:3.15.0`. #1348
* [BUGFIX] Azure storage: only create HTTP client once, to reduce memory utilization. #605
* [BUGFIX] Ingester: fixed ingester stuck on start up (LEAVING ring state) when `-ingester.ring.heartbeat-period=0` and `-ingester.unregister-on-shutdown=false`. [#4366](https://github.com/cortexproject/cortex/pull/4366)
* [BUGFIX] Ingester: prevent any reads or writes while the ingester is stopping. This will prevent accessing TSDB blocks once they have been already closed. [#4304](https://github.com/cortexproject/cortex/pull/4304)
* [BUGFIX] Ingester: TSDB now waits for pending readers before truncating Head block, fixing the `chunk not found` error and preventing wrong query results. #16
* [BUGFIX] Ingester: don't create TSDB or appender if no samples are sent by a tenant. #162
* [BUGFIX] Ingester: fix out-of-order chunks in TSDB head in-memory series after WAL replay in case some samples were appended to TSDB WAL before series. #530
* [BUGFIX] Distributor: when cleaning up obsolete elected replicas from KV store, HA tracker didn't update number of cluster per user correctly. [#4336](https://github.com/cortexproject/cortex/pull/4336)
* [BUGFIX] Distributor: fix bug in query-exemplar where some results would get dropped. #583
* [BUGFIX] Query-frontend: Fixes @ modifier functions (start/end) when splitting queries by time. #206
* [BUGFIX] Query-frontend: Ensure query_range requests handled by the query-frontend return JSON formatted errors. #360 #499
* [BUGFIX] Query-frontend: don't reuse cached results for queries that are not step-aligned. #424
* [BUGFIX] Query-frontend: fix API error messages that were mentioning Prometheus `--enable-feature=promql-negative-offset` and `--enable-feature=promql-at-modifier` flags. #688
* [BUGFIX] Query-frontend: worker's cancellation channels are now buffered to ensure that all request cancellations are properly handled. #741
* [BUGFIX] Querier: fixed `/api/v1/user_stats` endpoint. When zone-aware replication is enabled, `MaxUnavailableZones` param is used instead of `MaxErrors`, so setting `MaxErrors = 0` doesn't make the Querier wait for all Ingesters responses. #474
* [BUGFIX] Querier: Disable query scheduler SRV DNS lookup. #689
* [BUGFIX] Ruler: fixed counting of PromQL evaluation errors as user-errors when updating `cortex_ruler_queries_failed_total`. [#4335](https://github.com/cortexproject/cortex/pull/4335)
* [BUGFIX] Ruler: fix formatting of rule groups in `/ruler/rule_groups` endpoint. #655
* [BUGFIX] Ruler: do not log `unable to read rules directory` at startup if the directory hasn't been created yet. #1058
* [BUGFIX] Ruler: enable Prometheus-compatible endpoints regardless of `-ruler.enable-api`. The flag now only controls the configuration API. This is what the config flag description stated, but not what was happening. #1216
* [BUGFIX] Compactor: fixed panic while collecting Prometheus metrics. #28
* [BUGFIX] Compactor: compactor should now be able to correctly mark blocks for deletion and no-compaction, if such marking was previously interrupted. #1015
* [BUGFIX] Alertmanager: remove stale template files. #4495
* [BUGFIX] Alertmanager: don't replace user configurations with blank fallback configurations (when enabled), particularly during scaling up/down instances when sharding is enabled. #224
* [BUGFIX] Ring: multi KV runtime config changes are now propagated to all rings, not just ingester ring. #1047
* [BUGFIX] Memberlist: fixed corrupted packets when sending compound messages with more than 255 messages or messages bigger than 64KB. #551
* [BUGFIX] Overrides exporter: successfully startup even if runtime config is not set. #1056
* [BUGFIX] Fix internal modules to wait for other modules depending on them before stopping. #1472

### Mixin

_Changes since `grafana/cortex-jsonnet` `1.9.0`._

* [CHANGE] Removed chunks storage support from mixin. #641 #643 #645 #811 #812 #813
  * Removed `tsdb.libsonnet`: no need to import it anymore (its content is already automatically included when using Jsonnet)
  * Removed the following fields from `_config`:
    * `storage_engine` (defaults to `blocks`)
    * `chunk_index_backend`
    * `chunk_store_backend`
  * Removed schema config map
  * Removed the following dashboards:
    * "Cortex / Chunks"
    * "Cortex / WAL"
    * "Cortex / Blocks vs Chunks"
  * Removed the following alerts:
    * `CortexOldChunkInMemory`
    * `CortexCheckpointCreationFailed`
    * `CortexCheckpointDeletionFailed`
    * `CortexProvisioningMemcachedTooSmall`
    * `CortexWALCorruption`
    * `CortexTableSyncFailure`
    * `CortexTransferFailed`
  * Removed the following recording rules:
    * `cortex_chunk_store_index_lookups_per_query`
    * `cortex_chunk_store_series_pre_intersection_per_query`
    * `cortex_chunk_store_series_post_intersection_per_query`
    * `cortex_chunk_store_chunks_per_query`
    * `cortex_bigtable_request_duration_seconds`
    * `cortex_cassandra_request_duration_seconds`
    * `cortex_dynamo_request_duration_seconds`
    * `cortex_database_request_duration_seconds`
    * `cortex_gcs_request_duration_seconds`
* [CHANGE] Update grafana-builder dependency: use $__rate_interval in qpsPanel and latencyPanel. [#372](https://github.com/grafana/cortex-jsonnet/pull/372)
* [CHANGE] `namespace` template variable in dashboards now only selects namespaces for selected clusters. [#311](https://github.com/grafana/cortex-jsonnet/pull/311)
* [CHANGE] `CortexIngesterRestarts` alert severity changed from `critical` to `warning`. [#321](https://github.com/grafana/cortex-jsonnet/pull/321)
* [CHANGE] Dashboards: added overridable `job_labels` and `cluster_labels` to the configuration object as label lists to uniquely identify jobs and clusters in the metric names and group-by lists in dashboards. [#319](https://github.com/grafana/cortex-jsonnet/pull/319)
* [CHANGE] Dashboards: `alert_aggregation_labels` has been removed from the configuration and overriding this value has been deprecated. Instead the labels are now defined by the `cluster_labels` list, and should be overridden accordingly through that list. [#319](https://github.com/grafana/cortex-jsonnet/pull/319)
* [CHANGE] Renamed `CortexCompactorHasNotUploadedBlocksSinceStart` to `CortexCompactorHasNotUploadedBlocks`. [#334](https://github.com/grafana/cortex-jsonnet/pull/334)
* [CHANGE] Renamed `CortexCompactorRunFailed` to `CortexCompactorHasNotSuccessfullyRunCompaction`. [#334](https://github.com/grafana/cortex-jsonnet/pull/334)
* [CHANGE] Renamed `CortexInconsistentConfig` alert to `CortexInconsistentRuntimeConfig` and increased severity to `critical`. [#335](https://github.com/grafana/cortex-jsonnet/pull/335)
* [CHANGE] Increased `CortexBadRuntimeConfig` alert severity to `critical` and removed support for `cortex_overrides_last_reload_successful` metric (was removed in Cortex 1.3.0). [#335](https://github.com/grafana/cortex-jsonnet/pull/335)
* [CHANGE] Grafana 'min step' changed to 15s so dashboard show better detail. [#340](https://github.com/grafana/cortex-jsonnet/pull/340)
* [CHANGE] Replace `CortexRulerFailedEvaluations` with two new alerts: `CortexRulerTooManyFailedPushes` and `CortexRulerTooManyFailedQueries`. [#347](https://github.com/grafana/cortex-jsonnet/pull/347)
* [CHANGE] Removed `CortexCacheRequestErrors` alert. This alert was not working because the legacy Cortex cache client instrumentation doesn't track errors. [#346](https://github.com/grafana/cortex-jsonnet/pull/346)
* [CHANGE] Removed `CortexQuerierCapacityFull` alert. [#342](https://github.com/grafana/cortex-jsonnet/pull/342)
* [CHANGE] Changes blocks storage alerts to group metrics by the configured `cluster_labels` (supporting the deprecated `alert_aggregation_labels`). [#351](https://github.com/grafana/cortex-jsonnet/pull/351)
* [CHANGE] Increased `CortexIngesterReachingSeriesLimit` critical alert threshold from 80% to 85%. [#363](https://github.com/grafana/cortex-jsonnet/pull/363)
* [CHANGE] Changed default `job_names` for query-frontend, query-scheduler and querier to match custom deployments too. [#376](https://github.com/grafana/cortex-jsonnet/pull/376)
* [CHANGE] Split `cortex_api` recording rule group into three groups. This is a workaround for large clusters where this group can become slow to evaluate. [#401](https://github.com/grafana/cortex-jsonnet/pull/401)
* [CHANGE] Increased `CortexIngesterReachingSeriesLimit` warning threshold from 70% to 80% and critical threshold from 85% to 90%. [#404](https://github.com/grafana/cortex-jsonnet/pull/404)
* [CHANGE] Raised `CortexKVStoreFailure` alert severity from warning to critical. #493
* [CHANGE] Increase `CortexRolloutStuck` alert "for" duration from 15m to 30m. #493 #573
* [CHANGE] The Alertmanager and Ruler compiled dashboards (`alertmanager.json` and `ruler.json`) have been respectively renamed to `mimir-alertmanager.json` and `mimir-ruler.json`. #869
* [CHANGE] Removed `cortex_overrides_metric` from `_config`. #871
* [CHANGE] Renamed recording rule groups (`cortex_` prefix changed to `mimir_`). #871
* [CHANGE] Alerts name prefix has been changed from `Cortex` to `Mimir` (eg. alert `CortexIngesterUnhealthy` has been renamed to `MimirIngesterUnhealthy`). #879
* [CHANGE] Enabled resources dashboards by default. Can be disabled setting `resources_dashboards_enabled` config field to `false`. #920
* [FEATURE] Added `Cortex / Overrides` dashboard, displaying default limits and per-tenant overrides applied to Mimir. #673
* [FEATURE] Added `Mimir / Tenants` and `Mimir / Top tenants` dashboards, displaying user-based metrics. #776
* [FEATURE] Added querier autoscaling panels and alerts. #1006 #1016
* [FEATURE] Mimir / Top tenants dashboard now has tenants ranked by rule group size and evaluation time. #1338
* [ENHANCEMENT] cortex-mixin: Make `cluster_namespace_deployment:kube_pod_container_resource_requests_{cpu_cores,memory_bytes}:sum` backwards compatible with `kube-state-metrics` v2.0.0. [#317](https://github.com/grafana/cortex-jsonnet/pull/317)
* [ENHANCEMENT] Cortex-mixin: Include `cortex-gw-internal` naming variation in default `gateway` job names. [#328](https://github.com/grafana/cortex-jsonnet/pull/328)
* [ENHANCEMENT] Ruler dashboard: added object storage metrics. [#354](https://github.com/grafana/cortex-jsonnet/pull/354)
* [ENHANCEMENT] Alertmanager dashboard: added object storage metrics. [#354](https://github.com/grafana/cortex-jsonnet/pull/354)
* [ENHANCEMENT] Added documentation text panels and descriptions to reads and writes dashboards. [#324](https://github.com/grafana/cortex-jsonnet/pull/324)
* [ENHANCEMENT] Dashboards: defined container functions for common resources panels: containerDiskWritesPanel, containerDiskReadsPanel, containerDiskSpaceUtilization. [#331](https://github.com/grafana/cortex-jsonnet/pull/331)
* [ENHANCEMENT] cortex-mixin: Added `alert_excluded_routes` config to exclude specific routes from alerts. [#338](https://github.com/grafana/cortex-jsonnet/pull/338)
* [ENHANCEMENT] Added `CortexMemcachedRequestErrors` alert. [#346](https://github.com/grafana/cortex-jsonnet/pull/346)
* [ENHANCEMENT] Ruler dashboard: added "Per route p99 latency" panel in the "Configuration API" row. [#353](https://github.com/grafana/cortex-jsonnet/pull/353)
* [ENHANCEMENT] Increased the `for` duration of the `CortexIngesterReachingSeriesLimit` warning alert to 3h. [#362](https://github.com/grafana/cortex-jsonnet/pull/362)
* [ENHANCEMENT] Added a new tier (`medium_small_user`) so we have another tier between 100K and 1Mil active series. [#364](https://github.com/grafana/cortex-jsonnet/pull/364)
* [ENHANCEMENT] Extend Alertmanager dashboard: [#313](https://github.com/grafana/cortex-jsonnet/pull/313)
  * "Tenants" stat panel - shows number of discovered tenant configurations.
  * "Replication" row - information about the replication of tenants/alerts/silences over instances.
  * "Tenant Configuration Sync" row - information about the configuration sync procedure.
  * "Sharding Initial State Sync" row - information about the initial state sync procedure when sharding is enabled.
  * "Sharding Runtime State Sync" row - information about various state operations which occur when sharding is enabled (replication, fetch, marge, persist).
* [ENHANCEMENT] Update gsutil command for `not healthy index found` playbook [#370](https://github.com/grafana/cortex-jsonnet/pull/370)
* [ENHANCEMENT] Added Alertmanager alerts and playbooks covering configuration syncs and sharding operation: [#377 [#378](https://github.com/grafana/cortex-jsonnet/pull/378)
  * `CortexAlertmanagerSyncConfigsFailing`
  * `CortexAlertmanagerRingCheckFailing`
  * `CortexAlertmanagerPartialStateMergeFailing`
  * `CortexAlertmanagerReplicationFailing`
  * `CortexAlertmanagerPersistStateFailing`
  * `CortexAlertmanagerInitialSyncFailed`
* [ENHANCEMENT] Add recording rules to improve responsiveness of Alertmanager dashboard. [#387](https://github.com/grafana/cortex-jsonnet/pull/387)
* [ENHANCEMENT] Add `CortexRolloutStuck` alert. [#405](https://github.com/grafana/cortex-jsonnet/pull/405)
* [ENHANCEMENT] Added `CortexKVStoreFailure` alert. [#406](https://github.com/grafana/cortex-jsonnet/pull/406)
* [ENHANCEMENT] Use configured `ruler` jobname for ruler dashboard panels. [#409](https://github.com/grafana/cortex-jsonnet/pull/409)
* [ENHANCEMENT] Add ability to override `datasource` for generated dashboards. [#407](https://github.com/grafana/cortex-jsonnet/pull/407)
* [ENHANCEMENT] Use alertmanager jobname for alertmanager dashboard panels [#411](https://github.com/grafana/cortex-jsonnet/pull/411)
* [ENHANCEMENT] Added `CortexDistributorReachingInflightPushRequestLimit` alert. [#408](https://github.com/grafana/cortex-jsonnet/pull/408)
* [ENHANCEMENT] Added `CortexReachingTCPConnectionsLimit` alert. #403
* [ENHANCEMENT] Added "Cortex / Writes Networking" and "Cortex / Reads Networking" dashboards. #405
* [ENHANCEMENT] Improved "Queue length" panel in "Cortex / Queries" dashboard. #408
* [ENHANCEMENT] Add `CortexDistributorReachingInflightPushRequestLimit` alert and playbook. #401
* [ENHANCEMENT] Added "Recover accidentally deleted blocks (Google Cloud specific)" playbook. #475
* [ENHANCEMENT] Added support to multi-zone store-gateway deployments. #608 #615
* [ENHANCEMENT] Show supplementary alertmanager services in the Rollout Progress dashboard. #738 #855
* [ENHANCEMENT] Added `mimir` to default job names. This makes dashboards and alerts working when Mimir is installed in single-binary mode and the deployment is named `mimir`. #921
* [ENHANCEMENT] Introduced a new alert for the Alertmanager: `MimirAlertmanagerAllocatingTooMuchMemory`. It has two severities based on the memory usage against limits, a `warning` level at 80% and a `critical` level at 90%. #1206
* [ENHANCEMENT] Faster memcached cache requests. #2720
* [BUGFIX] Fixed `CortexIngesterHasNotShippedBlocks` alert false positive in case an ingester instance had ingested samples in the past, then no traffic was received for a long period and then it started receiving samples again. [#308](https://github.com/grafana/cortex-jsonnet/pull/308)
* [BUGFIX] Fixed `CortexInconsistentRuntimeConfig` metric. [#335](https://github.com/grafana/cortex-jsonnet/pull/335)
* [BUGFIX] Fixed scaling dashboard to correctly work when a Cortex service deployment spans across multiple zones (a zone is expected to have the `zone-[a-z]` suffix). [#365](https://github.com/grafana/cortex-jsonnet/pull/365)
* [BUGFIX] Fixed rollout progress dashboard to correctly work when a Cortex service deployment spans across multiple zones (a zone is expected to have the `zone-[a-z]` suffix). [#366](https://github.com/grafana/cortex-jsonnet/pull/366)
* [BUGFIX] Fixed rollout progress dashboard to include query-scheduler too. [#376](https://github.com/grafana/cortex-jsonnet/pull/376)
* [BUGFIX] Upstream recording rule `node_namespace_pod_container:container_cpu_usage_seconds_total:sum_irate` renamed. [#379](https://github.com/grafana/cortex-jsonnet/pull/379)
* [BUGFIX] Fixed writes/reads/alertmanager resources dashboards to use `$._config.job_names.gateway`. [#403](https://github.com/grafana/cortex-jsonnet/pull/403)
* [BUGFIX] Span the annotation.message in alerts as YAML multiline strings. [#412](https://github.com/grafana/cortex-jsonnet/pull/412)
* [BUGFIX] Fixed "Instant queries / sec" in "Cortex / Reads" dashboard. #445
* [BUGFIX] Fixed and added missing KV store panels in Writes, Reads, Ruler and Compactor dashboards. #448
* [BUGFIX] Fixed Alertmanager dashboard when alertmanager is running as part of single binary. #1064
* [BUGFIX] Fixed Ruler dashboard when ruler is running as part of single binary. #1260
* [BUGFIX] Query-frontend: fixed bad querier status code mapping with query-sharding enabled. #1227

### Jsonnet

_Changes since `grafana/cortex-jsonnet` `1.9.0`._

* [CHANGE] Removed chunks storage support. #639
  * Removed the following fields from `_config`:
    * `storage_engine` (defaults to `blocks`)
    * `querier_second_storage_engine` (not supported anymore)
    * `table_manager_enabled`, `table_prefix`
    * `memcached_index_writes_enabled` and `memcached_index_writes_max_item_size_mb`
    * `storeMemcachedChunksConfig`
    * `storeConfig`
    * `max_chunk_idle`
    * `schema` (the schema configmap is still added for backward compatibility reasons)
    * `bigtable_instance` and `bigtable_project`
    * `client_configs`
    * `enabledBackends`
    * `storage_backend`
    * `cassandra_addresses`
    * `s3_bucket_name`
    * `ingester_deployment_without_wal` (was only used by chunks storage)
    * `ingester` (was only used to configure chunks storage WAL)
  * Removed the following CLI flags from `ingester_args`:
    * `ingester.max-chunk-age`
    * `ingester.max-stale-chunk-idle`
    * `ingester.max-transfer-retries`
    * `ingester.retain-period`
* [CHANGE] Changed `overrides-exporter.libsonnet` from being based on cortex-tools to Mimir `overrides-exporter` target. #646
* [CHANGE] Store gateway: set `-blocks-storage.bucket-store.index-cache.memcached.max-get-multi-concurrency`,
  `-blocks-storage.bucket-store.chunks-cache.memcached.max-get-multi-concurrency`,
  `-blocks-storage.bucket-store.metadata-cache.memcached.max-get-multi-concurrency`,
  `-blocks-storage.bucket-store.index-cache.memcached.max-idle-connections`,
  `-blocks-storage.bucket-store.chunks-cache.memcached.max-idle-connections`,
  `-blocks-storage.bucket-store.metadata-cache.memcached.max-idle-connections` to 100 [#414](https://github.com/grafana/cortex-jsonnet/pull/414)
* [CHANGE] Alertmanager: mounted overrides configmap to alertmanager too. [#315](https://github.com/grafana/cortex-jsonnet/pull/315)
* [CHANGE] Memcached: upgraded memcached from `1.5.17` to `1.6.9`. [#316](https://github.com/grafana/cortex-jsonnet/pull/316)
* [CHANGE] Store-gateway: increased memory request and limit respectively from 6GB / 6GB to 12GB / 18GB. [#322](https://github.com/grafana/cortex-jsonnet/pull/322)
* [CHANGE] Store-gateway: increased `-blocks-storage.bucket-store.max-chunk-pool-bytes` from 2GB (default) to 12GB. [#322](https://github.com/grafana/cortex-jsonnet/pull/322)
* [CHANGE] Ingester/Ruler: set `-server.grpc-max-send-msg-size-bytes` and `-server.grpc-max-send-msg-size-bytes` to sensible default values (10MB). [#326](https://github.com/grafana/cortex-jsonnet/pull/326)
* [CHANGE] Decreased `-server.grpc-max-concurrent-streams` from 100k to 10k. [#369](https://github.com/grafana/cortex-jsonnet/pull/369)
* [CHANGE] Decreased blocks storage ingesters graceful termination period from 80m to 20m. [#369](https://github.com/grafana/cortex-jsonnet/pull/369)
* [CHANGE] Increase the rules per group and rule groups limits on different tiers. [#396](https://github.com/grafana/cortex-jsonnet/pull/396)
* [CHANGE] Removed `max_samples_per_query` limit, since it only works with chunks and only when using `-distributor.shard-by-all-labels=false`. [#397](https://github.com/grafana/cortex-jsonnet/pull/397)
* [CHANGE] Removed chunks storage query sharding config support. The following config options have been removed: [#398](https://github.com/grafana/cortex-jsonnet/pull/398)
  * `_config` > `queryFrontend` > `shard_factor`
  * `_config` > `queryFrontend` > `sharded_queries_enabled`
  * `_config` > `queryFrontend` > `query_split_factor`
* [CHANGE] Rename ruler_s3_bucket_name and ruler_gcs_bucket_name to ruler_storage_bucket_name: [#415](https://github.com/grafana/cortex-jsonnet/pull/415)
* [CHANGE] Fine-tuned rolling update policy for distributor, querier, query-frontend, query-scheduler. [#420](https://github.com/grafana/cortex-jsonnet/pull/420)
* [CHANGE] Increased memcached metadata/chunks/index-queries max connections from 4k to 16k. [#420](https://github.com/grafana/cortex-jsonnet/pull/420)
* [CHANGE] Disabled step alignment in query-frontend to be compliant with PromQL. [#420](https://github.com/grafana/cortex-jsonnet/pull/420)
* [CHANGE] Do not limit compactor CPU and request a number of cores equal to the configured concurrency. [#420](https://github.com/grafana/cortex-jsonnet/pull/420)
* [CHANGE] Configured split-and-merge compactor. #853
  * The following CLI flags are set on compactor:
    * `-compactor.split-and-merge-shards=0`
    * `-compactor.compactor-tenant-shard-size=1`
    * `-compactor.split-groups=1`
    * `-compactor.max-opening-blocks-concurrency=4`
    * `-compactor.max-closing-blocks-concurrency=2`
    * `-compactor.symbols-flushers-concurrency=4`
  * The following per-tenant overrides have been set on `super_user` and `mega_user` classes:
    ```
    compactor_split_and_merge_shards: 2,
    compactor_tenant_shard_size: 2,
    compactor_split_groups: 2,
    ```
* [CHANGE] The entrypoint file to include has been renamed from `cortex.libsonnet` to `mimir.libsonnet`. #897
* [CHANGE] The default image config field has been renamed from `cortex` to `mimir`. #896
   ```
   {
     _images+:: {
       mimir: '...',
     },
   }
   ```
* [CHANGE] Removed `cortex_` prefix from config fields. #898
  * The following config fields have been renamed:
    * `cortex_bucket_index_enabled` renamed to `bucket_index_enabled`
    * `cortex_compactor_cleanup_interval` renamed to `compactor_cleanup_interval`
    * `cortex_compactor_data_disk_class` renamed to `compactor_data_disk_class`
    * `cortex_compactor_data_disk_size` renamed to `compactor_data_disk_size`
    * `cortex_compactor_max_concurrency` renamed to `compactor_max_concurrency`
    * `cortex_distributor_allow_multiple_replicas_on_same_node` renamed to `distributor_allow_multiple_replicas_on_same_node`
    * `cortex_ingester_data_disk_class` renamed to `ingester_data_disk_class`
    * `cortex_ingester_data_disk_size` renamed to `ingester_data_disk_size`
    * `cortex_querier_allow_multiple_replicas_on_same_node` renamed to `querier_allow_multiple_replicas_on_same_node`
    * `cortex_query_frontend_allow_multiple_replicas_on_same_node` renamed to `query_frontend_allow_multiple_replicas_on_same_node`
    * `cortex_query_sharding_enabled` renamed to `query_sharding_enabled`
    * `cortex_query_sharding_msg_size_factor` renamed to `query_sharding_msg_size_factor`
    * `cortex_ruler_allow_multiple_replicas_on_same_node` renamed to `ruler_allow_multiple_replicas_on_same_node`
    * `cortex_store_gateway_data_disk_class` renamed to `store_gateway_data_disk_class`
    * `cortex_store_gateway_data_disk_size` renamed to `store_gateway_data_disk_size`
* [CHANGE] The overrides configmap default mountpoint has changed from `/etc/cortex` to `/etc/mimir`. It can be customized via the `overrides_configmap_mountpoint` config field. #899
* [CHANGE] Enabled in the querier the features to query label names with matchers, PromQL at modifier and query long-term storage for labels. #905
* [CHANGE] Reduced TSDB blocks retention on ingesters disk from 96h to 24h. #905
* [CHANGE] Enabled closing of idle TSDB in ingesters. #905
* [CHANGE] Disabled TSDB isolation in ingesters for better performances. #905
* [CHANGE] Changed log level of querier, query-frontend, query-scheduler and alertmanager from `debug` to `info`. #905
* [CHANGE] Enabled attributes in-memory cache in store-gateway. #905
* [CHANGE] Configured store-gateway to not load blocks containing samples more recent than 10h (because such samples are queried from ingesters). #905
* [CHANGE] Dynamically compute `-compactor.deletion-delay` based on other settings, in order to reduce the deletion delay as much as possible and lower the number of live blocks in the storage. #907
* [CHANGE] The config field `distributorConfig` has been renamed to `ingesterRingClientConfig`. Config field `ringClient` has been removed in favor of `ingesterRingClientConfig`. #997 #1057
* [CHANGE] Gossip.libsonnet has been fixed to modify all ring configurations, not only the ingester ring config. Furthermore it now supports migration via multi KV store. #1057 #1099
* [CHANGE] Changed the default of `bucket_index_enabled` to `true`. #924
* [CHANGE] Remove the support for the test-exporter. #1133
* [CHANGE] Removed `$.distributor_deployment_labels`, `$.ingester_deployment_labels` and `$.querier_deployment_labels` fields, that were used by gossip.libsonnet to inject additional label. Now the label is injected directly into pods of statefulsets and deployments. #1297
* [CHANGE] Disabled `-ingester.readiness-check-ring-health`. #1352
* [CHANGE] Changed Alertmanager CPU request from `100m` to `2` cores, and memory request from `1Gi` to `10Gi`. Set Alertmanager memory limit to `15Gi`. #1206
* [CHANGE] gossip.libsonnet has been renamed to memberlist.libsonnet, and is now imported by default. Use of memberlist for ring is enabled by setting `_config.memberlist_ring_enabled` to true. #1526
* [FEATURE] Added query sharding support. It can be enabled setting `cortex_query_sharding_enabled: true` in the `_config` object. #653
* [FEATURE] Added shuffle-sharding support. It can be enabled and configured using the following config: #902
   ```
   _config+:: {
     shuffle_sharding:: {
       ingester_write_path_enabled: true,
       ingester_read_path_enabled: true,
       querier_enabled: true,
       ruler_enabled: true,
       store_gateway_enabled: true,
     },
   }
   ```
* [FEATURE] Added multi-zone ingesters and store-gateways support. #1352 #1552
* [ENHANCEMENT] Add overrides config to compactor. This allows setting retention configs per user. [#386](https://github.com/grafana/cortex-jsonnet/pull/386)
* [ENHANCEMENT] Added 256MB memory ballast to querier. [#369](https://github.com/grafana/cortex-jsonnet/pull/369)
* [ENHANCEMENT] Update `etcd-operator` to latest version (see https://github.com/grafana/jsonnet-libs/pull/480). [#263](https://github.com/grafana/cortex-jsonnet/pull/263)
* [ENHANCEMENT] Add support for Azure storage in Alertmanager configuration. [#381](https://github.com/grafana/cortex-jsonnet/pull/381)
* [ENHANCEMENT] Add support for running Alertmanager in sharding mode. [#394](https://github.com/grafana/cortex-jsonnet/pull/394)
* [ENHANCEMENT] Allow to customize PromQL engine settings via `queryEngineConfig`. [#399](https://github.com/grafana/cortex-jsonnet/pull/399)
* [ENHANCEMENT] Define Azure object storage ruler args. [#416](https://github.com/grafana/cortex-jsonnet/pull/416)
* [ENHANCEMENT] Added the following config options to allow to schedule multiple replicas of the same service on the same node: [#418](https://github.com/grafana/cortex-jsonnet/pull/418)
  * `cortex_distributor_allow_multiple_replicas_on_same_node`
  * `cortex_ruler_allow_multiple_replicas_on_same_node`
  * `cortex_querier_allow_multiple_replicas_on_same_node`
  * `cortex_query_frontend_allow_multiple_replicas_on_same_node`
* [BUGFIX] Alertmanager: fixed `--alertmanager.cluster.peers` CLI flag passed to alertmanager when HA is enabled. [#329](https://github.com/grafana/cortex-jsonnet/pull/329)
* [BUGFIX] Fixed `-distributor.extend-writes` setting on ruler when `unregister_ingesters_on_shutdown` is disabled. [#369](https://github.com/grafana/cortex-jsonnet/pull/369)
* [BUGFIX] Treat `compactor_blocks_retention_period` type as string rather than int.[#395](https://github.com/grafana/cortex-jsonnet/pull/395)
* [BUGFIX] Pass `-ruler-storage.s3.endpoint` to ruler when using S3. [#421](https://github.com/grafana/cortex-jsonnet/pull/421)
* [BUGFIX] Remove service selector on label `gossip_ring_member` from other services than `gossip-ring`. [#1008](https://github.com/grafana/mimir/pull/1008)
* [BUGFIX] Rename `-ingester.readiness-check-ring-health` to `-ingester.ring.readiness-check-ring-health`, to reflect current name of flag. #1460

### Mimirtool

_Changes since cortextool `0.10.7`._

* [CHANGE] The following environment variables have been renamed: #883
  * `CORTEX_ADDRESS` to `MIMIR_ADDRESS`
  * `CORTEX_API_USER` to `MIMIR_API_USER`
  * `CORTEX_API_KEY` to `MIMIR_API_KEY`
  * `CORTEX_TENANT_ID` to `MIMIR_TENANT_ID`
  * `CORTEX_TLS_CA_PATH` to `MIMIR_TLS_CA_PATH`
  * `CORTEX_TLS_CERT_PATH` to `MIMIR_TLS_CERT_PATH`
  * `CORTEX_TLS_KEY_PATH` to `MIMIR_TLS_KEY_PATH`
* [CHANGE] Change `cortex` backend to `mimir`. #883
* [CHANGE] Do not publish `mimirtool` binary for 386 windows architecture. #1263
* [CHANGE] `analyse` command has been renamed to `analyze`. #1318
* [FEATURE] Support Arm64 on Darwin for all binaries (benchtool etc). https://github.com/grafana/cortex-tools/pull/215
* [ENHANCEMENT] Correctly support federated rules. #823
* [BUGFIX] Fix `cortextool rules` legends displaying wrong symbols for updates and deletions. https://github.com/grafana/cortex-tools/pull/226

### Query-tee

_Changes since Cortex `1.10.0`._

* [ENHANCEMENT] Added `/api/v1/query_exemplars` API endpoint support (no results comparison). #168
* [ENHANCEMENT] Add a flag (`--proxy.compare-use-relative-error`) in the query-tee to compare floating point values using relative error. #208
* [ENHANCEMENT] Add a flag (`--proxy.compare-skip-recent-samples`) in the query-tee to skip comparing recent samples. By default samples not older than 1 minute are skipped. #234
* [BUGFIX] Fixes a panic in the query-tee when comparing result. #207
* [BUGFIX] Ensure POST requests are handled correctly #286

### Blocksconvert

_Changes since Cortex `1.10.0`._

* [CHANGE] Blocksconvert tool was removed from Mimir. #637

### Metaconvert

_Changes since Cortex `1.10.0`._

* [CHANGE] `thanosconvert` tool has been renamed to `metaconvert`. `-config.file` option has been removed, while it now requires `-tenant` option to work on single tenant only. It now also preserves labels recognized by Mimir. #1120

### Test-exporter

_Changes since Cortex `1.10.0`._

* [CHANGE] Removed the test-exporter tool. #1133

### Tools

_Changes since Cortex `1.10.0`._

* [CHANGE] Removed `query-audit`. You can use `query-tee` to compare query results and performances of two Grafana Mimir backends. #1380

## [Cortex 1.10.0 CHANGELOG](https://github.com/grafana/mimir/blob/a13959db5d38ff65c2b7ef52c56331d2f4dbc00c/CHANGELOG.md#cortex-1100--2021-08-03)<|MERGE_RESOLUTION|>--- conflicted
+++ resolved
@@ -48,11 +48,8 @@
 
 ### Jsonnet
 
-<<<<<<< HEAD
+* [CHANGE] Memcached: Change default read timeout for chunks and index caches to `750ms` from `450ms`. #7778
 * [ENHANCEMENT] Compactor: add `$._config.cortex_compactor_concurrent_rollout_enabled` option (disabled by default) that makes use of rollout-operator to speed up the rollout of compactors. #7783
-=======
-* [CHANGE] Memcached: Change default read timeout for chunks and index caches to `750ms` from `450ms`. #7778
->>>>>>> 9215d7a5
 * [BUGFIX] Guard against missing samples in KEDA queries. #7691
 
 ### Mimirtool
