# Changelog

## Mimir - main / unreleased

* [CHANGE] Compactor: Removed support for block deletion marks migration. If you're upgrading from Cortex < 1.7.0 to Mimir, you should upgrade the compactor to Cortex >= 1.7.0 first, run it at least once and then upgrade to Mimir. #122
* [CHANGE] Removed query sharding for the chunks storage. Query sharding is now only supported for blocks storage. #86 #119
* [CHANGE] Renamed build image to us.gcr.io/kubernetes-dev/mimir-build-image. #40
* [CHANGE] Renamed metric `deprecated_flags_inuse_total` as `deprecated_flags_used_total`. #35
* [CHANGE] Renamed metric `experimental_features_in_use_total` as `experimental_features_used_total`. #32
* [CHANGE] Removed `log_messages_total` metric. #32
* [CHANGE] Change to APGLv3. #22
* [CHANGE] Change to Grafana Labs standard project governance. #22
* [CHANGE] Removed `configdb` support from Ruler and Alertmanager backend storages. #15 #38
* [CHANGE] Changed `-ruler.storage.type` default value from `configdb` to `local`. #15
* [CHANGE] Changed `-alertmanager.storage.type` default value from `configdb` to `local`. #15
* [CHANGE] Prevent path traversal attack from users able to control the HTTP header `X-Scope-OrgID`. (CVE-2021-36157) #20
  * Users only have control of the HTTP header when Mimir is not frontend by an auth proxy validating the tenant IDs
* [CHANGE] Some files and directories created by Mimir components on local disk now have stricter permissions, and are only readable by owner, but not group or others. #58
* [CHANGE] Query-frontend: Enable query stats by default, they can still be disabled with `-frontend.query-stats-enabled=false`. #83
* [CHANGE] Ingester: default `-ingester.min-ready-duration` reduced from 1m to 15s. #126
* [CHANGE] Ingester: `-ingester.min-ready-duration` now start counting the delay after the ring's health checks have passed instead of when the ring client was started. #126
* [CHANGE] Blocks storage: memcached client DNS resolution switched from golang built-in to [`miekg/dns`](https://github.com/miekg/dns). #142
* [CHANGE] Query-frontend: the `cortex_frontend_mapped_asts_total` metric has been renamed to `cortex_frontend_query_sharding_rewrites_attempted_total`. #150
* [CHANGE] Renamed metric `cortex_overrides` to `cortex_limits_overrides`. #173 #407
* [CHANGE] Allow experimental ingester max-exemplars setting to be changed dynamically #144
  * CLI flag `-blocks-storage.tsdb.max-exemplars` is renamed to `-ingester.max-global-exemplars-per-user`.
  * YAML `max_exemplars` is moved from `tsdb` to `overrides` and renamed to `max_global_exemplars_per_user`.
* [CHANGE] The metric `cortex_deprecated_flags_inuse_total` has been renamed to `deprecated_flags_inuse_total` as part of using grafana/dskit functionality. #185
* [CHANGE] Alertmanager: Don't count user-not-found errors from replicas as failures in the `cortex_alertmanager_state_fetch_replica_state_failed_total` metric. #190
* [CHANGE] Alertmanager: Use distributor for non-API routes when sharding is enabled. #213
* [CHANGE] Query-frontend: added `sharded` label to `cortex_query_seconds_total` metric. #235
* [CHANGE] Query-frontend: changed the flag name for controlling query sharding total shards from `-querier.total-shards` to `-frontend.query-sharding-total-shards`. #230
* [CHANGE] Querier/ruler: Option `-querier.ingester-streaming` has been removed. Querier/ruler now always use streaming method to query ingesters. #204
* [CHANGE] Limits: Option `-ingester.max-samples-per-query` is now deprecated. YAML field `max_samples_per_query` is no longer supported. It required `-querier.ingester-streaming` option to be set to false, but since `-querier.ingester-streaming` is removed (always defaulting to true), the limit using it was removed as well. #204
* [CHANGE] Compactor: removed the `cortex_compactor_group_vertical_compactions_total` metric. #278
* [CHANGE] Limits: Set the default max number of inflight ingester push requests (`-ingester.instance-limits.max-inflight-push-requests`) to 30000 in order to prevent clusters from being overwhelmed by request volume or temporary slow-downs. #259
* [CHANGE] Compactor no longer waits for initial blocks cleanup to finish before starting compactions. #282
* [CHANGE] Flag `-querier.parallelise-shardable-queries` has been renamed to `-query-frontend.parallelize-shardable-queries` #284
* [CHANGE] Update Go version to 1.16.9. #391
* [FEATURE] Query Frontend: Add `cortex_query_fetched_chunks_total` per-user counter to expose the number of chunks fetched as part of queries. This metric can be enabled with the `-frontend.query-stats-enabled` flag (or its respective YAML config option `query_stats_enabled`). #31
* [FEATURE] Query Frontend: Add experimental querysharding for the blocks storage. You can now enabled querysharding for blocks storage (`-store.engine=blocks`) by setting `-query-frontend.parallelize-shardable-queries` to `true`. The following additional config and exported metrics have been added. #79 #80 #100 #124 #140 #148 #150 #151 #153 #154 #155 #156 #157 #158 #159 #160 #163 #169 #172 #196 #205 #225 #226 #227 #228 #230 #235 #240 #239 #246 #244 #319 #330 #371 #385 #400
  * New config options:
    * `-frontend.query-sharding-total-shards`: The amount of shards to use when doing parallelisation via query sharding.
    * `-frontend.query-sharding-max-sharded-queries`: The max number of sharded queries that can be run for a given received query. 0 to disable limit.
    * `-blocks-storage.bucket-store.series-hash-cache-max-size-bytes`: Max size - in bytes - of the in-memory series hash cache in the store-gateway.
    * `-blocks-storage.tsdb.series-hash-cache-max-size-bytes`: Max size - in bytes - of the in-memory series hash cache in the ingester.
  * New exported metrics:
    * `cortex_bucket_store_series_hash_cache_requests_total`
    * `cortex_bucket_store_series_hash_cache_hits_total`
    * `cortex_frontend_query_sharding_rewrites_succeeded_total`
    * `cortex_frontend_sharded_queries_per_query`
  * Renamed metrics:
    * `cortex_frontend_mapped_asts_total` to `cortex_frontend_query_sharding_rewrites_attempted_total`
  * Modified metrics:
    * added `sharded` label to `cortex_query_seconds_total`
  * When query sharding is enabled, the following querier config must be set on query-frontend too:
    * `-querier.max-concurrent`
    * `-querier.timeout`
    * `-querier.max-samples`
    * `-querier.at-modifier-enabled`
    * `-querier.default-evaluation-interval`
    * `-querier.active-query-tracker-dir`
    * `-querier.lookback-delta`
  * Sharding can be dynamically controlled per request using the `Sharding-Control: 64` header. (0 to disable)
  * Sharding can be dynamically controlled per tenant using the limit `query_sharding_total_shards`. (0 to disable)
  * Added `sharded_queries` count to the "query stats" log.
* [FEATURE] PromQL: added `present_over_time` support. #139
* [FEATURE] Ingester: can expose metrics on active series matching custom trackers configured via `-ingester.active-series-custom-trackers` (or its respective YAML config option). When configured, active series for custom trackers are exposed by the `cortex_ingester_active_series_custom_tracker` metric. #42
* [FEATURE] Ingester: Enable snapshotting of in-memory TSDB on disk during shutdown via `-blocks-storage.tsdb.memory-snapshot-on-shutdown`. #249
* [FEATURE] Compactor: added support for a new compaction strategy `-compactor.compaction-strategy=split-and-merge`. When the `split-and-merge` compactor is used, source blocks for a given tenant are split into `-compactor.split-and-merge-shards` shards (configurable on a per-tenant basis) and compaction of each tenant shards can be horizontally scaled. Number of compactors that work on jobs for single tenant can be limited by using `-compactor.compactor-tenant-shard-size` parameter, or per-tenant `compactor_tenant_shard_size` override.  #275 #281 #282 #283 #288 #290 #303 #307 #317 #323 #324 #328 #353 #368
* [FEATURE] Querier: Added label names cardinality endpoint `<prefix>/api/v1/cardinality/label_names` that is disabled by default. Can be enabled/disabled via the CLI flag `-querier.cardinality-analysis-enabled` or its respective YAML config option. Configurable on a per-tenant basis. #301 #377
* [FEATURE] Querier: Added label values cardinality endpoint `<prefix>/api/v1/cardinality/label_values` that is disabled by default. Can be enabled/disabled via the CLI flag `-querier.cardinality-analysis-enabled` or its respective YAML config option. Configurable on a per-tenant basis. #332 #395
* [FEATURE] Query-Frontend: Added `-query-frontend.cache-unaligned-requests` option to cache responses for requests that do not have step-aligned start and end times. This can improve speed of repeated queries, but can also pollute cache with results that are never reused. #432
* [ENHANCEMENT] Add a flag (`--proxy.compare-use-relative-error`) in the query-tee to compare floating point values using relative error. #208
* [ENHANCEMENT] Add a flag (`--proxy.compare-skip-recent-samples`) in the query-tee to skip comparing recent samples. By default samples not older than 1 minute are skipped. #234
* [ENHANCEMENT] Include additional limits in the per-tenant override exporter. The following limits have been added to the `cortex_limit_overrides` metric: #21
  * `max_fetched_series_per_query`
  * `max_fetched_chunk_bytes_per_query`
  * `ruler_max_rules_per_rule_group`
  * `ruler_max_rule_groups_per_tenant`
* [ENHANCEMENT] Querier now can use the `LabelNames` call with matchers, if matchers are provided in the `/labels` API call, instead of using the more expensive `MetricsForLabelMatchers` call as before. This can be enabled by enabling the `-querier.query-label-names-with-matchers-enabled` flag once the ingesters are updated to this version. In the future this is expected to become the default behavior. #3
* [ENHANCEMENT] Ingester: added option `-ingester.readiness-check-ring-health` to disable the ring health check in the readiness endpoint. When disabled, the health checks are run against only the ingester itself instead of all ingesters in the ring. #48 #126
* [ENHANCEMENT] Added option `-distributor.excluded-zones` to exclude ingesters running in specific zones both on write and read path. #51
* [ENHANCEMENT] Store-gateway: added `cortex_bucket_store_sent_chunk_size_bytes` metric, tracking the size of chunks sent from store-gateway to querier. #123
* [ENHANCEMENT] Store-gateway: reduced CPU and memory utilization due to exported metrics aggregation for instances with a large number of tenants. #123 #142
* [ENHANCEMENT] Query-frontend: if query sharding is enabled and a query is not shardable, then the query is executed by querier instead of query-frontend. #150
* [ENHANCEMENT] Add a metrics `cortex_limits_defaults` to expose the default values of limits. #173
* [ENHANCEMENT] Exemplars are now emitted for all gRPC calls and many operations tracked by histograms. #180
* [ENHANCEMENT] New options `-server.http-listen-network` and `-server.grpc-listen-network` allow binding as 'tcp4' or 'tcp6'. #180
* [ENHANCEMENT] Add tags to tracing span for distributor push with user, cluster and replica. #210
* [ENHANCEMENT] Optimisations to distributor. #212 #217 #242
* [ENHANCEMENT] Memberlist: Add `-memberlist.advertise-addr` and `-memberlist.advertise-port` options for setting the address to advertise to other members of the cluster to enable NAT traversal. #260
* [ENHANCEMENT] Compactor: when sharding is enabled, skip already planned compaction jobs if the tenant doesn't belong to the compactor instance anymore. #303
* [ENHANCEMENT] Query federation: improve performance in MergeQueryable by memoizing labels. #312
* [ENHANCEMENT] Compactor: Blocks cleaner will ignore users that it no longer "owns" when sharding is enabled, and user ownership has changed since last scan. #325
* [ENHANCEMENT] Querier / store-gateway: optimized regex matchers. #319 #334 #355
* [ENHANCEMENT] Query-frontend: added `cortex_query_frontend_non_step_aligned_queries_total` to track the total number of range queries with start/end not aligned to step. #347 #357
* [ENHANCEMENT] Compactor: added `-compactor.compaction-jobs-order` support to configure which compaction jobs should run first for a given tenant (in case there are multiple ones). Supported values are: `smallest-range-oldest-blocks-first` (default), `newest-blocks-first` (not supported by `default` compaction strategy). #364
* [ENHANCEMENT] Add option (`-querier.label-values-max-cardinality-label-names-per-request`) to configure the maximum number of label names allowed to be queried in a single `<prefix>/api/v1/cardinality/label_values` API call. #332
* [ENHANCEMENT] Make distributor inflight push requests count include background calls to ingester. #398
<<<<<<< HEAD
* [ENHANCEMENT] Store-gateway: added an in-memory LRU cache for chunks attributes. Can be enabled setting `-blocks-storage.bucket-store.chunks-cache.attributes-in-memory-max-items=X` where `X` is the max number of items to keep in the in-memory cache. The following new metrics are exposed: #279 #415 #437
  * `cortex_cache_memory_requests_total`
  * `cortex_cache_memory_hits_total`
  * `cortex_cache_memory_items_count`
=======
* [ENHANCEMENT] Store-gateway: added an in-memory LRU cache for chunks attributes. Can be enabled setting `-blocks-storage.bucket-store.chunks-cache.attributes-in-memory-max-items=X` where `X` is the max number of items to keep in the in-memory cache. #279 #415
* [ENHANCEMENT] Store-gateway: log index cache requests to tracing spans. #419
>>>>>>> 40e77c2b
* [BUGFIX] Frontend: Fixes @ modifier functions (start/end) when splitting queries by time. #206
* [BUGFIX] Fixes a panic in the query-tee when comparing result. #207
* [BUGFIX] Upgrade Prometheus. TSDB now waits for pending readers before truncating Head block, fixing the `chunk not found` error and preventing wrong query results. #16
* [BUGFIX] Compactor: fixed panic while collecting Prometheus metrics. #28
* [BUGFIX] Ingester: don't create TSDB or appender if no samples are sent by a tenant. #162
* [BUGFIX] Alertmanager: don't replace user configurations with blank fallback configurations (when enabled), particularly during scaling up/down instances when sharding is enabled. #224
* [BUGFIX] Query-tee: Ensure POST requests are handled correctly #286
* [BUGFIX] Query-frontend: Ensure query_range requests handled by the query-frontend return JSON formatted errors. #360
* [BUGFIX] Query-frontend: don't reuse cached results for queries that are not step-aligned. #424

Mixin:

* [ENHANCEMENT] Added `CortexReachingTCPConnectionsLimit` alert. #403
* [ENHANCEMENT] Added "Cortex / Writes Networking" and "Cortex / Reads Networking" dashboards. #405
* [ENHANCEMENT] Improved "Queue length" panel in "Cortex / Queries" dashboard. #408
* [ENHANCEMENT] Add `CortexDistributorReachingInflightPushRequestLimit` alert and playbook. #401

### Query-tee

* [ENHANCEMENT] Added `/api/v1/query_exemplars` API endpoint support (no results comparison). #168

## main / unreleased

* [FEATURE] Ruler: Add new `-ruler.query-stats-enabled` which when enabled will report the `cortex_ruler_query_seconds_total` as a per-user metric that tracks the sum of the wall time of executing queries in the ruler in seconds. #4317
* [FEATURE] Query Frontend: Add `cortex_query_fetched_series_total` and `cortex_query_fetched_chunks_bytes_total` per-user counters to expose the number of series and bytes fetched as part of queries. These metrics can be enabled with the `-frontend.query-stats-enabled` flag (or its respective YAML config option `query_stats_enabled`). #4343
* [CHANGE] Update Go version to 1.16.6. #4362
* [CHANGE] Querier / ruler: Change `-querier.max-fetched-chunks-per-query` configuration to limit to maximum number of chunks that can be fetched in a single query. The number of chunks fetched by ingesters AND long-term storare combined should not exceed the value configured on `-querier.max-fetched-chunks-per-query`. #4260
* [CHANGE] Memberlist: the `memberlist_kv_store_value_bytes` has been removed due to values no longer being stored in-memory as encoded bytes. #4345
* [CHANGE] Compactor: compactor will no longer try to compact blocks that are already marked for deletion. Previously compactor would consider blocks marked for deletion within `-compactor.deletion-delay / 2` period as eligible for compaction. #4328
* [CHANGE] Memberlist: forward only changes, not entire original message. #4419
* [CHANGE] Memberlist: don't accept old tombstones as incoming change, and don't forward such messages to other gossip members. #4420
* [ENHANCEMENT] Add timeout for waiting on compactor to become ACTIVE in the ring. #4262
* [ENHANCEMENT] Reduce memory used by streaming queries, particularly in ruler. #4341
* [ENHANCEMENT] Ring: allow experimental configuration of disabling of heartbeat timeouts by setting the relevant configuration value to zero. Applies to the following: #4342
  * `-distributor.ring.heartbeat-timeout`
  * `-ring.heartbeat-timeout`
  * `-ruler.ring.heartbeat-timeout`
  * `-alertmanager.sharding-ring.heartbeat-timeout`
  * `-compactor.ring.heartbeat-timeout`
  * `-store-gateway.sharding-ring.heartbeat-timeout`
* [ENHANCEMENT] Ring: allow heartbeats to be explicitly disabled by setting the interval to zero. This is considered experimental. This applies to the following configuration options: #4344
  * `-distributor.ring.heartbeat-period`
  * `-ingester.heartbeat-period`
  * `-ruler.ring.heartbeat-period`
  * `-alertmanager.sharding-ring.heartbeat-period`
  * `-compactor.ring.heartbeat-period`
  * `-store-gateway.sharding-ring.heartbeat-period`
* [ENHANCEMENT] Memberlist: optimized receive path for processing ring state updates, to help reduce CPU utilization in large clusters. #4345
* [ENHANCEMENT] Memberlist: expose configuration of memberlist packet compression via `-memberlist.compression=enabled`. #4346
* [ENHANCEMENT] Rulers: Using shuffle sharding subring on GetRules API. #4466/#287
* [BUGFIX] HA Tracker: when cleaning up obsolete elected replicas from KV store, tracker didn't update number of cluster per user correctly. #4336
* [BUGFIX] Ruler: fixed counting of PromQL evaluation errors as user-errors when updating `cortex_ruler_queries_failed_total`. #4335
* [BUGFIX] Ingester: fixed ingester stuck on start up (LEAVING ring state) when `-ingester.heartbeat-period=0` and `-ingester.unregister-on-shutdown=false`. #4366
* [BUGFIX] Ingester: When using block storage, prevent any reads or writes while the ingester is stopping. This will prevent accessing TSDB blocks once they have been already closed. #4304

## 1.10.0-rc.0 / 2021-06-28

* [CHANGE] Enable strict JSON unmarshal for `pkg/util/validation.Limits` struct. The custom `UnmarshalJSON()` will now fail if the input has unknown fields. #4298
* [CHANGE] Cortex chunks storage has been deprecated and it's now in maintenance mode: all Cortex users are encouraged to migrate to the blocks storage. No new features will be added to the chunks storage. The default Cortex configuration still runs the chunks engine; please check out the [blocks storage doc](https://cortexmetrics.io/docs/blocks-storage/) on how to configure Cortex to run with the blocks storage.  #4268
* [CHANGE] The example Kubernetes manifests (stored at `k8s/`) have been removed due to a lack of proper support and maintenance. #4268
* [CHANGE] Querier / ruler: deprecated `-store.query-chunk-limit` CLI flag (and its respective YAML config option `max_chunks_per_query`) in favour of `-querier.max-fetched-chunks-per-query` (and its respective YAML config option `max_fetched_chunks_per_query`). The new limit specifies the maximum number of chunks that can be fetched in a single query from ingesters and long-term storage: the total number of actual fetched chunks could be 2x the limit, being independently applied when querying ingesters and long-term storage. #4125
* [CHANGE] Alertmanager: allowed to configure the experimental receivers firewall on a per-tenant basis. The following CLI flags (and their respective YAML config options) have been changed and moved to the limits config section: #4143
  - `-alertmanager.receivers-firewall.block.cidr-networks` renamed to `-alertmanager.receivers-firewall-block-cidr-networks`
  - `-alertmanager.receivers-firewall.block.private-addresses` renamed to `-alertmanager.receivers-firewall-block-private-addresses`
* [CHANGE] Change default value of `-server.grpc.keepalive.min-time-between-pings` from `5m` to `10s` and `-server.grpc.keepalive.ping-without-stream-allowed` to `true`. #4168
* [CHANGE] Ingester: Change default value of `-ingester.active-series-metrics-enabled` to `true`. This incurs a small increase in memory usage, between 1.2% and 1.6% as measured on ingesters with 1.3M active series. #4257
* [CHANGE] Dependency: update go-redis from v8.2.3 to v8.9.0. #4236
* [CHANGE] Memberlist: Expose default configuration values to the command line options. Note that setting these explicitly to zero will no longer cause the default to be used. If the default is desired, then do set the option. The following are affected: #4276
  - `-memberlist.stream-timeout`
  - `-memberlist.retransmit-factor`
  - `-memberlist.pull-push-interval`
  - `-memberlist.gossip-interval`
  - `-memberlist.gossip-nodes`
  - `-memberlist.gossip-to-dead-nodes-time`
  - `-memberlist.dead-node-reclaim-time`
* [FEATURE] Querier: Added new `-querier.max-fetched-series-per-query` flag. When Cortex is running with blocks storage, the max series per query limit is enforced in the querier and applies to unique series received from ingesters and store-gateway (long-term storage). #4179
* [FEATURE] Querier/Ruler: Added new `-querier.max-fetched-chunk-bytes-per-query` flag. When Cortex is running with blocks storage, the max chunk bytes limit is enforced in the querier and ruler and limits the size of all aggregated chunks returned from ingesters and storage as bytes for a query. #4216
* [FEATURE] Alertmanager: support negative matchers, time-based muting - [upstream release notes](https://github.com/prometheus/alertmanager/releases/tag/v0.22.0). #4237
* [FEATURE] Alertmanager: Added rate-limits to notifiers. Rate limits used by all integrations can be configured using `-alertmanager.notification-rate-limit`, while per-integration rate limits can be specified via `-alertmanager.notification-rate-limit-per-integration` parameter. Both shared and per-integration limits can be overwritten using overrides mechanism. These limits are applied on individual (per-tenant) alertmanagers. Rate-limited notifications are failed notifications. It is possible to monitor rate-limited notifications via new `cortex_alertmanager_notification_rate_limited_total` metric. #4135 #4163
* [FEATURE] Alertmanager: Added `-alertmanager.max-config-size-bytes` limit to control size of configuration files that Cortex users can upload to Alertmanager via API. This limit is configurable per-tenant. #4201
* [FEATURE] Alertmanager: Added `-alertmanager.max-templates-count` and `-alertmanager.max-template-size-bytes` options to control number and size of templates uploaded to Alertmanager via API. These limits are configurable per-tenant. #4223
* [FEATURE] Added flag `-debug.block-profile-rate` to enable goroutine blocking events profiling. #4217
* [FEATURE] Alertmanager: The experimental sharding feature is now considered complete. Detailed information about the configuration options can be found [here for alertmanager](https://cortexmetrics.io/docs/configuration/configuration-file/#alertmanager_config) and [here for the alertmanager storage](https://cortexmetrics.io/docs/configuration/configuration-file/#alertmanager_storage_config). To use the feature: #3925 #4020 #4021 #4031 #4084 #4110 #4126 #4127 #4141 #4146 #4161 #4162 #4222
  * Ensure that a remote storage backend is configured for Alertmanager to store state using `-alertmanager-storage.backend`, and flags related to the backend. Note that the `local` and `configdb` storage backends are not supported.
  * Ensure that a ring store is configured using `-alertmanager.sharding-ring.store`, and set the flags relevant to the chosen store type.
  * Enable the feature using `-alertmanager.sharding-enabled`.
  * Note the prior addition of a new configuration option `-alertmanager.persist-interval`. This sets the interval between persisting the current alertmanager state (notification log and silences) to object storage. See the [configuration file reference](https://cortexmetrics.io/docs/configuration/configuration-file/#alertmanager_config) for more information.
* [ENHANCEMENT] Alertmanager: Cleanup persisted state objects from remote storage when a tenant configuration is deleted. #4167
* [ENHANCEMENT] Storage: Added the ability to disable Open Census within GCS client (e.g `-gcs.enable-opencensus=false`). #4219
* [ENHANCEMENT] Etcd: Added username and password to etcd config. #4205
* [ENHANCEMENT] Alertmanager: introduced new metrics to monitor operation when using `-alertmanager.sharding-enabled`: #4149
  * `cortex_alertmanager_state_fetch_replica_state_total`
  * `cortex_alertmanager_state_fetch_replica_state_failed_total`
  * `cortex_alertmanager_state_initial_sync_total`
  * `cortex_alertmanager_state_initial_sync_completed_total`
  * `cortex_alertmanager_state_initial_sync_duration_seconds`
  * `cortex_alertmanager_state_persist_total`
  * `cortex_alertmanager_state_persist_failed_total`
* [ENHANCEMENT] Blocks storage: support ingesting exemplars and querying of exemplars.  Enabled by setting new CLI flag `-blocks-storage.tsdb.max-exemplars=<n>` or config option `blocks_storage.tsdb.max_exemplars` to positive value. #4124 #4181
* [ENHANCEMENT] Distributor: Added distributors ring status section in the admin page. #4151
* [ENHANCEMENT] Added zone-awareness support to alertmanager for use when sharding is enabled. When zone-awareness is enabled, alerts will be replicated across availability zones. #4204
* [ENHANCEMENT] Added `tenant_ids` tag to tracing spans #4186
* [ENHANCEMENT] Ring, query-frontend: Avoid using automatic private IPs (APIPA) when discovering IP address from the interface during the registration of the instance in the ring, or by query-frontend when used with query-scheduler. APIPA still used as last resort with logging indicating usage. #4032
* [ENHANCEMENT] Memberlist: introduced new metrics to aid troubleshooting tombstone convergence: #4231
  * `memberlist_client_kv_store_value_tombstones`
  * `memberlist_client_kv_store_value_tombstones_removed_total`
  * `memberlist_client_messages_to_broadcast_dropped_total`
* [ENHANCEMENT] Alertmanager: Added `-alertmanager.max-dispatcher-aggregation-groups` option to control max number of active dispatcher groups in Alertmanager (per tenant, also overrideable). When the limit is reached, Dispatcher produces log message and increases `cortex_alertmanager_dispatcher_aggregation_group_limit_reached_total` metric. #4254
* [ENHANCEMENT] Alertmanager: Added `-alertmanager.max-alerts-count` and `-alertmanager.max-alerts-size-bytes` to control max number of alerts and total size of alerts that a single user can have in Alertmanager's memory. Adding more alerts will fail with a log message and incrementing `cortex_alertmanager_alerts_insert_limited_total` metric (per-user). These limits can be overrided by using per-tenant overrides. Current values are tracked in `cortex_alertmanager_alerts_limiter_current_alerts` and `cortex_alertmanager_alerts_limiter_current_alerts_size_bytes` metrics. #4253
* [ENHANCEMENT] Store-gateway: added `-store-gateway.sharding-ring.wait-stability-min-duration` and `-store-gateway.sharding-ring.wait-stability-max-duration` support to store-gateway, to wait for ring stability at startup. #4271
* [ENHANCEMENT] Ruler: added `rule_group` label to metrics `cortex_prometheus_rule_group_iterations_total` and `cortex_prometheus_rule_group_iterations_missed_total`. #4121
* [ENHANCEMENT] Ruler: added new metrics for tracking total number of queries and push requests sent to ingester, as well as failed queries and push requests. Failures are only counted for internal errors, but not user-errors like limits or invalid query. This is in contrast to existing `cortex_prometheus_rule_evaluation_failures_total`, which is incremented also when query or samples appending fails due to user-errors. #4281
  * `cortex_ruler_write_requests_total`
  * `cortex_ruler_write_requests_failed_total`
  * `cortex_ruler_queries_total`
  * `cortex_ruler_queries_failed_total`
* [ENHANCEMENT] Ingester: Added option `-ingester.ignore-series-limit-for-metric-names` with comma-separated list of metric names that will be ignored in max series per metric limit. #4302
* [ENHANCEMENT] Added instrumentation to Redis client, with the following metrics: #3976
  - `cortex_rediscache_request_duration_seconds`
* [BUGFIX] Purger: fix `Invalid null value in condition for column range` caused by `nil` value in range for WriteBatch query. #4128
* [BUGFIX] Ingester: fixed infrequent panic caused by a race condition between TSDB mmap-ed head chunks truncation and queries. #4176
* [BUGFIX] Alertmanager: fix Alertmanager status page if clustering via gossip is disabled or sharding is enabled. #4184
* [BUGFIX] Ruler: fix `/ruler/rule_groups` endpoint doesn't work when used with object store. #4182
* [BUGFIX] Ruler: Honor the evaluation delay for the `ALERTS` and `ALERTS_FOR_STATE` series. #4227
* [BUGFIX] Make multiple Get requests instead of MGet on Redis Cluster. #4056
* [BUGFIX] Ingester: fix issue where runtime limits erroneously override default limits. #4246
* [BUGFIX] Ruler: fix startup in single-binary mode when the new `ruler_storage` is used. #4252
* [BUGFIX] Querier: fix queries failing with "at least 1 healthy replica required, could only find 0" error right after scaling up store-gateways until they're ACTIVE in the ring. #4263
* [BUGFIX] Store-gateway: when blocks sharding is enabled, do not load all blocks in each store-gateway in case of a cold startup, but load only blocks owned by the store-gateway replica. #4271
* [BUGFIX] Memberlist: fix to setting the default configuration value for `-memberlist.retransmit-factor` when not provided. This should improve propagation delay of the ring state (including, but not limited to, tombstones). Note that if the configuration is already explicitly given, this fix has no effect. #4269
* [BUGFIX] Querier: Fix issue where samples in a chunk might get skipped by batch iterator. #4218
## Blocksconvert

* [ENHANCEMENT] Scanner: add support for DynamoDB (v9 schema only). #3828
* [ENHANCEMENT] Add Cassandra support. #3795
* [ENHANCEMENT] Scanner: retry failed uploads. #4188

## 1.9.0 / 2021-05-14

* [CHANGE] Alertmanager now removes local files after Alertmanager is no longer running for removed or resharded user. #3910
* [CHANGE] Alertmanager now stores local files in per-tenant folders. Files stored by Alertmanager previously are migrated to new hierarchy. Support for this migration will be removed in Cortex 1.11. #3910
* [CHANGE] Ruler: deprecated `-ruler.storage.*` CLI flags (and their respective YAML config options) in favour of `-ruler-storage.*`. The deprecated config will be removed in Cortex 1.11. #3945
* [CHANGE] Alertmanager: deprecated `-alertmanager.storage.*` CLI flags (and their respective YAML config options) in favour of `-alertmanager-storage.*`. This change doesn't apply to `alertmanager.storage.path` and `alertmanager.storage.retention`. The deprecated config will be removed in Cortex 1.11. #4002
* [CHANGE] Alertmanager: removed `-cluster.` CLI flags deprecated in Cortex 1.7. The new config options to use are: #3946
  * `-alertmanager.cluster.listen-address` instead of `-cluster.listen-address`
  * `-alertmanager.cluster.advertise-address` instead of `-cluster.advertise-address`
  * `-alertmanager.cluster.peers` instead of `-cluster.peer`
  * `-alertmanager.cluster.peer-timeout` instead of `-cluster.peer-timeout`
* [CHANGE] Blocks storage: removed the config option `-blocks-storage.bucket-store.index-cache.postings-compression-enabled`, which was deprecated in Cortex 1.6. Postings compression is always enabled. #4101
* [CHANGE] Querier: removed the config option `-store.max-look-back-period`, which was deprecated in Cortex 1.6 and was used only by the chunks storage. You should use `-querier.max-query-lookback` instead. #4101
* [CHANGE] Query Frontend: removed the config option `-querier.compress-http-responses`, which was deprecated in Cortex 1.6. You should use`-api.response-compression-enabled` instead. #4101
* [CHANGE] Runtime-config / overrides: removed the config options `-limits.per-user-override-config` (use `-runtime-config.file`) and `-limits.per-user-override-period` (use `-runtime-config.reload-period`), both deprecated since Cortex 0.6.0. #4112
* [CHANGE] Cortex now fails fast on startup if unable to connect to the ring backend. #4068
* [FEATURE] The following features have been marked as stable: #4101
  - Shuffle-sharding
  - Querier support for querying chunks and blocks store at the same time
  - Tracking of active series and exporting them as metrics (`-ingester.active-series-metrics-enabled` and related flags)
  - Blocks storage: lazy mmap of block indexes in the store-gateway (`-blocks-storage.bucket-store.index-header-lazy-loading-enabled`)
  - Ingester: close idle TSDB and remove them from local disk (`-blocks-storage.tsdb.close-idle-tsdb-timeout`)
* [FEATURE] Memberlist: add TLS configuration options for the memberlist transport layer used by the gossip KV store. #4046
  * New flags added for memberlist communication:
    * `-memberlist.tls-enabled`
    * `-memberlist.tls-cert-path`
    * `-memberlist.tls-key-path`
    * `-memberlist.tls-ca-path`
    * `-memberlist.tls-server-name`
    * `-memberlist.tls-insecure-skip-verify`
* [FEATURE] Ruler: added `local` backend support to the ruler storage configuration under the `-ruler-storage.` flag prefix. #3932
* [ENHANCEMENT] Store-gateway: cache object attributes looked up when fetching chunks in the metadata cache when configured (`-blocks-storage.bucket-store.metadata-cache.backend`) instead of the chunk cache. #270
* [ENHANCEMENT] Upgraded Docker base images to `alpine:3.13`. #4042
* [ENHANCEMENT] Blocks storage: reduce ingester memory by eliminating series reference cache. #3951
* [ENHANCEMENT] Ruler: optimized `<prefix>/api/v1/rules` and `<prefix>/api/v1/alerts` when ruler sharding is enabled. #3916
* [ENHANCEMENT] Ruler: added the following metrics when ruler sharding is enabled: #3916
  * `cortex_ruler_clients`
  * `cortex_ruler_client_request_duration_seconds`
* [ENHANCEMENT] Alertmanager: Add API endpoint to list all tenant alertmanager configs: `GET /multitenant_alertmanager/configs`. #3529
* [ENHANCEMENT] Ruler: Add API endpoint to list all tenant ruler rule groups: `GET /ruler/rule_groups`. #3529
* [ENHANCEMENT] Query-frontend/scheduler: added querier forget delay (`-query-frontend.querier-forget-delay` and `-query-scheduler.querier-forget-delay`) to mitigate the blast radius in the event queriers crash because of a repeatedly sent "query of death" when shuffle-sharding is enabled. #3901
* [ENHANCEMENT] Query-frontend: reduced memory allocations when serializing query response. #3964
* [ENHANCEMENT] Querier / ruler: some optimizations to PromQL query engine. #3934 #3989
* [ENHANCEMENT] Ingester: reduce CPU and memory when an high number of errors are returned by the ingester on the write path with the blocks storage. #3969 #3971 #3973
* [ENHANCEMENT] Distributor: reduce CPU and memory when an high number of errors are returned by the distributor on the write path. #3990
* [ENHANCEMENT] Put metric before label value in the "label value too long" error message. #4018
* [ENHANCEMENT] Allow use of `y|w|d` suffixes for duration related limits and per-tenant limits. #4044
* [ENHANCEMENT] Query-frontend: Small optimization on top of PR #3968 to avoid unnecessary Extents merging. #4026
* [ENHANCEMENT] Add a metric `cortex_compactor_compaction_interval_seconds` for the compaction interval config value. #4040
* [ENHANCEMENT] Ingester: added following per-ingester (instance) experimental limits: max number of series in memory (`-ingester.instance-limits.max-series`), max number of users in memory (`-ingester.instance-limits.max-tenants`), max ingestion rate (`-ingester.instance-limits.max-ingestion-rate`), and max inflight requests (`-ingester.instance-limits.max-inflight-push-requests`). These limits are only used when using blocks storage. Limits can also be configured using runtime-config feature, and current values are exported as `cortex_ingester_instance_limits` metric. #3992.
* [ENHANCEMENT] Cortex is now built with Go 1.16. #4062
* [ENHANCEMENT] Distributor: added per-distributor experimental limits: max number of inflight requests (`-distributor.instance-limits.max-inflight-push-requests`) and max ingestion rate in samples/sec (`-distributor.instance-limits.max-ingestion-rate`). If not set, these two are unlimited. Also added metrics to expose current values (`cortex_distributor_inflight_push_requests`, `cortex_distributor_ingestion_rate_samples_per_second`) as well as limits (`cortex_distributor_instance_limits` with various `limit` label values). #4071
* [ENHANCEMENT] Ruler: Added `-ruler.enabled-tenants` and `-ruler.disabled-tenants` to explicitly enable or disable rules processing for specific tenants. #4074
* [ENHANCEMENT] Block Storage Ingester: `/flush` now accepts two new parameters: `tenant` to specify tenant to flush and `wait=true` to make call synchronous. Multiple tenants can be specified by repeating `tenant` parameter. If no `tenant` is specified, all tenants are flushed, as before. #4073
* [ENHANCEMENT] Alertmanager: validate configured `-alertmanager.web.external-url` and fail if ends with `/`. #4081
* [ENHANCEMENT] Alertmanager: added `-alertmanager.receivers-firewall.block.cidr-networks` and `-alertmanager.receivers-firewall.block.private-addresses` to block specific network addresses in HTTP-based Alertmanager receiver integrations. #4085
* [ENHANCEMENT] Allow configuration of Cassandra's host selection policy. #4069
* [ENHANCEMENT] Store-gateway: retry synching blocks if a per-tenant sync fails. #3975 #4088
* [ENHANCEMENT] Add metric `cortex_tcp_connections` exposing the current number of accepted TCP connections. #4099
* [ENHANCEMENT] Querier: Allow federated queries to run concurrently. #4065
* [ENHANCEMENT] Label Values API call now supports `match[]` parameter when querying blocks on storage (assuming `-querier.query-store-for-labels-enabled` is enabled). #4133
* [BUGFIX] Ruler-API: fix bug where `/api/v1/rules/<namespace>/<group_name>` endpoint return `400` instead of `404`. #4013
* [BUGFIX] Distributor: reverted changes done to rate limiting in #3825. #3948
* [BUGFIX] Ingester: Fix race condition when opening and closing tsdb concurrently. #3959
* [BUGFIX] Querier: streamline tracing spans. #3924
* [BUGFIX] Ruler Storage: ignore objects with empty namespace or group in the name. #3999
* [BUGFIX] Distributor: fix issue causing distributors to not extend the replication set because of failing instances when zone-aware replication is enabled. #3977
* [BUGFIX] Query-frontend: Fix issue where cached entry size keeps increasing when making tiny query repeatedly. #3968
* [BUGFIX] Compactor: `-compactor.blocks-retention-period` now supports weeks (`w`) and years (`y`). #4027
* [BUGFIX] Querier: returning 422 (instead of 500) when query hits `max_chunks_per_query` limit with block storage, when the limit is hit in the store-gateway. #3937
* [BUGFIX] Ruler: Rule group limit enforcement should now allow the same number of rules in a group as the limit. #3616
* [BUGFIX] Frontend, Query-scheduler: allow querier to notify about shutdown without providing any authentication. #4066
* [BUGFIX] Querier: fixed race condition causing queries to fail right after querier startup with the "empty ring" error. #4068
* [BUGFIX] Compactor: Increment `cortex_compactor_runs_failed_total` if compactor failed compact a single tenant. #4094
* [BUGFIX] Tracing: hot fix to avoid the Jaeger tracing client to indefinitely block the Cortex process shutdown in case the HTTP connection to the tracing backend is blocked. #4134
* [BUGFIX] Forward proper EndsAt from ruler to Alertmanager inline with Prometheus behaviour. #4017
* [BUGFIX] Querier: support filtering LabelValues with matchers when using tenant federation. #4277

## Blocksconvert

* [ENHANCEMENT] Builder: add `-builder.timestamp-tolerance` option which may reduce block size by rounding timestamps to make difference whole seconds. #3891

## 1.8.1 / 2021-04-27

* [CHANGE] Fix for CVE-2021-31232: Local file disclosure vulnerability when `-experimental.alertmanager.enable-api` is used. The HTTP basic auth `password_file` can be used as an attack vector to send any file content via a webhook. The alertmanager templates can be used as an attack vector to send any file content because the alertmanager can load any text file specified in the templates list.

## 1.8.0 / 2021-03-24

* [CHANGE] Alertmanager: Don't expose cluster information to tenants via the `/alertmanager/api/v1/status` API endpoint when operating with clustering enabled. #3903
* [CHANGE] Ingester: don't update internal "last updated" timestamp of TSDB if tenant only sends invalid samples. This affects how "idle" time is computed. #3727
* [CHANGE] Require explicit flag `-<prefix>.tls-enabled` to enable TLS in GRPC clients. Previously it was enough to specify a TLS flag to enable TLS validation. #3156
* [CHANGE] Query-frontend: removed `-querier.split-queries-by-day` (deprecated in Cortex 0.4.0). Please use `-querier.split-queries-by-interval` instead. #3813
* [CHANGE] Store-gateway: the chunks pool controlled by `-blocks-storage.bucket-store.max-chunk-pool-bytes` is now shared across all tenants. #3830
* [CHANGE] Ingester: return error code 400 instead of 429 when per-user/per-tenant series/metadata limits are reached. #3833
* [CHANGE] Compactor: add `reason` label to `cortex_compactor_blocks_marked_for_deletion_total` metric. Source blocks marked for deletion by compactor are labelled as `compaction`, while blocks passing the retention period are labelled as `retention`. #3879
* [CHANGE] Alertmanager: the `DELETE /api/v1/alerts` is now idempotent. No error is returned if the alertmanager config doesn't exist. #3888
* [FEATURE] Experimental Ruler Storage: Add a separate set of configuration options to configure the ruler storage backend under the `-ruler-storage.` flag prefix. All blocks storage bucket clients and the config service are currently supported. Clients using this implementation will only be enabled if the existing `-ruler.storage` flags are left unset. #3805 #3864
* [FEATURE] Experimental Alertmanager Storage: Add a separate set of configuration options to configure the alertmanager storage backend under the `-alertmanager-storage.` flag prefix. All blocks storage bucket clients and the config service are currently supported. Clients using this implementation will only be enabled if the existing `-alertmanager.storage` flags are left unset. #3888
* [FEATURE] Adds support to S3 server-side encryption using KMS. The S3 server-side encryption config can be overridden on a per-tenant basis for the blocks storage, ruler and alertmanager. Deprecated `-<prefix>.s3.sse-encryption`, please use the following CLI flags that have been added. #3651 #3810 #3811 #3870 #3886 #3906
  - `-<prefix>.s3.sse.type`
  - `-<prefix>.s3.sse.kms-key-id`
  - `-<prefix>.s3.sse.kms-encryption-context`
* [FEATURE] Querier: Enable `@ <timestamp>` modifier in PromQL using the new `-querier.at-modifier-enabled` flag. #3744
* [FEATURE] Overrides Exporter: Add `overrides-exporter` module for exposing per-tenant resource limit overrides as metrics. It is not included in `all` target (single-binary mode), and must be explicitly enabled. #3785
* [FEATURE] Experimental thanosconvert: introduce an experimental tool `thanosconvert` to migrate Thanos block metadata to Cortex metadata. #3770
* [FEATURE] Alertmanager: It now shards the `/api/v1/alerts` API using the ring when sharding is enabled. #3671
  * Added `-alertmanager.max-recv-msg-size` (defaults to 16M) to limit the size of HTTP request body handled by the alertmanager.
  * New flags added for communication between alertmanagers:
    * `-alertmanager.max-recv-msg-size`
    * `-alertmanager.alertmanager-client.remote-timeout`
    * `-alertmanager.alertmanager-client.tls-enabled`
    * `-alertmanager.alertmanager-client.tls-cert-path`
    * `-alertmanager.alertmanager-client.tls-key-path`
    * `-alertmanager.alertmanager-client.tls-ca-path`
    * `-alertmanager.alertmanager-client.tls-server-name`
    * `-alertmanager.alertmanager-client.tls-insecure-skip-verify`
* [FEATURE] Compactor: added blocks storage per-tenant retention support. This is configured via `-compactor.retention-period`, and can be overridden on a per-tenant basis. #3879
* [ENHANCEMENT] Queries: Instrument queries that were discarded due to the configured `max_outstanding_requests_per_tenant`. #3894
  * `cortex_query_frontend_discarded_requests_total`
  * `cortex_query_scheduler_discarded_requests_total`
* [ENHANCEMENT] Ruler: Add TLS and explicit basis authentication configuration options for the HTTP client the ruler uses to communicate with the alertmanager. #3752
  * `-ruler.alertmanager-client.basic-auth-username`: Configure the basic authentication username used by the client. Takes precedent over a URL configured username.
  * `-ruler.alertmanager-client.basic-auth-password`: Configure the basic authentication password used by the client. Takes precedent over a URL configured password.
  * `-ruler.alertmanager-client.tls-ca-path`: File path to the CA file.
  * `-ruler.alertmanager-client.tls-cert-path`: File path to the TLS certificate.
  * `-ruler.alertmanager-client.tls-insecure-skip-verify`: Boolean to disable verifying the certificate.
  * `-ruler.alertmanager-client.tls-key-path`: File path to the TLS key certificate.
  * `-ruler.alertmanager-client.tls-server-name`: Expected name on the TLS certificate.
* [ENHANCEMENT] Ingester: exposed metric `cortex_ingester_oldest_unshipped_block_timestamp_seconds`, tracking the unix timestamp of the oldest TSDB block not shipped to the storage yet. #3705
* [ENHANCEMENT] Prometheus upgraded. #3739 #3806
  * Avoid unnecessary `runtime.GC()` during compactions.
  * Prevent compaction loop in TSDB on data gap.
* [ENHANCEMENT] Query-Frontend now returns server side performance metrics using `Server-Timing` header when query stats is enabled. #3685
* [ENHANCEMENT] Runtime Config: Add a `mode` query parameter for the runtime config endpoint. `/runtime_config?mode=diff` now shows the YAML runtime configuration with all values that differ from the defaults. #3700
* [ENHANCEMENT] Distributor: Enable downstream projects to wrap distributor push function and access the deserialized write requests berfore/after they are pushed. #3755
* [ENHANCEMENT] Add flag `-<prefix>.tls-server-name` to require a specific server name instead of the hostname on the certificate. #3156
* [ENHANCEMENT] Alertmanager: Remove a tenant's alertmanager instead of pausing it as we determine it is no longer needed. #3722
* [ENHANCEMENT] Blocks storage: added more configuration options to S3 client. #3775
  * `-blocks-storage.s3.tls-handshake-timeout`: Maximum time to wait for a TLS handshake. 0 means no limit.
  * `-blocks-storage.s3.expect-continue-timeout`: The time to wait for a server's first response headers after fully writing the request headers if the request has an Expect header. 0 to send the request body immediately.
  * `-blocks-storage.s3.max-idle-connections`: Maximum number of idle (keep-alive) connections across all hosts. 0 means no limit.
  * `-blocks-storage.s3.max-idle-connections-per-host`: Maximum number of idle (keep-alive) connections to keep per-host. If 0, a built-in default value is used.
  * `-blocks-storage.s3.max-connections-per-host`: Maximum number of connections per host. 0 means no limit.
* [ENHANCEMENT] Ingester: when tenant's TSDB is closed, Ingester now removes pushed metrics-metadata from memory, and removes metadata (`cortex_ingester_memory_metadata`, `cortex_ingester_memory_metadata_created_total`, `cortex_ingester_memory_metadata_removed_total`) and validation metrics (`cortex_discarded_samples_total`, `cortex_discarded_metadata_total`). #3782
* [ENHANCEMENT] Distributor: cleanup metrics for inactive tenants. #3784
* [ENHANCEMENT] Ingester: Have ingester to re-emit following TSDB metrics. #3800
  * `cortex_ingester_tsdb_blocks_loaded`
  * `cortex_ingester_tsdb_reloads_total`
  * `cortex_ingester_tsdb_reloads_failures_total`
  * `cortex_ingester_tsdb_symbol_table_size_bytes`
  * `cortex_ingester_tsdb_storage_blocks_bytes`
  * `cortex_ingester_tsdb_time_retentions_total`
* [ENHANCEMENT] Querier: distribute workload across `-store-gateway.sharding-ring.replication-factor` store-gateway replicas when querying blocks and `-store-gateway.sharding-enabled=true`. #3824
* [ENHANCEMENT] Distributor / HA Tracker: added cleanup of unused elected HA replicas from KV store. Added following metrics to monitor this process: #3809
  * `cortex_ha_tracker_replicas_cleanup_started_total`
  * `cortex_ha_tracker_replicas_cleanup_marked_for_deletion_total`
  * `cortex_ha_tracker_replicas_cleanup_deleted_total`
  * `cortex_ha_tracker_replicas_cleanup_delete_failed_total`
* [ENHANCEMENT] Ruler now has new API endpoint `/ruler/delete_tenant_config` that can be used to delete all ruler groups for tenant. It is intended to be used by administrators who wish to clean up state after removed user. Note that this endpoint is enabled regardless of `-experimental.ruler.enable-api`. #3750 #3899
* [ENHANCEMENT] Query-frontend, query-scheduler: cleanup metrics for inactive tenants. #3826
* [ENHANCEMENT] Blocks storage: added `-blocks-storage.s3.region` support to S3 client configuration. #3811
* [ENHANCEMENT] Distributor: Remove cached subrings for inactive users when using shuffle sharding. #3849
* [ENHANCEMENT] Store-gateway: Reduced memory used to fetch chunks at query time. #3855
* [ENHANCEMENT] Ingester: attempt to prevent idle compaction from happening in concurrent ingesters by introducing a 25% jitter to the configured idle timeout (`-blocks-storage.tsdb.head-compaction-idle-timeout`). #3850
* [ENHANCEMENT] Compactor: cleanup local files for users that are no longer owned by compactor. #3851
* [ENHANCEMENT] Store-gateway: close empty bucket stores, and delete leftover local files for tenants that no longer belong to store-gateway. #3853
* [ENHANCEMENT] Store-gateway: added metrics to track partitioner behaviour. #3877
  * `cortex_bucket_store_partitioner_requested_bytes_total`
  * `cortex_bucket_store_partitioner_requested_ranges_total`
  * `cortex_bucket_store_partitioner_expanded_bytes_total`
  * `cortex_bucket_store_partitioner_expanded_ranges_total`
* [ENHANCEMENT] Store-gateway: added metrics to monitor chunk buffer pool behaviour. #3880
  * `cortex_bucket_store_chunk_pool_requested_bytes_total`
  * `cortex_bucket_store_chunk_pool_returned_bytes_total`
* [ENHANCEMENT] Alertmanager: load alertmanager configurations from object storage concurrently, and only load necessary configurations, speeding configuration synchronization process and executing fewer "GET object" operations to the storage when sharding is enabled. #3898
* [ENHANCEMENT] Ingester (blocks storage): Ingester can now stream entire chunks instead of individual samples to the querier. At the moment this feature must be explicitly enabled either by using `-ingester.stream-chunks-when-using-blocks` flag or `ingester_stream_chunks_when_using_blocks` (boolean) field in runtime config file, but these configuration options are temporary and will be removed when feature is stable. #3889
* [ENHANCEMENT] Alertmanager: New endpoint `/multitenant_alertmanager/delete_tenant_config` to delete configuration for tenant identified by `X-Scope-OrgID` header. This is an internal endpoint, available even if Alertmanager API is not enabled by using `-experimental.alertmanager.enable-api`. #3900
* [ENHANCEMENT] MemCached: Add `max_item_size` support. #3929
* [BUGFIX] Cortex: Fixed issue where fatal errors and various log messages where not logged. #3778
* [BUGFIX] HA Tracker: don't track as error in the `cortex_kv_request_duration_seconds` metric a CAS operation intentionally aborted. #3745
* [BUGFIX] Querier / ruler: do not log "error removing stale clients" if the ring is empty. #3761
* [BUGFIX] Store-gateway: fixed a panic caused by a race condition when the index-header lazy loading is enabled. #3775 #3789
* [BUGFIX] Compactor: fixed "could not guess file size" log when uploading blocks deletion marks to the global location. #3807
* [BUGFIX] Prevent panic at start if the http_prefix setting doesn't have a valid value. #3796
* [BUGFIX] Memberlist: fixed panic caused by race condition in `armon/go-metrics` used by memberlist client. #3725
* [BUGFIX] Querier: returning 422 (instead of 500) when query hits `max_chunks_per_query` limit with block storage. #3895
* [BUGFIX] Alertmanager: Ensure that experimental `/api/v1/alerts` endpoints work when `-http.prefix` is empty. #3905
* [BUGFIX] Chunk store: fix panic in inverted index when deleted fingerprint is no longer in the index. #3543

## 1.7.1 / 2021-04-27

* [CHANGE] Fix for CVE-2021-31232: Local file disclosure vulnerability when `-experimental.alertmanager.enable-api` is used. The HTTP basic auth `password_file` can be used as an attack vector to send any file content via a webhook. The alertmanager templates can be used as an attack vector to send any file content because the alertmanager can load any text file specified in the templates list.

## 1.7.0 / 2021-02-23

Note the blocks storage compactor runs a migration task at startup in this version, which can take many minutes and use a lot of RAM.
[Turn this off after first run](https://cortexmetrics.io/docs/blocks-storage/production-tips/#ensure-deletion-marks-migration-is-disabled-after-first-run).

* [CHANGE] FramedSnappy encoding support has been removed from Push and Remote Read APIs. This means Prometheus 1.6 support has been removed and the oldest Prometheus version supported in the remote write is 1.7. #3682
* [CHANGE] Ruler: removed the flag `-ruler.evaluation-delay-duration-deprecated` which was deprecated in 1.4.0. Please use the `ruler_evaluation_delay_duration` per-tenant limit instead. #3694
* [CHANGE] Removed the flags `-<prefix>.grpc-use-gzip-compression` which were deprecated in 1.3.0: #3694
  * `-query-scheduler.grpc-client-config.grpc-use-gzip-compression`: use `-query-scheduler.grpc-client-config.grpc-compression` instead
  * `-frontend.grpc-client-config.grpc-use-gzip-compression`: use `-frontend.grpc-client-config.grpc-compression` instead
  * `-ruler.client.grpc-use-gzip-compression`: use `-ruler.client.grpc-compression` instead
  * `-bigtable.grpc-use-gzip-compression`: use `-bigtable.grpc-compression` instead
  * `-ingester.client.grpc-use-gzip-compression`: use `-ingester.client.grpc-compression` instead
  * `-querier.frontend-client.grpc-use-gzip-compression`: use `-querier.frontend-client.grpc-compression` instead
* [CHANGE] Querier: it's not required to set `-frontend.query-stats-enabled=true` in the querier anymore to enable query statistics logging in the query-frontend. The flag is now required to be configured only in the query-frontend and it will be propagated to the queriers. #3595 #3695
* [CHANGE] Blocks storage: compactor is now required when running a Cortex cluster with the blocks storage, because it also keeps the bucket index updated. #3583
* [CHANGE] Blocks storage: block deletion marks are now stored in a per-tenant global markers/ location too, other than within the block location. The compactor, at startup, will copy deletion marks from the block location to the global location. This migration is required only once, so it can be safely disabled via `-compactor.block-deletion-marks-migration-enabled=false` after new compactor has successfully started at least once in the cluster. #3583
* [CHANGE] OpenStack Swift: the default value for the `-ruler.storage.swift.container-name` and `-swift.container-name` config options has changed from `cortex` to empty string. If you were relying on the default value, please set it back to `cortex`. #3660
* [CHANGE] HA Tracker: configured replica label is now verified against label value length limit (`-validation.max-length-label-value`). #3668
* [CHANGE] Distributor: `extend_writes` field in YAML configuration has moved from `lifecycler` (inside `ingester_config`) to `distributor_config`. This doesn't affect command line option `-distributor.extend-writes`, which stays the same. #3719
* [CHANGE] Alertmanager: Deprecated `-cluster.` CLI flags in favor of their `-alertmanager.cluster.` equivalent. The deprecated flags (and their respective YAML config options) are: #3677
  * `-cluster.listen-address` in favor of `-alertmanager.cluster.listen-address`
  * `-cluster.advertise-address` in favor of `-alertmanager.cluster.advertise-address`
  * `-cluster.peer` in favor of `-alertmanager.cluster.peers`
  * `-cluster.peer-timeout` in favor of `-alertmanager.cluster.peer-timeout`
* [CHANGE] Blocks storage: the default value of `-blocks-storage.bucket-store.sync-interval` has been changed from `5m` to `15m`. #3724
* [FEATURE] Querier: Queries can be federated across multiple tenants. The tenants IDs involved need to be specified separated by a `|` character in the `X-Scope-OrgID` request header. This is an experimental feature, which can be enabled by setting `-tenant-federation.enabled=true` on all Cortex services. #3250
* [FEATURE] Alertmanager: introduced the experimental option `-alertmanager.sharding-enabled` to shard tenants across multiple Alertmanager instances. This feature is still under heavy development and its usage is discouraged. The following new metrics are exported by the Alertmanager: #3664
  * `cortex_alertmanager_ring_check_errors_total`
  * `cortex_alertmanager_sync_configs_total`
  * `cortex_alertmanager_sync_configs_failed_total`
  * `cortex_alertmanager_tenants_discovered`
  * `cortex_alertmanager_tenants_owned`
* [ENHANCEMENT] Allow specifying JAEGER_ENDPOINT instead of sampling server or local agent port. #3682
* [ENHANCEMENT] Blocks storage: introduced a per-tenant bucket index, periodically updated by the compactor, used to avoid full bucket scanning done by queriers, store-gateways and rulers. The bucket index is updated by the compactor during blocks cleanup, on every `-compactor.cleanup-interval`. #3553 #3555 #3561 #3583 #3625 #3711 #3715
* [ENHANCEMENT] Blocks storage: introduced an option `-blocks-storage.bucket-store.bucket-index.enabled` to enable the usage of the bucket index in the querier, store-gateway and ruler. When enabled, the querier, store-gateway and ruler will use the bucket index to find a tenant's blocks instead of running the periodic bucket scan. The following new metrics are exported by the querier and ruler: #3614 #3625
  * `cortex_bucket_index_loads_total`
  * `cortex_bucket_index_load_failures_total`
  * `cortex_bucket_index_load_duration_seconds`
  * `cortex_bucket_index_loaded`
* [ENHANCEMENT] Compactor: exported the following metrics. #3583 #3625
  * `cortex_bucket_blocks_count`: Total number of blocks per tenant in the bucket. Includes blocks marked for deletion, but not partial blocks.
  * `cortex_bucket_blocks_marked_for_deletion_count`: Total number of blocks per tenant marked for deletion in the bucket.
  * `cortex_bucket_blocks_partials_count`: Total number of partial blocks.
  * `cortex_bucket_index_last_successful_update_timestamp_seconds`: Timestamp of the last successful update of a tenant's bucket index.
* [ENHANCEMENT] Ruler: Add `cortex_prometheus_last_evaluation_samples` to expose the number of samples generated by a rule group per tenant. #3582
* [ENHANCEMENT] Memberlist: add status page (/memberlist) with available details about memberlist-based KV store and memberlist cluster. It's also possible to view KV values in Go struct or JSON format, or download for inspection. #3575
* [ENHANCEMENT] Memberlist: client can now keep a size-bounded buffer with sent and received messages and display them in the admin UI (/memberlist) for troubleshooting. #3581 #3602
* [ENHANCEMENT] Blocks storage: added block index attributes caching support to metadata cache. The TTL can be configured via `-blocks-storage.bucket-store.metadata-cache.block-index-attributes-ttl`. #3629
* [ENHANCEMENT] Alertmanager: Add support for Azure blob storage. #3634
* [ENHANCEMENT] Compactor: tenants marked for deletion will now be fully cleaned up after some delay since deletion of last block. Cleanup includes removal of remaining marker files (including tenant deletion mark file) and files under `debug/metas`. #3613
* [ENHANCEMENT] Compactor: retry compaction of a single tenant on failure instead of re-running compaction for all tenants. #3627
* [ENHANCEMENT] Querier: Implement result caching for tenant query federation. #3640
* [ENHANCEMENT] API: Add a `mode` query parameter for the config endpoint: #3645
  * `/config?mode=diff`: Shows the YAML configuration with all values that differ from the defaults.
  * `/config?mode=defaults`: Shows the YAML configuration with all the default values.
* [ENHANCEMENT] OpenStack Swift: added the following config options to OpenStack Swift backend client: #3660
  - Chunks storage: `-swift.auth-version`, `-swift.max-retries`, `-swift.connect-timeout`, `-swift.request-timeout`.
  - Blocks storage: ` -blocks-storage.swift.auth-version`, ` -blocks-storage.swift.max-retries`, ` -blocks-storage.swift.connect-timeout`, ` -blocks-storage.swift.request-timeout`.
  - Ruler: `-ruler.storage.swift.auth-version`, `-ruler.storage.swift.max-retries`, `-ruler.storage.swift.connect-timeout`, `-ruler.storage.swift.request-timeout`.
* [ENHANCEMENT] Disabled in-memory shuffle-sharding subring cache in the store-gateway, ruler and compactor. This should reduce the memory utilisation in these services when shuffle-sharding is enabled, without introducing a significantly increase CPU utilisation. #3601
* [ENHANCEMENT] Shuffle sharding: optimised subring generation used by shuffle sharding. #3601
* [ENHANCEMENT] New /runtime_config endpoint that returns the defined runtime configuration in YAML format. The returned configuration includes overrides. #3639
* [ENHANCEMENT] Query-frontend: included the parameter name failed to validate in HTTP 400 message. #3703
* [ENHANCEMENT] Fail to startup Cortex if provided runtime config is invalid. #3707
* [ENHANCEMENT] Alertmanager: Add flags to customize the cluster configuration: #3667
  * `-alertmanager.cluster.gossip-interval`: The interval between sending gossip messages. By lowering this value (more frequent) gossip messages are propagated across cluster more quickly at the expense of increased bandwidth usage.
  * `-alertmanager.cluster.push-pull-interval`: The interval between gossip state syncs. Setting this interval lower (more frequent) will increase convergence speeds across larger clusters at the expense of increased bandwidth usage.
* [ENHANCEMENT] Distributor: change the error message returned when a received series has too many label values. The new message format has the series at the end and this plays better with Prometheus logs truncation. #3718
  - From: `sample for '<series>' has <value> label names; limit <value>`
  - To: `series has too many labels (actual: <value>, limit: <value>) series: '<series>'`
* [ENHANCEMENT] Improve bucket index loader to handle edge case where new tenant has not had blocks uploaded to storage yet. #3717
* [BUGFIX] Allow `-querier.max-query-lookback` use `y|w|d` suffix like deprecated `-store.max-look-back-period`. #3598
* [BUGFIX] Memberlist: Entry in the ring should now not appear again after using "Forget" feature (unless it's still heartbeating). #3603
* [BUGFIX] Ingester: do not close idle TSDBs while blocks shipping is in progress. #3630 #3632
* [BUGFIX] Ingester: correctly update `cortex_ingester_memory_users` and `cortex_ingester_active_series` when a tenant's idle TSDB is closed, when running Cortex with the blocks storage. #3646
* [BUGFIX] Querier: fix default value incorrectly overriding `-querier.frontend-address` in single-binary mode. #3650
* [BUGFIX] Compactor: delete `deletion-mark.json` at last when deleting a block in order to not leave partial blocks without deletion mark in the bucket if the compactor is interrupted while deleting a block. #3660
* [BUGFIX] Blocks storage: do not cleanup a partially uploaded block when `meta.json` upload fails. Despite failure to upload `meta.json`, this file may in some cases still appear in the bucket later. By skipping early cleanup, we avoid having corrupted blocks in the storage. #3660
* [BUGFIX] Alertmanager: disable access to `/alertmanager/metrics` (which exposes all Cortex metrics), `/alertmanager/-/reload` and `/alertmanager/debug/*`, which were available to any authenticated user with enabled AlertManager. #3678
* [BUGFIX] Query-Frontend: avoid creating many small sub-queries by discarding cache extents under 5 minutes #3653
* [BUGFIX] Ruler: Ensure the stale markers generated for evaluated rules respect the configured `-ruler.evaluation-delay-duration`. This will avoid issues with samples with NaN be persisted with timestamps set ahead of the next rule evaluation. #3687
* [BUGFIX] Alertmanager: don't serve HTTP requests until Alertmanager has fully started. Serving HTTP requests earlier may result in loss of configuration for the user. #3679
* [BUGFIX] Do not log "failed to load config" if runtime config file is empty. #3706
* [BUGFIX] Do not allow to use a runtime config file containing multiple YAML documents. #3706
* [BUGFIX] HA Tracker: don't track as error in the `cortex_kv_request_duration_seconds` metric a CAS operation intentionally aborted. #3745

## 1.6.0 / 2020-12-29

* [CHANGE] Query Frontend: deprecate `-querier.compress-http-responses` in favour of `-api.response-compression-enabled`. #3544
* [CHANGE] Querier: deprecated `-store.max-look-back-period`. You should use `-querier.max-query-lookback` instead. #3452
* [CHANGE] Blocks storage: increased `-blocks-storage.bucket-store.chunks-cache.attributes-ttl` default from `24h` to `168h` (1 week). #3528
* [CHANGE] Blocks storage: the config option `-blocks-storage.bucket-store.index-cache.postings-compression-enabled` has been deprecated and postings compression is always enabled. #3538
* [CHANGE] Ruler: gRPC message size default limits on the Ruler-client side have changed: #3523
  - limit for outgoing gRPC messages has changed from 2147483647 to 16777216 bytes
  - limit for incoming gRPC messages has changed from 4194304 to 104857600 bytes
* [FEATURE] Distributor/Ingester: Provide ability to not overflow writes in the presence of a leaving or unhealthy ingester. This allows for more efficient ingester rolling restarts. #3305
* [FEATURE] Query-frontend: introduced query statistics logged in the query-frontend when enabled via `-frontend.query-stats-enabled=true`. When enabled, the metric `cortex_query_seconds_total` is tracked, counting the sum of the wall time spent across all queriers while running queries (on a per-tenant basis). The metrics `cortex_request_duration_seconds` and `cortex_query_seconds_total` are different: the first one tracks the request duration (eg. HTTP request from the client), while the latter tracks the sum of the wall time on all queriers involved executing the query. #3539
* [ENHANCEMENT] API: Add GZIP HTTP compression to the API responses. Compression can be enabled via `-api.response-compression-enabled`. #3536
* [ENHANCEMENT] Added zone-awareness support on queries. When zone-awareness is enabled, queries will still succeed if all ingesters in a single zone will fail. #3414
* [ENHANCEMENT] Blocks storage ingester: exported more TSDB-related metrics. #3412
  - `cortex_ingester_tsdb_wal_corruptions_total`
  - `cortex_ingester_tsdb_head_truncations_failed_total`
  - `cortex_ingester_tsdb_head_truncations_total`
  - `cortex_ingester_tsdb_head_gc_duration_seconds`
* [ENHANCEMENT] Enforced keepalive on all gRPC clients used for inter-service communication. #3431
* [ENHANCEMENT] Added `cortex_alertmanager_config_hash` metric to expose hash of Alertmanager Config loaded per user. #3388
* [ENHANCEMENT] Query-Frontend / Query-Scheduler: New component called "Query-Scheduler" has been introduced. Query-Scheduler is simply a queue of requests, moved outside of Query-Frontend. This allows Query-Frontend to be scaled separately from number of queues. To make Query-Frontend and Querier use Query-Scheduler, they need to be started with `-frontend.scheduler-address` and `-querier.scheduler-address` options respectively. #3374 #3471
* [ENHANCEMENT] Query-frontend / Querier / Ruler: added `-querier.max-query-lookback` to limit how long back data (series and metadata) can be queried. This setting can be overridden on a per-tenant basis and is enforced in the query-frontend, querier and ruler. #3452 #3458
* [ENHANCEMENT] Querier: added `-querier.query-store-for-labels-enabled` to query store for label names, label values and series APIs. Only works with blocks storage engine. #3461 #3520
* [ENHANCEMENT] Ingester: exposed `-blocks-storage.tsdb.wal-segment-size-bytes` config option to customise the TSDB WAL segment max size. #3476
* [ENHANCEMENT] Compactor: concurrently run blocks cleaner for multiple tenants. Concurrency can be configured via `-compactor.cleanup-concurrency`. #3483
* [ENHANCEMENT] Compactor: shuffle tenants before running compaction. #3483
* [ENHANCEMENT] Compactor: wait for a stable ring at startup, when sharding is enabled. #3484
* [ENHANCEMENT] Store-gateway: added `-blocks-storage.bucket-store.index-header-lazy-loading-enabled` to enable index-header lazy loading (experimental). When enabled, index-headers will be mmap-ed only once required by a query and will be automatically released after `-blocks-storage.bucket-store.index-header-lazy-loading-idle-timeout` time of inactivity. #3498
* [ENHANCEMENT] Alertmanager: added metrics `cortex_alertmanager_notification_requests_total` and `cortex_alertmanager_notification_requests_failed_total`. #3518
* [ENHANCEMENT] Ingester: added `-blocks-storage.tsdb.head-chunks-write-buffer-size-bytes` to fine-tune the TSDB head chunks write buffer size when running Cortex blocks storage. #3518
* [ENHANCEMENT] /metrics now supports OpenMetrics output. HTTP and gRPC servers metrics can now include exemplars. #3524
* [ENHANCEMENT] Expose gRPC keepalive policy options by gRPC server. #3524
* [ENHANCEMENT] Blocks storage: enabled caching of `meta.json` attributes, configurable via `-blocks-storage.bucket-store.metadata-cache.metafile-attributes-ttl`. #3528
* [ENHANCEMENT] Compactor: added a config validation check to fail fast if the compactor has been configured invalid block range periods (each period is expected to be a multiple of the previous one). #3534
* [ENHANCEMENT] Blocks storage: concurrently fetch deletion marks from object storage. #3538
* [ENHANCEMENT] Blocks storage ingester: ingester can now close idle TSDB and delete local data. #3491 #3552
* [ENHANCEMENT] Blocks storage: add option to use V2 signatures for S3 authentication. #3540
* [ENHANCEMENT] Exported process metrics to monitor the number of memory map areas allocated. #3537
  * - `process_memory_map_areas`
  * - `process_memory_map_areas_limit`
* [ENHANCEMENT] Ruler: Expose gRPC client options. #3523
* [ENHANCEMENT] Compactor: added metrics to track on-going compaction. #3535
  * `cortex_compactor_tenants_discovered`
  * `cortex_compactor_tenants_skipped`
  * `cortex_compactor_tenants_processing_succeeded`
  * `cortex_compactor_tenants_processing_failed`
* [ENHANCEMENT] Added new experimental API endpoints: `POST /purger/delete_tenant` and `GET /purger/delete_tenant_status` for deleting all tenant data. Only works with blocks storage. Compactor removes blocks that belong to user marked for deletion. #3549 #3558
* [ENHANCEMENT] Chunks storage: add option to use V2 signatures for S3 authentication. #3560
* [ENHANCEMENT] HA Tracker: Added new limit `ha_max_clusters` to set the max number of clusters tracked for single user. This limit is disabled by default. #3668
* [BUGFIX] Query-Frontend: `cortex_query_seconds_total` now return seconds not nanoseconds. #3589
* [BUGFIX] Blocks storage ingester: fixed some cases leading to a TSDB WAL corruption after a partial write to disk. #3423
* [BUGFIX] Blocks storage: Fix the race between ingestion and `/flush` call resulting in overlapping blocks. #3422
* [BUGFIX] Querier: fixed `-querier.max-query-into-future` which wasn't correctly enforced on range queries. #3452
* [BUGFIX] Fixed float64 precision stability when aggregating metrics before exposing them. This could have lead to false counters resets when querying some metrics exposed by Cortex. #3506
* [BUGFIX] Querier: the meta.json sync concurrency done when running Cortex with the blocks storage is now controlled by `-blocks-storage.bucket-store.meta-sync-concurrency` instead of the incorrect `-blocks-storage.bucket-store.block-sync-concurrency` (default values are the same). #3531
* [BUGFIX] Querier: fixed initialization order of querier module when using blocks storage. It now (again) waits until blocks have been synchronized. #3551

## Blocksconvert

* [ENHANCEMENT] Scheduler: ability to ignore users based on regexp, using `-scheduler.ignore-users-regex` flag. #3477
* [ENHANCEMENT] Builder: Parallelize reading chunks in the final stage of building block. #3470
* [ENHANCEMENT] Builder: remove duplicate label names from chunk. #3547

## 1.5.0 / 2020-11-09

### Cortex

* [CHANGE] Blocks storage: update the default HTTP configuration values for the S3 client to the upstream Thanos default values. #3244
  - `-blocks-storage.s3.http.idle-conn-timeout` is set 90 seconds.
  - `-blocks-storage.s3.http.response-header-timeout` is set to 2 minutes.
* [CHANGE] Improved shuffle sharding support in the write path. This work introduced some config changes: #3090
  * Introduced `-distributor.sharding-strategy` CLI flag (and its respective `sharding_strategy` YAML config option) to explicitly specify which sharding strategy should be used in the write path
  * `-experimental.distributor.user-subring-size` flag renamed to `-distributor.ingestion-tenant-shard-size`
  * `user_subring_size` limit YAML config option renamed to `ingestion_tenant_shard_size`
* [CHANGE] Dropped "blank Alertmanager configuration; using fallback" message from Info to Debug level. #3205
* [CHANGE] Zone-awareness replication for time-series now should be explicitly enabled in the distributor via the `-distributor.zone-awareness-enabled` CLI flag (or its respective YAML config option). Before, zone-aware replication was implicitly enabled if a zone was set on ingesters. #3200
* [CHANGE] Removed the deprecated CLI flag `-config-yaml`. You should use `-schema-config-file` instead. #3225
* [CHANGE] Enforced the HTTP method required by some API endpoints which did (incorrectly) allow any method before that. #3228
  - `GET /`
  - `GET /config`
  - `GET /debug/fgprof`
  - `GET /distributor/all_user_stats`
  - `GET /distributor/ha_tracker`
  - `GET /all_user_stats`
  - `GET /ha-tracker`
  - `GET /api/v1/user_stats`
  - `GET /api/v1/chunks`
  - `GET <legacy-http-prefix>/user_stats`
  - `GET <legacy-http-prefix>/chunks`
  - `GET /services`
  - `GET /multitenant_alertmanager/status`
  - `GET /status` (alertmanager microservice)
  - `GET|POST /ingester/ring`
  - `GET|POST /ring`
  - `GET|POST /store-gateway/ring`
  - `GET|POST /compactor/ring`
  - `GET|POST /ingester/flush`
  - `GET|POST /ingester/shutdown`
  - `GET|POST /flush`
  - `GET|POST /shutdown`
  - `GET|POST /ruler/ring`
  - `POST /api/v1/push`
  - `POST <legacy-http-prefix>/push`
  - `POST /push`
  - `POST /ingester/push`
* [CHANGE] Renamed CLI flags to configure the network interface names from which automatically detect the instance IP. #3295
  - `-compactor.ring.instance-interface` renamed to `-compactor.ring.instance-interface-names`
  - `-store-gateway.sharding-ring.instance-interface` renamed to `-store-gateway.sharding-ring.instance-interface-names`
  - `-distributor.ring.instance-interface` renamed to `-distributor.ring.instance-interface-names`
  - `-ruler.ring.instance-interface` renamed to `-ruler.ring.instance-interface-names`
* [CHANGE] Renamed `-<prefix>.redis.enable-tls` CLI flag to `-<prefix>.redis.tls-enabled`, and its respective YAML config option from `enable_tls` to `tls_enabled`. #3298
* [CHANGE] Increased default `-<prefix>.redis.timeout` from `100ms` to `500ms`. #3301
* [CHANGE] `cortex_alertmanager_config_invalid` has been removed in favor of `cortex_alertmanager_config_last_reload_successful`. #3289
* [CHANGE] Query-frontend: POST requests whose body size exceeds 10MiB will be rejected. The max body size can be customised via `-frontend.max-body-size`. #3276
* [FEATURE] Shuffle sharding: added support for shuffle-sharding queriers in the query-frontend. When configured (`-frontend.max-queriers-per-tenant` globally, or using per-tenant limit `max_queriers_per_tenant`), each tenants's requests will be handled by different set of queriers. #3113 #3257
* [FEATURE] Shuffle sharding: added support for shuffle-sharding ingesters on the read path. When ingesters shuffle-sharding is enabled and `-querier.shuffle-sharding-ingesters-lookback-period` is set, queriers will fetch in-memory series from the minimum set of required ingesters, selecting only ingesters which may have received series since 'now - lookback period'. #3252
* [FEATURE] Query-frontend: added `compression` config to support results cache with compression. #3217
* [FEATURE] Add OpenStack Swift support to blocks storage. #3303
* [FEATURE] Added support for applying Prometheus relabel configs on series received by the distributor. A `metric_relabel_configs` field has been added to the per-tenant limits configuration. #3329
* [FEATURE] Support for Cassandra client SSL certificates. #3384
* [ENHANCEMENT] Ruler: Introduces two new limits `-ruler.max-rules-per-rule-group` and `-ruler.max-rule-groups-per-tenant` to control the number of rules per rule group and the total number of rule groups for a given user. They are disabled by default. #3366
* [ENHANCEMENT] Allow to specify multiple comma-separated Cortex services to `-target` CLI option (or its respective YAML config option). For example, `-target=all,compactor` can be used to start Cortex single-binary with compactor as well. #3275
* [ENHANCEMENT] Expose additional HTTP configs for the S3 backend client. New flag are listed below: #3244
  - `-blocks-storage.s3.http.idle-conn-timeout`
  - `-blocks-storage.s3.http.response-header-timeout`
  - `-blocks-storage.s3.http.insecure-skip-verify`
* [ENHANCEMENT] Added `cortex_query_frontend_connected_clients` metric to show the number of workers currently connected to the frontend. #3207
* [ENHANCEMENT] Shuffle sharding: improved shuffle sharding in the write path. Shuffle sharding now should be explicitly enabled via `-distributor.sharding-strategy` CLI flag (or its respective YAML config option) and guarantees stability, consistency, shuffling and balanced zone-awareness properties. #3090 #3214
* [ENHANCEMENT] Ingester: added new metric `cortex_ingester_active_series` to track active series more accurately. Also added options to control whether active series tracking is enabled (`-ingester.active-series-metrics-enabled`, defaults to false), and how often this metric is updated (`-ingester.active-series-metrics-update-period`) and max idle time for series to be considered inactive (`-ingester.active-series-metrics-idle-timeout`). #3153
* [ENHANCEMENT] Store-gateway: added zone-aware replication support to blocks replication in the store-gateway. #3200
* [ENHANCEMENT] Store-gateway: exported new metrics. #3231
  - `cortex_bucket_store_cached_series_fetch_duration_seconds`
  - `cortex_bucket_store_cached_postings_fetch_duration_seconds`
  - `cortex_bucket_stores_gate_queries_max`
* [ENHANCEMENT] Added `-version` flag to Cortex. #3233
* [ENHANCEMENT] Hash ring: added instance registered timestamp to the ring. #3248
* [ENHANCEMENT] Reduce tail latency by smoothing out spikes in rate of chunk flush operations. #3191
* [ENHANCEMENT] User Cortex as User Agent in http requests issued by Configs DB client. #3264
* [ENHANCEMENT] Experimental Ruler API: Fetch rule groups from object storage in parallel. #3218
* [ENHANCEMENT] Chunks GCS object storage client uses the `fields` selector to limit the payload size when listing objects in the bucket. #3218 #3292
* [ENHANCEMENT] Added shuffle sharding support to ruler. Added new metric `cortex_ruler_sync_rules_total`. #3235
* [ENHANCEMENT] Return an explicit error when the store-gateway is explicitly requested without a blocks storage engine. #3287
* [ENHANCEMENT] Ruler: only load rules that belong to the ruler. Improves rules synching performances when ruler sharding is enabled. #3269
* [ENHANCEMENT] Added `-<prefix>.redis.tls-insecure-skip-verify` flag. #3298
* [ENHANCEMENT] Added `cortex_alertmanager_config_last_reload_successful_seconds` metric to show timestamp of last successful AM config reload. #3289
* [ENHANCEMENT] Blocks storage: reduced number of bucket listing operations to list block content (applies to newly created blocks only). #3363
* [ENHANCEMENT] Ruler: Include the tenant ID on the notifier logs. #3372
* [ENHANCEMENT] Blocks storage Compactor: Added `-compactor.enabled-tenants` and `-compactor.disabled-tenants` to explicitly enable or disable compaction of specific tenants. #3385
* [ENHANCEMENT] Blocks storage ingester: Creating checkpoint only once even when there are multiple Head compactions in a single `Compact()` call. #3373
* [BUGFIX] Blocks storage ingester: Read repair memory-mapped chunks file which can end up being empty on abrupt shutdowns combined with faulty disks. #3373
* [BUGFIX] Blocks storage ingester: Close TSDB resources on failed startup preventing ingester OOMing. #3373
* [BUGFIX] No-longer-needed ingester operations for queries triggered by queriers and rulers are now canceled. #3178
* [BUGFIX] Ruler: directories in the configured `rules-path` will be removed on startup and shutdown in order to ensure they don't persist between runs. #3195
* [BUGFIX] Handle hash-collisions in the query path. #3192
* [BUGFIX] Check for postgres rows errors. #3197
* [BUGFIX] Ruler Experimental API: Don't allow rule groups without names or empty rule groups. #3210
* [BUGFIX] Experimental Alertmanager API: Do not allow empty Alertmanager configurations or bad template filenames to be submitted through the configuration API. #3185
* [BUGFIX] Reduce failures to update heartbeat when using Consul. #3259
* [BUGFIX] When using ruler sharding, moving all user rule groups from ruler to a different one and then back could end up with some user groups not being evaluated at all. #3235
* [BUGFIX] Fixed shuffle sharding consistency when zone-awareness is enabled and the shard size is increased or instances in a new zone are added. #3299
* [BUGFIX] Use a valid grpc header when logging IP addresses. #3307
* [BUGFIX] Fixed the metric `cortex_prometheus_rule_group_duration_seconds` in the Ruler, it wouldn't report any values. #3310
* [BUGFIX] Fixed gRPC connections leaking in rulers when rulers sharding is enabled and APIs called. #3314
* [BUGFIX] Fixed shuffle sharding consistency when zone-awareness is enabled and the shard size is increased or instances in a new zone are added. #3299
* [BUGFIX] Fixed Gossip memberlist members joining when addresses are configured using DNS-based service discovery. #3360
* [BUGFIX] Ingester: fail to start an ingester running the blocks storage, if unable to load any existing TSDB at startup. #3354
* [BUGFIX] Blocks storage: Avoid deletion of blocks in the ingester which are not shipped to the storage yet. #3346
* [BUGFIX] Fix common prefixes returned by List method of S3 client. #3358
* [BUGFIX] Honor configured timeout in Azure and GCS object clients. #3285
* [BUGFIX] Blocks storage: Avoid creating blocks larger than configured block range period on forced compaction and when TSDB is idle. #3344
* [BUGFIX] Shuffle sharding: fixed max global series per user/metric limit when shuffle sharding and `-distributor.shard-by-all-labels=true` are both enabled in distributor. When using these global limits you should now set `-distributor.sharding-strategy` and `-distributor.zone-awareness-enabled` to ingesters too. #3369
* [BUGFIX] Slow query logging: when using downstream server request parameters were not logged. #3276
* [BUGFIX] Fixed tenant detection in the ruler and alertmanager API when running without auth. #3343

### Blocksconvert

* [ENHANCEMENT] Blocksconvert – Builder: download plan file locally before processing it. #3209
* [ENHANCEMENT] Blocksconvert – Cleaner: added new tool for deleting chunks data. #3283
* [ENHANCEMENT] Blocksconvert – Scanner: support for scanning specific date-range only. #3222
* [ENHANCEMENT] Blocksconvert – Scanner: metrics for tracking progress. #3222
* [ENHANCEMENT] Blocksconvert – Builder: retry block upload before giving up. #3245
* [ENHANCEMENT] Blocksconvert – Scanner: upload plans concurrently. #3340
* [BUGFIX] Blocksconvert: fix chunks ordering in the block. Chunks in different order than series work just fine in TSDB blocks at the moment, but it's not consistent with what Prometheus does and future Prometheus and Cortex optimizations may rely on this ordering. #3371

## 1.4.0 / 2020-10-02

* [CHANGE] TLS configuration for gRPC, HTTP and etcd clients is now marked as experimental. These features are not yet fully baked, and we expect possible small breaking changes in Cortex 1.5. #3198
* [CHANGE] Cassandra backend support is now GA (stable). #3180
* [CHANGE] Blocks storage is now GA (stable). The `-experimental` prefix has been removed from all CLI flags related to the blocks storage (no YAML config changes). #3180 #3201
  - `-experimental.blocks-storage.*` flags renamed to `-blocks-storage.*`
  - `-experimental.store-gateway.*` flags renamed to `-store-gateway.*`
  - `-experimental.querier.store-gateway-client.*` flags renamed to `-querier.store-gateway-client.*`
  - `-experimental.querier.store-gateway-addresses` flag renamed to `-querier.store-gateway-addresses`
  - `-store-gateway.replication-factor` flag renamed to `-store-gateway.sharding-ring.replication-factor`
  - `-store-gateway.tokens-file-path` flag renamed to `store-gateway.sharding-ring.tokens-file-path`
* [CHANGE] Ingester: Removed deprecated untyped record from chunks WAL. Only if you are running `v1.0` or below, it is recommended to first upgrade to `v1.1`/`v1.2`/`v1.3` and run it for a day before upgrading to `v1.4` to avoid data loss. #3115
* [CHANGE] Distributor API endpoints are no longer served unless target is set to `distributor` or `all`. #3112
* [CHANGE] Increase the default Cassandra client replication factor to 3. #3007
* [CHANGE] Blocks storage: removed the support to transfer blocks between ingesters on shutdown. When running the Cortex blocks storage, ingesters are expected to run with a persistent disk. The following metrics have been removed: #2996
  * `cortex_ingester_sent_files`
  * `cortex_ingester_received_files`
  * `cortex_ingester_received_bytes_total`
  * `cortex_ingester_sent_bytes_total`
* [CHANGE] The buckets for the `cortex_chunk_store_index_lookups_per_query` metric have been changed to 1, 2, 4, 8, 16. #3021
* [CHANGE] Blocks storage: the `operation` label value `getrange` has changed into `get_range` for the metrics `thanos_store_bucket_cache_operation_requests_total` and `thanos_store_bucket_cache_operation_hits_total`. #3000
* [CHANGE] Experimental Delete Series: `/api/v1/admin/tsdb/delete_series` and `/api/v1/admin/tsdb/cancel_delete_request` purger APIs to return status code `204` instead of `200` for success. #2946
* [CHANGE] Histogram `cortex_memcache_request_duration_seconds` `method` label value changes from `Memcached.Get` to `Memcached.GetBatched` for batched lookups, and is not reported for non-batched lookups (label value `Memcached.GetMulti` remains, and had exactly the same value as `Get` in nonbatched lookups).  The same change applies to tracing spans. #3046
* [CHANGE] TLS server validation is now enabled by default, a new parameter `tls_insecure_skip_verify` can be set to true to skip validation optionally. #3030
* [CHANGE] `cortex_ruler_config_update_failures_total` has been removed in favor of `cortex_ruler_config_last_reload_successful`. #3056
* [CHANGE] `ruler.evaluation_delay_duration` field in YAML config has been moved and renamed to `limits.ruler_evaluation_delay_duration`. #3098
* [CHANGE] Removed obsolete `results_cache.max_freshness` from YAML config (deprecated since Cortex 1.2). #3145
* [CHANGE] Removed obsolete `-promql.lookback-delta` option (deprecated since Cortex 1.2, replaced with `-querier.lookback-delta`). #3144
* [CHANGE] Cache: added support for Redis Cluster and Redis Sentinel. #2961
  - The following changes have been made in Redis configuration:
   - `-redis.master_name` added
   - `-redis.db` added
   - `-redis.max-active-conns` changed to `-redis.pool-size`
   - `-redis.max-conn-lifetime` changed to `-redis.max-connection-age`
   - `-redis.max-idle-conns` removed
   - `-redis.wait-on-pool-exhaustion` removed
* [CHANGE] TLS configuration for gRPC, HTTP and etcd clients is now marked as experimental. These features are not yet fully baked, and we expect possible small breaking changes in Cortex 1.5. #3198
* [CHANGE] Fixed store-gateway CLI flags inconsistencies. #3201
  - `-store-gateway.replication-factor` flag renamed to `-store-gateway.sharding-ring.replication-factor`
  - `-store-gateway.tokens-file-path` flag renamed to `store-gateway.sharding-ring.tokens-file-path`
* [FEATURE] Logging of the source IP passed along by a reverse proxy is now supported by setting the `-server.log-source-ips-enabled`. For non standard headers the settings `-server.log-source-ips-header` and `-server.log-source-ips-regex` can be used. #2985
* [FEATURE] Blocks storage: added shuffle sharding support to store-gateway blocks sharding. Added the following additional metrics to store-gateway: #3069
  * `cortex_bucket_stores_tenants_discovered`
  * `cortex_bucket_stores_tenants_synced`
* [FEATURE] Experimental blocksconvert: introduce an experimental tool `blocksconvert` to migrate long-term storage chunks to blocks. #3092 #3122 #3127 #3162
* [ENHANCEMENT] Improve the Alertmanager logging when serving requests from its API / UI. #3397
* [ENHANCEMENT] Add support for azure storage in China, German and US Government environments. #2988
* [ENHANCEMENT] Query-tee: added a small tolerance to floating point sample values comparison. #2994
* [ENHANCEMENT] Query-tee: add support for doing a passthrough of requests to preferred backend for unregistered routes #3018
* [ENHANCEMENT] Expose `storage.aws.dynamodb.backoff_config` configuration file field. #3026
* [ENHANCEMENT] Added `cortex_request_message_bytes` and `cortex_response_message_bytes` histograms to track received and sent gRPC message and HTTP request/response sizes. Added `cortex_inflight_requests` gauge to track number of inflight gRPC and HTTP requests. #3064
* [ENHANCEMENT] Publish ruler's ring metrics. #3074
* [ENHANCEMENT] Add config validation to the experimental Alertmanager API. Invalid configs are no longer accepted. #3053
* [ENHANCEMENT] Add "integration" as a label for `cortex_alertmanager_notifications_total` and `cortex_alertmanager_notifications_failed_total` metrics. #3056
* [ENHANCEMENT] Add `cortex_ruler_config_last_reload_successful` and `cortex_ruler_config_last_reload_successful_seconds` to check status of users rule manager. #3056
* [ENHANCEMENT] The configuration validation now fails if an empty YAML node has been set for a root YAML config property. #3080
* [ENHANCEMENT] Memcached dial() calls now have a circuit-breaker to avoid hammering a broken cache. #3051, #3189
* [ENHANCEMENT] `-ruler.evaluation-delay-duration` is now overridable as a per-tenant limit, `ruler_evaluation_delay_duration`. #3098
* [ENHANCEMENT] Add TLS support to etcd client. #3102
* [ENHANCEMENT] When a tenant accesses the Alertmanager UI or its API, if we have valid `-alertmanager.configs.fallback` we'll use that to start the manager and avoid failing the request. #3073
* [ENHANCEMENT] Add `DELETE api/v1/rules/{namespace}` to the Ruler. It allows all the rule groups of a namespace to be deleted. #3120
* [ENHANCEMENT] Experimental Delete Series: Retry processing of Delete requests during failures. #2926
* [ENHANCEMENT] Improve performance of QueryStream() in ingesters. #3177
* [ENHANCEMENT] Modules included in "All" target are now visible in output of `-modules` CLI flag. #3155
* [ENHANCEMENT] Added `/debug/fgprof` endpoint to debug running Cortex process using `fgprof`. This adds up to the existing `/debug/...` endpoints. #3131
* [ENHANCEMENT] Blocks storage: optimised `/api/v1/series` for blocks storage. (#2976)
* [BUGFIX] Ruler: when loading rules from "local" storage, check for directory after resolving symlink. #3137
* [BUGFIX] Query-frontend: Fixed rounding for incoming query timestamps, to be 100% Prometheus compatible. #2990
* [BUGFIX] Querier: Merge results from chunks and blocks ingesters when using streaming of results. #3013
* [BUGFIX] Querier: query /series from ingesters regardless the `-querier.query-ingesters-within` setting. #3035
* [BUGFIX] Blocks storage: Ingester is less likely to hit gRPC message size limit when streaming data to queriers. #3015
* [BUGFIX] Blocks storage: fixed memberlist support for the store-gateways and compactors ring used when blocks sharding is enabled. #3058 #3095
* [BUGFIX] Fix configuration for TLS server validation, TLS skip verify was hardcoded to true for all TLS configurations and prevented validation of server certificates. #3030
* [BUGFIX] Fixes the Alertmanager panicking when no `-alertmanager.web.external-url` is provided. #3017
* [BUGFIX] Fixes the registration of the Alertmanager API metrics `cortex_alertmanager_alerts_received_total` and `cortex_alertmanager_alerts_invalid_total`. #3065
* [BUGFIX] Fixes `flag needs an argument: -config.expand-env` error. #3087
* [BUGFIX] An index optimisation actually slows things down when using caching. Moved it to the right location. #2973
* [BUGFIX] Ingester: If push request contained both valid and invalid samples, valid samples were ingested but not stored to WAL of the chunks storage. This has been fixed. #3067
* [BUGFIX] Cassandra: fixed consistency setting in the CQL session when creating the keyspace. #3105
* [BUGFIX] Ruler: Config API would return both the `record` and `alert` in `YAML` response keys even when one of them must be empty. #3120
* [BUGFIX] Index page now uses configured HTTP path prefix when creating links. #3126
* [BUGFIX] Purger: fixed deadlock when reloading of tombstones failed. #3182
* [BUGFIX] Fixed panic in flusher job, when error writing chunks to the store would cause "idle" chunks to be flushed, which triggered panic. #3140
* [BUGFIX] Index page no longer shows links that are not valid for running Cortex instance. #3133
* [BUGFIX] Configs: prevent validation of templates to fail when using template functions. #3157
* [BUGFIX] Configuring the S3 URL with an `@` but without username and password doesn't enable the AWS static credentials anymore. #3170
* [BUGFIX] Limit errors on ranged queries (`api/v1/query_range`) no longer return a status code `500` but `422` instead. #3167
* [BUGFIX] Handle hash-collisions in the query path. Before this fix, Cortex could occasionally mix up two different series in a query, leading to invalid results, when `-querier.ingester-streaming` was used. #3192

## 1.3.0 / 2020-08-21

* [CHANGE] Replace the metric `cortex_alertmanager_configs` with `cortex_alertmanager_config_invalid` exposed by Alertmanager. #2960
* [CHANGE] Experimental Delete Series: Change target flag for purger from `data-purger` to `purger`. #2777
* [CHANGE] Experimental blocks storage: The max concurrent queries against the long-term storage, configured via `-experimental.blocks-storage.bucket-store.max-concurrent`, is now a limit shared across all tenants and not a per-tenant limit anymore. The default value has changed from `20` to `100` and the following new metrics have been added: #2797
  * `cortex_bucket_stores_gate_queries_concurrent_max`
  * `cortex_bucket_stores_gate_queries_in_flight`
  * `cortex_bucket_stores_gate_duration_seconds`
* [CHANGE] Metric `cortex_ingester_flush_reasons` has been renamed to `cortex_ingester_flushing_enqueued_series_total`, and new metric `cortex_ingester_flushing_dequeued_series_total` with `outcome` label (superset of reason) has been added. #2802 #2818 #2998
* [CHANGE] Experimental Delete Series: Metric `cortex_purger_oldest_pending_delete_request_age_seconds` would track age of delete requests since they are over their cancellation period instead of their creation time. #2806
* [CHANGE] Experimental blocks storage: the store-gateway service is required in a Cortex cluster running with the experimental blocks storage. Removed the `-experimental.tsdb.store-gateway-enabled` CLI flag and `store_gateway_enabled` YAML config option. The store-gateway is now always enabled when the storage engine is `blocks`. #2822
* [CHANGE] Experimental blocks storage: removed support for `-experimental.blocks-storage.bucket-store.max-sample-count` flag because the implementation was flawed. To limit the number of samples/chunks processed by a single query you can set `-store.query-chunk-limit`, which is now supported by the blocks storage too. #2852
* [CHANGE] Ingester: Chunks flushed via /flush stay in memory until retention period is reached. This affects `cortex_ingester_memory_chunks` metric. #2778
* [CHANGE] Querier: the error message returned when the query time range exceeds `-store.max-query-length` has changed from `invalid query, length > limit (X > Y)` to `the query time range exceeds the limit (query length: X, limit: Y)`. #2826
* [CHANGE] Add `component` label to metrics exposed by chunk, delete and index store clients. #2774
* [CHANGE] Querier: when `-querier.query-ingesters-within` is configured, the time range of the query sent to ingesters is now manipulated to ensure the query start time is not older than 'now - query-ingesters-within'. #2904
* [CHANGE] KV: The `role` label which was a label of `multi` KV store client only has been added to metrics of every KV store client. If KV store client is not `multi`, then the value of `role` label is `primary`. #2837
* [CHANGE] Added the `engine` label to the metrics exposed by the Prometheus query engine, to distinguish between `ruler` and `querier` metrics. #2854
* [CHANGE] Added ruler to the single binary when started with `-target=all` (default). #2854
* [CHANGE] Experimental blocks storage: compact head when opening TSDB. This should only affect ingester startup after it was unable to compact head in previous run. #2870
* [CHANGE] Metric `cortex_overrides_last_reload_successful` has been renamed to `cortex_runtime_config_last_reload_successful`. #2874
* [CHANGE] HipChat support has been removed from the alertmanager (because removed from the Prometheus upstream too). #2902
* [CHANGE] Add constant label `name` to metric `cortex_cache_request_duration_seconds`. #2903
* [CHANGE] Add `user` label to metric `cortex_query_frontend_queue_length`. #2939
* [CHANGE] Experimental blocks storage: cleaned up the config and renamed "TSDB" to "blocks storage". #2937
  - The storage engine setting value has been changed from `tsdb` to `blocks`; this affects `-store.engine` CLI flag and its respective YAML option.
  - The root level YAML config has changed from `tsdb` to `blocks_storage`
  - The prefix of all CLI flags has changed from `-experimental.tsdb.` to `-experimental.blocks-storage.`
  - The following settings have been grouped under `tsdb` property in the YAML config and their CLI flags changed:
    - `-experimental.tsdb.dir` changed to `-experimental.blocks-storage.tsdb.dir`
    - `-experimental.tsdb.block-ranges-period` changed to `-experimental.blocks-storage.tsdb.block-ranges-period`
    - `-experimental.tsdb.retention-period` changed to `-experimental.blocks-storage.tsdb.retention-period`
    - `-experimental.tsdb.ship-interval` changed to `-experimental.blocks-storage.tsdb.ship-interval`
    - `-experimental.tsdb.ship-concurrency` changed to `-experimental.blocks-storage.tsdb.ship-concurrency`
    - `-experimental.tsdb.max-tsdb-opening-concurrency-on-startup` changed to `-experimental.blocks-storage.tsdb.max-tsdb-opening-concurrency-on-startup`
    - `-experimental.tsdb.head-compaction-interval` changed to `-experimental.blocks-storage.tsdb.head-compaction-interval`
    - `-experimental.tsdb.head-compaction-concurrency` changed to `-experimental.blocks-storage.tsdb.head-compaction-concurrency`
    - `-experimental.tsdb.head-compaction-idle-timeout` changed to `-experimental.blocks-storage.tsdb.head-compaction-idle-timeout`
    - `-experimental.tsdb.stripe-size` changed to `-experimental.blocks-storage.tsdb.stripe-size`
    - `-experimental.tsdb.wal-compression-enabled` changed to `-experimental.blocks-storage.tsdb.wal-compression-enabled`
    - `-experimental.tsdb.flush-blocks-on-shutdown` changed to `-experimental.blocks-storage.tsdb.flush-blocks-on-shutdown`
* [CHANGE] Flags `-bigtable.grpc-use-gzip-compression`, `-ingester.client.grpc-use-gzip-compression`, `-querier.frontend-client.grpc-use-gzip-compression` are now deprecated. #2940
* [CHANGE] Limit errors reported by ingester during query-time now return HTTP status code 422. #2941
* [FEATURE] Introduced `ruler.for-outage-tolerance`, Max time to tolerate outage for restoring "for" state of alert. #2783
* [FEATURE] Introduced `ruler.for-grace-period`, Minimum duration between alert and restored "for" state. This is maintained only for alerts with configured "for" time greater than grace period. #2783
* [FEATURE] Introduced `ruler.resend-delay`, Minimum amount of time to wait before resending an alert to Alertmanager. #2783
* [FEATURE] Ruler: added `local` filesystem support to store rules (read-only). #2854
* [ENHANCEMENT] Upgraded Docker base images to `alpine:3.12`. #2862
* [ENHANCEMENT] Experimental: Querier can now optionally query secondary store. This is specified by using `-querier.second-store-engine` option, with values `chunks` or `blocks`. Standard configuration options for this store are used. Additionally, this querying can be configured to happen only for queries that need data older than `-querier.use-second-store-before-time`. Default value of zero will always query secondary store. #2747
* [ENHANCEMENT] Query-tee: increased the `cortex_querytee_request_duration_seconds` metric buckets granularity. #2799
* [ENHANCEMENT] Query-tee: fail to start if the configured `-backend.preferred` is unknown. #2799
* [ENHANCEMENT] Ruler: Added the following metrics: #2786
  * `cortex_prometheus_notifications_latency_seconds`
  * `cortex_prometheus_notifications_errors_total`
  * `cortex_prometheus_notifications_sent_total`
  * `cortex_prometheus_notifications_dropped_total`
  * `cortex_prometheus_notifications_queue_length`
  * `cortex_prometheus_notifications_queue_capacity`
  * `cortex_prometheus_notifications_alertmanagers_discovered`
* [ENHANCEMENT] The behavior of the `/ready` was changed for the query frontend to indicate when it was ready to accept queries. This is intended for use by a read path load balancer that would want to wait for the frontend to have attached queriers before including it in the backend. #2733
* [ENHANCEMENT] Experimental Delete Series: Add support for deletion of chunks for remaining stores. #2801
* [ENHANCEMENT] Add `-modules` command line flag to list possible values for `-target`. Also, log warning if given target is internal component. #2752
* [ENHANCEMENT] Added `-ingester.flush-on-shutdown-with-wal-enabled` option to enable chunks flushing even when WAL is enabled. #2780
* [ENHANCEMENT] Query-tee: Support for custom API prefix by using `-server.path-prefix` option. #2814
* [ENHANCEMENT] Query-tee: Forward `X-Scope-OrgId` header to backend, if present in the request. #2815
* [ENHANCEMENT] Experimental blocks storage: Added `-experimental.blocks-storage.tsdb.head-compaction-idle-timeout` option to force compaction of data in memory into a block. #2803
* [ENHANCEMENT] Experimental blocks storage: Added support for flushing blocks via `/flush`, `/shutdown` (previously these only worked for chunks storage) and by using `-experimental.blocks-storage.tsdb.flush-blocks-on-shutdown` option. #2794
* [ENHANCEMENT] Experimental blocks storage: Added support to enforce max query time range length via `-store.max-query-length`. #2826
* [ENHANCEMENT] Experimental blocks storage: Added support to limit the max number of chunks that can be fetched from the long-term storage while executing a query. The limit is enforced both in the querier and store-gateway, and is configurable via `-store.query-chunk-limit`. #2852 #2922
* [ENHANCEMENT] Ingester: Added new metric `cortex_ingester_flush_series_in_progress` that reports number of ongoing flush-series operations. Useful when calling `/flush` handler: if `cortex_ingester_flush_queue_length + cortex_ingester_flush_series_in_progress` is 0, all flushes are finished. #2778
* [ENHANCEMENT] Memberlist members can join cluster via SRV records. #2788
* [ENHANCEMENT] Added configuration options for chunks s3 client. #2831
  * `s3.endpoint`
  * `s3.region`
  * `s3.access-key-id`
  * `s3.secret-access-key`
  * `s3.insecure`
  * `s3.sse-encryption`
  * `s3.http.idle-conn-timeout`
  * `s3.http.response-header-timeout`
  * `s3.http.insecure-skip-verify`
* [ENHANCEMENT] Prometheus upgraded. #2798 #2849 #2867 #2902 #2918
  * Optimized labels regex matchers for patterns containing literals (eg. `foo.*`, `.*foo`, `.*foo.*`)
* [ENHANCEMENT] Add metric `cortex_ruler_config_update_failures_total` to Ruler to track failures of loading rules files. #2857
* [ENHANCEMENT] Experimental Alertmanager: Alertmanager configuration persisted to object storage using an experimental API that accepts and returns YAML-based Alertmanager configuration. #2768
* [ENHANCEMENT] Ruler: `-ruler.alertmanager-url` now supports multiple URLs. Each URL is treated as a separate Alertmanager group. Support for multiple Alertmanagers in a group can be achieved by using DNS service discovery. #2851
* [ENHANCEMENT] Experimental blocks storage: Cortex Flusher now works with blocks engine. Flusher needs to be provided with blocks-engine configuration, existing Flusher flags are not used (they are only relevant for chunks engine). Note that flush errors are only reported via log. #2877
* [ENHANCEMENT] Flusher: Added `-flusher.exit-after-flush` option (defaults to true) to control whether Cortex should stop completely after Flusher has finished its work. #2877
* [ENHANCEMENT] Added metrics `cortex_config_hash` and `cortex_runtime_config_hash` to expose hash of the currently active config file. #2874
* [ENHANCEMENT] Logger: added JSON logging support, configured via the `-log.format=json` CLI flag or its respective YAML config option. #2386
* [ENHANCEMENT] Added new flags `-bigtable.grpc-compression`, `-ingester.client.grpc-compression`, `-querier.frontend-client.grpc-compression` to configure compression used by gRPC. Valid values are `gzip`, `snappy`, or empty string (no compression, default). #2940
* [ENHANCEMENT] Clarify limitations of the `/api/v1/series`, `/api/v1/labels` and `/api/v1/label/{name}/values` endpoints. #2953
* [ENHANCEMENT] Ingester: added `Dropped` outcome to metric `cortex_ingester_flushing_dequeued_series_total`. #2998
* [BUGFIX] Fixed a bug with `api/v1/query_range` where no responses would return null values for `result` and empty values for `resultType`. #2962
* [BUGFIX] Fixed a bug in the index intersect code causing storage to return more chunks/series than required. #2796
* [BUGFIX] Fixed the number of reported keys in the background cache queue. #2764
* [BUGFIX] Fix race in processing of headers in sharded queries. #2762
* [BUGFIX] Query Frontend: Do not re-split sharded requests around ingester boundaries. #2766
* [BUGFIX] Experimental Delete Series: Fixed a problem with cache generation numbers prefixed to cache keys. #2800
* [BUGFIX] Ingester: Flushing chunks via `/flush` endpoint could previously lead to panic, if chunks were already flushed before and then removed from memory during the flush caused by `/flush` handler. Immediate flush now doesn't cause chunks to be flushed again. Samples received during flush triggered via `/flush` handler are no longer discarded. #2778
* [BUGFIX] Prometheus upgraded. #2849
  * Fixed unknown symbol error during head compaction
* [BUGFIX] Fix panic when using cassandra as store for both index and delete requests. #2774
* [BUGFIX] Experimental Delete Series: Fixed a data race in Purger. #2817
* [BUGFIX] KV: Fixed a bug that triggered a panic due to metrics being registered with the same name but different labels when using a `multi` configured KV client. #2837
* [BUGFIX] Query-frontend: Fix passing HTTP `Host` header if `-frontend.downstream-url` is configured. #2880
* [BUGFIX] Ingester: Improve time-series distribution when `-experimental.distributor.user-subring-size` is enabled. #2887
* [BUGFIX] Set content type to `application/x-protobuf` for remote_read responses. #2915
* [BUGFIX] Fixed ruler and store-gateway instance registration in the ring (when sharding is enabled) when a new instance replaces abruptly terminated one, and the only difference between the two instances is the address. #2954
* [BUGFIX] Fixed `Missing chunks and index config causing silent failure` Absence of chunks and index from schema config is not validated. #2732
* [BUGFIX] Fix panic caused by KVs from boltdb being used beyond their life. #2971
* [BUGFIX] Experimental blocks storage: `/api/v1/series`, `/api/v1/labels` and `/api/v1/label/{name}/values` only query the TSDB head regardless of the configured `-experimental.blocks-storage.tsdb.retention-period`. #2974
* [BUGFIX] Ingester: Avoid indefinite checkpointing in case of surge in number of series. #2955
* [BUGFIX] Querier: query /series from ingesters regardless the `-querier.query-ingesters-within` setting. #3035
* [BUGFIX] Ruler: fixed an unintentional breaking change introduced in the ruler's `alertmanager_url` YAML config option, which changed the value from a string to a list of strings. #2989

## 1.2.0 / 2020-07-01

* [CHANGE] Metric `cortex_kv_request_duration_seconds` now includes `name` label to denote which client is being used as well as the `backend` label to denote the KV backend implementation in use. #2648
* [CHANGE] Experimental Ruler: Rule groups persisted to object storage using the experimental API have an updated object key encoding to better handle special characters. Rule groups previously-stored using object storage must be renamed to the new format. #2646
* [CHANGE] Query Frontend now uses Round Robin to choose a tenant queue to service next. #2553
* [CHANGE] `-promql.lookback-delta` is now deprecated and has been replaced by `-querier.lookback-delta` along with `lookback_delta` entry under `querier` in the config file. `-promql.lookback-delta` will be removed in v1.4.0. #2604
* [CHANGE] Experimental TSDB: removed `-experimental.tsdb.bucket-store.binary-index-header-enabled` flag. Now the binary index-header is always enabled.
* [CHANGE] Experimental TSDB: Renamed index-cache metrics to use original metric names from Thanos, as Cortex is not aggregating them in any way: #2627
  * `cortex_<service>_blocks_index_cache_items_evicted_total` => `thanos_store_index_cache_items_evicted_total{name="index-cache"}`
  * `cortex_<service>_blocks_index_cache_items_added_total` => `thanos_store_index_cache_items_added_total{name="index-cache"}`
  * `cortex_<service>_blocks_index_cache_requests_total` => `thanos_store_index_cache_requests_total{name="index-cache"}`
  * `cortex_<service>_blocks_index_cache_items_overflowed_total` => `thanos_store_index_cache_items_overflowed_total{name="index-cache"}`
  * `cortex_<service>_blocks_index_cache_hits_total` => `thanos_store_index_cache_hits_total{name="index-cache"}`
  * `cortex_<service>_blocks_index_cache_items` => `thanos_store_index_cache_items{name="index-cache"}`
  * `cortex_<service>_blocks_index_cache_items_size_bytes` => `thanos_store_index_cache_items_size_bytes{name="index-cache"}`
  * `cortex_<service>_blocks_index_cache_total_size_bytes` => `thanos_store_index_cache_total_size_bytes{name="index-cache"}`
  * `cortex_<service>_blocks_index_cache_memcached_operations_total` =>  `thanos_memcached_operations_total{name="index-cache"}`
  * `cortex_<service>_blocks_index_cache_memcached_operation_failures_total` =>  `thanos_memcached_operation_failures_total{name="index-cache"}`
  * `cortex_<service>_blocks_index_cache_memcached_operation_duration_seconds` =>  `thanos_memcached_operation_duration_seconds{name="index-cache"}`
  * `cortex_<service>_blocks_index_cache_memcached_operation_skipped_total` =>  `thanos_memcached_operation_skipped_total{name="index-cache"}`
* [CHANGE] Experimental TSDB: Renamed metrics in bucket stores: #2627
  * `cortex_<service>_blocks_meta_syncs_total` => `cortex_blocks_meta_syncs_total{component="<service>"}`
  * `cortex_<service>_blocks_meta_sync_failures_total` => `cortex_blocks_meta_sync_failures_total{component="<service>"}`
  * `cortex_<service>_blocks_meta_sync_duration_seconds` => `cortex_blocks_meta_sync_duration_seconds{component="<service>"}`
  * `cortex_<service>_blocks_meta_sync_consistency_delay_seconds` => `cortex_blocks_meta_sync_consistency_delay_seconds{component="<service>"}`
  * `cortex_<service>_blocks_meta_synced` => `cortex_blocks_meta_synced{component="<service>"}`
  * `cortex_<service>_bucket_store_block_loads_total` => `cortex_bucket_store_block_loads_total{component="<service>"}`
  * `cortex_<service>_bucket_store_block_load_failures_total` => `cortex_bucket_store_block_load_failures_total{component="<service>"}`
  * `cortex_<service>_bucket_store_block_drops_total` => `cortex_bucket_store_block_drops_total{component="<service>"}`
  * `cortex_<service>_bucket_store_block_drop_failures_total` => `cortex_bucket_store_block_drop_failures_total{component="<service>"}`
  * `cortex_<service>_bucket_store_blocks_loaded` => `cortex_bucket_store_blocks_loaded{component="<service>"}`
  * `cortex_<service>_bucket_store_series_data_touched` => `cortex_bucket_store_series_data_touched{component="<service>"}`
  * `cortex_<service>_bucket_store_series_data_fetched` => `cortex_bucket_store_series_data_fetched{component="<service>"}`
  * `cortex_<service>_bucket_store_series_data_size_touched_bytes` => `cortex_bucket_store_series_data_size_touched_bytes{component="<service>"}`
  * `cortex_<service>_bucket_store_series_data_size_fetched_bytes` => `cortex_bucket_store_series_data_size_fetched_bytes{component="<service>"}`
  * `cortex_<service>_bucket_store_series_blocks_queried` => `cortex_bucket_store_series_blocks_queried{component="<service>"}`
  * `cortex_<service>_bucket_store_series_get_all_duration_seconds` => `cortex_bucket_store_series_get_all_duration_seconds{component="<service>"}`
  * `cortex_<service>_bucket_store_series_merge_duration_seconds` => `cortex_bucket_store_series_merge_duration_seconds{component="<service>"}`
  * `cortex_<service>_bucket_store_series_refetches_total` => `cortex_bucket_store_series_refetches_total{component="<service>"}`
  * `cortex_<service>_bucket_store_series_result_series` => `cortex_bucket_store_series_result_series{component="<service>"}`
  * `cortex_<service>_bucket_store_cached_postings_compressions_total` => `cortex_bucket_store_cached_postings_compressions_total{component="<service>"}`
  * `cortex_<service>_bucket_store_cached_postings_compression_errors_total` => `cortex_bucket_store_cached_postings_compression_errors_total{component="<service>"}`
  * `cortex_<service>_bucket_store_cached_postings_compression_time_seconds` => `cortex_bucket_store_cached_postings_compression_time_seconds{component="<service>"}`
  * `cortex_<service>_bucket_store_cached_postings_original_size_bytes_total` => `cortex_bucket_store_cached_postings_original_size_bytes_total{component="<service>"}`
  * `cortex_<service>_bucket_store_cached_postings_compressed_size_bytes_total` => `cortex_bucket_store_cached_postings_compressed_size_bytes_total{component="<service>"}`
  * `cortex_<service>_blocks_sync_seconds` => `cortex_bucket_stores_blocks_sync_seconds{component="<service>"}`
  * `cortex_<service>_blocks_last_successful_sync_timestamp_seconds` => `cortex_bucket_stores_blocks_last_successful_sync_timestamp_seconds{component="<service>"}`
* [CHANGE] Available command-line flags are printed to stdout, and only when requested via `-help`. Using invalid flag no longer causes printing of all available flags. #2691
* [CHANGE] Experimental Memberlist ring: randomize gossip node names to avoid conflicts when running multiple clients on the same host, or reusing host names (eg. pods in statefulset). Node name randomization can be disabled by using `-memberlist.randomize-node-name=false`. #2715
* [CHANGE] Memberlist KV client is no longer considered experimental. #2725
* [CHANGE] Experimental Delete Series: Make delete request cancellation duration configurable. #2760
* [CHANGE] Removed `-store.fullsize-chunks` option which was undocumented and unused (it broke ingester hand-overs). #2656
* [CHANGE] Query with no metric name that has previously resulted in HTTP status code 500 now returns status code 422 instead. #2571
* [FEATURE] TLS config options added for GRPC clients in Querier (Query-frontend client & Ingester client), Ruler, Store Gateway, as well as HTTP client in Config store client. #2502
* [FEATURE] The flag `-frontend.max-cache-freshness` is now supported within the limits overrides, to specify per-tenant max cache freshness values. The corresponding YAML config parameter has been changed from `results_cache.max_freshness` to `limits_config.max_cache_freshness`. The legacy YAML config parameter (`results_cache.max_freshness`) will continue to be supported till Cortex release `v1.4.0`. #2609
* [FEATURE] Experimental gRPC Store: Added support to 3rd parties index and chunk stores using gRPC client/server plugin mechanism. #2220
* [FEATURE] Add `-cassandra.table-options` flag to customize table options of Cassandra when creating the index or chunk table. #2575
* [ENHANCEMENT] Propagate GOPROXY value when building `build-image`. This is to help the builders building the code in a Network where default Go proxy is not accessible (e.g. when behind some corporate VPN). #2741
* [ENHANCEMENT] Querier: Added metric `cortex_querier_request_duration_seconds` for all requests to the querier. #2708
* [ENHANCEMENT] Cortex is now built with Go 1.14. #2480 #2749 #2753
* [ENHANCEMENT] Experimental TSDB: added the following metrics to the ingester: #2580 #2583 #2589 #2654
  * `cortex_ingester_tsdb_appender_add_duration_seconds`
  * `cortex_ingester_tsdb_appender_commit_duration_seconds`
  * `cortex_ingester_tsdb_refcache_purge_duration_seconds`
  * `cortex_ingester_tsdb_compactions_total`
  * `cortex_ingester_tsdb_compaction_duration_seconds`
  * `cortex_ingester_tsdb_wal_fsync_duration_seconds`
  * `cortex_ingester_tsdb_wal_page_flushes_total`
  * `cortex_ingester_tsdb_wal_completed_pages_total`
  * `cortex_ingester_tsdb_wal_truncations_failed_total`
  * `cortex_ingester_tsdb_wal_truncations_total`
  * `cortex_ingester_tsdb_wal_writes_failed_total`
  * `cortex_ingester_tsdb_checkpoint_deletions_failed_total`
  * `cortex_ingester_tsdb_checkpoint_deletions_total`
  * `cortex_ingester_tsdb_checkpoint_creations_failed_total`
  * `cortex_ingester_tsdb_checkpoint_creations_total`
  * `cortex_ingester_tsdb_wal_truncate_duration_seconds`
  * `cortex_ingester_tsdb_head_active_appenders`
  * `cortex_ingester_tsdb_head_series_not_found_total`
  * `cortex_ingester_tsdb_head_chunks`
  * `cortex_ingester_tsdb_mmap_chunk_corruptions_total`
  * `cortex_ingester_tsdb_head_chunks_created_total`
  * `cortex_ingester_tsdb_head_chunks_removed_total`
* [ENHANCEMENT] Experimental TSDB: added metrics useful to alert on critical conditions of the blocks storage: #2573
  * `cortex_compactor_last_successful_run_timestamp_seconds`
  * `cortex_querier_blocks_last_successful_sync_timestamp_seconds` (when store-gateway is disabled)
  * `cortex_querier_blocks_last_successful_scan_timestamp_seconds` (when store-gateway is enabled)
  * `cortex_storegateway_blocks_last_successful_sync_timestamp_seconds`
* [ENHANCEMENT] Experimental TSDB: added the flag `-experimental.tsdb.wal-compression-enabled` to allow to enable TSDB WAL compression. #2585
* [ENHANCEMENT] Experimental TSDB: Querier and store-gateway components can now use so-called "caching bucket", which can currently cache fetched chunks into shared memcached server. #2572
* [ENHANCEMENT] Ruler: Automatically remove unhealthy rulers from the ring. #2587
* [ENHANCEMENT] Query-tee: added support to `/metadata`, `/alerts`, and `/rules` endpoints #2600
* [ENHANCEMENT] Query-tee: added support to query results comparison between two different backends. The comparison is disabled by default and can be enabled via `-proxy.compare-responses=true`. #2611
* [ENHANCEMENT] Query-tee: improved the query-tee to not wait all backend responses before sending back the response to the client. The query-tee now sends back to the client first successful response, while honoring the `-backend.preferred` option. #2702
* [ENHANCEMENT] Thanos and Prometheus upgraded. #2602 #2604 #2634 #2659 #2686 #2756
  * TSDB now holds less WAL files after Head Truncation.
  * TSDB now does memory-mapping of Head chunks and reduces memory usage.
* [ENHANCEMENT] Experimental TSDB: decoupled blocks deletion from blocks compaction in the compactor, so that blocks deletion is not blocked by a busy compactor. The following metrics have been added: #2623
  * `cortex_compactor_block_cleanup_started_total`
  * `cortex_compactor_block_cleanup_completed_total`
  * `cortex_compactor_block_cleanup_failed_total`
  * `cortex_compactor_block_cleanup_last_successful_run_timestamp_seconds`
* [ENHANCEMENT] Experimental TSDB: Use shared cache for metadata. This is especially useful when running multiple querier and store-gateway components to reduce number of object store API calls. #2626 #2640
* [ENHANCEMENT] Experimental TSDB: when `-querier.query-store-after` is configured and running the experimental blocks storage, the time range of the query sent to the store is now manipulated to ensure the query end time is not more recent than 'now - query-store-after'. #2642
* [ENHANCEMENT] Experimental TSDB: small performance improvement in concurrent usage of RefCache, used during samples ingestion. #2651
* [ENHANCEMENT] The following endpoints now respond appropriately to an `Accept` header with the value `application/json` #2673
  * `/distributor/all_user_stats`
  * `/distributor/ha_tracker`
  * `/ingester/ring`
  * `/store-gateway/ring`
  * `/compactor/ring`
  * `/ruler/ring`
  * `/services`
* [ENHANCEMENT] Experimental Cassandra backend: Add `-cassandra.num-connections` to allow increasing the number of TCP connections to each Cassandra server. #2666
* [ENHANCEMENT] Experimental Cassandra backend: Use separate Cassandra clients and connections for reads and writes. #2666
* [ENHANCEMENT] Experimental Cassandra backend: Add `-cassandra.reconnect-interval` to allow specifying the reconnect interval to a Cassandra server that has been marked `DOWN` by the gocql driver. Also change the default value of the reconnect interval from `60s` to `1s`. #2687
* [ENHANCEMENT] Experimental Cassandra backend: Add option `-cassandra.convict-hosts-on-failure=false` to not convict host of being down when a request fails. #2684
* [ENHANCEMENT] Experimental TSDB: Applied a jitter to the period bucket scans in order to better distribute bucket operations over the time and increase the probability of hitting the shared cache (if configured). #2693
* [ENHANCEMENT] Experimental TSDB: Series limit per user and per metric now work in TSDB blocks. #2676
* [ENHANCEMENT] Experimental Memberlist: Added ability to periodically rejoin the memberlist cluster. #2724
* [ENHANCEMENT] Experimental Delete Series: Added the following metrics for monitoring processing of delete requests: #2730
  - `cortex_purger_load_pending_requests_attempts_total`: Number of attempts that were made to load pending requests with status.
  - `cortex_purger_oldest_pending_delete_request_age_seconds`: Age of oldest pending delete request in seconds.
  - `cortex_purger_pending_delete_requests_count`: Count of requests which are in process or are ready to be processed.
* [ENHANCEMENT] Experimental TSDB: Improved compactor to hard-delete also partial blocks with an deletion mark (even if the deletion mark threshold has not been reached). #2751
* [ENHANCEMENT] Experimental TSDB: Introduced a consistency check done by the querier to ensure all expected blocks have been queried via the store-gateway. If a block is missing on a store-gateway, the querier retries fetching series from missing blocks up to 3 times. If the consistency check fails once all retries have been exhausted, the query execution fails. The following metrics have been added: #2593 #2630 #2689 #2695
  * `cortex_querier_blocks_consistency_checks_total`
  * `cortex_querier_blocks_consistency_checks_failed_total`
  * `cortex_querier_storegateway_refetches_per_query`
* [ENHANCEMENT] Delete requests can now be canceled #2555
* [ENHANCEMENT] Table manager can now provision tables for delete store #2546
* [BUGFIX] Ruler: Ensure temporary rule files with special characters are properly mapped and cleaned up. #2506
* [BUGFIX] Fixes #2411, Ensure requests are properly routed to the prometheus api embedded in the query if `-server.path-prefix` is set. #2372
* [BUGFIX] Experimental TSDB: fixed chunk data corruption when querying back series using the experimental blocks storage. #2400
* [BUGFIX] Fixed collection of tracing spans from Thanos components used internally. #2655
* [BUGFIX] Experimental TSDB: fixed memory leak in ingesters. #2586
* [BUGFIX] QueryFrontend: fixed a situation where HTTP error is ignored and an incorrect status code is set. #2590
* [BUGFIX] Ingester: Fix an ingester starting up in the JOINING state and staying there forever. #2565
* [BUGFIX] QueryFrontend: fixed a panic (`integer divide by zero`) in the query-frontend. The query-frontend now requires the `-querier.default-evaluation-interval` config to be set to the same value of the querier. #2614
* [BUGFIX] Experimental TSDB: when the querier receives a `/series` request with a time range older than the data stored in the ingester, it now ignores the requested time range and returns known series anyway instead of returning an empty response. This aligns the behaviour with the chunks storage. #2617
* [BUGFIX] Cassandra: fixed an edge case leading to an invalid CQL query when querying the index on a Cassandra store. #2639
* [BUGFIX] Ingester: increment series per metric when recovering from WAL or transfer. #2674
* [BUGFIX] Fixed `wrong number of arguments for 'mget' command` Redis error when a query has no chunks to lookup from storage. #2700 #2796
* [BUGFIX] Ingester: Automatically remove old tmp checkpoints, fixing a potential disk space leak after an ingester crashes. #2726

## 1.1.0 / 2020-05-21

This release brings the usual mix of bugfixes and improvements. The biggest change is that WAL support for chunks is now considered to be production-ready!

Please make sure to review renamed metrics, and update your dashboards and alerts accordingly.

* [CHANGE] Added v1 API routes documented in #2327. #2372
  * Added `-http.alertmanager-http-prefix` flag which allows the configuration of the path where the Alertmanager API and UI can be reached. The default is set to `/alertmanager`.
  * Added `-http.prometheus-http-prefix` flag which allows the configuration of the path where the Prometheus API and UI can be reached. The default is set to `/prometheus`.
  * Updated the index hosted at the root prefix to point to the updated routes.
  * Legacy routes hardcoded with the `/api/prom` prefix now respect the `-http.prefix` flag.
* [CHANGE] The metrics `cortex_distributor_ingester_appends_total` and `distributor_ingester_append_failures_total` now include a `type` label to differentiate between `samples` and `metadata`. #2336
* [CHANGE] The metrics for number of chunks and bytes flushed to the chunk store are renamed. Note that previous metrics were counted pre-deduplication, while new metrics are counted after deduplication. #2463
  * `cortex_ingester_chunks_stored_total` > `cortex_chunk_store_stored_chunks_total`
  * `cortex_ingester_chunk_stored_bytes_total` > `cortex_chunk_store_stored_chunk_bytes_total`
* [CHANGE] Experimental TSDB: renamed blocks meta fetcher metrics: #2375
  * `cortex_querier_bucket_store_blocks_meta_syncs_total` > `cortex_querier_blocks_meta_syncs_total`
  * `cortex_querier_bucket_store_blocks_meta_sync_failures_total` > `cortex_querier_blocks_meta_sync_failures_total`
  * `cortex_querier_bucket_store_blocks_meta_sync_duration_seconds` > `cortex_querier_blocks_meta_sync_duration_seconds`
  * `cortex_querier_bucket_store_blocks_meta_sync_consistency_delay_seconds` > `cortex_querier_blocks_meta_sync_consistency_delay_seconds`
* [CHANGE] Experimental TSDB: Modified default values for `compactor.deletion-delay` option from 48h to 12h and `-experimental.tsdb.bucket-store.ignore-deletion-marks-delay` from 24h to 6h. #2414
* [CHANGE] WAL: Default value of `-ingester.checkpoint-enabled` changed to `true`. #2416
* [CHANGE] `trace_id` field in log files has been renamed to `traceID`. #2518
* [CHANGE] Slow query log has a different output now. Previously used `url` field has been replaced with `host` and `path`, and query parameters are logged as individual log fields with `qs_` prefix. #2520
* [CHANGE] WAL: WAL and checkpoint compression is now disabled. #2436
* [CHANGE] Update in dependency `go-kit/kit` from `v0.9.0` to `v0.10.0`. HTML escaping disabled in JSON Logger. #2535
* [CHANGE] Experimental TSDB: Removed `cortex_<service>_` prefix from Thanos objstore metrics and added `component` label to distinguish which Cortex component is doing API calls to the object storage when running in single-binary mode: #2568
  - `cortex_<service>_thanos_objstore_bucket_operations_total` renamed to `thanos_objstore_bucket_operations_total{component="<name>"}`
  - `cortex_<service>_thanos_objstore_bucket_operation_failures_total` renamed to `thanos_objstore_bucket_operation_failures_total{component="<name>"}`
  - `cortex_<service>_thanos_objstore_bucket_operation_duration_seconds` renamed to `thanos_objstore_bucket_operation_duration_seconds{component="<name>"}`
  - `cortex_<service>_thanos_objstore_bucket_last_successful_upload_time` renamed to `thanos_objstore_bucket_last_successful_upload_time{component="<name>"}`
* [CHANGE] FIFO cache: The `-<prefix>.fifocache.size` CLI flag has been renamed to `-<prefix>.fifocache.max-size-items` as well as its YAML config option `size` renamed to `max_size_items`. #2319
* [FEATURE] Ruler: The `-ruler.evaluation-delay` flag was added to allow users to configure a default evaluation delay for all rules in cortex. The default value is 0 which is the current behavior. #2423
* [FEATURE] Experimental: Added a new object storage client for OpenStack Swift. #2440
* [FEATURE] TLS config options added to the Server. #2535
* [FEATURE] Experimental: Added support for `/api/v1/metadata` Prometheus-based endpoint. #2549
* [FEATURE] Add ability to limit concurrent queries to Cassandra with `-cassandra.query-concurrency` flag. #2562
* [FEATURE] Experimental TSDB: Introduced store-gateway service used by the experimental blocks storage to load and query blocks. The store-gateway optionally supports blocks sharding and replication via a dedicated hash ring, configurable via `-experimental.store-gateway.sharding-enabled` and `-experimental.store-gateway.sharding-ring.*` flags. The following metrics have been added: #2433 #2458 #2469 #2523
  * `cortex_querier_storegateway_instances_hit_per_query`
* [ENHANCEMENT] Experimental TSDB: sample ingestion errors are now reported via existing `cortex_discarded_samples_total` metric. #2370
* [ENHANCEMENT] Failures on samples at distributors and ingesters return the first validation error as opposed to the last. #2383
* [ENHANCEMENT] Experimental TSDB: Added `cortex_querier_blocks_meta_synced`, which reflects current state of synced blocks over all tenants. #2392
* [ENHANCEMENT] Added `cortex_distributor_latest_seen_sample_timestamp_seconds` metric to see how far behind Prometheus servers are in sending data. #2371
* [ENHANCEMENT] FIFO cache to support eviction based on memory usage. Added `-<prefix>.fifocache.max-size-bytes` CLI flag and YAML config option `max_size_bytes` to specify memory limit of the cache. #2319, #2527
* [ENHANCEMENT] Added `-querier.worker-match-max-concurrent`. Force worker concurrency to match the `-querier.max-concurrent` option.  Overrides `-querier.worker-parallelism`.  #2456
* [ENHANCEMENT] Added the following metrics for monitoring delete requests: #2445
  - `cortex_purger_delete_requests_received_total`: Number of delete requests received per user.
  - `cortex_purger_delete_requests_processed_total`: Number of delete requests processed per user.
  - `cortex_purger_delete_requests_chunks_selected_total`: Number of chunks selected while building delete plans per user.
  - `cortex_purger_delete_requests_processing_failures_total`: Number of delete requests processing failures per user.
* [ENHANCEMENT] Single Binary: Added query-frontend to the single binary.  Single binary users will now benefit from various query-frontend features.  Primarily: sharding, parallelization, load shedding, additional caching (if configured), and query retries. #2437
* [ENHANCEMENT] Allow 1w (where w denotes week) and 1y (where y denotes year) when setting `-store.cache-lookups-older-than` and `-store.max-look-back-period`. #2454
* [ENHANCEMENT] Optimize index queries for matchers using "a|b|c"-type regex. #2446 #2475
* [ENHANCEMENT] Added per tenant metrics for queries and chunks and bytes read from chunk store: #2463
  * `cortex_chunk_store_fetched_chunks_total` and `cortex_chunk_store_fetched_chunk_bytes_total`
  * `cortex_query_frontend_queries_total` (per tenant queries counted by the frontend)
* [ENHANCEMENT] WAL: New metrics `cortex_ingester_wal_logged_bytes_total` and `cortex_ingester_checkpoint_logged_bytes_total` added to track total bytes logged to disk for WAL and checkpoints. #2497
* [ENHANCEMENT] Add de-duplicated chunks counter `cortex_chunk_store_deduped_chunks_total` which counts every chunk not sent to the store because it was already sent by another replica. #2485
* [ENHANCEMENT] Query-frontend now also logs the POST data of long queries. #2481
* [ENHANCEMENT] WAL: Ingester WAL records now have type header and the custom WAL records have been replaced by Prometheus TSDB's WAL records. Old records will not be supported from 1.3 onwards. Note: once this is deployed, you cannot downgrade without data loss. #2436
* [ENHANCEMENT] Redis Cache: Added `idle_timeout`, `wait_on_pool_exhaustion` and `max_conn_lifetime` options to redis cache configuration. #2550
* [ENHANCEMENT] WAL: the experimental tag has been removed on the WAL in ingesters. #2560
* [ENHANCEMENT] Use newer AWS API for paginated queries - removes 'Deprecated' message from logfiles. #2452
* [ENHANCEMENT] Experimental memberlist: Add retry with backoff on memberlist join other members. #2705
* [ENHANCEMENT] Experimental TSDB: when the store-gateway sharding is enabled, unhealthy store-gateway instances are automatically removed from the ring after 10 consecutive `-experimental.store-gateway.sharding-ring.heartbeat-timeout` periods. #2526
* [BUGFIX] Ruler: Ensure temporary rule files with special characters are properly mapped and cleaned up. #2506
* [BUGFIX] Ensure requests are properly routed to the prometheus api embedded in the query if `-server.path-prefix` is set. Fixes #2411. #2372
* [BUGFIX] Experimental TSDB: Fixed chunk data corruption when querying back series using the experimental blocks storage. #2400
* [BUGFIX] Cassandra Storage: Fix endpoint TLS host verification. #2109
* [BUGFIX] Experimental TSDB: Fixed response status code from `422` to `500` when an error occurs while iterating chunks with the experimental blocks storage. #2402
* [BUGFIX] Ring: Fixed a situation where upgrading from pre-1.0 cortex with a rolling strategy caused new 1.0 ingesters to lose their zone value in the ring until manually forced to re-register. #2404
* [BUGFIX] Distributor: `/all_user_stats` now show API and Rule Ingest Rate correctly. #2457
* [BUGFIX] Fixed `version`, `revision` and `branch` labels exported by the `cortex_build_info` metric. #2468
* [BUGFIX] QueryFrontend: fixed a situation where span context missed when downstream_url is used. #2539
* [BUGFIX] Querier: Fixed a situation where querier would crash because of an unresponsive frontend instance. #2569

## 1.0.1 / 2020-04-23

* [BUGFIX] Fix gaps when querying ingesters with replication factor = 3 and 2 ingesters in the cluster. #2503

## 1.0.0 / 2020-04-02

This is the first major release of Cortex. We made a lot of **breaking changes** in this release which have been detailed below. Please also see the stability guarantees we provide as part of a major release: https://cortexmetrics.io/docs/configuration/v1guarantees/

* [CHANGE] Remove the following deprecated flags: #2339
  - `-metrics.error-rate-query` (use `-metrics.write-throttle-query` instead).
  - `-store.cardinality-cache-size` (use `-store.index-cache-read.enable-fifocache` and `-store.index-cache-read.fifocache.size` instead).
  - `-store.cardinality-cache-validity` (use `-store.index-cache-read.enable-fifocache` and `-store.index-cache-read.fifocache.duration` instead).
  - `-distributor.limiter-reload-period` (flag unused)
  - `-ingester.claim-on-rollout` (flag unused)
  - `-ingester.normalise-tokens` (flag unused)
* [CHANGE] Renamed YAML file options to be more consistent. See [full config file changes below](#config-file-breaking-changes). #2273
* [CHANGE] AWS based autoscaling has been removed. You can only use metrics based autoscaling now. `-applicationautoscaling.url` has been removed. See https://cortexmetrics.io/docs/production/aws/#dynamodb-capacity-provisioning on how to migrate. #2328
* [CHANGE] Renamed the `memcache.write-back-goroutines` and `memcache.write-back-buffer` flags to `background.write-back-concurrency` and `background.write-back-buffer`. This affects the following flags: #2241
  - `-frontend.memcache.write-back-buffer` --> `-frontend.background.write-back-buffer`
  - `-frontend.memcache.write-back-goroutines` --> `-frontend.background.write-back-concurrency`
  - `-store.index-cache-read.memcache.write-back-buffer` --> `-store.index-cache-read.background.write-back-buffer`
  - `-store.index-cache-read.memcache.write-back-goroutines` --> `-store.index-cache-read.background.write-back-concurrency`
  - `-store.index-cache-write.memcache.write-back-buffer` --> `-store.index-cache-write.background.write-back-buffer`
  - `-store.index-cache-write.memcache.write-back-goroutines` --> `-store.index-cache-write.background.write-back-concurrency`
  - `-memcache.write-back-buffer` --> `-store.chunks-cache.background.write-back-buffer`. Note the next change log for the difference.
  - `-memcache.write-back-goroutines` --> `-store.chunks-cache.background.write-back-concurrency`. Note the next change log for the difference.

* [CHANGE] Renamed the chunk cache flags to have `store.chunks-cache.` as prefix. This means the following flags have been changed: #2241
  - `-cache.enable-fifocache` --> `-store.chunks-cache.cache.enable-fifocache`
  - `-default-validity` --> `-store.chunks-cache.default-validity`
  - `-fifocache.duration` --> `-store.chunks-cache.fifocache.duration`
  - `-fifocache.size` --> `-store.chunks-cache.fifocache.size`
  - `-memcache.write-back-buffer` --> `-store.chunks-cache.background.write-back-buffer`. Note the previous change log for the difference.
  - `-memcache.write-back-goroutines` --> `-store.chunks-cache.background.write-back-concurrency`. Note the previous change log for the difference.
  - `-memcached.batchsize` --> `-store.chunks-cache.memcached.batchsize`
  - `-memcached.consistent-hash` --> `-store.chunks-cache.memcached.consistent-hash`
  - `-memcached.expiration` --> `-store.chunks-cache.memcached.expiration`
  - `-memcached.hostname` --> `-store.chunks-cache.memcached.hostname`
  - `-memcached.max-idle-conns` --> `-store.chunks-cache.memcached.max-idle-conns`
  - `-memcached.parallelism` --> `-store.chunks-cache.memcached.parallelism`
  - `-memcached.service` --> `-store.chunks-cache.memcached.service`
  - `-memcached.timeout` --> `-store.chunks-cache.memcached.timeout`
  - `-memcached.update-interval` --> `-store.chunks-cache.memcached.update-interval`
  - `-redis.enable-tls` --> `-store.chunks-cache.redis.enable-tls`
  - `-redis.endpoint` --> `-store.chunks-cache.redis.endpoint`
  - `-redis.expiration` --> `-store.chunks-cache.redis.expiration`
  - `-redis.max-active-conns` --> `-store.chunks-cache.redis.max-active-conns`
  - `-redis.max-idle-conns` --> `-store.chunks-cache.redis.max-idle-conns`
  - `-redis.password` --> `-store.chunks-cache.redis.password`
  - `-redis.timeout` --> `-store.chunks-cache.redis.timeout`
* [CHANGE] Rename the `-store.chunk-cache-stubs` to `-store.chunks-cache.cache-stubs` to be more inline with above. #2241
* [CHANGE] Change prefix of flags `-dynamodb.periodic-table.*` to `-table-manager.index-table.*`. #2359
* [CHANGE] Change prefix of flags `-dynamodb.chunk-table.*` to `-table-manager.chunk-table.*`. #2359
* [CHANGE] Change the following flags: #2359
  - `-dynamodb.poll-interval` --> `-table-manager.poll-interval`
  - `-dynamodb.periodic-table.grace-period` --> `-table-manager.periodic-table.grace-period`
* [CHANGE] Renamed the following flags: #2273
  - `-dynamodb.chunk.gang.size` --> `-dynamodb.chunk-gang-size`
  - `-dynamodb.chunk.get.max.parallelism` --> `-dynamodb.chunk-get-max-parallelism`
* [CHANGE] Don't support mixed time units anymore for duration. For example, 168h5m0s doesn't work anymore, please use just one unit (s|m|h|d|w|y). #2252
* [CHANGE] Utilize separate protos for rule state and storage. Experimental ruler API will not be functional until the rollout is complete. #2226
* [CHANGE] Frontend worker in querier now starts after all Querier module dependencies are started. This fixes issue where frontend worker started to send queries to querier before it was ready to serve them (mostly visible when using experimental blocks storage). #2246
* [CHANGE] Lifecycler component now enters Failed state on errors, and doesn't exit the process. (Important if you're vendoring Cortex and use Lifecycler) #2251
* [CHANGE] `/ready` handler now returns 200 instead of 204. #2330
* [CHANGE] Better defaults for the following options: #2344
  - `-<prefix>.consul.consistent-reads`: Old default: `true`, new default: `false`. This reduces the load on Consul.
  - `-<prefix>.consul.watch-rate-limit`: Old default: 0, new default: 1. This rate limits the reads to 1 per second. Which is good enough for ring watches.
  - `-distributor.health-check-ingesters`: Old default: `false`, new default: `true`.
  - `-ingester.max-stale-chunk-idle`: Old default: 0, new default: 2m. This lets us expire series that we know are stale early.
  - `-ingester.spread-flushes`: Old default: false, new default: true. This allows to better de-duplicate data and use less space.
  - `-ingester.chunk-age-jitter`: Old default: 20mins, new default: 0. This is to enable the `-ingester.spread-flushes` to true.
  - `-<prefix>.memcached.batchsize`: Old default: 0, new default: 1024. This allows batching of requests and keeps the concurrent requests low.
  - `-<prefix>.memcached.consistent-hash`: Old default: false, new default: true. This allows for better cache hits when the memcaches are scaled up and down.
  - `-querier.batch-iterators`: Old default: false, new default: true.
  - `-querier.ingester-streaming`: Old default: false, new default: true.
* [CHANGE] Experimental TSDB: Added `-experimental.tsdb.bucket-store.postings-cache-compression-enabled` to enable postings compression when storing to cache. #2335
* [CHANGE] Experimental TSDB: Added `-compactor.deletion-delay`, which is time before a block marked for deletion is deleted from bucket. If not 0, blocks will be marked for deletion and compactor component will delete blocks marked for deletion from the bucket. If delete-delay is 0, blocks will be deleted straight away. Note that deleting blocks immediately can cause query failures, if store gateway / querier still has the block loaded, or compactor is ignoring the deletion because it's compacting the block at the same time. Default value is 48h. #2335
* [CHANGE] Experimental TSDB: Added `-experimental.tsdb.bucket-store.index-cache.postings-compression-enabled`, to set duration after which the blocks marked for deletion will be filtered out while fetching blocks used for querying. This option allows querier to ignore blocks that are marked for deletion with some delay. This ensures store can still serve blocks that are meant to be deleted but do not have a replacement yet. Default is 24h, half of the default value for `-compactor.deletion-delay`. #2335
* [CHANGE] Experimental TSDB: Added `-experimental.tsdb.bucket-store.index-cache.memcached.max-item-size` to control maximum size of item that is stored to memcached. Defaults to 1 MiB. #2335
* [FEATURE] Added experimental storage API to the ruler service that is enabled when the `-experimental.ruler.enable-api` is set to true #2269
  * `-ruler.storage.type` flag now allows `s3`,`gcs`, and `azure` values
  * `-ruler.storage.(s3|gcs|azure)` flags exist to allow the configuration of object clients set for rule storage
* [CHANGE] Renamed table manager metrics. #2307 #2359
  * `cortex_dynamo_sync_tables_seconds` -> `cortex_table_manager_sync_duration_seconds`
  * `cortex_dynamo_table_capacity_units` -> `cortex_table_capacity_units`
* [FEATURE] Flusher target to flush the WAL. #2075
  * `-flusher.wal-dir` for the WAL directory to recover from.
  * `-flusher.concurrent-flushes` for number of concurrent flushes.
  * `-flusher.flush-op-timeout` is duration after which a flush should timeout.
* [FEATURE] Ingesters can now have an optional availability zone set, to ensure metric replication is distributed across zones. This is set via the `-ingester.availability-zone` flag or the `availability_zone` field in the config file. #2317
* [ENHANCEMENT] Better re-use of connections to DynamoDB and S3. #2268
* [ENHANCEMENT] Reduce number of goroutines used while executing a single index query. #2280
* [ENHANCEMENT] Experimental TSDB: Add support for local `filesystem` backend. #2245
* [ENHANCEMENT] Experimental TSDB: Added memcached support for the TSDB index cache. #2290
* [ENHANCEMENT] Experimental TSDB: Removed gRPC server to communicate between querier and BucketStore. #2324
* [ENHANCEMENT] Allow 1w (where w denotes week) and 1y (where y denotes year) when setting table period and retention. #2252
* [ENHANCEMENT] Added FIFO cache metrics for current number of entries and memory usage. #2270
* [ENHANCEMENT] Output all config fields to /config API, including those with empty value. #2209
* [ENHANCEMENT] Add "missing_metric_name" and "metric_name_invalid" reasons to cortex_discarded_samples_total metric. #2346
* [ENHANCEMENT] Experimental TSDB: sample ingestion errors are now reported via existing `cortex_discarded_samples_total` metric. #2370
* [BUGFIX] Ensure user state metrics are updated if a transfer fails. #2338
* [BUGFIX] Fixed etcd client keepalive settings. #2278
* [BUGFIX] Register the metrics of the WAL. #2295
* [BUXFIX] Experimental TSDB: fixed error handling when ingesting out of bound samples. #2342

### Known issues

- This experimental blocks storage in Cortex `1.0.0` has a bug which may lead to the error `cannot iterate chunk for series` when running queries. This bug has been fixed in #2400. If you're running the experimental blocks storage, please build Cortex from `master`.

### Config file breaking changes

In this section you can find a config file diff showing the breaking changes introduced in Cortex. You can also find the [full configuration file reference doc](https://cortexmetrics.io/docs/configuration/configuration-file/) in the website.

```diff
### ingester_config

 # Period with which to attempt to flush chunks.
 # CLI flag: -ingester.flush-period
-[flushcheckperiod: <duration> | default = 1m0s]
+[flush_period: <duration> | default = 1m0s]

 # Period chunks will remain in memory after flushing.
 # CLI flag: -ingester.retain-period
-[retainperiod: <duration> | default = 5m0s]
+[retain_period: <duration> | default = 5m0s]

 # Maximum chunk idle time before flushing.
 # CLI flag: -ingester.max-chunk-idle
-[maxchunkidle: <duration> | default = 5m0s]
+[max_chunk_idle_time: <duration> | default = 5m0s]

 # Maximum chunk idle time for chunks terminating in stale markers before
 # flushing. 0 disables it and a stale series is not flushed until the
 # max-chunk-idle timeout is reached.
 # CLI flag: -ingester.max-stale-chunk-idle
-[maxstalechunkidle: <duration> | default = 0s]
+[max_stale_chunk_idle_time: <duration> | default = 2m0s]

 # Timeout for individual flush operations.
 # CLI flag: -ingester.flush-op-timeout
-[flushoptimeout: <duration> | default = 1m0s]
+[flush_op_timeout: <duration> | default = 1m0s]

 # Maximum chunk age before flushing.
 # CLI flag: -ingester.max-chunk-age
-[maxchunkage: <duration> | default = 12h0m0s]
+[max_chunk_age: <duration> | default = 12h0m0s]

-# Range of time to subtract from MaxChunkAge to spread out flushes
+# Range of time to subtract from -ingester.max-chunk-age to spread out flushes
 # CLI flag: -ingester.chunk-age-jitter
-[chunkagejitter: <duration> | default = 20m0s]
+[chunk_age_jitter: <duration> | default = 0]

 # Number of concurrent goroutines flushing to dynamodb.
 # CLI flag: -ingester.concurrent-flushes
-[concurrentflushes: <int> | default = 50]
+[concurrent_flushes: <int> | default = 50]

-# If true, spread series flushes across the whole period of MaxChunkAge
+# If true, spread series flushes across the whole period of
+# -ingester.max-chunk-age.
 # CLI flag: -ingester.spread-flushes
-[spreadflushes: <boolean> | default = false]
+[spread_flushes: <boolean> | default = true]

 # Period with which to update the per-user ingestion rates.
 # CLI flag: -ingester.rate-update-period
-[rateupdateperiod: <duration> | default = 15s]
+[rate_update_period: <duration> | default = 15s]


### querier_config

 # The maximum number of concurrent queries.
 # CLI flag: -querier.max-concurrent
-[maxconcurrent: <int> | default = 20]
+[max_concurrent: <int> | default = 20]

 # Use batch iterators to execute query, as opposed to fully materialising the
 # series in memory.  Takes precedent over the -querier.iterators flag.
 # CLI flag: -querier.batch-iterators
-[batchiterators: <boolean> | default = false]
+[batch_iterators: <boolean> | default = true]

 # Use streaming RPCs to query ingester.
 # CLI flag: -querier.ingester-streaming
-[ingesterstreaming: <boolean> | default = false]
+[ingester_streaming: <boolean> | default = true]

 # Maximum number of samples a single query can load into memory.
 # CLI flag: -querier.max-samples
-[maxsamples: <int> | default = 50000000]
+[max_samples: <int> | default = 50000000]

 # The default evaluation interval or step size for subqueries.
 # CLI flag: -querier.default-evaluation-interval
-[defaultevaluationinterval: <duration> | default = 1m0s]
+[default_evaluation_interval: <duration> | default = 1m0s]

### query_frontend_config

 # URL of downstream Prometheus.
 # CLI flag: -frontend.downstream-url
-[downstream: <string> | default = ""]
+[downstream_url: <string> | default = ""]


### ruler_config

 # URL of alerts return path.
 # CLI flag: -ruler.external.url
-[externalurl: <url> | default = ]
+[external_url: <url> | default = ]

 # How frequently to evaluate rules
 # CLI flag: -ruler.evaluation-interval
-[evaluationinterval: <duration> | default = 1m0s]
+[evaluation_interval: <duration> | default = 1m0s]

 # How frequently to poll for rule changes
 # CLI flag: -ruler.poll-interval
-[pollinterval: <duration> | default = 1m0s]
+[poll_interval: <duration> | default = 1m0s]

-storeconfig:
+storage:

 # file path to store temporary rule files for the prometheus rule managers
 # CLI flag: -ruler.rule-path
-[rulepath: <string> | default = "/rules"]
+[rule_path: <string> | default = "/rules"]

 # URL of the Alertmanager to send notifications to.
 # CLI flag: -ruler.alertmanager-url
-[alertmanagerurl: <url> | default = ]
+[alertmanager_url: <url> | default = ]

 # Use DNS SRV records to discover alertmanager hosts.
 # CLI flag: -ruler.alertmanager-discovery
-[alertmanagerdiscovery: <boolean> | default = false]
+[enable_alertmanager_discovery: <boolean> | default = false]

 # How long to wait between refreshing alertmanager hosts.
 # CLI flag: -ruler.alertmanager-refresh-interval
-[alertmanagerrefreshinterval: <duration> | default = 1m0s]
+[alertmanager_refresh_interval: <duration> | default = 1m0s]

 # If enabled requests to alertmanager will utilize the V2 API.
 # CLI flag: -ruler.alertmanager-use-v2
-[alertmanangerenablev2api: <boolean> | default = false]
+[enable_alertmanager_v2: <boolean> | default = false]

 # Capacity of the queue for notifications to be sent to the Alertmanager.
 # CLI flag: -ruler.notification-queue-capacity
-[notificationqueuecapacity: <int> | default = 10000]
+[notification_queue_capacity: <int> | default = 10000]

 # HTTP timeout duration when sending notifications to the Alertmanager.
 # CLI flag: -ruler.notification-timeout
-[notificationtimeout: <duration> | default = 10s]
+[notification_timeout: <duration> | default = 10s]

 # Distribute rule evaluation using ring backend
 # CLI flag: -ruler.enable-sharding
-[enablesharding: <boolean> | default = false]
+[enable_sharding: <boolean> | default = false]

 # Time to spend searching for a pending ruler when shutting down.
 # CLI flag: -ruler.search-pending-for
-[searchpendingfor: <duration> | default = 5m0s]
+[search_pending_for: <duration> | default = 5m0s]

 # Period with which to attempt to flush rule groups.
 # CLI flag: -ruler.flush-period
-[flushcheckperiod: <duration> | default = 1m0s]
+[flush_period: <duration> | default = 1m0s]

### alertmanager_config

 # Base path for data storage.
 # CLI flag: -alertmanager.storage.path
-[datadir: <string> | default = "data/"]
+[data_dir: <string> | default = "data/"]

 # will be used to prefix all HTTP endpoints served by Alertmanager. If omitted,
 # relevant URL components will be derived automatically.
 # CLI flag: -alertmanager.web.external-url
-[externalurl: <url> | default = ]
+[external_url: <url> | default = ]

 # How frequently to poll Cortex configs
 # CLI flag: -alertmanager.configs.poll-interval
-[pollinterval: <duration> | default = 15s]
+[poll_interval: <duration> | default = 15s]

 # Listen address for cluster.
 # CLI flag: -cluster.listen-address
-[clusterbindaddr: <string> | default = "0.0.0.0:9094"]
+[cluster_bind_address: <string> | default = "0.0.0.0:9094"]

 # Explicit address to advertise in cluster.
 # CLI flag: -cluster.advertise-address
-[clusteradvertiseaddr: <string> | default = ""]
+[cluster_advertise_address: <string> | default = ""]

 # Time to wait between peers to send notifications.
 # CLI flag: -cluster.peer-timeout
-[peertimeout: <duration> | default = 15s]
+[peer_timeout: <duration> | default = 15s]

 # Filename of fallback config to use if none specified for instance.
 # CLI flag: -alertmanager.configs.fallback
-[fallbackconfigfile: <string> | default = ""]
+[fallback_config_file: <string> | default = ""]

 # Root of URL to generate if config is http://internal.monitor
 # CLI flag: -alertmanager.configs.auto-webhook-root
-[autowebhookroot: <string> | default = ""]
+[auto_webhook_root: <string> | default = ""]

### table_manager_config

-store:
+storage:

-# How frequently to poll DynamoDB to learn our capacity.
-# CLI flag: -dynamodb.poll-interval
-[dynamodb_poll_interval: <duration> | default = 2m0s]
+# How frequently to poll backend to learn our capacity.
+# CLI flag: -table-manager.poll-interval
+[poll_interval: <duration> | default = 2m0s]

-# DynamoDB periodic tables grace period (duration which table will be
-# created/deleted before/after it's needed).
-# CLI flag: -dynamodb.periodic-table.grace-period
+# Periodic tables grace period (duration which table will be created/deleted
+# before/after it's needed).
+# CLI flag: -table-manager.periodic-table.grace-period
 [creation_grace_period: <duration> | default = 10m0s]

 index_tables_provisioning:
   # Enables on demand throughput provisioning for the storage provider (if
-  # supported). Applies only to tables which are not autoscaled
-  # CLI flag: -dynamodb.periodic-table.enable-ondemand-throughput-mode
-  [provisioned_throughput_on_demand_mode: <boolean> | default = false]
+  # supported). Applies only to tables which are not autoscaled. Supported by
+  # DynamoDB
+  # CLI flag: -table-manager.index-table.enable-ondemand-throughput-mode
+  [enable_ondemand_throughput_mode: <boolean> | default = false]


   # Enables on demand throughput provisioning for the storage provider (if
-  # supported). Applies only to tables which are not autoscaled
-  # CLI flag: -dynamodb.periodic-table.inactive-enable-ondemand-throughput-mode
-  [inactive_throughput_on_demand_mode: <boolean> | default = false]
+  # supported). Applies only to tables which are not autoscaled. Supported by
+  # DynamoDB
+  # CLI flag: -table-manager.index-table.inactive-enable-ondemand-throughput-mode
+  [enable_inactive_throughput_on_demand_mode: <boolean> | default = false]


 chunk_tables_provisioning:
   # Enables on demand throughput provisioning for the storage provider (if
-  # supported). Applies only to tables which are not autoscaled
-  # CLI flag: -dynamodb.chunk-table.enable-ondemand-throughput-mode
-  [provisioned_throughput_on_demand_mode: <boolean> | default = false]
+  # supported). Applies only to tables which are not autoscaled. Supported by
+  # DynamoDB
+  # CLI flag: -table-manager.chunk-table.enable-ondemand-throughput-mode
+  [enable_ondemand_throughput_mode: <boolean> | default = false]

### storage_config

 aws:
-  dynamodbconfig:
+  dynamodb:
     # DynamoDB endpoint URL with escaped Key and Secret encoded. If only region
     # is specified as a host, proper endpoint will be deduced. Use
     # inmemory:///<table-name> to use a mock in-memory implementation.
     # CLI flag: -dynamodb.url
-    [dynamodb: <url> | default = ]
+    [dynamodb_url: <url> | default = ]

     # DynamoDB table management requests per second limit.
     # CLI flag: -dynamodb.api-limit
-    [apilimit: <float> | default = 2]
+    [api_limit: <float> | default = 2]

     # DynamoDB rate cap to back off when throttled.
     # CLI flag: -dynamodb.throttle-limit
-    [throttlelimit: <float> | default = 10]
+    [throttle_limit: <float> | default = 10]
-
-    # ApplicationAutoscaling endpoint URL with escaped Key and Secret encoded.
-    # CLI flag: -applicationautoscaling.url
-    [applicationautoscaling: <url> | default = ]


       # Queue length above which we will scale up capacity
       # CLI flag: -metrics.target-queue-length
-      [targetqueuelen: <int> | default = 100000]
+      [target_queue_length: <int> | default = 100000]

       # Scale up capacity by this multiple
       # CLI flag: -metrics.scale-up-factor
-      [scaleupfactor: <float> | default = 1.3]
+      [scale_up_factor: <float> | default = 1.3]

       # Ignore throttling below this level (rate per second)
       # CLI flag: -metrics.ignore-throttle-below
-      [minthrottling: <float> | default = 1]
+      [ignore_throttle_below: <float> | default = 1]

       # query to fetch ingester queue length
       # CLI flag: -metrics.queue-length-query
-      [queuelengthquery: <string> | default = "sum(avg_over_time(cortex_ingester_flush_queue_length{job=\"cortex/ingester\"}[2m]))"]
+      [queue_length_query: <string> | default = "sum(avg_over_time(cortex_ingester_flush_queue_length{job=\"cortex/ingester\"}[2m]))"]

       # query to fetch throttle rates per table
       # CLI flag: -metrics.write-throttle-query
-      [throttlequery: <string> | default = "sum(rate(cortex_dynamo_throttled_total{operation=\"DynamoDB.BatchWriteItem\"}[1m])) by (table) > 0"]
+      [write_throttle_query: <string> | default = "sum(rate(cortex_dynamo_throttled_total{operation=\"DynamoDB.BatchWriteItem\"}[1m])) by (table) > 0"]

       # query to fetch write capacity usage per table
       # CLI flag: -metrics.usage-query
-      [usagequery: <string> | default = "sum(rate(cortex_dynamo_consumed_capacity_total{operation=\"DynamoDB.BatchWriteItem\"}[15m])) by (table) > 0"]
+      [write_usage_query: <string> | default = "sum(rate(cortex_dynamo_consumed_capacity_total{operation=\"DynamoDB.BatchWriteItem\"}[15m])) by (table) > 0"]

       # query to fetch read capacity usage per table
       # CLI flag: -metrics.read-usage-query
-      [readusagequery: <string> | default = "sum(rate(cortex_dynamo_consumed_capacity_total{operation=\"DynamoDB.QueryPages\"}[1h])) by (table) > 0"]
+      [read_usage_query: <string> | default = "sum(rate(cortex_dynamo_consumed_capacity_total{operation=\"DynamoDB.QueryPages\"}[1h])) by (table) > 0"]

       # query to fetch read errors per table
       # CLI flag: -metrics.read-error-query
-      [readerrorquery: <string> | default = "sum(increase(cortex_dynamo_failures_total{operation=\"DynamoDB.QueryPages\",error=\"ProvisionedThroughputExceededException\"}[1m])) by (table) > 0"]
+      [read_error_query: <string> | default = "sum(increase(cortex_dynamo_failures_total{operation=\"DynamoDB.QueryPages\",error=\"ProvisionedThroughputExceededException\"}[1m])) by (table) > 0"]

     # Number of chunks to group together to parallelise fetches (zero to
     # disable)
-    # CLI flag: -dynamodb.chunk.gang.size
-    [chunkgangsize: <int> | default = 10]
+    # CLI flag: -dynamodb.chunk-gang-size
+    [chunk_gang_size: <int> | default = 10]

     # Max number of chunk-get operations to start in parallel
-    # CLI flag: -dynamodb.chunk.get.max.parallelism
-    [chunkgetmaxparallelism: <int> | default = 32]
+    # CLI flag: -dynamodb.chunk.get-max-parallelism
+    [chunk_get_max_parallelism: <int> | default = 32]

     backoff_config:
       # Minimum delay when backing off.
       # CLI flag: -bigtable.backoff-min-period
-      [minbackoff: <duration> | default = 100ms]
+      [min_period: <duration> | default = 100ms]

       # Maximum delay when backing off.
       # CLI flag: -bigtable.backoff-max-period
-      [maxbackoff: <duration> | default = 10s]
+      [max_period: <duration> | default = 10s]

       # Number of times to backoff and retry before failing.
       # CLI flag: -bigtable.backoff-retries
-      [maxretries: <int> | default = 10]
+      [max_retries: <int> | default = 10]

   # If enabled, once a tables info is fetched, it is cached.
   # CLI flag: -bigtable.table-cache.enabled
-  [tablecacheenabled: <boolean> | default = true]
+  [table_cache_enabled: <boolean> | default = true]

   # Duration to cache tables before checking again.
   # CLI flag: -bigtable.table-cache.expiration
-  [tablecacheexpiration: <duration> | default = 30m0s]
+  [table_cache_expiration: <duration> | default = 30m0s]

 # Cache validity for active index entries. Should be no higher than
 # -ingester.max-chunk-idle.
 # CLI flag: -store.index-cache-validity
-[indexcachevalidity: <duration> | default = 5m0s]
+[index_cache_validity: <duration> | default = 5m0s]

### ingester_client_config

 grpc_client_config:
   backoff_config:
     # Minimum delay when backing off.
     # CLI flag: -ingester.client.backoff-min-period
-    [minbackoff: <duration> | default = 100ms]
+    [min_period: <duration> | default = 100ms]

     # Maximum delay when backing off.
     # CLI flag: -ingester.client.backoff-max-period
-    [maxbackoff: <duration> | default = 10s]
+    [max_period: <duration> | default = 10s]

     # Number of times to backoff and retry before failing.
     # CLI flag: -ingester.client.backoff-retries
-    [maxretries: <int> | default = 10]
+    [max_retries: <int> | default = 10]

### frontend_worker_config

-# Address of query frontend service.
+# Address of query frontend service, in host:port format.
 # CLI flag: -querier.frontend-address
-[address: <string> | default = ""]
+[frontend_address: <string> | default = ""]

 # How often to query DNS.
 # CLI flag: -querier.dns-lookup-period
-[dnslookupduration: <duration> | default = 10s]
+[dns_lookup_duration: <duration> | default = 10s]

 grpc_client_config:
   backoff_config:
     # Minimum delay when backing off.
     # CLI flag: -querier.frontend-client.backoff-min-period
-    [minbackoff: <duration> | default = 100ms]
+    [min_period: <duration> | default = 100ms]

     # Maximum delay when backing off.
     # CLI flag: -querier.frontend-client.backoff-max-period
-    [maxbackoff: <duration> | default = 10s]
+    [max_period: <duration> | default = 10s]

     # Number of times to backoff and retry before failing.
     # CLI flag: -querier.frontend-client.backoff-retries
-    [maxretries: <int> | default = 10]
+    [max_retries: <int> | default = 10]

### consul_config

 # ACL Token used to interact with Consul.
-# CLI flag: -<prefix>.consul.acltoken
-[acltoken: <string> | default = ""]
+# CLI flag: -<prefix>.consul.acl-token
+[acl_token: <string> | default = ""]

 # HTTP timeout when talking to Consul
 # CLI flag: -<prefix>.consul.client-timeout
-[httpclienttimeout: <duration> | default = 20s]
+[http_client_timeout: <duration> | default = 20s]

 # Enable consistent reads to Consul.
 # CLI flag: -<prefix>.consul.consistent-reads
-[consistentreads: <boolean> | default = true]
+[consistent_reads: <boolean> | default = false]

 # Rate limit when watching key or prefix in Consul, in requests per second. 0
 # disables the rate limit.
 # CLI flag: -<prefix>.consul.watch-rate-limit
-[watchkeyratelimit: <float> | default = 0]
+[watch_rate_limit: <float> | default = 1]

 # Burst size used in rate limit. Values less than 1 are treated as 1.
 # CLI flag: -<prefix>.consul.watch-burst-size
-[watchkeyburstsize: <int> | default = 1]
+[watch_burst_size: <int> | default = 1]


### configstore_config
 # URL of configs API server.
 # CLI flag: -<prefix>.configs.url
-[configsapiurl: <url> | default = ]
+[configs_api_url: <url> | default = ]

 # Timeout for requests to Weave Cloud configs service.
 # CLI flag: -<prefix>.configs.client-timeout
-[clienttimeout: <duration> | default = 5s]
+[client_timeout: <duration> | default = 5s]
```

## 0.7.0 / 2020-03-16

Cortex `0.7.0` is a major step forward the upcoming `1.0` release. In this release, we've got 164 contributions from 26 authors. Thanks to all contributors! ❤️

Please be aware that Cortex `0.7.0` introduces some **breaking changes**. You're encouraged to read all the `[CHANGE]` entries below before upgrading your Cortex cluster. In particular:

- Cleaned up some configuration options in preparation for the Cortex `1.0.0` release (see also the [annotated config file breaking changes](#annotated-config-file-breaking-changes) below):
  - Removed CLI flags support to configure the schema (see [how to migrate from flags to schema file](https://cortexmetrics.io/docs/configuration/schema-configuration/#migrating-from-flags-to-schema-file))
  - Renamed CLI flag `-config-yaml` to `-schema-config-file`
  - Removed CLI flag `-store.min-chunk-age` in favor of `-querier.query-store-after`. The corresponding YAML config option `ingestermaxquerylookback` has been renamed to [`query_ingesters_within`](https://cortexmetrics.io/docs/configuration/configuration-file/#querier-config)
  - Deprecated CLI flag `-frontend.cache-split-interval` in favor of `-querier.split-queries-by-interval`
  - Renamed the YAML config option `defaul_validity` to `default_validity`
  - Removed the YAML config option `config_store` (in the [`alertmanager YAML config`](https://cortexmetrics.io/docs/configuration/configuration-file/#alertmanager-config)) in favor of `store`
  - Removed the YAML config root block `configdb` in favor of [`configs`](https://cortexmetrics.io/docs/configuration/configuration-file/#configs-config). This change is also reflected in the following CLI flags renaming:
      * `-database.*` -> `-configs.database.*`
      * `-database.migrations` -> `-configs.database.migrations-dir`
  - Removed the fluentd-based billing infrastructure including the CLI flags:
      * `-distributor.enable-billing`
      * `-billing.max-buffered-events`
      * `-billing.retry-delay`
      * `-billing.ingester`
- Removed support for using denormalised tokens in the ring. Before upgrading, make sure your Cortex cluster is already running `v0.6.0` or an earlier version with `-ingester.normalise-tokens=true`

### Full changelog

* [CHANGE] Removed support for flags to configure schema. Further, the flag for specifying the config file (`-config-yaml`) has been deprecated. Please use `-schema-config-file`. See the [Schema Configuration documentation](https://cortexmetrics.io/docs/configuration/schema-configuration/) for more details on how to configure the schema using the YAML file. #2221
* [CHANGE] In the config file, the root level `config_store` config option has been moved to `alertmanager` > `store` > `configdb`. #2125
* [CHANGE] Removed unnecessary `frontend.cache-split-interval` in favor of `querier.split-queries-by-interval` both to reduce configuration complexity and guarantee alignment of these two configs. Starting from now, `-querier.cache-results` may only be enabled in conjunction with `-querier.split-queries-by-interval` (previously the cache interval default was `24h` so if you want to preserve the same behaviour you should set `-querier.split-queries-by-interval=24h`). #2040
* [CHANGE] Renamed Configs configuration options. #2187
  * configuration options
    * `-database.*` -> `-configs.database.*`
    * `-database.migrations` -> `-configs.database.migrations-dir`
  * config file
    * `configdb.uri:` -> `configs.database.uri:`
    * `configdb.migrationsdir:` -> `configs.database.migrations_dir:`
    * `configdb.passwordfile:` -> `configs.database.password_file:`
* [CHANGE] Moved `-store.min-chunk-age` to the Querier config as `-querier.query-store-after`, allowing the store to be skipped during query time if the metrics wouldn't be found. The YAML config option `ingestermaxquerylookback` has been renamed to `query_ingesters_within` to match its CLI flag. #1893
* [CHANGE] Renamed the cache configuration setting `defaul_validity` to `default_validity`. #2140
* [CHANGE] Remove fluentd-based billing infrastructure and flags such as `-distributor.enable-billing`. #1491
* [CHANGE] Removed remaining support for using denormalised tokens in the ring. If you're still running ingesters with denormalised tokens (Cortex 0.4 or earlier, with `-ingester.normalise-tokens=false`), such ingesters will now be completely invisible to distributors and need to be either switched to Cortex 0.6.0 or later, or be configured to use normalised tokens. #2034
* [CHANGE] The frontend http server will now send 502 in case of deadline exceeded and 499 if the user requested cancellation. #2156
* [CHANGE] We now enforce queries to be up to `-querier.max-query-into-future` into the future (defaults to 10m). #1929
  * `-store.min-chunk-age` has been removed
  * `-querier.query-store-after` has been added in it's place.
* [CHANGE] Removed unused `/validate_expr endpoint`. #2152
* [CHANGE] Updated Prometheus dependency to v2.16.0. This Prometheus version uses Active Query Tracker to limit concurrent queries. In order to keep `-querier.max-concurrent` working, Active Query Tracker is enabled by default, and is configured to store its data to `active-query-tracker` directory (relative to current directory when Cortex started). This can be changed by using `-querier.active-query-tracker-dir` option. Purpose of Active Query Tracker is to log queries that were running when Cortex crashes. This logging happens on next Cortex start. #2088
* [CHANGE] Default to BigChunk encoding; may result in slightly higher disk usage if many timeseries have a constant value, but should generally result in fewer, bigger chunks. #2207
* [CHANGE] WAL replays are now done while the rest of Cortex is starting, and more specifically, when HTTP server is running. This makes it possible to scrape metrics during WAL replays. Applies to both chunks and experimental blocks storage. #2222
* [CHANGE] Cortex now has `/ready` probe for all services, not just ingester and querier as before. In single-binary mode, /ready reports 204 only if all components are running properly. #2166
* [CHANGE] If you are vendoring Cortex and use its components in your project, be aware that many Cortex components no longer start automatically when they are created. You may want to review PR and attached document. #2166
* [CHANGE] Experimental TSDB: the querier in-memory index cache used by the experimental blocks storage shifted from per-tenant to per-querier. The `-experimental.tsdb.bucket-store.index-cache-size-bytes` now configures the per-querier index cache max size instead of a per-tenant cache and its default has been increased to 1GB. #2189
* [CHANGE] Experimental TSDB: TSDB head compaction interval and concurrency is now configurable (defaults to 1 min interval and 5 concurrent head compactions). New options: `-experimental.tsdb.head-compaction-interval` and `-experimental.tsdb.head-compaction-concurrency`. #2172
* [CHANGE] Experimental TSDB: switched the blocks storage index header to the binary format. This change is expected to have no visible impact, except lower startup times and memory usage in the queriers. It's possible to switch back to the old JSON format via the flag `-experimental.tsdb.bucket-store.binary-index-header-enabled=false`. #2223
* [CHANGE] Experimental Memberlist KV store can now be used in single-binary Cortex. Attempts to use it previously would fail with panic. This change also breaks existing binary protocol used to exchange gossip messages, so this version will not be able to understand gossiped Ring when used in combination with the previous version of Cortex. Easiest way to upgrade is to shutdown old Cortex installation, and restart it with new version. Incremental rollout works too, but with reduced functionality until all components run the same version. #2016
* [FEATURE] Added a read-only local alertmanager config store using files named corresponding to their tenant id. #2125
* [FEATURE] Added flag `-experimental.ruler.enable-api` to enable the ruler api which implements the Prometheus API `/api/v1/rules` and `/api/v1/alerts` endpoints under the configured `-http.prefix`. #1999
* [FEATURE] Added sharding support to compactor when using the experimental TSDB blocks storage. #2113
* [FEATURE] Added ability to override YAML config file settings using environment variables. #2147
  * `-config.expand-env`
* [FEATURE] Added flags to disable Alertmanager notifications methods. #2187
  * `-configs.notifications.disable-email`
  * `-configs.notifications.disable-webhook`
* [FEATURE] Add /config HTTP endpoint which exposes the current Cortex configuration as YAML. #2165
* [FEATURE] Allow Prometheus remote write directly to ingesters. #1491
* [FEATURE] Introduced new standalone service `query-tee` that can be used for testing purposes to send the same Prometheus query to multiple backends (ie. two Cortex clusters ingesting the same metrics) and compare the performances. #2203
* [FEATURE] Fan out parallelizable queries to backend queriers concurrently. #1878
  * `querier.parallelise-shardable-queries` (bool)
  * Requires a shard-compatible schema (v10+)
  * This causes the number of traces to increase accordingly.
  * The query-frontend now requires a schema config to determine how/when to shard queries, either from a file or from flags (i.e. by the `config-yaml` CLI flag). This is the same schema config the queriers consume. The schema is only required to use this option.
  * It's also advised to increase downstream concurrency controls as well:
    * `querier.max-outstanding-requests-per-tenant`
    * `querier.max-query-parallelism`
    * `querier.max-concurrent`
    * `server.grpc-max-concurrent-streams` (for both query-frontends and queriers)
* [FEATURE] Added user sub rings to distribute users to a subset of ingesters. #1947
  * `-experimental.distributor.user-subring-size`
* [FEATURE] Add flag `-experimental.tsdb.stripe-size` to expose TSDB stripe size option. #2185
* [FEATURE] Experimental Delete Series: Added support for Deleting Series with Prometheus style API. Needs to be enabled first by setting `-purger.enable` to `true`. Deletion only supported when using `boltdb` and `filesystem` as index and object store respectively. Support for other stores to follow in separate PRs #2103
* [ENHANCEMENT] Alertmanager: Expose Per-tenant alertmanager metrics #2124
* [ENHANCEMENT] Add `status` label to `cortex_alertmanager_configs` metric to gauge the number of valid and invalid configs. #2125
* [ENHANCEMENT] Cassandra Authentication: added the `custom_authenticators` config option that allows users to authenticate with cassandra clusters using password authenticators that are not approved by default in [gocql](https://github.com/gocql/gocql/blob/81b8263d9fe526782a588ef94d3fa5c6148e5d67/conn.go#L27) #2093
* [ENHANCEMENT] Cassandra Storage: added `max_retries`, `retry_min_backoff` and `retry_max_backoff` configuration options to enable retrying recoverable errors. #2054
* [ENHANCEMENT] Allow to configure HTTP and gRPC server listen address, maximum number of simultaneous connections and connection keepalive settings.
  * `-server.http-listen-address`
  * `-server.http-conn-limit`
  * `-server.grpc-listen-address`
  * `-server.grpc-conn-limit`
  * `-server.grpc.keepalive.max-connection-idle`
  * `-server.grpc.keepalive.max-connection-age`
  * `-server.grpc.keepalive.max-connection-age-grace`
  * `-server.grpc.keepalive.time`
  * `-server.grpc.keepalive.timeout`
* [ENHANCEMENT] PostgreSQL: Bump up `github.com/lib/pq` from `v1.0.0` to `v1.3.0` to support PostgreSQL SCRAM-SHA-256 authentication. #2097
* [ENHANCEMENT] Cassandra Storage: User no longer need `CREATE` privilege on `<all keyspaces>` if given keyspace exists. #2032
* [ENHANCEMENT] Cassandra Storage: added `password_file` configuration options to enable reading Cassandra password from file. #2096
* [ENHANCEMENT] Configs API: Allow GET/POST configs in YAML format. #2181
* [ENHANCEMENT] Background cache writes are batched to improve parallelism and observability. #2135
* [ENHANCEMENT] Add automatic repair for checkpoint and WAL. #2105
* [ENHANCEMENT] Support `lastEvaluation` and `evaluationTime` in `/api/v1/rules` endpoints and make order of groups stable. #2196
* [ENHANCEMENT] Skip expired requests in query-frontend scheduling. #2082
* [ENHANCEMENT] Add ability to configure gRPC keepalive settings. #2066
* [ENHANCEMENT] Experimental TSDB: Export TSDB Syncer metrics from Compactor component, they are prefixed with `cortex_compactor_`. #2023
* [ENHANCEMENT] Experimental TSDB: Added dedicated flag `-experimental.tsdb.bucket-store.tenant-sync-concurrency` to configure the maximum number of concurrent tenants for which blocks are synched. #2026
* [ENHANCEMENT] Experimental TSDB: Expose metrics for objstore operations (prefixed with `cortex_<component>_thanos_objstore_`, component being one of `ingester`, `querier` and `compactor`). #2027
* [ENHANCEMENT] Experimental TSDB: Added support for Azure Storage to be used for block storage, in addition to S3 and GCS. #2083
* [ENHANCEMENT] Experimental TSDB: Reduced memory allocations in the ingesters when using the experimental blocks storage. #2057
* [ENHANCEMENT] Experimental Memberlist KV: expose `-memberlist.gossip-to-dead-nodes-time` and `-memberlist.dead-node-reclaim-time` options to control how memberlist library handles dead nodes and name reuse. #2131
* [BUGFIX] Alertmanager: fixed panic upon applying a new config, caused by duplicate metrics registration in the `NewPipelineBuilder` function. #211
* [BUGFIX] Azure Blob ChunkStore: Fixed issue causing `invalid chunk checksum` errors. #2074
* [BUGFIX] The gauge `cortex_overrides_last_reload_successful` is now only exported by components that use a `RuntimeConfigManager`. Previously, for components that do not initialize a `RuntimeConfigManager` (such as the compactor) the gauge was initialized with 0 (indicating error state) and then never updated, resulting in a false-negative permanent error state. #2092
* [BUGFIX] Fixed WAL metric names, added the `cortex_` prefix.
* [BUGFIX] Restored histogram `cortex_configs_request_duration_seconds` #2138
* [BUGFIX] Fix wrong syntax for `url` in config-file-reference. #2148
* [BUGFIX] Fixed some 5xx status code returned by the query-frontend when they should actually be 4xx. #2122
* [BUGFIX] Fixed leaked goroutines in the querier. #2070
* [BUGFIX] Experimental TSDB: fixed `/all_user_stats` and `/api/prom/user_stats` endpoints when using the experimental TSDB blocks storage. #2042
* [BUGFIX] Experimental TSDB: fixed ruler to correctly work with the experimental TSDB blocks storage. #2101

### Changes to denormalised tokens in the ring

Cortex 0.4.0 is the last version that can *write* denormalised tokens. Cortex 0.5.0 and above always write normalised tokens.

Cortex 0.6.0 is the last version that can *read* denormalised tokens. Starting with Cortex 0.7.0 only normalised tokens are supported, and ingesters writing denormalised tokens to the ring (running Cortex 0.4.0 or earlier with `-ingester.normalise-tokens=false`) are ignored by distributors. Such ingesters should either switch to using normalised tokens, or be upgraded to Cortex 0.5.0 or later.

### Known issues

- The gRPC streaming for ingesters doesn't work when using the experimental TSDB blocks storage. Please do not enable `-querier.ingester-streaming` if you're using the TSDB blocks storage. If you want to enable it, you can build Cortex from `master` given the issue has been fixed after Cortex `0.7` branch has been cut and the fix wasn't included in the `0.7` because related to an experimental feature.

### Annotated config file breaking changes

In this section you can find a config file diff showing the breaking changes introduced in Cortex `0.7`. You can also find the [full configuration file reference doc](https://cortexmetrics.io/docs/configuration/configuration-file/) in the website.

 ```diff
### Root level config

 # "configdb" has been moved to "alertmanager > store > configdb".
-[configdb: <configdb_config>]

 # "config_store" has been renamed to "configs".
-[config_store: <configstore_config>]
+[configs: <configs_config>]


### `distributor_config`

 # The support to hook an external billing system has been removed.
-[enable_billing: <boolean> | default = false]
-billing:
-  [maxbufferedevents: <int> | default = 1024]
-  [retrydelay: <duration> | default = 500ms]
-  [ingesterhostport: <string> | default = "localhost:24225"]


### `querier_config`

 # "ingestermaxquerylookback" has been renamed to "query_ingesters_within".
-[ingestermaxquerylookback: <duration> | default = 0s]
+[query_ingesters_within: <duration> | default = 0s]


### `queryrange_config`

results_cache:
  cache:
     # "defaul_validity" has been renamed to "default_validity".
-    [defaul_validity: <duration> | default = 0s]
+    [default_validity: <duration> | default = 0s]

   # "cache_split_interval" has been deprecated in favor of "split_queries_by_interval".
-  [cache_split_interval: <duration> | default = 24h0m0s]


### `alertmanager_config`

# The "store" config block has been added. This includes "configdb" which previously
# was the "configdb" root level config block.
+store:
+  [type: <string> | default = "configdb"]
+  [configdb: <configstore_config>]
+  local:
+    [path: <string> | default = ""]


### `storage_config`

index_queries_cache_config:
   # "defaul_validity" has been renamed to "default_validity".
-  [defaul_validity: <duration> | default = 0s]
+  [default_validity: <duration> | default = 0s]


### `chunk_store_config`

chunk_cache_config:
   # "defaul_validity" has been renamed to "default_validity".
-  [defaul_validity: <duration> | default = 0s]
+  [default_validity: <duration> | default = 0s]

write_dedupe_cache_config:
   # "defaul_validity" has been renamed to "default_validity".
-  [defaul_validity: <duration> | default = 0s]
+  [default_validity: <duration> | default = 0s]

 # "min_chunk_age" has been removed in favor of "querier > query_store_after".
-[min_chunk_age: <duration> | default = 0s]


### `configs_config`

-# "uri" has been moved to "database > uri".
-[uri: <string> | default = "postgres://postgres@configs-db.weave.local/configs?sslmode=disable"]

-# "migrationsdir" has been moved to "database > migrations_dir".
-[migrationsdir: <string> | default = ""]

-# "passwordfile" has been moved to "database > password_file".
-[passwordfile: <string> | default = ""]

+database:
+  [uri: <string> | default = "postgres://postgres@configs-db.weave.local/configs?sslmode=disable"]
+  [migrations_dir: <string> | default = ""]
+  [password_file: <string> | default = ""]
```

## 0.6.1 / 2020-02-05

* [BUGFIX] Fixed parsing of the WAL configuration when specified in the YAML config file. #2071

## 0.6.0 / 2020-01-28

Note that the ruler flags need to be changed in this upgrade. You're moving from a single node ruler to something that might need to be sharded.
Further, if you're using the configs service, we've upgraded the migration library and this requires some manual intervention. See full instructions below to upgrade your PostgreSQL.

* [CHANGE] The frontend component now does not cache results if it finds a `Cache-Control` header and if one of its values is `no-store`. #1974
* [CHANGE] Flags changed with transition to upstream Prometheus rules manager:
  * `-ruler.client-timeout` is now `ruler.configs.client-timeout` in order to match `ruler.configs.url`.
  * `-ruler.group-timeout`has been removed.
  * `-ruler.num-workers` has been removed.
  * `-ruler.rule-path` has been added to specify where the prometheus rule manager will sync rule files.
  * `-ruler.storage.type` has beem added to specify the rule store backend type, currently only the configdb.
  * `-ruler.poll-interval` has been added to specify the interval in which to poll new rule groups.
  * `-ruler.evaluation-interval` default value has changed from `15s` to `1m` to match the default evaluation interval in Prometheus.
  * Ruler sharding requires a ring which can be configured via the ring flags prefixed by `ruler.ring.`. #1987
* [CHANGE] Use relative links from /ring page to make it work when used behind reverse proxy. #1896
* [CHANGE] Deprecated `-distributor.limiter-reload-period` flag. #1766
* [CHANGE] Ingesters now write only normalised tokens to the ring, although they can still read denormalised tokens used by other ingesters. `-ingester.normalise-tokens` is now deprecated, and ignored. If you want to switch back to using denormalised tokens, you need to downgrade to Cortex 0.4.0. Previous versions don't handle claiming tokens from normalised ingesters correctly. #1809
* [CHANGE] Overrides mechanism has been renamed to "runtime config", and is now separate from limits. Runtime config is simply a file that is reloaded by Cortex every couple of seconds. Limits and now also multi KV use this mechanism.<br />New arguments were introduced: `-runtime-config.file` (defaults to empty) and `-runtime-config.reload-period` (defaults to 10 seconds), which replace previously used `-limits.per-user-override-config` and `-limits.per-user-override-period` options. Old options are still used if `-runtime-config.file` is not specified. This change is also reflected in YAML configuration, where old `limits.per_tenant_override_config` and `limits.per_tenant_override_period` fields are replaced with `runtime_config.file` and `runtime_config.period` respectively. #1749
* [CHANGE] Cortex now rejects data with duplicate labels. Previously, such data was accepted, with duplicate labels removed with only one value left. #1964
* [CHANGE] Changed the default value for `-distributor.ha-tracker.prefix` from `collectors/` to `ha-tracker/` in order to not clash with other keys (ie. ring) stored in the same key-value store. #1940
* [FEATURE] Experimental: Write-Ahead-Log added in ingesters for more data reliability against ingester crashes. #1103
  * `--ingester.wal-enabled`: Setting this to `true` enables writing to WAL during ingestion.
  * `--ingester.wal-dir`: Directory where the WAL data should be stored and/or recovered from.
  * `--ingester.checkpoint-enabled`: Set this to `true` to enable checkpointing of in-memory chunks to disk.
  * `--ingester.checkpoint-duration`: This is the interval at which checkpoints should be created.
  * `--ingester.recover-from-wal`: Set this to `true` to recover data from an existing WAL.
  * For more information, please checkout the ["Ingesters with WAL" guide](https://cortexmetrics.io/docs/guides/ingesters-with-wal/).
* [FEATURE] The distributor can now drop labels from samples (similar to the removal of the replica label for HA ingestion) per user via the `distributor.drop-label` flag. #1726
* [FEATURE] Added flag `debug.mutex-profile-fraction` to enable mutex profiling #1969
* [FEATURE] Added `global` ingestion rate limiter strategy. Deprecated `-distributor.limiter-reload-period` flag. #1766
* [FEATURE] Added support for Microsoft Azure blob storage to be used for storing chunk data. #1913
* [FEATURE] Added readiness probe endpoint`/ready` to queriers. #1934
* [FEATURE] Added "multi" KV store that can interact with two other KV stores, primary one for all reads and writes, and secondary one, which only receives writes. Primary/secondary store can be modified in runtime via runtime-config mechanism (previously "overrides"). #1749
* [FEATURE] Added support to store ring tokens to a file and read it back on startup, instead of generating/fetching the tokens to/from the ring. This feature can be enabled with the flag `-ingester.tokens-file-path`. #1750
* [FEATURE] Experimental TSDB: Added `/series` API endpoint support with TSDB blocks storage. #1830
* [FEATURE] Experimental TSDB: Added TSDB blocks `compactor` component, which iterates over users blocks stored in the bucket and compact them according to the configured block ranges. #1942
* [ENHANCEMENT] metric `cortex_ingester_flush_reasons` gets a new `reason` value: `Spread`, when `-ingester.spread-flushes` option is enabled. #1978
* [ENHANCEMENT] Added `password` and `enable_tls` options to redis cache configuration. Enables usage of Microsoft Azure Cache for Redis service. #1923
* [ENHANCEMENT] Upgraded Kubernetes API version for deployments from `extensions/v1beta1` to `apps/v1`. #1941
* [ENHANCEMENT] Experimental TSDB: Open existing TSDB on startup to prevent ingester from becoming ready before it can accept writes. The max concurrency is set via `--experimental.tsdb.max-tsdb-opening-concurrency-on-startup`. #1917
* [ENHANCEMENT] Experimental TSDB: Querier now exports aggregate metrics from Thanos bucket store and in memory index cache (many metrics to list, but all have `cortex_querier_bucket_store_` or `cortex_querier_blocks_index_cache_` prefix). #1996
* [ENHANCEMENT] Experimental TSDB: Improved multi-tenant bucket store. #1991
  * Allowed to configure the blocks sync interval via `-experimental.tsdb.bucket-store.sync-interval` (0 disables the sync)
  * Limited the number of tenants concurrently synched by `-experimental.tsdb.bucket-store.block-sync-concurrency`
  * Renamed `cortex_querier_sync_seconds` metric to `cortex_querier_blocks_sync_seconds`
  * Track `cortex_querier_blocks_sync_seconds` metric for the initial sync too
* [BUGFIX] Fixed unnecessary CAS operations done by the HA tracker when the jitter is enabled. #1861
* [BUGFIX] Fixed ingesters getting stuck in a LEAVING state after coming up from an ungraceful exit. #1921
* [BUGFIX] Reduce memory usage when ingester Push() errors. #1922
* [BUGFIX] Table Manager: Fixed calculation of expected tables and creation of tables from next active schema considering grace period. #1976
* [BUGFIX] Experimental TSDB: Fixed ingesters consistency during hand-over when using experimental TSDB blocks storage. #1854 #1818
* [BUGFIX] Experimental TSDB: Fixed metrics when using experimental TSDB blocks storage. #1981 #1982 #1990 #1983
* [BUGFIX] Experimental memberlist: Use the advertised address when sending packets to other peers of the Gossip memberlist. #1857
* [BUGFIX] Experimental TSDB: Fixed incorrect query results introduced in #2604 caused by a buffer incorrectly reused while iterating samples. #2697

### Upgrading PostgreSQL (if you're using configs service)

Reference: <https://github.com/golang-migrate/migrate/tree/master/database/postgres#upgrading-from-v1>

1. Install the migrate package cli tool: <https://github.com/golang-migrate/migrate/tree/master/cmd/migrate#installation>
2. Drop the `schema_migrations` table: `DROP TABLE schema_migrations;`.
2. Run the migrate command:

```bash
migrate  -path <absolute_path_to_cortex>/cmd/cortex/migrations -database postgres://localhost:5432/database force 2
```

### Known issues

- The `cortex_prometheus_rule_group_last_evaluation_timestamp_seconds` metric, tracked by the ruler, is not unregistered for rule groups not being used anymore. This issue will be fixed in the next Cortex release (see [2033](https://github.com/cortexproject/cortex/issues/2033)).

- Write-Ahead-Log (WAL) does not have automatic repair of corrupt checkpoint or WAL segments, which is possible if ingester crashes abruptly or the underlying disk corrupts. Currently the only way to resolve this is to manually delete the affected checkpoint and/or WAL segments. Automatic repair will be added in the future releases.

## 0.4.0 / 2019-12-02

* [CHANGE] The frontend component has been refactored to be easier to re-use. When upgrading the frontend, cache entries will be discarded and re-created with the new protobuf schema. #1734
* [CHANGE] Removed direct DB/API access from the ruler. `-ruler.configs.url` has been now deprecated. #1579
* [CHANGE] Removed `Delta` encoding. Any old chunks with `Delta` encoding cannot be read anymore. If `ingester.chunk-encoding` is set to `Delta` the ingester will fail to start. #1706
* [CHANGE] Setting `-ingester.max-transfer-retries` to 0 now disables hand-over when ingester is shutting down. Previously, zero meant infinite number of attempts. #1771
* [CHANGE] `dynamo` has been removed as a valid storage name to make it consistent for all components. `aws` and `aws-dynamo` remain as valid storage names.
* [CHANGE/FEATURE] The frontend split and cache intervals can now be configured using the respective flag `--querier.split-queries-by-interval` and `--frontend.cache-split-interval`.
  * If `--querier.split-queries-by-interval` is not provided request splitting is disabled by default.
  * __`--querier.split-queries-by-day` is still accepted for backward compatibility but has been deprecated. You should now use `--querier.split-queries-by-interval`. We recommend a to use a multiple of 24 hours.__
* [FEATURE] Global limit on the max series per user and metric #1760
  * `-ingester.max-global-series-per-user`
  * `-ingester.max-global-series-per-metric`
  * Requires `-distributor.replication-factor` and `-distributor.shard-by-all-labels` set for the ingesters too
* [FEATURE] Flush chunks with stale markers early with `ingester.max-stale-chunk-idle`. #1759
* [FEATURE] EXPERIMENTAL: Added new KV Store backend based on memberlist library. Components can gossip about tokens and ingester states, instead of using Consul or Etcd. #1721
* [FEATURE] EXPERIMENTAL: Use TSDB in the ingesters & flush blocks to S3/GCS ala Thanos. This will let us use an Object Store more efficiently and reduce costs. #1695
* [FEATURE] Allow Query Frontend to log slow queries with `frontend.log-queries-longer-than`. #1744
* [FEATURE] Add HTTP handler to trigger ingester flush & shutdown - used when running as a stateful set with the WAL enabled.  #1746
* [FEATURE] EXPERIMENTAL: Added GCS support to TSDB blocks storage. #1772
* [ENHANCEMENT] Reduce memory allocations in the write path. #1706
* [ENHANCEMENT] Consul client now follows recommended practices for blocking queries wrt returned Index value. #1708
* [ENHANCEMENT] Consul client can optionally rate-limit itself during Watch (used e.g. by ring watchers) and WatchPrefix (used by HA feature) operations. Rate limiting is disabled by default. New flags added: `--consul.watch-rate-limit`, and `--consul.watch-burst-size`. #1708
* [ENHANCEMENT] Added jitter to HA deduping heartbeats, configure using `distributor.ha-tracker.update-timeout-jitter-max` #1534
* [ENHANCEMENT] Add ability to flush chunks with stale markers early. #1759
* [BUGFIX] Stop reporting successful actions as 500 errors in KV store metrics. #1798
* [BUGFIX] Fix bug where duplicate labels can be returned through metadata APIs. #1790
* [BUGFIX] Fix reading of old, v3 chunk data. #1779
* [BUGFIX] Now support IAM roles in service accounts in AWS EKS. #1803
* [BUGFIX] Fixed duplicated series returned when querying both ingesters and store with the experimental TSDB blocks storage. #1778

In this release we updated the following dependencies:

- gRPC v1.25.0  (resulted in a drop of 30% CPU usage when compression is on)
- jaeger-client v2.20.0
- aws-sdk-go to v1.25.22

## 0.3.0 / 2019-10-11

This release adds support for Redis as an alternative to Memcached, and also includes many optimisations which reduce CPU and memory usage.

* [CHANGE] Gauge metrics were renamed to drop the `_total` suffix. #1685
  * In Alertmanager, `alertmanager_configs_total` is now `alertmanager_configs`
  * In Ruler, `scheduler_configs_total` is now `scheduler_configs`
  * `scheduler_groups_total` is now `scheduler_groups`.
* [CHANGE] `--alertmanager.configs.auto-slack-root` flag was dropped as auto Slack root is not supported anymore. #1597
* [CHANGE] In table-manager, default DynamoDB capacity was reduced from 3,000 units to 1,000 units. We recommend you do not run with the defaults: find out what figures are needed for your environment and set that via `-dynamodb.periodic-table.write-throughput` and `-dynamodb.chunk-table.write-throughput`.
* [FEATURE] Add Redis support for caching #1612
* [FEATURE] Allow spreading chunk writes across multiple S3 buckets #1625
* [FEATURE] Added `/shutdown` endpoint for ingester to shutdown all operations of the ingester. #1746
* [ENHANCEMENT] Upgraded Prometheus to 2.12.0 and Alertmanager to 0.19.0. #1597
* [ENHANCEMENT] Cortex is now built with Go 1.13 #1675, #1676, #1679
* [ENHANCEMENT] Many optimisations, mostly impacting ingester and querier: #1574, #1624, #1638, #1644, #1649, #1654, #1702

Full list of changes: <https://github.com/cortexproject/cortex/compare/v0.2.0...v0.3.0>

## 0.2.0 / 2019-09-05

This release has several exciting features, the most notable of them being setting `-ingester.spread-flushes` to potentially reduce your storage space by upto 50%.

* [CHANGE] Flags changed due to changes upstream in Prometheus Alertmanager #929:
  * `alertmanager.mesh.listen-address` is now `cluster.listen-address`
  * `alertmanager.mesh.peer.host` and `alertmanager.mesh.peer.service` can be replaced by `cluster.peer`
  * `alertmanager.mesh.hardware-address`, `alertmanager.mesh.nickname`, `alertmanager.mesh.password`, and `alertmanager.mesh.peer.refresh-interval` all disappear.
* [CHANGE] --claim-on-rollout flag deprecated; feature is now always on #1566
* [CHANGE] Retention period must now be a multiple of periodic table duration #1564
* [CHANGE] The value for the name label for the chunks memcache in all `cortex_cache_` metrics is now `chunksmemcache` (before it was `memcache`) #1569
* [FEATURE] Makes the ingester flush each timeseries at a specific point in the max-chunk-age cycle with `-ingester.spread-flushes`. This means multiple replicas of a chunk are very likely to contain the same contents which cuts chunk storage space by up to 66%. #1578
* [FEATURE] Make minimum number of chunk samples configurable per user #1620
* [FEATURE] Honor HTTPS for custom S3 URLs #1603
* [FEATURE] You can now point the query-frontend at a normal Prometheus for parallelisation and caching #1441
* [FEATURE] You can now specify `http_config` on alert receivers #929
* [FEATURE] Add option to use jump hashing to load balance requests to memcached #1554
* [FEATURE] Add status page for HA tracker to distributors #1546
* [FEATURE] The distributor ring page is now easier to read with alternate rows grayed out #1621

## 0.1.0 / 2019-08-07

* [CHANGE] HA Tracker flags were renamed to provide more clarity #1465
  * `distributor.accept-ha-labels` is now `distributor.ha-tracker.enable`
  * `distributor.accept-ha-samples` is now `distributor.ha-tracker.enable-for-all-users`
  * `ha-tracker.replica` is now `distributor.ha-tracker.replica`
  * `ha-tracker.cluster` is now `distributor.ha-tracker.cluster`
* [FEATURE] You can specify "heap ballast" to reduce Go GC Churn #1489
* [BUGFIX] HA Tracker no longer always makes a request to Consul/Etcd when a request is not from the active replica #1516
* [BUGFIX] Queries are now correctly cancelled by the query-frontend #1508<|MERGE_RESOLUTION|>--- conflicted
+++ resolved
@@ -98,15 +98,11 @@
 * [ENHANCEMENT] Compactor: added `-compactor.compaction-jobs-order` support to configure which compaction jobs should run first for a given tenant (in case there are multiple ones). Supported values are: `smallest-range-oldest-blocks-first` (default), `newest-blocks-first` (not supported by `default` compaction strategy). #364
 * [ENHANCEMENT] Add option (`-querier.label-values-max-cardinality-label-names-per-request`) to configure the maximum number of label names allowed to be queried in a single `<prefix>/api/v1/cardinality/label_values` API call. #332
 * [ENHANCEMENT] Make distributor inflight push requests count include background calls to ingester. #398
-<<<<<<< HEAD
 * [ENHANCEMENT] Store-gateway: added an in-memory LRU cache for chunks attributes. Can be enabled setting `-blocks-storage.bucket-store.chunks-cache.attributes-in-memory-max-items=X` where `X` is the max number of items to keep in the in-memory cache. The following new metrics are exposed: #279 #415 #437
   * `cortex_cache_memory_requests_total`
   * `cortex_cache_memory_hits_total`
   * `cortex_cache_memory_items_count`
-=======
-* [ENHANCEMENT] Store-gateway: added an in-memory LRU cache for chunks attributes. Can be enabled setting `-blocks-storage.bucket-store.chunks-cache.attributes-in-memory-max-items=X` where `X` is the max number of items to keep in the in-memory cache. #279 #415
 * [ENHANCEMENT] Store-gateway: log index cache requests to tracing spans. #419
->>>>>>> 40e77c2b
 * [BUGFIX] Frontend: Fixes @ modifier functions (start/end) when splitting queries by time. #206
 * [BUGFIX] Fixes a panic in the query-tee when comparing result. #207
 * [BUGFIX] Upgrade Prometheus. TSDB now waits for pending readers before truncating Head block, fixing the `chunk not found` error and preventing wrong query results. #16
