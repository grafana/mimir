# Changelog

## main / unreleased

### Grafana Mimir

* [CHANGE] Ingester: Increase default value of `-blocks-storage.tsdb.head-postings-for-matchers-cache-max-bytes` and `-blocks-storage.tsdb.block-postings-for-matchers-cache-max-bytes` to 100 MiB (previous default value was 10 MiB). #6764
* [ENHANCEMENT] Store-gateway: add no-compact details column on store-gateway tenants admin UI. #6848
* [ENHANCEMENT] PromQL: ignore small errors for bucketQuantile #6766
* [ENHANCEMENT] Distributor: improve efficiency of some errors #6785
* [ENHANCEMENT] Ruler: exclude vector queries from being tracked in `cortex_ruler_queries_zero_fetched_series_total`. #6544
* [BUGFIX] Ingester: don't ignore errors encountered while iterating through chunks or samples in response to a query request. #6451
* [BUGFIX] Fix issue where queries can fail or omit OOO samples if OOO head compaction occurs between creating a querier and reading chunks #6766
* [BUGFIX] Fix issue where concatenatingChunkIterator can obscure errors #6766
* [BUGFIX] Fix panic during tsdb Commit #6766
* [BUGFIX] tsdb/head: wlog exemplars after samples #6766
* [BUGFIX] Ruler: fix issue where "failed to remotely evaluate query expression, will retry" messages are logged without context such as the trace ID and do not appear in trace events. #6789
* [BUGFIX] Querier: fix issue where spans in query request traces were not nested correctly. #6893

### Mixin

* [CHANGE] The `job` label matcher for distributor and gateway have been extended to include any deployment matching `distributor.*` and `cortex-gw.*` respectively. This change allows to match custom and multi-zone distributor and gateway deployments too. #6817
* [ENHANCEMENT] Dashboards: Add panels for alertmanager activity of a tenant #6826
<<<<<<< HEAD
* [ENHANCEMENT] Dashboards: Add graphs to "Slow Queries" dashboard.
=======
* [ENHANCEMENT] Dashboards: remove legacy `graph` panel from Rollout Progress dashboard. #6864
>>>>>>> 1f903e16

### Jsonnet

* [CHANGE] Querier: Increase `JAEGER_REPORTER_MAX_QUEUE_SIZE` from 1000 to 5000, to avoid dropping tracing spans. #6764
* [ENHANCEMENT] Alerts: Add `MimirStoreGatewayTooManyFailedOperations` warning  alert that triggers when Mimir store-gateway report error when interacting with the object storage. #6831
* [FEATURE] Added support for the following root-level settings to configure the list of matchers to apply to node affinity: #6782 #6829
  * `alertmanager_node_affinity_matchers`
  * `compactor_node_affinity_matchers`
  * `continuous_test_node_affinity_matchers`
  * `distributor_node_affinity_matchers`
  * `ingester_node_affinity_matchers`
  * `ingester_zone_a_node_affinity_matchers`
  * `ingester_zone_b_node_affinity_matchers`
  * `ingester_zone_c_node_affinity_matchers`
  * `mimir_backend_node_affinity_matchers`
  * `mimir_backend_zone_a_node_affinity_matchers`
  * `mimir_backend_zone_b_node_affinity_matchers`
  * `mimir_backend_zone_c_node_affinity_matchers`
  * `mimir_read_node_affinity_matchers`
  * `mimir_write_node_affinity_matchers`
  * `mimir_write_zone_a_node_affinity_matchers`
  * `mimir_write_zone_b_node_affinity_matchers`
  * `mimir_write_zone_c_node_affinity_matchers`
  * `overrides_exporter_node_affinity_matchers`
  * `querier_node_affinity_matchers`
  * `query_frontend_node_affinity_matchers`
  * `query_scheduler_node_affinity_matchers`
  * `rollout_operator_node_affinity_matchers`
  * `ruler_node_affinity_matchers`
  * `ruler_node_affinity_matchers`
  * `ruler_querier_node_affinity_matchers`
  * `ruler_query_frontend_node_affinity_matchers`
  * `ruler_query_scheduler_node_affinity_matchers`
  * `store_gateway_node_affinity_matchers`
  * `store_gateway_node_affinity_matchers`
  * `store_gateway_zone_a_node_affinity_matchers`
  * `store_gateway_zone_b_node_affinity_matchers`
  * `store_gateway_zone_c_node_affinity_matchers`
* [FEATURE] Ingester: Allow automated zone-by-zone downscaling, that can be enabled via the `ingester_automated_downscale_enabled` flag. It is disabled by default. #6850
* [BUGFIX] Update memcached-exporter to 0.14.1 due to CVE-2023-39325. #6861

### Mimirtool

* [ENHANCEMENT] Analyze Prometheus: set tenant header. #6737

### Mimir Continuous Test

* [ENHANCEMENT] Include comparison of all expected and actual values when any float sample does not match. #6756

### Query-tee

### Documentation

### Tools

## 2.11.0-rc.0

### Grafana Mimir

* [CHANGE] The following deprecated configurations have been removed: #6673 #6779 #6808 #6814
  * `-querier.iterators`
  * `-querier.batch-iterators`
  * `-blocks-storage.bucket-store.max-chunk-pool-bytes`
  * `-blocks-storage.bucket-store.chunk-pool-min-bucket-size-bytes`
  * `-blocks-storage.bucket-store.chunk-pool-max-bucket-size-bytes`
  * `-blocks-storage.bucket-store.bucket-index.enabled`
* [CHANGE] Querier: Split worker GRPC config into separate client configs for the frontend and scheduler to allow TLS to be configured correctly when specifying the `tls_server_name`. The GRPC config specified under `-querier.frontend-client.*` will no longer apply to the scheduler client, and will need to be set explicitly under `-querier.scheduler-client.*`. #6445 #6573
* [CHANGE] Store-gateway: enable sparse index headers by default. Sparse index headers reduce the time to load an index header up to 90%. #6005
* [CHANGE] Store-gateway: lazy-loading concurrency limit default value is now 4. #6004
* [CHANGE] General: enabled `-log.buffered` by default. The `-log.buffered` has been deprecated and will be removed in Mimir 2.13. #6131
* [CHANGE] Ingester: changed default `-blocks-storage.tsdb.series-hash-cache-max-size-bytes` setting from `1GB` to `350MB`. The new default cache size is enough to store the hashes for all series in a ingester, assuming up to 2M in-memory series per ingester and using the default 13h retention period for local TSDB blocks in the ingesters. #6130
* [CHANGE] Query-frontend: removed `cortex_query_frontend_workers_enqueued_requests_total`. Use `cortex_query_frontend_enqueue_duration_seconds_count` instead. #6121
* [CHANGE] Ingester / querier: enable ingester to querier chunks streaming by default and mark it as stable. #6174
* [CHANGE] Ingester / querier: enable ingester query request minimisation by default and mark it as stable. #6174
* [CHANGE] Ingester: changed the default value for the experimental configuration parameter `-blocks-storage.tsdb.early-head-compaction-min-estimated-series-reduction-percentage` from 10 to 15. #6186
* [CHANGE] Ingester: `/ingester/push` HTTP endpoint has been removed. This endpoint was added for testing and troubleshooting, but was never documented or used for anything. #6299
* [CHANGE] Experimental setting `-log.rate-limit-logs-per-second-burst` renamed to `-log.rate-limit-logs-burst-size`. #6230
* [CHANGE] Distributor: instead of errors with HTTP status codes, `Push()` now returns errors with gRPC codes: #6377
  * `http.StatusAccepted` (202) code is replaced with `codes.AlreadyExists`.
  * `http.BadRequest` (400) code is replaced with `codes.FailedPrecondition`.
  * `http.StatusTooManyRequests` (429) and the non-standard `529` (The service is overloaded) codes are replaced with `codes.ResourceExhausted`.
* [CHANGE] Ingester: by setting the newly introduced experimental CLI flag `-ingester.return-only-grpc-errors` to true, ingester will return only gRPC errors. This feature changes the following status codes: #6443 #6680 #6723
  * `http.StatusBadRequest` (400) is replaced with `codes.FailedPrecondition` on the write path.
  * `http.StatusServiceUnavailable` (503) is replaced with `codes.Internal` on the write path, and with `codes.ResourceExhausted` on the read path.
  * `codes.Unknown` is replaced with `codes.Internal` on both write and read path.
* [CHANGE] Upgrade Node.js to v20. #6540
* [CHANGE] Querier: `cortex_querier_blocks_consistency_checks_failed_total` is now incremented when a block couldn't be queried from any attempted store-gateway as opposed to incremented after each attempt. Also `cortex_querier_blocks_consistency_checks_total` is incremented once per query as opposed to once per attempt (with 3 attempts). #6590
* [CHANGE] Ingester: Modify utilization based read path limiter to base memory usage on Go heap size. #6584
* [FEATURE] Distributor: added option `-distributor.retry-after-header.enabled` to include the `Retry-After` header in recoverable error responses. #6608
* [FEATURE] Query-frontend: add experimental support for query blocking. Queries are blocked on a per-tenant basis and is configured via the limit `blocked_queries`. #5609
* [FEATURE] Vault: Added support for new Vault authentication methods: `AppRole`, `Kubernetes`, `UserPass` and `Token`. #6143
* [FEATURE] Add experimental endpoint `/api/v1/cardinality/active_series` to return the set of active series for a given selector. #6536 #6619 #6651 #6667 #6717
* [FEATURE] Added `-<prefix>.s3.part-size` flag to configure the S3 minimum file size in bytes used for multipart uploads. #6592
* [FEATURE] Add the experimental `-<prefix>.s3.send-content-md5` flag (defaults to `false`) to configure S3 Put Object requests to send a `Content-MD5` header. Setting this flag is not recommended unless your object storage does not support checksums. #6622
* [FEATURE] Distributor: add an experimental flag `-distributor.reusable-ingester-push-worker` that can be used to pre-allocate a pool of workers to be used to send push requests to the ingesters. #6660
* [FEATURE] Distributor: Support enabling of automatically generated name suffixes for metrics ingested via OTLP, through the flag `-distributor.otel-metric-suffixes-enabled`. #6542
* [FEATURE] Ingester: ingester can now track which of the user's series the ingester actually owns according to the ring, and only consider owned series when checking for user series limit. This helps to avoid hitting the user's series limit when scaling up ingesters or changing user's ingester shard size. Feature is currently experimental, and disabled by default. It can be enabled by setting `-ingester.use-ingester-owned-series-for-limits` (to use owned series for limiting). This is currently limited to multi-zone ingester setup, with replication factor being equal to number of zones. #6718
* [ENHANCEMENT] Query-frontend: don't treat cancel as an error. #4648
* [ENHANCEMENT] Ingester: exported summary `cortex_ingester_inflight_push_requests_summary` tracking total number of inflight requests in percentile buckets. #5845
* [ENHANCEMENT] Query-scheduler: add `cortex_query_scheduler_enqueue_duration_seconds` metric that records the time taken to enqueue or reject a query request. #5879
* [ENHANCEMENT] Query-frontend: add `cortex_query_frontend_enqueue_duration_seconds` metric that records the time taken to enqueue or reject a query request. When query-scheduler is in use, the metric has the `scheduler_address` label to differentiate the enqueue duration by query-scheduler backend. #5879 #6087 #6120
* [ENHANCEMENT] Store-gateway: add metric `cortex_bucket_store_blocks_loaded_by_duration` for counting the loaded number of blocks based on their duration. #6074  #6129
* [ENHANCEMENT] Expose `/sync/mutex/wait/total:seconds` Go runtime metric as `go_sync_mutex_wait_total_seconds_total` from all components. #5879
* [ENHANCEMENT] Query-scheduler: improve latency with many concurrent queriers. #5880
* [ENHANCEMENT] Ruler: add new per-tenant `cortex_ruler_queries_zero_fetched_series_total` metric to track rules that fetched no series. #5925
* [ENHANCEMENT] Implement support for `limit`, `limit_per_metric` and `metric` parameters for `<Prometheus HTTP prefix>/api/v1/metadata` endpoint. #5890
* [ENHANCEMENT] Distributor: add experimental support for storing metadata when ingesting metrics via OTLP. This makes metrics description and type available when ingesting metrics via OTLP. Enable with `-distributor.enable-otlp-metadata-storage=true`. #5693 #6035 #6254
* [ENHANCEMENT] Ingester: added support for sampling errors, which can be enabled by setting `-ingester.error-sample-rate`. This way each error will be logged once in the configured number of times. All the discarded samples will still be tracked by the `cortex_discarded_samples_total` metric. #5584 #6014
* [ENHANCEMENT] Ruler: Fetch secrets used to configure TLS on the Alertmanager client from Vault when `-vault.enabled` is true. #5239
* [ENHANCEMENT] Query-frontend: added query-sharding support for `group by` aggregation queries. #6024
* [ENHANCEMENT] Fetch secrets used to configure server-side TLS from Vault when `-vault.enabled` is true. #6052.
* [ENHANCEMENT] Packaging: add logrotate config file. #6142
* [ENHANCEMENT] Ingester: add the experimental configuration options `-blocks-storage.tsdb.head-postings-for-matchers-cache-max-bytes` and `-blocks-storage.tsdb.block-postings-for-matchers-cache-max-bytes` to enforce a limit in bytes on the `PostingsForMatchers()` cache used by ingesters (the cache limit is per TSDB head and block basis, not a global one). The experimental configuration options `-blocks-storage.tsdb.head-postings-for-matchers-cache-size` and `-blocks-storage.tsdb.block-postings-for-matchers-cache-size` have been deprecated. #6151
* [ENHANCEMENT] Ingester: use the `PostingsForMatchers()` in-memory cache for label values queries with matchers too. #6151
* [ENHANCEMENT] Ingester / store-gateway: optimized regex matchers. #6168 #6250
* [ENHANCEMENT] Distributor: Include ingester IDs in circuit breaker related metrics and logs. #6206
* [ENHANCEMENT] Querier: improve errors and logging when streaming chunks from ingesters and store-gateways. #6194 #6309
* [ENHANCEMENT] Querier: Add `cortex_querier_federation_exemplar_tenants_queried` and `cortex_querier_federation_tenants_queried` metrics to track the number of tenants queried by multi-tenant queries. #6374 #6409
* [ENHANCEMENT] All: added an experimental `-server.grpc.num-workers` flag that configures the number of long-living workers used to process gRPC requests. This could decrease the CPU usage by reducing the number of stack allocations. #6311
* [ENHANCEMENT] All: improved IPv6 support by using the proper host:port formatting. #6311
* [ENHANCEMENT] Querier: always return error encountered during chunks streaming, rather than `the stream has already been exhausted`. #6345 #6433
* [ENHANCEMENT] Query-frontend: add `instance_enable_ipv6` to support IPv6. #6111
* [ENHANCEMENT] Store-gateway: return same detailed error messages as queriers when chunks or series limits are reached. #6347
* [ENHANCEMENT] Querier: reduce memory consumed for queries that hit store-gateways. #6348
* [ENHANCEMENT] Ruler: include corresponding trace ID with log messages associated with rule evaluation. #6379 #6520
* [ENHANCEMENT] Querier: clarify log messages and span events emitted while querying ingesters, and include both ingester name and address when relevant. #6381
* [ENHANCEMENT] Memcached: introduce new experimental configuration parameters `-<prefix>.memcached.write-buffer-size-bytes` `-<prefix>.memcached.read-buffer-size-bytes` to customise the memcached client write and read buffer size (the buffer is allocated for each memcached connection). #6468
* [ENHANCEMENT] Ingester, Distributor: added experimental support for rejecting push requests received via gRPC before reading them into memory, if ingester or distributor is unable to accept the request. This is activated by using `-ingester.limit-inflight-requests-using-grpc-method-limiter` for ingester, and `-distributor.limit-inflight-requests-using-grpc-method-limiter` for distributor. #5976 #6300
* [ENHANCEMENT] Add capability in store-gateways to accept number of tokens through config. `-store-gateway.sharding-ring.num-tokens`, `default-value=512` #4863
* [ENHANCEMENT] Query-frontend: return warnings generated during query evaluation. #6391
* [ENHANCEMENT] Server: Add the option `-server.http-read-header-timeout` to enable specifying a timeout for reading HTTP request headers. It defaults to 0, in which case reading of headers can take up to `-server.http-read-timeout`, leaving no time for reading body, if there's any. #6517
* [ENHANCEMENT] Add connection-string option, `-<prefix>.azure.connection-string`, for Azure Blob Storage. #6487
* [ENHANCEMENT] Ingester: Add `-ingester.instance-limits.max-inflight-push-requests-bytes`. This limit protects the ingester against requests that together may cause an OOM. #6492
* [ENHANCEMENT] Ingester: add new per-tenant `cortex_ingester_local_limits` metric to expose the calculated local per-tenant limits seen at each ingester. Exports the local per-tenant series limit with label `{limit="max_global_series_per_user"}` #6403
* [ENHANCEMENT] Query-frontend: added "queue_time_seconds" field to "query stats" log. This is total time that query and subqueries spent in the queue, before queriers picked it up. #6537
* [ENHANCEMENT] Server: Add `-server.report-grpc-codes-in-instrumentation-label-enabled` CLI flag to specify whether gRPC status codes should be used in `status_code` label of `cortex_request_duration_seconds` metric. It defaults to false, meaning that successful and erroneous gRPC status codes are represented with `success` and `error` respectively. #6562
* [ENHANCEMENT] Server: Add `-ingester.client.report-grpc-codes-in-instrumentation-label-enabled` CLI flag to specify whether gRPC status codes should be used in `status_code` label of `cortex_ingester_client_request_duration_seconds` metric. It defaults to false, meaning that successful and erroneous gRPC status codes are represented with `2xx` and `error` respectively. #6562
* [ENHANCEMENT] Server: Add `-server.http-log-closed-connections-without-response-enabled` option to log details about connections to HTTP server that were closed before any data was sent back. This can happen if client doesn't manage to send complete HTTP headers before timeout. #6612
* [ENHANCEMENT] Query-frontend: include length of query, time since the earliest and latest points of a query, time since the earliest and latest points of a query, cached/uncached bytes in "query stats" logs. Time parameters (start/end/time) are always formatted as RFC3339 now. #6473 #6477 #6709 #6710
* [ENHANCEMENT] Query-frontend: `-query-frontend.align-queries-with-step` has been moved from a global flag to a per-tenant override. #6714
* [ENHANCEMENT] Distributor: added support for reducing the resolution of native histogram samples upon ingestion if the sample has too many buckets compared to `-validation.max-native-histogram-buckets`. This is enabled by default and can be turned off by setting `-validation.reduce-native-histogram-over-max-buckets` to `false`. #6535
* [ENHANCEMENT] Query-frontend: optionally wait for the frontend to complete startup if requests are received while the frontend is still starting. Disabled by default, set `-query-frontend.not-running-timeout` to a non-zero value to enable. #6621
* [ENHANCEMENT] Distributor: Include source IPs in OTLP push handler logs. #6652
* [ENHANCEMENT] Query-frontend: return clearer error message when a query request is received while shutting down. #6675
* [ENHANCEMENT] Querier: return clearer error message when a query request is cancelled by the caller. #6697
* [ENHANCEMENT] Compactor: Mark corrupted blocks for no-compaction to avoid blocking compactor future runs. #6588
* [ENHANCEMENT] Distributor: Added an experimental configuration option `distributor.ingestion-burst-factor` that overrides the `distributor.ingestion-burst-size` option if set. The `distributor.ingestion-burst-factor` is used to set the underlying ingestion rate limiter token bucket's burst size to a multiple of the per distributor `distributor.ingestion-rate-limit` and the `distributor.ingestion-burst-factor`. This is disabled by default. #6662
* [ENHANCEMENT] Add debug message to track tenants sending queries that are not able to benefit from caches. #6732
* [BUGFIX] Distributor: return server overload error in the event of exceeding the ingestion rate limit. #6549
* [BUGFIX] Ring: Ensure network addresses used for component hash rings are formatted correctly when using IPv6. #6068
* [BUGFIX] Query-scheduler: don't retain connections from queriers that have shut down, leading to gradually increasing enqueue latency over time. #6100 #6145
* [BUGFIX] Ingester: prevent query logic from continuing to execute after queries are canceled. #6085
* [BUGFIX] Ensure correct nesting of children of the `querier.Select` tracing span. #6085
* [BUGFIX] Packaging: fix preremove script preventing upgrades on RHEL based OS. #6067
* [BUGFIX] Querier: return actual error rather than `attempted to read series at index XXX from stream, but the stream has already been exhausted` (or even no error at all) when streaming chunks from ingesters or store-gateways is enabled and an error occurs while streaming chunks. #6346
* [BUGFIX] Querier: reduce log volume when querying ingesters with zone-awareness enabled and one or more instances in a single zone unavailable. #6381
* [BUGFIX] Querier: don't try to query further ingesters if ingester query request minimization is enabled and a query limit is reached as a result of the responses from the initial set of ingesters. #6402
* [BUGFIX] Ingester: Don't cache context cancellation error when querying. #6446
* [BUGFIX] Ingester: don't ignore errors encountered while iterating through chunks or samples in response to a query request. #6469
* [BUGFIX] All: fix issue where traces for some inter-component gRPC calls would incorrectly show the call as failing due to cancellation. #6470
* [BUGFIX] Querier: correctly mark streaming requests to ingesters or store-gateways as successful, not cancelled, in metrics and traces. #6471 #6505
* [BUGFIX] Querier: fix issue where queries fail with "context canceled" error when an ingester or store-gateway fails healthcheck while the query is in progress. #6550
* [BUGFIX] Tracing: When creating an OpenTelemetry tracing span, add it to the context for later retrieval. #6614
* [BUGFIX] Querier: always report query results to query-frontends, even when cancelled, to ensure query-frontends don't wait for results that will otherwise never arrive. #6703
* [BUGFIX] Querier: attempt to query ingesters in PENDING state, to reduce the likelihood that scaling up the number of ingesters in multiple zones simultaneously causes a read outage. #6726 #6727
* [BUGFIX] Querier: don't cancel inflight queries from a query-scheduler if the stream between the querier and query-scheduler is broken. #6728
* [BUGFIX] Store-gateway: Fix double-counting of some duration metrics. #6616

### Mixin

* [CHANGE] Dashboards: enabled reporting gRPC codes as `status_code` label in Mimir dashboards. In case of gRPC calls, the successful `status_code` label on `cortex_request_duration_seconds` and gRPC client request duration metrics has changed from 'success' and '2xx' to 'OK'. #6561
* [CHANGE] Alerts: remove `MimirGossipMembersMismatch` alert and replace it with `MimirGossipMembersTooHigh` and `MimirGossipMembersTooLow` alerts that should have a higher signal-to-noise ratio. #6508
* [ENHANCEMENT] Dashboards: Optionally show rejected requests on Mimir Writes dashboard. Useful when used together with "early request rejection" in ingester and distributor. #6132 #6556
* [ENHANCEMENT] Alerts: added a critical alert for `CompactorSkippedBlocksWithOutOfOrderChunks` when multiple blocks are affected. #6410
* [ENHANCEMENT] Dashboards: Added the min-replicas for autoscaling dashboards. #6528
* [BUGFIX] Alerts: fixed issue where `GossipMembersMismatch` warning message referred to per-instance labels that were not produced by the alert query. #6146
* [BUGFIX] Dashboards: Fix autoscaling dashboard panels for KEDA > 2.9. [Requires scraping the KEDA operator for metrics since they moved](https://github.com/kedacore/keda/issues/3972). #6528
* [BUGFIX] Alerts: Fix autoscaling alerts for KEDA > 2.9. [Requires scraping the KEDA operator for metrics since they moved](https://github.com/kedacore/keda/issues/3972). #6528

### Jsonnet

* [CHANGE] Ingester: reduce `-server.grpc-max-concurrent-streams` to 500. #5666
* [CHANGE] Changed default `_config.cluster_domain` from `cluster.local` to `cluster.local.` to reduce the number of DNS lookups made by Mimir. #6389
* [CHANGE] Query-frontend: changed default `_config.autoscaling_query_frontend_cpu_target_utilization` from `1` to `0.75`. #6395
* [CHANGE] Distributor: Increase HPA scale down period such that distributors are slower to scale down after autoscaling up. #6589
* [CHANGE] Store-gateway: Change the default timeout used for index-queries caches from `200ms` to `450ms`. #6786
* [FEATURE] Store-gateway: Allow automated zone-by-zone downscaling, that can be enabled via the `store_gateway_automated_downscale_enabled` flag. It is disabled by default. #6149
* [FEATURE] Ingester: Allow to configure TSDB Head early compaction using the following `_config` parameters: #6181
  * `ingester_tsdb_head_early_compaction_enabled` (disabled by default)
  * `ingester_tsdb_head_early_compaction_reduction_percentage`
  * `ingester_tsdb_head_early_compaction_min_in_memory_series`
* [ENHANCEMENT] Double the amount of rule groups for each user tier. #5897
* [ENHANCEMENT] Set `maxUnavailable` to 0 for `distributor`, `overrides-exporter`, `querier`, `query-frontend`, `query-scheduler` `ruler-querier`, `ruler-query-frontend`, `ruler-query-scheduler` and `consul` deployments, to ensure they don't become completely unavailable during a rollout. #5924
* [ENHANCEMENT] Update rollout-operator to `v0.9.0`. #6022 #6110 #6558 #6681
* [ENHANCEMENT] Update memcached to `memcached:1.6.22-alpine`. #6585
* [ENHANCEMENT] Store-gateway: replaced the following deprecated CLI flags: #6319
  * `-blocks-storage.bucket-store.index-header-lazy-loading-enabled` replaced with `-blocks-storage.bucket-store.index-header.lazy-loading-enabled`
  * `-blocks-storage.bucket-store.index-header-lazy-loading-idle-timeout` replaced with `-blocks-storage.bucket-store.index-header.lazy-loading-idle-timeout`
* [ENHANCEMENT] Store-gateway: Allow selective enablement of store-gateway automated scaling on a per-zone basis. #6302
* [BUGFIX] Autoscaling: KEDA > 2.9 removed the ability to set metricName in the trigger metadata. To help discern which metric is used by the HPA, we set the trigger name to what was the metricName. This is available as the `scaler` label on `keda_*` metrics. #6528

### Mimirtool

* [ENHANCEMENT] Analyze Grafana: Improve support for variables in range. #6657
* [BUGFIX] Fix out of bounds error on export with large timespans and/or series count. #5700
* [BUGFIX] Fix the issue where `--read-timeout` was applied to the entire `mimirtool analyze grafana` invocation rather than to individual Grafana API calls. #5915
* [BUGFIX] Fix incorrect remote-read path joining for `mimirtool remote-read` commands on Windows. #6011
* [BUGFIX] Fix template files full path being sent in `mimirtool alertmanager load` command. #6138

### Mimir Continuous Test

### Query-tee

### Documentation

* [ENHANCEMENT] Document the concept of native histograms and how to send them to Mimir, migration path. #5956 #6488 #6539 #6752
* [ENHANCEMENT] Document native histograms query and visualization. #6231

### Tools

* [CHANGE] tsdb-index: Rename tool to tsdb-series. #6317
* [FEATURE] tsdb-labels: Add tool to print label names and values of a TSDB block. #6317
* [ENHANCEMENT] trafficdump: Trafficdump can now parse OTEL requests. Entire request is dumped to output, there's no filtering of fields or matching of series done. #6108

## 2.10.5

### Grafana Mimir

* [ENHANCEMENT] Update Docker base images from `alpine:3.18.3` to `alpine:3.18.5`. #6897
* [BUGFIX] Fixed possible series matcher corruption leading to wrong series being included in query results. #6886

### Documentation

* [ENHANCEMENT] Document the concept of native histograms and how to send them to Mimir, migration path. #6757
* [ENHANCEMENT] Document native histograms query and visualization. #6757

## 2.10.4

### Grafana Mimir

* [BUGFIX] Update otelhttp library to v0.44.0 as a mitigation for CVE-2023-45142. #6634

## 2.10.3

### Grafana Mimir

* [BUGFIX] Update grpc-go library to 1.57.2-dev that includes a fix for a bug introduced in 1.57.1. #6419

## 2.10.2

### Grafana Mimir

* [BUGFIX] Update grpc-go library to 1.57.1 and `golang.org/x/net` to `0.17`, which include fix for CVE-2023-44487. #6349

## 2.10.1

### Grafana Mimir

* [CHANGE] Update Go version to 1.21.3. #6244 #6325
* [BUGFIX] Query-frontend: Don't retry read requests rejected by the ingester due to utilization based read path limiting. #6032
* [BUGFIX] Ingester: fix panic in WAL replay of certain native histograms. #6086

## 2.10.0

### Grafana Mimir

* [CHANGE] Store-gateway: skip verifying index header integrity upon loading. To enable verification set `blocks_storage.bucket_store.index_header.verify_on_load: true`. #5174
* [CHANGE] Querier: change the default value of the experimental `-querier.streaming-chunks-per-ingester-buffer-size` flag to 256. #5203
* [CHANGE] Querier: only initiate query requests to ingesters in the `ACTIVE` state in the ring. #5342
* [CHANGE] Querier: renamed `-querier.prefer-streaming-chunks` to `-querier.prefer-streaming-chunks-from-ingesters` to enable streaming chunks from ingesters to queriers. #5182
* [CHANGE] Querier: `-query-frontend.cache-unaligned-requests` has been moved from a global flag to a per-tenant override. #5312
* [CHANGE] Ingester: removed `cortex_ingester_shipper_dir_syncs_total` and `cortex_ingester_shipper_dir_sync_failures_total` metrics. The former metric was not much useful, and the latter was never incremented. #5396
* [CHANGE] Ingester: removed logging of errors related to hitting per-instance limits to reduce resource usage when ingesters are under pressure. #5585
* [CHANGE] gRPC clients: use default connect timeout of 5s, and therefore enable default connect backoff max delay of 5s. #5562
* [CHANGE] Ingester: the `-validation.create-grace-period` is now enforced in the ingester too, other than distributor and query-frontend. If you've configured `-validation.create-grace-period` then make sure the configuration is applied to ingesters too. #5712
* [CHANGE] Distributor: the `-validation.create-grace-period` is now enforced for examplars too in the distributor. If an examplar has timestamp greater than "now + grace_period", then the exemplar will be dropped and the metric `cortex_discarded_exemplars_total{reason="exemplar_too_far_in_future",user="..."}` increased. #5761
* [CHANGE] Query-frontend: the `-validation.create-grace-period` is now enforced in the query-frontend even when the configured value is 0. When the value is 0, the query end time range is truncated to the current real-world time. #5829
* [CHANGE] Store-gateway: deprecated configuration parameters for index header under `blocks-storage.bucket-store` and use a new configurations in `blocks-storage.bucket-store.index-header`, deprecated configuration will be removed in Mimir 2.12. Configuration changes: #5726
  * `-blocks-storage.bucket-store.index-header-lazy-loading-enabled` is deprecated, use the new configuration `-blocks-storage.bucket-store.index-header.lazy-loading-enabled`
  * `-blocks-storage.bucket-store.index-header-lazy-loading-idle-timeout` is deprecated, use the new configuration `-blocks-storage.bucket-store.index-header.lazy-loading-idle-timeout`
  * `-blocks-storage.bucket-store.index-header-lazy-loading-concurrency` is deprecated, use the new configuration `-blocks-storage.bucket-store.index-header.lazy-loading-concurrency`
* [CHANGE] Store-gateway: remove experimental fine-grained chunks caching. The following experimental configuration parameters have been removed `-blocks-storage.bucket-store.chunks-cache.fine-grained-chunks-caching-enabled`, `-blocks-storage.bucket-store.fine-grained-chunks-caching-ranges-per-series`. #5816 #5875
* [CHANGE] Ingester: remove deprecated `blocks-storage.tsdb.max-tsdb-opening-concurrency-on-startup`. #5850
* [FEATURE] Introduced `-distributor.service-overload-status-code-on-rate-limit-enabled` flag for configuring status code to 529 instead of 429 upon rate limit exhaustion. #5752
* [FEATURE] Cardinality API: added a new `count_method` parameter which enables counting active series. #5136
* [FEATURE] Query-frontend: added experimental support to cache cardinality, label names and label values query responses. The cache will be used when `-query-frontend.cache-results` is enabled, and `-query-frontend.results-cache-ttl-for-cardinality-query` or `-query-frontend.results-cache-ttl-for-labels-query` set to a value greater than 0. The following metrics have been added to track the query results cache hit ratio per `request_type`: #5212 #5235 #5426 #5524
  * `cortex_frontend_query_result_cache_requests_total{request_type="query_range|cardinality|label_names_and_values"}`
  * `cortex_frontend_query_result_cache_hits_total{request_type="query_range|cardinality|label_names_and_values"}`
* [FEATURE] Added `-<prefix>.s3.list-objects-version` flag to configure the S3 list objects version. #5099
* [FEATURE] Ingester: add optional CPU/memory utilization based read request limiting, considered experimental. Disabled by default, enable by configuring limits via both of the following flags: #5012 #5392 #5394 #5526 #5508 #5704
  * `-ingester.read-path-cpu-utilization-limit`
  * `-ingester.read-path-memory-utilization-limit`
  * `-ingester.log-utilization-based-limiter-cpu-samples`
* [FEATURE] Ruler: support filtering results from rule status endpoint by `file`, `rule_group` and `rule_name`. #5291
* [FEATURE] Ingester: add experimental support for creating tokens by using spread minimizing strategy. This can be enabled with `-ingester.ring.token-generation-strategy: spread-minimizing` and `-ingester.ring.spread-minimizing-zones: <all available zones>`. In that case `-ingester.ring.tokens-file-path` must be empty. #5308 #5324
* [FEATURE] Storegateway: Persist sparse index-headers to disk and read from disk on index-header loads instead of reconstructing. #5465 #5651 #5726
* [FEATURE] Ingester: add experimental CLI flag `-ingester.ring.spread-minimizing-join-ring-in-order` that allows an ingester to register tokens in the ring only after all previous ingesters (with ID lower than its own ID) have already been registered. #5541
* [FEATURE] Ingester: add experimental support to compact the TSDB Head when the number of in-memory series is equal or greater than `-blocks-storage.tsdb.early-head-compaction-min-in-memory-series`, and the ingester estimates that the per-tenant TSDB Head compaction will reduce in-memory series by at least `-blocks-storage.tsdb.early-head-compaction-min-estimated-series-reduction-percentage`. #5371
* [FEATURE] Ingester: add new metrics for tracking native histograms in active series: `cortex_ingester_active_native_histogram_series`, `cortex_ingester_active_native_histogram_series_custom_tracker`, `cortex_ingester_active_native_histogram_buckets`, `cortex_ingester_active_native_histogram_buckets_custom_tracker`. The first 2 are the subsets of the existing and unmodified `cortex_ingester_active_series` and `cortex_ingester_active_series_custom_tracker` respectively, only tracking native histogram series, and the last 2 are the equivalents for tracking the number of buckets in native histogram series. #5318
* [FEATURE] Add experimental CLI flag `-<prefix>.s3.native-aws-auth-enabled` that allows to enable the default credentials provider chain of the AWS SDK. #5636
* [FEATURE] Distributor: add experimental support for circuit breaking when writing to ingesters via `-ingester.client.circuit-breaker.enabled`, `-ingester.client.circuit-breaker.failure-threshold`, or `-ingester.client.circuit-breaker.cooldown-period` or their corresponding YAML. #5650
* [FEATURE] The following features are no longer considered experimental. #5701 #5872
  * Ruler storage cache (`-ruler-storage.cache.*`)
  * Exclude ingesters running in specific zones (`-ingester.ring.excluded-zones`)
  * Cardinality-based query sharding (`-query-frontend.query-sharding-target-series-per-shard`)
  * Cardinality query result caching (`-query-frontend.results-cache-ttl-for-cardinality-query`)
  * Label names and values query result caching (`-query-frontend.results-cache-ttl-for-labels-query`)
  * Query expression size limit (`-query-frontend.max-query-expression-size-bytes`)
  * Peer discovery / tenant sharding for overrides exporters (`-overrides-exporter.ring.enabled`)
  * Configuring enabled metrics in overrides exporter (`-overrides-exporter.enabled-metrics`)
  * Per-tenant results cache TTL (`-query-frontend.results-cache-ttl`, `-query-frontend.results-cache-ttl-for-out-of-order-time-window`)
  * Shutdown delay (`-shutdown-delay`)
* [FEATURE] Querier: add experimental CLI flag `-tenant-federation.max-concurrent` to adjust the max number of per-tenant queries that can be run at a time when executing a single multi-tenant query. #5874
* [FEATURE] Alertmanager: add Microsoft Teams as a supported integration. #5840
* [ENHANCEMENT] Overrides-exporter: Add new metrics for write path and alertmanager (`max_global_metadata_per_user`, `max_global_metadata_per_metric`, `request_rate`, `request_burst_size`, `alertmanager_notification_rate_limit`, `alertmanager_max_dispatcher_aggregation_groups`, `alertmanager_max_alerts_count`, `alertmanager_max_alerts_size_bytes`) and added flag `-overrides-exporter.enabled-metrics` to explicitly configure desired metrics, e.g. `-overrides-exporter.enabled-metrics=request_rate,ingestion_rate`. Default value for this flag is: `ingestion_rate,ingestion_burst_size,max_global_series_per_user,max_global_series_per_metric,max_global_exemplars_per_user,max_fetched_chunks_per_query,max_fetched_series_per_query,ruler_max_rules_per_rule_group,ruler_max_rule_groups_per_tenant`. #5376
* [ENHANCEMENT] Cardinality API: when zone aware replication is enabled, the label values cardinality API can now tolerate single zone failure #5178
* [ENHANCEMENT] Distributor: optimize sending requests to ingesters when incoming requests don't need to be modified. For now this feature can be disabled by setting `-timeseries-unmarshal-caching-optimization-enabled=false`. #5137
* [ENHANCEMENT] Add advanced CLI flags to control gRPC client behaviour: #5161
  * `-<prefix>.connect-timeout`
  * `-<prefix>.connect-backoff-base-delay`
  * `-<prefix>.connect-backoff-max-delay`
  * `-<prefix>.initial-stream-window-size`
  * `-<prefix>.initial-connection-window-size`
* [ENHANCEMENT] Query-frontend: added "response_size_bytes" field to "query stats" log. #5196
* [ENHANCEMENT] Querier: refine error messages for per-tenant query limits, informing the user of the preferred strategy for not hitting the limit, in addition to how they may tweak the limit. #5059
* [ENHANCEMENT] Distributor: optimize sending of requests to ingesters by reusing memory buffers for marshalling requests. This optimization can be enabled by setting `-distributor.write-requests-buffer-pooling-enabled` to `true`. #5195 #5805 #5830
* [ENHANCEMENT] Querier: add experimental `-querier.minimize-ingester-requests` option to initially query only the minimum set of ingesters required to reach quorum. #5202 #5259 #5263
* [ENHANCEMENT] Querier: improve error message when streaming chunks from ingesters to queriers and a query limit is reached. #5245
* [ENHANCEMENT] Use new data structure for labels, to reduce memory consumption. #3555 #5731
* [ENHANCEMENT] Update alpine base image to 3.18.2. #5276
* [ENHANCEMENT] Ruler: add `cortex_ruler_sync_rules_duration_seconds` metric, tracking the time spent syncing all rule groups owned by the ruler instance. #5311
* [ENHANCEMENT] Store-gateway: add experimental `blocks-storage.bucket-store.index-header-lazy-loading-concurrency` config option to limit the number of concurrent index-headers loads when lazy loading. #5313 #5605
* [ENHANCEMENT] Ingester and querier: improve level of detail in traces emitted for queries that hit ingesters. #5315
* [ENHANCEMENT] Querier: add `cortex_querier_queries_rejected_total` metric that counts the number of queries rejected due to hitting a limit (eg. max series per query or max chunks per query). #5316 #5440 #5450
* [ENHANCEMENT] Querier: add experimental `-querier.minimize-ingester-requests-hedging-delay` option to initiate requests to further ingesters when request minimisation is enabled and not all initial requests have completed. #5368
* [ENHANCEMENT] Clarify docs for `-ingester.client.*` flags to make it clear that these are used by both queriers and distributors. #5375
* [ENHANCEMENT] Querier and store-gateway: add experimental support for streaming chunks from store-gateways to queriers while evaluating queries. This can be enabled with `-querier.prefer-streaming-chunks-from-store-gateways=true`. #5182
* [ENHANCEMENT] Querier: enforce `max-chunks-per-query` limit earlier in query processing when streaming chunks from ingesters to queriers to avoid unnecessarily consuming resources for queries that will be aborted. #5369 #5447
* [ENHANCEMENT] Ingester: added `cortex_ingester_shipper_last_successful_upload_timestamp_seconds` metric tracking the last successful TSDB block uploaded to the bucket (unix timestamp in seconds). #5396
* [ENHANCEMENT] Ingester: add two metrics tracking resource utilization calculated by utilization based limiter: #5496
  * `cortex_ingester_utilization_limiter_current_cpu_load`: The current exponential weighted moving average of the ingester's CPU load
  * `cortex_ingester_utilization_limiter_current_memory_usage_bytes`: The current ingester memory utilization
* [ENHANCEMENT] Ruler: added `insight=true` field to ruler's prometheus component for rule evaluation logs. #5510
* [ENHANCEMENT] Distributor Ingester: add metrics to count the number of requests rejected for hitting per-instance limits, `cortex_distributor_instance_rejected_requests_total` and `cortex_ingester_instance_rejected_requests_total` respectively. #5551
* [ENHANCEMENT] Distributor: add support for ingesting exponential histograms that are over the native histogram scale limit of 8 in OpenTelemetry format by downscaling them. #5532 #5607
* [ENHANCEMENT] General: buffered logging: #5506
  * `-log.buffered` CLI flag enable buffered logging.
* [ENHANCEMENT] Distributor: add more detailed information to traces generated while processing OTLP write requests. #5539
* [ENHANCEMENT] Distributor: improve performance ingesting OTLP payloads. #5531 #5607 #5616
* [ENHANCEMENT] Ingester: optimize label-values with matchers call when number of matched series is small. #5600
* [ENHANCEMENT] Compactor: delete bucket-index, markers and debug files if there are no blocks left in the bucket index. This cleanup must be enabled by using `-compactor.no-blocks-file-cleanup-enabled` option. #5648
* [ENHANCEMENT] Ingester: reduce memory usage of active series tracker. #5665
* [ENHANCEMENT] Store-gateway: added `-store-gateway.sharding-ring.auto-forget-enabled` configuration parameter to control whether store-gateway auto-forget feature should be enabled or disabled (enabled by default). #5702
* [ENHANCEMENT] Compactor: added per tenant block upload counters `cortex_block_upload_api_blocks_total`, `cortex_block_upload_api_bytes_total`, and `cortex_block_upload_api_files_total`. #5738
* [ENHANCEMENT] Compactor: verify time range of compacted block(s) matches the time range of input blocks. #5760
* [ENHANCEMENT] Querier: improved observability of calls to ingesters during queries. #5724
* [ENHANCEMENT] Compactor: block backfilling logging is now more verbose. #5711
* [ENHANCEMENT] Added support to rate limit application logs: #5764
  * `-log.rate-limit-enabled`
  * `-log.rate-limit-logs-per-second`
  * `-log.rate-limit-logs-per-second-burst`
* [ENHANCEMENT] Ingester: added `cortex_ingester_tsdb_head_min_timestamp_seconds` and `cortex_ingester_tsdb_head_max_timestamp_seconds` metrics which return min and max time of all TSDB Heads open in an ingester. #5786 #5815
* [ENHANCEMENT] Querier: cancel query requests to ingesters in a zone upon first error received from the zone, to reduce wasted effort spent computing results that won't be used #5764
* [ENHANCEMENT] All: improve tracing of internal HTTP requests sent over httpgrpc. #5782
* [ENHANCEMENT] Querier: add experimental per-query chunks limit based on an estimate of the number of chunks that will be sent from ingesters and store-gateways that is enforced earlier during query evaluation. This limit is disabled by default and can be configured with `-querier.max-estimated-fetched-chunks-per-query-multiplier`. #5765
* [ENHANCEMENT] Ingester: add UI for listing tenants with TSDB on given ingester and viewing details of tenants's TSDB on given ingester. #5803 #5824
* [ENHANCEMENT] Querier: improve observability of calls to store-gateways during queries. #5809
* [ENHANCEMENT] Query-frontend: improve tracing of interactions with query-scheduler. #5818
* [ENHANCEMENT] Query-scheduler: improve tracing of requests when request is rejected by query-scheduler. #5848
* [ENHANCEMENT] Ingester: avoid logging some errors that could cause logging contention. #5494 #5581
* [ENHANCEMENT] Store-gateway: wait for query gate after loading blocks. #5507
* [ENHANCEMENT] Store-gateway: always include `__name__` posting group in selection in order to reduce the number of object storage API calls. #5246
* [ENHANCEMENT] Ingester: track active series by ref instead of hash/labels to reduce memory usage. #5134 #5193
* [ENHANCEMENT] Go: updated to 1.21.1. #5955 #5960
* [ENHANCEMENT] Alertmanager: updated to alertmanager 0.26.0. #5840
* [BUGFIX] Ingester: Handle when previous ring state is leaving and the number of tokens has changed. #5204
* [BUGFIX] Querier: fix issue where queries that use the `timestamp()` function fail with `execution: attempted to read series at index 0 from stream, but the stream has already been exhausted` if streaming chunks from ingesters to queriers is enabled. #5370
* [BUGFIX] memberlist: bring back `memberlist_client_kv_store_count` metric that used to exist in Cortex, but got lost during dskit updates before Mimir 2.0. #5377
* [BUGFIX] Querier: pass on HTTP 503 query response code. #5364
* [BUGFIX] Store-gateway: Fix issue where stopping a store-gateway could cause all store-gateways to unload all blocks. #5464
* [BUGFIX] Allocate ballast in smaller blocks to avoid problem when entire ballast was kept in memory working set. #5565
* [BUGFIX] Querier: retry frontend result notification when an error is returned. #5591
* [BUGFIX] Querier: fix issue where `cortex_ingester_client_request_duration_seconds` metric did not include streaming query requests that did not return any series. #5695
* [BUGFIX] Ingester: fix ActiveSeries tracker double-counting series that have been deleted from the Head while still being active and then recreated again. #5678
* [BUGFIX] Ingester: don't set "last update time" of TSDB into the future when opening TSDB. This could prevent detecting of idle TSDB for a long time, if sample in distant future was ingested. #5787
* [BUGFIX] Store-gateway: fix bug when lazy index header could be closed prematurely even when still in use. #5795
* [BUGFIX] Ruler: gracefully shut down rule evaluations. #5778
* [BUGFIX] Querier: fix performance when ingesters stream samples. #5836
* [BUGFIX] Ingester: fix spurious `not found` errors on label values API during head compaction. #5957
* [BUGFIX] All: updated Minio object storage client from 7.0.62 to 7.0.63 to fix auto-detection of AWS GovCloud environments. #5905

### Mixin

* [CHANGE] Dashboards: show all workloads in selected namespace on "rollout progress" dashboard. #5113
* [CHANGE] Dashboards: show the number of updated and ready pods for each workload in the "rollout progress" panel on the "rollout progress" dashboard. #5113
* [CHANGE] Dashboards: removed "Query results cache misses" panel on the "Mimir / Queries" dashboard. #5423
* [CHANGE] Dashboards: default to shared crosshair on all dashboards. #5489
* [CHANGE] Dashboards: sort variable drop-down lists from A to Z, rather than Z to A. #5490
* [CHANGE] Alerts: removed `MimirProvisioningTooManyActiveSeries` alert. You should configure `-ingester.instance-limits.max-series` and rely on `MimirIngesterReachingSeriesLimit` alert instead. #5593
* [CHANGE] Alerts: removed `MimirProvisioningTooManyWrites` alert. The alerting threshold used in this alert was chosen arbitrarily and ingesters receiving an higher number of samples / sec don't necessarily have any issue. You should rely on SLOs metrics and alerts instead. #5706
* [CHANGE] Alerts: don't raise `MimirRequestErrors` or `MimirRequestLatency` alert for the `/debug/pprof` endpoint. #5826
* [ENHANCEMENT] Dashboards: adjust layout of "rollout progress" dashboard panels so that the "rollout progress" panel doesn't require scrolling. #5113
* [ENHANCEMENT] Dashboards: show container name first in "pods count per version" panel on "rollout progress" dashboard. #5113
* [ENHANCEMENT] Dashboards: show time spend waiting for turn when lazy loading index headers in the "index-header lazy load gate latency" panel on the "queries" dashboard. #5313
* [ENHANCEMENT] Dashboards: split query results cache hit ratio by request type in "Query results cache hit ratio" panel on the "Mimir / Queries" dashboard. #5423
* [ENHANCEMENT] Dashboards: add "rejected queries" panel to "queries" dashboard. #5429
* [ENHANCEMENT] Dashboards: add native histogram active series and active buckets to "tenants" dashboard. #5543
* [ENHANCEMENT] Dashboards: add panels to "Mimir / Writes" for requests rejected for per-instance limits. #5638
* [ENHANCEMENT] Dashboards: rename "Blocks currently loaded" to "Blocks currently owned" in the "Mimir / Queries" dashboard. #5705
* [ENHANCEMENT] Alerts: Add `MimirIngestedDataTooFarInTheFuture` warning alert that triggers when Mimir ingests sample with timestamp more than 1h in the future. #5822
* [BUGFIX] Alerts: fix `MimirIngesterRestarts` to fire only when the ingester container is restarted, excluding the cases the pod is rescheduled. #5397
* [BUGFIX] Dashboards: fix "unhealthy pods" panel on "rollout progress" dashboard showing only a number rather than the name of the workload and the number of unhealthy pods if only one workload has unhealthy pods. #5113 #5200
* [BUGFIX] Alerts: fixed `MimirIngesterHasNotShippedBlocks` and `MimirIngesterHasNotShippedBlocksSinceStart` alerts. #5396
* [BUGFIX] Alerts: Fix `MimirGossipMembersMismatch` to include `admin-api` and custom compactor pods. `admin-api` is a GEM component. #5641 #5797
* [BUGFIX] Dashboards: fix autoscaling dashboard panels that could show multiple series for a single component. #5810
* [BUGFIX] Dashboards: fix ruler-querier scaling metric panel query and split into CPU and memory scaling metric panels. #5739

### Jsonnet

* [CHANGE] Removed `_config.querier.concurrency` configuration option and replaced it with `_config.querier_max_concurrency` and `_config.ruler_querier_max_concurrency` to allow to easily fine tune it for different querier deployments. #5322
* [CHANGE] Change `_config.multi_zone_ingester_max_unavailable` to 50. #5327
* [CHANGE] Change distributors rolling update strategy configuration: `maxSurge` and `maxUnavailable` are set to `15%` and `0`. #5714
* [FEATURE] Alertmanager: Add horizontal pod autoscaler config, that can be enabled using `autoscaling_alertmanager_enabled: true`. #5194 #5249
* [ENHANCEMENT] Enable the `track_sizes` feature for Memcached pods to help determine cache efficiency. #5209
* [ENHANCEMENT] Add per-container map for environment variables. #5181
* [ENHANCEMENT] Add `PodDisruptionBudget`s for compactor, continuous-test, distributor, overrides-exporter, querier, query-frontend, query-scheduler, rollout-operator, ruler, ruler-querier, ruler-query-frontend, ruler-query-scheduler, and all memcached workloads. #5098
* [ENHANCEMENT] Ruler: configure the ruler storage cache when the metadata cache is enabled. #5326 #5334
* [ENHANCEMENT] Shuffle-sharding: ingester shards in user-classes can now be configured to target different series and limit percentage utilization through `_config.shuffle_sharding.target_series_per_ingester` and `_config.shuffle_sharding.target_utilization_percentage` values. #5470
* [ENHANCEMENT] Distributor: allow adjustment of the targeted CPU usage as a percentage of requested CPU. This can be adjusted with `_config.autoscaling_distributor_cpu_target_utilization`. #5525
* [ENHANCEMENT] Ruler: add configuration option `_config.ruler_remote_evaluation_max_query_response_size_bytes` to easily set the maximum query response size allowed (in bytes). #5592
* [ENHANCEMENT] Distributor: dynamically set `GOMAXPROCS` based on the CPU request. This should reduce distributor CPU utilization, assuming the CPU request is set to a value close to the actual utilization. #5588
* [ENHANCEMENT] Querier: dynamically set `GOMAXPROCS` based on the CPU request. This should reduce noisy neighbour issues created by the querier, whose CPU utilization could eventually saturate the Kubernetes node if unbounded. #5646 #5658
* [ENHANCEMENT] Allow to remove an entry from the configured environment variable for a given component, setting the environment value to `null` in the `*_env_map` objects (e.g. `store_gateway_env_map+:: { 'field': null}`). #5599
* [ENHANCEMENT] Allow overriding the default number of replicas for `etcd`. #5589
* [ENHANCEMENT] Memcached: reduce memory request for results, chunks and metadata caches. The requested memory is 5% greater than the configured memcached max cache size. #5661
* [ENHANCEMENT] Autoscaling: Add the following configuration options to fine tune autoscaler target utilization: #5679 #5682 #5689
  * `autoscaling_querier_target_utilization` (defaults to `0.75`)
  * `autoscaling_mimir_read_target_utilization` (defaults to `0.75`)
  * `autoscaling_ruler_querier_cpu_target_utilization` (defaults to `1`)
  * `autoscaling_distributor_memory_target_utilization` (defaults to `1`)
  * `autoscaling_ruler_cpu_target_utilization` (defaults to `1`)
  * `autoscaling_query_frontend_cpu_target_utilization` (defaults to `1`)
  * `autoscaling_ruler_query_frontend_cpu_target_utilization` (defaults to `1`)
  * `autoscaling_alertmanager_cpu_target_utilization` (defaults to `1`)
* [ENHANCEMENT] Gossip-ring: add appProtocol for istio compatibility. #5680
* [ENHANCEMENT] Add _config.commonConfig to allow adding common configuration parameters for all Mimir components. #5703
* [ENHANCEMENT] Update rollout-operator to `v0.7.0`. #5718
* [ENHANCEMENT] Increase the default rollout speed for store-gateway when lazy loading is disabled. #5823
* [ENHANCEMENT] Add autoscaling on memory for ruler-queriers. #5739
* [ENHANCEMENT] Deduplicate scaled object creation for most objects that scale on CPU and memory. #6411
* [BUGFIX] Fix compilation when index, chunks or metadata caches are disabled. #5710
* [BUGFIX] Autoscaling: treat OOMing containers as though they are using their full memory request. #5739
* [BUGFIX] Autoscaling: if no containers are up, report 0 memory usage instead of no data. #6411

### Mimirtool

* [ENHANCEMENT] Mimirtool uses paging to fetch all dashboards from Grafana when running `mimirtool analyse grafana`. This allows the tool to work correctly when running against Grafana instances with more than a 1000 dashboards. #5825
* [ENHANCEMENT] Extract metric name from queries that have a `__name__` matcher. #5911
* [BUGFIX] Mimirtool no longer parses label names as metric names when handling templating variables that are populated using `label_values(<label_name>)` when running `mimirtool analyse grafana`. #5832
* [BUGFIX] Fix panic when analyzing a grafana dashboard with multiline queries in templating variables. #5911

### Query-tee

* [CHANGE] Proxy `Content-Type` response header from backend. Previously `Content-Type: text/plain; charset=utf-8` was returned on all requests. #5183
* [CHANGE] Increase default value of `-proxy.compare-skip-recent-samples` to avoid racing with recording rule evaluation. #5561
* [CHANGE] Add `-backend.skip-tls-verify` to optionally skip TLS verification on backends. #5656

### Documentation

* [CHANGE] Fix reference to `get-started` documentation directory. #5476
* [CHANGE] Fix link to external OTLP/HTTP documentation.
* [ENHANCEMENT] Improved `MimirRulerTooManyFailedQueries` runbook. #5586
* [ENHANCEMENT] Improved "Recover accidentally deleted blocks" runbook. #5620
* [ENHANCEMENT] Documented options and trade-offs to query label names and values. #5582
* [ENHANCEMENT] Improved `MimirRequestErrors` runbook for alertmanager. #5694

### Tools

* [CHANGE] copyblocks: add support for S3 and the ability to copy between different object storage services. Due to this, the `-source-service` and `-destination-service` flags are now required and the `-service` flag has been removed. #5486
* [FEATURE] undelete-block-gcs: Added new tool for undeleting blocks on GCS storage. #5610 #5855
* [FEATURE] wal-reader: Added new tool for printing entries in TSDB WAL. #5780
* [ENHANCEMENT] ulidtime: add -seconds flag to print timestamps as Unix timestamps. #5621
* [ENHANCEMENT] ulidtime: exit with status code 1 if some ULIDs can't be parsed. #5621
* [ENHANCEMENT] tsdb-index-toc: added index-header size estimates. #5652
* [BUGFIX] Stop tools from panicking when `-help` flag is passed. #5412
* [BUGFIX] Remove github.com/golang/glog command line flags from tools. #5413

## 2.9.4

### Grafana Mimir

* [ENHANCEMENT] Update Docker base images from `alpine:3.18.3` to `alpine:3.18.5`. #6895

## 2.9.3

### Grafana Mimir

* [BUGFIX] Update `go.opentelemetry.io/contrib/instrumentation/net/http/otelhttp` to `0.44` which includes a fix for CVE-2023-45142. #6637

## 2.9.2

### Grafana Mimir

* [BUGFIX] Update grpc-go library to 1.56.3 and `golang.org/x/net` to `0.17`, which include fix for CVE-2023-44487. #6353 #6364

## 2.9.1

### Grafana Mimir

* [ENHANCEMENT] Update alpine base image to 3.18.3. #6021

## 2.9.0

### Grafana Mimir

* [CHANGE] Store-gateway: change expanded postings, postings, and label values index cache key format. These caches will be invalidated when rolling out the new Mimir version. #4770 #4978 #5037
* [CHANGE] Distributor: remove the "forwarding" feature as it isn't necessary anymore. #4876
* [CHANGE] Query-frontend: Change the default value of `-query-frontend.query-sharding-max-regexp-size-bytes` from `0` to `4096`. #4932
* [CHANGE] Querier: `-querier.query-ingesters-within` has been moved from a global flag to a per-tenant override. #4287
* [CHANGE] Querier: Use `-blocks-storage.tsdb.retention-period` instead of `-querier.query-ingesters-within` for calculating the lookback period for shuffle sharded ingesters. Setting `-querier.query-ingesters-within=0` no longer disables shuffle sharding on the read path. #4287
* [CHANGE] Block upload: `/api/v1/upload/block/{block}/files` endpoint now allows file uploads with no `Content-Length`. #4956
* [CHANGE] Store-gateway: deprecate configuration parameters for chunk pooling, they will be removed in Mimir 2.11. The following options are now also ignored: #4996
  * `-blocks-storage.bucket-store.max-chunk-pool-bytes`
  * `-blocks-storage.bucket-store.chunk-pool-min-bucket-size-bytes`
  * `-blocks-storage.bucket-store.chunk-pool-max-bucket-size-bytes`
* [CHANGE] Store-gateway: remove metrics `cortex_bucket_store_chunk_pool_requested_bytes_total` and `cortex_bucket_store_chunk_pool_returned_bytes_total`. #4996
* [CHANGE] Compactor: change default of `-compactor.partial-block-deletion-delay` to `1d`. This will automatically clean up partial blocks that were a result of failed block upload or deletion. #5026
* [CHANGE] Compactor: the deprecated configuration parameter `-compactor.consistency-delay` has been removed. #5050
* [CHANGE] Store-gateway: the deprecated configuration parameter `-blocks-storage.bucket-store.consistency-delay` has been removed. #5050
* [CHANGE] The configuration parameter `-blocks-storage.bucket-store.bucket-index.enabled` has been deprecated and will be removed in Mimir 2.11. Mimir is running by default with the bucket index enabled since version 2.0, and starting from the version 2.11 it will not be possible to disable it. #5051
* [CHANGE] The configuration parameters `-querier.iterators` and `-query.batch-iterators` have been deprecated and will be removed in Mimir 2.11. Mimir runs by default with `-querier.batch-iterators=true`, and starting from version 2.11 it will not be possible to change this. #5114
* [CHANGE] Compactor: change default of `-compactor.first-level-compaction-wait-period` to 25m. #5128
* [CHANGE] Ruler: changed default of `-ruler.poll-interval` from `1m` to `10m`. Starting from this release, the configured rule groups will also be re-synced each time they're modified calling the ruler configuration API. #5170
* [FEATURE] Query-frontend: add `-query-frontend.log-query-request-headers` to enable logging of request headers in query logs. #5030
* [FEATURE] Store-gateway: add experimental feature to retain lazy-loaded index headers between restarts by eagerly loading them during startup. This is disabled by default and can only be enabled if lazy loading is enabled. To enable this set the following: #5606
  * `-blocks-storage.bucket-store.index-header-lazy-loading-enabled` must be set to true
  * `-blocks-storage.bucket-store.index-header.eager-loading-startup-enabled` must be set to true
* [ENHANCEMENT] Add per-tenant limit `-validation.max-native-histogram-buckets` to be able to ignore native histogram samples that have too many buckets. #4765
* [ENHANCEMENT] Store-gateway: reduce memory usage in some LabelValues calls. #4789
* [ENHANCEMENT] Store-gateway: add a `stage` label to the metric `cortex_bucket_store_series_data_touched`. This label now applies to `data_type="chunks"` and `data_type="series"`. The `stage` label has 2 values: `processed` - the number of series that parsed - and `returned` - the number of series selected from the processed bytes to satisfy the query. #4797 #4830
* [ENHANCEMENT] Distributor: make `__meta_tenant_id` label available in relabeling rules configured via `metric_relabel_configs`. #4725
* [ENHANCEMENT] Compactor: added the configurable limit `compactor.block-upload-max-block-size-bytes` or `compactor_block_upload_max_block_size_bytes` to limit the byte size of uploaded or validated blocks. #4680
* [ENHANCEMENT] Querier: reduce CPU utilisation when shuffle sharding is enabled with large shard sizes. #4851
* [ENHANCEMENT] Packaging: facilitate configuration management by instructing systemd to start mimir with a configuration file. #4810
* [ENHANCEMENT] Store-gateway: reduce memory allocations when looking up postings from cache. #4861 #4869 #4962 #5047
* [ENHANCEMENT] Store-gateway: retain only necessary bytes when reading series from the bucket. #4926
* [ENHANCEMENT] Ingester, store-gateway: clear the shutdown marker after a successful shutdown to enable reusing their persistent volumes in case the ingester or store-gateway is restarted. #4985
* [ENHANCEMENT] Store-gateway, query-frontend: Reduced memory allocations when looking up cached entries from Memcached. #4862
* [ENHANCEMENT] Alertmanager: Add additional template function `queryFromGeneratorURL` returning query URL decoded query from the `GeneratorURL` field of an alert. #4301
* [ENHANCEMENT] Ruler: added experimental ruler storage cache support. The cache should reduce the number of "list objects" API calls issued to the object storage when there are 2+ ruler replicas running in a Mimir cluster. The cache can be configured setting `-ruler-storage.cache.*` CLI flags or their respective YAML config options. #4950 #5054
* [ENHANCEMENT] Store-gateway: added HTTP `/store-gateway/prepare-shutdown` endpoint for gracefully scaling down of store-gateways. A gauge `cortex_store_gateway_prepare_shutdown_requested` has been introduced for tracing this process. #4955
* [ENHANCEMENT] Updated Kuberesolver dependency (github.com/sercand/kuberesolver) from v2.4.0 to v4.0.0 and gRPC dependency (google.golang.org/grpc) from v1.47.0 to v1.53.0. #4922
* [ENHANCEMENT] Introduced new options for logging HTTP request headers: `-server.log-request-headers` enables logging HTTP request headers, `-server.log-request-headers-exclude-list` lists headers which should not be logged. #4922
* [ENHANCEMENT] Block upload: `/api/v1/upload/block/{block}/files` endpoint now disables read and write HTTP timeout, overriding `-server.http-read-timeout` and `-server.http-write-timeout` values. This is done to allow large file uploads to succeed. #4956
* [ENHANCEMENT] Alertmanager: Introduce new metrics from upstream. #4918
  * `cortex_alertmanager_notifications_failed_total` (added `reason` label)
  * `cortex_alertmanager_nflog_maintenance_total`
  * `cortex_alertmanager_nflog_maintenance_errors_total`
  * `cortex_alertmanager_silences_maintenance_total`
  * `cortex_alertmanager_silences_maintenance_errors_total`
* [ENHANCEMENT] Add native histogram support for `cortex_request_duration_seconds` metric family. #4987
* [ENHANCEMENT] Ruler: do not list rule groups in the object storage for disabled tenants. #5004
* [ENHANCEMENT] Query-frontend and querier: add HTTP API endpoint `<prometheus-http-prefix>/api/v1/format_query` to format a PromQL query. #4373
* [ENHANCEMENT] Query-frontend: Add `cortex_query_frontend_regexp_matcher_count` and `cortex_query_frontend_regexp_matcher_optimized_count` metrics to track optimization of regular expression label matchers. #4813
* [ENHANCEMENT] Alertmanager: Add configuration option to enable or disable the deletion of alertmanager state from object storage. This is useful when migrating alertmanager tenants from one cluster to another, because it avoids a condition where the state object is copied but then deleted before the configuration object is copied. #4989
* [ENHANCEMENT] Querier: only use the minimum set of chunks from ingesters when querying, and cancel unnecessary requests to ingesters sooner if we know their results won't be used. #5016
* [ENHANCEMENT] Add `-enable-go-runtime-metrics` flag to expose all go runtime metrics as Prometheus metrics. #5009
* [ENHANCEMENT] Ruler: trigger a synchronization of tenant's rule groups as soon as they change the rules configuration via API. This synchronization is in addition of the periodic syncing done every `-ruler.poll-interval`. The new behavior is enabled by default, but can be disabled with `-ruler.sync-rules-on-changes-enabled=false` (configurable on a per-tenant basis too). If you disable the new behaviour, then you may want to revert `-ruler.poll-interval` to `1m`. #4975 #5053 #5115 #5170
* [ENHANCEMENT] Distributor: Improve invalid tenant shard size error message. #5024
* [ENHANCEMENT] Store-gateway: record index header loading time separately in `cortex_bucket_store_series_request_stage_duration_seconds{stage="load_index_header"}`. Now index header loading will be visible in the "Mimir / Queries" dashboard in the "Series request p99/average latency" panels. #5011 #5062
* [ENHANCEMENT] Querier and ingester: add experimental support for streaming chunks from ingesters to queriers while evaluating queries. This can be enabled with `-querier.prefer-streaming-chunks=true`. #4886 #5078 #5094 #5126
* [ENHANCEMENT] Update Docker base images from `alpine:3.17.3` to `alpine:3.18.0`. #5065
* [ENHANCEMENT] Compactor: reduced the number of "object exists" API calls issued by the compactor to the object storage when syncing block's `meta.json` files. #5063
* [ENHANCEMENT] Distributor: Push request rate limits (`-distributor.request-rate-limit` and `-distributor.request-burst-size`) and their associated YAML configuration are now stable. #5124
* [ENHANCEMENT] Go: updated to 1.20.5. #5185
* [ENHANCEMENT] Update alpine base image to 3.18.2. #5274 #5276
* [BUGFIX] Metadata API: Mimir will now return an empty object when no metadata is available, matching Prometheus. #4782
* [BUGFIX] Store-gateway: add collision detection on expanded postings and individual postings cache keys. #4770
* [BUGFIX] Ruler: Support the `type=alert|record` query parameter for the API endpoint `<prometheus-http-prefix>/api/v1/rules`. #4302
* [BUGFIX] Backend: Check that alertmanager's data-dir doesn't overlap with bucket-sync dir. #4921
* [BUGFIX] Alertmanager: Allow to rate-limit webex, telegram and discord notifications. #4979
* [BUGFIX] Store-gateway: panics when decoding LabelValues responses that contain more than 655360 values. These responses are no longer cached. #5021
* [BUGFIX] Querier: don't leak memory when processing query requests from query-frontends (ie. when the query-scheduler is disabled). #5199

### Documentation

* [ENHANCEMENT] Improve `MimirIngesterReachingTenantsLimit` runbook. #4744 #4752
* [ENHANCEMENT] Add `symbol table size exceeds` case to `MimirCompactorHasNotSuccessfullyRunCompaction` runbook. #4945
* [ENHANCEMENT] Clarify which APIs use query sharding. #4948

### Mixin

* [CHANGE] Alerts: Remove `MimirQuerierHighRefetchRate`. #4980
* [CHANGE] Alerts: Remove `MimirTenantHasPartialBlocks`. This is obsoleted by the changed default of `-compactor.partial-block-deletion-delay` to `1d`, which will auto remediate this alert. #5026
* [ENHANCEMENT] Alertmanager dashboard: display active aggregation groups #4772
* [ENHANCEMENT] Alerts: `MimirIngesterTSDBWALCorrupted` now only fires when there are more than one corrupted WALs in single-zone deployments and when there are more than two zones affected in multi-zone deployments. #4920
* [ENHANCEMENT] Alerts: added labels to duplicated `MimirRolloutStuck` and `MimirCompactorHasNotUploadedBlocks` rules in order to distinguish them. #5023
* [ENHANCEMENT] Dashboards: fix holes in graph for lightly loaded clusters #4915
* [ENHANCEMENT] Dashboards: allow configuring additional services for the Rollout Progress dashboard. #5007
* [ENHANCEMENT] Alerts: do not fire `MimirAllocatingTooMuchMemory` alert for any matching container outside of namespaces where Mimir is running. #5089
* [BUGFIX] Dashboards: show cancelled requests in a different color to successful requests in throughput panels on dashboards. #5039
* [BUGFIX] Dashboards: fix dashboard panels that showed percentages with axes from 0 to 10000%. #5084
* [BUGFIX] Remove dependency on upstream Kubernetes mixin. #4732

### Jsonnet

* [CHANGE] Ruler: changed ruler autoscaling policy, extended scale down period from 60s to 600s. #4786
* [CHANGE] Update to v0.5.0 rollout-operator. #4893
* [CHANGE] Backend: add `alertmanager_args` to `mimir-backend` when running in read-write deployment mode. Remove hardcoded `filesystem` alertmanager storage. This moves alertmanager's data-dir to `/data/alertmanager` by default. #4907 #4921
* [CHANGE] Remove `-pdb` suffix from `PodDisruptionBudget` names. This will create new `PodDisruptionBudget` resources. Make sure to prune the old resources; otherwise, rollouts will be blocked. #5109
* [CHANGE] Query-frontend: enable query sharding for cardinality estimation via `-query-frontend.query-sharding-target-series-per-shard` by default if the results cache is enabled. #5128
* [ENHANCEMENT] Ingester: configure `-blocks-storage.tsdb.head-compaction-interval=15m` to spread TSDB head compaction over a wider time range. #4870
* [ENHANCEMENT] Ingester: configure `-blocks-storage.tsdb.wal-replay-concurrency` to CPU request minus 1. #4864
* [ENHANCEMENT] Compactor: configure `-compactor.first-level-compaction-wait-period` to TSDB head compaction interval plus 10 minutes. #4872
* [ENHANCEMENT] Store-gateway: set `GOMEMLIMIT` to the memory request value. This should reduce the likelihood the store-gateway may go out of memory, at the cost of an higher CPU utilization due to more frequent garbage collections when the memory utilization gets closer or above the configured requested memory. #4971
* [ENHANCEMENT] Store-gateway: dynamically set `GOMAXPROCS` based on the CPU request. This should reduce the likelihood a high load on the store-gateway will slow down the entire Kubernetes node. #5104
* [ENHANCEMENT] Store-gateway: add `store_gateway_lazy_loading_enabled` configuration option which combines disabled lazy-loading and reducing blocks sync concurrency. Reducing blocks sync concurrency improves startup times with disabled lazy loading on HDDs. #5025
* [ENHANCEMENT] Update `rollout-operator` image to `v0.6.0`. #5155
* [BUGFIX] Backend: configure `-ruler.alertmanager-url` to `mimir-backend` when running in read-write deployment mode. #4892
* [ENHANCEMENT] Memcached: don't overwrite upsteam memcached statefulset jsonnet to allow chosing between antiAffinity and topologySpreadConstraints.

### Mimirtool

* [CHANGE] check rules: will fail on duplicate rules when `--strict` is provided. #5035
* [FEATURE] sync/diff can now include/exclude namespaces based on a regular expression using `--namespaces-regex` and `--ignore-namespaces-regex`. #5100
* [ENHANCEMENT] analyze prometheus: allow to specify `-prometheus-http-prefix`. #4966
* [ENHANCEMENT] analyze grafana: allow to specify `--folder-title` to limit dashboards analysis based on their exact folder title. #4973

### Tools

* [CHANGE] copyblocks: copying between Azure Blob Storage buckets is now supported in addition to copying between Google Cloud Storage buckets. As a result, the `--service` flag is now required to be specified (accepted values are `gcs` or `abs`). #4756

## 2.8.0

### Grafana Mimir

* [CHANGE] Ingester: changed experimental CLI flag from `-out-of-order-blocks-external-label-enabled` to `-ingester.out-of-order-blocks-external-label-enabled` #4440
* [CHANGE] Store-gateway: The following metrics have been removed: #4332
  * `cortex_bucket_store_series_get_all_duration_seconds`
  * `cortex_bucket_store_series_merge_duration_seconds`
* [CHANGE] Ingester: changed default value of `-blocks-storage.tsdb.retention-period` from `24h` to `13h`. If you're running Mimir with a custom configuration and you're overriding `-querier.query-store-after` to a value greater than the default `12h` then you should increase `-blocks-storage.tsdb.retention-period` accordingly. #4382
* [CHANGE] Ingester: the configuration parameter `-blocks-storage.tsdb.max-tsdb-opening-concurrency-on-startup` has been deprecated and will be removed in Mimir 2.10. #4445
* [CHANGE] Query-frontend: Cached results now contain timestamp which allows Mimir to check if cached results are still valid based on current TTL configured for tenant. Results cached by previous Mimir version are used until they expire from cache, which can take up to 7 days. If you need to use per-tenant TTL sooner, please flush results cache manually. #4439
* [CHANGE] Ingester: the `cortex_ingester_tsdb_wal_replay_duration_seconds` metrics has been removed. #4465
* [CHANGE] Query-frontend and ruler: use protobuf internal query result payload format by default. This feature is no longer considered experimental. #4557 #4709
* [CHANGE] Ruler: reject creating federated rule groups while tenant federation is disabled. Previously the rule groups would be silently dropped during bucket sync. #4555
* [CHANGE] Compactor: the `/api/v1/upload/block/{block}/finish` endpoint now returns a `429` status code when the compactor has reached the limit specified by `-compactor.max-block-upload-validation-concurrency`. #4598
* [CHANGE] Compactor: when starting a block upload the maximum byte size of the block metadata provided in the request body is now limited to 1 MiB. If this limit is exceeded a `413` status code is returned. #4683
* [CHANGE] Store-gateway: cache key format for expanded postings has changed. This will invalidate the expanded postings in the index cache when deployed. #4667
* [FEATURE] Cache: Introduce experimental support for using Redis for results, chunks, index, and metadata caches. #4371
* [FEATURE] Vault: Introduce experimental integration with Vault to fetch secrets used to configure TLS for clients. Server TLS secrets will still be read from a file. `tls-ca-path`, `tls-cert-path` and `tls-key-path` will denote the path in Vault for the following CLI flags when `-vault.enabled` is true: #4446.
  * `-distributor.ha-tracker.etcd.*`
  * `-distributor.ring.etcd.*`
  * `-distributor.forwarding.grpc-client.*`
  * `-querier.store-gateway-client.*`
  * `-ingester.client.*`
  * `-ingester.ring.etcd.*`
  * `-querier.frontend-client.*`
  * `-query-frontend.grpc-client-config.*`
  * `-query-frontend.results-cache.redis.*`
  * `-blocks-storage.bucket-store.index-cache.redis.*`
  * `-blocks-storage.bucket-store.chunks-cache.redis.*`
  * `-blocks-storage.bucket-store.metadata-cache.redis.*`
  * `-compactor.ring.etcd.*`
  * `-store-gateway.sharding-ring.etcd.*`
  * `-ruler.client.*`
  * `-ruler.alertmanager-client.*`
  * `-ruler.ring.etcd.*`
  * `-ruler.query-frontend.grpc-client-config.*`
  * `-alertmanager.sharding-ring.etcd.*`
  * `-alertmanager.alertmanager-client.*`
  * `-memberlist.*`
  * `-query-scheduler.grpc-client-config.*`
  * `-query-scheduler.ring.etcd.*`
  * `-overrides-exporter.ring.etcd.*`
* [FEATURE] Distributor, ingester, querier, query-frontend, store-gateway: add experimental support for native histograms. Requires that the experimental protobuf query result response format is enabled by `-query-frontend.query-result-response-format=protobuf` on the query frontend. #4286 #4352 #4354 #4376 #4377 #4387 #4396 #4425 #4442 #4494 #4512 #4513 #4526
* [FEATURE] Added `-<prefix>.s3.storage-class` flag to configure the S3 storage class for objects written to S3 buckets. #4300
* [FEATURE] Add `freebsd` to the target OS when generating binaries for a Mimir release. #4654
* [FEATURE] Ingester: Add `prepare-shutdown` endpoint which can be used as part of Kubernetes scale down automations. #4718
* [ENHANCEMENT] Add timezone information to Alpine Docker images. #4583
* [ENHANCEMENT] Ruler: Sync rules when ruler JOINING the ring instead of ACTIVE, In order to reducing missed rule iterations during ruler restarts. #4451
* [ENHANCEMENT] Allow to define service name used for tracing via `JAEGER_SERVICE_NAME` environment variable. #4394
* [ENHANCEMENT] Querier and query-frontend: add experimental, more performant protobuf query result response format enabled with `-query-frontend.query-result-response-format=protobuf`. #4304 #4318 #4375
* [ENHANCEMENT] Compactor: added experimental configuration parameter `-compactor.first-level-compaction-wait-period`, to configure how long the compactor should wait before compacting 1st level blocks (uploaded by ingesters). This configuration option allows to reduce the chances compactor begins compacting blocks before all ingesters have uploaded their blocks to the storage. #4401
* [ENHANCEMENT] Store-gateway: use more efficient chunks fetching and caching. #4255
* [ENHANCEMENT] Query-frontend and ruler: add experimental, more performant protobuf internal query result response format enabled with `-ruler.query-frontend.query-result-response-format=protobuf`. #4331
* [ENHANCEMENT] Ruler: increased tolerance for missed iterations on alerts, reducing the chances of flapping firing alerts during ruler restarts. #4432
* [ENHANCEMENT] Optimized `.*` and `.+` regular expression label matchers. #4432
* [ENHANCEMENT] Optimized regular expression label matchers with alternates (e.g. `a|b|c`). #4647
* [ENHANCEMENT] Added an in-memory cache for regular expression matchers, to avoid parsing and compiling the same expression multiple times when used in recurring queries. #4633
* [ENHANCEMENT] Query-frontend: results cache TTL is now configurable by using `-query-frontend.results-cache-ttl` and `-query-frontend.results-cache-ttl-for-out-of-order-time-window` options. These values can also be specified per tenant. Default values are unchanged (7 days and 10 minutes respectively). #4385
* [ENHANCEMENT] Ingester: added advanced configuration parameter `-blocks-storage.tsdb.wal-replay-concurrency` representing the maximum number of CPUs used during WAL replay. #4445
* [ENHANCEMENT] Ingester: added metrics `cortex_ingester_tsdb_open_duration_seconds_total` to measure the total time it takes to open all existing TSDBs. The time tracked by this metric also includes the TSDBs WAL replay duration. #4465
* [ENHANCEMENT] Store-gateway: use streaming implementation for LabelNames RPC. The batch size for streaming is controlled by `-blocks-storage.bucket-store.batch-series-size`. #4464
* [ENHANCEMENT] Memcached: Add support for TLS or mTLS connections to cache servers. #4535
* [ENHANCEMENT] Compactor: blocks index files are now validated for correctness for blocks uploaded via the TSDB block upload feature. #4503
* [ENHANCEMENT] Compactor: block chunks and segment files are now validated for correctness for blocks uploaded via the TSDB block upload feature. #4549
* [ENHANCEMENT] Ingester: added configuration options to configure the "postings for matchers" cache of each compacted block queried from ingesters: #4561
  * `-blocks-storage.tsdb.block-postings-for-matchers-cache-ttl`
  * `-blocks-storage.tsdb.block-postings-for-matchers-cache-size`
  * `-blocks-storage.tsdb.block-postings-for-matchers-cache-force`
* [ENHANCEMENT] Compactor: validation of blocks uploaded via the TSDB block upload feature is now configurable on a per tenant basis: #4585
  * `-compactor.block-upload-validation-enabled` has been added, `compactor_block_upload_validation_enabled` can be used to override per tenant
  * `-compactor.block-upload.block-validation-enabled` was the previous global flag and has been removed
* [ENHANCEMENT] TSDB Block Upload: block upload validation concurrency can now be limited with `-compactor.max-block-upload-validation-concurrency`. #4598
* [ENHANCEMENT] OTLP: Add support for converting OTel exponential histograms to Prometheus native histograms. The ingestion of native histograms must be enabled, please set `-ingester.native-histograms-ingestion-enabled` to `true`. #4063 #4639
* [ENHANCEMENT] Query-frontend: add metric `cortex_query_fetched_index_bytes_total` to measure TSDB index bytes fetched to execute a query. #4597
* [ENHANCEMENT] Query-frontend: add experimental limit to enforce a max query expression size in bytes via `-query-frontend.max-query-expression-size-bytes` or `max_query_expression_size_bytes`. #4604
* [ENHANCEMENT] Query-tee: improve message logged when comparing responses and one response contains a non-JSON payload. #4588
* [ENHANCEMENT] Distributor: add ability to set per-distributor limits via `distributor_limits` block in runtime configuration in addition to the existing configuration. #4619
* [ENHANCEMENT] Querier: reduce peak memory consumption for queries that touch a large number of chunks. #4625
* [ENHANCEMENT] Query-frontend: added experimental `-query-frontend.query-sharding-max-regexp-size-bytes` limit to query-frontend. When set to a value greater than 0, query-frontend disabled query sharding for any query with a regexp matcher longer than the configured limit. #4632
* [ENHANCEMENT] Store-gateway: include statistics from LabelValues and LabelNames calls in `cortex_bucket_store_series*` metrics. #4673
* [ENHANCEMENT] Query-frontend: improve readability of distributed tracing spans. #4656
* [ENHANCEMENT] Update Docker base images from `alpine:3.17.2` to `alpine:3.17.3`. #4685
* [ENHANCEMENT] Querier: improve performance when shuffle sharding is enabled and the shard size is large. #4711
* [ENHANCEMENT] Ingester: improve performance when Active Series Tracker is in use. #4717
* [ENHANCEMENT] Store-gateway: optionally select `-blocks-storage.bucket-store.series-selection-strategy`, which can limit the impact of large posting lists (when many series share the same label name and value). #4667 #4695 #4698
* [ENHANCEMENT] Querier: Cache the converted float histogram from chunk iterator, hence there is no need to lookup chunk every time to get the converted float histogram. #4684
* [ENHANCEMENT] Ruler: Improve rule upload performance when not enforcing per-tenant rule group limits. #4828
* [ENHANCEMENT] Improved memory limit on the in-memory cache used for regular expression matchers. #4751
* [BUGFIX] Querier: Streaming remote read will now continue to return multiple chunks per frame after the first frame. #4423
* [BUGFIX] Store-gateway: the values for `stage="processed"` for the metrics `cortex_bucket_store_series_data_touched` and  `cortex_bucket_store_series_data_size_touched_bytes` when using fine-grained chunks caching is now reporting the correct values of chunks held in memory. #4449
* [BUGFIX] Compactor: fixed reporting a compaction error when compactor is correctly shut down while populating blocks. #4580
* [BUGFIX] OTLP: Do not drop exemplars of the OTLP Monotonic Sum metric. #4063
* [BUGFIX] Packaging: flag `/etc/default/mimir` and `/etc/sysconfig/mimir` as config to prevent overwrite. #4587
* [BUGFIX] Query-frontend: don't retry queries which error inside PromQL. #4643
* [BUGFIX] Store-gateway & query-frontend: report more consistent statistics for fetched index bytes. #4671
* [BUGFIX] Native histograms: fix how IsFloatHistogram determines if mimirpb.Histogram is a float histogram. #4706
* [BUGFIX] Query-frontend: fix query sharding for native histograms. #4666
* [BUGFIX] Ring status page: fixed the owned tokens percentage value displayed. #4730
* [BUGFIX] Querier: fixed chunk iterator that can return sample with wrong timestamp. #4450
* [BUGFIX] Packaging: fix preremove script preventing upgrades. #4801
* [BUGFIX] Security: updates Go to version 1.20.4 to fix CVE-2023-24539, CVE-2023-24540, CVE-2023-29400. #4903

### Mixin

* [ENHANCEMENT] Queries: Display data touched per sec in bytes instead of number of items. #4492
* [ENHANCEMENT] `_config.job_names.<job>` values can now be arrays of regular expressions in addition to a single string. Strings are still supported and behave as before. #4543
* [ENHANCEMENT] Queries dashboard: remove mention to store-gateway "streaming enabled" in panels because store-gateway only support streaming series since Mimir 2.7. #4569
* [ENHANCEMENT] Ruler: Add panel description for Read QPS panel in Ruler dashboard to explain values when in remote ruler mode. #4675
* [BUGFIX] Ruler dashboard: show data for reads from ingesters. #4543
* [BUGFIX] Pod selector regex for deployments: change `(.*-mimir-)` to `(.*mimir-)`. #4603

### Jsonnet

* [CHANGE] Ruler: changed ruler deployment max surge from `0` to `50%`, and max unavailable from `1` to `0`. #4381
* [CHANGE] Memcached connections parameters `-blocks-storage.bucket-store.index-cache.memcached.max-idle-connections`, `-blocks-storage.bucket-store.chunks-cache.memcached.max-idle-connections` and `-blocks-storage.bucket-store.metadata-cache.memcached.max-idle-connections` settings are now configured based on `max-get-multi-concurrency` and `max-async-concurrency`. #4591
* [CHANGE] Add support to use external Redis as cache. Following are some changes in the jsonnet config: #4386 #4640
  * Renamed `memcached_*_enabled` config options to `cache_*_enabled`
  * Renamed `memcached_*_max_item_size_mb` config options to `cache_*_max_item_size_mb`
  * Added `cache_*_backend` config options
* [CHANGE] Store-gateway StatefulSets with disabled multi-zone deployment are also unregistered from the ring on shutdown. This eliminated resharding during rollouts, at the cost of extra effort during scaling down store-gateways. For more information see [Scaling down store-gateways](https://grafana.com/docs/mimir/v2.7.x/operators-guide/run-production-environment/scaling-out/#scaling-down-store-gateways). #4713
* [CHANGE] Removed `$._config.querier.replicas` and `$._config.queryFrontend.replicas`. If you need to customize the number of querier or query-frontend replicas, and autoscaling is disabled, please set an override as is done for other stateless components (e.g. distributors). #5130
* [ENHANCEMENT] Alertmanager: add `alertmanager_data_disk_size` and  `alertmanager_data_disk_class` configuration options, by default no storage class is set. #4389
* [ENHANCEMENT] Update `rollout-operator` to `v0.4.0`. #4524
* [ENHANCEMENT] Update memcached to `memcached:1.6.19-alpine`. #4581
* [ENHANCEMENT] Add support for mTLS connections to Memcached servers. #4553
* [ENHANCEMENT] Update the `memcached-exporter` to `v0.11.2`. #4570
* [ENHANCEMENT] Autoscaling: Add `autoscaling_query_frontend_memory_target_utilization`, `autoscaling_ruler_query_frontend_memory_target_utilization`, and `autoscaling_ruler_memory_target_utilization` configuration options, for controlling the corresponding autoscaler memory thresholds. Each has a default of 1, i.e. 100%. #4612
* [ENHANCEMENT] Distributor: add ability to set per-distributor limits via `distributor_instance_limits` using runtime configuration. #4627
* [BUGFIX] Add missing query sharding settings for user_24M and user_32M plans. #4374

### Mimirtool

* [ENHANCEMENT] Backfill: mimirtool will now sleep and retry if it receives a 429 response while trying to finish an upload due to validation concurrency limits. #4598
* [ENHANCEMENT] `gauge` panel type is supported now in `mimirtool analyze dashboard`. #4679
* [ENHANCEMENT] Set a `User-Agent` header on requests to Mimir or Prometheus servers. #4700

### Mimir Continuous Test

* [FEATURE] Allow continuous testing of native histograms as well by enabling the flag `-tests.write-read-series-test.histogram-samples-enabled`. The metrics exposed by the tool will now have a new label called `type` with possible values of `float`, `histogram_float_counter`, `histogram_float_gauge`, `histogram_int_counter`, `histogram_int_gauge`, the list of metrics impacted: #4457
  * `mimir_continuous_test_writes_total`
  * `mimir_continuous_test_writes_failed_total`
  * `mimir_continuous_test_queries_total`
  * `mimir_continuous_test_queries_failed_total`
  * `mimir_continuous_test_query_result_checks_total`
  * `mimir_continuous_test_query_result_checks_failed_total`
* [ENHANCEMENT] Added a new metric `mimir_continuous_test_build_info` that reports version information, similar to the existing `cortex_build_info` metric exposed by other Mimir components. #4712
* [ENHANCEMENT] Add coherency for the selected ranges and instants of test queries. #4704

### Query-tee

### Documentation

* [CHANGE] Clarify what deprecation means in the lifecycle of configuration parameters. #4499
* [CHANGE] Update compactor `split-groups` and `split-and-merge-shards` recommendation on component page. #4623
* [FEATURE] Add instructions about how to configure native histograms. #4527
* [ENHANCEMENT] Runbook for MimirCompactorHasNotSuccessfullyRunCompaction extended to include scenario where compaction has fallen behind. #4609
* [ENHANCEMENT] Add explanation for QPS values for reads in remote ruler mode and writes generally, to the Ruler dashboard page. #4629
* [ENHANCEMENT] Expand zone-aware replication page to cover single physical availability zone deployments. #4631
* [FEATURE] Add instructions to use puppet module. #4610
* [FEATURE] Add documentation on how deploy mixin with terraform. #4161

### Tools

* [ENHANCEMENT] tsdb-index: iteration over index is now faster when any equal matcher is supplied. #4515

## 2.7.3

### Grafana Mimir

* [BUGFIX] Security: updates Go to version 1.20.4 to fix CVE-2023-24539, CVE-2023-24540, CVE-2023-29400. #4905

## 2.7.2

### Grafana Mimir

* [BUGFIX] Security: updated Go version to 1.20.3 to fix CVE-2023-24538 #4795

## 2.7.1

**Note**: During the release process, version 2.7.0 was tagged too early, before completing the release checklist and production testing. Release 2.7.1 doesn't include any code changes since 2.7.0, but now has proper release notes, published documentation, and has been fully tested in our production environment.

### Grafana Mimir

* [CHANGE] Ingester: the configuration parameter `-ingester.ring.readiness-check-ring-health` has been deprecated and will be removed in Mimir 2.9. #4422
* [CHANGE] Ruler: changed default value of `-ruler.evaluation-delay-duration` option from 0 to 1m. #4250
* [CHANGE] Querier: Errors with status code `422` coming from the store-gateway are propagated and not converted to the consistency check error anymore. #4100
* [CHANGE] Store-gateway: When a query hits `max_fetched_chunks_per_query` and `max_fetched_series_per_query` limits, an error with the status code `422` is created and returned. #4056
* [CHANGE] Packaging: Migrate FPM packaging solution to NFPM. Rationalize packages dependencies and add package for all binaries. #3911
* [CHANGE] Store-gateway: Deprecate flag `-blocks-storage.bucket-store.chunks-cache.subrange-size` since there's no benefit to changing the default of `16000`. #4135
* [CHANGE] Experimental support for ephemeral storage introduced in Mimir 2.6.0 has been removed. Following options are no longer available: #4252
  * `-blocks-storage.ephemeral-tsdb.*`
  * `-distributor.ephemeral-series-enabled`
  * `-distributor.ephemeral-series-matchers`
  * `-ingester.max-ephemeral-series-per-user`
  * `-ingester.instance-limits.max-ephemeral-series`
Querying with using `{__mimir_storage__="ephemeral"}` selector no longer works. All label values with `ephemeral-` prefix in `reason` label of `cortex_discarded_samples_total` metric are no longer available. Following metrics have been removed:
  * `cortex_ingester_ephemeral_series`
  * `cortex_ingester_ephemeral_series_created_total`
  * `cortex_ingester_ephemeral_series_removed_total`
  * `cortex_ingester_ingested_ephemeral_samples_total`
  * `cortex_ingester_ingested_ephemeral_samples_failures_total`
  * `cortex_ingester_memory_ephemeral_users`
  * `cortex_ingester_queries_ephemeral_total`
  * `cortex_ingester_queried_ephemeral_samples`
  * `cortex_ingester_queried_ephemeral_series`
* [CHANGE] Store-gateway: use mmap-less index-header reader by default and remove mmap-based index header reader. The following flags have changed: #4280
   * `-blocks-storage.bucket-store.index-header.map-populate-enabled` has been removed
   * `-blocks-storage.bucket-store.index-header.stream-reader-enabled` has been removed
   * `-blocks-storage.bucket-store.index-header.stream-reader-max-idle-file-handles` has been renamed to `-blocks-storage.bucket-store.index-header.max-idle-file-handles`, and the corresponding configuration file option has been renamed from `stream_reader_max_idle_file_handles` to `max_idle_file_handles`
* [CHANGE] Store-gateway: the streaming store-gateway is now enabled by default. The new default setting for `-blocks-storage.bucket-store.batch-series-size` is `5000`. #4330
* [CHANGE] Compactor: the configuration parameter `-compactor.consistency-delay` has been deprecated and will be removed in Mimir 2.9. #4409
* [CHANGE] Store-gateway: the configuration parameter `-blocks-storage.bucket-store.consistency-delay` has been deprecated and will be removed in Mimir 2.9. #4409
* [FEATURE] Ruler: added `keep_firing_for` support to alerting rules. #4099
* [FEATURE] Distributor, ingester: ingestion of native histograms. The new per-tenant limit `-ingester.native-histograms-ingestion-enabled` controls whether native histograms are stored or ignored. #4159
* [FEATURE] Query-frontend: Introduce experimental `-query-frontend.query-sharding-target-series-per-shard` to allow query sharding to take into account cardinality of similar requests executed previously. This feature uses the same cache that's used for results caching. #4121 #4177 #4188 #4254
* [ENHANCEMENT] Go: update go to 1.20.1. #4266
* [ENHANCEMENT] Ingester: added `out_of_order_blocks_external_label_enabled` shipper option to label out-of-order blocks before shipping them to cloud storage. #4182 #4297
* [ENHANCEMENT] Ruler: introduced concurrency when loading per-tenant rules configuration. This improvement is expected to speed up the ruler start up time in a Mimir cluster with a large number of tenants. #4258
* [ENHANCEMENT] Compactor: Add `reason` label to `cortex_compactor_runs_failed_total`. The value can be `shutdown` or `error`. #4012
* [ENHANCEMENT] Store-gateway: enforce `max_fetched_series_per_query`. #4056
* [ENHANCEMENT] Query-frontend: Disambiguate logs for failed queries. #4067
* [ENHANCEMENT] Query-frontend: log caller user agent in query stats logs. #4093
* [ENHANCEMENT] Store-gateway: add `data_type` label with values on `cortex_bucket_store_partitioner_extended_ranges_total`, `cortex_bucket_store_partitioner_expanded_ranges_total`, `cortex_bucket_store_partitioner_requested_ranges_total`, `cortex_bucket_store_partitioner_expanded_bytes_total`, `cortex_bucket_store_partitioner_requested_bytes_total` for `postings`, `series`, and `chunks`. #4095
* [ENHANCEMENT] Store-gateway: Reduce memory allocation rate when loading TSDB chunks from Memcached. #4074
* [ENHANCEMENT] Query-frontend: track `cortex_frontend_query_response_codec_duration_seconds` and `cortex_frontend_query_response_codec_payload_bytes` metrics to measure the time taken and bytes read / written while encoding and decoding query result payloads. #4110
* [ENHANCEMENT] Alertmanager: expose additional upstream metrics `cortex_alertmanager_dispatcher_aggregation_groups`, `cortex_alertmanager_dispatcher_alert_processing_duration_seconds`. #4151
* [ENHANCEMENT] Querier and query-frontend: add experimental, more performant protobuf internal query result response format enabled with `-query-frontend.query-result-response-format=protobuf`. #4153
* [ENHANCEMENT] Store-gateway: use more efficient chunks fetching and caching. This should reduce CPU, memory utilization, and receive bandwidth of a store-gateway. Enable with `-blocks-storage.bucket-store.chunks-cache.fine-grained-chunks-caching-enabled=true`. #4163 #4174 #4227
* [ENHANCEMENT] Query-frontend: Wait for in-flight queries to finish before shutting down. #4073 #4170
* [ENHANCEMENT] Store-gateway: added `encode` and `other` stage to `cortex_bucket_store_series_request_stage_duration_seconds` metric. #4179
* [ENHANCEMENT] Ingester: log state of TSDB when shipping or forced compaction can't be done due to unexpected state of TSDB. #4211
* [ENHANCEMENT] Update Docker base images from `alpine:3.17.1` to `alpine:3.17.2`. #4240
* [ENHANCEMENT] Store-gateway: add a `stage` label to the metrics `cortex_bucket_store_series_data_fetched`, `cortex_bucket_store_series_data_size_fetched_bytes`, `cortex_bucket_store_series_data_touched`, `cortex_bucket_store_series_data_size_touched_bytes`. This label only applies to `data_type="chunks"`. For `fetched` metrics with `data_type="chunks"` the `stage` label has 2 values: `fetched` - the chunks or bytes that were fetched from the cache or the object store, `refetched` - the chunks or bytes that had to be refetched from the cache or the object store because their size was underestimated during the first fetch. For `touched` metrics with `data_type="chunks"` the `stage` label has 2 values: `processed` - the chunks or bytes that were read from the fetched chunks or bytes and were processed in memory, `returned` - the chunks or bytes that were selected from the processed bytes to satisfy the query. #4227 #4316
* [ENHANCEMENT] Compactor: improve the partial block check related to `compactor.partial-block-deletion-delay` to potentially issue less requests to object storage. #4246
* [ENHANCEMENT] Memcached: added `-*.memcached.min-idle-connections-headroom-percentage` support to configure the minimum number of idle connections to keep open as a percentage (0-100) of the number of recently used idle connections. This feature is disabled when set to a negative value (default), which means idle connections are kept open indefinitely. #4249
* [ENHANCEMENT] Querier and store-gateway: optimized regular expression label matchers with case insensitive alternate operator. #4340 #4357
* [ENHANCEMENT] Compactor: added the experimental flag `-compactor.block-upload.block-validation-enabled` with the default `true` to configure whether block validation occurs on backfilled blocks. #3411
* [ENHANCEMENT] Ingester: apply a jitter to the first TSDB head compaction interval configured via `-blocks-storage.tsdb.head-compaction-interval`. Subsequent checks will happen at the configured interval. This should help to spread the TSDB head compaction among different ingesters over the configured interval. #4364
* [ENHANCEMENT] Ingester: the maximum accepted value for `-blocks-storage.tsdb.head-compaction-interval` has been increased from 5m to 15m. #4364
* [BUGFIX] Store-gateway: return `Canceled` rather than `Aborted` or `Internal` error when the calling querier cancels a label names or values request, and return `Internal` if processing the request fails for another reason. #4061
* [BUGFIX] Querier: track canceled requests with status code `499` in the metrics instead of `503` or `422`. #4099
* [BUGFIX] Ingester: compact out-of-order data during `/ingester/flush` or when TSDB is idle. #4180
* [BUGFIX] Ingester: conversion of global limits `max-series-per-user`, `max-series-per-metric`, `max-metadata-per-user` and `max-metadata-per-metric` into corresponding local limits now takes into account the number of ingesters in each zone. #4238
* [BUGFIX] Ingester: track `cortex_ingester_memory_series` metric consistently with `cortex_ingester_memory_series_created_total` and `cortex_ingester_memory_series_removed_total`. #4312
* [BUGFIX] Querier: fixed a bug which was incorrectly matching series with regular expression label matchers with begin/end anchors in the middle of the regular expression. #4340

### Mixin

* [CHANGE] Move auto-scaling panel rows down beneath logical network path in Reads and Writes dashboards. #4049
* [CHANGE] Make distributor auto-scaling metric panels show desired number of replicas. #4218
* [CHANGE] Alerts: The alert `MimirMemcachedRequestErrors` has been renamed to `MimirCacheRequestErrors`. #4242
* [ENHANCEMENT] Alerts: Added `MimirAutoscalerKedaFailing` alert firing when a KEDA scaler is failing. #4045
* [ENHANCEMENT] Add auto-scaling panels to ruler dashboard. #4046
* [ENHANCEMENT] Add gateway auto-scaling panels to Reads and Writes dashboards. #4049 #4216
* [ENHANCEMENT] Dashboards: distinguish between label names and label values queries. #4065
* [ENHANCEMENT] Add query-frontend and ruler-query-frontend auto-scaling panels to Reads and Ruler dashboards. #4199
* [BUGFIX] Alerts: Fixed `MimirAutoscalerNotActive` to not fire if scaling metric does not exist, to avoid false positives on scaled objects with 0 min replicas. #4045
* [BUGFIX] Alerts: `MimirCompactorHasNotSuccessfullyRunCompaction` is no longer triggered by frequent compactor restarts. #4012
* [BUGFIX] Tenants dashboard: Correctly show the ruler-query-scheduler queue size. #4152

### Jsonnet

* [CHANGE] Create the `query-frontend-discovery` service only when Mimir is deployed in microservice mode without query-scheduler. #4353
* [CHANGE] Add results cache backend config to `ruler-query-frontend` configuration to allow cache reuse for cardinality-estimation based sharding. #4257
* [ENHANCEMENT] Add support for ruler auto-scaling. #4046
* [ENHANCEMENT] Add optional `weight` param to `newQuerierScaledObject` and `newRulerQuerierScaledObject` to allow running multiple querier deployments on different node types. #4141
* [ENHANCEMENT] Add support for query-frontend and ruler-query-frontend auto-scaling. #4199
* [BUGFIX] Shuffle sharding: when applying user class limits, honor the minimum shard size configured in `$._config.shuffle_sharding.*`. #4363

### Mimirtool

* [FEATURE] Added `keep_firing_for` support to rules configuration. #4099
* [ENHANCEMENT] Add `-tls-insecure-skip-verify` to rules, alertmanager and backfill commands. #4162

### Query-tee

* [CHANGE] Increase default value of `-backend.read-timeout` to 150s, to accommodate default querier and query frontend timeout of 120s. #4262
* [ENHANCEMENT] Log errors that occur while performing requests to compare two endpoints. #4262
* [ENHANCEMENT] When comparing two responses that both contain an error, only consider the comparison failed if the errors differ. Previously, if either response contained an error, the comparison always failed, even if both responses contained the same error. #4262
* [ENHANCEMENT] Include the value of the `X-Scope-OrgID` header when logging a comparison failure. #4262
* [BUGFIX] Parameters (expression, time range etc.) for a query request where the parameters are in the HTTP request body rather than in the URL are now logged correctly when responses differ. #4265

### Documentation

* [ENHANCEMENT] Add guide on alternative migration method for Thanos to Mimir #3554
* [ENHANCEMENT] Restore "Migrate from Cortex" for Jsonnet. #3929
* [ENHANCEMENT] Document migration from microservices to read-write deployment mode. #3951
* [ENHANCEMENT] Do not error when there is nothing to commit as part of a publish #4058
* [ENHANCEMENT] Explain how to run Mimir locally using docker-compose #4079
* [ENHANCEMENT] Docs: use long flag names in runbook commands. #4088
* [ENHANCEMENT] Clarify how ingester replication happens. #4101
* [ENHANCEMENT] Improvements to the Get Started guide. #4315
* [BUGFIX] Added indentation to Azure and SWIFT backend definition. #4263

### Tools

* [ENHANCEMENT] Adapt tsdb-print-chunk for native histograms. #4186
* [ENHANCEMENT] Adapt tsdb-index-health for blocks containing native histograms. #4186
* [ENHANCEMENT] Adapt tsdb-chunks tool to handle native histograms. #4186

## 2.6.2

* [BUGFIX] Security: updates Go to version 1.20.4 to fix CVE-2023-24539, CVE-2023-24540, CVE-2023-29400. #4903

## 2.6.1

### Grafana Mimir

* [BUGFIX] Security: updates Go to version 1.20.3 to fix CVE-2023-24538 #4798

## 2.6.0

### Grafana Mimir

* [CHANGE] Querier: Introduce `-querier.max-partial-query-length` to limit the time range for partial queries at the querier level and deprecate `-store.max-query-length`. #3825 #4017
* [CHANGE] Store-gateway: Remove experimental `-blocks-storage.bucket-store.max-concurrent-reject-over-limit` flag. #3706
* [CHANGE] Ingester: If shipping is enabled block retention will now be relative to the upload time to cloud storage. If shipping is disabled block retention will be relative to the creation time of the block instead of the mintime of the last block created. #3816
* [CHANGE] Query-frontend: Deprecated CLI flag `-query-frontend.align-querier-with-step` has been removed. #3982
* [CHANGE] Alertmanager: added default configuration for `-alertmanager.configs.fallback`. Allows tenants to send alerts without first uploading an Alertmanager configuration. #3541
* [FEATURE] Store-gateway: streaming of series. The store-gateway can now stream results back to the querier instead of buffering them. This is expected to greatly reduce peak memory consumption while keeping latency the same. You can enable this feature by setting `-blocks-storage.bucket-store.batch-series-size` to a value in the high thousands (5000-10000). This is still an experimental feature and is subject to a changing API and instability. #3540 #3546 #3587 #3606 #3611 #3620 #3645 #3355 #3697 #3666 #3687 #3728 #3739 #3751 #3779 #3839
* [FEATURE] Alertmanager: Added support for the Webex receiver. #3758
* [FEATURE] Limits: Added the `-validation.separate-metrics-group-label` flag. This allows further separation of the `cortex_discarded_samples_total` metric by an additional `group` label - which is configured by this flag to be the value of a specific label on an incoming timeseries. Active groups are tracked and inactive groups are cleaned up on a defined interval. The maximum number of groups tracked is controlled by the `-max-separate-metrics-groups-per-user` flag. #3439
* [FEATURE] Overrides-exporter: Added experimental ring support to overrides-exporter via `-overrides-exporter.ring.enabled`. When enabled, the ring is used to establish a leader replica for the export of limit override metrics. #3908 #3953
* [FEATURE] Ephemeral storage (experimental): Mimir can now accept samples into "ephemeral storage". Such samples are available for querying for a short amount of time (`-blocks-storage.ephemeral-tsdb.retention-period`, defaults to 10 minutes), and then removed from memory. To use ephemeral storage, distributor must be configured with `-distributor.ephemeral-series-enabled` option. Series matching `-distributor.ephemeral-series-matchers` will be marked for storing into ephemeral storage in ingesters. Each tenant needs to have ephemeral storage enabled by using `-ingester.max-ephemeral-series-per-user` limit, which defaults to 0 (no ephemeral storage). Ingesters have new `-ingester.instance-limits.max-ephemeral-series` limit for total number of series in ephemeral storage across all tenants. If ingestion of samples into ephemeral storage fails, `cortex_discarded_samples_total` metric will use values prefixed with `ephemeral-` for `reason` label. Querying of ephemeral storage is possible by using `{__mimir_storage__="ephemeral"}` as metric selector. Following new metrics related to ephemeral storage are introduced: #3897 #3922 #3961 #3997 #4004
  * `cortex_ingester_ephemeral_series`
  * `cortex_ingester_ephemeral_series_created_total`
  * `cortex_ingester_ephemeral_series_removed_total`
  * `cortex_ingester_ingested_ephemeral_samples_total`
  * `cortex_ingester_ingested_ephemeral_samples_failures_total`
  * `cortex_ingester_memory_ephemeral_users`
  * `cortex_ingester_queries_ephemeral_total`
  * `cortex_ingester_queried_ephemeral_samples`
  * `cortex_ingester_queried_ephemeral_series`
* [ENHANCEMENT] Added new metric `thanos_shipper_last_successful_upload_time`: Unix timestamp (in seconds) of the last successful TSDB block uploaded to the bucket. #3627
* [ENHANCEMENT] Ruler: Added `-ruler.alertmanager-client.tls-enabled` configuration for alertmanager client. #3432 #3597
* [ENHANCEMENT] Activity tracker logs now have `component=activity-tracker` label. #3556
* [ENHANCEMENT] Distributor: remove labels with empty values #2439
* [ENHANCEMENT] Query-frontend: track query HTTP requests in the Activity Tracker. #3561
* [ENHANCEMENT] Store-gateway: Add experimental alternate implementation of index-header reader that does not use memory mapped files. The index-header reader is expected to improve stability of the store-gateway. You can enable this implementation with the flag `-blocks-storage.bucket-store.index-header.stream-reader-enabled`. #3639 #3691 #3703 #3742 #3785 #3787 #3797
* [ENHANCEMENT] Query-scheduler: add `cortex_query_scheduler_cancelled_requests_total` metric to track the number of requests that are already cancelled when dequeued. #3696
* [ENHANCEMENT] Store-gateway: add `cortex_bucket_store_partitioner_extended_ranges_total` metric to keep track of the ranges that the partitioner decided to overextend and merge in order to save API call to the object storage. #3769
* [ENHANCEMENT] Compactor: Auto-forget unhealthy compactors after ten failed ring heartbeats. #3771
* [ENHANCEMENT] Ruler: change default value of `-ruler.for-grace-period` from `10m` to `2m` and update help text. The new default value reflects how we operate Mimir at Grafana Labs. #3817
* [ENHANCEMENT] Ingester: Added experimental flags to force usage of _postings for matchers cache_. These flags will be removed in the future and it's not recommended to change them. #3823
  * `-blocks-storage.tsdb.head-postings-for-matchers-cache-ttl`
  * `-blocks-storage.tsdb.head-postings-for-matchers-cache-size`
  * `-blocks-storage.tsdb.head-postings-for-matchers-cache-force`
* [ENHANCEMENT] Ingester: Improved series selection performance when some of the matchers do not match any series. #3827
* [ENHANCEMENT] Alertmanager: Add new additional template function `tenantID` returning id of the tenant owning the alert. #3758
* [ENHANCEMENT] Alertmanager: Add additional template function `grafanaExploreURL` returning URL to grafana explore with range query. #3849
* [ENHANCEMENT] Reduce overhead of debug logging when filtered out. #3875
* [ENHANCEMENT] Update Docker base images from `alpine:3.16.2` to `alpine:3.17.1`. #3898
* [ENHANCEMENT] Ingester: Add new `/ingester/tsdb_metrics` endpoint to return tenant-specific TSDB metrics. #3923
* [ENHANCEMENT] Query-frontend: CLI flag `-query-frontend.max-total-query-length` and its associated YAML configuration is now stable. #3882
* [ENHANCEMENT] Ruler: rule groups now support optional and experimental `align_evaluation_time_on_interval` field, which causes all evaluations to happen on interval-aligned timestamp. #4013
* [ENHANCEMENT] Query-scheduler: ring-based service discovery is now stable. #4028
* [ENHANCEMENT] Store-gateway: improved performance of prefix matching on the labels. #4055 #4080
* [BUGFIX] Log the names of services that are not yet running rather than `unsupported value type` when calling `/ready` and some services are not running. #3625
* [BUGFIX] Alertmanager: Fix template spurious deletion with relative data dir. #3604
* [BUGFIX] Security: update prometheus/exporter-toolkit for CVE-2022-46146. #3675
* [BUGFIX] Security: update golang.org/x/net for CVE-2022-41717. #3755
* [BUGFIX] Debian package: Fix post-install, environment file path and user creation. #3720
* [BUGFIX] memberlist: Fix panic during Mimir startup when Mimir receives gossip message before it's ready. #3746
* [BUGFIX] Store-gateway: fix `cortex_bucket_store_partitioner_requested_bytes_total` metric to not double count overlapping ranges. #3769
* [BUGFIX] Update `github.com/thanos-io/objstore` to address issue with Multipart PUT on s3-compatible Object Storage. #3802 #3821
* [BUGFIX] Distributor, Query-scheduler: Make sure ring metrics include a `cortex_` prefix as expected by dashboards. #3809
* [BUGFIX] Querier: canceled requests are no longer reported as "consistency check" failures. #3837 #3927
* [BUGFIX] Distributor: don't panic when `metric_relabel_configs` in overrides contains null element. #3868
* [BUGFIX] Distributor: don't panic when OTLP histograms don't have any buckets. #3853
* [BUGFIX] Ingester, Compactor: fix panic that can occur when compaction fails. #3955
* [BUGFIX] Store-gateway: return `Canceled` rather than `Aborted` error when the calling querier cancels the request. #4007

### Mixin

* [ENHANCEMENT] Alerts: Added `MimirIngesterInstanceHasNoTenants` alert that fires when an ingester replica is not receiving write requests for any tenant. #3681
* [ENHANCEMENT] Alerts: Extended `MimirAllocatingTooMuchMemory` to check read-write deployment containers. #3710
* [ENHANCEMENT] Alerts: Added `MimirAlertmanagerInstanceHasNoTenants` alert that fires when an alertmanager instance ows no tenants. #3826
* [ENHANCEMENT] Alerts: Added `MimirRulerInstanceHasNoRuleGroups` alert that fires when a ruler replica is not assigned any rule group to evaluate. #3723
* [ENHANCEMENT] Support for baremetal deployment for alerts and scaling recording rules. #3719
* [ENHANCEMENT] Dashboards: querier autoscaling now supports multiple scaled objects (configurable via `$._config.autoscale.querier.hpa_name`). #3962
* [BUGFIX] Alerts: Fixed `MimirIngesterRestarts` alert when Mimir is deployed in read-write mode. #3716
* [BUGFIX] Alerts: Fixed `MimirIngesterHasNotShippedBlocks` and `MimirIngesterHasNotShippedBlocksSinceStart` alerts for when Mimir is deployed in read-write or monolithic modes and updated them to use new `thanos_shipper_last_successful_upload_time` metric. #3627
* [BUGFIX] Alerts: Fixed `MimirMemoryMapAreasTooHigh` alert when Mimir is deployed in read-write mode. #3626
* [BUGFIX] Alerts: Fixed `MimirCompactorSkippedBlocksWithOutOfOrderChunks` matching on non-existent label. #3628
* [BUGFIX] Dashboards: Fix `Rollout Progress` dashboard incorrectly using Gateway metrics when Gateway was not enabled. #3709
* [BUGFIX] Tenants dashboard: Make it compatible with all deployment types. #3754
* [BUGFIX] Alerts: Fixed `MimirCompactorHasNotUploadedBlocks` to not fire if compactor has nothing to do. #3793
* [BUGFIX] Alerts: Fixed `MimirAutoscalerNotActive` to not fire if scaling metric is 0, to avoid false positives on scaled objects with 0 min replicas. #3999

### Jsonnet

* [CHANGE] Replaced the deprecated `policy/v1beta1` with `policy/v1` when configuring a PodDisruptionBudget for read-write deployment mode. #3811
* [CHANGE] Removed `-server.http-write-timeout` default option value from querier and query-frontend, as it defaults to a higher value in the code now, and cannot be lower than `-querier.timeout`. #3836
* [CHANGE] Replaced `-store.max-query-length` with `-query-frontend.max-total-query-length` in the query-frontend config. #3879
* [CHANGE] Changed default `mimir_backend_data_disk_size` from `100Gi` to `250Gi`. #3894
* [ENHANCEMENT] Update `rollout-operator` to `v0.2.0`. #3624
* [ENHANCEMENT] Add `user_24M` and `user_32M` classes to operations config. #3367
* [ENHANCEMENT] Update memcached image from `memcached:1.6.16-alpine` to `memcached:1.6.17-alpine`. #3914
* [ENHANCEMENT] Allow configuring the ring for overrides-exporter. #3995
* [BUGFIX] Apply ingesters and store-gateways per-zone CLI flags overrides to read-write deployment mode too. #3766
* [BUGFIX] Apply overrides-exporter CLI flags to mimir-backend when running Mimir in read-write deployment mode. #3790
* [BUGFIX] Fixed `mimir-write` and `mimir-read` Kubernetes service to correctly balance requests among pods. #3855 #3864 #3906
* [BUGFIX] Fixed `ruler-query-frontend` and `mimir-read` gRPC server configuration to force clients to periodically re-resolve the backend addresses. #3862
* [BUGFIX] Fixed `mimir-read` CLI flags to ensure query-frontend configuration takes precedence over querier configuration. #3877

### Mimirtool

* [ENHANCEMENT] Update `mimirtool config convert` to work with Mimir 2.4, 2.5, 2.6 changes. #3952
* [ENHANCEMENT] Mimirtool is now available to install through Homebrew with `brew install mimirtool`. #3776
* [ENHANCEMENT] Added `--concurrency` to `mimirtool rules sync` command. #3996
* [BUGFIX] Fix summary output from `mimirtool rules sync` to display correct number of groups created and updated. #3918

### Documentation

* [BUGFIX] Querier: Remove assertion that the `-querier.max-concurrent` flag must also be set for the query-frontend. #3678
* [ENHANCEMENT] Update migration from cortex documentation. #3662
* [ENHANCEMENT] Query-scheduler: documented how to migrate from DNS-based to ring-based service discovery. #4028

### Tools

## 2.5.0

### Grafana Mimir

* [CHANGE] Flag `-azure.msi-resource` is now ignored, and will be removed in Mimir 2.7. This setting is now made automatically by Azure. #2682
* [CHANGE] Experimental flag `-blocks-storage.tsdb.out-of-order-capacity-min` has been removed. #3261
* [CHANGE] Distributor: Wrap errors from pushing to ingesters with useful context, for example clarifying timeouts. #3307
* [CHANGE] The default value of `-server.http-write-timeout` has changed from 30s to 2m. #3346
* [CHANGE] Reduce period of health checks in connection pools for querier->store-gateway, ruler->ruler, and alertmanager->alertmanager clients to 10s. This reduces the time to fail a gRPC call when the remote stops responding. #3168
* [CHANGE] Hide TSDB block ranges period config from doc and mark it experimental. #3518
* [FEATURE] Alertmanager: added Discord support. #3309
* [ENHANCEMENT] Added `-server.tls-min-version` and `-server.tls-cipher-suites` flags to configure cipher suites and min TLS version supported by HTTP and gRPC servers. #2898
* [ENHANCEMENT] Distributor: Add age filter to forwarding functionality, to not forward samples which are older than defined duration. If such samples are not ingested, `cortex_discarded_samples_total{reason="forwarded-sample-too-old"}` is increased. #3049 #3113
* [ENHANCEMENT] Store-gateway: Reduce memory allocation when generating ids in index cache. #3179
* [ENHANCEMENT] Query-frontend: truncate queries based on the configured creation grace period (`--validation.create-grace-period`) to avoid querying too far into the future. #3172
* [ENHANCEMENT] Ingester: Reduce activity tracker memory allocation. #3203
* [ENHANCEMENT] Query-frontend: Log more detailed information in the case of a failed query. #3190
* [ENHANCEMENT] Added `-usage-stats.installation-mode` configuration to track the installation mode via the anonymous usage statistics. #3244
* [ENHANCEMENT] Compactor: Add new `cortex_compactor_block_max_time_delta_seconds` histogram for detecting if compaction of blocks is lagging behind. #3240 #3429
* [ENHANCEMENT] Ingester: reduced the memory footprint of active series custom trackers. #2568
* [ENHANCEMENT] Distributor: Include `X-Scope-OrgId` header in requests forwarded to configured forwarding endpoint. #3283 #3385
* [ENHANCEMENT] Alertmanager: reduced memory utilization in Mimir clusters with a large number of tenants. #3309
* [ENHANCEMENT] Add experimental flag `-shutdown-delay` to allow components to wait after receiving SIGTERM and before stopping. In this time the component returns 503 from /ready endpoint. #3298
* [ENHANCEMENT] Go: update to go 1.19.3. #3371
* [ENHANCEMENT] Alerts: added `RulerRemoteEvaluationFailing` alert, firing when communication between ruler and frontend fails in remote operational mode. #3177 #3389
* [ENHANCEMENT] Clarify which S3 signature versions are supported in the error "unsupported signature version". #3376
* [ENHANCEMENT] Store-gateway: improved index header reading performance. #3393 #3397 #3436
* [ENHANCEMENT] Store-gateway: improved performance of series matching. #3391
* [ENHANCEMENT] Move the validation of incoming series before the distributor's forwarding functionality, so that we don't forward invalid series. #3386 #3458
* [ENHANCEMENT] S3 bucket configuration now validates that the endpoint does not have the bucket name prefix. #3414
* [ENHANCEMENT] Query-frontend: added "fetched index bytes" to query statistics, so that the statistics contain the total bytes read by store-gateways from TSDB block indexes. #3206
* [ENHANCEMENT] Distributor: push wrapper should only receive unforwarded samples. #2980
* [ENHANCEMENT] Added `/api/v1/status/config` and `/api/v1/status/flags` APIs to maintain compatibility with prometheus. #3596 #3983
* [BUGFIX] Flusher: Add `Overrides` as a dependency to prevent panics when starting with `-target=flusher`. #3151
* [BUGFIX] Updated `golang.org/x/text` dependency to fix CVE-2022-32149. #3285
* [BUGFIX] Query-frontend: properly close gRPC streams to the query-scheduler to stop memory and goroutines leak. #3302
* [BUGFIX] Ruler: persist evaluation delay configured in the rulegroup. #3392
* [BUGFIX] Ring status pages: show 100% ownership as "100%", not "1e+02%". #3435
* [BUGFIX] Fix panics in OTLP ingest path when parse errors exist. #3538

### Mixin

* [CHANGE] Alerts: Change `MimirSchedulerQueriesStuck` `for` time to 7 minutes to account for the time it takes for HPA to scale up. #3223
* [CHANGE] Dashboards: Removed the `Querier > Stages` panel from the `Mimir / Queries` dashboard. #3311
* [CHANGE] Configuration: The format of the `autoscaling` section of the configuration has changed to support more components. #3378
  * Instead of specific config variables for each component, they are listed in a dictionary. For example, `autoscaling.querier_enabled` becomes `autoscaling.querier.enabled`.
* [FEATURE] Dashboards: Added "Mimir / Overview resources" dashboard, providing an high level view over a Mimir cluster resources utilization. #3481
* [FEATURE] Dashboards: Added "Mimir / Overview networking" dashboard, providing an high level view over a Mimir cluster network bandwidth, inflight requests and TCP connections. #3487
* [FEATURE] Compile baremetal mixin along k8s mixin. #3162 #3514
* [ENHANCEMENT] Alerts: Add MimirRingMembersMismatch firing when a component does not have the expected number of running jobs. #2404
* [ENHANCEMENT] Dashboards: Add optional row about the Distributor's metric forwarding feature to the `Mimir / Writes` dashboard. #3182 #3394 #3394 #3461
* [ENHANCEMENT] Dashboards: Remove the "Instance Mapper" row from the "Alertmanager Resources Dashboard". This is a Grafana Cloud specific service and not relevant for external users. #3152
* [ENHANCEMENT] Dashboards: Add "remote read", "metadata", and "exemplar" queries to "Mimir / Overview" dashboard. #3245
* [ENHANCEMENT] Dashboards: Use non-red colors for non-error series in the "Mimir / Overview" dashboard. #3246
* [ENHANCEMENT] Dashboards: Add support to multi-zone deployments for the experimental read-write deployment mode. #3256
* [ENHANCEMENT] Dashboards: If enabled, add new row to the `Mimir / Writes` for distributor autoscaling metrics. #3378
* [ENHANCEMENT] Dashboards: Add read path insights row to the "Mimir / Tenants" dashboard. #3326
* [ENHANCEMENT] Alerts: Add runbook urls for alerts. #3452
* [ENHANCEMENT] Configuration: Make it possible to configure namespace label, job label, and job prefix. #3482
* [ENHANCEMENT] Dashboards: improved resources and networking dashboards to work with read-write deployment mode too. #3497 #3504 #3519 #3531
* [ENHANCEMENT] Alerts: Added "MimirDistributorForwardingErrorRate" alert, which fires on high error rates in the distributor’s forwarding feature. #3200
* [ENHANCEMENT] Improve phrasing in Overview dashboard. #3488
* [BUGFIX] Dashboards: Fix legend showing `persistentvolumeclaim` when using `deployment_type=baremetal` for `Disk space utilization` panels. #3173 #3184
* [BUGFIX] Alerts: Fixed `MimirGossipMembersMismatch` alert when Mimir is deployed in read-write mode. #3489
* [BUGFIX] Dashboards: Remove "Inflight requests" from object store panels because the panel is not tracking the inflight requests to object storage. #3521

### Jsonnet

* [CHANGE] Replaced the deprecated `policy/v1beta1` with `policy/v1` when configuring a PodDisruptionBudget. #3284
* [CHANGE] [Common storage configuration](https://grafana.com/docs/mimir/v2.3.x/operators-guide/configure/configure-object-storage-backend/#common-configuration) is now used to configure object storage in all components. This is a breaking change in terms of Jsonnet manifests and also a CLI flag update for components that use object storage, so it will require a rollout of those components. The changes include: #3257
  * `blocks_storage_backend` was renamed to `storage_backend` and is now used as the common storage backend for all components.
    * So were the related `blocks_storage_azure_account_(name|key)` and `blocks_storage_s3_endpoint` configurations.
  * `storage_s3_endpoint` is now rendered by default using the `aws_region` configuration instead of a hardcoded `us-east-1`.
  * `ruler_client_type` and `alertmanager_client_type` were renamed to `ruler_storage_backend` and `alertmanager_storage_backend` respectively, and their corresponding CLI flags won't be rendered unless explicitly set to a value different from the one in `storage_backend` (like `local`).
  * `alertmanager_s3_bucket_name`, `alertmanager_gcs_bucket_name` and `alertmanager_azure_container_name` have been removed, and replaced by a single `alertmanager_storage_bucket_name` configuration used for all object storages.
  * `genericBlocksStorageConfig` configuration object was removed, and so any extensions to it will be now ignored. Use `blockStorageConfig` instead.
  * `rulerClientConfig` and `alertmanagerStorageClientConfig` configuration objects were renamed to `rulerStorageConfig` and `alertmanagerStorageConfig` respectively, and so any extensions to their previous names will be now ignored. Use the new names instead.
  * The CLI flags `*.s3.region` are no longer rendered as they are optional and the region can be inferred by Mimir by performing an initial API call to the endpoint.
  * The migration to this change should usually consist of:
    * Renaming `blocks_storage_backend` key to `storage_backend`.
    * For Azure/S3:
      * Renaming `blocks_storage_(azure|s3)_*` configurations to `storage_(azure|s3)_*`.
      * If `ruler_storage_(azure|s3)_*` and `alertmanager_storage_(azure|s3)_*` keys were different from the `block_storage_*` ones, they should be now provided using CLI flags, see [configuration reference](https://grafana.com/docs/mimir/v2.3.x/operators-guide/configure/reference-configuration-parameters/) for more details.
    * Removing `ruler_client_type` and `alertmanager_client_type` if their value match the `storage_backend`, or renaming them to their new names otherwise.
    * Reviewing any possible extensions to `genericBlocksStorageConfig`, `rulerClientConfig` and `alertmanagerStorageClientConfig` and moving them to the corresponding new options.
    * Renaming the alertmanager's bucket name configuration from provider-specific to the new `alertmanager_storage_bucket_name` key.
* [CHANGE] The `overrides-exporter.libsonnet` file is now always imported. The overrides-exporter can be enabled in jsonnet setting the following: #3379
  ```jsonnet
  {
    _config+:: {
      overrides_exporter_enabled: true,
    }
  }
  ```
* [FEATURE] Added support for experimental read-write deployment mode. Enabling the read-write deployment mode on a existing Mimir cluster is a destructive operation, because the cluster will be re-created. If you're creating a new Mimir cluster, you can deploy it in read-write mode adding the following configuration: #3379 #3475 #3405
  ```jsonnet
  {
    _config+:: {
      deployment_mode: 'read-write',

      // See operations/mimir/read-write-deployment.libsonnet for more configuration options.
      mimir_write_replicas: 3,
      mimir_read_replicas: 2,
      mimir_backend_replicas: 3,
    }
  }
  ```
* [ENHANCEMENT] Add autoscaling support to the `mimir-read` component when running the read-write-deployment model. #3419
* [ENHANCEMENT] Added `$._config.usageStatsConfig` to track the installation mode via the anonymous usage statistics. #3294
* [ENHANCEMENT] The query-tee node port (`$._config.query_tee_node_port`) is now optional. #3272
* [ENHANCEMENT] Add support for autoscaling distributors. #3378
* [ENHANCEMENT] Make auto-scaling logic ensure integer KEDA thresholds. #3512
* [BUGFIX] Fixed query-scheduler ring configuration for dedicated ruler's queries and query-frontends. #3237 #3239
* [BUGFIX] Jsonnet: Fix auto-scaling so that ruler-querier CPU threshold is a string-encoded integer millicores value. #3520

### Mimirtool

* [FEATURE] Added `mimirtool alertmanager verify` command to validate configuration without uploading. #3440
* [ENHANCEMENT] Added `mimirtool rules delete-namespace` command to delete all of the rule groups in a namespace including the namespace itself. #3136
* [ENHANCEMENT] Refactor `mimirtool analyze prometheus`: add concurrency and resiliency #3349
  * Add `--concurrency` flag. Default: number of logical CPUs
* [BUGFIX] `--log.level=debug` now correctly prints the response from the remote endpoint when a request fails. #3180

### Documentation

* [ENHANCEMENT] Documented how to configure HA deduplication using Consul in a Mimir Helm deployment. #2972
* [ENHANCEMENT] Improve `MimirQuerierAutoscalerNotActive` runbook. #3186
* [ENHANCEMENT] Improve `MimirSchedulerQueriesStuck` runbook to reflect debug steps with querier auto-scaling enabled. #3223
* [ENHANCEMENT] Use imperative for docs titles. #3178 #3332 #3343
* [ENHANCEMENT] Docs: mention gRPC compression in "Production tips". #3201
* [ENHANCEMENT] Update ADOPTERS.md. #3224 #3225
* [ENHANCEMENT] Add a note for jsonnet deploying. #3213
* [ENHANCEMENT] out-of-order runbook update with use case. #3253
* [ENHANCEMENT] Fixed TSDB retention mentioned in the "Recover source blocks from ingesters" runbook. #3280
* [ENHANCEMENT] Run Grafana Mimir in production using the Helm chart. #3072
* [ENHANCEMENT] Use common configuration in the tutorial. #3282
* [ENHANCEMENT] Updated detailed steps for migrating blocks from Thanos to Mimir. #3290
* [ENHANCEMENT] Add scheme to DNS service discovery docs. #3450
* [BUGFIX] Remove reference to file that no longer exists in contributing guide. #3404
* [BUGFIX] Fix some minor typos in the contributing guide and on the runbooks page. #3418
* [BUGFIX] Fix small typos in API reference. #3526
* [BUGFIX] Fixed TSDB retention mentioned in the "Recover source blocks from ingesters" runbook. #3278
* [BUGFIX] Fixed configuration example in the "Configuring the Grafana Mimir query-frontend to work with Prometheus" guide. #3374

### Tools

* [FEATURE] Add `copyblocks` tool, to copy Mimir blocks between two GCS buckets. #3264
* [ENHANCEMENT] copyblocks: copy no-compact global markers and optimize min time filter check. #3268
* [ENHANCEMENT] Mimir rules GitHub action: Added the ability to change default value of `label` when running `prepare` command. #3236
* [BUGFIX] Mimir rules Github action: Fix single line output. #3421

## 2.4.0

### Grafana Mimir

* [CHANGE] Distributor: change the default value of `-distributor.remote-timeout` to `2s` from `20s` and `-distributor.forwarding.request-timeout` to `2s` from `10s` to improve distributor resource usage when ingesters crash. #2728 #2912
* [CHANGE] Anonymous usage statistics tracking: added the `-ingester.ring.store` value. #2981
* [CHANGE] Series metadata `HELP` that is longer than `-validation.max-metadata-length` is now truncated silently, instead of being dropped with a 400 status code. #2993
* [CHANGE] Ingester: changed default setting for `-ingester.ring.readiness-check-ring-health` from `true` to `false`. #2953
* [CHANGE] Anonymous usage statistics tracking has been enabled by default, to help Mimir maintainers make better decisions to support the open source community. #2939 #3034
* [CHANGE] Anonymous usage statistics tracking: added the minimum and maximum value of `-ingester.out-of-order-time-window`. #2940
* [CHANGE] The default hash ring heartbeat period for distributors, ingesters, rulers and compactors has been increased from `5s` to `15s`. Now the default heartbeat period for all Mimir hash rings is `15s`. #3033
* [CHANGE] Reduce the default TSDB head compaction concurrency (`-blocks-storage.tsdb.head-compaction-concurrency`) from 5 to 1, in order to reduce CPU spikes. #3093
* [CHANGE] Ruler: the ruler's [remote evaluation mode](https://grafana.com/docs/mimir/latest/operators-guide/architecture/components/ruler/#remote) (`-ruler.query-frontend.address`) is now stable. #3109
* [CHANGE] Limits: removed the deprecated YAML configuration option `active_series_custom_trackers_config`. Please use `active_series_custom_trackers` instead. #3110
* [CHANGE] Ingester: removed the deprecated configuration option `-ingester.ring.join-after`. #3111
* [CHANGE] Querier: removed the deprecated configuration option `-querier.shuffle-sharding-ingesters-lookback-period`. The value of `-querier.query-ingesters-within` is now used internally for shuffle sharding lookback, while you can use `-querier.shuffle-sharding-ingesters-enabled` to enable or disable shuffle sharding on the read path. #3111
* [CHANGE] Memberlist: cluster label verification feature (`-memberlist.cluster-label` and `-memberlist.cluster-label-verification-disabled`) is now marked as stable. #3108
* [CHANGE] Distributor: only single per-tenant forwarding endpoint can be configured now. Support for per-rule endpoint has been removed. #3095
* [FEATURE] Query-scheduler: added an experimental ring-based service discovery support for the query-scheduler. Refer to [query-scheduler configuration](https://grafana.com/docs/mimir/next/operators-guide/architecture/components/query-scheduler/#configuration) for more information. #2957
* [FEATURE] Introduced the experimental endpoint `/api/v1/user_limits` exposed by all components that load runtime configuration. This endpoint exposes realtime limits for the authenticated tenant, in JSON format. #2864 #3017
* [FEATURE] Query-scheduler: added the experimental configuration option `-query-scheduler.max-used-instances` to restrict the number of query-schedulers effectively used regardless how many replicas are running. This feature can be useful when using the experimental read-write deployment mode. #3005
* [ENHANCEMENT] Go: updated to go 1.19.2. #2637 #3127 #3129
* [ENHANCEMENT] Runtime config: don't unmarshal runtime configuration files if they haven't changed. This can save a bit of CPU and memory on every component using runtime config. #2954
* [ENHANCEMENT] Query-frontend: Add `cortex_frontend_query_result_cache_skipped_total` and `cortex_frontend_query_result_cache_attempted_total` metrics to track the reason why query results are not cached. #2855
* [ENHANCEMENT] Distributor: pool more connections per host when forwarding request. Mark requests as idempotent so they can be retried under some conditions. #2968
* [ENHANCEMENT] Distributor: failure to send request to forwarding target now also increments `cortex_distributor_forward_errors_total`, with `status_code="failed"`. #2968
* [ENHANCEMENT] Distributor: added support forwarding push requests via gRPC, using `httpgrpc` messages from weaveworks/common library. #2996
* [ENHANCEMENT] Query-frontend / Querier: increase internal backoff period used to retry connections to query-frontend / query-scheduler. #3011
* [ENHANCEMENT] Querier: do not log "error processing requests from scheduler" when the query-scheduler is shutting down. #3012
* [ENHANCEMENT] Query-frontend: query sharding process is now time-bounded and it is cancelled if the request is aborted. #3028
* [ENHANCEMENT] Query-frontend: improved Prometheus response JSON encoding performance. #2450
* [ENHANCEMENT] TLS: added configuration parameters to configure the client's TLS cipher suites and minimum version. The following new CLI flags have been added: #3070
  * `-alertmanager.alertmanager-client.tls-cipher-suites`
  * `-alertmanager.alertmanager-client.tls-min-version`
  * `-alertmanager.sharding-ring.etcd.tls-cipher-suites`
  * `-alertmanager.sharding-ring.etcd.tls-min-version`
  * `-compactor.ring.etcd.tls-cipher-suites`
  * `-compactor.ring.etcd.tls-min-version`
  * `-distributor.forwarding.grpc-client.tls-cipher-suites`
  * `-distributor.forwarding.grpc-client.tls-min-version`
  * `-distributor.ha-tracker.etcd.tls-cipher-suites`
  * `-distributor.ha-tracker.etcd.tls-min-version`
  * `-distributor.ring.etcd.tls-cipher-suites`
  * `-distributor.ring.etcd.tls-min-version`
  * `-ingester.client.tls-cipher-suites`
  * `-ingester.client.tls-min-version`
  * `-ingester.ring.etcd.tls-cipher-suites`
  * `-ingester.ring.etcd.tls-min-version`
  * `-memberlist.tls-cipher-suites`
  * `-memberlist.tls-min-version`
  * `-querier.frontend-client.tls-cipher-suites`
  * `-querier.frontend-client.tls-min-version`
  * `-querier.store-gateway-client.tls-cipher-suites`
  * `-querier.store-gateway-client.tls-min-version`
  * `-query-frontend.grpc-client-config.tls-cipher-suites`
  * `-query-frontend.grpc-client-config.tls-min-version`
  * `-query-scheduler.grpc-client-config.tls-cipher-suites`
  * `-query-scheduler.grpc-client-config.tls-min-version`
  * `-query-scheduler.ring.etcd.tls-cipher-suites`
  * `-query-scheduler.ring.etcd.tls-min-version`
  * `-ruler.alertmanager-client.tls-cipher-suites`
  * `-ruler.alertmanager-client.tls-min-version`
  * `-ruler.client.tls-cipher-suites`
  * `-ruler.client.tls-min-version`
  * `-ruler.query-frontend.grpc-client-config.tls-cipher-suites`
  * `-ruler.query-frontend.grpc-client-config.tls-min-version`
  * `-ruler.ring.etcd.tls-cipher-suites`
  * `-ruler.ring.etcd.tls-min-version`
  * `-store-gateway.sharding-ring.etcd.tls-cipher-suites`
  * `-store-gateway.sharding-ring.etcd.tls-min-version`
* [ENHANCEMENT] Store-gateway: Add `-blocks-storage.bucket-store.max-concurrent-reject-over-limit` option to allow requests that exceed the max number of inflight object storage requests to be rejected. #2999
* [ENHANCEMENT] Query-frontend: allow setting a separate limit on the total (before splitting/sharding) query length of range queries with the new experimental `-query-frontend.max-total-query-length` flag, which defaults to `-store.max-query-length` if unset or set to 0. #3058
* [ENHANCEMENT] Query-frontend: Lower TTL for cache entries overlapping the out-of-order samples ingestion window (re-using `-ingester.out-of-order-allowance` from ingesters). #2935
* [ENHANCEMENT] Ruler: added support to forcefully disable recording and/or alerting rules evaluation. The following new configuration options have been introduced, which can be overridden on a per-tenant basis in the runtime configuration: #3088
  * `-ruler.recording-rules-evaluation-enabled`
  * `-ruler.alerting-rules-evaluation-enabled`
* [ENHANCEMENT] Distributor: Improved error messages reported when the distributor fails to remote write to ingesters. #3055
* [ENHANCEMENT] Improved tracing spans tracked by distributors, ingesters and store-gateways. #2879 #3099 #3089
* [ENHANCEMENT] Ingester: improved the performance of label value cardinality endpoint. #3044
* [ENHANCEMENT] Ruler: use backoff retry on remote evaluation #3098
* [ENHANCEMENT] Query-frontend: Include multiple tenant IDs in query logs when present instead of dropping them. #3125
* [ENHANCEMENT] Query-frontend: truncate queries based on the configured blocks retention period (`-compactor.blocks-retention-period`) to avoid querying past this period. #3134
* [ENHANCEMENT] Alertmanager: reduced memory utilization in Mimir clusters with a large number of tenants. #3143
* [ENHANCEMENT] Store-gateway: added extra span logging to improve observability. #3131
* [ENHANCEMENT] Compactor: cleaning up different tenants' old blocks and updating bucket indexes is now more independent. This prevents a single tenant from delaying cleanup for other tenants. #2631
* [ENHANCEMENT] Distributor: request rate, ingestion rate, and inflight requests limits are now enforced before reading and parsing the body of the request. This makes the distributor more resilient against a burst of requests over those limit. #2419
* [BUGFIX] Querier: Fix 400 response while handling streaming remote read. #2963
* [BUGFIX] Fix a bug causing query-frontend, query-scheduler, and querier not failing if one of their internal components fail. #2978
* [BUGFIX] Querier: re-balance the querier worker connections when a query-frontend or query-scheduler is terminated. #3005
* [BUGFIX] Distributor: Now returns the quorum error from ingesters. For example, with replication_factor=3, two HTTP 400 errors and one HTTP 500 error, now the distributor will always return HTTP 400. Previously the behaviour was to return the error which the distributor first received. #2979
* [BUGFIX] Ruler: fix panic when ruler.external_url is explicitly set to an empty string ("") in YAML. #2915
* [BUGFIX] Alertmanager: Fix support for the Telegram API URL in the global settings. #3097
* [BUGFIX] Alertmanager: Fix parsing of label matchers without label value in the API used to retrieve alerts. #3097
* [BUGFIX] Ruler: Fix not restoring alert state for rule groups when other ruler replicas shut down. #3156
* [BUGFIX] Updated `golang.org/x/net` dependency to fix CVE-2022-27664. #3124
* [BUGFIX] Fix distributor from returning a `500` status code when a `400` was received from the ingester. #3211
* [BUGFIX] Fix incorrect OS value set in Mimir v2.3.* RPM packages. #3221

### Mixin

* [CHANGE] Alerts: MimirQuerierAutoscalerNotActive is now critical and fires after 1h instead of 15m. #2958
* [FEATURE] Dashboards: Added "Mimir / Overview" dashboards, providing an high level view over a Mimir cluster. #3122 #3147 #3155
* [ENHANCEMENT] Dashboards: Updated the "Writes" and "Rollout progress" dashboards to account for samples ingested via the new OTLP ingestion endpoint. #2919 #2938
* [ENHANCEMENT] Dashboards: Include per-tenant request rate in "Tenants" dashboard. #2874
* [ENHANCEMENT] Dashboards: Include inflight object store requests in "Reads" dashboard. #2914
* [ENHANCEMENT] Dashboards: Make queries used to find job, cluster and namespace for dropdown menus configurable. #2893
* [ENHANCEMENT] Dashboards: Include rate of label and series queries in "Reads" dashboard. #3065 #3074
* [ENHANCEMENT] Dashboards: Fix legend showing on per-pod panels. #2944
* [ENHANCEMENT] Dashboards: Use the "req/s" unit on panels showing the requests rate. #3118
* [ENHANCEMENT] Dashboards: Use a consistent color across dashboards for the error rate. #3154

### Jsonnet

* [FEATURE] Added support for query-scheduler ring-based service discovery. #3128
* [ENHANCEMENT] Querier autoscaling is now slower on scale downs: scale down 10% every 1m instead of 100%. #2962
* [BUGFIX] Memberlist: `gossip_member_label` is now set for ruler-queriers. #3141

### Mimirtool

* [ENHANCEMENT] mimirtool analyze: Store the query errors instead of exit during the analysis. #3052
* [BUGFIX] mimir-tool remote-read: fix returns where some conditions [return nil error even if there is error](https://github.com/grafana/cortex-tools/issues/260). #3053

### Documentation

* [ENHANCEMENT] Added documentation on how to configure storage retention. #2970
* [ENHANCEMENT] Improved gRPC clients config documentation. #3020
* [ENHANCEMENT] Added documentation on how to manage alerting and recording rules. #2983
* [ENHANCEMENT] Improved `MimirSchedulerQueriesStuck` runbook. #3006
* [ENHANCEMENT] Added "Cluster label verification" section to memberlist documentation. #3096
* [ENHANCEMENT] Mention compression in multi-zone replication documentation. #3107
* [BUGFIX] Fixed configuration option names in "Enabling zone-awareness via the Grafana Mimir Jsonnet". #3018
* [BUGFIX] Fixed `mimirtool analyze` parameters documentation. #3094
* [BUGFIX] Fixed YAML configuraton in the "Manage the configuration of Grafana Mimir with Helm" guide. #3042
* [BUGFIX] Fixed Alertmanager capacity planning documentation. #3132

### Tools

- [BUGFIX] trafficdump: Fixed panic occurring when `-success-only=true` and the captured request failed. #2863

## 2.3.1

### Grafana Mimir
* [BUGFIX] Query-frontend: query sharding took exponential time to map binary expressions. #3027
* [BUGFIX] Distributor: Stop panics on OTLP endpoint when a single metric has multiple timeseries. #3040

## 2.3.0

### Grafana Mimir

* [CHANGE] Ingester: Added user label to ingester metric `cortex_ingester_tsdb_out_of_order_samples_appended_total`. On multitenant clusters this helps us find the rate of appended out-of-order samples for a specific tenant. #2493
* [CHANGE] Compactor: delete source and output blocks from local disk on compaction failed, to reduce likelihood that subsequent compactions fail because of no space left on disk. #2261
* [CHANGE] Ruler: Remove unused CLI flags `-ruler.search-pending-for` and `-ruler.flush-period` (and their respective YAML config options). #2288
* [CHANGE] Successful gRPC requests are no longer logged (only affects internal API calls). #2309
* [CHANGE] Add new `-*.consul.cas-retry-delay` flags. They have a default value of `1s`, while previously there was no delay between retries. #2309
* [CHANGE] Store-gateway: Remove the experimental ability to run requests in a dedicated OS thread pool and associated CLI flag `-store-gateway.thread-pool-size`. #2423
* [CHANGE] Memberlist: disabled TCP-based ping fallback, because Mimir already uses a custom transport based on TCP. #2456
* [CHANGE] Change default value for `-distributor.ha-tracker.max-clusters` to `100` to provide a DoS protection. #2465
* [CHANGE] Experimental block upload API exposed by compactor has changed: Previous `/api/v1/upload/block/{block}` endpoint for starting block upload is now `/api/v1/upload/block/{block}/start`, and previous endpoint `/api/v1/upload/block/{block}?uploadComplete=true` for finishing block upload is now `/api/v1/upload/block/{block}/finish`. New API endpoint has been added: `/api/v1/upload/block/{block}/check`. #2486 #2548
* [CHANGE] Compactor: changed `-compactor.max-compaction-time` default from `0s` (disabled) to `1h`. When compacting blocks for a tenant, the compactor will move to compact blocks of another tenant or re-plan blocks to compact at least every 1h. #2514
* [CHANGE] Distributor: removed previously deprecated `extend_writes` (see #1856) YAML key and `-distributor.extend-writes` CLI flag from the distributor config. #2551
* [CHANGE] Ingester: removed previously deprecated `active_series_custom_trackers` (see #1188) YAML key from the ingester config. #2552
* [CHANGE] The tenant ID `__mimir_cluster` is reserved by Mimir and not allowed to store metrics. #2643
* [CHANGE] Purger: removed the purger component and moved its API endpoints `/purger/delete_tenant` and `/purger/delete_tenant_status` to the compactor at `/compactor/delete_tenant` and `/compactor/delete_tenant_status`. The new endpoints on the compactor are stable. #2644
* [CHANGE] Memberlist: Change the leave timeout duration (`-memberlist.leave-timeout duration`) from 5s to 20s and connection timeout (`-memberlist.packet-dial-timeout`) from 5s to 2s. This makes leave timeout 10x the connection timeout, so that we can communicate the leave to at least 1 node, if the first 9 we try to contact times out. #2669
* [CHANGE] Alertmanager: return status code `412 Precondition Failed` and log info message when alertmanager isn't configured for a tenant. #2635
* [CHANGE] Distributor: if forwarding rules are used to forward samples, exemplars are now removed from the request. #2710 #2725
* [CHANGE] Limits: change the default value of `max_global_series_per_metric` limit to `0` (disabled). Setting this limit by default does not provide much benefit because series are sharded by all labels. #2714
* [CHANGE] Ingester: experimental `-blocks-storage.tsdb.new-chunk-disk-mapper` has been removed, new chunk disk mapper is now always used, and is no longer marked experimental. Default value of `-blocks-storage.tsdb.head-chunks-write-queue-size` has changed to 1000000, this enables async chunk queue by default, which leads to improved latency on the write path when new chunks are created in ingesters. #2762
* [CHANGE] Ingester: removed deprecated `-blocks-storage.tsdb.isolation-enabled` option. TSDB-level isolation is now always disabled in Mimir. #2782
* [CHANGE] Compactor: `-compactor.partial-block-deletion-delay` must either be set to 0 (to disable partial blocks deletion) or a value higher than `4h`. #2787
* [CHANGE] Query-frontend: CLI flag `-query-frontend.align-querier-with-step` has been deprecated. Please use `-query-frontend.align-queries-with-step` instead. #2840
* [FEATURE] Compactor: Adds the ability to delete partial blocks after a configurable delay. This option can be configured per tenant. #2285
  - `-compactor.partial-block-deletion-delay`, as a duration string, allows you to set the delay since a partial block has been modified before marking it for deletion. A value of `0`, the default, disables this feature.
  - The metric `cortex_compactor_blocks_marked_for_deletion_total` has a new value for the `reason` label `reason="partial"`, when a block deletion marker is triggered by the partial block deletion delay.
* [FEATURE] Querier: enabled support for queries with negative offsets, which are not cached in the query results cache. #2429
* [FEATURE] EXPERIMENTAL: OpenTelemetry Metrics ingestion path on `/otlp/v1/metrics`. #695 #2436 #2461
* [FEATURE] Querier: Added support for tenant federation to metric metadata endpoint. #2467
* [FEATURE] Query-frontend: introduced experimental support to split instant queries by time. The instant query splitting can be enabled setting `-query-frontend.split-instant-queries-by-interval`. #2469 #2564 #2565 #2570 #2571 #2572 #2573 #2574 #2575 #2576 #2581 #2582 #2601 #2632 #2633 #2634 #2641 #2642 #2766
* [FEATURE] Introduced an experimental anonymous usage statistics tracking (disabled by default), to help Mimir maintainers make better decisions to support the open source community. The tracking system anonymously collects non-sensitive, non-personally identifiable information about the running Mimir cluster, and is disabled by default. #2643 #2662 #2685 #2732 #2733 #2735
* [FEATURE] Introduced an experimental deployment mode called read-write and running a fully featured Mimir cluster with three components: write, read and backend. The read-write deployment mode is a trade-off between the monolithic mode (only one component, no isolation) and the microservices mode (many components, high isolation). #2754 #2838
* [ENHANCEMENT] Distributor: Decreased distributor tests execution time. #2562
* [ENHANCEMENT] Alertmanager: Allow the HTTP `proxy_url` configuration option in the receiver's configuration. #2317
* [ENHANCEMENT] ring: optimize shuffle-shard computation when lookback is used, and all instances have registered timestamp within the lookback window. In that case we can immediately return origial ring, because we would select all instances anyway. #2309
* [ENHANCEMENT] Memberlist: added experimental memberlist cluster label support via `-memberlist.cluster-label` and `-memberlist.cluster-label-verification-disabled` CLI flags (and their respective YAML config options). #2354
* [ENHANCEMENT] Object storage can now be configured for all components using the `common` YAML config option key (or `-common.storage.*` CLI flags). #2330 #2347
* [ENHANCEMENT] Go: updated to go 1.18.4. #2400
* [ENHANCEMENT] Store-gateway, listblocks: list of blocks now includes stats from `meta.json` file: number of series, samples and chunks. #2425
* [ENHANCEMENT] Added more buckets to `cortex_ingester_client_request_duration_seconds` histogram metric, to correctly track requests taking longer than 1s (up until 16s). #2445
* [ENHANCEMENT] Azure client: Improve memory usage for large object storage downloads. #2408
* [ENHANCEMENT] Distributor: Add `-distributor.instance-limits.max-inflight-push-requests-bytes`. This limit protects the distributor against multiple large requests that together may cause an OOM, but are only a few, so do not trigger the `max-inflight-push-requests` limit. #2413
* [ENHANCEMENT] Distributor: Drop exemplars in distributor for tenants where exemplars are disabled. #2504
* [ENHANCEMENT] Runtime Config: Allow operator to specify multiple comma-separated yaml files in `-runtime-config.file` that will be merged in left to right order. #2583
* [ENHANCEMENT] Query sharding: shard binary operations only if it doesn't lead to non-shardable vector selectors in one of the operands. #2696
* [ENHANCEMENT] Add packaging for both debian based deb file and redhat based rpm file using FPM. #1803
* [ENHANCEMENT] Distributor: Add `cortex_distributor_query_ingester_chunks_deduped_total` and `cortex_distributor_query_ingester_chunks_total` metrics for determining how effective ingester chunk deduplication at query time is. #2713
* [ENHANCEMENT] Upgrade Docker base images to `alpine:3.16.2`. #2729
* [ENHANCEMENT] Ruler: Add `<prometheus-http-prefix>/api/v1/status/buildinfo` endpoint. #2724
* [ENHANCEMENT] Querier: Ensure all queries pulled from query-frontend or query-scheduler are immediately executed. The maximum workers concurrency in each querier is configured by `-querier.max-concurrent`. #2598
* [ENHANCEMENT] Distributor: Add `cortex_distributor_received_requests_total` and `cortex_distributor_requests_in_total` metrics to provide visiblity into appropriate per-tenant request limits. #2770
* [ENHANCEMENT] Distributor: Add single forwarding remote-write endpoint for a tenant (`forwarding_endpoint`), instead of using per-rule endpoints. This takes precendence over per-rule endpoints. #2801
* [ENHANCEMENT] Added `err-mimir-distributor-max-write-message-size` to the errors catalog. #2470
* [ENHANCEMENT] Add sanity check at startup to ensure the configured filesystem directories don't overlap for different components. #2828 #2947
* [BUGFIX] TSDB: Fixed a bug on the experimental out-of-order implementation that led to wrong query results. #2701
* [BUGFIX] Compactor: log the actual error on compaction failed. #2261
* [BUGFIX] Alertmanager: restore state from storage even when running a single replica. #2293
* [BUGFIX] Ruler: do not block "List Prometheus rules" API endpoint while syncing rules. #2289
* [BUGFIX] Ruler: return proper `*status.Status` error when running in remote operational mode. #2417
* [BUGFIX] Alertmanager: ensure the configured `-alertmanager.web.external-url` is either a path starting with `/`, or a full URL including the scheme and hostname. #2381 #2542
* [BUGFIX] Memberlist: fix problem with loss of some packets, typically ring updates when instances were removed from the ring during shutdown. #2418
* [BUGFIX] Ingester: fix misfiring `MimirIngesterHasUnshippedBlocks` and stale `cortex_ingester_oldest_unshipped_block_timestamp_seconds` when some block uploads fail. #2435
* [BUGFIX] Query-frontend: fix incorrect mapping of http status codes 429 to 500 when request queue is full. #2447
* [BUGFIX] Memberlist: Fix problem with ring being empty right after startup. Memberlist KV store now tries to "fast-join" the cluster to avoid serving empty KV store. #2505
* [BUGFIX] Compactor: Fix bug when using `-compactor.partial-block-deletion-delay`: compactor didn't correctly check for modification time of all block files. #2559
* [BUGFIX] Query-frontend: fix wrong query sharding results for queries with boolean result like `1 < bool 0`. #2558
* [BUGFIX] Fixed error messages related to per-instance limits incorrectly reporting they can be set on a per-tenant basis. #2610
* [BUGFIX] Perform HA-deduplication before forwarding samples according to forwarding rules in the distributor. #2603 #2709
* [BUGFIX] Fix reporting of tracing spans from PromQL engine. #2707
* [BUGFIX] Apply relabel and drop_label rules before forwarding rules in the distributor. #2703
* [BUGFIX] Distributor: Register `cortex_discarded_requests_total` metric, which previously was not registered and therefore not exported. #2712
* [BUGFIX] Ruler: fix not restoring alerts' state at startup. #2648
* [BUGFIX] Ingester: Fix disk filling up after restarting ingesters with out-of-order support disabled while it was enabled before. #2799
* [BUGFIX] Memberlist: retry joining memberlist cluster on startup when no nodes are resolved. #2837
* [BUGFIX] Query-frontend: fix incorrect mapping of http status codes 413 to 500 when request is too large. #2819
* [BUGFIX] Alertmanager: revert upstream alertmananger to v0.24.0 to fix panic when unmarshalling email headers #2924 #2925

### Mixin

* [CHANGE] Dashboards: "Slow Queries" dashboard no longer works with versions older than Grafana 9.0. #2223
* [CHANGE] Alerts: use RSS memory instead of working set memory in the `MimirAllocatingTooMuchMemory` alert for ingesters. #2480
* [CHANGE] Dashboards: remove the "Cache - Latency (old)" panel from the "Mimir / Queries" dashboard. #2796
* [FEATURE] Dashboards: added support to experimental read-write deployment mode. #2780
* [ENHANCEMENT] Dashboards: added missed rule evaluations to the "Evaluations per second" panel in the "Mimir / Ruler" dashboard. #2314
* [ENHANCEMENT] Dashboards: add k8s resource requests to CPU and memory panels. #2346
* [ENHANCEMENT] Dashboards: add RSS memory utilization panel for ingesters, store-gateways and compactors. #2479
* [ENHANCEMENT] Dashboards: allow to configure graph tooltip. #2647
* [ENHANCEMENT] Alerts: MimirFrontendQueriesStuck and MimirSchedulerQueriesStuck alerts are more reliable now as they consider all the intermediate samples in the minute prior to the evaluation. #2630
* [ENHANCEMENT] Alerts: added `RolloutOperatorNotReconciling` alert, firing if the optional rollout-operator is not successfully reconciling. #2700
* [ENHANCEMENT] Dashboards: added support to query-tee in front of ruler-query-frontend in the "Remote ruler reads" dashboard. #2761
* [ENHANCEMENT] Dashboards: Introduce support for baremetal deployment, setting `deployment_type: 'baremetal'` in the mixin `_config`. #2657
* [ENHANCEMENT] Dashboards: use timeseries panel to show exemplars. #2800
* [BUGFIX] Dashboards: fixed unit of latency panels in the "Mimir / Ruler" dashboard. #2312
* [BUGFIX] Dashboards: fixed "Intervals per query" panel in the "Mimir / Queries" dashboard. #2308
* [BUGFIX] Dashboards: Make "Slow Queries" dashboard works with Grafana 9.0. #2223
* [BUGFIX] Dashboards: add missing API routes to Ruler dashboard. #2412
* [BUGFIX] Dashboards: stop setting 'interval' in dashboards; it should be set on your datasource. #2802

### Jsonnet

* [CHANGE] query-scheduler is enabled by default. We advise to deploy the query-scheduler to improve the scalability of the query-frontend. #2431
* [CHANGE] Replaced anti-affinity rules with pod topology spread constraints for distributor, query-frontend, querier and ruler. #2517
  - The following configuration options have been removed:
    - `distributor_allow_multiple_replicas_on_same_node`
    - `query_frontend_allow_multiple_replicas_on_same_node`
    - `querier_allow_multiple_replicas_on_same_node`
    - `ruler_allow_multiple_replicas_on_same_node`
  - The following configuration options have been added:
    - `distributor_topology_spread_max_skew`
    - `query_frontend_topology_spread_max_skew`
    - `querier_topology_spread_max_skew`
    - `ruler_topology_spread_max_skew`
* [CHANGE] Change `max_global_series_per_metric` to 0 in all plans, and as a default value. #2669
* [FEATURE] Memberlist: added support for experimental memberlist cluster label, through the jsonnet configuration options `memberlist_cluster_label` and `memberlist_cluster_label_verification_disabled`. #2349
* [FEATURE] Added ruler-querier autoscaling support. It requires [KEDA](https://keda.sh) installed in the Kubernetes cluster. Ruler-querier autoscaler can be enabled and configure through the following options in the jsonnet config: #2545
  * `autoscaling_ruler_querier_enabled`: `true` to enable autoscaling.
  * `autoscaling_ruler_querier_min_replicas`: minimum number of ruler-querier replicas.
  * `autoscaling_ruler_querier_max_replicas`: maximum number of ruler-querier replicas.
  * `autoscaling_prometheus_url`: Prometheus base URL from which to scrape Mimir metrics (e.g. `http://prometheus.default:9090/prometheus`).
* [ENHANCEMENT] Memberlist now uses DNS service-discovery by default. #2549
* [ENHANCEMENT] Upgrade memcached image tag to `memcached:1.6.16-alpine`. #2740
* [ENHANCEMENT] Added `$._config.configmaps` and `$._config.runtime_config_files` to make it easy to add new configmaps or runtime config file to all components. #2748

### Mimirtool

* [ENHANCEMENT] Added `mimirtool backfill` command to upload Prometheus blocks using API available in the compactor. #1822
* [ENHANCEMENT] mimirtool bucket-validation: Verify existing objects can be overwritten by subsequent uploads. #2491
* [ENHANCEMENT] mimirtool config convert: Now supports migrating to the current version of Mimir. #2629
* [BUGFIX] mimirtool analyze: Fix dashboard JSON unmarshalling errors by using custom parsing. #2386
* [BUGFIX] Version checking no longer prompts for updating when already on latest version. #2723

### Mimir Continuous Test

* [ENHANCEMENT] Added basic authentication and bearer token support for when Mimir is behind a gateway authenticating the calls. #2717

### Query-tee

* [CHANGE] Renamed CLI flag `-server.service-port` to `-server.http-service-port`. #2683
* [CHANGE] Renamed metric `cortex_querytee_request_duration_seconds` to `cortex_querytee_backend_request_duration_seconds`. Metric `cortex_querytee_request_duration_seconds` is now reported without label `backend`. #2683
* [ENHANCEMENT] Added HTTP over gRPC support to `query-tee` to allow testing gRPC requests to Mimir instances. #2683

### Documentation

* [ENHANCEMENT] Referenced `mimirtool` commands in the HTTP API documentation. #2516
* [ENHANCEMENT] Improved DNS service discovery documentation. #2513

### Tools

* [ENHANCEMENT] `markblocks` now processes multiple blocks concurrently. #2677

## 2.2.0

### Grafana Mimir

* [CHANGE] Increased default configuration for `-server.grpc-max-recv-msg-size-bytes` and `-server.grpc-max-send-msg-size-bytes` from 4MB to 100MB. #1884
* [CHANGE] Default values have changed for the following settings. This improves query performance for recent data (within 12h) by only reading from ingesters: #1909 #1921
    - `-blocks-storage.bucket-store.ignore-blocks-within` now defaults to `10h` (previously `0`)
    - `-querier.query-store-after` now defaults to `12h` (previously `0`)
* [CHANGE] Alertmanager: removed support for migrating local files from Cortex 1.8 or earlier. Related to original Cortex PR https://github.com/cortexproject/cortex/pull/3910. #2253
* [CHANGE] The following settings are now classified as advanced because the defaults should work for most users and tuning them requires in-depth knowledge of how the read path works: #1929
    - `-querier.query-ingesters-within`
    - `-querier.query-store-after`
* [CHANGE] Config flag category overrides can be set dynamically at runtime. #1934
* [CHANGE] Ingester: deprecated `-ingester.ring.join-after`. Mimir now behaves as this setting is always set to 0s. This configuration option will be removed in Mimir 2.4.0. #1965
* [CHANGE] Blocks uploaded by ingester no longer contain `__org_id__` label. Compactor now ignores this label and will compact blocks with and without this label together. `mimirconvert` tool will remove the label from blocks as "unknown" label. #1972
* [CHANGE] Querier: deprecated `-querier.shuffle-sharding-ingesters-lookback-period`, instead adding `-querier.shuffle-sharding-ingesters-enabled` to enable or disable shuffle sharding on the read path. The value of `-querier.query-ingesters-within` is now used internally for shuffle sharding lookback. #2110
* [CHANGE] Memberlist: `-memberlist.abort-if-join-fails` now defaults to false. Previously it defaulted to true. #2168
* [CHANGE] Ruler: `/api/v1/rules*` and `/prometheus/rules*` configuration endpoints are removed. Use `/prometheus/config/v1/rules*`. #2182
* [CHANGE] Ingester: `-ingester.exemplars-update-period` has been renamed to `-ingester.tsdb-config-update-period`. You can use it to update multiple, per-tenant TSDB configurations. #2187
* [FEATURE] Ingester: (Experimental) Add the ability to ingest out-of-order samples up to an allowed limit. If you enable this feature, it requires additional memory and disk space. This feature also enables a write-behind log, which might lead to longer ingester-start replays. When this feature is disabled, there is no overhead on memory, disk space, or startup times. #2187
  * `-ingester.out-of-order-time-window`, as duration string, allows you to set how back in time a sample can be. The default is `0s`, where `s` is seconds.
  * `cortex_ingester_tsdb_out_of_order_samples_appended_total` metric tracks the total number of out-of-order samples ingested by the ingester.
  * `cortex_discarded_samples_total` has a new label `reason="sample-too-old"`, when the `-ingester.out-of-order-time-window` flag is greater than zero. The label tracks the number of samples that were discarded for being too old; they were out of order, but beyond the time window allowed. The labels `reason="sample-out-of-order"` and `reason="sample-out-of-bounds"` are not used when out-of-order ingestion is enabled.
* [ENHANCEMENT] Distributor: Added limit to prevent tenants from sending excessive number of requests: #1843
  * The following CLI flags (and their respective YAML config options) have been added:
    * `-distributor.request-rate-limit`
    * `-distributor.request-burst-limit`
  * The following metric is exposed to tell how many requests have been rejected:
    * `cortex_discarded_requests_total`
* [ENHANCEMENT] Store-gateway: Add the experimental ability to run requests in a dedicated OS thread pool. This feature can be configured using `-store-gateway.thread-pool-size` and is disabled by default. Replaces the ability to run index header operations in a dedicated thread pool. #1660 #1812
* [ENHANCEMENT] Improved error messages to make them easier to understand; each now have a unique, global identifier that you can use to look up in the runbooks for more information. #1907 #1919 #1888 #1939 #1984 #2009 #2056 #2066 #2104 #2150 #2234
* [ENHANCEMENT] Memberlist KV: incoming messages are now processed on per-key goroutine. This may reduce loss of "maintanance" packets in busy memberlist installations, but use more CPU. New `memberlist_client_received_broadcasts_dropped_total` counter tracks number of dropped per-key messages. #1912
* [ENHANCEMENT] Blocks Storage, Alertmanager, Ruler: add support a prefix to the bucket store (`*_storage.storage_prefix`). This enables using the same bucket for the three components. #1686 #1951
* [ENHANCEMENT] Upgrade Docker base images to `alpine:3.16.0`. #2028
* [ENHANCEMENT] Store-gateway: Add experimental configuration option for the store-gateway to attempt to pre-populate the file system cache when memory-mapping index-header files. Enabled with `-blocks-storage.bucket-store.index-header.map-populate-enabled=true`. Note this flag only has an effect when running on Linux. #2019 #2054
* [ENHANCEMENT] Chunk Mapper: reduce memory usage of async chunk mapper. #2043
* [ENHANCEMENT] Ingester: reduce sleep time when reading WAL. #2098
* [ENHANCEMENT] Compactor: Run sanity check on blocks storage configuration at startup. #2144
* [ENHANCEMENT] Compactor: Add HTTP API for uploading TSDB blocks. Enabled with `-compactor.block-upload-enabled`. #1694 #2126
* [ENHANCEMENT] Ingester: Enable querying overlapping blocks by default. #2187
* [ENHANCEMENT] Distributor: Auto-forget unhealthy distributors after ten failed ring heartbeats. #2154
* [ENHANCEMENT] Distributor: Add new metric `cortex_distributor_forward_errors_total` for error codes resulting from forwarding requests. #2077
* [ENHANCEMENT] `/ready` endpoint now returns and logs detailed services information. #2055
* [ENHANCEMENT] Memcached client: Reduce number of connections required to fetch cached keys from memcached. #1920
* [ENHANCEMENT] Improved error message returned when `-querier.query-store-after` validation fails. #1914
* [BUGFIX] Fix regexp parsing panic for regexp label matchers with start/end quantifiers. #1883
* [BUGFIX] Ingester: fixed deceiving error log "failed to update cached shipped blocks after shipper initialisation", occurring for each new tenant in the ingester. #1893
* [BUGFIX] Ring: fix bug where instances may appear unhealthy in the hash ring web UI even though they are not. #1933
* [BUGFIX] API: gzip is now enforced when identity encoding is explicitly rejected. #1864
* [BUGFIX] Fix panic at startup when Mimir is running in monolithic mode and query sharding is enabled. #2036
* [BUGFIX] Ruler: report `cortex_ruler_queries_failed_total` metric for any remote query error except 4xx when remote operational mode is enabled. #2053 #2143
* [BUGFIX] Ingester: fix slow rollout when using `-ingester.ring.unregister-on-shutdown=false` with long `-ingester.ring.heartbeat-period`. #2085
* [BUGFIX] Ruler: add timeout for remote rule evaluation queries to prevent rule group evaluations getting stuck indefinitely. The duration is configurable with `-querier.timeout` (default `2m`). #2090 #2222
* [BUGFIX] Limits: Active series custom tracker configuration has been named back from `active_series_custom_trackers_config` to `active_series_custom_trackers`. For backwards compatibility both version is going to be supported for until Mimir v2.4. When both fields are specified, `active_series_custom_trackers_config` takes precedence over `active_series_custom_trackers`. #2101
* [BUGFIX] Ingester: fixed the order of labels applied when incrementing the `cortex_discarded_metadata_total` metric. #2096
* [BUGFIX] Ingester: fixed bug where retrieving metadata for a metric with multiple metadata entries would return multiple copies of a single metadata entry rather than all available entries. #2096
* [BUGFIX] Distributor: canceled requests are no longer accounted as internal errors. #2157
* [BUGFIX] Memberlist: Fix typo in memberlist admin UI. #2202
* [BUGFIX] Ruler: fixed typo in error message when ruler failed to decode a rule group. #2151
* [BUGFIX] Active series custom tracker configuration is now displayed properly on `/runtime_config` page. #2065
* [BUGFIX] Query-frontend: `vector` and `time` functions were sharded, which made expressions like `vector(1) > 0 and vector(1)` fail. #2355

### Mixin

* [CHANGE] Split `mimir_queries` rules group into `mimir_queries` and `mimir_ingester_queries` to keep number of rules per group within the default per-tenant limit. #1885
* [CHANGE] Dashboards: Expose full image tag in "Mimir / Rollout progress" dashboard's "Pod per version panel." #1932
* [CHANGE] Dashboards: Disabled gateway panels by default, because most users don't have a gateway exposing the metrics expected by Mimir dashboards. You can re-enable it setting `gateway_enabled: true` in the mixin config and recompiling the mixin running `make build-mixin`. #1955
* [CHANGE] Alerts: adapt `MimirFrontendQueriesStuck` and `MimirSchedulerQueriesStuck` to consider ruler query path components. #1949
* [CHANGE] Alerts: Change `MimirRulerTooManyFailedQueries` severity to `critical`. #2165
* [ENHANCEMENT] Dashboards: Add config option `datasource_regex` to customise the regular expression used to select valid datasources for Mimir dashboards. #1802
* [ENHANCEMENT] Dashboards: Added "Mimir / Remote ruler reads" and "Mimir / Remote ruler reads resources" dashboards. #1911 #1937
* [ENHANCEMENT] Dashboards: Make networking panels work for pods created by the mimir-distributed helm chart. #1927
* [ENHANCEMENT] Alerts: Add `MimirStoreGatewayNoSyncedTenants` alert that fires when there is a store-gateway owning no tenants. #1882
* [ENHANCEMENT] Rules: Make `recording_rules_range_interval` configurable for cases where Mimir metrics are scraped less often that every 30 seconds. #2118
* [ENHANCEMENT] Added minimum Grafana version to mixin dashboards. #1943
* [BUGFIX] Fix `container_memory_usage_bytes:sum` recording rule. #1865
* [BUGFIX] Fix `MimirGossipMembersMismatch` alerts if Mimir alertmanager is activated. #1870
* [BUGFIX] Fix `MimirRulerMissedEvaluations` to show % of missed alerts as a value between 0 and 100 instead of 0 and 1. #1895
* [BUGFIX] Fix `MimirCompactorHasNotUploadedBlocks` alert false positive when Mimir is deployed in monolithic mode. #1902
* [BUGFIX] Fix `MimirGossipMembersMismatch` to make it less sensitive during rollouts and fire one alert per installation, not per job. #1926
* [BUGFIX] Do not trigger `MimirAllocatingTooMuchMemory` alerts if no container limits are supplied. #1905
* [BUGFIX] Dashboards: Remove empty "Chunks per query" panel from `Mimir / Queries` dashboard. #1928
* [BUGFIX] Dashboards: Use Grafana's `$__rate_interval` for rate queries in dashboards to support scrape intervals of >15s. #2011
* [BUGFIX] Alerts: Make each version of `MimirCompactorHasNotUploadedBlocks` distinct to avoid rule evaluation failures due to duplicate series being generated. #2197
* [BUGFIX] Fix `MimirGossipMembersMismatch` alert when using remote ruler evaluation. #2159

### Jsonnet

* [CHANGE] Remove use of `-querier.query-store-after`, `-querier.shuffle-sharding-ingesters-lookback-period`, `-blocks-storage.bucket-store.ignore-blocks-within`, and `-blocks-storage.tsdb.close-idle-tsdb-timeout` CLI flags since the values now match defaults. #1915 #1921
* [CHANGE] Change default value for `-blocks-storage.bucket-store.chunks-cache.memcached.timeout` to `450ms` to increase use of cached data. #2035
* [CHANGE] The `memberlist_ring_enabled` configuration now applies to Alertmanager. #2102 #2103 #2107
* [CHANGE] Default value for `memberlist_ring_enabled` is now true. It means that all hash rings use Memberlist as default KV store instead of Consul (previous default). #2161
* [CHANGE] Configure `-ingester.max-global-metadata-per-user` to correspond to 20% of the configured max number of series per tenant. #2250
* [CHANGE] Configure `-ingester.max-global-metadata-per-metric` to be 10. #2250
* [CHANGE] Change `_config.multi_zone_ingester_max_unavailable` to 25. #2251
* [FEATURE] Added querier autoscaling support. It requires [KEDA](https://keda.sh) installed in the Kubernetes cluster and query-scheduler enabled in the Mimir cluster. Querier autoscaler can be enabled and configure through the following options in the jsonnet config: #2013 #2023
  * `autoscaling_querier_enabled`: `true` to enable autoscaling.
  * `autoscaling_querier_min_replicas`: minimum number of querier replicas.
  * `autoscaling_querier_max_replicas`: maximum number of querier replicas.
  * `autoscaling_prometheus_url`: Prometheus base URL from which to scrape Mimir metrics (e.g. `http://prometheus.default:9090/prometheus`).
* [FEATURE] Jsonnet: Add support for ruler remote evaluation mode (`ruler_remote_evaluation_enabled`), which deploys and uses a dedicated query path for rule evaluation. This enables the benefits of the query-frontend for rule evaluation, such as query sharding. #2073
* [ENHANCEMENT] Added `compactor` service, that can be used to route requests directly to compactor (e.g. admin UI). #2063
* [ENHANCEMENT] Added a `consul_enabled` configuration option to provide the ability to disable consul. It is automatically set to false when `memberlist_ring_enabled` is true and `multikv_migration_enabled` (used for migration from Consul to memberlist) is not set. #2093 #2152
* [BUGFIX] Querier: Fix disabling shuffle sharding on the read path whilst keeping it enabled on write path. #2164

### Mimirtool

* [CHANGE] mimirtool rules: `--use-legacy-routes` now toggles between using `/prometheus/config/v1/rules` (default) and `/api/v1/rules` (legacy) endpoints. #2182
* [FEATURE] Added bearer token support for when Mimir is behind a gateway authenticating by bearer token. #2146
* [BUGFIX] mimirtool analyze: Fix dashboard JSON unmarshalling errors (#1840). #1973
* [BUGFIX] Make mimirtool build for Windows work again. #2273

### Mimir Continuous Test

* [ENHANCEMENT] Added the `-tests.smoke-test` flag to run the `mimir-continuous-test` suite once and immediately exit. #2047 #2094
* [ENHANCEMENT] Added the `-tests.write-protocol` flag to write using the `prometheus` remote write protocol or `otlp-http` in the `mimir-continuous-test` suite. #5719

### Documentation

* [ENHANCEMENT] Published Grafana Mimir runbooks as part of documentation. #1970
* [ENHANCEMENT] Improved ruler's "remote operational mode" documentation. #1906
* [ENHANCEMENT] Recommend fast disks for ingesters and store-gateways in production tips. #1903
* [ENHANCEMENT] Explain the runtime override of active series matchers. #1868
* [ENHANCEMENT] Clarify "Set rule group" API specification. #1869
* [ENHANCEMENT] Published Mimir jsonnet documentation. #2024
* [ENHANCEMENT] Documented required scrape interval for using alerting and recording rules from Mimir jsonnet. #2147
* [ENHANCEMENT] Runbooks: Mention memberlist as possible source of problems for various alerts. #2158
* [ENHANCEMENT] Added step-by-step article about migrating from Consul to Memberlist KV store using jsonnet without downtime. #2166
* [ENHANCEMENT] Documented `/memberlist` admin page. #2166
* [ENHANCEMENT] Documented how to configure Grafana Mimir's ruler with Jsonnet. #2127
* [ENHANCEMENT] Documented how to configure queriers’ autoscaling with Jsonnet. #2128
* [ENHANCEMENT] Updated mixin building instructions in "Installing Grafana Mimir dashboards and alerts" article. #2015 #2163
* [ENHANCEMENT] Fix location of "Monitoring Grafana Mimir" article in the documentation hierarchy. #2130
* [ENHANCEMENT] Runbook for `MimirRequestLatency` was expanded with more practical advice. #1967
* [BUGFIX] Fixed ruler configuration used in the getting started guide. #2052
* [BUGFIX] Fixed Mimir Alertmanager datasource in Grafana used by "Play with Grafana Mimir" tutorial. #2115
* [BUGFIX] Fixed typos in "Scaling out Grafana Mimir" article. #2170
* [BUGFIX] Added missing ring endpoint exposed by Ingesters. #1918

## 2.1.0

### Grafana Mimir

* [CHANGE] Compactor: No longer upload debug meta files to object storage. #1257
* [CHANGE] Default values have changed for the following settings: #1547
    - `-alertmanager.alertmanager-client.grpc-max-recv-msg-size` now defaults to 100 MiB (previously was not configurable and set to 16 MiB)
    - `-alertmanager.alertmanager-client.grpc-max-send-msg-size` now defaults to 100 MiB (previously was not configurable and set to 4 MiB)
    - `-alertmanager.max-recv-msg-size` now defaults to 100 MiB (previously was 16 MiB)
* [CHANGE] Ingester: Add `user` label to metrics `cortex_ingester_ingested_samples_total` and `cortex_ingester_ingested_samples_failures_total`. #1533
* [CHANGE] Ingester: Changed `-blocks-storage.tsdb.isolation-enabled` default from `true` to `false`. The config option has also been deprecated and will be removed in 2 minor version. #1655
* [CHANGE] Query-frontend: results cache keys are now versioned, this will cause cache to be re-filled when rolling out this version. #1631
* [CHANGE] Store-gateway: enabled attributes in-memory cache by default. New default configuration is `-blocks-storage.bucket-store.chunks-cache.attributes-in-memory-max-items=50000`. #1727
* [CHANGE] Compactor: Removed the metric `cortex_compactor_garbage_collected_blocks_total` since it duplicates `cortex_compactor_blocks_marked_for_deletion_total`. #1728
* [CHANGE] All: Logs that used the`org_id` label now use `user` label. #1634 #1758
* [CHANGE] Alertmanager: the following metrics are not exported for a given `user` and `integration` when the metric value is zero: #1783
  * `cortex_alertmanager_notifications_total`
  * `cortex_alertmanager_notifications_failed_total`
  * `cortex_alertmanager_notification_requests_total`
  * `cortex_alertmanager_notification_requests_failed_total`
  * `cortex_alertmanager_notification_rate_limited_total`
* [CHANGE] Removed the following metrics exposed by the Mimir hash rings: #1791
  * `cortex_member_ring_tokens_owned`
  * `cortex_member_ring_tokens_to_own`
  * `cortex_ring_tokens_owned`
  * `cortex_ring_member_ownership_percent`
* [CHANGE] Querier / Ruler: removed the following metrics tracking number of query requests send to each ingester. You can use `cortex_request_duration_seconds_count{route=~"/cortex.Ingester/(QueryStream|QueryExemplars)"}` instead. #1797
  * `cortex_distributor_ingester_queries_total`
  * `cortex_distributor_ingester_query_failures_total`
* [CHANGE] Distributor: removed the following metrics tracking the number of requests from a distributor to ingesters: #1799
  * `cortex_distributor_ingester_appends_total`
  * `cortex_distributor_ingester_append_failures_total`
* [CHANGE] Distributor / Ruler: deprecated `-distributor.extend-writes`. Now Mimir always behaves as if this setting was set to `false`, which we expect to be safe for every Mimir cluster setup. #1856
* [FEATURE] Querier: Added support for [streaming remote read](https://prometheus.io/blog/2019/10/10/remote-read-meets-streaming/). Should be noted that benefits of chunking the response are partial here, since in a typical `query-frontend` setup responses will be buffered until they've been completed. #1735
* [FEATURE] Ruler: Allow setting `evaluation_delay` for each rule group via rules group configuration file. #1474
* [FEATURE] Ruler: Added support for expression remote evaluation. #1536 #1818
  * The following CLI flags (and their respective YAML config options) have been added:
    * `-ruler.query-frontend.address`
    * `-ruler.query-frontend.grpc-client-config.grpc-max-recv-msg-size`
    * `-ruler.query-frontend.grpc-client-config.grpc-max-send-msg-size`
    * `-ruler.query-frontend.grpc-client-config.grpc-compression`
    * `-ruler.query-frontend.grpc-client-config.grpc-client-rate-limit`
    * `-ruler.query-frontend.grpc-client-config.grpc-client-rate-limit-burst`
    * `-ruler.query-frontend.grpc-client-config.backoff-on-ratelimits`
    * `-ruler.query-frontend.grpc-client-config.backoff-min-period`
    * `-ruler.query-frontend.grpc-client-config.backoff-max-period`
    * `-ruler.query-frontend.grpc-client-config.backoff-retries`
    * `-ruler.query-frontend.grpc-client-config.tls-enabled`
    * `-ruler.query-frontend.grpc-client-config.tls-ca-path`
    * `-ruler.query-frontend.grpc-client-config.tls-cert-path`
    * `-ruler.query-frontend.grpc-client-config.tls-key-path`
    * `-ruler.query-frontend.grpc-client-config.tls-server-name`
    * `-ruler.query-frontend.grpc-client-config.tls-insecure-skip-verify`
* [FEATURE] Distributor: Added the ability to forward specifics metrics to alternative remote_write API endpoints. #1052
* [FEATURE] Ingester: Active series custom trackers now supports runtime tenant-specific overrides. The configuration has been moved to limit config, the ingester config has been deprecated.  #1188
* [ENHANCEMENT] Alertmanager API: Concurrency limit for GET requests is now configurable using `-alertmanager.max-concurrent-get-requests-per-tenant`. #1547
* [ENHANCEMENT] Alertmanager: Added the ability to configure additional gRPC client settings for the Alertmanager distributor #1547
  - `-alertmanager.alertmanager-client.backoff-max-period`
  - `-alertmanager.alertmanager-client.backoff-min-period`
  - `-alertmanager.alertmanager-client.backoff-on-ratelimits`
  - `-alertmanager.alertmanager-client.backoff-retries`
  - `-alertmanager.alertmanager-client.grpc-client-rate-limit`
  - `-alertmanager.alertmanager-client.grpc-client-rate-limit-burst`
  - `-alertmanager.alertmanager-client.grpc-compression`
  - `-alertmanager.alertmanager-client.grpc-max-recv-msg-size`
  - `-alertmanager.alertmanager-client.grpc-max-send-msg-size`
* [ENHANCEMENT] Ruler: Add more detailed query information to ruler query stats logging. #1411
* [ENHANCEMENT] Admin: Admin API now has some styling. #1482 #1549 #1821 #1824
* [ENHANCEMENT] Alertmanager: added `insight=true` field to alertmanager dispatch logs. #1379
* [ENHANCEMENT] Store-gateway: Add the experimental ability to run index header operations in a dedicated thread pool. This feature can be configured using `-blocks-storage.bucket-store.index-header-thread-pool-size` and is disabled by default. #1660
* [ENHANCEMENT] Store-gateway: don't drop all blocks if instance finds itself as unhealthy or missing in the ring. #1806 #1823
* [ENHANCEMENT] Querier: wait until inflight queries are completed when shutting down queriers. #1756 #1767
* [BUGFIX] Query-frontend: do not shard queries with a subquery unless the subquery is inside a shardable aggregation function call. #1542
* [BUGFIX] Query-frontend: added `component=query-frontend` label to results cache memcached metrics to fix a panic when Mimir is running in single binary mode and results cache is enabled. #1704
* [BUGFIX] Mimir: services' status content-type is now correctly set to `text/html`. #1575
* [BUGFIX] Multikv: Fix panic when using using runtime config to set primary KV store used by `multi` KV. #1587
* [BUGFIX] Multikv: Fix watching for runtime config changes in `multi` KV store in ruler and querier. #1665
* [BUGFIX] Memcached: allow to use CNAME DNS records for the memcached backend addresses. #1654
* [BUGFIX] Querier: fixed temporary partial query results when shuffle sharding is enabled and hash ring backend storage is flushed / reset. #1829
* [BUGFIX] Alertmanager: prevent more file traversal cases related to template names. #1833
* [BUGFUX] Alertmanager: Allow usage with `-alertmanager-storage.backend=local`. Note that when using this storage type, the Alertmanager is not able persist state remotely, so it not recommended for production use. #1836
* [BUGFIX] Alertmanager: Do not validate alertmanager configuration if it's not running. #1835

### Mixin

* [CHANGE] Dashboards: Remove per-user series legends from Tenants dashboard. #1605
* [CHANGE] Dashboards: Show in-memory series and the per-user series limit on Tenants dashboard. #1613
* [CHANGE] Dashboards: Slow-queries dashboard now uses `user` label from logs instead of `org_id`. #1634
* [CHANGE] Dashboards: changed all Grafana dashboards UIDs to not conflict with Cortex ones, to let people install both while migrating from Cortex to Mimir: #1801 #1808
  * Alertmanager from `a76bee5913c97c918d9e56a3cc88cc28` to `b0d38d318bbddd80476246d4930f9e55`
  * Alertmanager Resources from `68b66aed90ccab448009089544a8d6c6` to `a6883fb22799ac74479c7db872451092`
  * Compactor from `9c408e1d55681ecb8a22c9fab46875cc` to `1b3443aea86db629e6efdb7d05c53823`
  * Compactor Resources from `df9added6f1f4332f95848cca48ebd99` to `09a5c49e9cdb2f2b24c6d184574a07fd`
  * Config from `61bb048ced9817b2d3e07677fb1c6290` to `5d9d0b4724c0f80d68467088ec61e003`
  * Object Store from `d5a3a4489d57c733b5677fb55370a723` to `e1324ee2a434f4158c00a9ee279d3292`
  * Overrides from `b5c95fee2e5e7c4b5930826ff6e89a12` to `1e2c358600ac53f09faea133f811b5bb`
  * Queries from `d9931b1054053c8b972d320774bb8f1d` to `b3abe8d5c040395cc36615cb4334c92d`
  * Reads from `8d6ba60eccc4b6eedfa329b24b1bd339` to `e327503188913dc38ad571c647eef643`
  * Reads Networking from `c0464f0d8bd026f776c9006b05910000` to `54b2a0a4748b3bd1aefa92ce5559a1c2`
  * Reads Resources from `2fd2cda9eea8d8af9fbc0a5960425120` to `cc86fd5aa9301c6528986572ad974db9`
  * Rollout Progress from `7544a3a62b1be6ffd919fc990ab8ba8f` to `7f0b5567d543a1698e695b530eb7f5de`
  * Ruler from `44d12bcb1f95661c6ab6bc946dfc3473` to `631e15d5d85afb2ca8e35d62984eeaa0`
  * Scaling from `88c041017b96856c9176e07cf557bdcf` to `64bbad83507b7289b514725658e10352`
  * Slow queries from `e6f3091e29d2636e3b8393447e925668` to `6089e1ce1e678788f46312a0a1e647e6`
  * Tenants from `35fa247ce651ba189debf33d7ae41611` to `35fa247ce651ba189debf33d7ae41611`
  * Top Tenants from `bc6e12d4fe540e4a1785b9d3ca0ffdd9` to `bc6e12d4fe540e4a1785b9d3ca0ffdd9`
  * Writes from `0156f6d15aa234d452a33a4f13c838e3` to `8280707b8f16e7b87b840fc1cc92d4c5`
  * Writes Networking from `681cd62b680b7154811fe73af55dcfd4` to `978c1cb452585c96697a238eaac7fe2d`
  * Writes Resources from `c0464f0d8bd026f776c9006b0591bb0b` to `bc9160e50b52e89e0e49c840fea3d379`
* [FEATURE] Alerts: added the following alerts on `mimir-continuous-test` tool: #1676
  - `MimirContinuousTestNotRunningOnWrites`
  - `MimirContinuousTestNotRunningOnReads`
  - `MimirContinuousTestFailed`
* [ENHANCEMENT] Added `per_cluster_label` support to allow to change the label name used to differentiate between Kubernetes clusters. #1651
* [ENHANCEMENT] Dashboards: Show QPS and latency of the Alertmanager Distributor. #1696
* [ENHANCEMENT] Playbooks: Add Alertmanager suggestions for `MimirRequestErrors` and `MimirRequestLatency` #1702
* [ENHANCEMENT] Dashboards: Allow custom datasources. #1749
* [ENHANCEMENT] Dashboards: Add config option `gateway_enabled` (defaults to `true`) to disable gateway panels from dashboards. #1761
* [ENHANCEMENT] Dashboards: Extend Top tenants dashboard with queries for tenants with highest sample rate, discard rate, and discard rate growth. #1842
* [ENHANCEMENT] Dashboards: Show ingestion rate limit and rule group limit on Tenants dashboard. #1845
* [ENHANCEMENT] Dashboards: Add "last successful run" panel to compactor dashboard. #1628
* [BUGFIX] Dashboards: Fix "Failed evaluation rate" panel on Tenants dashboard. #1629
* [BUGFIX] Honor the configured `per_instance_label` in all dashboards and alerts. #1697

### Jsonnet

* [FEATURE] Added support for `mimir-continuous-test`. To deploy `mimir-continuous-test` you can use the following configuration: #1675 #1850
  ```jsonnet
  _config+: {
    continuous_test_enabled: true,
    continuous_test_tenant_id: 'type-tenant-id',
    continuous_test_write_endpoint: 'http://type-write-path-hostname',
    continuous_test_read_endpoint: 'http://type-read-path-hostname/prometheus',
  },
  ```
* [ENHANCEMENT] Ingester anti-affinity can now be disabled by using `ingester_allow_multiple_replicas_on_same_node` configuration key. #1581
* [ENHANCEMENT] Added `node_selector` configuration option to select Kubernetes nodes where Mimir should run. #1596
* [ENHANCEMENT] Alertmanager: Added a `PodDisruptionBudget` of `withMaxUnavailable = 1`, to ensure we maintain quorum during rollouts. #1683
* [ENHANCEMENT] Store-gateway anti-affinity can now be enabled/disabled using `store_gateway_allow_multiple_replicas_on_same_node` configuration key. #1730
* [ENHANCEMENT] Added `store_gateway_zone_a_args`, `store_gateway_zone_b_args` and `store_gateway_zone_c_args` configuration options. #1807
* [BUGFIX] Pass primary and secondary multikv stores via CLI flags. Introduced new `multikv_switch_primary_secondary` config option to flip primary and secondary in runtime config.

### Mimirtool

* [BUGFIX] `config convert`: Retain Cortex defaults for `blocks_storage.backend`, `ruler_storage.backend`, `alertmanager_storage.backend`, `auth.type`, `activity_tracker.filepath`, `alertmanager.data_dir`, `blocks_storage.filesystem.dir`, `compactor.data_dir`, `ruler.rule_path`, `ruler_storage.filesystem.dir`, and `graphite.querier.schemas.backend`. #1626 #1762

### Tools

* [FEATURE] Added a `markblocks` tool that creates `no-compact` and `delete` marks for the blocks. #1551
* [FEATURE] Added `mimir-continuous-test` tool to continuously run smoke tests on live Mimir clusters. #1535 #1540 #1653 #1603 #1630 #1691 #1675 #1676 #1692 #1706 #1709 #1775 #1777 #1778 #1795
* [FEATURE] Added `mimir-rules-action` GitHub action, located at `operations/mimir-rules-action/`, used to lint, prepare, verify, diff, and sync rules to a Mimir cluster. #1723

## 2.0.0

### Grafana Mimir

_Changes since Cortex 1.10.0._

* [CHANGE] Remove chunks storage engine. #86 #119 #510 #545 #743 #744 #748 #753 #755 #757 #758 #759 #760 #762 #764 #789 #812 #813
  * The following CLI flags (and their respective YAML config options) have been removed:
    * `-store.engine`
    * `-schema-config-file`
    * `-ingester.checkpoint-duration`
    * `-ingester.checkpoint-enabled`
    * `-ingester.chunk-encoding`
    * `-ingester.chunk-age-jitter`
    * `-ingester.concurrent-flushes`
    * `-ingester.flush-on-shutdown-with-wal-enabled`
    * `-ingester.flush-op-timeout`
    * `-ingester.flush-period`
    * `-ingester.max-chunk-age`
    * `-ingester.max-chunk-idle`
    * `-ingester.max-series-per-query` (and `max_series_per_query` from runtime config)
    * `-ingester.max-stale-chunk-idle`
    * `-ingester.max-transfer-retries`
    * `-ingester.min-chunk-length`
    * `-ingester.recover-from-wal`
    * `-ingester.retain-period`
    * `-ingester.spread-flushes`
    * `-ingester.wal-dir`
    * `-ingester.wal-enabled`
    * `-querier.query-parallelism`
    * `-querier.second-store-engine`
    * `-querier.use-second-store-before-time`
    * `-flusher.wal-dir`
    * `-flusher.concurrent-flushes`
    * `-flusher.flush-op-timeout`
    * All `-table-manager.*` flags
    * All `-deletes.*` flags
    * All `-purger.*` flags
    * All `-metrics.*` flags
    * All `-dynamodb.*` flags
    * All `-s3.*` flags
    * All `-azure.*` flags
    * All `-bigtable.*` flags
    * All `-gcs.*` flags
    * All `-cassandra.*` flags
    * All `-boltdb.*` flags
    * All `-local.*` flags
    * All `-swift.*` flags
    * All `-store.*` flags except `-store.engine`, `-store.max-query-length`, `-store.max-labels-query-length`
    * All `-grpc-store.*` flags
  * The following API endpoints have been removed:
    * `/api/v1/chunks` and `/chunks`
  * The following metrics have been removed:
    * `cortex_ingester_flush_queue_length`
    * `cortex_ingester_queried_chunks`
    * `cortex_ingester_chunks_created_total`
    * `cortex_ingester_wal_replay_duration_seconds`
    * `cortex_ingester_wal_corruptions_total`
    * `cortex_ingester_sent_chunks`
    * `cortex_ingester_received_chunks`
    * `cortex_ingester_flush_series_in_progress`
    * `cortex_ingester_chunk_utilization`
    * `cortex_ingester_chunk_length`
    * `cortex_ingester_chunk_size_bytes`
    * `cortex_ingester_chunk_age_seconds`
    * `cortex_ingester_memory_chunks`
    * `cortex_ingester_flushing_enqueued_series_total`
    * `cortex_ingester_flushing_dequeued_series_total`
    * `cortex_ingester_dropped_chunks_total`
    * `cortex_oldest_unflushed_chunk_timestamp_seconds`
    * `prometheus_local_storage_chunk_ops_total`
    * `prometheus_local_storage_chunkdesc_ops_total`
    * `prometheus_local_storage_memory_chunkdescs`
* [CHANGE] Changed default storage backends from `s3` to `filesystem` #833
  This effects the following flags:
  * `-blocks-storage.backend` now defaults to `filesystem`
  * `-blocks-storage.filesystem.dir` now defaults to `blocks`
  * `-alertmanager-storage.backend` now defaults to `filesystem`
  * `-alertmanager-storage.filesystem.dir` now defaults to `alertmanager`
  * `-ruler-storage.backend` now defaults to `filesystem`
  * `-ruler-storage.filesystem.dir` now defaults to `ruler`
* [CHANGE] Renamed metric `cortex_experimental_features_in_use_total` as `cortex_experimental_features_used_total` and added `feature` label. #32 #658
* [CHANGE] Removed `log_messages_total` metric. #32
* [CHANGE] Some files and directories created by Mimir components on local disk now have stricter permissions, and are only readable by owner, but not group or others. #58
* [CHANGE] Memcached client DNS resolution switched from golang built-in to [`miekg/dns`](https://github.com/miekg/dns). #142
* [CHANGE] The metric `cortex_deprecated_flags_inuse_total` has been renamed to `deprecated_flags_inuse_total` as part of using grafana/dskit functionality. #185
* [CHANGE] API: The `-api.response-compression-enabled` flag has been removed, and GZIP response compression is always enabled except on `/api/v1/push` and `/push` endpoints. #880
* [CHANGE] Update Go version to 1.17.3. #480
* [CHANGE] The `status_code` label on gRPC client metrics has changed from '200' and '500' to '2xx', '5xx', '4xx', 'cancel' or 'error'. #537
* [CHANGE] Removed the deprecated `-<prefix>.fifocache.size` flag. #618
* [CHANGE] Enable index header lazy loading by default. #693
  * `-blocks-storage.bucket-store.index-header-lazy-loading-enabled` default from `false` to `true`
  * `-blocks-storage.bucket-store.index-header-lazy-loading-idle-timeout` default from `20m` to `1h`
* [CHANGE] Shuffle-sharding:
  * `-distributor.sharding-strategy` option has been removed, and shuffle sharding is enabled by default. Default shard size is set to 0, which disables shuffle sharding for the tenant (all ingesters will receive tenants's samples). #888
  * `-ruler.sharding-strategy` option has been removed from ruler. Ruler now uses shuffle-sharding by default, but respects `ruler_tenant_shard_size`, which defaults to 0 (ie. use all rulers for tenant). #889
  * `-store-gateway.sharding-strategy` option has been removed store-gateways. Store-gateway now uses shuffle-sharding by default, but respects `store_gateway_tenant_shard_size` for tenant, and this value defaults to 0. #891
* [CHANGE] Server: `-server.http-listen-port` (yaml: `server.http_listen_port`) now defaults to `8080` (previously `80`). #871
* [CHANGE] Changed the default value of `-blocks-storage.bucket-store.ignore-deletion-marks-delay` from 6h to 1h. #892
* [CHANGE] Changed default settings for memcached clients: #959 #1000
  * The default value for the following config options has changed from `10000` to `25000`:
    * `-blocks-storage.bucket-store.chunks-cache.memcached.max-async-buffer-size`
    * `-blocks-storage.bucket-store.index-cache.memcached.max-async-buffer-size`
    * `-blocks-storage.bucket-store.metadata-cache.memcached.max-async-buffer-size`
    * `-query-frontend.results-cache.memcached.max-async-buffer-size`
  * The default value for the following config options has changed from `0` (unlimited) to `100`:
    * `-blocks-storage.bucket-store.chunks-cache.memcached.max-get-multi-batch-size`
    * `-blocks-storage.bucket-store.index-cache.memcached.max-get-multi-batch-size`
    * `-blocks-storage.bucket-store.metadata-cache.memcached.max-get-multi-batch-size`
    * `-query-frontend.results-cache.memcached.max-get-multi-batch-size`
  * The default value for the following config options has changed from `16` to `100`:
    * `-blocks-storage.bucket-store.chunks-cache.memcached.max-idle-connections`
    * `-blocks-storage.bucket-store.index-cache.memcached.max-idle-connections`
    * `-blocks-storage.bucket-store.metadata-cache.memcached.max-idle-connections`
    * `-query-frontend.results-cache.memcached.max-idle-connections`
  * The default value for the following config options has changed from `100ms` to `200ms`:
    * `-blocks-storage.bucket-store.metadata-cache.memcached.timeout`
    * `-blocks-storage.bucket-store.index-cache.memcached.timeout`
    * `-blocks-storage.bucket-store.chunks-cache.memcached.timeout`
    * `-query-frontend.results-cache.memcached.timeout`
* [CHANGE] Changed the default value of `-blocks-storage.bucket-store.bucket-index.enabled` to `true`. The default configuration must now run the compactor in order to write the bucket index or else queries to long term storage will fail. #924
* [CHANGE] Option `-auth.enabled` has been renamed to `-auth.multitenancy-enabled`. #1130
* [CHANGE] Default tenant ID used with disabled auth (`-auth.multitenancy-enabled=false`) has changed from `fake` to `anonymous`. This tenant ID can now be changed with `-auth.no-auth-tenant` option. #1063
* [CHANGE] The default values for the following local directories have changed: #1072
  * `-alertmanager.storage.path` default value changed to `./data-alertmanager/`
  * `-compactor.data-dir` default value changed to `./data-compactor/`
  * `-ruler.rule-path` default value changed to `./data-ruler/`
* [CHANGE] The default value for gRPC max send message size has been changed from 16MB to 100MB. This affects the following parameters: #1152
  * `-query-frontend.grpc-client-config.grpc-max-send-msg-size`
  * `-ingester.client.grpc-max-send-msg-size`
  * `-querier.frontend-client.grpc-max-send-msg-size`
  * `-query-scheduler.grpc-client-config.grpc-max-send-msg-size`
  * `-ruler.client.grpc-max-send-msg-size`
* [CHANGE] Remove `-http.prefix` flag (and `http_prefix` config file option). #763
* [CHANGE] Remove legacy endpoints. Please use their alternatives listed below. As part of the removal process we are
  introducing two new sets of endpoints for the ruler configuration API: `<prometheus-http-prefix>/rules` and
  `<prometheus-http-prefix>/config/v1/rules/**`. We are also deprecating `<prometheus-http-prefix>/rules` and `/api/v1/rules`;
  and will remove them in Mimir 2.2.0. #763 #1222
  * Query endpoints

    | Legacy                                                  | Alternative                                                |
    | ------------------------------------------------------- | ---------------------------------------------------------- |
    | `/<legacy-http-prefix>/api/v1/query`                    | `<prometheus-http-prefix>/api/v1/query`                    |
    | `/<legacy-http-prefix>/api/v1/query_range`              | `<prometheus-http-prefix>/api/v1/query_range`              |
    | `/<legacy-http-prefix>/api/v1/query_exemplars`          | `<prometheus-http-prefix>/api/v1/query_exemplars`          |
    | `/<legacy-http-prefix>/api/v1/series`                   | `<prometheus-http-prefix>/api/v1/series`                   |
    | `/<legacy-http-prefix>/api/v1/labels`                   | `<prometheus-http-prefix>/api/v1/labels`                   |
    | `/<legacy-http-prefix>/api/v1/label/{name}/values`      | `<prometheus-http-prefix>/api/v1/label/{name}/values`      |
    | `/<legacy-http-prefix>/api/v1/metadata`                 | `<prometheus-http-prefix>/api/v1/metadata`                 |
    | `/<legacy-http-prefix>/api/v1/read`                     | `<prometheus-http-prefix>/api/v1/read`                     |
    | `/<legacy-http-prefix>/api/v1/cardinality/label_names`  | `<prometheus-http-prefix>/api/v1/cardinality/label_names`  |
    | `/<legacy-http-prefix>/api/v1/cardinality/label_values` | `<prometheus-http-prefix>/api/v1/cardinality/label_values` |
    | `/api/prom/user_stats`                                  | `/api/v1/user_stats`                                       |

  * Distributor endpoints

    | Legacy endpoint               | Alternative                   |
    | ----------------------------- | ----------------------------- |
    | `/<legacy-http-prefix>/push`  | `/api/v1/push`                |
    | `/all_user_stats`             | `/distributor/all_user_stats` |
    | `/ha-tracker`                 | `/distributor/ha_tracker`     |

  * Ingester endpoints

    | Legacy          | Alternative           |
    | --------------- | --------------------- |
    | `/ring`         | `/ingester/ring`      |
    | `/shutdown`     | `/ingester/shutdown`  |
    | `/flush`        | `/ingester/flush`     |
    | `/push`         | `/ingester/push`      |

  * Ruler endpoints

    | Legacy                                                | Alternative                                         | Alternative #2 (not available before Mimir 2.0.0)                    |
    | ----------------------------------------------------- | --------------------------------------------------- | ------------------------------------------------------------------- |
    | `/<legacy-http-prefix>/api/v1/rules`                  | `<prometheus-http-prefix>/api/v1/rules`             |                                                                     |
    | `/<legacy-http-prefix>/api/v1/alerts`                 | `<prometheus-http-prefix>/api/v1/alerts`            |                                                                     |
    | `/<legacy-http-prefix>/rules`                         | `/api/v1/rules` (see below)                         |  `<prometheus-http-prefix>/config/v1/rules`                         |
    | `/<legacy-http-prefix>/rules/{namespace}`             | `/api/v1/rules/{namespace}` (see below)             |  `<prometheus-http-prefix>/config/v1/rules/{namespace}`             |
    | `/<legacy-http-prefix>/rules/{namespace}/{groupName}` | `/api/v1/rules/{namespace}/{groupName}` (see below) |  `<prometheus-http-prefix>/config/v1/rules/{namespace}/{groupName}` |
    | `/<legacy-http-prefix>/rules/{namespace}`             | `/api/v1/rules/{namespace}` (see below)             |  `<prometheus-http-prefix>/config/v1/rules/{namespace}`             |
    | `/<legacy-http-prefix>/rules/{namespace}/{groupName}` | `/api/v1/rules/{namespace}/{groupName}` (see below) |  `<prometheus-http-prefix>/config/v1/rules/{namespace}/{groupName}` |
    | `/<legacy-http-prefix>/rules/{namespace}`             | `/api/v1/rules/{namespace}` (see below)             |  `<prometheus-http-prefix>/config/v1/rules/{namespace}`             |
    | `/ruler_ring`                                         | `/ruler/ring`                                       |                                                                     |

    > __Note:__ The `/api/v1/rules/**` endpoints are considered deprecated with Mimir 2.0.0 and will be removed
    in Mimir 2.2.0. After upgrading to 2.0.0 we recommend switching uses to the equivalent
    `/<prometheus-http-prefix>/config/v1/**` endpoints that Mimir 2.0.0 introduces.

  * Alertmanager endpoints

    | Legacy                      | Alternative                        |
    | --------------------------- | ---------------------------------- |
    | `/<legacy-http-prefix>`     | `/alertmanager`                    |
    | `/status`                   | `/multitenant_alertmanager/status` |

* [CHANGE] Ingester: changed `-ingester.stream-chunks-when-using-blocks` default value from `false` to `true`. #717
* [CHANGE] Ingester: default `-ingester.ring.min-ready-duration` reduced from 1m to 15s. #126
* [CHANGE] Ingester: `-ingester.ring.min-ready-duration` now start counting the delay after the ring's health checks have passed instead of when the ring client was started. #126
* [CHANGE] Ingester: allow experimental ingester max-exemplars setting to be changed dynamically #144
  * CLI flag `-blocks-storage.tsdb.max-exemplars` is renamed to `-ingester.max-global-exemplars-per-user`.
  * YAML `max_exemplars` is moved from `tsdb` to `overrides` and renamed to `max_global_exemplars_per_user`.
* [CHANGE] Ingester: active series metrics `cortex_ingester_active_series` and `cortex_ingester_active_series_custom_tracker` are now removed when their value is zero. #672 #690
* [CHANGE] Ingester: changed default value of `-blocks-storage.tsdb.retention-period` from `6h` to `24h`. #966
* [CHANGE] Ingester: changed default value of `-blocks-storage.tsdb.close-idle-tsdb-timeout` from `0` to `13h`. #967
* [CHANGE] Ingester: changed default value of `-ingester.ring.final-sleep` from `30s` to `0s`. #981
* [CHANGE] Ingester: the following low level settings have been removed: #1153
  * `-ingester-client.expected-labels`
  * `-ingester-client.expected-samples-per-series`
  * `-ingester-client.expected-timeseries`
* [CHANGE] Ingester: following command line options related to ingester ring were renamed: #1155
  * `-consul.*` changed to `-ingester.ring.consul.*`
  * `-etcd.*` changed to `-ingester.ring.etcd.*`
  * `-multi.*` changed to `-ingester.ring.multi.*`
  * `-distributor.excluded-zones` changed to `-ingester.ring.excluded-zones`
  * `-distributor.replication-factor` changed to `-ingester.ring.replication-factor`
  * `-distributor.zone-awareness-enabled` changed to `-ingester.ring.zone-awareness-enabled`
  * `-ingester.availability-zone` changed to `-ingester.ring.instance-availability-zone`
  * `-ingester.final-sleep` changed to `-ingester.ring.final-sleep`
  * `-ingester.heartbeat-period` changed to `-ingester.ring.heartbeat-period`
  * `-ingester.join-after` changed to `-ingester.ring.join-after`
  * `-ingester.lifecycler.ID` changed to `-ingester.ring.instance-id`
  * `-ingester.lifecycler.addr` changed to `-ingester.ring.instance-addr`
  * `-ingester.lifecycler.interface` changed to `-ingester.ring.instance-interface-names`
  * `-ingester.lifecycler.port` changed to `-ingester.ring.instance-port`
  * `-ingester.min-ready-duration` changed to `-ingester.ring.min-ready-duration`
  * `-ingester.num-tokens` changed to `-ingester.ring.num-tokens`
  * `-ingester.observe-period` changed to `-ingester.ring.observe-period`
  * `-ingester.readiness-check-ring-health` changed to `-ingester.ring.readiness-check-ring-health`
  * `-ingester.tokens-file-path` changed to `-ingester.ring.tokens-file-path`
  * `-ingester.unregister-on-shutdown` changed to `-ingester.ring.unregister-on-shutdown`
  * `-ring.heartbeat-timeout` changed to `-ingester.ring.heartbeat-timeout`
  * `-ring.prefix` changed to `-ingester.ring.prefix`
  * `-ring.store` changed to `-ingester.ring.store`
* [CHANGE] Ingester: fields in YAML configuration for ingester ring have been changed: #1155
  * `ingester.lifecycler` changed to `ingester.ring`
  * Fields from `ingester.lifecycler.ring` moved to `ingester.ring`
  * `ingester.lifecycler.address` changed to `ingester.ring.instance_addr`
  * `ingester.lifecycler.id` changed to `ingester.ring.instance_id`
  * `ingester.lifecycler.port` changed to `ingester.ring.instance_port`
  * `ingester.lifecycler.availability_zone` changed to `ingester.ring.instance_availability_zone`
  * `ingester.lifecycler.interface_names` changed to `ingester.ring.instance_interface_names`
* [CHANGE] Distributor: removed the `-distributor.shard-by-all-labels` configuration option. It is now assumed to be true. #698
* [CHANGE] Distributor: change default value of `-distributor.instance-limits.max-inflight-push-requests` to `2000`. #964
* [CHANGE] Distributor: change default value of `-distributor.remote-timeout` from `2s` to `20s`. #970
* [CHANGE] Distributor: removed the `-distributor.extra-query-delay` flag (and its respective YAML config option). #1048
* [CHANGE] Query-frontend: Enable query stats by default, they can still be disabled with `-query-frontend.query-stats-enabled=false`. #83
* [CHANGE] Query-frontend: the `cortex_frontend_mapped_asts_total` metric has been renamed to `cortex_frontend_query_sharding_rewrites_attempted_total`. #150
* [CHANGE] Query-frontend: added `sharded` label to `cortex_query_seconds_total` metric. #235
* [CHANGE] Query-frontend: changed the flag name for controlling query sharding total shards from `-querier.total-shards` to `-query-frontend.query-sharding-total-shards`. #230
* [CHANGE] Query-frontend: flag `-querier.parallelise-shardable-queries` has been renamed to `-query-frontend.parallelize-shardable-queries` #284
* [CHANGE] Query-frontend: removed the deprecated (and unused) `-frontend.cache-split-interval`. Use `-query-frontend.split-queries-by-interval` instead. #587
* [CHANGE] Query-frontend: range query response now omits the `data` field when it's empty (error case) like Prometheus does, previously it was `"data":{"resultType":"","result":null}`. #629
* [CHANGE] Query-frontend: instant queries now honor the `-query-frontend.max-retries-per-request` flag. #630
* [CHANGE] Query-frontend: removed in-memory and Redis cache support. Reason is that these caching backends were just supported by query-frontend, while all other Mimir services only support memcached. #796
  * The following CLI flags (and their respective YAML config options) have been removed:
    * `-frontend.cache.enable-fifocache`
    * `-frontend.redis.*`
    * `-frontend.fifocache.*`
  * The following metrics have been removed:
    * `querier_cache_added_total`
    * `querier_cache_added_new_total`
    * `querier_cache_evicted_total`
    * `querier_cache_entries`
    * `querier_cache_gets_total`
    * `querier_cache_misses_total`
    * `querier_cache_stale_gets_total`
    * `querier_cache_memory_bytes`
    * `cortex_rediscache_request_duration_seconds`
* [CHANGE] Query-frontend: migrated memcached backend client to the same one used in other components (memcached config and metrics are now consistent across all Mimir services). #821
  * The following CLI flags (and their respective YAML config options) have been added:
    * `-query-frontend.results-cache.backend` (set it to `memcached` if `-query-frontend.cache-results=true`)
  * The following CLI flags (and their respective YAML config options) have been changed:
    * `-frontend.memcached.hostname` and `-frontend.memcached.service` have been removed: use `-query-frontend.results-cache.memcached.addresses` instead
  * The following CLI flags (and their respective YAML config options) have been renamed:
    * `-frontend.background.write-back-concurrency` renamed to `-query-frontend.results-cache.memcached.max-async-concurrency`
    * `-frontend.background.write-back-buffer` renamed to `-query-frontend.results-cache.memcached.max-async-buffer-size`
    * `-frontend.memcached.batchsize` renamed to `-query-frontend.results-cache.memcached.max-get-multi-batch-size`
    * `-frontend.memcached.parallelism` renamed to `-query-frontend.results-cache.memcached.max-get-multi-concurrency`
    * `-frontend.memcached.timeout` renamed to `-query-frontend.results-cache.memcached.timeout`
    * `-frontend.memcached.max-item-size` renamed to `-query-frontend.results-cache.memcached.max-item-size`
    * `-frontend.memcached.max-idle-conns` renamed to `-query-frontend.results-cache.memcached.max-idle-connections`
    * `-frontend.compression` renamed to `-query-frontend.results-cache.compression`
  * The following CLI flags (and their respective YAML config options) have been removed:
    * `-frontend.memcached.circuit-breaker-consecutive-failures`: feature removed
    * `-frontend.memcached.circuit-breaker-timeout`: feature removed
    * `-frontend.memcached.circuit-breaker-interval`: feature removed
    * `-frontend.memcached.update-interval`: new setting is hardcoded to 30s
    * `-frontend.memcached.consistent-hash`: new setting is always enabled
    * `-frontend.default-validity` and `-frontend.memcached.expiration`: new setting is hardcoded to 7 days
  * The following metrics have been changed:
    * `cortex_cache_dropped_background_writes_total{name}` changed to `thanos_memcached_operation_skipped_total{name, operation, reason}`
    * `cortex_cache_value_size_bytes{name, method}` changed to `thanos_memcached_operation_data_size_bytes{name}`
    * `cortex_cache_request_duration_seconds{name, method, status_code}` changed to `thanos_memcached_operation_duration_seconds{name, operation}`
    * `cortex_cache_fetched_keys{name}` changed to `thanos_cache_memcached_requests_total{name}`
    * `cortex_cache_hits{name}` changed to `thanos_cache_memcached_hits_total{name}`
    * `cortex_memcache_request_duration_seconds{name, method, status_code}` changed to `thanos_memcached_operation_duration_seconds{name, operation}`
    * `cortex_memcache_client_servers{name}` changed to `thanos_memcached_dns_provider_results{name, addr}`
    * `cortex_memcache_client_set_skip_total{name}` changed to `thanos_memcached_operation_skipped_total{name, operation, reason}`
    * `cortex_dns_lookups_total` changed to `thanos_memcached_dns_lookups_total`
    * For all metrics the value of the "name" label has changed from `frontend.memcached` to `frontend-cache`
  * The following metrics have been removed:
    * `cortex_cache_background_queue_length{name}`
* [CHANGE] Query-frontend: merged `query_range` into `frontend` in the YAML config (keeping the same keys) and renamed flags: #825
  * `-querier.max-retries-per-request` renamed to `-query-frontend.max-retries-per-request`
  * `-querier.split-queries-by-interval` renamed to `-query-frontend.split-queries-by-interval`
  * `-querier.align-querier-with-step` renamed to `-query-frontend.align-querier-with-step`
  * `-querier.cache-results` renamed to `-query-frontend.cache-results`
  * `-querier.parallelise-shardable-queries` renamed to `-query-frontend.parallelize-shardable-queries`
* [CHANGE] Query-frontend: the default value of `-query-frontend.split-queries-by-interval` has changed from `0` to `24h`. #1131
* [CHANGE] Query-frontend: `-frontend.` flags were renamed to `-query-frontend.`: #1167
* [CHANGE] Query-frontend / Query-scheduler: classified the `-query-frontend.querier-forget-delay` and `-query-scheduler.querier-forget-delay` flags (and their respective YAML config options) as experimental. #1208
* [CHANGE] Querier / ruler: Change `-querier.max-fetched-chunks-per-query` configuration to limit to maximum number of chunks that can be fetched in a single query. The number of chunks fetched by ingesters AND long-term storare combined should not exceed the value configured on `-querier.max-fetched-chunks-per-query`. [#4260](https://github.com/cortexproject/cortex/pull/4260)
* [CHANGE] Querier / ruler: Option `-querier.ingester-streaming` has been removed. Querier/ruler now always use streaming method to query ingesters. #204
* [CHANGE] Querier: always fetch labels from store and respect start/end times in request; the option `-querier.query-store-for-labels-enabled` has been removed and is now always on. #518 #1132
* [CHANGE] Querier / ruler: removed the `-store.query-chunk-limit` flag (and its respective YAML config option `max_chunks_per_query`). `-querier.max-fetched-chunks-per-query` (and its respective YAML config option `max_fetched_chunks_per_query`) should be used instead. #705
* [CHANGE] Querier/Ruler: `-querier.active-query-tracker-dir` option has been removed. Active query tracking is now done via Activity tracker configured by `-activity-tracker.filepath` and enabled by default. Limit for max number of concurrent queries (`-querier.max-concurrent`) is now respected even if activity tracking is not enabled. #661 #822
* [CHANGE] Querier/ruler/query-frontend: the experimental `-querier.at-modifier-enabled` CLI flag has been removed and the PromQL `@` modifier is always enabled. #941
* [CHANGE] Querier: removed `-querier.worker-match-max-concurrent` and `-querier.worker-parallelism` CLI flags (and their respective YAML config options). Mimir now behaves like if `-querier.worker-match-max-concurrent` is always enabled and you should configure the max concurrency per querier process using `-querier.max-concurrent` instead. #958
* [CHANGE] Querier: changed default value of `-querier.query-ingesters-within` from `0` to `13h`. #967
* [CHANGE] Querier: rename metric `cortex_query_fetched_chunks_bytes_total` to `cortex_query_fetched_chunk_bytes_total` to be consistent with the limit name. #476
* [CHANGE] Ruler: add two new metrics `cortex_ruler_list_rules_seconds` and `cortex_ruler_load_rule_groups_seconds` to the ruler. #906
* [CHANGE] Ruler: endpoints for listing configured rules now return HTTP status code 200 and an empty map when there are no rules instead of an HTTP 404 and plain text error message. The following endpoints are affected: #456
  * `<prometheus-http-prefix>/config/v1/rules`
  * `<prometheus-http-prefix>/config/v1/rules/{namespace}`
  * `<prometheus-http-prefix>/rules` (deprecated)
  * `<prometheus-http-prefix>/rules/{namespace}` (deprecated)
  * `/api/v1/rules` (deprecated)
  * `/api/v1/rules/{namespace}` (deprecated)
* [CHANGE] Ruler: removed `configdb` support from Ruler backend storages. #15 #38 #819
* [CHANGE] Ruler: removed the support for the deprecated storage configuration via `-ruler.storage.*` CLI flags (and their respective YAML config options). Use `-ruler-storage.*` instead. #628
* [CHANGE] Ruler: set new default limits for rule groups: `-ruler.max-rules-per-rule-group` to 20 (previously 0, disabled) and `-ruler.max-rule-groups-per-tenant` to 70 (previously 0, disabled). #847
* [CHANGE] Ruler: removed `-ruler.enable-sharding` option, and changed default value of `-ruler.ring.store` to `memberlist`. #943
* [CHANGE] Ruler: `-ruler.alertmanager-use-v2` has been removed. The ruler will always use the `v2` endpoints. #954 #1100
* [CHANGE] Ruler: `-experimental.ruler.enable-api` flag has been renamed to `-ruler.enable-api` and is now stable. The default value has also changed from `false` to `true`, so both ruler and alertmanager API are enabled by default. #913 #1065
* [CHANGE] Ruler: add support for [DNS service discovery format](./docs/sources/configuration/arguments.md#dns-service-discovery) for `-ruler.alertmanager-url`. `-ruler.alertmanager-discovery` flag has been removed. URLs following the prior SRV format, will be treated as a static target. To continue using service discovery for these URLs prepend `dnssrvnoa+` to them. #993
  * The following metrics for Alertmanager DNS service discovery are replaced:
    * `prometheus_sd_dns_lookups_total` replaced by `cortex_dns_lookups_total{component="ruler"}`
    * `prometheus_sd_dns_lookup_failures_total` replaced by `cortex_dns_failures_total{component="ruler"}`
* [CHANGE] Ruler: deprecate `/api/v1/rules/**` and `<prometheus-http-prefix/rules/**` configuration API endpoints in favour of `/<prometheus-http-prefix>/config/v1/rules/**`. Deprecated endpoints will be removed in Mimir 2.2.0. Main configuration API endpoints are now `/<prometheus-http-prefix>/config/api/v1/rules/**` introduced in Mimir 2.0.0. #1222
* [CHANGE] Store-gateway: index cache now includes tenant in cache keys, this invalidates previous cached entries. #607
* [CHANGE] Store-gateway: increased memcached index caching TTL from 1 day to 7 days. #718
* [CHANGE] Store-gateway: options `-store-gateway.sharding-enabled` and `-querier.store-gateway-addresses` were removed. Default value of `-store-gateway.sharding-ring.store` is now `memberlist` and default value for `-store-gateway.sharding-ring.wait-stability-min-duration` changed from `1m` to `0` (disabled). #976
* [CHANGE] Compactor: compactor will no longer try to compact blocks that are already marked for deletion. Previously compactor would consider blocks marked for deletion within `-compactor.deletion-delay / 2` period as eligible for compaction. [#4328](https://github.com/cortexproject/cortex/pull/4328)
* [CHANGE] Compactor: Removed support for block deletion marks migration. If you're upgrading from Cortex < 1.7.0 to Mimir, you should upgrade the compactor to Cortex >= 1.7.0 first, run it at least once and then upgrade to Mimir. #122
* [CHANGE] Compactor: removed the `cortex_compactor_group_vertical_compactions_total` metric. #278
* [CHANGE] Compactor: no longer waits for initial blocks cleanup to finish before starting compactions. #282
* [CHANGE] Compactor: removed overlapping sources detection. Overlapping sources may exist due to edge cases (timing issues) when horizontally sharding compactor, but are correctly handled by compactor. #494
* [CHANGE] Compactor: compactor now uses deletion marks from `<tenant>/markers` location in the bucket. Marker files are no longer fetched, only listed. #550
* [CHANGE] Compactor: Default value of `-compactor.block-sync-concurrency` has changed from 20 to 8. This flag is now only used to control number of goroutines for downloading and uploading blocks during compaction. #552
* [CHANGE] Compactor is now included in `all` target (single-binary). #866
* [CHANGE] Compactor: Removed `-compactor.sharding-enabled` option. Sharding in compactor is now always enabled. Default value of `-compactor.ring.store` has changed from `consul` to `memberlist`. Default value of `-compactor.ring.wait-stability-min-duration` is now 0, which disables the feature. #956
* [CHANGE] Alertmanager: removed `-alertmanager.configs.auto-webhook-root` #977
* [CHANGE] Alertmanager: removed `configdb` support from Alertmanager backend storages. #15 #38 #819
* [CHANGE] Alertmanager: Don't count user-not-found errors from replicas as failures in the `cortex_alertmanager_state_fetch_replica_state_failed_total` metric. #190
* [CHANGE] Alertmanager: Use distributor for non-API routes. #213
* [CHANGE] Alertmanager: removed `-alertmanager.storage.*` configuration options, with the exception of the CLI flags `-alertmanager.storage.path` and `-alertmanager.storage.retention`. Use `-alertmanager-storage.*` instead. #632
* [CHANGE] Alertmanager: set default value for `-alertmanager.web.external-url=http://localhost:8080/alertmanager` to match the default configuration. #808 #1067
* [CHANGE] Alertmanager: `-experimental.alertmanager.enable-api` flag has been renamed to `-alertmanager.enable-api` and is now stable. #913
* [CHANGE] Alertmanager: now always runs with sharding enabled; other modes of operation are removed. #1044 #1126
  * The following configuration options are removed:
    * `-alertmanager.sharding-enabled`
    * `-alertmanager.cluster.advertise-address`
    * `-alertmanager.cluster.gossip-interval`
    * `-alertmanager.cluster.listen-address`
    * `-alertmanager.cluster.peers`
    * `-alertmanager.cluster.push-pull-interval`
  * The following configuration options are renamed:
    * `-alertmanager.cluster.peer-timeout` to `-alertmanager.peer-timeout`
* [CHANGE] Alertmanager: the default value of `-alertmanager.sharding-ring.store` is now `memberlist`. #1171
* [CHANGE] Ring: changed default value of `-distributor.ring.store` (Distributor ring) and `-ring.store` (Ingester ring) to `memberlist`. #1046
* [CHANGE] Memberlist: the `memberlist_kv_store_value_bytes` metric has been removed due to values no longer being stored in-memory as encoded bytes. [#4345](https://github.com/cortexproject/cortex/pull/4345)
* [CHANGE] Memberlist: forward only changes, not entire original message. [#4419](https://github.com/cortexproject/cortex/pull/4419)
* [CHANGE] Memberlist: don't accept old tombstones as incoming change, and don't forward such messages to other gossip members. [#4420](https://github.com/cortexproject/cortex/pull/4420)
* [CHANGE] Memberlist: changed probe interval from `1s` to `5s` and probe timeout from `500ms` to `2s`. #563
* [CHANGE] Memberlist: the `name` label on metrics `cortex_dns_failures_total`, `cortex_dns_lookups_total` and `cortex_dns_provider_results` was renamed to `component`. #993
* [CHANGE] Limits: removed deprecated limits for rejecting old samples #799
  This removes the following flags:
  * `-validation.reject-old-samples`
  * `-validation.reject-old-samples.max-age`
* [CHANGE] Limits: removed local limit-related flags in favor of global limits. #725
  The distributor ring is now required, and can be configured via the `distributor.ring.*` flags.
  This removes the following flags:
  * `-distributor.ingestion-rate-strategy` -> will now always use the "global" strategy
  * `-ingester.max-series-per-user` -> set `-ingester.max-global-series-per-user` to `N` times the existing value of `-ingester.max-series-per-user` instead
  * `-ingester.max-series-per-metric` -> set `-ingester.max-global-series-per-metric`  to `N` times the existing value of `-ingester.max-series-per-metric` instead
  * `-ingester.max-metadata-per-user` -> set `-ingester.max-global-metadata-per-user` to `N` times the existing value of `-ingester.max-metadata-per-user` instead
  * `-ingester.max-metadata-per-metric` -> set `-ingester.max-global-metadata-per-metric` to `N` times the existing value of `-ingester.max-metadata-per-metric` instead
  * In the above notes, `N` refers to the number of ingester replicas
  Additionally, default values for the following flags have changed:
  * `-ingester.max-global-series-per-user` from `0` to `150000`
  * `-ingester.max-global-series-per-metric` from `0` to `20000`
  * `-distributor.ingestion-rate-limit` from `25000` to `10000`
  * `-distributor.ingestion-burst-size` from `50000` to `200000`
* [CHANGE] Limits: removed limit `enforce_metric_name`, now behave as if set to `true` always. #686
* [CHANGE] Limits: Option `-ingester.max-samples-per-query` and its YAML field `max_samples_per_query` have been removed. It required `-querier.ingester-streaming` option to be set to false, but since `-querier.ingester-streaming` is removed (always defaulting to true), the limit using it was removed as well. #204 #1132
* [CHANGE] Limits: Set the default max number of inflight ingester push requests (`-ingester.instance-limits.max-inflight-push-requests`) to 30000 in order to prevent clusters from being overwhelmed by request volume or temporary slow-downs. #259
* [CHANGE] Overrides exporter: renamed metric `cortex_overrides` to `cortex_limits_overrides`. #173 #407
* [FEATURE] The following features have been moved from experimental to stable: #913 #1002
  * Alertmanager config API
  * Alertmanager receiver firewall
  * Alertmanager sharding
  * Azure blob storage support
  * Blocks storage bucket index
  * Disable the ring health check in the readiness endpoint (`-ingester.readiness-check-ring-health=false`)
  * Distributor: do not extend writes on unhealthy ingesters
  * Do not unregister ingesters from ring on shutdown (`-ingester.unregister-on-shutdown=false`)
  * HA Tracker: cleanup of old replicas from KV Store
  * Instance limits in ingester and distributor
  * OpenStack Swift storage support
  * Query-frontend: query stats tracking
  * Query-scheduler
  * Querier: tenant federation
  * Ruler config API
  * S3 Server Side Encryption (SSE) using KMS
  * TLS configuration for gRPC, HTTP and etcd clients
  * Zone-aware replication
  * `/labels` API using matchers
  * The following querier limits:
    * `-querier.max-fetched-chunks-per-query`
    * `-querier.max-fetched-chunk-bytes-per-query`
    * `-querier.max-fetched-series-per-query`
  * The following alertmanager limits:
    * Notification rate (`-alertmanager.notification-rate-limit` and `-alertmanager.notification-rate-limit-per-integration`)
    * Dispatcher groups (`-alertmanager.max-dispatcher-aggregation-groups`)
    * User config size (`-alertmanager.max-config-size-bytes`)
    * Templates count in user config (`-alertmanager.max-templates-count`)
    * Max template size (`-alertmanager.max-template-size-bytes`)
* [FEATURE] The endpoints `/api/v1/status/buildinfo`, `<prometheus-http-prefix>/api/v1/status/buildinfo`, and `<alertmanager-http-prefix>/api/v1/status/buildinfo` have been added to display build information and enabled features. #1219 #1240
* [FEATURE] PromQL: added `present_over_time` support. #139
* [FEATURE] Added "Activity tracker" feature which can log ongoing activities from previous Mimir run in case of a crash. It is enabled by default and controlled by the `-activity-tracker.filepath` flag. It can be disabled by setting this path to an empty string. Currently, the Store-gateway, Ruler, Querier, Query-frontend and Ingester components use this feature to track queries. #631 #782 #822 #1121
* [FEATURE] Divide configuration parameters into categories "basic", "advanced", and "experimental". Only flags in the basic category are shown when invoking `-help`, whereas `-help-all` will include flags in all categories (basic, advanced, experimental). #840
* [FEATURE] Querier: Added support for tenant federation to exemplar endpoints. #927
* [FEATURE] Ingester: can expose metrics on active series matching custom trackers configured via `-ingester.active-series-custom-trackers` (or its respective YAML config option). When configured, active series for custom trackers are exposed by the `cortex_ingester_active_series_custom_tracker` metric. #42 #672
* [FEATURE] Ingester: Enable snapshotting of in-memory TSDB on disk during shutdown via `-blocks-storage.tsdb.memory-snapshot-on-shutdown` (experimental). #249
* [FEATURE] Ingester: Added `-blocks-storage.tsdb.isolation-enabled` flag, which allows disabling TSDB isolation feature. This is enabled by default (per TSDB default), but disabling can improve performance of write requests. #512
* [FEATURE] Ingester: Added `-blocks-storage.tsdb.head-chunks-write-queue-size` flag, which allows setting the size of the queue used by the TSDB before m-mapping chunks (experimental). #591
  * Added `cortex_ingester_tsdb_mmap_chunk_write_queue_operations_total` metric to track different operations of this queue.
* [FEATURE] Distributor: Added `-api.skip-label-name-validation-header-enabled` option to allow skipping label name validation on the HTTP write path based on `X-Mimir-SkipLabelNameValidation` header being `true` or not. #390
* [FEATURE] Query-frontend: Add `cortex_query_fetched_series_total` and `cortex_query_fetched_chunks_bytes_total` per-user counters to expose the number of series and bytes fetched as part of queries. These metrics can be enabled with the `-frontend.query-stats-enabled` flag (or its respective YAML config option `query_stats_enabled`). [#4343](https://github.com/cortexproject/cortex/pull/4343)
* [FEATURE] Query-frontend: Add `cortex_query_fetched_chunks_total` per-user counter to expose the number of chunks fetched as part of queries. This metric can be enabled with the `-query-frontend.query-stats-enabled` flag (or its respective YAML config option `query_stats_enabled`). #31
* [FEATURE] Query-frontend: Add query sharding for instant and range queries. You can enable querysharding by setting `-query-frontend.parallelize-shardable-queries` to `true`. The following additional config and exported metrics have been added. #79 #80 #100 #124 #140 #148 #150 #151 #153 #154 #155 #156 #157 #158 #159 #160 #163 #169 #172 #196 #205 #225 #226 #227 #228 #230 #235 #240 #239 #246 #244 #319 #330 #371 #385 #400 #458 #586 #630 #660 #707 #1542
  * New config options:
    * `-query-frontend.query-sharding-total-shards`: The amount of shards to use when doing parallelisation via query sharding.
    * `-query-frontend.query-sharding-max-sharded-queries`: The max number of sharded queries that can be run for a given received query. 0 to disable limit.
    * `-blocks-storage.bucket-store.series-hash-cache-max-size-bytes`: Max size - in bytes - of the in-memory series hash cache in the store-gateway.
    * `-blocks-storage.tsdb.series-hash-cache-max-size-bytes`: Max size - in bytes - of the in-memory series hash cache in the ingester.
  * New exported metrics:
    * `cortex_bucket_store_series_hash_cache_requests_total`
    * `cortex_bucket_store_series_hash_cache_hits_total`
    * `cortex_frontend_query_sharding_rewrites_succeeded_total`
    * `cortex_frontend_sharded_queries_per_query`
  * Renamed metrics:
    * `cortex_frontend_mapped_asts_total` to `cortex_frontend_query_sharding_rewrites_attempted_total`
  * Modified metrics:
    * added `sharded` label to `cortex_query_seconds_total`
  * When query sharding is enabled, the following querier config must be set on query-frontend too:
    * `-querier.max-concurrent`
    * `-querier.timeout`
    * `-querier.max-samples`
    * `-querier.at-modifier-enabled`
    * `-querier.default-evaluation-interval`
    * `-querier.active-query-tracker-dir`
    * `-querier.lookback-delta`
  * Sharding can be dynamically controlled per request using the `Sharding-Control: 64` header. (0 to disable)
  * Sharding can be dynamically controlled per tenant using the limit `query_sharding_total_shards`. (0 to disable)
  * Added `sharded_queries` count to the "query stats" log.
  * The number of shards is adjusted to be compatible with number of compactor shards that are used by a split-and-merge compactor. The querier can use this to avoid querying blocks that cannot have series in a given query shard.
* [FEATURE] Query-Frontend: Added `-query-frontend.cache-unaligned-requests` option to cache responses for requests that do not have step-aligned start and end times. This can improve speed of repeated queries, but can also pollute cache with results that are never reused. #432
* [FEATURE] Querier: Added label names cardinality endpoint `<prefix>/api/v1/cardinality/label_names` that is disabled by default. Can be enabled/disabled via the CLI flag `-querier.cardinality-analysis-enabled` or its respective YAML config option. Configurable on a per-tenant basis. #301 #377 #474
* [FEATURE] Querier: Added label values cardinality endpoint `<prefix>/api/v1/cardinality/label_values` that is disabled by default. Can be enabled/disabled via the CLI flag `-querier.cardinality-analysis-enabled` or its respective YAML config option, and configurable on a per-tenant basis. The maximum number of label names allowed to be queried in a single API call can be controlled via `-querier.label-values-max-cardinality-label-names-per-request`. #332 #395 #474
* [FEATURE] Querier: Added `-store.max-labels-query-length` to restrict the range of `/series`, label-names and label-values requests. #507
* [FEATURE] Ruler: Add new `-ruler.query-stats-enabled` which when enabled will report the `cortex_ruler_query_seconds_total` as a per-user metric that tracks the sum of the wall time of executing queries in the ruler in seconds. [#4317](https://github.com/cortexproject/cortex/pull/4317)
* [FEATURE] Ruler: Added federated rule groups. #533
  * Added `-ruler.tenant-federation.enabled` config flag.
  * Added support for `source_tenants` field on rule groups.
* [FEATURE] Store-gateway: Added `/store-gateway/tenants` and `/store-gateway/tenant/{tenant}/blocks` endpoints that provide functionality that was provided by `tools/listblocks`. #911 #973
* [FEATURE] Compactor: compactor now uses new algorithm that we call "split-and-merge". Previous compaction strategy was removed. With the `split-and-merge` compactor source blocks for a given tenant are grouped into `-compactor.split-groups` number of groups. Each group of blocks is then compacted separately, and is split into `-compactor.split-and-merge-shards` shards (configurable on a per-tenant basis). Compaction of each tenant shards can be horizontally scaled. Number of compactors that work on jobs for single tenant can be limited by using `-compactor.compactor-tenant-shard-size` parameter, or per-tenant `compactor_tenant_shard_size` override.  #275 #281 #282 #283 #288 #290 #303 #307 #317 #323 #324 #328 #353 #368 #479 #820
* [FEATURE] Compactor: Added `-compactor.max-compaction-time` to control how long can compaction for a single tenant take. If compactions for a tenant take longer, no new compactions are started in the same compaction cycle. Running compactions are not stopped however, and may take much longer. #523
* [FEATURE] Compactor: When compactor finds blocks with out-of-order chunks, it will mark them for no-compaction. Blocks marked for no-compaction are ignored in future compactions too. Added metric `cortex_compactor_blocks_marked_for_no_compaction_total` to track number of blocks marked for no-compaction. Added `CortexCompactorSkippedBlocksWithOutOfOrderChunks` alert based on new metric. Markers are only checked from `<tenant>/markers` location, but uploaded to the block directory too. #520 #535 #550
* [FEATURE] Compactor: multiple blocks are now downloaded and uploaded at once, which can shorten compaction process. #552
* [ENHANCEMENT] Exemplars are now emitted for all gRPC calls and many operations tracked by histograms. #180
* [ENHANCEMENT] New options `-server.http-listen-network` and `-server.grpc-listen-network` allow binding as 'tcp4' or 'tcp6'. #180
* [ENHANCEMENT] Query federation: improve performance in MergeQueryable by memoizing labels. #312
* [ENHANCEMENT] Add histogram metrics `cortex_distributor_sample_delay_seconds` and `cortex_ingester_tsdb_sample_out_of_order_delta_seconds` #488
* [ENHANCEMENT] Check internal directory access before starting up. #1217
* [ENHANCEMENT] Azure client: expose option to configure MSI URL and user-assigned identity. #584
* [ENHANCEMENT] Added a new metric `mimir_build_info` to coincide with `cortex_build_info`. The metric `cortex_build_info` has not been removed. #1022
* [ENHANCEMENT] Mimir runs a sanity check of storage config at startup and will fail to start if the sanity check doesn't pass. This is done to find potential config issues before starting up. #1180
* [ENHANCEMENT] Validate alertmanager and ruler storage configurations to ensure they don't use same bucket name and region values as those configured for the blocks storage. #1214
* [ENHANCEMENT] Ingester: added option `-ingester.readiness-check-ring-health` to disable the ring health check in the readiness endpoint. When disabled, the health checks are run against only the ingester itself instead of all ingesters in the ring. #48 #126
* [ENHANCEMENT] Ingester: reduce CPU and memory utilization if remote write requests contains a large amount of "out of bounds" samples. #413
* [ENHANCEMENT] Ingester: reduce CPU and memory utilization when querying chunks from ingesters. #430
* [ENHANCEMENT] Ingester: Expose ingester ring page on ingesters. #654
* [ENHANCEMENT] Distributor: added option `-distributor.excluded-zones` to exclude ingesters running in specific zones both on write and read path. #51
* [ENHANCEMENT] Distributor: add tags to tracing span for distributor push with user, cluster and replica. #210
* [ENHANCEMENT] Distributor: performance optimisations. #212 #217 #242
* [ENHANCEMENT] Distributor: reduce latency when HA-Tracking by doing KVStore updates in the background. #271
* [ENHANCEMENT] Distributor: make distributor inflight push requests count include background calls to ingester. #398
* [ENHANCEMENT] Distributor: silently drop exemplars more than 5 minutes older than samples in the same batch. #544
* [ENHANCEMENT] Distributor: reject exemplars with blank label names or values. The `cortex_discarded_exemplars_total` metric will use the `exemplar_labels_blank` reason in this case. #873
* [ENHANCEMENT] Query-frontend: added `cortex_query_frontend_workers_enqueued_requests_total` metric to track the number of requests enqueued in each query-scheduler. #384
* [ENHANCEMENT] Query-frontend: added `cortex_query_frontend_non_step_aligned_queries_total` to track the total number of range queries with start/end not aligned to step. #347 #357 #582
* [ENHANCEMENT] Query-scheduler: exported summary `cortex_query_scheduler_inflight_requests` tracking total number of inflight requests (both enqueued and processing) in percentile buckets. #675
* [ENHANCEMENT] Querier: can use the `LabelNames` call with matchers, if matchers are provided in the `/labels` API call, instead of using the more expensive `MetricsForLabelMatchers` call as before. #3 #1186
* [ENHANCEMENT] Querier / store-gateway: optimized regex matchers. #319 #334 #355
* [ENHANCEMENT] Querier: when fetching data for specific query-shard, we can ignore some blocks based on compactor-shard ID, since sharding of series by query sharding and compactor is the same. Added metrics: #438 #450
  * `cortex_querier_blocks_found_total`
  * `cortex_querier_blocks_queried_total`
  * `cortex_querier_blocks_with_compactor_shard_but_incompatible_query_shard_total`
* [ENHANCEMENT] Querier / ruler: reduce cpu usage, latency and peak memory consumption. #459 #463 #589
* [ENHANCEMENT] Querier: labels requests now obey `-querier.query-ingesters-within`, making them a little more efficient. #518
* [ENHANCEMENT] Querier: retry store-gateway in case of unexpected failure, instead of failing the query. #1003
* [ENHANCEMENT] Querier / ruler: reduce memory used by streaming queries, particularly in ruler. [#4341](https://github.com/cortexproject/cortex/pull/4341)
* [ENHANCEMENT] Ruler: Using shuffle sharding subring on GetRules API. [#4466](https://github.com/cortexproject/cortex/pull/4466)
* [ENHANCEMENT] Ruler: wait for ruler ring client to self-detect during startup. #990
* [ENHANCEMENT] Store-gateway: added `cortex_bucket_store_sent_chunk_size_bytes` metric, tracking the size of chunks sent from store-gateway to querier. #123
* [ENHANCEMENT] Store-gateway: reduced CPU and memory utilization due to exported metrics aggregation for instances with a large number of tenants. #123 #142
* [ENHANCEMENT] Store-gateway: added an in-memory LRU cache for chunks attributes. Can be enabled setting `-blocks-storage.bucket-store.chunks-cache.attributes-in-memory-max-items=X` where `X` is the max number of items to keep in the in-memory cache. The following new metrics are exposed: #279 #415 #437
  * `cortex_cache_memory_requests_total`
  * `cortex_cache_memory_hits_total`
  * `cortex_cache_memory_items_count`
* [ENHANCEMENT] Store-gateway: log index cache requests to tracing spans. #419
* [ENHANCEMENT] Store-gateway: store-gateway can now ignore blocks with minimum time within `-blocks-storage.bucket-store.ignore-blocks-within` duration. Useful when used together with `-querier.query-store-after`. #502
* [ENHANCEMENT] Store-gateway: label values with matchers now doesn't preload or list series, reducing latency and memory consumption. #534
* [ENHANCEMENT] Store-gateway: the results of `LabelNames()`, `LabelValues()` and `Series(skipChunks=true)` calls are now cached in the index cache. #590
* [ENHANCEMENT] Store-gateway: Added `-store-gateway.sharding-ring.unregister-on-shutdown` option that allows store-gateway to stay in the ring even after shutdown. Defaults to `true`, which is the same as current behaviour. #610 #614
* [ENHANCEMENT] Store-gateway: wait for ring tokens stability instead of ring stability to speed up startup and tests. #620
* [ENHANCEMENT] Compactor: add timeout for waiting on compactor to become ACTIVE in the ring. [#4262](https://github.com/cortexproject/cortex/pull/4262)
* [ENHANCEMENT] Compactor: skip already planned compaction jobs if the tenant doesn't belong to the compactor instance anymore. #303
* [ENHANCEMENT] Compactor: Blocks cleaner will ignore users that it no longer "owns" when sharding is enabled, and user ownership has changed since last scan. #325
* [ENHANCEMENT] Compactor: added `-compactor.compaction-jobs-order` support to configure which compaction jobs should run first for a given tenant (in case there are multiple ones). Supported values are: `smallest-range-oldest-blocks-first` (default), `newest-blocks-first`. #364
* [ENHANCEMENT] Compactor: delete blocks marked for deletion faster. #490
* [ENHANCEMENT] Compactor: expose low-level concurrency options for compactor: `-compactor.max-opening-blocks-concurrency`, `-compactor.max-closing-blocks-concurrency`, `-compactor.symbols-flushers-concurrency`. #569 #701
* [ENHANCEMENT] Compactor: expand compactor logs to include total compaction job time, total time for uploads and block counts. #549
* [ENHANCEMENT] Ring: allow experimental configuration of disabling of heartbeat timeouts by setting the relevant configuration value to zero. Applies to the following: [#4342](https://github.com/cortexproject/cortex/pull/4342)
  * `-distributor.ring.heartbeat-timeout`
  * `-ingester.ring.heartbeat-timeout`
  * `-ruler.ring.heartbeat-timeout`
  * `-alertmanager.sharding-ring.heartbeat-timeout`
  * `-compactor.ring.heartbeat-timeout`
  * `-store-gateway.sharding-ring.heartbeat-timeout`
* [ENHANCEMENT] Ring: allow heartbeats to be explicitly disabled by setting the interval to zero. This is considered experimental. This applies to the following configuration options: [#4344](https://github.com/cortexproject/cortex/pull/4344)
  * `-distributor.ring.heartbeat-period`
  * `-ingester.ring.heartbeat-period`
  * `-ruler.ring.heartbeat-period`
  * `-alertmanager.sharding-ring.heartbeat-period`
  * `-compactor.ring.heartbeat-period`
  * `-store-gateway.sharding-ring.heartbeat-period`
* [ENHANCEMENT] Memberlist: optimized receive path for processing ring state updates, to help reduce CPU utilization in large clusters. [#4345](https://github.com/cortexproject/cortex/pull/4345)
* [ENHANCEMENT] Memberlist: expose configuration of memberlist packet compression via `-memberlist.compression-enabled`. [#4346](https://github.com/cortexproject/cortex/pull/4346)
* [ENHANCEMENT] Memberlist: Add `-memberlist.advertise-addr` and `-memberlist.advertise-port` options for setting the address to advertise to other members of the cluster to enable NAT traversal. #260
* [ENHANCEMENT] Memberlist: reduce CPU utilization for rings with a large number of members. #537 #563 #634
* [ENHANCEMENT] Overrides exporter: include additional limits in the per-tenant override exporter. The following limits have been added to the `cortex_limit_overrides` metric: #21
  * `max_fetched_series_per_query`
  * `max_fetched_chunk_bytes_per_query`
  * `ruler_max_rules_per_rule_group`
  * `ruler_max_rule_groups_per_tenant`
* [ENHANCEMENT] Overrides exporter: add a metrics `cortex_limits_defaults` to expose the default values of limits. #173
* [ENHANCEMENT] Overrides exporter: Add `max_fetched_chunks_per_query` and `max_global_exemplars_per_user` limits to the default and per-tenant limits exported as metrics. #471 #515
* [ENHANCEMENT] Upgrade Go to 1.17.8. #1347 #1381
* [ENHANCEMENT] Upgrade Docker base images to `alpine:3.15.0`. #1348
* [BUGFIX] Azure storage: only create HTTP client once, to reduce memory utilization. #605
* [BUGFIX] Ingester: fixed ingester stuck on start up (LEAVING ring state) when `-ingester.ring.heartbeat-period=0` and `-ingester.unregister-on-shutdown=false`. [#4366](https://github.com/cortexproject/cortex/pull/4366)
* [BUGFIX] Ingester: prevent any reads or writes while the ingester is stopping. This will prevent accessing TSDB blocks once they have been already closed. [#4304](https://github.com/cortexproject/cortex/pull/4304)
* [BUGFIX] Ingester: TSDB now waits for pending readers before truncating Head block, fixing the `chunk not found` error and preventing wrong query results. #16
* [BUGFIX] Ingester: don't create TSDB or appender if no samples are sent by a tenant. #162
* [BUGFIX] Ingester: fix out-of-order chunks in TSDB head in-memory series after WAL replay in case some samples were appended to TSDB WAL before series. #530
* [BUGFIX] Distributor: when cleaning up obsolete elected replicas from KV store, HA tracker didn't update number of cluster per user correctly. [#4336](https://github.com/cortexproject/cortex/pull/4336)
* [BUGFIX] Distributor: fix bug in query-exemplar where some results would get dropped. #583
* [BUGFIX] Query-frontend: Fixes @ modifier functions (start/end) when splitting queries by time. #206
* [BUGFIX] Query-frontend: Ensure query_range requests handled by the query-frontend return JSON formatted errors. #360 #499
* [BUGFIX] Query-frontend: don't reuse cached results for queries that are not step-aligned. #424
* [BUGFIX] Query-frontend: fix API error messages that were mentioning Prometheus `--enable-feature=promql-negative-offset` and `--enable-feature=promql-at-modifier` flags. #688
* [BUGFIX] Query-frontend: worker's cancellation channels are now buffered to ensure that all request cancellations are properly handled. #741
* [BUGFIX] Querier: fixed `/api/v1/user_stats` endpoint. When zone-aware replication is enabled, `MaxUnavailableZones` param is used instead of `MaxErrors`, so setting `MaxErrors = 0` doesn't make the Querier wait for all Ingesters responses. #474
* [BUGFIX] Querier: Disable query scheduler SRV DNS lookup. #689
* [BUGFIX] Ruler: fixed counting of PromQL evaluation errors as user-errors when updating `cortex_ruler_queries_failed_total`. [#4335](https://github.com/cortexproject/cortex/pull/4335)
* [BUGFIX] Ruler: fix formatting of rule groups in `/ruler/rule_groups` endpoint. #655
* [BUGFIX] Ruler: do not log `unable to read rules directory` at startup if the directory hasn't been created yet. #1058
* [BUGFIX] Ruler: enable Prometheus-compatible endpoints regardless of `-ruler.enable-api`. The flag now only controls the configuration API. This is what the config flag description stated, but not what was happening. #1216
* [BUGFIX] Compactor: fixed panic while collecting Prometheus metrics. #28
* [BUGFIX] Compactor: compactor should now be able to correctly mark blocks for deletion and no-compaction, if such marking was previously interrupted. #1015
* [BUGFIX] Alertmanager: remove stale template files. #4495
* [BUGFIX] Alertmanager: don't replace user configurations with blank fallback configurations (when enabled), particularly during scaling up/down instances when sharding is enabled. #224
* [BUGFIX] Ring: multi KV runtime config changes are now propagated to all rings, not just ingester ring. #1047
* [BUGFIX] Memberlist: fixed corrupted packets when sending compound messages with more than 255 messages or messages bigger than 64KB. #551
* [BUGFIX] Overrides exporter: successfully startup even if runtime config is not set. #1056
* [BUGFIX] Fix internal modules to wait for other modules depending on them before stopping. #1472

### Mixin

_Changes since `grafana/cortex-jsonnet` `1.9.0`._

* [CHANGE] Removed chunks storage support from mixin. #641 #643 #645 #811 #812 #813
  * Removed `tsdb.libsonnet`: no need to import it anymore (its content is already automatically included when using Jsonnet)
  * Removed the following fields from `_config`:
    * `storage_engine` (defaults to `blocks`)
    * `chunk_index_backend`
    * `chunk_store_backend`
  * Removed schema config map
  * Removed the following dashboards:
    * "Cortex / Chunks"
    * "Cortex / WAL"
    * "Cortex / Blocks vs Chunks"
  * Removed the following alerts:
    * `CortexOldChunkInMemory`
    * `CortexCheckpointCreationFailed`
    * `CortexCheckpointDeletionFailed`
    * `CortexProvisioningMemcachedTooSmall`
    * `CortexWALCorruption`
    * `CortexTableSyncFailure`
    * `CortexTransferFailed`
  * Removed the following recording rules:
    * `cortex_chunk_store_index_lookups_per_query`
    * `cortex_chunk_store_series_pre_intersection_per_query`
    * `cortex_chunk_store_series_post_intersection_per_query`
    * `cortex_chunk_store_chunks_per_query`
    * `cortex_bigtable_request_duration_seconds`
    * `cortex_cassandra_request_duration_seconds`
    * `cortex_dynamo_request_duration_seconds`
    * `cortex_database_request_duration_seconds`
    * `cortex_gcs_request_duration_seconds`
* [CHANGE] Update grafana-builder dependency: use $__rate_interval in qpsPanel and latencyPanel. [#372](https://github.com/grafana/cortex-jsonnet/pull/372)
* [CHANGE] `namespace` template variable in dashboards now only selects namespaces for selected clusters. [#311](https://github.com/grafana/cortex-jsonnet/pull/311)
* [CHANGE] `CortexIngesterRestarts` alert severity changed from `critical` to `warning`. [#321](https://github.com/grafana/cortex-jsonnet/pull/321)
* [CHANGE] Dashboards: added overridable `job_labels` and `cluster_labels` to the configuration object as label lists to uniquely identify jobs and clusters in the metric names and group-by lists in dashboards. [#319](https://github.com/grafana/cortex-jsonnet/pull/319)
* [CHANGE] Dashboards: `alert_aggregation_labels` has been removed from the configuration and overriding this value has been deprecated. Instead the labels are now defined by the `cluster_labels` list, and should be overridden accordingly through that list. [#319](https://github.com/grafana/cortex-jsonnet/pull/319)
* [CHANGE] Renamed `CortexCompactorHasNotUploadedBlocksSinceStart` to `CortexCompactorHasNotUploadedBlocks`. [#334](https://github.com/grafana/cortex-jsonnet/pull/334)
* [CHANGE] Renamed `CortexCompactorRunFailed` to `CortexCompactorHasNotSuccessfullyRunCompaction`. [#334](https://github.com/grafana/cortex-jsonnet/pull/334)
* [CHANGE] Renamed `CortexInconsistentConfig` alert to `CortexInconsistentRuntimeConfig` and increased severity to `critical`. [#335](https://github.com/grafana/cortex-jsonnet/pull/335)
* [CHANGE] Increased `CortexBadRuntimeConfig` alert severity to `critical` and removed support for `cortex_overrides_last_reload_successful` metric (was removed in Cortex 1.3.0). [#335](https://github.com/grafana/cortex-jsonnet/pull/335)
* [CHANGE] Grafana 'min step' changed to 15s so dashboard show better detail. [#340](https://github.com/grafana/cortex-jsonnet/pull/340)
* [CHANGE] Replace `CortexRulerFailedEvaluations` with two new alerts: `CortexRulerTooManyFailedPushes` and `CortexRulerTooManyFailedQueries`. [#347](https://github.com/grafana/cortex-jsonnet/pull/347)
* [CHANGE] Removed `CortexCacheRequestErrors` alert. This alert was not working because the legacy Cortex cache client instrumentation doesn't track errors. [#346](https://github.com/grafana/cortex-jsonnet/pull/346)
* [CHANGE] Removed `CortexQuerierCapacityFull` alert. [#342](https://github.com/grafana/cortex-jsonnet/pull/342)
* [CHANGE] Changes blocks storage alerts to group metrics by the configured `cluster_labels` (supporting the deprecated `alert_aggregation_labels`). [#351](https://github.com/grafana/cortex-jsonnet/pull/351)
* [CHANGE] Increased `CortexIngesterReachingSeriesLimit` critical alert threshold from 80% to 85%. [#363](https://github.com/grafana/cortex-jsonnet/pull/363)
* [CHANGE] Changed default `job_names` for query-frontend, query-scheduler and querier to match custom deployments too. [#376](https://github.com/grafana/cortex-jsonnet/pull/376)
* [CHANGE] Split `cortex_api` recording rule group into three groups. This is a workaround for large clusters where this group can become slow to evaluate. [#401](https://github.com/grafana/cortex-jsonnet/pull/401)
* [CHANGE] Increased `CortexIngesterReachingSeriesLimit` warning threshold from 70% to 80% and critical threshold from 85% to 90%. [#404](https://github.com/grafana/cortex-jsonnet/pull/404)
* [CHANGE] Raised `CortexKVStoreFailure` alert severity from warning to critical. #493
* [CHANGE] Increase `CortexRolloutStuck` alert "for" duration from 15m to 30m. #493 #573
* [CHANGE] The Alertmanager and Ruler compiled dashboards (`alertmanager.json` and `ruler.json`) have been respectively renamed to `mimir-alertmanager.json` and `mimir-ruler.json`. #869
* [CHANGE] Removed `cortex_overrides_metric` from `_config`. #871
* [CHANGE] Renamed recording rule groups (`cortex_` prefix changed to `mimir_`). #871
* [CHANGE] Alerts name prefix has been changed from `Cortex` to `Mimir` (eg. alert `CortexIngesterUnhealthy` has been renamed to `MimirIngesterUnhealthy`). #879
* [CHANGE] Enabled resources dashboards by default. Can be disabled setting `resources_dashboards_enabled` config field to `false`. #920
* [FEATURE] Added `Cortex / Overrides` dashboard, displaying default limits and per-tenant overrides applied to Mimir. #673
* [FEATURE] Added `Mimir / Tenants` and `Mimir / Top tenants` dashboards, displaying user-based metrics. #776
* [FEATURE] Added querier autoscaling panels and alerts. #1006 #1016
* [FEATURE] Mimir / Top tenants dashboard now has tenants ranked by rule group size and evaluation time. #1338
* [ENHANCEMENT] cortex-mixin: Make `cluster_namespace_deployment:kube_pod_container_resource_requests_{cpu_cores,memory_bytes}:sum` backwards compatible with `kube-state-metrics` v2.0.0. [#317](https://github.com/grafana/cortex-jsonnet/pull/317)
* [ENHANCEMENT] Cortex-mixin: Include `cortex-gw-internal` naming variation in default `gateway` job names. [#328](https://github.com/grafana/cortex-jsonnet/pull/328)
* [ENHANCEMENT] Ruler dashboard: added object storage metrics. [#354](https://github.com/grafana/cortex-jsonnet/pull/354)
* [ENHANCEMENT] Alertmanager dashboard: added object storage metrics. [#354](https://github.com/grafana/cortex-jsonnet/pull/354)
* [ENHANCEMENT] Added documentation text panels and descriptions to reads and writes dashboards. [#324](https://github.com/grafana/cortex-jsonnet/pull/324)
* [ENHANCEMENT] Dashboards: defined container functions for common resources panels: containerDiskWritesPanel, containerDiskReadsPanel, containerDiskSpaceUtilization. [#331](https://github.com/grafana/cortex-jsonnet/pull/331)
* [ENHANCEMENT] cortex-mixin: Added `alert_excluded_routes` config to exclude specific routes from alerts. [#338](https://github.com/grafana/cortex-jsonnet/pull/338)
* [ENHANCEMENT] Added `CortexMemcachedRequestErrors` alert. [#346](https://github.com/grafana/cortex-jsonnet/pull/346)
* [ENHANCEMENT] Ruler dashboard: added "Per route p99 latency" panel in the "Configuration API" row. [#353](https://github.com/grafana/cortex-jsonnet/pull/353)
* [ENHANCEMENT] Increased the `for` duration of the `CortexIngesterReachingSeriesLimit` warning alert to 3h. [#362](https://github.com/grafana/cortex-jsonnet/pull/362)
* [ENHANCEMENT] Added a new tier (`medium_small_user`) so we have another tier between 100K and 1Mil active series. [#364](https://github.com/grafana/cortex-jsonnet/pull/364)
* [ENHANCEMENT] Extend Alertmanager dashboard: [#313](https://github.com/grafana/cortex-jsonnet/pull/313)
  * "Tenants" stat panel - shows number of discovered tenant configurations.
  * "Replication" row - information about the replication of tenants/alerts/silences over instances.
  * "Tenant Configuration Sync" row - information about the configuration sync procedure.
  * "Sharding Initial State Sync" row - information about the initial state sync procedure when sharding is enabled.
  * "Sharding Runtime State Sync" row - information about various state operations which occur when sharding is enabled (replication, fetch, marge, persist).
* [ENHANCEMENT] Update gsutil command for `not healthy index found` playbook [#370](https://github.com/grafana/cortex-jsonnet/pull/370)
* [ENHANCEMENT] Added Alertmanager alerts and playbooks covering configuration syncs and sharding operation: [#377 [#378](https://github.com/grafana/cortex-jsonnet/pull/378)
  * `CortexAlertmanagerSyncConfigsFailing`
  * `CortexAlertmanagerRingCheckFailing`
  * `CortexAlertmanagerPartialStateMergeFailing`
  * `CortexAlertmanagerReplicationFailing`
  * `CortexAlertmanagerPersistStateFailing`
  * `CortexAlertmanagerInitialSyncFailed`
* [ENHANCEMENT] Add recording rules to improve responsiveness of Alertmanager dashboard. [#387](https://github.com/grafana/cortex-jsonnet/pull/387)
* [ENHANCEMENT] Add `CortexRolloutStuck` alert. [#405](https://github.com/grafana/cortex-jsonnet/pull/405)
* [ENHANCEMENT] Added `CortexKVStoreFailure` alert. [#406](https://github.com/grafana/cortex-jsonnet/pull/406)
* [ENHANCEMENT] Use configured `ruler` jobname for ruler dashboard panels. [#409](https://github.com/grafana/cortex-jsonnet/pull/409)
* [ENHANCEMENT] Add ability to override `datasource` for generated dashboards. [#407](https://github.com/grafana/cortex-jsonnet/pull/407)
* [ENHANCEMENT] Use alertmanager jobname for alertmanager dashboard panels [#411](https://github.com/grafana/cortex-jsonnet/pull/411)
* [ENHANCEMENT] Added `CortexDistributorReachingInflightPushRequestLimit` alert. [#408](https://github.com/grafana/cortex-jsonnet/pull/408)
* [ENHANCEMENT] Added `CortexReachingTCPConnectionsLimit` alert. #403
* [ENHANCEMENT] Added "Cortex / Writes Networking" and "Cortex / Reads Networking" dashboards. #405
* [ENHANCEMENT] Improved "Queue length" panel in "Cortex / Queries" dashboard. #408
* [ENHANCEMENT] Add `CortexDistributorReachingInflightPushRequestLimit` alert and playbook. #401
* [ENHANCEMENT] Added "Recover accidentally deleted blocks (Google Cloud specific)" playbook. #475
* [ENHANCEMENT] Added support to multi-zone store-gateway deployments. #608 #615
* [ENHANCEMENT] Show supplementary alertmanager services in the Rollout Progress dashboard. #738 #855
* [ENHANCEMENT] Added `mimir` to default job names. This makes dashboards and alerts working when Mimir is installed in single-binary mode and the deployment is named `mimir`. #921
* [ENHANCEMENT] Introduced a new alert for the Alertmanager: `MimirAlertmanagerAllocatingTooMuchMemory`. It has two severities based on the memory usage against limits, a `warning` level at 80% and a `critical` level at 90%. #1206
* [ENHANCEMENT] Faster memcached cache requests. #2720
* [BUGFIX] Fixed `CortexIngesterHasNotShippedBlocks` alert false positive in case an ingester instance had ingested samples in the past, then no traffic was received for a long period and then it started receiving samples again. [#308](https://github.com/grafana/cortex-jsonnet/pull/308)
* [BUGFIX] Fixed `CortexInconsistentRuntimeConfig` metric. [#335](https://github.com/grafana/cortex-jsonnet/pull/335)
* [BUGFIX] Fixed scaling dashboard to correctly work when a Cortex service deployment spans across multiple zones (a zone is expected to have the `zone-[a-z]` suffix). [#365](https://github.com/grafana/cortex-jsonnet/pull/365)
* [BUGFIX] Fixed rollout progress dashboard to correctly work when a Cortex service deployment spans across multiple zones (a zone is expected to have the `zone-[a-z]` suffix). [#366](https://github.com/grafana/cortex-jsonnet/pull/366)
* [BUGFIX] Fixed rollout progress dashboard to include query-scheduler too. [#376](https://github.com/grafana/cortex-jsonnet/pull/376)
* [BUGFIX] Upstream recording rule `node_namespace_pod_container:container_cpu_usage_seconds_total:sum_irate` renamed. [#379](https://github.com/grafana/cortex-jsonnet/pull/379)
* [BUGFIX] Fixed writes/reads/alertmanager resources dashboards to use `$._config.job_names.gateway`. [#403](https://github.com/grafana/cortex-jsonnet/pull/403)
* [BUGFIX] Span the annotation.message in alerts as YAML multiline strings. [#412](https://github.com/grafana/cortex-jsonnet/pull/412)
* [BUGFIX] Fixed "Instant queries / sec" in "Cortex / Reads" dashboard. #445
* [BUGFIX] Fixed and added missing KV store panels in Writes, Reads, Ruler and Compactor dashboards. #448
* [BUGFIX] Fixed Alertmanager dashboard when alertmanager is running as part of single binary. #1064
* [BUGFIX] Fixed Ruler dashboard when ruler is running as part of single binary. #1260
* [BUGFIX] Query-frontend: fixed bad querier status code mapping with query-sharding enabled. #1227

### Jsonnet

_Changes since `grafana/cortex-jsonnet` `1.9.0`._

* [CHANGE] Removed chunks storage support. #639
  * Removed the following fields from `_config`:
    * `storage_engine` (defaults to `blocks`)
    * `querier_second_storage_engine` (not supported anymore)
    * `table_manager_enabled`, `table_prefix`
    * `memcached_index_writes_enabled` and `memcached_index_writes_max_item_size_mb`
    * `storeMemcachedChunksConfig`
    * `storeConfig`
    * `max_chunk_idle`
    * `schema` (the schema configmap is still added for backward compatibility reasons)
    * `bigtable_instance` and `bigtable_project`
    * `client_configs`
    * `enabledBackends`
    * `storage_backend`
    * `cassandra_addresses`
    * `s3_bucket_name`
    * `ingester_deployment_without_wal` (was only used by chunks storage)
    * `ingester` (was only used to configure chunks storage WAL)
  * Removed the following CLI flags from `ingester_args`:
    * `ingester.max-chunk-age`
    * `ingester.max-stale-chunk-idle`
    * `ingester.max-transfer-retries`
    * `ingester.retain-period`
* [CHANGE] Changed `overrides-exporter.libsonnet` from being based on cortex-tools to Mimir `overrides-exporter` target. #646
* [CHANGE] Store gateway: set `-blocks-storage.bucket-store.index-cache.memcached.max-get-multi-concurrency`,
  `-blocks-storage.bucket-store.chunks-cache.memcached.max-get-multi-concurrency`,
  `-blocks-storage.bucket-store.metadata-cache.memcached.max-get-multi-concurrency`,
  `-blocks-storage.bucket-store.index-cache.memcached.max-idle-connections`,
  `-blocks-storage.bucket-store.chunks-cache.memcached.max-idle-connections`,
  `-blocks-storage.bucket-store.metadata-cache.memcached.max-idle-connections` to 100 [#414](https://github.com/grafana/cortex-jsonnet/pull/414)
* [CHANGE] Alertmanager: mounted overrides configmap to alertmanager too. [#315](https://github.com/grafana/cortex-jsonnet/pull/315)
* [CHANGE] Memcached: upgraded memcached from `1.5.17` to `1.6.9`. [#316](https://github.com/grafana/cortex-jsonnet/pull/316)
* [CHANGE] Store-gateway: increased memory request and limit respectively from 6GB / 6GB to 12GB / 18GB. [#322](https://github.com/grafana/cortex-jsonnet/pull/322)
* [CHANGE] Store-gateway: increased `-blocks-storage.bucket-store.max-chunk-pool-bytes` from 2GB (default) to 12GB. [#322](https://github.com/grafana/cortex-jsonnet/pull/322)
* [CHANGE] Ingester/Ruler: set `-server.grpc-max-send-msg-size-bytes` and `-server.grpc-max-send-msg-size-bytes` to sensible default values (10MB). [#326](https://github.com/grafana/cortex-jsonnet/pull/326)
* [CHANGE] Decreased `-server.grpc-max-concurrent-streams` from 100k to 10k. [#369](https://github.com/grafana/cortex-jsonnet/pull/369)
* [CHANGE] Decreased blocks storage ingesters graceful termination period from 80m to 20m. [#369](https://github.com/grafana/cortex-jsonnet/pull/369)
* [CHANGE] Increase the rules per group and rule groups limits on different tiers. [#396](https://github.com/grafana/cortex-jsonnet/pull/396)
* [CHANGE] Removed `max_samples_per_query` limit, since it only works with chunks and only when using `-distributor.shard-by-all-labels=false`. [#397](https://github.com/grafana/cortex-jsonnet/pull/397)
* [CHANGE] Removed chunks storage query sharding config support. The following config options have been removed: [#398](https://github.com/grafana/cortex-jsonnet/pull/398)
  * `_config` > `queryFrontend` > `shard_factor`
  * `_config` > `queryFrontend` > `sharded_queries_enabled`
  * `_config` > `queryFrontend` > `query_split_factor`
* [CHANGE] Rename ruler_s3_bucket_name and ruler_gcs_bucket_name to ruler_storage_bucket_name: [#415](https://github.com/grafana/cortex-jsonnet/pull/415)
* [CHANGE] Fine-tuned rolling update policy for distributor, querier, query-frontend, query-scheduler. [#420](https://github.com/grafana/cortex-jsonnet/pull/420)
* [CHANGE] Increased memcached metadata/chunks/index-queries max connections from 4k to 16k. [#420](https://github.com/grafana/cortex-jsonnet/pull/420)
* [CHANGE] Disabled step alignment in query-frontend to be compliant with PromQL. [#420](https://github.com/grafana/cortex-jsonnet/pull/420)
* [CHANGE] Do not limit compactor CPU and request a number of cores equal to the configured concurrency. [#420](https://github.com/grafana/cortex-jsonnet/pull/420)
* [CHANGE] Configured split-and-merge compactor. #853
  * The following CLI flags are set on compactor:
    * `-compactor.split-and-merge-shards=0`
    * `-compactor.compactor-tenant-shard-size=1`
    * `-compactor.split-groups=1`
    * `-compactor.max-opening-blocks-concurrency=4`
    * `-compactor.max-closing-blocks-concurrency=2`
    * `-compactor.symbols-flushers-concurrency=4`
  * The following per-tenant overrides have been set on `super_user` and `mega_user` classes:
    ```
    compactor_split_and_merge_shards: 2,
    compactor_tenant_shard_size: 2,
    compactor_split_groups: 2,
    ```
* [CHANGE] The entrypoint file to include has been renamed from `cortex.libsonnet` to `mimir.libsonnet`. #897
* [CHANGE] The default image config field has been renamed from `cortex` to `mimir`. #896
   ```
   {
     _images+:: {
       mimir: '...',
     },
   }
   ```
* [CHANGE] Removed `cortex_` prefix from config fields. #898
  * The following config fields have been renamed:
    * `cortex_bucket_index_enabled` renamed to `bucket_index_enabled`
    * `cortex_compactor_cleanup_interval` renamed to `compactor_cleanup_interval`
    * `cortex_compactor_data_disk_class` renamed to `compactor_data_disk_class`
    * `cortex_compactor_data_disk_size` renamed to `compactor_data_disk_size`
    * `cortex_compactor_max_concurrency` renamed to `compactor_max_concurrency`
    * `cortex_distributor_allow_multiple_replicas_on_same_node` renamed to `distributor_allow_multiple_replicas_on_same_node`
    * `cortex_ingester_data_disk_class` renamed to `ingester_data_disk_class`
    * `cortex_ingester_data_disk_size` renamed to `ingester_data_disk_size`
    * `cortex_querier_allow_multiple_replicas_on_same_node` renamed to `querier_allow_multiple_replicas_on_same_node`
    * `cortex_query_frontend_allow_multiple_replicas_on_same_node` renamed to `query_frontend_allow_multiple_replicas_on_same_node`
    * `cortex_query_sharding_enabled` renamed to `query_sharding_enabled`
    * `cortex_query_sharding_msg_size_factor` renamed to `query_sharding_msg_size_factor`
    * `cortex_ruler_allow_multiple_replicas_on_same_node` renamed to `ruler_allow_multiple_replicas_on_same_node`
    * `cortex_store_gateway_data_disk_class` renamed to `store_gateway_data_disk_class`
    * `cortex_store_gateway_data_disk_size` renamed to `store_gateway_data_disk_size`
* [CHANGE] The overrides configmap default mountpoint has changed from `/etc/cortex` to `/etc/mimir`. It can be customized via the `overrides_configmap_mountpoint` config field. #899
* [CHANGE] Enabled in the querier the features to query label names with matchers, PromQL at modifier and query long-term storage for labels. #905
* [CHANGE] Reduced TSDB blocks retention on ingesters disk from 96h to 24h. #905
* [CHANGE] Enabled closing of idle TSDB in ingesters. #905
* [CHANGE] Disabled TSDB isolation in ingesters for better performances. #905
* [CHANGE] Changed log level of querier, query-frontend, query-scheduler and alertmanager from `debug` to `info`. #905
* [CHANGE] Enabled attributes in-memory cache in store-gateway. #905
* [CHANGE] Configured store-gateway to not load blocks containing samples more recent than 10h (because such samples are queried from ingesters). #905
* [CHANGE] Dynamically compute `-compactor.deletion-delay` based on other settings, in order to reduce the deletion delay as much as possible and lower the number of live blocks in the storage. #907
* [CHANGE] The config field `distributorConfig` has been renamed to `ingesterRingClientConfig`. Config field `ringClient` has been removed in favor of `ingesterRingClientConfig`. #997 #1057
* [CHANGE] Gossip.libsonnet has been fixed to modify all ring configurations, not only the ingester ring config. Furthermore it now supports migration via multi KV store. #1057 #1099
* [CHANGE] Changed the default of `bucket_index_enabled` to `true`. #924
* [CHANGE] Remove the support for the test-exporter. #1133
* [CHANGE] Removed `$.distributor_deployment_labels`, `$.ingester_deployment_labels` and `$.querier_deployment_labels` fields, that were used by gossip.libsonnet to inject additional label. Now the label is injected directly into pods of statefulsets and deployments. #1297
* [CHANGE] Disabled `-ingester.readiness-check-ring-health`. #1352
* [CHANGE] Changed Alertmanager CPU request from `100m` to `2` cores, and memory request from `1Gi` to `10Gi`. Set Alertmanager memory limit to `15Gi`. #1206
* [CHANGE] gossip.libsonnet has been renamed to memberlist.libsonnet, and is now imported by default. Use of memberlist for ring is enabled by setting `_config.memberlist_ring_enabled` to true. #1526
* [FEATURE] Added query sharding support. It can be enabled setting `cortex_query_sharding_enabled: true` in the `_config` object. #653
* [FEATURE] Added shuffle-sharding support. It can be enabled and configured using the following config: #902
   ```
   _config+:: {
     shuffle_sharding:: {
       ingester_write_path_enabled: true,
       ingester_read_path_enabled: true,
       querier_enabled: true,
       ruler_enabled: true,
       store_gateway_enabled: true,
     },
   }
   ```
* [FEATURE] Added multi-zone ingesters and store-gateways support. #1352 #1552
* [ENHANCEMENT] Add overrides config to compactor. This allows setting retention configs per user. [#386](https://github.com/grafana/cortex-jsonnet/pull/386)
* [ENHANCEMENT] Added 256MB memory ballast to querier. [#369](https://github.com/grafana/cortex-jsonnet/pull/369)
* [ENHANCEMENT] Update `etcd-operator` to latest version (see https://github.com/grafana/jsonnet-libs/pull/480). [#263](https://github.com/grafana/cortex-jsonnet/pull/263)
* [ENHANCEMENT] Add support for Azure storage in Alertmanager configuration. [#381](https://github.com/grafana/cortex-jsonnet/pull/381)
* [ENHANCEMENT] Add support for running Alertmanager in sharding mode. [#394](https://github.com/grafana/cortex-jsonnet/pull/394)
* [ENHANCEMENT] Allow to customize PromQL engine settings via `queryEngineConfig`. [#399](https://github.com/grafana/cortex-jsonnet/pull/399)
* [ENHANCEMENT] Define Azure object storage ruler args. [#416](https://github.com/grafana/cortex-jsonnet/pull/416)
* [ENHANCEMENT] Added the following config options to allow to schedule multiple replicas of the same service on the same node: [#418](https://github.com/grafana/cortex-jsonnet/pull/418)
  * `cortex_distributor_allow_multiple_replicas_on_same_node`
  * `cortex_ruler_allow_multiple_replicas_on_same_node`
  * `cortex_querier_allow_multiple_replicas_on_same_node`
  * `cortex_query_frontend_allow_multiple_replicas_on_same_node`
* [BUGFIX] Alertmanager: fixed `--alertmanager.cluster.peers` CLI flag passed to alertmanager when HA is enabled. [#329](https://github.com/grafana/cortex-jsonnet/pull/329)
* [BUGFIX] Fixed `-distributor.extend-writes` setting on ruler when `unregister_ingesters_on_shutdown` is disabled. [#369](https://github.com/grafana/cortex-jsonnet/pull/369)
* [BUGFIX] Treat `compactor_blocks_retention_period` type as string rather than int.[#395](https://github.com/grafana/cortex-jsonnet/pull/395)
* [BUGFIX] Pass `-ruler-storage.s3.endpoint` to ruler when using S3. [#421](https://github.com/grafana/cortex-jsonnet/pull/421)
* [BUGFIX] Remove service selector on label `gossip_ring_member` from other services than `gossip-ring`. [#1008](https://github.com/grafana/mimir/pull/1008)
* [BUGFIX] Rename `-ingester.readiness-check-ring-health` to `-ingester.ring.readiness-check-ring-health`, to reflect current name of flag. #1460

### Mimirtool

_Changes since cortextool `0.10.7`._

* [CHANGE] The following environment variables have been renamed: #883
  * `CORTEX_ADDRESS` to `MIMIR_ADDRESS`
  * `CORTEX_API_USER` to `MIMIR_API_USER`
  * `CORTEX_API_KEY` to `MIMIR_API_KEY`
  * `CORTEX_TENANT_ID` to `MIMIR_TENANT_ID`
  * `CORTEX_TLS_CA_PATH` to `MIMIR_TLS_CA_PATH`
  * `CORTEX_TLS_CERT_PATH` to `MIMIR_TLS_CERT_PATH`
  * `CORTEX_TLS_KEY_PATH` to `MIMIR_TLS_KEY_PATH`
* [CHANGE] Change `cortex` backend to `mimir`. #883
* [CHANGE] Do not publish `mimirtool` binary for 386 windows architecture. #1263
* [CHANGE] `analyse` command has been renamed to `analyze`. #1318
* [FEATURE] Support Arm64 on Darwin for all binaries (benchtool etc). https://github.com/grafana/cortex-tools/pull/215
* [ENHANCEMENT] Correctly support federated rules. #823
* [BUGFIX] Fix `cortextool rules` legends displaying wrong symbols for updates and deletions. https://github.com/grafana/cortex-tools/pull/226

### Query-tee

_Changes since Cortex `1.10.0`._

* [ENHANCEMENT] Added `/api/v1/query_exemplars` API endpoint support (no results comparison). #168
* [ENHANCEMENT] Add a flag (`--proxy.compare-use-relative-error`) in the query-tee to compare floating point values using relative error. #208
* [ENHANCEMENT] Add a flag (`--proxy.compare-skip-recent-samples`) in the query-tee to skip comparing recent samples. By default samples not older than 1 minute are skipped. #234
* [BUGFIX] Fixes a panic in the query-tee when comparing result. #207
* [BUGFIX] Ensure POST requests are handled correctly #286

### Blocksconvert

_Changes since Cortex `1.10.0`._

* [CHANGE] Blocksconvert tool was removed from Mimir. #637

### Metaconvert

_Changes since Cortex `1.10.0`._

* [CHANGE] `thanosconvert` tool has been renamed to `metaconvert`. `-config.file` option has been removed, while it now requires `-tenant` option to work on single tenant only. It now also preserves labels recognized by Mimir. #1120

### Test-exporter

_Changes since Cortex `1.10.0`._

* [CHANGE] Removed the test-exporter tool. #1133

### Tools

_Changes since Cortex `1.10.0`._

* [CHANGE] Removed `query-audit`. You can use `query-tee` to compare query results and performances of two Grafana Mimir backends. #1380

## [Cortex 1.10.0 CHANGELOG](https://github.com/grafana/mimir/blob/a13959db5d38ff65c2b7ef52c56331d2f4dbc00c/CHANGELOG.md#cortex-1100--2021-08-03)<|MERGE_RESOLUTION|>--- conflicted
+++ resolved
@@ -21,11 +21,8 @@
 
 * [CHANGE] The `job` label matcher for distributor and gateway have been extended to include any deployment matching `distributor.*` and `cortex-gw.*` respectively. This change allows to match custom and multi-zone distributor and gateway deployments too. #6817
 * [ENHANCEMENT] Dashboards: Add panels for alertmanager activity of a tenant #6826
-<<<<<<< HEAD
-* [ENHANCEMENT] Dashboards: Add graphs to "Slow Queries" dashboard.
-=======
+* [ENHANCEMENT] Dashboards: Add graphs to "Slow Queries" dashboard. #6880
 * [ENHANCEMENT] Dashboards: remove legacy `graph` panel from Rollout Progress dashboard. #6864
->>>>>>> 1f903e16
 
 ### Jsonnet
 
