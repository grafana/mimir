# Changelog

## main / unreleased

### Grafana Mimir

* [CHANGE] Build: `grafana/mimir` docker image is now based on `gcr.io/distroless/static-debian12` image. Alpine-based docker image is still available as `grafana/mimir-alpine`, until Mimir 2.15. #8204 #8235
* [CHANGE] Ingester: `/ingester/flush` endpoint is now only allowed to execute only while the ingester is in `Running` state. The 503 status code is returned if the endpoint is called while the ingester is not in `Running` state. #7486
* [CHANGE] Distributor: Include label name in `err-mimir-label-value-too-long` error message: #7740
* [CHANGE] Ingester: enabled 1 out 10 errors log sampling by default. All the discarded samples will still be tracked by the `cortex_discarded_samples_total` metric. The feature can be configured via `-ingester.error-sample-rate` (0 to log all errors). #7807
* [CHANGE] Query-frontend: Query results caching and experimental query blocking now utilize the PromQL string-formatted query format rather than the unvalidated query as submitted to the frontend. #7742
  * Query results caching should be more stable as all equivalent queries receive the same cache key, but there may be cache churn on first deploy with the updated format
  * Query blocking can no longer be circumvented with an equivalent query in a different format; see [Configure queries to block](https://grafana.com/docs/mimir/latest/configure/configure-blocked-queries/)
* [CHANGE] Query-frontend: stop using `-validation.create-grace-period` to clamp how far into the future a query can span.
<<<<<<< HEAD
* [CHANGE] Store-gateway / querier: enable streaming chunks from store-gateways to queriers by default. #6646
=======
* [CHANGE] Clamp [`GOMAXPROCS`](https://pkg.go.dev/runtime#GOMAXPROCS) to [`runtime.NumCPU`](https://pkg.go.dev/runtime#NumCPU). #8201
* [CHANGE] Anonymous usage statistics tracking: add CPU usage percentage tracking. #8282
* [CHANGE] Added new metric `cortex_compactor_disk_out_of_space_errors_total` which counts how many times a compaction failed due to the compactor being out of disk. #8237
* [CHANGE] Anonymous usage statistics tracking: report active series in addition to in-memory series. #8279
* [CHANGE] Ruler: `evaluation_delay` field in the rule group configuration has been deprecated. Please use `query_offset` instead (it has the same exact meaning and behaviour). #8295
>>>>>>> 4c02b832
* [FEATURE] Continuous-test: now runable as a module with `mimir -target=continuous-test`. #7747
* [FEATURE] Store-gateway: Allow specific tenants to be enabled or disabled via `-store-gateway.enabled-tenants` or `-store-gateway.disabled-tenants` CLI flags or their corresponding YAML settings. #7653
* [FEATURE] New `-<prefix>.s3.bucket-lookup-type` flag configures lookup style type, used to access bucket in s3 compatible providers. #7684
* [FEATURE] Querier: add experimental streaming PromQL engine, enabled with `-querier.promql-engine=mimir`. #7693 #7898 #7899 #8023 #8058 #8096 #8121 #8197 #8230 #8247 #8270 #8276 #8277 #8291 #8303 #8340 #8256 #8348
* [FEATURE] New `/ingester/unregister-on-shutdown` HTTP endpoint allows dynamic access to ingesters' `-ingester.ring.unregister-on-shutdown` configuration. #7739
* [FEATURE] Server: added experimental [PROXY protocol support](https://www.haproxy.org/download/2.3/doc/proxy-protocol.txt). The PROXY protocol support can be enabled via `-server.proxy-protocol-enabled=true`. When enabled, the support is added both to HTTP and gRPC listening ports. #7698
* [FEATURE] mimirtool: Add `runtime-config verify` sub-command, for verifying Mimir runtime config files. #8123
* [FEATURE] Query-frontend, querier: new experimental `/cardinality/active_native_histogram_metrics` API to get active native histogram metric names with statistics about active native histogram buckets. #7982 #7986 #8008
* [FEATURE] Alertmanager: Added `-alertmanager.max-silences-count` and `-alertmanager.max-silence-size-bytes` to set limits on per tenant silences. Disabled by default. #6898
* [FEATURE] Ingester: add experimental support for the server-side circuit breakers when writing to and reading from ingesters. This can be enabled using `-ingester.push-circuit-breaker.enabled` and `-ingester.read-circuit-breaker.enabled` options. Further `-ingester.push-circuit-breaker.*` and `-ingester.read-circuit-breaker.*` options for configuring circuit-breaker are available. Added metrics `cortex_ingester_circuit_breaker_results_total`,  `cortex_ingester_circuit_breaker_transitions_total` and `cortex_ingester_circuit_breaker_current_state`. #8180 #8285 #8315
* [FEATURE] Distributor, ingester: add new setting `-validation.past-grace-period` to limit how old (based on the wall clock minus OOO window) the ingested samples can be. The default 0 value disables this limit. #8262
* [ENHANCEMENT] Distributor: add metrics `cortex_distributor_samples_per_request` and `cortex_distributor_exemplars_per_request` to track samples/exemplars per request. #8265
* [ENHANCEMENT] Reduced memory allocations in functions used to propagate contextual information between gRPC calls. #7529
* [ENHANCEMENT] Distributor: add experimental limit for exemplars per series per request, enabled with `-distributor.max-exemplars-per-series-per-request`, the number of discarded exemplars are tracked with `cortex_discarded_exemplars_total{reason="too_many_exemplars_per_series_per_request"}` #7989 #8010
* [ENHANCEMENT] Store-gateway: merge series from different blocks concurrently. #7456
* [ENHANCEMENT] Store-gateway: Add `stage="wait_max_concurrent"` to `cortex_bucket_store_series_request_stage_duration_seconds` which records how long the query had to wait for its turn for `-blocks-storage.bucket-store.max-concurrent`. #7609
* [ENHANCEMENT] Querier: add `cortex_querier_federation_upstream_query_wait_duration_seconds` to observe time from when a querier picks up a cross-tenant query to when work begins on its single-tenant counterparts. #7209
* [ENHANCEMENT] Compactor: Add `cortex_compactor_block_compaction_delay_seconds` metric to track how long it takes to compact blocks. #7635
* [ENHANCEMENT] Store-gateway: add `outcome` label to `cortex_bucket_stores_gate_duration_seconds` histogram metric. Possible values for the `outcome` label are: `rejected_canceled`, `rejected_deadline_exceeded`, `rejected_other`, and `permitted`. #7784
* [ENHANCEMENT] Query-frontend: use zero-allocation experimental decoder for active series queries via `-query-frontend.use-active-series-decoder`. #7665
* [ENHANCEMENT] Go: updated to 1.22.2. #7802
* [ENHANCEMENT] Query-frontend: support `limit` parameter on `/prometheus/api/v1/label/{name}/values` and `/prometheus/api/v1/labels` endpoints. #7722
* [ENHANCEMENT] Expose TLS configuration for the S3 backend client. #2652
* [ENHANCEMENT] Rules: Support expansion of native histogram values when using rule templates #7974
* [ENHANCEMENT] Rules: Add metric `cortex_prometheus_rule_group_last_restore_duration_seconds` which measures how long it takes to restore rule groups using the `ALERTS_FOR_STATE` series #7974
* [ENHANCEMENT] OTLP: Improve remote write format translation performance by using label set hashes for metric identifiers instead of string based ones. #8012
* [ENHANCEMENT] Querying: Remove OpEmptyMatch from regex concatenations. #8012
* [ENHANCEMENT] Store-gateway: add `-blocks-storage.bucket-store.max-concurrent-queue-timeout`. When set, queries at the store-gateway's query gate will not wait longer than that to execute. If a query reaches the wait timeout, then the querier will retry the blocks on a different store-gateway. If all store-gateways are unavailable, then the query will fail with `err-mimir-store-consistency-check-failed`. #7777 #8149
* [ENHANCEMENT] Store-gateway: add `-blocks-storage.bucket-store.index-header.lazy-loading-concurrency-queue-timeout`. When set, loads of index-headers at the store-gateway's index-header lazy load gate will not wait longer than that to execute. If a load reaches the wait timeout, then the querier will retry the blocks on a different store-gateway. If all store-gateways are unavailable, then the query will fail with `err-mimir-store-consistency-check-failed`. #8138
* [ENHANCEMENT] Ingester: Optimize querying with regexp matchers. #8106
* [ENHANCEMENT] Distributor: Introduce `-distributor.max-request-pool-buffer-size` to allow configuring the maximum size of the request pool buffers. #8082
* [ENHANCEMENT] Store-gateway: improve performance when streaming chunks to queriers is enabled (`-querier.prefer-streaming-chunks-from-store-gateways=true`) and the query selects fewer than `-blocks-storage.bucket-store.batch-series-size` series (defaults to 5000 series). #8039
* [ENHANCEMENT] Ingester: active series are now updated along with owned series. They decrease when series change ownership between ingesters. This helps provide a more accurate total of active series when ingesters are added. This is only enabled when `-ingester.track-ingester-owned-series` or `-ingester.use-ingester-owned-series-for-limits` are enabled. #8084
* [ENHANCEMENT] Query-frontend: include route name in query stats log lines. #8191
* [ENHANCEMENT] OTLP: Speed up conversion from OTel to Mimir format by about 8% and reduce memory consumption by about 30%. Can be disabled via `-distributor.direct-otlp-translation-enabled=false` #7957
* [ENHANCEMENT] Ingester/Querier: Optimise regexps with long lists of alternates. #8221, #8234
* [ENHANCEMENT] Ingester: Include more detail in tracing of queries. #8242
* [ENHANCEMENT] Distributor: add `insight=true` to remote-write and OTLP write handlers when the HTTP response status code is 4xx. #8294
* [ENHANCEMENT] Ingester: reduce locked time while matching postings for a label, improving the write latency and compaction speed. #8327
* [ENHANCEMENT] Ingester: reduce the amount of locks taken during the Head compaction's garbage-collection process, improving the write latency and compaction speed. #8327
* [ENHANCEMENT] Query-frontend: log the start, end time and matchers for remote read requests to the query stats logs. #8326 #8370 #8373
* [ENHANCEMENT] Query-frontend: be able to block remote read queries via the per tenant runtime override `blocked_queries`. #8372
* [BUGFIX] Distributor: prometheus retry on 5xx and 429 errors, while otlp collector only retry on 429, 502, 503 and 504, mapping other 5xx errors to the retryable ones in otlp endpoint. #8324 #8339
* [BUGFIX] Distributor: make OTLP endpoint return marshalled proto bytes as response body for 4xx/5xx errors. #8227
* [BUGFIX] Rules: improve error handling when querier is local to the ruler. #7567
* [BUGFIX] Querier, store-gateway: Protect against panics raised during snappy encoding. #7520
* [BUGFIX] Ingester: Prevent timely compaction of empty blocks. #7624
* [BUGFIX] Querier: Don't cache context.Canceled errors for bucket index. #7620
* [BUGFIX] Store-gateway: account for `"other"` time in LabelValues and LabelNames requests. #7622
* [BUGFIX] Query-frontend: Don't panic when using the `-query-frontend.downstream-url` flag. #7651
* [BUGFIX] Ingester: when receiving multiple exemplars for a native histogram via remote write, sort them and only report an error if all are older than the latest exemplar as this could be a partial update. #7640 #7948 #8014
* [BUGFIX] Ingester: don't retain blocks if they finish exactly on the boundary of the retention window. #7656
* [BUGFIX] Bug-fixes and improvements to experimental native histograms. #7744 #7813
* [BUGFIX] Querier: return an error when a query uses `label_join` with an invalid destination label name. #7744
* [BUGFIX] Compactor: correct outstanding job estimation in metrics and `compaction-planner` tool when block labels differ. #7745
* [BUGFIX] Ingester: turn native histogram validation errors in TSDB into soft ingester errors that result in returning 4xx to the end-user instead of 5xx. In the case of TSDB validation errors, the counter `cortex_discarded_samples_total` will be increased with the `reason` label set to `"invalid-native-histogram"`. #7736 #7773
* [BUGFIX] Do not wrap error message with `sampled 1/<frequency>` if it's not actually sampled. #7784
* [BUGFIX] Store-gateway: do not track cortex_querier_blocks_consistency_checks_failed_total metric if query has been canceled or interrued due to any error not related to blocks consistency check failed. #7752
* [BUGFIX] Ingester: ignore instances with no tokens when calculating local limits to prevent discards during ingester scale-up #7881
* [BUGFIX] Ingester: do not reuse exemplars slice in the write request if there are more than 10 exemplars per series. This should help to reduce the in-use memory in case of few requests with a very large number of exemplars. #7936
* [BUGFIX] Distributor: fix down scaling of native histograms in the distributor when timeseries unmarshal cache is in use. #7947
* [BUGFIX] Distributor: fix cardinality API to return more accurate number of in-memory series when number of zones is larger than replication factor. #7984
* [BUGFIX] All: fix config validation for non-ingester modules, when ingester's ring is configured with spread-minimizing token generation strategy. #7990
* [BUGFIX] Ingester: copy LabelValues strings out of mapped memory to avoid a segmentation fault if the region becomes unmapped before the result is marshaled. #8003
* [BUGFIX] OTLP: Don't generate target_info unless at least one identifying label is defined. #8012
* [BUGFIX] OTLP: Don't generate target_info unless there are metrics. #8012
* [BUGFIX] Query-frontend: Experimental query queue splitting: fix issue where offset and range selector duration were not considered when predicting query component. #7742
* [BUGFIX] Querying: Empty matrix results were incorrectly returning `null` instead of `[]`. #8029
* [BUGFIX] All: don't increment `thanos_objstore_bucket_operation_failures_total` metric for cancelled requests. #8072
* [BUGFIX] Query-frontend: fix empty metric name matcher not being applied under certain conditions. #8076
* [BUGFIX] Querying: Fix regex matching of multibyte runes with dot operator. #8089
* [BUGFIX] Querying: matrix results returned from instant queries were not sorted by series. #8113
* [BUGFIX] Query scheduler: Fix a crash in result marshaling. #8140
* [BUGFIX] Store-gateway: Allow long-running index scans to be interrupted. #8154
* [BUGFIX] Query-frontend: fix splitting of queries using `@ start()` and `@end()` modifiers on a subquery. Previously the `start()` and `end()` would be evaluated using the start end end of the split query instead of the original query. #8162
* [BUGFIX] Distributor: Don't discard time series with invalid exemplars, just drop affected exemplars. #8224
* [BUGFIX] Ingester: fixed in-memory series count when replaying a corrupted WAL. #8295
* [BUGFIX] Ingester: fix context cancellation handling when a query is busy looking up series in the TSDB index and `-blocks-storage.tsdb.head-postings-for-matchers-cache*` or `-blocks-storage.tsdb.block-postings-for-matchers-cache*` are in use. #8337
* [BUGFIX] Querier: fix edge case where bucket indexes are sometimes cached forever instead of with the expected TTL. #8343
* [BUGFIX] OTLP handler: fix errors returned by OTLP handler when used via httpgrpc tunneling. #8363
* [BUGFIX] Query-frontend: fix `-querier.max-query-lookback` enforcement when `-compactor.blocks-retention-period` is not set, and viceversa. #8388

### Mixin

* [CHANGE] Alerts: Removed obsolete `MimirQueriesIncorrect` alert that used test-exporter metrics. Test-exporter support was however removed in Mimir 2.0 release. #7774
* [CHANGE] Alerts: Change threshold for `MimirBucketIndexNotUpdated` alert to fire before queries begin to fail due to bucket index age. #7879
* [FEATURE] Dashboards: added 'Remote ruler reads networking' dashboard. #7751
* [FEATURE] Alerts: Add `MimirIngesterStuckProcessingRecordsFromKafka` alert. #8147
* [ENHANCEMENT] Alerts: allow configuring alerts range interval via `_config.base_alerts_range_interval_minutes`. #7591
* [ENHANCEMENT] Dashboards: Add panels for monitoring distributor and ingester when using ingest-storage. These panels are disabled by default, but can be enabled using `show_ingest_storage_panels: true` config option. Similarly existing panels used when distributors and ingesters use gRPC for forwarding requests can be disabled by setting `show_grpc_ingestion_panels: false`. #7670 #7699
* [ENHANCEMENT] Alerts: add the following alerts when using ingest-storage: #7699 #7702
  * `MimirIngesterLastConsumedOffsetCommitFailed`
  * `MimirIngesterFailedToReadRecordsFromKafka`
  * `MimirIngesterKafkaFetchErrorsRateTooHigh`
  * `MimirStartingIngesterKafkaReceiveDelayIncreasing`
  * `MimirRunningIngesterReceiveDelayTooHigh`
  * `MimirIngesterFailsToProcessRecordsFromKafka`
  * `MimirIngesterFailsEnforceStrongConsistencyOnReadPath`
* [ENHANCEMENT] Dashboards: add in-flight queries scaling metric panel for ruler-querier. #7749
* [ENHANCEMENT] Dashboards: renamed rows in the "Remote ruler reads" and "Remote ruler reads resources" dashboards to match the actual component names. #7750
* [ENHANCEMENT] Dashboards: allow switching between using classic of native histograms in dashboards. #7627
  * Overview dashboard, Status panel, `cortex_request_duration_seconds` metric.
* [ENHANCEMENT] Alerts: exclude `529` and `598` status codes from failure codes in `MimirRequestsError`. #7889
* [ENHANCEMENT] Dashboards: renamed "TCP Connections" panel to "Ingress TCP Connections" in the networking dashboards. #8092
* [ENHANCEMENT] Dashboards: update the use of deprecated "table (old)" panels to "table". #8181
* [ENHANCEMENT] Dashboards: added a `component` variable to "Slow queries" dashboard to allow checking the slow queries of the remote ruler evaluation query path. #8309
* [BUGFIX] Dashboards: fix regular expression for matching read-path gRPC ingester methods to include querying of exemplars, label-related queries, or active series queries. #7676
* [BUGFIX] Dashboards: fix user id abbreviations and column heads for Top Tenants dashboard. #7724
* [BUGFIX] Dashboards: fix incorrect query used for "queue length" panel on "Ruler" dashboard. #8006
* [BUGFIX] Dashboards: fix disk space utilization panels when running with a recent version of kube-state-metrics. #8212

### Jsonnet

* [CHANGE] Memcached: Change default read timeout for chunks and index caches to `750ms` from `450ms`. #7778
* [CHANGE] Fine-tuned `terminationGracePeriodSeconds` for the following components: #7364
  * Querier: changed from `30` to `180`
  * Query-scheduler: changed from `30` to `180`
* [CHANGE] Change TCP port exposed by `mimir-continuous-test` deployment to match with updated defaults of its container image (see changes below). #7958
* [FEATURE] Add support to deploy Mimir with experimental ingest storage enabled. #8028 #8222
* [FEATURE] Add support for automatically deleting compactor, store-gateway and read-write mode backend PVCs when the corresponding StatefulSet is scaled down. #8382
* [ENHANCEMENT] Compactor: add `$._config.cortex_compactor_concurrent_rollout_enabled` option (disabled by default) that makes use of rollout-operator to speed up the rollout of compactors. #7783 #7878
* [ENHANCEMENT] Shuffle-sharding: add `$._config.shuffle_sharding.ingest_storage_partitions_enabled` and `$._config.shuffle_sharding.ingester_partitions_shard_size` options, that allow configuring partitions shard size in ingest-storage mode. #7804
* [ENHANCEMENT] Rollout-operator: upgrade to v0.14.0.
* [ENHANCEMENT] Add `_config.autoscaling_querier_predictive_scaling_enabled` to scale querier based on inflight queries 7 days ago. #7775
* [ENHANCEMENT] Add support to autoscale ruler-querier replicas based on in-flight queries too (in addition to CPU and memory based scaling). #8060 #8188
* [ENHANCEMENT] Distributor: improved distributor HPA scaling metric to only take in account ready pods. This requires the metric `kube_pod_status_ready` to be available in the data source used by KEDA to query scaling metrics (configured via `_config.autoscaling_prometheus_url`). #8250
* [BUGFIX] Guard against missing samples in KEDA queries. #7691

### Mimirtool

* [CHANGE] Deprecated `--rule-files` flag in favor of CLI arguments. #7756
* [BUGFIX] Fix panic in `loadgen` subcommand. #7629
* [ENHANCEMENT] Add `mimir-http-prefix` configuration to set the Mimir URL prefix when using legacy routes. #8069
* [ENHANCEMENT] `mimirtool promql format`: Format PromQL query with Prometheus' string or pretty-print formatter. #7742
* [ENHANCEMENT] Add option `--output-dir` to `mimirtool rules get` and `mimirtool rules print` to allow persisting rule groups to a file for edit and re-upload. #7247
* [BUGFIX] `mimirtool rules prepare`: do not add aggregation label to `on()` clause if already present in `group_left()` or `group_right()`. #7839
* [BUGFIX] Analyze Grafana: fix parsing queries with variables. #8062
* [BUGFIX] `mimirtool rules sync`: detect a change when the `query_offset` or the deprecated `evaluation_delay` configuration changes. #8297

### Mimir Continuous Test

* [CHANGE] `mimir-continuous-test` has been deprecated and replaced by a Mimir module that can be run as a target from the `mimir` binary using `mimir -target=continuous-test`. #7753
* [CHANGE] `-server.metrics-port` flag is no longer available for use in the module run of mimir-continuous-test, including the grafana/mimir-continuous-test Docker image which uses the new module. Configuring this port is still possible in the binary, which is deprecated. #7747
* [CHANGE] Allowed authenticatication to Mimir using both Tenant ID and basic/bearer auth #7619.
* [BUGFIX] Set `User-Agent` header for all requests sent from the testing client. #7607

### Query-tee

* [ENHANCEMENT] Log queries that take longer than `proxy.log-slow-query-response-threshold` when compared to other backends. #7346
* [ENHANCEMENT] Add two new metrics for measuring the relative duration between backends: #7782 #8013 #8330
  * `cortex_querytee_backend_response_relative_duration_seconds`
  * `cortex_querytee_backend_response_relative_duration_proportional`

### Documentation

* [ENHANCEMENT] Clarify Compactor and its storage volume when configured under Kubernetes. #7675
* [ENHANCEMENT] Add OTLP route to _Mimir routes by path_ runbooks section. #8074
* [ENHANCEMENT] Document option server.log-source-ips-full. #8268

### Tools

* [ENHANCEMENT] ulidtime: add option to show random part of ULID, timestamp in milliseconds and header. #7615
* [ENHANCEMENT] copyblocks: add a flag to configure part-size for multipart uploads in s3 client-side copying. #8292
* [ENHANCEMENT] copyblocks: enable pprof HTTP endpoints. #8292

## 2.12.0

### Grafana Mimir

* [CHANGE] Alertmanager: Deprecates the `v1` API. All `v1` API endpoints now respond with a JSON deprecation notice and a status code of `410`. All endpoints have a `v2` equivalent. The list of endpoints is: #7103
  * `<alertmanager-web.external-url>/api/v1/alerts`
  * `<alertmanager-web.external-url>/api/v1/receivers`
  * `<alertmanager-web.external-url>/api/v1/silence/{id}`
  * `<alertmanager-web.external-url>/api/v1/silences`
  * `<alertmanager-web.external-url>/api/v1/status`
* [CHANGE] Ingester: Increase default value of `-blocks-storage.tsdb.head-postings-for-matchers-cache-max-bytes` and `-blocks-storage.tsdb.block-postings-for-matchers-cache-max-bytes` to 100 MiB (previous default value was 10 MiB). #6764
* [CHANGE] Validate tenant IDs according to [documented behavior](https://grafana.com/docs/mimir/latest/configure/about-tenant-ids/) even when tenant federation is not enabled. Note that this will cause some previously accepted tenant IDs to be rejected such as those longer than 150 bytes or containing `|` characters. #6959
* [CHANGE] Ruler: don't use backoff retry on remote evaluation in case of `4xx` errors. #7004
* [CHANGE] Server: responses with HTTP 4xx status codes are now treated as errors and used in `status_code` label of request duration metric. #7045
* [CHANGE] Memberlist: change default for `-memberlist.stream-timeout` from `10s` to `2s`. #7076
* [CHANGE] Memcached: remove legacy `thanos_cache_memcached_*` and `thanos_memcached_*` prefixed metrics. Instead, Memcached and Redis cache clients now emit `thanos_cache_*` prefixed metrics with a `backend` label. #7076
* [CHANGE] Ruler: the following metrics, exposed when the ruler is configured to discover Alertmanager instances via service discovery, have been renamed: #7057
  * `prometheus_sd_failed_configs` renamed to `cortex_prometheus_sd_failed_configs`
  * `prometheus_sd_discovered_targets` renamed to `cortex_prometheus_sd_discovered_targets`
  * `prometheus_sd_received_updates_total` renamed to `cortex_prometheus_sd_received_updates_total`
  * `prometheus_sd_updates_delayed_total` renamed to `cortex_prometheus_sd_updates_delayed_total`
  * `prometheus_sd_updates_total` renamed to `cortex_prometheus_sd_updates_total`
  * `prometheus_sd_refresh_failures_total` renamed to `cortex_prometheus_sd_refresh_failures_total`
  * `prometheus_sd_refresh_duration_seconds` renamed to `cortex_prometheus_sd_refresh_duration_seconds`
* [CHANGE] Query-frontend: the default value for `-query-frontend.not-running-timeout` has been changed from 0 (disabled) to 2s. The configuration option has also been moved from "experimental" to "advanced". #7127
* [CHANGE] Store-gateway: to reduce disk contention on HDDs the default value for `blocks-storage.bucket-store.tenant-sync-concurrency` has been changed from `10` to `1` and the default value for `blocks-storage.bucket-store.block-sync-concurrency` has been changed from `20` to `4`. #7136
* [CHANGE] Store-gateway: Remove deprecated CLI flags `-blocks-storage.bucket-store.index-header-lazy-loading-enabled` and `-blocks-storage.bucket-store.index-header-lazy-loading-idle-timeout` and their corresponding YAML settings. Instead, use `-blocks-storage.bucket-store.index-header.lazy-loading-enabled` and `-blocks-storage.bucket-store.index-header.lazy-loading-idle-timeout`. #7521
* [CHANGE] Store-gateway: Mark experimental CLI flag `-blocks-storage.bucket-store.index-header.lazy-loading-concurrency` and its corresponding YAML settings as advanced. #7521
* [CHANGE] Store-gateway: Remove experimental CLI flag `-blocks-storage.bucket-store.index-header.sparse-persistence-enabled` since this is now the default behavior. #7535
* [CHANGE] All: set `-server.report-grpc-codes-in-instrumentation-label-enabled` to `true` by default, which enables reporting gRPC status codes as `status_code` labels in the `cortex_request_duration_seconds` metric. #7144
* [CHANGE] Distributor: report gRPC status codes as `status_code` labels in the `cortex_ingester_client_request_duration_seconds` metric by default. #7144
* [CHANGE] Distributor: CLI flag `-ingester.client.report-grpc-codes-in-instrumentation-label-enabled` has been deprecated, and its default value is set to `true`. #7144
* [CHANGE] Ingester: CLI flag `-ingester.return-only-grpc-errors` has been deprecated, and its default value is set to `true`. To ensure backwards compatibility, during a migration from a version prior to 2.11.0 to 2.12 or later, `-ingester.return-only-grpc-errors` should be set to `false`. Once all the components are migrated, the flag can be removed.   #7151
* [CHANGE] Ingester: the following CLI flags have been moved from "experimental" to "advanced": #7169
  * `-ingester.ring.token-generation-strategy`
  * `-ingester.ring.spread-minimizing-zones`
  * `-ingester.ring.spread-minimizing-join-ring-in-order`
* [CHANGE] Query-frontend: the default value of the CLI flag `-query-frontend.max-cache-freshness` (and its respective YAML configuration parameter) has been changed from `1m` to `10m`. #7161
* [CHANGE] Distributor: default the optimization `-distributor.write-requests-buffer-pooling-enabled` to `true`. #7165
* [CHANGE] Tracing: Move query information to span attributes instead of span logs. #7046
* [CHANGE] Distributor: the default value of circuit breaker's CLI flag `-ingester.client.circuit-breaker.cooldown-period` has been changed from `1m` to `10s`. #7310
* [CHANGE] Store-gateway: remove `cortex_bucket_store_blocks_loaded_by_duration`. `cortex_bucket_store_series_blocks_queried` is better suited for detecting when compactors are not able to keep up with the number of blocks to compact. #7309
* [CHANGE] Ingester, Distributor: the support for rejecting push requests received via gRPC before reading them into memory, enabled via `-ingester.limit-inflight-requests-using-grpc-method-limiter` and `-distributor.limit-inflight-requests-using-grpc-method-limiter`, is now stable and enabled by default. The configuration options have been deprecated and will be removed in Mimir 2.14. #7360
* [CHANGE] Distributor: Change`-distributor.enable-otlp-metadata-storage` flag's default to true, and deprecate it. The flag will be removed in Mimir 2.14. #7366
* [CHANGE] Store-gateway: Use a shorter TTL for cached items related to temporary blocks. #7407 #7534
* [CHANGE] Standardise exemplar label as "trace_id". #7475
* [CHANGE] The configuration option `-querier.max-query-into-future` has been deprecated and will be removed in Mimir 2.14. #7496
* [CHANGE] Distributor: the metric `cortex_distributor_sample_delay_seconds` has been deprecated and will be removed in Mimir 2.14. #7516
* [CHANGE] Query-frontend: The deprecated YAML setting `frontend.cache_unaligned_requests` has been moved to `limits.cache_unaligned_requests`. #7519
* [CHANGE] Querier: the CLI flag `-querier.minimize-ingester-requests` has been moved from "experimental" to "advanced". #7638
* [CHANGE] Ingester: allow only POST method on `/ingester/shutdown`, as previously it was too easy to accidentally trigger through GET requests. At the same time, add an option to keep the existing behavior by introducing an `-api.get-request-for-ingester-shutdown-enabled` flag. This flag will be removed in Mimir 2.15. #7707
* [FEATURE] Introduce `-server.log-source-ips-full` option to log all IPs from `Forwarded`, `X-Real-IP`, `X-Forwarded-For` headers. #7250
* [FEATURE] Introduce `-tenant-federation.max-tenants` option to limit the max number of tenants allowed for requests when federation is enabled. #6959
* [FEATURE] Cardinality API: added a new `count_method` parameter which enables counting active label names. #7085
* [FEATURE] Querier / query-frontend: added `-querier.promql-experimental-functions-enabled` CLI flag (and respective YAML config option) to enable experimental PromQL functions. The experimental functions introduced are: `mad_over_time()`, `sort_by_label()` and `sort_by_label_desc()`. #7057
* [FEATURE] Alertmanager API: added `-alertmanager.grafana-alertmanager-compatibility-enabled` CLI flag (and respective YAML config option) to enable an experimental API endpoints that support the migration of the Grafana Alertmanager. #7057
* [FEATURE] Alertmanager: Added `-alertmanager.utf8-strict-mode-enabled` to control support for any UTF-8 character as part of Alertmanager configuration/API matchers and labels. It's default value is set to `false`. #6898
* [FEATURE] Querier: added `histogram_avg()` function support to PromQL. #7293
* [FEATURE] Ingester: added `-blocks-storage.tsdb.timely-head-compaction` flag, which enables more timely head compaction, and defaults to `false`. #7372
* [FEATURE] Compactor: Added `/compactor/tenants` and `/compactor/tenant/{tenant}/planned_jobs` endpoints that provide functionality that was provided by `tools/compaction-planner` -- listing of planned compaction jobs based on tenants' bucket index. #7381
* [FEATURE] Add experimental support for streaming response bodies from queriers to frontends via `-querier.response-streaming-enabled`. This is currently only supported for the `/api/v1/cardinality/active_series` endpoint. #7173
* [FEATURE] Release: Added mimir distroless docker image. #7371
* [FEATURE] Add support for the new grammar of `{"metric_name", "l1"="val"}` to promql and some of the exposition formats. #7475 #7541
* [ENHANCEMENT] Distributor: Add a new metric `cortex_distributor_otlp_requests_total` to track the total number of OTLP requests. #7385
* [ENHANCEMENT] Vault: add lifecycle manager for token used to authenticate to Vault. This ensures the client token is always valid. Includes a gauge (`cortex_vault_token_lease_renewal_active`) to check whether token renewal is active, and the counters `cortex_vault_token_lease_renewal_success_total` and `cortex_vault_auth_success_total` to see the total number of successful lease renewals / authentications. #7337
* [ENHANCEMENT] Store-gateway: add no-compact details column on store-gateway tenants admin UI. #6848
* [ENHANCEMENT] PromQL: ignore small errors for bucketQuantile #6766
* [ENHANCEMENT] Distributor: improve efficiency of some errors #6785
* [ENHANCEMENT] Ruler: exclude vector queries from being tracked in `cortex_ruler_queries_zero_fetched_series_total`. #6544
* [ENHANCEMENT] Ruler: local storage backend now supports reading a rule group via `/config/api/v1/rules/{namespace}/{groupName}` configuration API endpoint. #6632
* [ENHANCEMENT] Query-Frontend and Query-Scheduler: split tenant query request queues by query component with `query-frontend.additional-query-queue-dimensions-enabled` and `query-scheduler.additional-query-queue-dimensions-enabled`. #6772
* [ENHANCEMENT] Distributor: support disabling metric relabel rules per-tenant via the flag `-distributor.metric-relabeling-enabled` or associated YAML. #6970
* [ENHANCEMENT] Distributor: `-distributor.remote-timeout` is now accounted from the first ingester push request being sent. #6972
* [ENHANCEMENT] Storage Provider: `-<prefix>.s3.sts-endpoint` sets a custom endpoint for AWS Security Token Service (AWS STS) in s3 storage provider. #6172
* [ENHANCEMENT] Querier: add `cortex_querier_queries_storage_type_total ` metric that indicates how many queries have executed for a source, ingesters or store-gateways. Add `cortex_querier_query_storegateway_chunks_total` metric to count the number of chunks fetched from a store gateway. #7099,#7145
* [ENHANCEMENT] Query-frontend: add experimental support for sharding active series queries via `-query-frontend.shard-active-series-queries`. #6784
* [ENHANCEMENT] Distributor: set `-distributor.reusable-ingester-push-workers=2000` by default and mark feature as `advanced`. #7128
* [ENHANCEMENT] All: set `-server.grpc.num-workers=100` by default and mark feature as `advanced`. #7131
* [ENHANCEMENT] Distributor: invalid metric name error message gets cleaned up to not include non-ascii strings. #7146
* [ENHANCEMENT] Store-gateway: add `source`, `level`, and `out_or_order` to `cortex_bucket_store_series_blocks_queried` metric that indicates the number of blocks that were queried from store gateways by block metadata. #7112 #7262 #7267
* [ENHANCEMENT] Compactor: After updating bucket-index, compactor now also computes estimated number of compaction jobs based on current bucket-index, and reports the result in `cortex_bucket_index_estimated_compaction_jobs` metric. If computation of jobs fails, `cortex_bucket_index_estimated_compaction_jobs_errors_total` is updated instead. #7299
* [ENHANCEMENT] Mimir: Integrate profiling into tracing instrumentation. #7363
* [ENHANCEMENT] Alertmanager: Adds metric `cortex_alertmanager_notifications_suppressed_total` that counts the total number of notifications suppressed for being silenced, inhibited, outside of active time intervals or within muted time intervals. #7384
* [ENHANCEMENT] Query-scheduler: added more buckets to `cortex_query_scheduler_queue_duration_seconds` histogram metric, in order to better track queries staying in the queue for longer than 10s. #7470
* [ENHANCEMENT] A `type` label is added to `prometheus_tsdb_head_out_of_order_samples_appended_total` metric. #7475
* [ENHANCEMENT] Distributor: Optimize OTLP endpoint. #7475
* [ENHANCEMENT] API: Use github.com/klauspost/compress for faster gzip and deflate compression of API responses. #7475
* [ENHANCEMENT] Ingester: Limiting on owned series (`-ingester.use-ingester-owned-series-for-limits`) now prevents discards in cases where a tenant is sharded across all ingesters (or shuffle sharding is disabled) and the ingester count increases. #7411
* [ENHANCEMENT] Block upload: include converted timestamps in the error message if block is from the future. #7538
* [ENHANCEMENT] Query-frontend: Introduce `-query-frontend.active-series-write-timeout` to allow configuring the server-side write timeout for active series requests. #7553 #7569
* [BUGFIX] Ingester: don't ignore errors encountered while iterating through chunks or samples in response to a query request. #6451
* [BUGFIX] Fix issue where queries can fail or omit OOO samples if OOO head compaction occurs between creating a querier and reading chunks #6766
* [BUGFIX] Fix issue where concatenatingChunkIterator can obscure errors #6766
* [BUGFIX] Fix panic during tsdb Commit #6766
* [BUGFIX] tsdb/head: wlog exemplars after samples #6766
* [BUGFIX] Ruler: fix issue where "failed to remotely evaluate query expression, will retry" messages are logged without context such as the trace ID and do not appear in trace events. #6789
* [BUGFIX] Ruler: do not retry requests to remote querier when server's response exceeds its configured max payload size. #7216
* [BUGFIX] Querier: fix issue where spans in query request traces were not nested correctly. #6893
* [BUGFIX] Fix issue where all incoming HTTP requests have duplicate trace spans. #6920
* [BUGFIX] Querier: do not retry requests to store-gateway when a query gets canceled. #6934
* [BUGFIX] Querier: return 499 status code instead of 500 when a request to remote read endpoint gets canceled. #6934
* [BUGFIX] Querier: fix issue where `-querier.max-fetched-series-per-query` is not applied to `/series` endpoint if the series are loaded from ingesters. #7055
* [BUGFIX] Distributor: fix issue where `-distributor.metric-relabeling-enabled` may cause distributors to panic #7176
* [BUGFIX] Distributor: fix issue where `-distributor.metric-relabeling-enabled` may cause distributors to write unsorted labels and corrupt blocks #7326
* [BUGFIX] Query-frontend: the `cortex_query_frontend_queries_total` report incorrectly reported `op="query"` for any request which wasn't a range query. Now the `op` label value can be one of the following: #7207
  * `query`: instant query
  * `query_range`: range query
  * `cardinality`: cardinality query
  * `label_names_and_values`: label names / values query
  * `active_series`: active series query
  * `other`: any other request
* [BUGFIX] Fix performance regression introduced in Mimir 2.11.0 when uploading blocks to AWS S3. #7240
* [BUGFIX] Query-frontend: fix race condition when sharding active series is enabled (see above) and response is compressed with snappy. #7290
* [BUGFIX] Query-frontend: "query stats" log unsuccessful replies from downstream as "failed". #7296
* [BUGFIX] Packaging: remove reload from systemd file as mimir does not take into account SIGHUP. #7345
* [BUGFIX] Compactor: do not allow out-of-order blocks to prevent timely compaction. #7342
* [BUGFIX] Update `google.golang.org/grpc` to resolve occasional issues with gRPC server closing its side of connection before it was drained by the client. #7380
* [BUGFIX] Query-frontend: abort response streaming for `active_series` requests when the request context is canceled. #7378
* [BUGFIX] Compactor: improve compaction of sporadic blocks. #7329
* [BUGFIX] Ruler: fix regression that caused client errors to be tracked in `cortex_ruler_write_requests_failed_total` metric. #7472
* [BUGFIX] promql: Fix Range selectors with an @ modifier are wrongly scoped in range queries. #7475
* [BUGFIX] Fix metadata API using wrong JSON field names. #7475
* [BUGFIX] Ruler: fix native histogram recording rule result corruption. #7552
* [BUGFIX] Querier: fix HTTP status code translations for remote read requests. Previously, remote-read had conflicting behaviours: when returning samples all internal errors were translated to HTTP 400; when returning chunks all internal errors were translated to HTTP 500. #7487
* [BUGFIX] Query-frontend: Fix memory leak on every request. #7654

### Mixin

* [CHANGE] The `job` label matcher for distributor and gateway have been extended to include any deployment matching `distributor.*` and `cortex-gw.*` respectively. This change allows to match custom and multi-zone distributor and gateway deployments too. #6817
* [ENHANCEMENT] Dashboards: Add panels for alertmanager activity of a tenant #6826
* [ENHANCEMENT] Dashboards: Add graphs to "Slow Queries" dashboard. #6880
* [ENHANCEMENT] Dashboards: Update all deprecated "graph" panels to "timeseries" panels. #6864 #7413 #7457
* [ENHANCEMENT] Dashboards: Make most columns in "Slow Queries" sortable. #7000
* [ENHANCEMENT] Dashboards: Render graph panels at full resolution as opposed to at half resolution. #7027
* [ENHANCEMENT] Dashboards: show query-scheduler queue length on "Reads" and "Remote Ruler Reads" dashboards. #7088
* [ENHANCEMENT] Dashboards: Add estimated number of compaction jobs to "Compactor", "Tenants" and "Top tenants" dashboards. #7449 #7481
* [ENHANCEMENT] Recording rules: add native histogram recording rules to `cortex_request_duration_seconds`. #7528
* [ENHANCEMENT] Dashboards: Add total owned series, and per-ingester in-memory and owned series to "Tenants" dashboard. #7511
* [BUGFIX] Dashboards: drop `step` parameter from targets as it is not supported. #7157
* [BUGFIX] Recording rules: drop rules for metrics removed in 2.0: `cortex_memcache_request_duration_seconds` and `cortex_cache_request_duration_seconds`. #7514

### Jsonnet

* [CHANGE] Distributor: Increase `JAEGER_REPORTER_MAX_QUEUE_SIZE` from the default (100) to 1000, to avoid dropping tracing spans. #7259
* [CHANGE] Querier: Increase `JAEGER_REPORTER_MAX_QUEUE_SIZE` from 1000 to 5000, to avoid dropping tracing spans. #6764
* [CHANGE] rollout-operator: remove default CPU limit. #7066
* [CHANGE] Store-gateway: Increase `JAEGER_REPORTER_MAX_QUEUE_SIZE` from the default (100) to 1000, to avoid dropping tracing spans. #7068
* [CHANGE] Query-frontend, ingester, ruler, backend and write instances: Increase `JAEGER_REPORTER_MAX_QUEUE_SIZE` from the default (100), to avoid dropping tracing spans. #7086
* [CHANGE] Ring: relaxed the hash ring heartbeat period and timeout for distributor, ingester, store-gateway and compactor: #6860
  * `-distributor.ring.heartbeat-period` set to `1m`
  * `-distributor.ring.heartbeat-timeout` set to `4m`
  * `-ingester.ring.heartbeat-period` set to `2m`
  * `-store-gateway.sharding-ring.heartbeat-period` set to `1m`
  * `-store-gateway.sharding-ring.heartbeat-timeout` set to `4m`
  * `-compactor.ring.heartbeat-period` set to `1m`
  * `-compactor.ring.heartbeat-timeout` set to `4m`
* [CHANGE] Ruler-querier: the topology spread constrain max skew is now configured through the configuration option `ruler_querier_topology_spread_max_skew` instead of `querier_topology_spread_max_skew`. #7204
* [CHANGE] Distributor: `-server.grpc.keepalive.max-connection-age` lowered from `2m` to `60s` and configured `-shutdown-delay=90s` and termination grace period to `100` seconds in order to reduce the chances of failed gRPC write requests when distributors gracefully shutdown. #7361
* [FEATURE] Added support for the following root-level settings to configure the list of matchers to apply to node affinity: #6782 #6829
  * `alertmanager_node_affinity_matchers`
  * `compactor_node_affinity_matchers`
  * `continuous_test_node_affinity_matchers`
  * `distributor_node_affinity_matchers`
  * `ingester_node_affinity_matchers`
  * `ingester_zone_a_node_affinity_matchers`
  * `ingester_zone_b_node_affinity_matchers`
  * `ingester_zone_c_node_affinity_matchers`
  * `mimir_backend_node_affinity_matchers`
  * `mimir_backend_zone_a_node_affinity_matchers`
  * `mimir_backend_zone_b_node_affinity_matchers`
  * `mimir_backend_zone_c_node_affinity_matchers`
  * `mimir_read_node_affinity_matchers`
  * `mimir_write_node_affinity_matchers`
  * `mimir_write_zone_a_node_affinity_matchers`
  * `mimir_write_zone_b_node_affinity_matchers`
  * `mimir_write_zone_c_node_affinity_matchers`
  * `overrides_exporter_node_affinity_matchers`
  * `querier_node_affinity_matchers`
  * `query_frontend_node_affinity_matchers`
  * `query_scheduler_node_affinity_matchers`
  * `rollout_operator_node_affinity_matchers`
  * `ruler_node_affinity_matchers`
  * `ruler_node_affinity_matchers`
  * `ruler_querier_node_affinity_matchers`
  * `ruler_query_frontend_node_affinity_matchers`
  * `ruler_query_scheduler_node_affinity_matchers`
  * `store_gateway_node_affinity_matchers`
  * `store_gateway_node_affinity_matchers`
  * `store_gateway_zone_a_node_affinity_matchers`
  * `store_gateway_zone_b_node_affinity_matchers`
  * `store_gateway_zone_c_node_affinity_matchers`
* [FEATURE] Ingester: Allow automated zone-by-zone downscaling, that can be enabled via the `ingester_automated_downscale_enabled` flag. It is disabled by default. #6850
* [ENHANCEMENT] Alerts: Add `MimirStoreGatewayTooManyFailedOperations` warning alert that triggers when Mimir store-gateway report error when interacting with the object storage. #6831
* [ENHANCEMENT] Querier HPA: improved scaling metric and scaling policies, in order to scale up and down more gradually. #6971
* [ENHANCEMENT] Rollout-operator: upgraded to v0.13.0. #7469
* [ENHANCEMENT] Rollout-operator: add tracing configuration to rollout-operator container (when tracing is enabled and configured). #7469
* [ENHANCEMENT] Query-frontend: configured `-shutdown-delay`, `-server.grpc.keepalive.max-connection-age` and termination grace period to reduce the likelihood of queries hitting terminated query-frontends. #7129
* [ENHANCEMENT] Autoscaling: add support for KEDA's `ignoreNullValues` option for Prometheus scaler. #7471
* [BUGFIX] Update memcached-exporter to 0.14.1 due to CVE-2023-39325. #6861

### Mimirtool

* [FEATURE] Add command `migrate-utf8` to migrate Alertmanager configurations for Alertmanager versions 0.27.0 and later. #7383
* [ENHANCEMENT] Add template render command to render locally a template. #7325
* [ENHANCEMENT] Add `--extra-headers` option to `mimirtool rules` command to add extra headers to requests for auth. #7141
* [ENHANCEMENT] Analyze Prometheus: set tenant header. #6737
* [ENHANCEMENT] Add argument `--output-dir` to `mimirtool alertmanager get` where the config and templates will be written to and can be loaded via `mimirtool alertmanager load` #6760
* [BUGFIX] Analyze rule-file: .metricsUsed field wasn't populated. #6953

### Mimir Continuous Test

* [ENHANCEMENT] Include comparison of all expected and actual values when any float sample does not match. #6756

### Query-tee

* [BUGFIX] Fix issue where `Host` HTTP header was not being correctly changed for the proxy targets. #7386
* [ENHANCEMENT] Allow using the value of X-Scope-OrgID for basic auth username in the forwarded request if URL username is set as `__REQUEST_HEADER_X_SCOPE_ORGID__`. #7452

### Documentation

* [CHANGE] No longer mark OTLP distributor endpoint as experimental. #7348
* [ENHANCEMENT] Added runbook for `KubePersistentVolumeFillingUp` alert. #7297
* [ENHANCEMENT] Add Grafana Cloud recommendations to OTLP documentation. #7375
* [BUGFIX] Fixed typo on single zone->zone aware replication Helm page. #7327

### Tools

* [CHANGE] copyblocks: The flags for copyblocks have been changed to align more closely with other tools. #6607
* [CHANGE] undelete-blocks: undelete-blocks-gcs has been removed and replaced with undelete-blocks, which supports recovering deleted blocks in versioned buckets from ABS, GCS, and S3-compatible object storage. #6607
* [FEATURE] copyprefix: Add tool to copy objects between prefixes. Supports ABS, GCS, and S3-compatible object storage. #6607

## 2.11.0

### Grafana Mimir

* [CHANGE] The following deprecated configurations have been removed: #6673 #6779 #6808 #6814
  * `-querier.iterators`
  * `-querier.batch-iterators`
  * `-blocks-storage.bucket-store.max-chunk-pool-bytes`
  * `-blocks-storage.bucket-store.chunk-pool-min-bucket-size-bytes`
  * `-blocks-storage.bucket-store.chunk-pool-max-bucket-size-bytes`
  * `-blocks-storage.bucket-store.bucket-index.enabled`
* [CHANGE] Querier: Split worker GRPC config into separate client configs for the frontend and scheduler to allow TLS to be configured correctly when specifying the `tls_server_name`. The GRPC config specified under `-querier.frontend-client.*` will no longer apply to the scheduler client, and will need to be set explicitly under `-querier.scheduler-client.*`. #6445 #6573
* [CHANGE] Store-gateway: enable sparse index headers by default. Sparse index headers reduce the time to load an index header up to 90%. #6005
* [CHANGE] Store-gateway: lazy-loading concurrency limit default value is now 4. #6004
* [CHANGE] General: enabled `-log.buffered` by default. The `-log.buffered` has been deprecated and will be removed in Mimir 2.13. #6131
* [CHANGE] Ingester: changed default `-blocks-storage.tsdb.series-hash-cache-max-size-bytes` setting from `1GB` to `350MB`. The new default cache size is enough to store the hashes for all series in a ingester, assuming up to 2M in-memory series per ingester and using the default 13h retention period for local TSDB blocks in the ingesters. #6130
* [CHANGE] Query-frontend: removed `cortex_query_frontend_workers_enqueued_requests_total`. Use `cortex_query_frontend_enqueue_duration_seconds_count` instead. #6121
* [CHANGE] Ingester / querier: enable ingester to querier chunks streaming by default and mark it as stable. #6174
* [CHANGE] Ingester / querier: enable ingester query request minimisation by default and mark it as stable. #6174
* [CHANGE] Ingester: changed the default value for the experimental configuration parameter `-blocks-storage.tsdb.early-head-compaction-min-estimated-series-reduction-percentage` from 10 to 15. #6186
* [CHANGE] Ingester: `/ingester/push` HTTP endpoint has been removed. This endpoint was added for testing and troubleshooting, but was never documented or used for anything. #6299
* [CHANGE] Experimental setting `-log.rate-limit-logs-per-second-burst` renamed to `-log.rate-limit-logs-burst-size`. #6230
* [CHANGE] Ingester: by setting the newly introduced experimental CLI flag `-ingester.return-only-grpc-errors` to true, ingester will return only gRPC errors. This feature changes the following status codes: #6443 #6680 #6723
  * `http.StatusBadRequest` (400) is replaced with `codes.FailedPrecondition` on the write path.
  * `http.StatusServiceUnavailable` (503) is replaced with `codes.Internal` on the write path, and with `codes.ResourceExhausted` on the read path.
  * `codes.Unknown` is replaced with `codes.Internal` on both write and read path.
* [CHANGE] Upgrade Node.js to v20. #6540
* [CHANGE] Querier: `cortex_querier_blocks_consistency_checks_failed_total` is now incremented when a block couldn't be queried from any attempted store-gateway as opposed to incremented after each attempt. Also `cortex_querier_blocks_consistency_checks_total` is incremented once per query as opposed to once per attempt (with 3 attempts). #6590
* [CHANGE] Ingester: Modify utilization based read path limiter to base memory usage on Go heap size. #6584
* [FEATURE] Distributor: added option `-distributor.retry-after-header.enabled` to include the `Retry-After` header in recoverable error responses. #6608
* [FEATURE] Query-frontend: add experimental support for query blocking. Queries are blocked on a per-tenant basis and is configured via the limit `blocked_queries`. #5609
* [FEATURE] Vault: Added support for new Vault authentication methods: `AppRole`, `Kubernetes`, `UserPass` and `Token`. #6143
* [FEATURE] Add experimental endpoint `/api/v1/cardinality/active_series` to return the set of active series for a given selector. #6536 #6619 #6651 #6667 #6717
* [FEATURE] Added `-<prefix>.s3.part-size` flag to configure the S3 minimum file size in bytes used for multipart uploads. #6592
* [FEATURE] Add the experimental `-<prefix>.s3.send-content-md5` flag (defaults to `false`) to configure S3 Put Object requests to send a `Content-MD5` header. Setting this flag is not recommended unless your object storage does not support checksums. #6622
* [FEATURE] Distributor: add an experimental flag `-distributor.reusable-ingester-push-worker` that can be used to pre-allocate a pool of workers to be used to send push requests to the ingesters. #6660
* [FEATURE] Distributor: Support enabling of automatically generated name suffixes for metrics ingested via OTLP, through the flag `-distributor.otel-metric-suffixes-enabled`. #6542
* [FEATURE] Ingester: ingester can now track which of the user's series the ingester actually owns according to the ring, and only consider owned series when checking for user series limit. This helps to avoid hitting the user's series limit when scaling up ingesters or changing user's ingester shard size. Feature is currently experimental, and disabled by default. It can be enabled by setting `-ingester.use-ingester-owned-series-for-limits` (to use owned series for limiting). This is currently limited to multi-zone ingester setup, with replication factor being equal to number of zones. #6718 #7087
* [ENHANCEMENT] Query-frontend: don't treat cancel as an error. #4648
* [ENHANCEMENT] Ingester: exported summary `cortex_ingester_inflight_push_requests_summary` tracking total number of inflight requests in percentile buckets. #5845
* [ENHANCEMENT] Query-scheduler: add `cortex_query_scheduler_enqueue_duration_seconds` metric that records the time taken to enqueue or reject a query request. #5879
* [ENHANCEMENT] Query-frontend: add `cortex_query_frontend_enqueue_duration_seconds` metric that records the time taken to enqueue or reject a query request. When query-scheduler is in use, the metric has the `scheduler_address` label to differentiate the enqueue duration by query-scheduler backend. #5879 #6087 #6120
* [ENHANCEMENT] Store-gateway: add metric `cortex_bucket_store_blocks_loaded_by_duration` for counting the loaded number of blocks based on their duration. #6074  #6129
* [ENHANCEMENT] Expose `/sync/mutex/wait/total:seconds` Go runtime metric as `go_sync_mutex_wait_total_seconds_total` from all components. #5879
* [ENHANCEMENT] Query-scheduler: improve latency with many concurrent queriers. #5880
* [ENHANCEMENT] Ruler: add new per-tenant `cortex_ruler_queries_zero_fetched_series_total` metric to track rules that fetched no series. #5925
* [ENHANCEMENT] Implement support for `limit`, `limit_per_metric` and `metric` parameters for `<Prometheus HTTP prefix>/api/v1/metadata` endpoint. #5890
* [ENHANCEMENT] Distributor: add experimental support for storing metadata when ingesting metrics via OTLP. This makes metrics description and type available when ingesting metrics via OTLP. Enable with `-distributor.enable-otlp-metadata-storage=true`. #5693 #6035 #6254
* [ENHANCEMENT] Ingester: added support for sampling errors, which can be enabled by setting `-ingester.error-sample-rate`. This way each error will be logged once in the configured number of times. All the discarded samples will still be tracked by the `cortex_discarded_samples_total` metric. #5584 #6014
* [ENHANCEMENT] Ruler: Fetch secrets used to configure TLS on the Alertmanager client from Vault when `-vault.enabled` is true. #5239
* [ENHANCEMENT] Query-frontend: added query-sharding support for `group by` aggregation queries. #6024
* [ENHANCEMENT] Fetch secrets used to configure server-side TLS from Vault when `-vault.enabled` is true. #6052.
* [ENHANCEMENT] Packaging: add logrotate config file. #6142
* [ENHANCEMENT] Ingester: add the experimental configuration options `-blocks-storage.tsdb.head-postings-for-matchers-cache-max-bytes` and `-blocks-storage.tsdb.block-postings-for-matchers-cache-max-bytes` to enforce a limit in bytes on the `PostingsForMatchers()` cache used by ingesters (the cache limit is per TSDB head and block basis, not a global one). The experimental configuration options `-blocks-storage.tsdb.head-postings-for-matchers-cache-size` and `-blocks-storage.tsdb.block-postings-for-matchers-cache-size` have been deprecated. #6151
* [ENHANCEMENT] Ingester: use the `PostingsForMatchers()` in-memory cache for label values queries with matchers too. #6151
* [ENHANCEMENT] Ingester / store-gateway: optimized regex matchers. #6168 #6250
* [ENHANCEMENT] Distributor: Include ingester IDs in circuit breaker related metrics and logs. #6206
* [ENHANCEMENT] Querier: improve errors and logging when streaming chunks from ingesters and store-gateways. #6194 #6309
* [ENHANCEMENT] Querier: Add `cortex_querier_federation_exemplar_tenants_queried` and `cortex_querier_federation_tenants_queried` metrics to track the number of tenants queried by multi-tenant queries. #6374 #6409
* [ENHANCEMENT] All: added an experimental `-server.grpc.num-workers` flag that configures the number of long-living workers used to process gRPC requests. This could decrease the CPU usage by reducing the number of stack allocations. #6311
* [ENHANCEMENT] All: improved IPv6 support by using the proper host:port formatting. #6311
* [ENHANCEMENT] Querier: always return error encountered during chunks streaming, rather than `the stream has already been exhausted`. #6345 #6433
* [ENHANCEMENT] Query-frontend: add `instance_enable_ipv6` to support IPv6. #6111
* [ENHANCEMENT] Store-gateway: return same detailed error messages as queriers when chunks or series limits are reached. #6347
* [ENHANCEMENT] Querier: reduce memory consumed for queries that hit store-gateways. #6348
* [ENHANCEMENT] Ruler: include corresponding trace ID with log messages associated with rule evaluation. #6379 #6520
* [ENHANCEMENT] Querier: clarify log messages and span events emitted while querying ingesters, and include both ingester name and address when relevant. #6381
* [ENHANCEMENT] Memcached: introduce new experimental configuration parameters `-<prefix>.memcached.write-buffer-size-bytes` `-<prefix>.memcached.read-buffer-size-bytes` to customise the memcached client write and read buffer size (the buffer is allocated for each memcached connection). #6468
* [ENHANCEMENT] Ingester, Distributor: added experimental support for rejecting push requests received via gRPC before reading them into memory, if ingester or distributor is unable to accept the request. This is activated by using `-ingester.limit-inflight-requests-using-grpc-method-limiter` for ingester, and `-distributor.limit-inflight-requests-using-grpc-method-limiter` for distributor. #5976 #6300
* [ENHANCEMENT] Add capability in store-gateways to accept number of tokens through config. `-store-gateway.sharding-ring.num-tokens`, `default-value=512` #4863
* [ENHANCEMENT] Query-frontend: return warnings generated during query evaluation. #6391
* [ENHANCEMENT] Server: Add the option `-server.http-read-header-timeout` to enable specifying a timeout for reading HTTP request headers. It defaults to 0, in which case reading of headers can take up to `-server.http-read-timeout`, leaving no time for reading body, if there's any. #6517
* [ENHANCEMENT] Add connection-string option, `-<prefix>.azure.connection-string`, for Azure Blob Storage. #6487
* [ENHANCEMENT] Ingester: Add `-ingester.instance-limits.max-inflight-push-requests-bytes`. This limit protects the ingester against requests that together may cause an OOM. #6492
* [ENHANCEMENT] Ingester: add new per-tenant `cortex_ingester_local_limits` metric to expose the calculated local per-tenant limits seen at each ingester. Exports the local per-tenant series limit with label `{limit="max_global_series_per_user"}` #6403
* [ENHANCEMENT] Query-frontend: added "queue_time_seconds" field to "query stats" log. This is total time that query and subqueries spent in the queue, before queriers picked it up. #6537
* [ENHANCEMENT] Server: Add `-server.report-grpc-codes-in-instrumentation-label-enabled` CLI flag to specify whether gRPC status codes should be used in `status_code` label of `cortex_request_duration_seconds` metric. It defaults to false, meaning that successful and erroneous gRPC status codes are represented with `success` and `error` respectively. #6562
* [ENHANCEMENT] Server: Add `-ingester.client.report-grpc-codes-in-instrumentation-label-enabled` CLI flag to specify whether gRPC status codes should be used in `status_code` label of `cortex_ingester_client_request_duration_seconds` metric. It defaults to false, meaning that successful and erroneous gRPC status codes are represented with `2xx` and `error` respectively. #6562
* [ENHANCEMENT] Server: Add `-server.http-log-closed-connections-without-response-enabled` option to log details about connections to HTTP server that were closed before any data was sent back. This can happen if client doesn't manage to send complete HTTP headers before timeout. #6612
* [ENHANCEMENT] Query-frontend: include length of query, time since the earliest and latest points of a query, time since the earliest and latest points of a query, cached/uncached bytes in "query stats" logs. Time parameters (start/end/time) are always formatted as RFC3339 now. #6473 #6477 #6709 #6710
* [ENHANCEMENT] Query-frontend: `-query-frontend.align-queries-with-step` has been moved from a global flag to a per-tenant override. #6714
* [ENHANCEMENT] Distributor: added support for reducing the resolution of native histogram samples upon ingestion if the sample has too many buckets compared to `-validation.max-native-histogram-buckets`. This is enabled by default and can be turned off by setting `-validation.reduce-native-histogram-over-max-buckets` to `false`. #6535
* [ENHANCEMENT] Query-frontend: optionally wait for the frontend to complete startup if requests are received while the frontend is still starting. Disabled by default, set `-query-frontend.not-running-timeout` to a non-zero value to enable. #6621
* [ENHANCEMENT] Distributor: Include source IPs in OTLP push handler logs. #6652
* [ENHANCEMENT] Query-frontend: return clearer error message when a query request is received while shutting down. #6675
* [ENHANCEMENT] Querier: return clearer error message when a query request is cancelled by the caller. #6697
* [ENHANCEMENT] Compactor: Mark corrupted blocks for no-compaction to avoid blocking compactor future runs. #6588
* [ENHANCEMENT] Distributor: Added an experimental configuration option `distributor.ingestion-burst-factor` that overrides the `distributor.ingestion-burst-size` option if set. The `distributor.ingestion-burst-factor` is used to set the underlying ingestion rate limiter token bucket's burst size to a multiple of the per distributor `distributor.ingestion-rate-limit` and the `distributor.ingestion-burst-factor`. This is disabled by default. #6662
* [ENHANCEMENT] Add debug message to track tenants sending queries that are not able to benefit from caches. #6732
* [BUGFIX] Distributor: return server overload error in the event of exceeding the ingestion rate limit. #6549
* [BUGFIX] Ring: Ensure network addresses used for component hash rings are formatted correctly when using IPv6. #6068
* [BUGFIX] Query-scheduler: don't retain connections from queriers that have shut down, leading to gradually increasing enqueue latency over time. #6100 #6145
* [BUGFIX] Ingester: prevent query logic from continuing to execute after queries are canceled. #6085
* [BUGFIX] Ensure correct nesting of children of the `querier.Select` tracing span. #6085
* [BUGFIX] Packaging: fix preremove script preventing upgrades on RHEL based OS. #6067
* [BUGFIX] Querier: return actual error rather than `attempted to read series at index XXX from stream, but the stream has already been exhausted` (or even no error at all) when streaming chunks from ingesters or store-gateways is enabled and an error occurs while streaming chunks. #6346
* [BUGFIX] Querier: reduce log volume when querying ingesters with zone-awareness enabled and one or more instances in a single zone unavailable. #6381
* [BUGFIX] Querier: don't try to query further ingesters if ingester query request minimization is enabled and a query limit is reached as a result of the responses from the initial set of ingesters. #6402
* [BUGFIX] Ingester: Don't cache context cancellation error when querying. #6446
* [BUGFIX] Ingester: don't ignore errors encountered while iterating through chunks or samples in response to a query request. #6469
* [BUGFIX] All: fix issue where traces for some inter-component gRPC calls would incorrectly show the call as failing due to cancellation. #6470
* [BUGFIX] Querier: correctly mark streaming requests to ingesters or store-gateways as successful, not cancelled, in metrics and traces. #6471 #6505
* [BUGFIX] Querier: fix issue where queries fail with "context canceled" error when an ingester or store-gateway fails healthcheck while the query is in progress. #6550
* [BUGFIX] Tracing: When creating an OpenTelemetry tracing span, add it to the context for later retrieval. #6614
* [BUGFIX] Querier: always report query results to query-frontends, even when cancelled, to ensure query-frontends don't wait for results that will otherwise never arrive. #6703
* [BUGFIX] Querier: attempt to query ingesters in PENDING state, to reduce the likelihood that scaling up the number of ingesters in multiple zones simultaneously causes a read outage. #6726 #6727
* [BUGFIX] Querier: don't cancel inflight queries from a query-scheduler if the stream between the querier and query-scheduler is broken. #6728
* [BUGFIX] Store-gateway: Fix double-counting of some duration metrics. #6616
* [BUGFIX] Fixed possible series matcher corruption leading to wrong series being included in query results. #6884

### Mixin

* [CHANGE] Dashboards: enabled reporting gRPC codes as `status_code` label in Mimir dashboards. In case of gRPC calls, the successful `status_code` label on `cortex_request_duration_seconds` and gRPC client request duration metrics has changed from 'success' and '2xx' to 'OK'. #6561
* [CHANGE] Alerts: remove `MimirGossipMembersMismatch` alert and replace it with `MimirGossipMembersTooHigh` and `MimirGossipMembersTooLow` alerts that should have a higher signal-to-noise ratio. #6508
* [ENHANCEMENT] Dashboards: Optionally show rejected requests on Mimir Writes dashboard. Useful when used together with "early request rejection" in ingester and distributor. #6132 #6556
* [ENHANCEMENT] Alerts: added a critical alert for `CompactorSkippedBlocksWithOutOfOrderChunks` when multiple blocks are affected. #6410
* [ENHANCEMENT] Dashboards: Added the min-replicas for autoscaling dashboards. #6528
* [ENHANCEMENT] Dashboards: Show queries per second for the `/api/v1/cardinality/` endpoints on the "Overview" dashboard. #6720
* [BUGFIX] Alerts: fixed issue where `GossipMembersMismatch` warning message referred to per-instance labels that were not produced by the alert query. #6146
* [BUGFIX] Dashboards: Fix autoscaling dashboard panels for KEDA > 2.9. [Requires scraping the KEDA operator for metrics since they moved](https://github.com/kedacore/keda/issues/3972). #6528
* [BUGFIX] Alerts: Fix autoscaling alerts for KEDA > 2.9. [Requires scraping the KEDA operator for metrics since they moved](https://github.com/kedacore/keda/issues/3972). #6528

### Jsonnet

* [CHANGE] Ingester: reduce `-server.grpc-max-concurrent-streams` to 500. #5666
* [CHANGE] Changed default `_config.cluster_domain` from `cluster.local` to `cluster.local.` to reduce the number of DNS lookups made by Mimir. #6389
* [CHANGE] Query-frontend: changed default `_config.autoscaling_query_frontend_cpu_target_utilization` from `1` to `0.75`. #6395
* [CHANGE] Distributor: Increase HPA scale down period such that distributors are slower to scale down after autoscaling up. #6589
* [CHANGE] Store-gateway: Change the default timeout used for index-queries caches from `200ms` to `450ms`. #6786
* [FEATURE] Store-gateway: Allow automated zone-by-zone downscaling, that can be enabled via the `store_gateway_automated_downscale_enabled` flag. It is disabled by default. #6149
* [FEATURE] Ingester: Allow to configure TSDB Head early compaction using the following `_config` parameters: #6181
  * `ingester_tsdb_head_early_compaction_enabled` (disabled by default)
  * `ingester_tsdb_head_early_compaction_reduction_percentage`
  * `ingester_tsdb_head_early_compaction_min_in_memory_series`
* [ENHANCEMENT] Double the amount of rule groups for each user tier. #5897
* [ENHANCEMENT] Set `maxUnavailable` to 0 for `distributor`, `overrides-exporter`, `querier`, `query-frontend`, `query-scheduler` `ruler-querier`, `ruler-query-frontend`, `ruler-query-scheduler` and `consul` deployments, to ensure they don't become completely unavailable during a rollout. #5924
* [ENHANCEMENT] Update rollout-operator to `v0.9.0`. #6022 #6110 #6558 #6681
* [ENHANCEMENT] Update memcached to `memcached:1.6.22-alpine`. #6585
* [ENHANCEMENT] Store-gateway: replaced the following deprecated CLI flags: #6319
  * `-blocks-storage.bucket-store.index-header-lazy-loading-enabled` replaced with `-blocks-storage.bucket-store.index-header.lazy-loading-enabled`
  * `-blocks-storage.bucket-store.index-header-lazy-loading-idle-timeout` replaced with `-blocks-storage.bucket-store.index-header.lazy-loading-idle-timeout`
* [ENHANCEMENT] Store-gateway: Allow selective enablement of store-gateway automated scaling on a per-zone basis. #6302
* [BUGFIX] Autoscaling: KEDA > 2.9 removed the ability to set metricName in the trigger metadata. To help discern which metric is used by the HPA, we set the trigger name to what was the metricName. This is available as the `scaler` label on `keda_*` metrics. #6528

### Mimirtool

* [ENHANCEMENT] Analyze Grafana: Improve support for variables in range. #6657
* [BUGFIX] Fix out of bounds error on export with large timespans and/or series count. #5700
* [BUGFIX] Fix the issue where `--read-timeout` was applied to the entire `mimirtool analyze grafana` invocation rather than to individual Grafana API calls. #5915
* [BUGFIX] Fix incorrect remote-read path joining for `mimirtool remote-read` commands on Windows. #6011
* [BUGFIX] Fix template files full path being sent in `mimirtool alertmanager load` command. #6138
* [BUGFIX] Analyze rule-file: .metricsUsed field wasn't populated. #6953

### Mimir Continuous Test

### Query-tee

### Documentation

* [ENHANCEMENT] Document the concept of native histograms and how to send them to Mimir, migration path. #5956 #6488 #6539 #6752
* [ENHANCEMENT] Document native histograms query and visualization. #6231

### Tools

* [CHANGE] tsdb-index: Rename tool to tsdb-series. #6317
* [FEATURE] tsdb-labels: Add tool to print label names and values of a TSDB block. #6317
* [ENHANCEMENT] trafficdump: Trafficdump can now parse OTEL requests. Entire request is dumped to output, there's no filtering of fields or matching of series done. #6108

## 2.10.5

### Grafana Mimir

* [ENHANCEMENT] Update Docker base images from `alpine:3.18.3` to `alpine:3.18.5`. #6897
* [BUGFIX] Fixed possible series matcher corruption leading to wrong series being included in query results. #6886

### Documentation

* [ENHANCEMENT] Document the concept of native histograms and how to send them to Mimir, migration path. #6757
* [ENHANCEMENT] Document native histograms query and visualization. #6757

## 2.10.4

### Grafana Mimir

* [BUGFIX] Update otelhttp library to v0.44.0 as a mitigation for CVE-2023-45142. #6634

## 2.10.3

### Grafana Mimir

* [BUGFIX] Update grpc-go library to 1.57.2-dev that includes a fix for a bug introduced in 1.57.1. #6419

## 2.10.2

### Grafana Mimir

* [BUGFIX] Update grpc-go library to 1.57.1 and `golang.org/x/net` to `0.17`, which include fix for CVE-2023-44487. #6349

## 2.10.1

### Grafana Mimir

* [CHANGE] Update Go version to 1.21.3. #6244 #6325
* [BUGFIX] Query-frontend: Don't retry read requests rejected by the ingester due to utilization based read path limiting. #6032
* [BUGFIX] Ingester: fix panic in WAL replay of certain native histograms. #6086

## 2.10.0

### Grafana Mimir

* [CHANGE] Store-gateway: skip verifying index header integrity upon loading. To enable verification set `blocks_storage.bucket_store.index_header.verify_on_load: true`. #5174
* [CHANGE] Querier: change the default value of the experimental `-querier.streaming-chunks-per-ingester-buffer-size` flag to 256. #5203
* [CHANGE] Querier: only initiate query requests to ingesters in the `ACTIVE` state in the ring. #5342
* [CHANGE] Querier: renamed `-querier.prefer-streaming-chunks` to `-querier.prefer-streaming-chunks-from-ingesters` to enable streaming chunks from ingesters to queriers. #5182
* [CHANGE] Querier: `-query-frontend.cache-unaligned-requests` has been moved from a global flag to a per-tenant override. #5312
* [CHANGE] Ingester: removed `cortex_ingester_shipper_dir_syncs_total` and `cortex_ingester_shipper_dir_sync_failures_total` metrics. The former metric was not much useful, and the latter was never incremented. #5396
* [CHANGE] Ingester: removed logging of errors related to hitting per-instance limits to reduce resource usage when ingesters are under pressure. #5585
* [CHANGE] gRPC clients: use default connect timeout of 5s, and therefore enable default connect backoff max delay of 5s. #5562
* [CHANGE] Ingester: the `-validation.create-grace-period` is now enforced in the ingester too, other than distributor and query-frontend. If you've configured `-validation.create-grace-period` then make sure the configuration is applied to ingesters too. #5712
* [CHANGE] Distributor: the `-validation.create-grace-period` is now enforced for examplars too in the distributor. If an examplar has timestamp greater than "now + grace_period", then the exemplar will be dropped and the metric `cortex_discarded_exemplars_total{reason="exemplar_too_far_in_future",user="..."}` increased. #5761
* [CHANGE] Query-frontend: the `-validation.create-grace-period` is now enforced in the query-frontend even when the configured value is 0. When the value is 0, the query end time range is truncated to the current real-world time. #5829
* [CHANGE] Store-gateway: deprecated configuration parameters for index header under `blocks-storage.bucket-store` and use a new configurations in `blocks-storage.bucket-store.index-header`, deprecated configuration will be removed in Mimir 2.12. Configuration changes: #5726
  * `-blocks-storage.bucket-store.index-header-lazy-loading-enabled` is deprecated, use the new configuration `-blocks-storage.bucket-store.index-header.lazy-loading-enabled`
  * `-blocks-storage.bucket-store.index-header-lazy-loading-idle-timeout` is deprecated, use the new configuration `-blocks-storage.bucket-store.index-header.lazy-loading-idle-timeout`
  * `-blocks-storage.bucket-store.index-header-lazy-loading-concurrency` is deprecated, use the new configuration `-blocks-storage.bucket-store.index-header.lazy-loading-concurrency`
* [CHANGE] Store-gateway: remove experimental fine-grained chunks caching. The following experimental configuration parameters have been removed `-blocks-storage.bucket-store.chunks-cache.fine-grained-chunks-caching-enabled`, `-blocks-storage.bucket-store.fine-grained-chunks-caching-ranges-per-series`. #5816 #5875
* [CHANGE] Ingester: remove deprecated `blocks-storage.tsdb.max-tsdb-opening-concurrency-on-startup`. #5850
* [FEATURE] Introduced `-distributor.service-overload-status-code-on-rate-limit-enabled` flag for configuring status code to 529 instead of 429 upon rate limit exhaustion. #5752
* [FEATURE] Cardinality API: added a new `count_method` parameter which enables counting active series. #5136
* [FEATURE] Query-frontend: added experimental support to cache cardinality, label names and label values query responses. The cache will be used when `-query-frontend.cache-results` is enabled, and `-query-frontend.results-cache-ttl-for-cardinality-query` or `-query-frontend.results-cache-ttl-for-labels-query` set to a value greater than 0. The following metrics have been added to track the query results cache hit ratio per `request_type`: #5212 #5235 #5426 #5524
  * `cortex_frontend_query_result_cache_requests_total{request_type="query_range|cardinality|label_names_and_values"}`
  * `cortex_frontend_query_result_cache_hits_total{request_type="query_range|cardinality|label_names_and_values"}`
* [FEATURE] Added `-<prefix>.s3.list-objects-version` flag to configure the S3 list objects version. #5099
* [FEATURE] Ingester: add optional CPU/memory utilization based read request limiting, considered experimental. Disabled by default, enable by configuring limits via both of the following flags: #5012 #5392 #5394 #5526 #5508 #5704
  * `-ingester.read-path-cpu-utilization-limit`
  * `-ingester.read-path-memory-utilization-limit`
  * `-ingester.log-utilization-based-limiter-cpu-samples`
* [FEATURE] Ruler: support filtering results from rule status endpoint by `file`, `rule_group` and `rule_name`. #5291
* [FEATURE] Ingester: add experimental support for creating tokens by using spread minimizing strategy. This can be enabled with `-ingester.ring.token-generation-strategy: spread-minimizing` and `-ingester.ring.spread-minimizing-zones: <all available zones>`. In that case `-ingester.ring.tokens-file-path` must be empty. #5308 #5324
* [FEATURE] Storegateway: Persist sparse index-headers to disk and read from disk on index-header loads instead of reconstructing. #5465 #5651 #5726
* [FEATURE] Ingester: add experimental CLI flag `-ingester.ring.spread-minimizing-join-ring-in-order` that allows an ingester to register tokens in the ring only after all previous ingesters (with ID lower than its own ID) have already been registered. #5541
* [FEATURE] Ingester: add experimental support to compact the TSDB Head when the number of in-memory series is equal or greater than `-blocks-storage.tsdb.early-head-compaction-min-in-memory-series`, and the ingester estimates that the per-tenant TSDB Head compaction will reduce in-memory series by at least `-blocks-storage.tsdb.early-head-compaction-min-estimated-series-reduction-percentage`. #5371
* [FEATURE] Ingester: add new metrics for tracking native histograms in active series: `cortex_ingester_active_native_histogram_series`, `cortex_ingester_active_native_histogram_series_custom_tracker`, `cortex_ingester_active_native_histogram_buckets`, `cortex_ingester_active_native_histogram_buckets_custom_tracker`. The first 2 are the subsets of the existing and unmodified `cortex_ingester_active_series` and `cortex_ingester_active_series_custom_tracker` respectively, only tracking native histogram series, and the last 2 are the equivalents for tracking the number of buckets in native histogram series. #5318
* [FEATURE] Add experimental CLI flag `-<prefix>.s3.native-aws-auth-enabled` that allows to enable the default credentials provider chain of the AWS SDK. #5636
* [FEATURE] Distributor: add experimental support for circuit breaking when writing to ingesters via `-ingester.client.circuit-breaker.enabled`, `-ingester.client.circuit-breaker.failure-threshold`, or `-ingester.client.circuit-breaker.cooldown-period` or their corresponding YAML. #5650
* [FEATURE] The following features are no longer considered experimental. #5701 #5872
  * Ruler storage cache (`-ruler-storage.cache.*`)
  * Exclude ingesters running in specific zones (`-ingester.ring.excluded-zones`)
  * Cardinality-based query sharding (`-query-frontend.query-sharding-target-series-per-shard`)
  * Cardinality query result caching (`-query-frontend.results-cache-ttl-for-cardinality-query`)
  * Label names and values query result caching (`-query-frontend.results-cache-ttl-for-labels-query`)
  * Query expression size limit (`-query-frontend.max-query-expression-size-bytes`)
  * Peer discovery / tenant sharding for overrides exporters (`-overrides-exporter.ring.enabled`)
  * Configuring enabled metrics in overrides exporter (`-overrides-exporter.enabled-metrics`)
  * Per-tenant results cache TTL (`-query-frontend.results-cache-ttl`, `-query-frontend.results-cache-ttl-for-out-of-order-time-window`)
  * Shutdown delay (`-shutdown-delay`)
* [FEATURE] Querier: add experimental CLI flag `-tenant-federation.max-concurrent` to adjust the max number of per-tenant queries that can be run at a time when executing a single multi-tenant query. #5874
* [FEATURE] Alertmanager: add Microsoft Teams as a supported integration. #5840
* [ENHANCEMENT] Overrides-exporter: Add new metrics for write path and alertmanager (`max_global_metadata_per_user`, `max_global_metadata_per_metric`, `request_rate`, `request_burst_size`, `alertmanager_notification_rate_limit`, `alertmanager_max_dispatcher_aggregation_groups`, `alertmanager_max_alerts_count`, `alertmanager_max_alerts_size_bytes`) and added flag `-overrides-exporter.enabled-metrics` to explicitly configure desired metrics, e.g. `-overrides-exporter.enabled-metrics=request_rate,ingestion_rate`. Default value for this flag is: `ingestion_rate,ingestion_burst_size,max_global_series_per_user,max_global_series_per_metric,max_global_exemplars_per_user,max_fetched_chunks_per_query,max_fetched_series_per_query,ruler_max_rules_per_rule_group,ruler_max_rule_groups_per_tenant`. #5376
* [ENHANCEMENT] Cardinality API: when zone aware replication is enabled, the label values cardinality API can now tolerate single zone failure #5178
* [ENHANCEMENT] Distributor: optimize sending requests to ingesters when incoming requests don't need to be modified. For now this feature can be disabled by setting `-timeseries-unmarshal-caching-optimization-enabled=false`. #5137
* [ENHANCEMENT] Add advanced CLI flags to control gRPC client behaviour: #5161
  * `-<prefix>.connect-timeout`
  * `-<prefix>.connect-backoff-base-delay`
  * `-<prefix>.connect-backoff-max-delay`
  * `-<prefix>.initial-stream-window-size`
  * `-<prefix>.initial-connection-window-size`
* [ENHANCEMENT] Query-frontend: added "response_size_bytes" field to "query stats" log. #5196
* [ENHANCEMENT] Querier: refine error messages for per-tenant query limits, informing the user of the preferred strategy for not hitting the limit, in addition to how they may tweak the limit. #5059
* [ENHANCEMENT] Distributor: optimize sending of requests to ingesters by reusing memory buffers for marshalling requests. This optimization can be enabled by setting `-distributor.write-requests-buffer-pooling-enabled` to `true`. #5195 #5805 #5830
* [ENHANCEMENT] Querier: add experimental `-querier.minimize-ingester-requests` option to initially query only the minimum set of ingesters required to reach quorum. #5202 #5259 #5263
* [ENHANCEMENT] Querier: improve error message when streaming chunks from ingesters to queriers and a query limit is reached. #5245
* [ENHANCEMENT] Use new data structure for labels, to reduce memory consumption. #3555 #5731
* [ENHANCEMENT] Update alpine base image to 3.18.2. #5276
* [ENHANCEMENT] Ruler: add `cortex_ruler_sync_rules_duration_seconds` metric, tracking the time spent syncing all rule groups owned by the ruler instance. #5311
* [ENHANCEMENT] Store-gateway: add experimental `blocks-storage.bucket-store.index-header-lazy-loading-concurrency` config option to limit the number of concurrent index-headers loads when lazy loading. #5313 #5605
* [ENHANCEMENT] Ingester and querier: improve level of detail in traces emitted for queries that hit ingesters. #5315
* [ENHANCEMENT] Querier: add `cortex_querier_queries_rejected_total` metric that counts the number of queries rejected due to hitting a limit (eg. max series per query or max chunks per query). #5316 #5440 #5450
* [ENHANCEMENT] Querier: add experimental `-querier.minimize-ingester-requests-hedging-delay` option to initiate requests to further ingesters when request minimisation is enabled and not all initial requests have completed. #5368
* [ENHANCEMENT] Clarify docs for `-ingester.client.*` flags to make it clear that these are used by both queriers and distributors. #5375
* [ENHANCEMENT] Querier and store-gateway: add experimental support for streaming chunks from store-gateways to queriers while evaluating queries. This can be enabled with `-querier.prefer-streaming-chunks-from-store-gateways=true`. #5182
* [ENHANCEMENT] Querier: enforce `max-chunks-per-query` limit earlier in query processing when streaming chunks from ingesters to queriers to avoid unnecessarily consuming resources for queries that will be aborted. #5369 #5447
* [ENHANCEMENT] Ingester: added `cortex_ingester_shipper_last_successful_upload_timestamp_seconds` metric tracking the last successful TSDB block uploaded to the bucket (unix timestamp in seconds). #5396
* [ENHANCEMENT] Ingester: add two metrics tracking resource utilization calculated by utilization based limiter: #5496
  * `cortex_ingester_utilization_limiter_current_cpu_load`: The current exponential weighted moving average of the ingester's CPU load
  * `cortex_ingester_utilization_limiter_current_memory_usage_bytes`: The current ingester memory utilization
* [ENHANCEMENT] Ruler: added `insight=true` field to ruler's prometheus component for rule evaluation logs. #5510
* [ENHANCEMENT] Distributor Ingester: add metrics to count the number of requests rejected for hitting per-instance limits, `cortex_distributor_instance_rejected_requests_total` and `cortex_ingester_instance_rejected_requests_total` respectively. #5551
* [ENHANCEMENT] Distributor: add support for ingesting exponential histograms that are over the native histogram scale limit of 8 in OpenTelemetry format by downscaling them. #5532 #5607
* [ENHANCEMENT] General: buffered logging: #5506
  * `-log.buffered` CLI flag enable buffered logging.
* [ENHANCEMENT] Distributor: add more detailed information to traces generated while processing OTLP write requests. #5539
* [ENHANCEMENT] Distributor: improve performance ingesting OTLP payloads. #5531 #5607 #5616
* [ENHANCEMENT] Ingester: optimize label-values with matchers call when number of matched series is small. #5600
* [ENHANCEMENT] Compactor: delete bucket-index, markers and debug files if there are no blocks left in the bucket index. This cleanup must be enabled by using `-compactor.no-blocks-file-cleanup-enabled` option. #5648
* [ENHANCEMENT] Ingester: reduce memory usage of active series tracker. #5665
* [ENHANCEMENT] Store-gateway: added `-store-gateway.sharding-ring.auto-forget-enabled` configuration parameter to control whether store-gateway auto-forget feature should be enabled or disabled (enabled by default). #5702
* [ENHANCEMENT] Compactor: added per tenant block upload counters `cortex_block_upload_api_blocks_total`, `cortex_block_upload_api_bytes_total`, and `cortex_block_upload_api_files_total`. #5738
* [ENHANCEMENT] Compactor: verify time range of compacted block(s) matches the time range of input blocks. #5760
* [ENHANCEMENT] Querier: improved observability of calls to ingesters during queries. #5724
* [ENHANCEMENT] Compactor: block backfilling logging is now more verbose. #5711
* [ENHANCEMENT] Added support to rate limit application logs: #5764
  * `-log.rate-limit-enabled`
  * `-log.rate-limit-logs-per-second`
  * `-log.rate-limit-logs-per-second-burst`
* [ENHANCEMENT] Ingester: added `cortex_ingester_tsdb_head_min_timestamp_seconds` and `cortex_ingester_tsdb_head_max_timestamp_seconds` metrics which return min and max time of all TSDB Heads open in an ingester. #5786 #5815
* [ENHANCEMENT] Querier: cancel query requests to ingesters in a zone upon first error received from the zone, to reduce wasted effort spent computing results that won't be used #5764
* [ENHANCEMENT] All: improve tracing of internal HTTP requests sent over httpgrpc. #5782
* [ENHANCEMENT] Querier: add experimental per-query chunks limit based on an estimate of the number of chunks that will be sent from ingesters and store-gateways that is enforced earlier during query evaluation. This limit is disabled by default and can be configured with `-querier.max-estimated-fetched-chunks-per-query-multiplier`. #5765
* [ENHANCEMENT] Ingester: add UI for listing tenants with TSDB on given ingester and viewing details of tenants's TSDB on given ingester. #5803 #5824
* [ENHANCEMENT] Querier: improve observability of calls to store-gateways during queries. #5809
* [ENHANCEMENT] Query-frontend: improve tracing of interactions with query-scheduler. #5818
* [ENHANCEMENT] Query-scheduler: improve tracing of requests when request is rejected by query-scheduler. #5848
* [ENHANCEMENT] Ingester: avoid logging some errors that could cause logging contention. #5494 #5581
* [ENHANCEMENT] Store-gateway: wait for query gate after loading blocks. #5507
* [ENHANCEMENT] Store-gateway: always include `__name__` posting group in selection in order to reduce the number of object storage API calls. #5246
* [ENHANCEMENT] Ingester: track active series by ref instead of hash/labels to reduce memory usage. #5134 #5193
* [ENHANCEMENT] Go: updated to 1.21.1. #5955 #5960
* [ENHANCEMENT] Alertmanager: updated to alertmanager 0.26.0. #5840
* [BUGFIX] Ingester: Handle when previous ring state is leaving and the number of tokens has changed. #5204
* [BUGFIX] Querier: fix issue where queries that use the `timestamp()` function fail with `execution: attempted to read series at index 0 from stream, but the stream has already been exhausted` if streaming chunks from ingesters to queriers is enabled. #5370
* [BUGFIX] memberlist: bring back `memberlist_client_kv_store_count` metric that used to exist in Cortex, but got lost during dskit updates before Mimir 2.0. #5377
* [BUGFIX] Querier: pass on HTTP 503 query response code. #5364
* [BUGFIX] Store-gateway: Fix issue where stopping a store-gateway could cause all store-gateways to unload all blocks. #5464
* [BUGFIX] Allocate ballast in smaller blocks to avoid problem when entire ballast was kept in memory working set. #5565
* [BUGFIX] Querier: retry frontend result notification when an error is returned. #5591
* [BUGFIX] Querier: fix issue where `cortex_ingester_client_request_duration_seconds` metric did not include streaming query requests that did not return any series. #5695
* [BUGFIX] Ingester: fix ActiveSeries tracker double-counting series that have been deleted from the Head while still being active and then recreated again. #5678
* [BUGFIX] Ingester: don't set "last update time" of TSDB into the future when opening TSDB. This could prevent detecting of idle TSDB for a long time, if sample in distant future was ingested. #5787
* [BUGFIX] Store-gateway: fix bug when lazy index header could be closed prematurely even when still in use. #5795
* [BUGFIX] Ruler: gracefully shut down rule evaluations. #5778
* [BUGFIX] Querier: fix performance when ingesters stream samples. #5836
* [BUGFIX] Ingester: fix spurious `not found` errors on label values API during head compaction. #5957
* [BUGFIX] All: updated Minio object storage client from 7.0.62 to 7.0.63 to fix auto-detection of AWS GovCloud environments. #5905

### Mixin

* [CHANGE] Dashboards: show all workloads in selected namespace on "rollout progress" dashboard. #5113
* [CHANGE] Dashboards: show the number of updated and ready pods for each workload in the "rollout progress" panel on the "rollout progress" dashboard. #5113
* [CHANGE] Dashboards: removed "Query results cache misses" panel on the "Mimir / Queries" dashboard. #5423
* [CHANGE] Dashboards: default to shared crosshair on all dashboards. #5489
* [CHANGE] Dashboards: sort variable drop-down lists from A to Z, rather than Z to A. #5490
* [CHANGE] Alerts: removed `MimirProvisioningTooManyActiveSeries` alert. You should configure `-ingester.instance-limits.max-series` and rely on `MimirIngesterReachingSeriesLimit` alert instead. #5593
* [CHANGE] Alerts: removed `MimirProvisioningTooManyWrites` alert. The alerting threshold used in this alert was chosen arbitrarily and ingesters receiving an higher number of samples / sec don't necessarily have any issue. You should rely on SLOs metrics and alerts instead. #5706
* [CHANGE] Alerts: don't raise `MimirRequestErrors` or `MimirRequestLatency` alert for the `/debug/pprof` endpoint. #5826
* [ENHANCEMENT] Dashboards: adjust layout of "rollout progress" dashboard panels so that the "rollout progress" panel doesn't require scrolling. #5113
* [ENHANCEMENT] Dashboards: show container name first in "pods count per version" panel on "rollout progress" dashboard. #5113
* [ENHANCEMENT] Dashboards: show time spend waiting for turn when lazy loading index headers in the "index-header lazy load gate latency" panel on the "queries" dashboard. #5313
* [ENHANCEMENT] Dashboards: split query results cache hit ratio by request type in "Query results cache hit ratio" panel on the "Mimir / Queries" dashboard. #5423
* [ENHANCEMENT] Dashboards: add "rejected queries" panel to "queries" dashboard. #5429
* [ENHANCEMENT] Dashboards: add native histogram active series and active buckets to "tenants" dashboard. #5543
* [ENHANCEMENT] Dashboards: add panels to "Mimir / Writes" for requests rejected for per-instance limits. #5638
* [ENHANCEMENT] Dashboards: rename "Blocks currently loaded" to "Blocks currently owned" in the "Mimir / Queries" dashboard. #5705
* [ENHANCEMENT] Alerts: Add `MimirIngestedDataTooFarInTheFuture` warning alert that triggers when Mimir ingests sample with timestamp more than 1h in the future. #5822
* [BUGFIX] Alerts: fix `MimirIngesterRestarts` to fire only when the ingester container is restarted, excluding the cases the pod is rescheduled. #5397
* [BUGFIX] Dashboards: fix "unhealthy pods" panel on "rollout progress" dashboard showing only a number rather than the name of the workload and the number of unhealthy pods if only one workload has unhealthy pods. #5113 #5200
* [BUGFIX] Alerts: fixed `MimirIngesterHasNotShippedBlocks` and `MimirIngesterHasNotShippedBlocksSinceStart` alerts. #5396
* [BUGFIX] Alerts: Fix `MimirGossipMembersMismatch` to include `admin-api` and custom compactor pods. `admin-api` is a GEM component. #5641 #5797
* [BUGFIX] Dashboards: fix autoscaling dashboard panels that could show multiple series for a single component. #5810
* [BUGFIX] Dashboards: fix ruler-querier scaling metric panel query and split into CPU and memory scaling metric panels. #5739

### Jsonnet

* [CHANGE] Removed `_config.querier.concurrency` configuration option and replaced it with `_config.querier_max_concurrency` and `_config.ruler_querier_max_concurrency` to allow to easily fine tune it for different querier deployments. #5322
* [CHANGE] Change `_config.multi_zone_ingester_max_unavailable` to 50. #5327
* [CHANGE] Change distributors rolling update strategy configuration: `maxSurge` and `maxUnavailable` are set to `15%` and `0`. #5714
* [FEATURE] Alertmanager: Add horizontal pod autoscaler config, that can be enabled using `autoscaling_alertmanager_enabled: true`. #5194 #5249
* [ENHANCEMENT] Enable the `track_sizes` feature for Memcached pods to help determine cache efficiency. #5209
* [ENHANCEMENT] Add per-container map for environment variables. #5181
* [ENHANCEMENT] Add `PodDisruptionBudget`s for compactor, continuous-test, distributor, overrides-exporter, querier, query-frontend, query-scheduler, rollout-operator, ruler, ruler-querier, ruler-query-frontend, ruler-query-scheduler, and all memcached workloads. #5098
* [ENHANCEMENT] Ruler: configure the ruler storage cache when the metadata cache is enabled. #5326 #5334
* [ENHANCEMENT] Shuffle-sharding: ingester shards in user-classes can now be configured to target different series and limit percentage utilization through `_config.shuffle_sharding.target_series_per_ingester` and `_config.shuffle_sharding.target_utilization_percentage` values. #5470
* [ENHANCEMENT] Distributor: allow adjustment of the targeted CPU usage as a percentage of requested CPU. This can be adjusted with `_config.autoscaling_distributor_cpu_target_utilization`. #5525
* [ENHANCEMENT] Ruler: add configuration option `_config.ruler_remote_evaluation_max_query_response_size_bytes` to easily set the maximum query response size allowed (in bytes). #5592
* [ENHANCEMENT] Distributor: dynamically set `GOMAXPROCS` based on the CPU request. This should reduce distributor CPU utilization, assuming the CPU request is set to a value close to the actual utilization. #5588
* [ENHANCEMENT] Querier: dynamically set `GOMAXPROCS` based on the CPU request. This should reduce noisy neighbour issues created by the querier, whose CPU utilization could eventually saturate the Kubernetes node if unbounded. #5646 #5658
* [ENHANCEMENT] Allow to remove an entry from the configured environment variable for a given component, setting the environment value to `null` in the `*_env_map` objects (e.g. `store_gateway_env_map+:: { 'field': null}`). #5599
* [ENHANCEMENT] Allow overriding the default number of replicas for `etcd`. #5589
* [ENHANCEMENT] Memcached: reduce memory request for results, chunks and metadata caches. The requested memory is 5% greater than the configured memcached max cache size. #5661
* [ENHANCEMENT] Autoscaling: Add the following configuration options to fine tune autoscaler target utilization: #5679 #5682 #5689
  * `autoscaling_querier_target_utilization` (defaults to `0.75`)
  * `autoscaling_mimir_read_target_utilization` (defaults to `0.75`)
  * `autoscaling_ruler_querier_cpu_target_utilization` (defaults to `1`)
  * `autoscaling_distributor_memory_target_utilization` (defaults to `1`)
  * `autoscaling_ruler_cpu_target_utilization` (defaults to `1`)
  * `autoscaling_query_frontend_cpu_target_utilization` (defaults to `1`)
  * `autoscaling_ruler_query_frontend_cpu_target_utilization` (defaults to `1`)
  * `autoscaling_alertmanager_cpu_target_utilization` (defaults to `1`)
* [ENHANCEMENT] Gossip-ring: add appProtocol for istio compatibility. #5680
* [ENHANCEMENT] Add _config.commonConfig to allow adding common configuration parameters for all Mimir components. #5703
* [ENHANCEMENT] Update rollout-operator to `v0.7.0`. #5718
* [ENHANCEMENT] Increase the default rollout speed for store-gateway when lazy loading is disabled. #5823
* [ENHANCEMENT] Add autoscaling on memory for ruler-queriers. #5739
* [ENHANCEMENT] Deduplicate scaled object creation for most objects that scale on CPU and memory. #6411
* [BUGFIX] Fix compilation when index, chunks or metadata caches are disabled. #5710
* [BUGFIX] Autoscaling: treat OOMing containers as though they are using their full memory request. #5739
* [BUGFIX] Autoscaling: if no containers are up, report 0 memory usage instead of no data. #6411

### Mimirtool

* [ENHANCEMENT] Mimirtool uses paging to fetch all dashboards from Grafana when running `mimirtool analyse grafana`. This allows the tool to work correctly when running against Grafana instances with more than a 1000 dashboards. #5825
* [ENHANCEMENT] Extract metric name from queries that have a `__name__` matcher. #5911
* [BUGFIX] Mimirtool no longer parses label names as metric names when handling templating variables that are populated using `label_values(<label_name>)` when running `mimirtool analyse grafana`. #5832
* [BUGFIX] Fix panic when analyzing a grafana dashboard with multiline queries in templating variables. #5911

### Query-tee

* [CHANGE] Proxy `Content-Type` response header from backend. Previously `Content-Type: text/plain; charset=utf-8` was returned on all requests. #5183
* [CHANGE] Increase default value of `-proxy.compare-skip-recent-samples` to avoid racing with recording rule evaluation. #5561
* [CHANGE] Add `-backend.skip-tls-verify` to optionally skip TLS verification on backends. #5656

### Documentation

* [CHANGE] Fix reference to `get-started` documentation directory. #5476
* [CHANGE] Fix link to external OTLP/HTTP documentation.
* [ENHANCEMENT] Improved `MimirRulerTooManyFailedQueries` runbook. #5586
* [ENHANCEMENT] Improved "Recover accidentally deleted blocks" runbook. #5620
* [ENHANCEMENT] Documented options and trade-offs to query label names and values. #5582
* [ENHANCEMENT] Improved `MimirRequestErrors` runbook for alertmanager. #5694

### Tools

* [CHANGE] copyblocks: add support for S3 and the ability to copy between different object storage services. Due to this, the `-source-service` and `-destination-service` flags are now required and the `-service` flag has been removed. #5486
* [FEATURE] undelete-block-gcs: Added new tool for undeleting blocks on GCS storage. #5610 #5855
* [FEATURE] wal-reader: Added new tool for printing entries in TSDB WAL. #5780
* [ENHANCEMENT] ulidtime: add -seconds flag to print timestamps as Unix timestamps. #5621
* [ENHANCEMENT] ulidtime: exit with status code 1 if some ULIDs can't be parsed. #5621
* [ENHANCEMENT] tsdb-index-toc: added index-header size estimates. #5652
* [BUGFIX] Stop tools from panicking when `-help` flag is passed. #5412
* [BUGFIX] Remove github.com/golang/glog command line flags from tools. #5413

## 2.9.4

### Grafana Mimir

* [ENHANCEMENT] Update Docker base images from `alpine:3.18.3` to `alpine:3.18.5`. #6895

## 2.9.3

### Grafana Mimir

* [BUGFIX] Update `go.opentelemetry.io/contrib/instrumentation/net/http/otelhttp` to `0.44` which includes a fix for CVE-2023-45142. #6637

## 2.9.2

### Grafana Mimir

* [BUGFIX] Update grpc-go library to 1.56.3 and `golang.org/x/net` to `0.17`, which include fix for CVE-2023-44487. #6353 #6364

## 2.9.1

### Grafana Mimir

* [ENHANCEMENT] Update alpine base image to 3.18.3. #6021

## 2.9.0

### Grafana Mimir

* [CHANGE] Store-gateway: change expanded postings, postings, and label values index cache key format. These caches will be invalidated when rolling out the new Mimir version. #4770 #4978 #5037
* [CHANGE] Distributor: remove the "forwarding" feature as it isn't necessary anymore. #4876
* [CHANGE] Query-frontend: Change the default value of `-query-frontend.query-sharding-max-regexp-size-bytes` from `0` to `4096`. #4932
* [CHANGE] Querier: `-querier.query-ingesters-within` has been moved from a global flag to a per-tenant override. #4287
* [CHANGE] Querier: Use `-blocks-storage.tsdb.retention-period` instead of `-querier.query-ingesters-within` for calculating the lookback period for shuffle sharded ingesters. Setting `-querier.query-ingesters-within=0` no longer disables shuffle sharding on the read path. #4287
* [CHANGE] Block upload: `/api/v1/upload/block/{block}/files` endpoint now allows file uploads with no `Content-Length`. #4956
* [CHANGE] Store-gateway: deprecate configuration parameters for chunk pooling, they will be removed in Mimir 2.11. The following options are now also ignored: #4996
  * `-blocks-storage.bucket-store.max-chunk-pool-bytes`
  * `-blocks-storage.bucket-store.chunk-pool-min-bucket-size-bytes`
  * `-blocks-storage.bucket-store.chunk-pool-max-bucket-size-bytes`
* [CHANGE] Store-gateway: remove metrics `cortex_bucket_store_chunk_pool_requested_bytes_total` and `cortex_bucket_store_chunk_pool_returned_bytes_total`. #4996
* [CHANGE] Compactor: change default of `-compactor.partial-block-deletion-delay` to `1d`. This will automatically clean up partial blocks that were a result of failed block upload or deletion. #5026
* [CHANGE] Compactor: the deprecated configuration parameter `-compactor.consistency-delay` has been removed. #5050
* [CHANGE] Store-gateway: the deprecated configuration parameter `-blocks-storage.bucket-store.consistency-delay` has been removed. #5050
* [CHANGE] The configuration parameter `-blocks-storage.bucket-store.bucket-index.enabled` has been deprecated and will be removed in Mimir 2.11. Mimir is running by default with the bucket index enabled since version 2.0, and starting from the version 2.11 it will not be possible to disable it. #5051
* [CHANGE] The configuration parameters `-querier.iterators` and `-query.batch-iterators` have been deprecated and will be removed in Mimir 2.11. Mimir runs by default with `-querier.batch-iterators=true`, and starting from version 2.11 it will not be possible to change this. #5114
* [CHANGE] Compactor: change default of `-compactor.first-level-compaction-wait-period` to 25m. #5128
* [CHANGE] Ruler: changed default of `-ruler.poll-interval` from `1m` to `10m`. Starting from this release, the configured rule groups will also be re-synced each time they're modified calling the ruler configuration API. #5170
* [FEATURE] Query-frontend: add `-query-frontend.log-query-request-headers` to enable logging of request headers in query logs. #5030
* [FEATURE] Store-gateway: add experimental feature to retain lazy-loaded index headers between restarts by eagerly loading them during startup. This is disabled by default and can only be enabled if lazy loading is enabled. To enable this set the following: #5606
  * `-blocks-storage.bucket-store.index-header-lazy-loading-enabled` must be set to true
  * `-blocks-storage.bucket-store.index-header.eager-loading-startup-enabled` must be set to true
* [ENHANCEMENT] Add per-tenant limit `-validation.max-native-histogram-buckets` to be able to ignore native histogram samples that have too many buckets. #4765
* [ENHANCEMENT] Store-gateway: reduce memory usage in some LabelValues calls. #4789
* [ENHANCEMENT] Store-gateway: add a `stage` label to the metric `cortex_bucket_store_series_data_touched`. This label now applies to `data_type="chunks"` and `data_type="series"`. The `stage` label has 2 values: `processed` - the number of series that parsed - and `returned` - the number of series selected from the processed bytes to satisfy the query. #4797 #4830
* [ENHANCEMENT] Distributor: make `__meta_tenant_id` label available in relabeling rules configured via `metric_relabel_configs`. #4725
* [ENHANCEMENT] Compactor: added the configurable limit `compactor.block-upload-max-block-size-bytes` or `compactor_block_upload_max_block_size_bytes` to limit the byte size of uploaded or validated blocks. #4680
* [ENHANCEMENT] Querier: reduce CPU utilisation when shuffle sharding is enabled with large shard sizes. #4851
* [ENHANCEMENT] Packaging: facilitate configuration management by instructing systemd to start mimir with a configuration file. #4810
* [ENHANCEMENT] Store-gateway: reduce memory allocations when looking up postings from cache. #4861 #4869 #4962 #5047
* [ENHANCEMENT] Store-gateway: retain only necessary bytes when reading series from the bucket. #4926
* [ENHANCEMENT] Ingester, store-gateway: clear the shutdown marker after a successful shutdown to enable reusing their persistent volumes in case the ingester or store-gateway is restarted. #4985
* [ENHANCEMENT] Store-gateway, query-frontend: Reduced memory allocations when looking up cached entries from Memcached. #4862
* [ENHANCEMENT] Alertmanager: Add additional template function `queryFromGeneratorURL` returning query URL decoded query from the `GeneratorURL` field of an alert. #4301
* [ENHANCEMENT] Ruler: added experimental ruler storage cache support. The cache should reduce the number of "list objects" API calls issued to the object storage when there are 2+ ruler replicas running in a Mimir cluster. The cache can be configured setting `-ruler-storage.cache.*` CLI flags or their respective YAML config options. #4950 #5054
* [ENHANCEMENT] Store-gateway: added HTTP `/store-gateway/prepare-shutdown` endpoint for gracefully scaling down of store-gateways. A gauge `cortex_store_gateway_prepare_shutdown_requested` has been introduced for tracing this process. #4955
* [ENHANCEMENT] Updated Kuberesolver dependency (github.com/sercand/kuberesolver) from v2.4.0 to v4.0.0 and gRPC dependency (google.golang.org/grpc) from v1.47.0 to v1.53.0. #4922
* [ENHANCEMENT] Introduced new options for logging HTTP request headers: `-server.log-request-headers` enables logging HTTP request headers, `-server.log-request-headers-exclude-list` lists headers which should not be logged. #4922
* [ENHANCEMENT] Block upload: `/api/v1/upload/block/{block}/files` endpoint now disables read and write HTTP timeout, overriding `-server.http-read-timeout` and `-server.http-write-timeout` values. This is done to allow large file uploads to succeed. #4956
* [ENHANCEMENT] Alertmanager: Introduce new metrics from upstream. #4918
  * `cortex_alertmanager_notifications_failed_total` (added `reason` label)
  * `cortex_alertmanager_nflog_maintenance_total`
  * `cortex_alertmanager_nflog_maintenance_errors_total`
  * `cortex_alertmanager_silences_maintenance_total`
  * `cortex_alertmanager_silences_maintenance_errors_total`
* [ENHANCEMENT] Add native histogram support for `cortex_request_duration_seconds` metric family. #4987
* [ENHANCEMENT] Ruler: do not list rule groups in the object storage for disabled tenants. #5004
* [ENHANCEMENT] Query-frontend and querier: add HTTP API endpoint `<prometheus-http-prefix>/api/v1/format_query` to format a PromQL query. #4373
* [ENHANCEMENT] Query-frontend: Add `cortex_query_frontend_regexp_matcher_count` and `cortex_query_frontend_regexp_matcher_optimized_count` metrics to track optimization of regular expression label matchers. #4813
* [ENHANCEMENT] Alertmanager: Add configuration option to enable or disable the deletion of alertmanager state from object storage. This is useful when migrating alertmanager tenants from one cluster to another, because it avoids a condition where the state object is copied but then deleted before the configuration object is copied. #4989
* [ENHANCEMENT] Querier: only use the minimum set of chunks from ingesters when querying, and cancel unnecessary requests to ingesters sooner if we know their results won't be used. #5016
* [ENHANCEMENT] Add `-enable-go-runtime-metrics` flag to expose all go runtime metrics as Prometheus metrics. #5009
* [ENHANCEMENT] Ruler: trigger a synchronization of tenant's rule groups as soon as they change the rules configuration via API. This synchronization is in addition of the periodic syncing done every `-ruler.poll-interval`. The new behavior is enabled by default, but can be disabled with `-ruler.sync-rules-on-changes-enabled=false` (configurable on a per-tenant basis too). If you disable the new behaviour, then you may want to revert `-ruler.poll-interval` to `1m`. #4975 #5053 #5115 #5170
* [ENHANCEMENT] Distributor: Improve invalid tenant shard size error message. #5024
* [ENHANCEMENT] Store-gateway: record index header loading time separately in `cortex_bucket_store_series_request_stage_duration_seconds{stage="load_index_header"}`. Now index header loading will be visible in the "Mimir / Queries" dashboard in the "Series request p99/average latency" panels. #5011 #5062
* [ENHANCEMENT] Querier and ingester: add experimental support for streaming chunks from ingesters to queriers while evaluating queries. This can be enabled with `-querier.prefer-streaming-chunks=true`. #4886 #5078 #5094 #5126
* [ENHANCEMENT] Update Docker base images from `alpine:3.17.3` to `alpine:3.18.0`. #5065
* [ENHANCEMENT] Compactor: reduced the number of "object exists" API calls issued by the compactor to the object storage when syncing block's `meta.json` files. #5063
* [ENHANCEMENT] Distributor: Push request rate limits (`-distributor.request-rate-limit` and `-distributor.request-burst-size`) and their associated YAML configuration are now stable. #5124
* [ENHANCEMENT] Go: updated to 1.20.5. #5185
* [ENHANCEMENT] Update alpine base image to 3.18.2. #5274 #5276
* [BUGFIX] Metadata API: Mimir will now return an empty object when no metadata is available, matching Prometheus. #4782
* [BUGFIX] Store-gateway: add collision detection on expanded postings and individual postings cache keys. #4770
* [BUGFIX] Ruler: Support the `type=alert|record` query parameter for the API endpoint `<prometheus-http-prefix>/api/v1/rules`. #4302
* [BUGFIX] Backend: Check that alertmanager's data-dir doesn't overlap with bucket-sync dir. #4921
* [BUGFIX] Alertmanager: Allow to rate-limit webex, telegram and discord notifications. #4979
* [BUGFIX] Store-gateway: panics when decoding LabelValues responses that contain more than 655360 values. These responses are no longer cached. #5021
* [BUGFIX] Querier: don't leak memory when processing query requests from query-frontends (ie. when the query-scheduler is disabled). #5199

### Documentation

* [ENHANCEMENT] Improve `MimirIngesterReachingTenantsLimit` runbook. #4744 #4752
* [ENHANCEMENT] Add `symbol table size exceeds` case to `MimirCompactorHasNotSuccessfullyRunCompaction` runbook. #4945
* [ENHANCEMENT] Clarify which APIs use query sharding. #4948

### Mixin

* [CHANGE] Alerts: Remove `MimirQuerierHighRefetchRate`. #4980
* [CHANGE] Alerts: Remove `MimirTenantHasPartialBlocks`. This is obsoleted by the changed default of `-compactor.partial-block-deletion-delay` to `1d`, which will auto remediate this alert. #5026
* [ENHANCEMENT] Alertmanager dashboard: display active aggregation groups #4772
* [ENHANCEMENT] Alerts: `MimirIngesterTSDBWALCorrupted` now only fires when there are more than one corrupted WALs in single-zone deployments and when there are more than two zones affected in multi-zone deployments. #4920
* [ENHANCEMENT] Alerts: added labels to duplicated `MimirRolloutStuck` and `MimirCompactorHasNotUploadedBlocks` rules in order to distinguish them. #5023
* [ENHANCEMENT] Dashboards: fix holes in graph for lightly loaded clusters #4915
* [ENHANCEMENT] Dashboards: allow configuring additional services for the Rollout Progress dashboard. #5007
* [ENHANCEMENT] Alerts: do not fire `MimirAllocatingTooMuchMemory` alert for any matching container outside of namespaces where Mimir is running. #5089
* [BUGFIX] Dashboards: show cancelled requests in a different color to successful requests in throughput panels on dashboards. #5039
* [BUGFIX] Dashboards: fix dashboard panels that showed percentages with axes from 0 to 10000%. #5084
* [BUGFIX] Remove dependency on upstream Kubernetes mixin. #4732

### Jsonnet

* [CHANGE] Ruler: changed ruler autoscaling policy, extended scale down period from 60s to 600s. #4786
* [CHANGE] Update to v0.5.0 rollout-operator. #4893
* [CHANGE] Backend: add `alertmanager_args` to `mimir-backend` when running in read-write deployment mode. Remove hardcoded `filesystem` alertmanager storage. This moves alertmanager's data-dir to `/data/alertmanager` by default. #4907 #4921
* [CHANGE] Remove `-pdb` suffix from `PodDisruptionBudget` names. This will create new `PodDisruptionBudget` resources. Make sure to prune the old resources; otherwise, rollouts will be blocked. #5109
* [CHANGE] Query-frontend: enable query sharding for cardinality estimation via `-query-frontend.query-sharding-target-series-per-shard` by default if the results cache is enabled. #5128
* [ENHANCEMENT] Ingester: configure `-blocks-storage.tsdb.head-compaction-interval=15m` to spread TSDB head compaction over a wider time range. #4870
* [ENHANCEMENT] Ingester: configure `-blocks-storage.tsdb.wal-replay-concurrency` to CPU request minus 1. #4864
* [ENHANCEMENT] Compactor: configure `-compactor.first-level-compaction-wait-period` to TSDB head compaction interval plus 10 minutes. #4872
* [ENHANCEMENT] Store-gateway: set `GOMEMLIMIT` to the memory request value. This should reduce the likelihood the store-gateway may go out of memory, at the cost of an higher CPU utilization due to more frequent garbage collections when the memory utilization gets closer or above the configured requested memory. #4971
* [ENHANCEMENT] Store-gateway: dynamically set `GOMAXPROCS` based on the CPU request. This should reduce the likelihood a high load on the store-gateway will slow down the entire Kubernetes node. #5104
* [ENHANCEMENT] Store-gateway: add `store_gateway_lazy_loading_enabled` configuration option which combines disabled lazy-loading and reducing blocks sync concurrency. Reducing blocks sync concurrency improves startup times with disabled lazy loading on HDDs. #5025
* [ENHANCEMENT] Update `rollout-operator` image to `v0.6.0`. #5155
* [BUGFIX] Backend: configure `-ruler.alertmanager-url` to `mimir-backend` when running in read-write deployment mode. #4892
* [ENHANCEMENT] Memcached: don't overwrite upsteam memcached statefulset jsonnet to allow chosing between antiAffinity and topologySpreadConstraints.

### Mimirtool

* [CHANGE] check rules: will fail on duplicate rules when `--strict` is provided. #5035
* [FEATURE] sync/diff can now include/exclude namespaces based on a regular expression using `--namespaces-regex` and `--ignore-namespaces-regex`. #5100
* [ENHANCEMENT] analyze prometheus: allow to specify `-prometheus-http-prefix`. #4966
* [ENHANCEMENT] analyze grafana: allow to specify `--folder-title` to limit dashboards analysis based on their exact folder title. #4973

### Tools

* [CHANGE] copyblocks: copying between Azure Blob Storage buckets is now supported in addition to copying between Google Cloud Storage buckets. As a result, the `--service` flag is now required to be specified (accepted values are `gcs` or `abs`). #4756

## 2.8.0

### Grafana Mimir

* [CHANGE] Ingester: changed experimental CLI flag from `-out-of-order-blocks-external-label-enabled` to `-ingester.out-of-order-blocks-external-label-enabled` #4440
* [CHANGE] Store-gateway: The following metrics have been removed: #4332
  * `cortex_bucket_store_series_get_all_duration_seconds`
  * `cortex_bucket_store_series_merge_duration_seconds`
* [CHANGE] Ingester: changed default value of `-blocks-storage.tsdb.retention-period` from `24h` to `13h`. If you're running Mimir with a custom configuration and you're overriding `-querier.query-store-after` to a value greater than the default `12h` then you should increase `-blocks-storage.tsdb.retention-period` accordingly. #4382
* [CHANGE] Ingester: the configuration parameter `-blocks-storage.tsdb.max-tsdb-opening-concurrency-on-startup` has been deprecated and will be removed in Mimir 2.10. #4445
* [CHANGE] Query-frontend: Cached results now contain timestamp which allows Mimir to check if cached results are still valid based on current TTL configured for tenant. Results cached by previous Mimir version are used until they expire from cache, which can take up to 7 days. If you need to use per-tenant TTL sooner, please flush results cache manually. #4439
* [CHANGE] Ingester: the `cortex_ingester_tsdb_wal_replay_duration_seconds` metrics has been removed. #4465
* [CHANGE] Query-frontend and ruler: use protobuf internal query result payload format by default. This feature is no longer considered experimental. #4557 #4709
* [CHANGE] Ruler: reject creating federated rule groups while tenant federation is disabled. Previously the rule groups would be silently dropped during bucket sync. #4555
* [CHANGE] Compactor: the `/api/v1/upload/block/{block}/finish` endpoint now returns a `429` status code when the compactor has reached the limit specified by `-compactor.max-block-upload-validation-concurrency`. #4598
* [CHANGE] Compactor: when starting a block upload the maximum byte size of the block metadata provided in the request body is now limited to 1 MiB. If this limit is exceeded a `413` status code is returned. #4683
* [CHANGE] Store-gateway: cache key format for expanded postings has changed. This will invalidate the expanded postings in the index cache when deployed. #4667
* [FEATURE] Cache: Introduce experimental support for using Redis for results, chunks, index, and metadata caches. #4371
* [FEATURE] Vault: Introduce experimental integration with Vault to fetch secrets used to configure TLS for clients. Server TLS secrets will still be read from a file. `tls-ca-path`, `tls-cert-path` and `tls-key-path` will denote the path in Vault for the following CLI flags when `-vault.enabled` is true: #4446.
  * `-distributor.ha-tracker.etcd.*`
  * `-distributor.ring.etcd.*`
  * `-distributor.forwarding.grpc-client.*`
  * `-querier.store-gateway-client.*`
  * `-ingester.client.*`
  * `-ingester.ring.etcd.*`
  * `-querier.frontend-client.*`
  * `-query-frontend.grpc-client-config.*`
  * `-query-frontend.results-cache.redis.*`
  * `-blocks-storage.bucket-store.index-cache.redis.*`
  * `-blocks-storage.bucket-store.chunks-cache.redis.*`
  * `-blocks-storage.bucket-store.metadata-cache.redis.*`
  * `-compactor.ring.etcd.*`
  * `-store-gateway.sharding-ring.etcd.*`
  * `-ruler.client.*`
  * `-ruler.alertmanager-client.*`
  * `-ruler.ring.etcd.*`
  * `-ruler.query-frontend.grpc-client-config.*`
  * `-alertmanager.sharding-ring.etcd.*`
  * `-alertmanager.alertmanager-client.*`
  * `-memberlist.*`
  * `-query-scheduler.grpc-client-config.*`
  * `-query-scheduler.ring.etcd.*`
  * `-overrides-exporter.ring.etcd.*`
* [FEATURE] Distributor, ingester, querier, query-frontend, store-gateway: add experimental support for native histograms. Requires that the experimental protobuf query result response format is enabled by `-query-frontend.query-result-response-format=protobuf` on the query frontend. #4286 #4352 #4354 #4376 #4377 #4387 #4396 #4425 #4442 #4494 #4512 #4513 #4526
* [FEATURE] Added `-<prefix>.s3.storage-class` flag to configure the S3 storage class for objects written to S3 buckets. #4300
* [FEATURE] Add `freebsd` to the target OS when generating binaries for a Mimir release. #4654
* [FEATURE] Ingester: Add `prepare-shutdown` endpoint which can be used as part of Kubernetes scale down automations. #4718
* [ENHANCEMENT] Add timezone information to Alpine Docker images. #4583
* [ENHANCEMENT] Ruler: Sync rules when ruler JOINING the ring instead of ACTIVE, In order to reducing missed rule iterations during ruler restarts. #4451
* [ENHANCEMENT] Allow to define service name used for tracing via `JAEGER_SERVICE_NAME` environment variable. #4394
* [ENHANCEMENT] Querier and query-frontend: add experimental, more performant protobuf query result response format enabled with `-query-frontend.query-result-response-format=protobuf`. #4304 #4318 #4375
* [ENHANCEMENT] Compactor: added experimental configuration parameter `-compactor.first-level-compaction-wait-period`, to configure how long the compactor should wait before compacting 1st level blocks (uploaded by ingesters). This configuration option allows to reduce the chances compactor begins compacting blocks before all ingesters have uploaded their blocks to the storage. #4401
* [ENHANCEMENT] Store-gateway: use more efficient chunks fetching and caching. #4255
* [ENHANCEMENT] Query-frontend and ruler: add experimental, more performant protobuf internal query result response format enabled with `-ruler.query-frontend.query-result-response-format=protobuf`. #4331
* [ENHANCEMENT] Ruler: increased tolerance for missed iterations on alerts, reducing the chances of flapping firing alerts during ruler restarts. #4432
* [ENHANCEMENT] Optimized `.*` and `.+` regular expression label matchers. #4432
* [ENHANCEMENT] Optimized regular expression label matchers with alternates (e.g. `a|b|c`). #4647
* [ENHANCEMENT] Added an in-memory cache for regular expression matchers, to avoid parsing and compiling the same expression multiple times when used in recurring queries. #4633
* [ENHANCEMENT] Query-frontend: results cache TTL is now configurable by using `-query-frontend.results-cache-ttl` and `-query-frontend.results-cache-ttl-for-out-of-order-time-window` options. These values can also be specified per tenant. Default values are unchanged (7 days and 10 minutes respectively). #4385
* [ENHANCEMENT] Ingester: added advanced configuration parameter `-blocks-storage.tsdb.wal-replay-concurrency` representing the maximum number of CPUs used during WAL replay. #4445
* [ENHANCEMENT] Ingester: added metrics `cortex_ingester_tsdb_open_duration_seconds_total` to measure the total time it takes to open all existing TSDBs. The time tracked by this metric also includes the TSDBs WAL replay duration. #4465
* [ENHANCEMENT] Store-gateway: use streaming implementation for LabelNames RPC. The batch size for streaming is controlled by `-blocks-storage.bucket-store.batch-series-size`. #4464
* [ENHANCEMENT] Memcached: Add support for TLS or mTLS connections to cache servers. #4535
* [ENHANCEMENT] Compactor: blocks index files are now validated for correctness for blocks uploaded via the TSDB block upload feature. #4503
* [ENHANCEMENT] Compactor: block chunks and segment files are now validated for correctness for blocks uploaded via the TSDB block upload feature. #4549
* [ENHANCEMENT] Ingester: added configuration options to configure the "postings for matchers" cache of each compacted block queried from ingesters: #4561
  * `-blocks-storage.tsdb.block-postings-for-matchers-cache-ttl`
  * `-blocks-storage.tsdb.block-postings-for-matchers-cache-size`
  * `-blocks-storage.tsdb.block-postings-for-matchers-cache-force`
* [ENHANCEMENT] Compactor: validation of blocks uploaded via the TSDB block upload feature is now configurable on a per tenant basis: #4585
  * `-compactor.block-upload-validation-enabled` has been added, `compactor_block_upload_validation_enabled` can be used to override per tenant
  * `-compactor.block-upload.block-validation-enabled` was the previous global flag and has been removed
* [ENHANCEMENT] TSDB Block Upload: block upload validation concurrency can now be limited with `-compactor.max-block-upload-validation-concurrency`. #4598
* [ENHANCEMENT] OTLP: Add support for converting OTel exponential histograms to Prometheus native histograms. The ingestion of native histograms must be enabled, please set `-ingester.native-histograms-ingestion-enabled` to `true`. #4063 #4639
* [ENHANCEMENT] Query-frontend: add metric `cortex_query_fetched_index_bytes_total` to measure TSDB index bytes fetched to execute a query. #4597
* [ENHANCEMENT] Query-frontend: add experimental limit to enforce a max query expression size in bytes via `-query-frontend.max-query-expression-size-bytes` or `max_query_expression_size_bytes`. #4604
* [ENHANCEMENT] Query-tee: improve message logged when comparing responses and one response contains a non-JSON payload. #4588
* [ENHANCEMENT] Distributor: add ability to set per-distributor limits via `distributor_limits` block in runtime configuration in addition to the existing configuration. #4619
* [ENHANCEMENT] Querier: reduce peak memory consumption for queries that touch a large number of chunks. #4625
* [ENHANCEMENT] Query-frontend: added experimental `-query-frontend.query-sharding-max-regexp-size-bytes` limit to query-frontend. When set to a value greater than 0, query-frontend disabled query sharding for any query with a regexp matcher longer than the configured limit. #4632
* [ENHANCEMENT] Store-gateway: include statistics from LabelValues and LabelNames calls in `cortex_bucket_store_series*` metrics. #4673
* [ENHANCEMENT] Query-frontend: improve readability of distributed tracing spans. #4656
* [ENHANCEMENT] Update Docker base images from `alpine:3.17.2` to `alpine:3.17.3`. #4685
* [ENHANCEMENT] Querier: improve performance when shuffle sharding is enabled and the shard size is large. #4711
* [ENHANCEMENT] Ingester: improve performance when Active Series Tracker is in use. #4717
* [ENHANCEMENT] Store-gateway: optionally select `-blocks-storage.bucket-store.series-selection-strategy`, which can limit the impact of large posting lists (when many series share the same label name and value). #4667 #4695 #4698
* [ENHANCEMENT] Querier: Cache the converted float histogram from chunk iterator, hence there is no need to lookup chunk every time to get the converted float histogram. #4684
* [ENHANCEMENT] Ruler: Improve rule upload performance when not enforcing per-tenant rule group limits. #4828
* [ENHANCEMENT] Improved memory limit on the in-memory cache used for regular expression matchers. #4751
* [BUGFIX] Querier: Streaming remote read will now continue to return multiple chunks per frame after the first frame. #4423
* [BUGFIX] Store-gateway: the values for `stage="processed"` for the metrics `cortex_bucket_store_series_data_touched` and  `cortex_bucket_store_series_data_size_touched_bytes` when using fine-grained chunks caching is now reporting the correct values of chunks held in memory. #4449
* [BUGFIX] Compactor: fixed reporting a compaction error when compactor is correctly shut down while populating blocks. #4580
* [BUGFIX] OTLP: Do not drop exemplars of the OTLP Monotonic Sum metric. #4063
* [BUGFIX] Packaging: flag `/etc/default/mimir` and `/etc/sysconfig/mimir` as config to prevent overwrite. #4587
* [BUGFIX] Query-frontend: don't retry queries which error inside PromQL. #4643
* [BUGFIX] Store-gateway & query-frontend: report more consistent statistics for fetched index bytes. #4671
* [BUGFIX] Native histograms: fix how IsFloatHistogram determines if mimirpb.Histogram is a float histogram. #4706
* [BUGFIX] Query-frontend: fix query sharding for native histograms. #4666
* [BUGFIX] Ring status page: fixed the owned tokens percentage value displayed. #4730
* [BUGFIX] Querier: fixed chunk iterator that can return sample with wrong timestamp. #4450
* [BUGFIX] Packaging: fix preremove script preventing upgrades. #4801
* [BUGFIX] Security: updates Go to version 1.20.4 to fix CVE-2023-24539, CVE-2023-24540, CVE-2023-29400. #4903

### Mixin

* [ENHANCEMENT] Queries: Display data touched per sec in bytes instead of number of items. #4492
* [ENHANCEMENT] `_config.job_names.<job>` values can now be arrays of regular expressions in addition to a single string. Strings are still supported and behave as before. #4543
* [ENHANCEMENT] Queries dashboard: remove mention to store-gateway "streaming enabled" in panels because store-gateway only support streaming series since Mimir 2.7. #4569
* [ENHANCEMENT] Ruler: Add panel description for Read QPS panel in Ruler dashboard to explain values when in remote ruler mode. #4675
* [BUGFIX] Ruler dashboard: show data for reads from ingesters. #4543
* [BUGFIX] Pod selector regex for deployments: change `(.*-mimir-)` to `(.*mimir-)`. #4603

### Jsonnet

* [CHANGE] Ruler: changed ruler deployment max surge from `0` to `50%`, and max unavailable from `1` to `0`. #4381
* [CHANGE] Memcached connections parameters `-blocks-storage.bucket-store.index-cache.memcached.max-idle-connections`, `-blocks-storage.bucket-store.chunks-cache.memcached.max-idle-connections` and `-blocks-storage.bucket-store.metadata-cache.memcached.max-idle-connections` settings are now configured based on `max-get-multi-concurrency` and `max-async-concurrency`. #4591
* [CHANGE] Add support to use external Redis as cache. Following are some changes in the jsonnet config: #4386 #4640
  * Renamed `memcached_*_enabled` config options to `cache_*_enabled`
  * Renamed `memcached_*_max_item_size_mb` config options to `cache_*_max_item_size_mb`
  * Added `cache_*_backend` config options
* [CHANGE] Store-gateway StatefulSets with disabled multi-zone deployment are also unregistered from the ring on shutdown. This eliminated resharding during rollouts, at the cost of extra effort during scaling down store-gateways. For more information see [Scaling down store-gateways](https://grafana.com/docs/mimir/v2.7.x/operators-guide/run-production-environment/scaling-out/#scaling-down-store-gateways). #4713
* [CHANGE] Removed `$._config.querier.replicas` and `$._config.queryFrontend.replicas`. If you need to customize the number of querier or query-frontend replicas, and autoscaling is disabled, please set an override as is done for other stateless components (e.g. distributors). #5130
* [ENHANCEMENT] Alertmanager: add `alertmanager_data_disk_size` and  `alertmanager_data_disk_class` configuration options, by default no storage class is set. #4389
* [ENHANCEMENT] Update `rollout-operator` to `v0.4.0`. #4524
* [ENHANCEMENT] Update memcached to `memcached:1.6.19-alpine`. #4581
* [ENHANCEMENT] Add support for mTLS connections to Memcached servers. #4553
* [ENHANCEMENT] Update the `memcached-exporter` to `v0.11.2`. #4570
* [ENHANCEMENT] Autoscaling: Add `autoscaling_query_frontend_memory_target_utilization`, `autoscaling_ruler_query_frontend_memory_target_utilization`, and `autoscaling_ruler_memory_target_utilization` configuration options, for controlling the corresponding autoscaler memory thresholds. Each has a default of 1, i.e. 100%. #4612
* [ENHANCEMENT] Distributor: add ability to set per-distributor limits via `distributor_instance_limits` using runtime configuration. #4627
* [BUGFIX] Add missing query sharding settings for user_24M and user_32M plans. #4374

### Mimirtool

* [ENHANCEMENT] Backfill: mimirtool will now sleep and retry if it receives a 429 response while trying to finish an upload due to validation concurrency limits. #4598
* [ENHANCEMENT] `gauge` panel type is supported now in `mimirtool analyze dashboard`. #4679
* [ENHANCEMENT] Set a `User-Agent` header on requests to Mimir or Prometheus servers. #4700

### Mimir Continuous Test

* [FEATURE] Allow continuous testing of native histograms as well by enabling the flag `-tests.write-read-series-test.histogram-samples-enabled`. The metrics exposed by the tool will now have a new label called `type` with possible values of `float`, `histogram_float_counter`, `histogram_float_gauge`, `histogram_int_counter`, `histogram_int_gauge`, the list of metrics impacted: #4457
  * `mimir_continuous_test_writes_total`
  * `mimir_continuous_test_writes_failed_total`
  * `mimir_continuous_test_queries_total`
  * `mimir_continuous_test_queries_failed_total`
  * `mimir_continuous_test_query_result_checks_total`
  * `mimir_continuous_test_query_result_checks_failed_total`
* [ENHANCEMENT] Added a new metric `mimir_continuous_test_build_info` that reports version information, similar to the existing `cortex_build_info` metric exposed by other Mimir components. #4712
* [ENHANCEMENT] Add coherency for the selected ranges and instants of test queries. #4704

### Query-tee

### Documentation

* [CHANGE] Clarify what deprecation means in the lifecycle of configuration parameters. #4499
* [CHANGE] Update compactor `split-groups` and `split-and-merge-shards` recommendation on component page. #4623
* [FEATURE] Add instructions about how to configure native histograms. #4527
* [ENHANCEMENT] Runbook for MimirCompactorHasNotSuccessfullyRunCompaction extended to include scenario where compaction has fallen behind. #4609
* [ENHANCEMENT] Add explanation for QPS values for reads in remote ruler mode and writes generally, to the Ruler dashboard page. #4629
* [ENHANCEMENT] Expand zone-aware replication page to cover single physical availability zone deployments. #4631
* [FEATURE] Add instructions to use puppet module. #4610
* [FEATURE] Add documentation on how deploy mixin with terraform. #4161

### Tools

* [ENHANCEMENT] tsdb-index: iteration over index is now faster when any equal matcher is supplied. #4515

## 2.7.3

### Grafana Mimir

* [BUGFIX] Security: updates Go to version 1.20.4 to fix CVE-2023-24539, CVE-2023-24540, CVE-2023-29400. #4905

## 2.7.2

### Grafana Mimir

* [BUGFIX] Security: updated Go version to 1.20.3 to fix CVE-2023-24538 #4795

## 2.7.1

**Note**: During the release process, version 2.7.0 was tagged too early, before completing the release checklist and production testing. Release 2.7.1 doesn't include any code changes since 2.7.0, but now has proper release notes, published documentation, and has been fully tested in our production environment.

### Grafana Mimir

* [CHANGE] Ingester: the configuration parameter `-ingester.ring.readiness-check-ring-health` has been deprecated and will be removed in Mimir 2.9. #4422
* [CHANGE] Ruler: changed default value of `-ruler.evaluation-delay-duration` option from 0 to 1m. #4250
* [CHANGE] Querier: Errors with status code `422` coming from the store-gateway are propagated and not converted to the consistency check error anymore. #4100
* [CHANGE] Store-gateway: When a query hits `max_fetched_chunks_per_query` and `max_fetched_series_per_query` limits, an error with the status code `422` is created and returned. #4056
* [CHANGE] Packaging: Migrate FPM packaging solution to NFPM. Rationalize packages dependencies and add package for all binaries. #3911
* [CHANGE] Store-gateway: Deprecate flag `-blocks-storage.bucket-store.chunks-cache.subrange-size` since there's no benefit to changing the default of `16000`. #4135
* [CHANGE] Experimental support for ephemeral storage introduced in Mimir 2.6.0 has been removed. Following options are no longer available: #4252
  * `-blocks-storage.ephemeral-tsdb.*`
  * `-distributor.ephemeral-series-enabled`
  * `-distributor.ephemeral-series-matchers`
  * `-ingester.max-ephemeral-series-per-user`
  * `-ingester.instance-limits.max-ephemeral-series`
Querying with using `{__mimir_storage__="ephemeral"}` selector no longer works. All label values with `ephemeral-` prefix in `reason` label of `cortex_discarded_samples_total` metric are no longer available. Following metrics have been removed:
  * `cortex_ingester_ephemeral_series`
  * `cortex_ingester_ephemeral_series_created_total`
  * `cortex_ingester_ephemeral_series_removed_total`
  * `cortex_ingester_ingested_ephemeral_samples_total`
  * `cortex_ingester_ingested_ephemeral_samples_failures_total`
  * `cortex_ingester_memory_ephemeral_users`
  * `cortex_ingester_queries_ephemeral_total`
  * `cortex_ingester_queried_ephemeral_samples`
  * `cortex_ingester_queried_ephemeral_series`
* [CHANGE] Store-gateway: use mmap-less index-header reader by default and remove mmap-based index header reader. The following flags have changed: #4280
   * `-blocks-storage.bucket-store.index-header.map-populate-enabled` has been removed
   * `-blocks-storage.bucket-store.index-header.stream-reader-enabled` has been removed
   * `-blocks-storage.bucket-store.index-header.stream-reader-max-idle-file-handles` has been renamed to `-blocks-storage.bucket-store.index-header.max-idle-file-handles`, and the corresponding configuration file option has been renamed from `stream_reader_max_idle_file_handles` to `max_idle_file_handles`
* [CHANGE] Store-gateway: the streaming store-gateway is now enabled by default. The new default setting for `-blocks-storage.bucket-store.batch-series-size` is `5000`. #4330
* [CHANGE] Compactor: the configuration parameter `-compactor.consistency-delay` has been deprecated and will be removed in Mimir 2.9. #4409
* [CHANGE] Store-gateway: the configuration parameter `-blocks-storage.bucket-store.consistency-delay` has been deprecated and will be removed in Mimir 2.9. #4409
* [FEATURE] Ruler: added `keep_firing_for` support to alerting rules. #4099
* [FEATURE] Distributor, ingester: ingestion of native histograms. The new per-tenant limit `-ingester.native-histograms-ingestion-enabled` controls whether native histograms are stored or ignored. #4159
* [FEATURE] Query-frontend: Introduce experimental `-query-frontend.query-sharding-target-series-per-shard` to allow query sharding to take into account cardinality of similar requests executed previously. This feature uses the same cache that's used for results caching. #4121 #4177 #4188 #4254
* [ENHANCEMENT] Go: update go to 1.20.1. #4266
* [ENHANCEMENT] Ingester: added `out_of_order_blocks_external_label_enabled` shipper option to label out-of-order blocks before shipping them to cloud storage. #4182 #4297
* [ENHANCEMENT] Ruler: introduced concurrency when loading per-tenant rules configuration. This improvement is expected to speed up the ruler start up time in a Mimir cluster with a large number of tenants. #4258
* [ENHANCEMENT] Compactor: Add `reason` label to `cortex_compactor_runs_failed_total`. The value can be `shutdown` or `error`. #4012
* [ENHANCEMENT] Store-gateway: enforce `max_fetched_series_per_query`. #4056
* [ENHANCEMENT] Query-frontend: Disambiguate logs for failed queries. #4067
* [ENHANCEMENT] Query-frontend: log caller user agent in query stats logs. #4093
* [ENHANCEMENT] Store-gateway: add `data_type` label with values on `cortex_bucket_store_partitioner_extended_ranges_total`, `cortex_bucket_store_partitioner_expanded_ranges_total`, `cortex_bucket_store_partitioner_requested_ranges_total`, `cortex_bucket_store_partitioner_expanded_bytes_total`, `cortex_bucket_store_partitioner_requested_bytes_total` for `postings`, `series`, and `chunks`. #4095
* [ENHANCEMENT] Store-gateway: Reduce memory allocation rate when loading TSDB chunks from Memcached. #4074
* [ENHANCEMENT] Query-frontend: track `cortex_frontend_query_response_codec_duration_seconds` and `cortex_frontend_query_response_codec_payload_bytes` metrics to measure the time taken and bytes read / written while encoding and decoding query result payloads. #4110
* [ENHANCEMENT] Alertmanager: expose additional upstream metrics `cortex_alertmanager_dispatcher_aggregation_groups`, `cortex_alertmanager_dispatcher_alert_processing_duration_seconds`. #4151
* [ENHANCEMENT] Querier and query-frontend: add experimental, more performant protobuf internal query result response format enabled with `-query-frontend.query-result-response-format=protobuf`. #4153
* [ENHANCEMENT] Store-gateway: use more efficient chunks fetching and caching. This should reduce CPU, memory utilization, and receive bandwidth of a store-gateway. Enable with `-blocks-storage.bucket-store.chunks-cache.fine-grained-chunks-caching-enabled=true`. #4163 #4174 #4227
* [ENHANCEMENT] Query-frontend: Wait for in-flight queries to finish before shutting down. #4073 #4170
* [ENHANCEMENT] Store-gateway: added `encode` and `other` stage to `cortex_bucket_store_series_request_stage_duration_seconds` metric. #4179
* [ENHANCEMENT] Ingester: log state of TSDB when shipping or forced compaction can't be done due to unexpected state of TSDB. #4211
* [ENHANCEMENT] Update Docker base images from `alpine:3.17.1` to `alpine:3.17.2`. #4240
* [ENHANCEMENT] Store-gateway: add a `stage` label to the metrics `cortex_bucket_store_series_data_fetched`, `cortex_bucket_store_series_data_size_fetched_bytes`, `cortex_bucket_store_series_data_touched`, `cortex_bucket_store_series_data_size_touched_bytes`. This label only applies to `data_type="chunks"`. For `fetched` metrics with `data_type="chunks"` the `stage` label has 2 values: `fetched` - the chunks or bytes that were fetched from the cache or the object store, `refetched` - the chunks or bytes that had to be refetched from the cache or the object store because their size was underestimated during the first fetch. For `touched` metrics with `data_type="chunks"` the `stage` label has 2 values: `processed` - the chunks or bytes that were read from the fetched chunks or bytes and were processed in memory, `returned` - the chunks or bytes that were selected from the processed bytes to satisfy the query. #4227 #4316
* [ENHANCEMENT] Compactor: improve the partial block check related to `compactor.partial-block-deletion-delay` to potentially issue less requests to object storage. #4246
* [ENHANCEMENT] Memcached: added `-*.memcached.min-idle-connections-headroom-percentage` support to configure the minimum number of idle connections to keep open as a percentage (0-100) of the number of recently used idle connections. This feature is disabled when set to a negative value (default), which means idle connections are kept open indefinitely. #4249
* [ENHANCEMENT] Querier and store-gateway: optimized regular expression label matchers with case insensitive alternate operator. #4340 #4357
* [ENHANCEMENT] Compactor: added the experimental flag `-compactor.block-upload.block-validation-enabled` with the default `true` to configure whether block validation occurs on backfilled blocks. #3411
* [ENHANCEMENT] Ingester: apply a jitter to the first TSDB head compaction interval configured via `-blocks-storage.tsdb.head-compaction-interval`. Subsequent checks will happen at the configured interval. This should help to spread the TSDB head compaction among different ingesters over the configured interval. #4364
* [ENHANCEMENT] Ingester: the maximum accepted value for `-blocks-storage.tsdb.head-compaction-interval` has been increased from 5m to 15m. #4364
* [BUGFIX] Store-gateway: return `Canceled` rather than `Aborted` or `Internal` error when the calling querier cancels a label names or values request, and return `Internal` if processing the request fails for another reason. #4061
* [BUGFIX] Querier: track canceled requests with status code `499` in the metrics instead of `503` or `422`. #4099
* [BUGFIX] Ingester: compact out-of-order data during `/ingester/flush` or when TSDB is idle. #4180
* [BUGFIX] Ingester: conversion of global limits `max-series-per-user`, `max-series-per-metric`, `max-metadata-per-user` and `max-metadata-per-metric` into corresponding local limits now takes into account the number of ingesters in each zone. #4238
* [BUGFIX] Ingester: track `cortex_ingester_memory_series` metric consistently with `cortex_ingester_memory_series_created_total` and `cortex_ingester_memory_series_removed_total`. #4312
* [BUGFIX] Querier: fixed a bug which was incorrectly matching series with regular expression label matchers with begin/end anchors in the middle of the regular expression. #4340

### Mixin

* [CHANGE] Move auto-scaling panel rows down beneath logical network path in Reads and Writes dashboards. #4049
* [CHANGE] Make distributor auto-scaling metric panels show desired number of replicas. #4218
* [CHANGE] Alerts: The alert `MimirMemcachedRequestErrors` has been renamed to `MimirCacheRequestErrors`. #4242
* [ENHANCEMENT] Alerts: Added `MimirAutoscalerKedaFailing` alert firing when a KEDA scaler is failing. #4045
* [ENHANCEMENT] Add auto-scaling panels to ruler dashboard. #4046
* [ENHANCEMENT] Add gateway auto-scaling panels to Reads and Writes dashboards. #4049 #4216
* [ENHANCEMENT] Dashboards: distinguish between label names and label values queries. #4065
* [ENHANCEMENT] Add query-frontend and ruler-query-frontend auto-scaling panels to Reads and Ruler dashboards. #4199
* [BUGFIX] Alerts: Fixed `MimirAutoscalerNotActive` to not fire if scaling metric does not exist, to avoid false positives on scaled objects with 0 min replicas. #4045
* [BUGFIX] Alerts: `MimirCompactorHasNotSuccessfullyRunCompaction` is no longer triggered by frequent compactor restarts. #4012
* [BUGFIX] Tenants dashboard: Correctly show the ruler-query-scheduler queue size. #4152

### Jsonnet

* [CHANGE] Create the `query-frontend-discovery` service only when Mimir is deployed in microservice mode without query-scheduler. #4353
* [CHANGE] Add results cache backend config to `ruler-query-frontend` configuration to allow cache reuse for cardinality-estimation based sharding. #4257
* [ENHANCEMENT] Add support for ruler auto-scaling. #4046
* [ENHANCEMENT] Add optional `weight` param to `newQuerierScaledObject` and `newRulerQuerierScaledObject` to allow running multiple querier deployments on different node types. #4141
* [ENHANCEMENT] Add support for query-frontend and ruler-query-frontend auto-scaling. #4199
* [BUGFIX] Shuffle sharding: when applying user class limits, honor the minimum shard size configured in `$._config.shuffle_sharding.*`. #4363

### Mimirtool

* [FEATURE] Added `keep_firing_for` support to rules configuration. #4099
* [ENHANCEMENT] Add `-tls-insecure-skip-verify` to rules, alertmanager and backfill commands. #4162

### Query-tee

* [CHANGE] Increase default value of `-backend.read-timeout` to 150s, to accommodate default querier and query frontend timeout of 120s. #4262
* [ENHANCEMENT] Log errors that occur while performing requests to compare two endpoints. #4262
* [ENHANCEMENT] When comparing two responses that both contain an error, only consider the comparison failed if the errors differ. Previously, if either response contained an error, the comparison always failed, even if both responses contained the same error. #4262
* [ENHANCEMENT] Include the value of the `X-Scope-OrgID` header when logging a comparison failure. #4262
* [BUGFIX] Parameters (expression, time range etc.) for a query request where the parameters are in the HTTP request body rather than in the URL are now logged correctly when responses differ. #4265

### Documentation

* [ENHANCEMENT] Add guide on alternative migration method for Thanos to Mimir #3554
* [ENHANCEMENT] Restore "Migrate from Cortex" for Jsonnet. #3929
* [ENHANCEMENT] Document migration from microservices to read-write deployment mode. #3951
* [ENHANCEMENT] Do not error when there is nothing to commit as part of a publish #4058
* [ENHANCEMENT] Explain how to run Mimir locally using docker-compose #4079
* [ENHANCEMENT] Docs: use long flag names in runbook commands. #4088
* [ENHANCEMENT] Clarify how ingester replication happens. #4101
* [ENHANCEMENT] Improvements to the Get Started guide. #4315
* [BUGFIX] Added indentation to Azure and SWIFT backend definition. #4263

### Tools

* [ENHANCEMENT] Adapt tsdb-print-chunk for native histograms. #4186
* [ENHANCEMENT] Adapt tsdb-index-health for blocks containing native histograms. #4186
* [ENHANCEMENT] Adapt tsdb-chunks tool to handle native histograms. #4186

## 2.6.2

* [BUGFIX] Security: updates Go to version 1.20.4 to fix CVE-2023-24539, CVE-2023-24540, CVE-2023-29400. #4903

## 2.6.1

### Grafana Mimir

* [BUGFIX] Security: updates Go to version 1.20.3 to fix CVE-2023-24538 #4798

## 2.6.0

### Grafana Mimir

* [CHANGE] Querier: Introduce `-querier.max-partial-query-length` to limit the time range for partial queries at the querier level and deprecate `-store.max-query-length`. #3825 #4017
* [CHANGE] Store-gateway: Remove experimental `-blocks-storage.bucket-store.max-concurrent-reject-over-limit` flag. #3706
* [CHANGE] Ingester: If shipping is enabled block retention will now be relative to the upload time to cloud storage. If shipping is disabled block retention will be relative to the creation time of the block instead of the mintime of the last block created. #3816
* [CHANGE] Query-frontend: Deprecated CLI flag `-query-frontend.align-querier-with-step` has been removed. #3982
* [CHANGE] Alertmanager: added default configuration for `-alertmanager.configs.fallback`. Allows tenants to send alerts without first uploading an Alertmanager configuration. #3541
* [FEATURE] Store-gateway: streaming of series. The store-gateway can now stream results back to the querier instead of buffering them. This is expected to greatly reduce peak memory consumption while keeping latency the same. You can enable this feature by setting `-blocks-storage.bucket-store.batch-series-size` to a value in the high thousands (5000-10000). This is still an experimental feature and is subject to a changing API and instability. #3540 #3546 #3587 #3606 #3611 #3620 #3645 #3355 #3697 #3666 #3687 #3728 #3739 #3751 #3779 #3839
* [FEATURE] Alertmanager: Added support for the Webex receiver. #3758
* [FEATURE] Limits: Added the `-validation.separate-metrics-group-label` flag. This allows further separation of the `cortex_discarded_samples_total` metric by an additional `group` label - which is configured by this flag to be the value of a specific label on an incoming timeseries. Active groups are tracked and inactive groups are cleaned up on a defined interval. The maximum number of groups tracked is controlled by the `-max-separate-metrics-groups-per-user` flag. #3439
* [FEATURE] Overrides-exporter: Added experimental ring support to overrides-exporter via `-overrides-exporter.ring.enabled`. When enabled, the ring is used to establish a leader replica for the export of limit override metrics. #3908 #3953
* [FEATURE] Ephemeral storage (experimental): Mimir can now accept samples into "ephemeral storage". Such samples are available for querying for a short amount of time (`-blocks-storage.ephemeral-tsdb.retention-period`, defaults to 10 minutes), and then removed from memory. To use ephemeral storage, distributor must be configured with `-distributor.ephemeral-series-enabled` option. Series matching `-distributor.ephemeral-series-matchers` will be marked for storing into ephemeral storage in ingesters. Each tenant needs to have ephemeral storage enabled by using `-ingester.max-ephemeral-series-per-user` limit, which defaults to 0 (no ephemeral storage). Ingesters have new `-ingester.instance-limits.max-ephemeral-series` limit for total number of series in ephemeral storage across all tenants. If ingestion of samples into ephemeral storage fails, `cortex_discarded_samples_total` metric will use values prefixed with `ephemeral-` for `reason` label. Querying of ephemeral storage is possible by using `{__mimir_storage__="ephemeral"}` as metric selector. Following new metrics related to ephemeral storage are introduced: #3897 #3922 #3961 #3997 #4004
  * `cortex_ingester_ephemeral_series`
  * `cortex_ingester_ephemeral_series_created_total`
  * `cortex_ingester_ephemeral_series_removed_total`
  * `cortex_ingester_ingested_ephemeral_samples_total`
  * `cortex_ingester_ingested_ephemeral_samples_failures_total`
  * `cortex_ingester_memory_ephemeral_users`
  * `cortex_ingester_queries_ephemeral_total`
  * `cortex_ingester_queried_ephemeral_samples`
  * `cortex_ingester_queried_ephemeral_series`
* [ENHANCEMENT] Added new metric `thanos_shipper_last_successful_upload_time`: Unix timestamp (in seconds) of the last successful TSDB block uploaded to the bucket. #3627
* [ENHANCEMENT] Ruler: Added `-ruler.alertmanager-client.tls-enabled` configuration for alertmanager client. #3432 #3597
* [ENHANCEMENT] Activity tracker logs now have `component=activity-tracker` label. #3556
* [ENHANCEMENT] Distributor: remove labels with empty values #2439
* [ENHANCEMENT] Query-frontend: track query HTTP requests in the Activity Tracker. #3561
* [ENHANCEMENT] Store-gateway: Add experimental alternate implementation of index-header reader that does not use memory mapped files. The index-header reader is expected to improve stability of the store-gateway. You can enable this implementation with the flag `-blocks-storage.bucket-store.index-header.stream-reader-enabled`. #3639 #3691 #3703 #3742 #3785 #3787 #3797
* [ENHANCEMENT] Query-scheduler: add `cortex_query_scheduler_cancelled_requests_total` metric to track the number of requests that are already cancelled when dequeued. #3696
* [ENHANCEMENT] Store-gateway: add `cortex_bucket_store_partitioner_extended_ranges_total` metric to keep track of the ranges that the partitioner decided to overextend and merge in order to save API call to the object storage. #3769
* [ENHANCEMENT] Compactor: Auto-forget unhealthy compactors after ten failed ring heartbeats. #3771
* [ENHANCEMENT] Ruler: change default value of `-ruler.for-grace-period` from `10m` to `2m` and update help text. The new default value reflects how we operate Mimir at Grafana Labs. #3817
* [ENHANCEMENT] Ingester: Added experimental flags to force usage of _postings for matchers cache_. These flags will be removed in the future and it's not recommended to change them. #3823
  * `-blocks-storage.tsdb.head-postings-for-matchers-cache-ttl`
  * `-blocks-storage.tsdb.head-postings-for-matchers-cache-size`
  * `-blocks-storage.tsdb.head-postings-for-matchers-cache-force`
* [ENHANCEMENT] Ingester: Improved series selection performance when some of the matchers do not match any series. #3827
* [ENHANCEMENT] Alertmanager: Add new additional template function `tenantID` returning id of the tenant owning the alert. #3758
* [ENHANCEMENT] Alertmanager: Add additional template function `grafanaExploreURL` returning URL to grafana explore with range query. #3849
* [ENHANCEMENT] Reduce overhead of debug logging when filtered out. #3875
* [ENHANCEMENT] Update Docker base images from `alpine:3.16.2` to `alpine:3.17.1`. #3898
* [ENHANCEMENT] Ingester: Add new `/ingester/tsdb_metrics` endpoint to return tenant-specific TSDB metrics. #3923
* [ENHANCEMENT] Query-frontend: CLI flag `-query-frontend.max-total-query-length` and its associated YAML configuration is now stable. #3882
* [ENHANCEMENT] Ruler: rule groups now support optional and experimental `align_evaluation_time_on_interval` field, which causes all evaluations to happen on interval-aligned timestamp. #4013
* [ENHANCEMENT] Query-scheduler: ring-based service discovery is now stable. #4028
* [ENHANCEMENT] Store-gateway: improved performance of prefix matching on the labels. #4055 #4080
* [BUGFIX] Log the names of services that are not yet running rather than `unsupported value type` when calling `/ready` and some services are not running. #3625
* [BUGFIX] Alertmanager: Fix template spurious deletion with relative data dir. #3604
* [BUGFIX] Security: update prometheus/exporter-toolkit for CVE-2022-46146. #3675
* [BUGFIX] Security: update golang.org/x/net for CVE-2022-41717. #3755
* [BUGFIX] Debian package: Fix post-install, environment file path and user creation. #3720
* [BUGFIX] memberlist: Fix panic during Mimir startup when Mimir receives gossip message before it's ready. #3746
* [BUGFIX] Store-gateway: fix `cortex_bucket_store_partitioner_requested_bytes_total` metric to not double count overlapping ranges. #3769
* [BUGFIX] Update `github.com/thanos-io/objstore` to address issue with Multipart PUT on s3-compatible Object Storage. #3802 #3821
* [BUGFIX] Distributor, Query-scheduler: Make sure ring metrics include a `cortex_` prefix as expected by dashboards. #3809
* [BUGFIX] Querier: canceled requests are no longer reported as "consistency check" failures. #3837 #3927
* [BUGFIX] Distributor: don't panic when `metric_relabel_configs` in overrides contains null element. #3868
* [BUGFIX] Distributor: don't panic when OTLP histograms don't have any buckets. #3853
* [BUGFIX] Ingester, Compactor: fix panic that can occur when compaction fails. #3955
* [BUGFIX] Store-gateway: return `Canceled` rather than `Aborted` error when the calling querier cancels the request. #4007

### Mixin

* [ENHANCEMENT] Alerts: Added `MimirIngesterInstanceHasNoTenants` alert that fires when an ingester replica is not receiving write requests for any tenant. #3681
* [ENHANCEMENT] Alerts: Extended `MimirAllocatingTooMuchMemory` to check read-write deployment containers. #3710
* [ENHANCEMENT] Alerts: Added `MimirAlertmanagerInstanceHasNoTenants` alert that fires when an alertmanager instance ows no tenants. #3826
* [ENHANCEMENT] Alerts: Added `MimirRulerInstanceHasNoRuleGroups` alert that fires when a ruler replica is not assigned any rule group to evaluate. #3723
* [ENHANCEMENT] Support for baremetal deployment for alerts and scaling recording rules. #3719
* [ENHANCEMENT] Dashboards: querier autoscaling now supports multiple scaled objects (configurable via `$._config.autoscale.querier.hpa_name`). #3962
* [BUGFIX] Alerts: Fixed `MimirIngesterRestarts` alert when Mimir is deployed in read-write mode. #3716
* [BUGFIX] Alerts: Fixed `MimirIngesterHasNotShippedBlocks` and `MimirIngesterHasNotShippedBlocksSinceStart` alerts for when Mimir is deployed in read-write or monolithic modes and updated them to use new `thanos_shipper_last_successful_upload_time` metric. #3627
* [BUGFIX] Alerts: Fixed `MimirMemoryMapAreasTooHigh` alert when Mimir is deployed in read-write mode. #3626
* [BUGFIX] Alerts: Fixed `MimirCompactorSkippedBlocksWithOutOfOrderChunks` matching on non-existent label. #3628
* [BUGFIX] Dashboards: Fix `Rollout Progress` dashboard incorrectly using Gateway metrics when Gateway was not enabled. #3709
* [BUGFIX] Tenants dashboard: Make it compatible with all deployment types. #3754
* [BUGFIX] Alerts: Fixed `MimirCompactorHasNotUploadedBlocks` to not fire if compactor has nothing to do. #3793
* [BUGFIX] Alerts: Fixed `MimirAutoscalerNotActive` to not fire if scaling metric is 0, to avoid false positives on scaled objects with 0 min replicas. #3999

### Jsonnet

* [CHANGE] Replaced the deprecated `policy/v1beta1` with `policy/v1` when configuring a PodDisruptionBudget for read-write deployment mode. #3811
* [CHANGE] Removed `-server.http-write-timeout` default option value from querier and query-frontend, as it defaults to a higher value in the code now, and cannot be lower than `-querier.timeout`. #3836
* [CHANGE] Replaced `-store.max-query-length` with `-query-frontend.max-total-query-length` in the query-frontend config. #3879
* [CHANGE] Changed default `mimir_backend_data_disk_size` from `100Gi` to `250Gi`. #3894
* [ENHANCEMENT] Update `rollout-operator` to `v0.2.0`. #3624
* [ENHANCEMENT] Add `user_24M` and `user_32M` classes to operations config. #3367
* [ENHANCEMENT] Update memcached image from `memcached:1.6.16-alpine` to `memcached:1.6.17-alpine`. #3914
* [ENHANCEMENT] Allow configuring the ring for overrides-exporter. #3995
* [BUGFIX] Apply ingesters and store-gateways per-zone CLI flags overrides to read-write deployment mode too. #3766
* [BUGFIX] Apply overrides-exporter CLI flags to mimir-backend when running Mimir in read-write deployment mode. #3790
* [BUGFIX] Fixed `mimir-write` and `mimir-read` Kubernetes service to correctly balance requests among pods. #3855 #3864 #3906
* [BUGFIX] Fixed `ruler-query-frontend` and `mimir-read` gRPC server configuration to force clients to periodically re-resolve the backend addresses. #3862
* [BUGFIX] Fixed `mimir-read` CLI flags to ensure query-frontend configuration takes precedence over querier configuration. #3877

### Mimirtool

* [ENHANCEMENT] Update `mimirtool config convert` to work with Mimir 2.4, 2.5, 2.6 changes. #3952
* [ENHANCEMENT] Mimirtool is now available to install through Homebrew with `brew install mimirtool`. #3776
* [ENHANCEMENT] Added `--concurrency` to `mimirtool rules sync` command. #3996
* [BUGFIX] Fix summary output from `mimirtool rules sync` to display correct number of groups created and updated. #3918

### Documentation

* [BUGFIX] Querier: Remove assertion that the `-querier.max-concurrent` flag must also be set for the query-frontend. #3678
* [ENHANCEMENT] Update migration from cortex documentation. #3662
* [ENHANCEMENT] Query-scheduler: documented how to migrate from DNS-based to ring-based service discovery. #4028

### Tools

## 2.5.0

### Grafana Mimir

* [CHANGE] Flag `-azure.msi-resource` is now ignored, and will be removed in Mimir 2.7. This setting is now made automatically by Azure. #2682
* [CHANGE] Experimental flag `-blocks-storage.tsdb.out-of-order-capacity-min` has been removed. #3261
* [CHANGE] Distributor: Wrap errors from pushing to ingesters with useful context, for example clarifying timeouts. #3307
* [CHANGE] The default value of `-server.http-write-timeout` has changed from 30s to 2m. #3346
* [CHANGE] Reduce period of health checks in connection pools for querier->store-gateway, ruler->ruler, and alertmanager->alertmanager clients to 10s. This reduces the time to fail a gRPC call when the remote stops responding. #3168
* [CHANGE] Hide TSDB block ranges period config from doc and mark it experimental. #3518
* [FEATURE] Alertmanager: added Discord support. #3309
* [ENHANCEMENT] Added `-server.tls-min-version` and `-server.tls-cipher-suites` flags to configure cipher suites and min TLS version supported by HTTP and gRPC servers. #2898
* [ENHANCEMENT] Distributor: Add age filter to forwarding functionality, to not forward samples which are older than defined duration. If such samples are not ingested, `cortex_discarded_samples_total{reason="forwarded-sample-too-old"}` is increased. #3049 #3113
* [ENHANCEMENT] Store-gateway: Reduce memory allocation when generating ids in index cache. #3179
* [ENHANCEMENT] Query-frontend: truncate queries based on the configured creation grace period (`--validation.create-grace-period`) to avoid querying too far into the future. #3172
* [ENHANCEMENT] Ingester: Reduce activity tracker memory allocation. #3203
* [ENHANCEMENT] Query-frontend: Log more detailed information in the case of a failed query. #3190
* [ENHANCEMENT] Added `-usage-stats.installation-mode` configuration to track the installation mode via the anonymous usage statistics. #3244
* [ENHANCEMENT] Compactor: Add new `cortex_compactor_block_max_time_delta_seconds` histogram for detecting if compaction of blocks is lagging behind. #3240 #3429
* [ENHANCEMENT] Ingester: reduced the memory footprint of active series custom trackers. #2568
* [ENHANCEMENT] Distributor: Include `X-Scope-OrgId` header in requests forwarded to configured forwarding endpoint. #3283 #3385
* [ENHANCEMENT] Alertmanager: reduced memory utilization in Mimir clusters with a large number of tenants. #3309
* [ENHANCEMENT] Add experimental flag `-shutdown-delay` to allow components to wait after receiving SIGTERM and before stopping. In this time the component returns 503 from /ready endpoint. #3298
* [ENHANCEMENT] Go: update to go 1.19.3. #3371
* [ENHANCEMENT] Alerts: added `RulerRemoteEvaluationFailing` alert, firing when communication between ruler and frontend fails in remote operational mode. #3177 #3389
* [ENHANCEMENT] Clarify which S3 signature versions are supported in the error "unsupported signature version". #3376
* [ENHANCEMENT] Store-gateway: improved index header reading performance. #3393 #3397 #3436
* [ENHANCEMENT] Store-gateway: improved performance of series matching. #3391
* [ENHANCEMENT] Move the validation of incoming series before the distributor's forwarding functionality, so that we don't forward invalid series. #3386 #3458
* [ENHANCEMENT] S3 bucket configuration now validates that the endpoint does not have the bucket name prefix. #3414
* [ENHANCEMENT] Query-frontend: added "fetched index bytes" to query statistics, so that the statistics contain the total bytes read by store-gateways from TSDB block indexes. #3206
* [ENHANCEMENT] Distributor: push wrapper should only receive unforwarded samples. #2980
* [ENHANCEMENT] Added `/api/v1/status/config` and `/api/v1/status/flags` APIs to maintain compatibility with prometheus. #3596 #3983
* [BUGFIX] Flusher: Add `Overrides` as a dependency to prevent panics when starting with `-target=flusher`. #3151
* [BUGFIX] Updated `golang.org/x/text` dependency to fix CVE-2022-32149. #3285
* [BUGFIX] Query-frontend: properly close gRPC streams to the query-scheduler to stop memory and goroutines leak. #3302
* [BUGFIX] Ruler: persist evaluation delay configured in the rulegroup. #3392
* [BUGFIX] Ring status pages: show 100% ownership as "100%", not "1e+02%". #3435
* [BUGFIX] Fix panics in OTLP ingest path when parse errors exist. #3538

### Mixin

* [CHANGE] Alerts: Change `MimirSchedulerQueriesStuck` `for` time to 7 minutes to account for the time it takes for HPA to scale up. #3223
* [CHANGE] Dashboards: Removed the `Querier > Stages` panel from the `Mimir / Queries` dashboard. #3311
* [CHANGE] Configuration: The format of the `autoscaling` section of the configuration has changed to support more components. #3378
  * Instead of specific config variables for each component, they are listed in a dictionary. For example, `autoscaling.querier_enabled` becomes `autoscaling.querier.enabled`.
* [FEATURE] Dashboards: Added "Mimir / Overview resources" dashboard, providing an high level view over a Mimir cluster resources utilization. #3481
* [FEATURE] Dashboards: Added "Mimir / Overview networking" dashboard, providing an high level view over a Mimir cluster network bandwidth, inflight requests and TCP connections. #3487
* [FEATURE] Compile baremetal mixin along k8s mixin. #3162 #3514
* [ENHANCEMENT] Alerts: Add MimirRingMembersMismatch firing when a component does not have the expected number of running jobs. #2404
* [ENHANCEMENT] Dashboards: Add optional row about the Distributor's metric forwarding feature to the `Mimir / Writes` dashboard. #3182 #3394 #3394 #3461
* [ENHANCEMENT] Dashboards: Remove the "Instance Mapper" row from the "Alertmanager Resources Dashboard". This is a Grafana Cloud specific service and not relevant for external users. #3152
* [ENHANCEMENT] Dashboards: Add "remote read", "metadata", and "exemplar" queries to "Mimir / Overview" dashboard. #3245
* [ENHANCEMENT] Dashboards: Use non-red colors for non-error series in the "Mimir / Overview" dashboard. #3246
* [ENHANCEMENT] Dashboards: Add support to multi-zone deployments for the experimental read-write deployment mode. #3256
* [ENHANCEMENT] Dashboards: If enabled, add new row to the `Mimir / Writes` for distributor autoscaling metrics. #3378
* [ENHANCEMENT] Dashboards: Add read path insights row to the "Mimir / Tenants" dashboard. #3326
* [ENHANCEMENT] Alerts: Add runbook urls for alerts. #3452
* [ENHANCEMENT] Configuration: Make it possible to configure namespace label, job label, and job prefix. #3482
* [ENHANCEMENT] Dashboards: improved resources and networking dashboards to work with read-write deployment mode too. #3497 #3504 #3519 #3531
* [ENHANCEMENT] Alerts: Added "MimirDistributorForwardingErrorRate" alert, which fires on high error rates in the distributor’s forwarding feature. #3200
* [ENHANCEMENT] Improve phrasing in Overview dashboard. #3488
* [BUGFIX] Dashboards: Fix legend showing `persistentvolumeclaim` when using `deployment_type=baremetal` for `Disk space utilization` panels. #3173 #3184
* [BUGFIX] Alerts: Fixed `MimirGossipMembersMismatch` alert when Mimir is deployed in read-write mode. #3489
* [BUGFIX] Dashboards: Remove "Inflight requests" from object store panels because the panel is not tracking the inflight requests to object storage. #3521

### Jsonnet

* [CHANGE] Replaced the deprecated `policy/v1beta1` with `policy/v1` when configuring a PodDisruptionBudget. #3284
* [CHANGE] [Common storage configuration](https://grafana.com/docs/mimir/v2.3.x/operators-guide/configure/configure-object-storage-backend/#common-configuration) is now used to configure object storage in all components. This is a breaking change in terms of Jsonnet manifests and also a CLI flag update for components that use object storage, so it will require a rollout of those components. The changes include: #3257
  * `blocks_storage_backend` was renamed to `storage_backend` and is now used as the common storage backend for all components.
    * So were the related `blocks_storage_azure_account_(name|key)` and `blocks_storage_s3_endpoint` configurations.
  * `storage_s3_endpoint` is now rendered by default using the `aws_region` configuration instead of a hardcoded `us-east-1`.
  * `ruler_client_type` and `alertmanager_client_type` were renamed to `ruler_storage_backend` and `alertmanager_storage_backend` respectively, and their corresponding CLI flags won't be rendered unless explicitly set to a value different from the one in `storage_backend` (like `local`).
  * `alertmanager_s3_bucket_name`, `alertmanager_gcs_bucket_name` and `alertmanager_azure_container_name` have been removed, and replaced by a single `alertmanager_storage_bucket_name` configuration used for all object storages.
  * `genericBlocksStorageConfig` configuration object was removed, and so any extensions to it will be now ignored. Use `blockStorageConfig` instead.
  * `rulerClientConfig` and `alertmanagerStorageClientConfig` configuration objects were renamed to `rulerStorageConfig` and `alertmanagerStorageConfig` respectively, and so any extensions to their previous names will be now ignored. Use the new names instead.
  * The CLI flags `*.s3.region` are no longer rendered as they are optional and the region can be inferred by Mimir by performing an initial API call to the endpoint.
  * The migration to this change should usually consist of:
    * Renaming `blocks_storage_backend` key to `storage_backend`.
    * For Azure/S3:
      * Renaming `blocks_storage_(azure|s3)_*` configurations to `storage_(azure|s3)_*`.
      * If `ruler_storage_(azure|s3)_*` and `alertmanager_storage_(azure|s3)_*` keys were different from the `block_storage_*` ones, they should be now provided using CLI flags, see [configuration reference](https://grafana.com/docs/mimir/v2.3.x/operators-guide/configure/reference-configuration-parameters/) for more details.
    * Removing `ruler_client_type` and `alertmanager_client_type` if their value match the `storage_backend`, or renaming them to their new names otherwise.
    * Reviewing any possible extensions to `genericBlocksStorageConfig`, `rulerClientConfig` and `alertmanagerStorageClientConfig` and moving them to the corresponding new options.
    * Renaming the alertmanager's bucket name configuration from provider-specific to the new `alertmanager_storage_bucket_name` key.
* [CHANGE] The `overrides-exporter.libsonnet` file is now always imported. The overrides-exporter can be enabled in jsonnet setting the following: #3379
  ```jsonnet
  {
    _config+:: {
      overrides_exporter_enabled: true,
    }
  }
  ```
* [FEATURE] Added support for experimental read-write deployment mode. Enabling the read-write deployment mode on a existing Mimir cluster is a destructive operation, because the cluster will be re-created. If you're creating a new Mimir cluster, you can deploy it in read-write mode adding the following configuration: #3379 #3475 #3405
  ```jsonnet
  {
    _config+:: {
      deployment_mode: 'read-write',

      // See operations/mimir/read-write-deployment.libsonnet for more configuration options.
      mimir_write_replicas: 3,
      mimir_read_replicas: 2,
      mimir_backend_replicas: 3,
    }
  }
  ```
* [ENHANCEMENT] Add autoscaling support to the `mimir-read` component when running the read-write-deployment model. #3419
* [ENHANCEMENT] Added `$._config.usageStatsConfig` to track the installation mode via the anonymous usage statistics. #3294
* [ENHANCEMENT] The query-tee node port (`$._config.query_tee_node_port`) is now optional. #3272
* [ENHANCEMENT] Add support for autoscaling distributors. #3378
* [ENHANCEMENT] Make auto-scaling logic ensure integer KEDA thresholds. #3512
* [BUGFIX] Fixed query-scheduler ring configuration for dedicated ruler's queries and query-frontends. #3237 #3239
* [BUGFIX] Jsonnet: Fix auto-scaling so that ruler-querier CPU threshold is a string-encoded integer millicores value. #3520

### Mimirtool

* [FEATURE] Added `mimirtool alertmanager verify` command to validate configuration without uploading. #3440
* [ENHANCEMENT] Added `mimirtool rules delete-namespace` command to delete all of the rule groups in a namespace including the namespace itself. #3136
* [ENHANCEMENT] Refactor `mimirtool analyze prometheus`: add concurrency and resiliency #3349
  * Add `--concurrency` flag. Default: number of logical CPUs
* [BUGFIX] `--log.level=debug` now correctly prints the response from the remote endpoint when a request fails. #3180

### Documentation

* [ENHANCEMENT] Documented how to configure HA deduplication using Consul in a Mimir Helm deployment. #2972
* [ENHANCEMENT] Improve `MimirQuerierAutoscalerNotActive` runbook. #3186
* [ENHANCEMENT] Improve `MimirSchedulerQueriesStuck` runbook to reflect debug steps with querier auto-scaling enabled. #3223
* [ENHANCEMENT] Use imperative for docs titles. #3178 #3332 #3343
* [ENHANCEMENT] Docs: mention gRPC compression in "Production tips". #3201
* [ENHANCEMENT] Update ADOPTERS.md. #3224 #3225
* [ENHANCEMENT] Add a note for jsonnet deploying. #3213
* [ENHANCEMENT] out-of-order runbook update with use case. #3253
* [ENHANCEMENT] Fixed TSDB retention mentioned in the "Recover source blocks from ingesters" runbook. #3280
* [ENHANCEMENT] Run Grafana Mimir in production using the Helm chart. #3072
* [ENHANCEMENT] Use common configuration in the tutorial. #3282
* [ENHANCEMENT] Updated detailed steps for migrating blocks from Thanos to Mimir. #3290
* [ENHANCEMENT] Add scheme to DNS service discovery docs. #3450
* [BUGFIX] Remove reference to file that no longer exists in contributing guide. #3404
* [BUGFIX] Fix some minor typos in the contributing guide and on the runbooks page. #3418
* [BUGFIX] Fix small typos in API reference. #3526
* [BUGFIX] Fixed TSDB retention mentioned in the "Recover source blocks from ingesters" runbook. #3278
* [BUGFIX] Fixed configuration example in the "Configuring the Grafana Mimir query-frontend to work with Prometheus" guide. #3374

### Tools

* [FEATURE] Add `copyblocks` tool, to copy Mimir blocks between two GCS buckets. #3264
* [ENHANCEMENT] copyblocks: copy no-compact global markers and optimize min time filter check. #3268
* [ENHANCEMENT] Mimir rules GitHub action: Added the ability to change default value of `label` when running `prepare` command. #3236
* [BUGFIX] Mimir rules Github action: Fix single line output. #3421

## 2.4.0

### Grafana Mimir

* [CHANGE] Distributor: change the default value of `-distributor.remote-timeout` to `2s` from `20s` and `-distributor.forwarding.request-timeout` to `2s` from `10s` to improve distributor resource usage when ingesters crash. #2728 #2912
* [CHANGE] Anonymous usage statistics tracking: added the `-ingester.ring.store` value. #2981
* [CHANGE] Series metadata `HELP` that is longer than `-validation.max-metadata-length` is now truncated silently, instead of being dropped with a 400 status code. #2993
* [CHANGE] Ingester: changed default setting for `-ingester.ring.readiness-check-ring-health` from `true` to `false`. #2953
* [CHANGE] Anonymous usage statistics tracking has been enabled by default, to help Mimir maintainers make better decisions to support the open source community. #2939 #3034
* [CHANGE] Anonymous usage statistics tracking: added the minimum and maximum value of `-ingester.out-of-order-time-window`. #2940
* [CHANGE] The default hash ring heartbeat period for distributors, ingesters, rulers and compactors has been increased from `5s` to `15s`. Now the default heartbeat period for all Mimir hash rings is `15s`. #3033
* [CHANGE] Reduce the default TSDB head compaction concurrency (`-blocks-storage.tsdb.head-compaction-concurrency`) from 5 to 1, in order to reduce CPU spikes. #3093
* [CHANGE] Ruler: the ruler's [remote evaluation mode](https://grafana.com/docs/mimir/latest/operators-guide/architecture/components/ruler/#remote) (`-ruler.query-frontend.address`) is now stable. #3109
* [CHANGE] Limits: removed the deprecated YAML configuration option `active_series_custom_trackers_config`. Please use `active_series_custom_trackers` instead. #3110
* [CHANGE] Ingester: removed the deprecated configuration option `-ingester.ring.join-after`. #3111
* [CHANGE] Querier: removed the deprecated configuration option `-querier.shuffle-sharding-ingesters-lookback-period`. The value of `-querier.query-ingesters-within` is now used internally for shuffle sharding lookback, while you can use `-querier.shuffle-sharding-ingesters-enabled` to enable or disable shuffle sharding on the read path. #3111
* [CHANGE] Memberlist: cluster label verification feature (`-memberlist.cluster-label` and `-memberlist.cluster-label-verification-disabled`) is now marked as stable. #3108
* [CHANGE] Distributor: only single per-tenant forwarding endpoint can be configured now. Support for per-rule endpoint has been removed. #3095
* [FEATURE] Query-scheduler: added an experimental ring-based service discovery support for the query-scheduler. Refer to [query-scheduler configuration](https://grafana.com/docs/mimir/next/operators-guide/architecture/components/query-scheduler/#configuration) for more information. #2957
* [FEATURE] Introduced the experimental endpoint `/api/v1/user_limits` exposed by all components that load runtime configuration. This endpoint exposes realtime limits for the authenticated tenant, in JSON format. #2864 #3017
* [FEATURE] Query-scheduler: added the experimental configuration option `-query-scheduler.max-used-instances` to restrict the number of query-schedulers effectively used regardless how many replicas are running. This feature can be useful when using the experimental read-write deployment mode. #3005
* [ENHANCEMENT] Go: updated to go 1.19.2. #2637 #3127 #3129
* [ENHANCEMENT] Runtime config: don't unmarshal runtime configuration files if they haven't changed. This can save a bit of CPU and memory on every component using runtime config. #2954
* [ENHANCEMENT] Query-frontend: Add `cortex_frontend_query_result_cache_skipped_total` and `cortex_frontend_query_result_cache_attempted_total` metrics to track the reason why query results are not cached. #2855
* [ENHANCEMENT] Distributor: pool more connections per host when forwarding request. Mark requests as idempotent so they can be retried under some conditions. #2968
* [ENHANCEMENT] Distributor: failure to send request to forwarding target now also increments `cortex_distributor_forward_errors_total`, with `status_code="failed"`. #2968
* [ENHANCEMENT] Distributor: added support forwarding push requests via gRPC, using `httpgrpc` messages from weaveworks/common library. #2996
* [ENHANCEMENT] Query-frontend / Querier: increase internal backoff period used to retry connections to query-frontend / query-scheduler. #3011
* [ENHANCEMENT] Querier: do not log "error processing requests from scheduler" when the query-scheduler is shutting down. #3012
* [ENHANCEMENT] Query-frontend: query sharding process is now time-bounded and it is cancelled if the request is aborted. #3028
* [ENHANCEMENT] Query-frontend: improved Prometheus response JSON encoding performance. #2450
* [ENHANCEMENT] TLS: added configuration parameters to configure the client's TLS cipher suites and minimum version. The following new CLI flags have been added: #3070
  * `-alertmanager.alertmanager-client.tls-cipher-suites`
  * `-alertmanager.alertmanager-client.tls-min-version`
  * `-alertmanager.sharding-ring.etcd.tls-cipher-suites`
  * `-alertmanager.sharding-ring.etcd.tls-min-version`
  * `-compactor.ring.etcd.tls-cipher-suites`
  * `-compactor.ring.etcd.tls-min-version`
  * `-distributor.forwarding.grpc-client.tls-cipher-suites`
  * `-distributor.forwarding.grpc-client.tls-min-version`
  * `-distributor.ha-tracker.etcd.tls-cipher-suites`
  * `-distributor.ha-tracker.etcd.tls-min-version`
  * `-distributor.ring.etcd.tls-cipher-suites`
  * `-distributor.ring.etcd.tls-min-version`
  * `-ingester.client.tls-cipher-suites`
  * `-ingester.client.tls-min-version`
  * `-ingester.ring.etcd.tls-cipher-suites`
  * `-ingester.ring.etcd.tls-min-version`
  * `-memberlist.tls-cipher-suites`
  * `-memberlist.tls-min-version`
  * `-querier.frontend-client.tls-cipher-suites`
  * `-querier.frontend-client.tls-min-version`
  * `-querier.store-gateway-client.tls-cipher-suites`
  * `-querier.store-gateway-client.tls-min-version`
  * `-query-frontend.grpc-client-config.tls-cipher-suites`
  * `-query-frontend.grpc-client-config.tls-min-version`
  * `-query-scheduler.grpc-client-config.tls-cipher-suites`
  * `-query-scheduler.grpc-client-config.tls-min-version`
  * `-query-scheduler.ring.etcd.tls-cipher-suites`
  * `-query-scheduler.ring.etcd.tls-min-version`
  * `-ruler.alertmanager-client.tls-cipher-suites`
  * `-ruler.alertmanager-client.tls-min-version`
  * `-ruler.client.tls-cipher-suites`
  * `-ruler.client.tls-min-version`
  * `-ruler.query-frontend.grpc-client-config.tls-cipher-suites`
  * `-ruler.query-frontend.grpc-client-config.tls-min-version`
  * `-ruler.ring.etcd.tls-cipher-suites`
  * `-ruler.ring.etcd.tls-min-version`
  * `-store-gateway.sharding-ring.etcd.tls-cipher-suites`
  * `-store-gateway.sharding-ring.etcd.tls-min-version`
* [ENHANCEMENT] Store-gateway: Add `-blocks-storage.bucket-store.max-concurrent-reject-over-limit` option to allow requests that exceed the max number of inflight object storage requests to be rejected. #2999
* [ENHANCEMENT] Query-frontend: allow setting a separate limit on the total (before splitting/sharding) query length of range queries with the new experimental `-query-frontend.max-total-query-length` flag, which defaults to `-store.max-query-length` if unset or set to 0. #3058
* [ENHANCEMENT] Query-frontend: Lower TTL for cache entries overlapping the out-of-order samples ingestion window (re-using `-ingester.out-of-order-allowance` from ingesters). #2935
* [ENHANCEMENT] Ruler: added support to forcefully disable recording and/or alerting rules evaluation. The following new configuration options have been introduced, which can be overridden on a per-tenant basis in the runtime configuration: #3088
  * `-ruler.recording-rules-evaluation-enabled`
  * `-ruler.alerting-rules-evaluation-enabled`
* [ENHANCEMENT] Distributor: Improved error messages reported when the distributor fails to remote write to ingesters. #3055
* [ENHANCEMENT] Improved tracing spans tracked by distributors, ingesters and store-gateways. #2879 #3099 #3089
* [ENHANCEMENT] Ingester: improved the performance of label value cardinality endpoint. #3044
* [ENHANCEMENT] Ruler: use backoff retry on remote evaluation #3098
* [ENHANCEMENT] Query-frontend: Include multiple tenant IDs in query logs when present instead of dropping them. #3125
* [ENHANCEMENT] Query-frontend: truncate queries based on the configured blocks retention period (`-compactor.blocks-retention-period`) to avoid querying past this period. #3134
* [ENHANCEMENT] Alertmanager: reduced memory utilization in Mimir clusters with a large number of tenants. #3143
* [ENHANCEMENT] Store-gateway: added extra span logging to improve observability. #3131
* [ENHANCEMENT] Compactor: cleaning up different tenants' old blocks and updating bucket indexes is now more independent. This prevents a single tenant from delaying cleanup for other tenants. #2631
* [ENHANCEMENT] Distributor: request rate, ingestion rate, and inflight requests limits are now enforced before reading and parsing the body of the request. This makes the distributor more resilient against a burst of requests over those limit. #2419
* [BUGFIX] Querier: Fix 400 response while handling streaming remote read. #2963
* [BUGFIX] Fix a bug causing query-frontend, query-scheduler, and querier not failing if one of their internal components fail. #2978
* [BUGFIX] Querier: re-balance the querier worker connections when a query-frontend or query-scheduler is terminated. #3005
* [BUGFIX] Distributor: Now returns the quorum error from ingesters. For example, with replication_factor=3, two HTTP 400 errors and one HTTP 500 error, now the distributor will always return HTTP 400. Previously the behaviour was to return the error which the distributor first received. #2979
* [BUGFIX] Ruler: fix panic when ruler.external_url is explicitly set to an empty string ("") in YAML. #2915
* [BUGFIX] Alertmanager: Fix support for the Telegram API URL in the global settings. #3097
* [BUGFIX] Alertmanager: Fix parsing of label matchers without label value in the API used to retrieve alerts. #3097
* [BUGFIX] Ruler: Fix not restoring alert state for rule groups when other ruler replicas shut down. #3156
* [BUGFIX] Updated `golang.org/x/net` dependency to fix CVE-2022-27664. #3124
* [BUGFIX] Fix distributor from returning a `500` status code when a `400` was received from the ingester. #3211
* [BUGFIX] Fix incorrect OS value set in Mimir v2.3.* RPM packages. #3221

### Mixin

* [CHANGE] Alerts: MimirQuerierAutoscalerNotActive is now critical and fires after 1h instead of 15m. #2958
* [FEATURE] Dashboards: Added "Mimir / Overview" dashboards, providing an high level view over a Mimir cluster. #3122 #3147 #3155
* [ENHANCEMENT] Dashboards: Updated the "Writes" and "Rollout progress" dashboards to account for samples ingested via the new OTLP ingestion endpoint. #2919 #2938
* [ENHANCEMENT] Dashboards: Include per-tenant request rate in "Tenants" dashboard. #2874
* [ENHANCEMENT] Dashboards: Include inflight object store requests in "Reads" dashboard. #2914
* [ENHANCEMENT] Dashboards: Make queries used to find job, cluster and namespace for dropdown menus configurable. #2893
* [ENHANCEMENT] Dashboards: Include rate of label and series queries in "Reads" dashboard. #3065 #3074
* [ENHANCEMENT] Dashboards: Fix legend showing on per-pod panels. #2944
* [ENHANCEMENT] Dashboards: Use the "req/s" unit on panels showing the requests rate. #3118
* [ENHANCEMENT] Dashboards: Use a consistent color across dashboards for the error rate. #3154

### Jsonnet

* [FEATURE] Added support for query-scheduler ring-based service discovery. #3128
* [ENHANCEMENT] Querier autoscaling is now slower on scale downs: scale down 10% every 1m instead of 100%. #2962
* [BUGFIX] Memberlist: `gossip_member_label` is now set for ruler-queriers. #3141

### Mimirtool

* [ENHANCEMENT] mimirtool analyze: Store the query errors instead of exit during the analysis. #3052
* [BUGFIX] mimir-tool remote-read: fix returns where some conditions [return nil error even if there is error](https://github.com/grafana/cortex-tools/issues/260). #3053

### Documentation

* [ENHANCEMENT] Added documentation on how to configure storage retention. #2970
* [ENHANCEMENT] Improved gRPC clients config documentation. #3020
* [ENHANCEMENT] Added documentation on how to manage alerting and recording rules. #2983
* [ENHANCEMENT] Improved `MimirSchedulerQueriesStuck` runbook. #3006
* [ENHANCEMENT] Added "Cluster label verification" section to memberlist documentation. #3096
* [ENHANCEMENT] Mention compression in multi-zone replication documentation. #3107
* [BUGFIX] Fixed configuration option names in "Enabling zone-awareness via the Grafana Mimir Jsonnet". #3018
* [BUGFIX] Fixed `mimirtool analyze` parameters documentation. #3094
* [BUGFIX] Fixed YAML configuraton in the "Manage the configuration of Grafana Mimir with Helm" guide. #3042
* [BUGFIX] Fixed Alertmanager capacity planning documentation. #3132

### Tools

- [BUGFIX] trafficdump: Fixed panic occurring when `-success-only=true` and the captured request failed. #2863

## 2.3.1

### Grafana Mimir
* [BUGFIX] Query-frontend: query sharding took exponential time to map binary expressions. #3027
* [BUGFIX] Distributor: Stop panics on OTLP endpoint when a single metric has multiple timeseries. #3040

## 2.3.0

### Grafana Mimir

* [CHANGE] Ingester: Added user label to ingester metric `cortex_ingester_tsdb_out_of_order_samples_appended_total`. On multitenant clusters this helps us find the rate of appended out-of-order samples for a specific tenant. #2493
* [CHANGE] Compactor: delete source and output blocks from local disk on compaction failed, to reduce likelihood that subsequent compactions fail because of no space left on disk. #2261
* [CHANGE] Ruler: Remove unused CLI flags `-ruler.search-pending-for` and `-ruler.flush-period` (and their respective YAML config options). #2288
* [CHANGE] Successful gRPC requests are no longer logged (only affects internal API calls). #2309
* [CHANGE] Add new `-*.consul.cas-retry-delay` flags. They have a default value of `1s`, while previously there was no delay between retries. #2309
* [CHANGE] Store-gateway: Remove the experimental ability to run requests in a dedicated OS thread pool and associated CLI flag `-store-gateway.thread-pool-size`. #2423
* [CHANGE] Memberlist: disabled TCP-based ping fallback, because Mimir already uses a custom transport based on TCP. #2456
* [CHANGE] Change default value for `-distributor.ha-tracker.max-clusters` to `100` to provide a DoS protection. #2465
* [CHANGE] Experimental block upload API exposed by compactor has changed: Previous `/api/v1/upload/block/{block}` endpoint for starting block upload is now `/api/v1/upload/block/{block}/start`, and previous endpoint `/api/v1/upload/block/{block}?uploadComplete=true` for finishing block upload is now `/api/v1/upload/block/{block}/finish`. New API endpoint has been added: `/api/v1/upload/block/{block}/check`. #2486 #2548
* [CHANGE] Compactor: changed `-compactor.max-compaction-time` default from `0s` (disabled) to `1h`. When compacting blocks for a tenant, the compactor will move to compact blocks of another tenant or re-plan blocks to compact at least every 1h. #2514
* [CHANGE] Distributor: removed previously deprecated `extend_writes` (see #1856) YAML key and `-distributor.extend-writes` CLI flag from the distributor config. #2551
* [CHANGE] Ingester: removed previously deprecated `active_series_custom_trackers` (see #1188) YAML key from the ingester config. #2552
* [CHANGE] The tenant ID `__mimir_cluster` is reserved by Mimir and not allowed to store metrics. #2643
* [CHANGE] Purger: removed the purger component and moved its API endpoints `/purger/delete_tenant` and `/purger/delete_tenant_status` to the compactor at `/compactor/delete_tenant` and `/compactor/delete_tenant_status`. The new endpoints on the compactor are stable. #2644
* [CHANGE] Memberlist: Change the leave timeout duration (`-memberlist.leave-timeout duration`) from 5s to 20s and connection timeout (`-memberlist.packet-dial-timeout`) from 5s to 2s. This makes leave timeout 10x the connection timeout, so that we can communicate the leave to at least 1 node, if the first 9 we try to contact times out. #2669
* [CHANGE] Alertmanager: return status code `412 Precondition Failed` and log info message when alertmanager isn't configured for a tenant. #2635
* [CHANGE] Distributor: if forwarding rules are used to forward samples, exemplars are now removed from the request. #2710 #2725
* [CHANGE] Limits: change the default value of `max_global_series_per_metric` limit to `0` (disabled). Setting this limit by default does not provide much benefit because series are sharded by all labels. #2714
* [CHANGE] Ingester: experimental `-blocks-storage.tsdb.new-chunk-disk-mapper` has been removed, new chunk disk mapper is now always used, and is no longer marked experimental. Default value of `-blocks-storage.tsdb.head-chunks-write-queue-size` has changed to 1000000, this enables async chunk queue by default, which leads to improved latency on the write path when new chunks are created in ingesters. #2762
* [CHANGE] Ingester: removed deprecated `-blocks-storage.tsdb.isolation-enabled` option. TSDB-level isolation is now always disabled in Mimir. #2782
* [CHANGE] Compactor: `-compactor.partial-block-deletion-delay` must either be set to 0 (to disable partial blocks deletion) or a value higher than `4h`. #2787
* [CHANGE] Query-frontend: CLI flag `-query-frontend.align-querier-with-step` has been deprecated. Please use `-query-frontend.align-queries-with-step` instead. #2840
* [FEATURE] Compactor: Adds the ability to delete partial blocks after a configurable delay. This option can be configured per tenant. #2285
  - `-compactor.partial-block-deletion-delay`, as a duration string, allows you to set the delay since a partial block has been modified before marking it for deletion. A value of `0`, the default, disables this feature.
  - The metric `cortex_compactor_blocks_marked_for_deletion_total` has a new value for the `reason` label `reason="partial"`, when a block deletion marker is triggered by the partial block deletion delay.
* [FEATURE] Querier: enabled support for queries with negative offsets, which are not cached in the query results cache. #2429
* [FEATURE] EXPERIMENTAL: OpenTelemetry Metrics ingestion path on `/otlp/v1/metrics`. #695 #2436 #2461
* [FEATURE] Querier: Added support for tenant federation to metric metadata endpoint. #2467
* [FEATURE] Query-frontend: introduced experimental support to split instant queries by time. The instant query splitting can be enabled setting `-query-frontend.split-instant-queries-by-interval`. #2469 #2564 #2565 #2570 #2571 #2572 #2573 #2574 #2575 #2576 #2581 #2582 #2601 #2632 #2633 #2634 #2641 #2642 #2766
* [FEATURE] Introduced an experimental anonymous usage statistics tracking (disabled by default), to help Mimir maintainers make better decisions to support the open source community. The tracking system anonymously collects non-sensitive, non-personally identifiable information about the running Mimir cluster, and is disabled by default. #2643 #2662 #2685 #2732 #2733 #2735
* [FEATURE] Introduced an experimental deployment mode called read-write and running a fully featured Mimir cluster with three components: write, read and backend. The read-write deployment mode is a trade-off between the monolithic mode (only one component, no isolation) and the microservices mode (many components, high isolation). #2754 #2838
* [ENHANCEMENT] Distributor: Decreased distributor tests execution time. #2562
* [ENHANCEMENT] Alertmanager: Allow the HTTP `proxy_url` configuration option in the receiver's configuration. #2317
* [ENHANCEMENT] ring: optimize shuffle-shard computation when lookback is used, and all instances have registered timestamp within the lookback window. In that case we can immediately return origial ring, because we would select all instances anyway. #2309
* [ENHANCEMENT] Memberlist: added experimental memberlist cluster label support via `-memberlist.cluster-label` and `-memberlist.cluster-label-verification-disabled` CLI flags (and their respective YAML config options). #2354
* [ENHANCEMENT] Object storage can now be configured for all components using the `common` YAML config option key (or `-common.storage.*` CLI flags). #2330 #2347
* [ENHANCEMENT] Go: updated to go 1.18.4. #2400
* [ENHANCEMENT] Store-gateway, listblocks: list of blocks now includes stats from `meta.json` file: number of series, samples and chunks. #2425
* [ENHANCEMENT] Added more buckets to `cortex_ingester_client_request_duration_seconds` histogram metric, to correctly track requests taking longer than 1s (up until 16s). #2445
* [ENHANCEMENT] Azure client: Improve memory usage for large object storage downloads. #2408
* [ENHANCEMENT] Distributor: Add `-distributor.instance-limits.max-inflight-push-requests-bytes`. This limit protects the distributor against multiple large requests that together may cause an OOM, but are only a few, so do not trigger the `max-inflight-push-requests` limit. #2413
* [ENHANCEMENT] Distributor: Drop exemplars in distributor for tenants where exemplars are disabled. #2504
* [ENHANCEMENT] Runtime Config: Allow operator to specify multiple comma-separated yaml files in `-runtime-config.file` that will be merged in left to right order. #2583
* [ENHANCEMENT] Query sharding: shard binary operations only if it doesn't lead to non-shardable vector selectors in one of the operands. #2696
* [ENHANCEMENT] Add packaging for both debian based deb file and redhat based rpm file using FPM. #1803
* [ENHANCEMENT] Distributor: Add `cortex_distributor_query_ingester_chunks_deduped_total` and `cortex_distributor_query_ingester_chunks_total` metrics for determining how effective ingester chunk deduplication at query time is. #2713
* [ENHANCEMENT] Upgrade Docker base images to `alpine:3.16.2`. #2729
* [ENHANCEMENT] Ruler: Add `<prometheus-http-prefix>/api/v1/status/buildinfo` endpoint. #2724
* [ENHANCEMENT] Querier: Ensure all queries pulled from query-frontend or query-scheduler are immediately executed. The maximum workers concurrency in each querier is configured by `-querier.max-concurrent`. #2598
* [ENHANCEMENT] Distributor: Add `cortex_distributor_received_requests_total` and `cortex_distributor_requests_in_total` metrics to provide visiblity into appropriate per-tenant request limits. #2770
* [ENHANCEMENT] Distributor: Add single forwarding remote-write endpoint for a tenant (`forwarding_endpoint`), instead of using per-rule endpoints. This takes precendence over per-rule endpoints. #2801
* [ENHANCEMENT] Added `err-mimir-distributor-max-write-message-size` to the errors catalog. #2470
* [ENHANCEMENT] Add sanity check at startup to ensure the configured filesystem directories don't overlap for different components. #2828 #2947
* [BUGFIX] TSDB: Fixed a bug on the experimental out-of-order implementation that led to wrong query results. #2701
* [BUGFIX] Compactor: log the actual error on compaction failed. #2261
* [BUGFIX] Alertmanager: restore state from storage even when running a single replica. #2293
* [BUGFIX] Ruler: do not block "List Prometheus rules" API endpoint while syncing rules. #2289
* [BUGFIX] Ruler: return proper `*status.Status` error when running in remote operational mode. #2417
* [BUGFIX] Alertmanager: ensure the configured `-alertmanager.web.external-url` is either a path starting with `/`, or a full URL including the scheme and hostname. #2381 #2542
* [BUGFIX] Memberlist: fix problem with loss of some packets, typically ring updates when instances were removed from the ring during shutdown. #2418
* [BUGFIX] Ingester: fix misfiring `MimirIngesterHasUnshippedBlocks` and stale `cortex_ingester_oldest_unshipped_block_timestamp_seconds` when some block uploads fail. #2435
* [BUGFIX] Query-frontend: fix incorrect mapping of http status codes 429 to 500 when request queue is full. #2447
* [BUGFIX] Memberlist: Fix problem with ring being empty right after startup. Memberlist KV store now tries to "fast-join" the cluster to avoid serving empty KV store. #2505
* [BUGFIX] Compactor: Fix bug when using `-compactor.partial-block-deletion-delay`: compactor didn't correctly check for modification time of all block files. #2559
* [BUGFIX] Query-frontend: fix wrong query sharding results for queries with boolean result like `1 < bool 0`. #2558
* [BUGFIX] Fixed error messages related to per-instance limits incorrectly reporting they can be set on a per-tenant basis. #2610
* [BUGFIX] Perform HA-deduplication before forwarding samples according to forwarding rules in the distributor. #2603 #2709
* [BUGFIX] Fix reporting of tracing spans from PromQL engine. #2707
* [BUGFIX] Apply relabel and drop_label rules before forwarding rules in the distributor. #2703
* [BUGFIX] Distributor: Register `cortex_discarded_requests_total` metric, which previously was not registered and therefore not exported. #2712
* [BUGFIX] Ruler: fix not restoring alerts' state at startup. #2648
* [BUGFIX] Ingester: Fix disk filling up after restarting ingesters with out-of-order support disabled while it was enabled before. #2799
* [BUGFIX] Memberlist: retry joining memberlist cluster on startup when no nodes are resolved. #2837
* [BUGFIX] Query-frontend: fix incorrect mapping of http status codes 413 to 500 when request is too large. #2819
* [BUGFIX] Alertmanager: revert upstream alertmananger to v0.24.0 to fix panic when unmarshalling email headers #2924 #2925

### Mixin

* [CHANGE] Dashboards: "Slow Queries" dashboard no longer works with versions older than Grafana 9.0. #2223
* [CHANGE] Alerts: use RSS memory instead of working set memory in the `MimirAllocatingTooMuchMemory` alert for ingesters. #2480
* [CHANGE] Dashboards: remove the "Cache - Latency (old)" panel from the "Mimir / Queries" dashboard. #2796
* [FEATURE] Dashboards: added support to experimental read-write deployment mode. #2780
* [ENHANCEMENT] Dashboards: added missed rule evaluations to the "Evaluations per second" panel in the "Mimir / Ruler" dashboard. #2314
* [ENHANCEMENT] Dashboards: add k8s resource requests to CPU and memory panels. #2346
* [ENHANCEMENT] Dashboards: add RSS memory utilization panel for ingesters, store-gateways and compactors. #2479
* [ENHANCEMENT] Dashboards: allow to configure graph tooltip. #2647
* [ENHANCEMENT] Alerts: MimirFrontendQueriesStuck and MimirSchedulerQueriesStuck alerts are more reliable now as they consider all the intermediate samples in the minute prior to the evaluation. #2630
* [ENHANCEMENT] Alerts: added `RolloutOperatorNotReconciling` alert, firing if the optional rollout-operator is not successfully reconciling. #2700
* [ENHANCEMENT] Dashboards: added support to query-tee in front of ruler-query-frontend in the "Remote ruler reads" dashboard. #2761
* [ENHANCEMENT] Dashboards: Introduce support for baremetal deployment, setting `deployment_type: 'baremetal'` in the mixin `_config`. #2657
* [ENHANCEMENT] Dashboards: use timeseries panel to show exemplars. #2800
* [BUGFIX] Dashboards: fixed unit of latency panels in the "Mimir / Ruler" dashboard. #2312
* [BUGFIX] Dashboards: fixed "Intervals per query" panel in the "Mimir / Queries" dashboard. #2308
* [BUGFIX] Dashboards: Make "Slow Queries" dashboard works with Grafana 9.0. #2223
* [BUGFIX] Dashboards: add missing API routes to Ruler dashboard. #2412
* [BUGFIX] Dashboards: stop setting 'interval' in dashboards; it should be set on your datasource. #2802

### Jsonnet

* [CHANGE] query-scheduler is enabled by default. We advise to deploy the query-scheduler to improve the scalability of the query-frontend. #2431
* [CHANGE] Replaced anti-affinity rules with pod topology spread constraints for distributor, query-frontend, querier and ruler. #2517
  - The following configuration options have been removed:
    - `distributor_allow_multiple_replicas_on_same_node`
    - `query_frontend_allow_multiple_replicas_on_same_node`
    - `querier_allow_multiple_replicas_on_same_node`
    - `ruler_allow_multiple_replicas_on_same_node`
  - The following configuration options have been added:
    - `distributor_topology_spread_max_skew`
    - `query_frontend_topology_spread_max_skew`
    - `querier_topology_spread_max_skew`
    - `ruler_topology_spread_max_skew`
* [CHANGE] Change `max_global_series_per_metric` to 0 in all plans, and as a default value. #2669
* [FEATURE] Memberlist: added support for experimental memberlist cluster label, through the jsonnet configuration options `memberlist_cluster_label` and `memberlist_cluster_label_verification_disabled`. #2349
* [FEATURE] Added ruler-querier autoscaling support. It requires [KEDA](https://keda.sh) installed in the Kubernetes cluster. Ruler-querier autoscaler can be enabled and configure through the following options in the jsonnet config: #2545
  * `autoscaling_ruler_querier_enabled`: `true` to enable autoscaling.
  * `autoscaling_ruler_querier_min_replicas`: minimum number of ruler-querier replicas.
  * `autoscaling_ruler_querier_max_replicas`: maximum number of ruler-querier replicas.
  * `autoscaling_prometheus_url`: Prometheus base URL from which to scrape Mimir metrics (e.g. `http://prometheus.default:9090/prometheus`).
* [ENHANCEMENT] Memberlist now uses DNS service-discovery by default. #2549
* [ENHANCEMENT] Upgrade memcached image tag to `memcached:1.6.16-alpine`. #2740
* [ENHANCEMENT] Added `$._config.configmaps` and `$._config.runtime_config_files` to make it easy to add new configmaps or runtime config file to all components. #2748

### Mimirtool

* [ENHANCEMENT] Added `mimirtool backfill` command to upload Prometheus blocks using API available in the compactor. #1822
* [ENHANCEMENT] mimirtool bucket-validation: Verify existing objects can be overwritten by subsequent uploads. #2491
* [ENHANCEMENT] mimirtool config convert: Now supports migrating to the current version of Mimir. #2629
* [BUGFIX] mimirtool analyze: Fix dashboard JSON unmarshalling errors by using custom parsing. #2386
* [BUGFIX] Version checking no longer prompts for updating when already on latest version. #2723

### Mimir Continuous Test

* [ENHANCEMENT] Added basic authentication and bearer token support for when Mimir is behind a gateway authenticating the calls. #2717

### Query-tee

* [CHANGE] Renamed CLI flag `-server.service-port` to `-server.http-service-port`. #2683
* [CHANGE] Renamed metric `cortex_querytee_request_duration_seconds` to `cortex_querytee_backend_request_duration_seconds`. Metric `cortex_querytee_request_duration_seconds` is now reported without label `backend`. #2683
* [ENHANCEMENT] Added HTTP over gRPC support to `query-tee` to allow testing gRPC requests to Mimir instances. #2683

### Documentation

* [ENHANCEMENT] Referenced `mimirtool` commands in the HTTP API documentation. #2516
* [ENHANCEMENT] Improved DNS service discovery documentation. #2513

### Tools

* [ENHANCEMENT] `markblocks` now processes multiple blocks concurrently. #2677

## 2.2.0

### Grafana Mimir

* [CHANGE] Increased default configuration for `-server.grpc-max-recv-msg-size-bytes` and `-server.grpc-max-send-msg-size-bytes` from 4MB to 100MB. #1884
* [CHANGE] Default values have changed for the following settings. This improves query performance for recent data (within 12h) by only reading from ingesters: #1909 #1921
    - `-blocks-storage.bucket-store.ignore-blocks-within` now defaults to `10h` (previously `0`)
    - `-querier.query-store-after` now defaults to `12h` (previously `0`)
* [CHANGE] Alertmanager: removed support for migrating local files from Cortex 1.8 or earlier. Related to original Cortex PR https://github.com/cortexproject/cortex/pull/3910. #2253
* [CHANGE] The following settings are now classified as advanced because the defaults should work for most users and tuning them requires in-depth knowledge of how the read path works: #1929
    - `-querier.query-ingesters-within`
    - `-querier.query-store-after`
* [CHANGE] Config flag category overrides can be set dynamically at runtime. #1934
* [CHANGE] Ingester: deprecated `-ingester.ring.join-after`. Mimir now behaves as this setting is always set to 0s. This configuration option will be removed in Mimir 2.4.0. #1965
* [CHANGE] Blocks uploaded by ingester no longer contain `__org_id__` label. Compactor now ignores this label and will compact blocks with and without this label together. `mimirconvert` tool will remove the label from blocks as "unknown" label. #1972
* [CHANGE] Querier: deprecated `-querier.shuffle-sharding-ingesters-lookback-period`, instead adding `-querier.shuffle-sharding-ingesters-enabled` to enable or disable shuffle sharding on the read path. The value of `-querier.query-ingesters-within` is now used internally for shuffle sharding lookback. #2110
* [CHANGE] Memberlist: `-memberlist.abort-if-join-fails` now defaults to false. Previously it defaulted to true. #2168
* [CHANGE] Ruler: `/api/v1/rules*` and `/prometheus/rules*` configuration endpoints are removed. Use `/prometheus/config/v1/rules*`. #2182
* [CHANGE] Ingester: `-ingester.exemplars-update-period` has been renamed to `-ingester.tsdb-config-update-period`. You can use it to update multiple, per-tenant TSDB configurations. #2187
* [FEATURE] Ingester: (Experimental) Add the ability to ingest out-of-order samples up to an allowed limit. If you enable this feature, it requires additional memory and disk space. This feature also enables a write-behind log, which might lead to longer ingester-start replays. When this feature is disabled, there is no overhead on memory, disk space, or startup times. #2187
  * `-ingester.out-of-order-time-window`, as duration string, allows you to set how back in time a sample can be. The default is `0s`, where `s` is seconds.
  * `cortex_ingester_tsdb_out_of_order_samples_appended_total` metric tracks the total number of out-of-order samples ingested by the ingester.
  * `cortex_discarded_samples_total` has a new label `reason="sample-too-old"`, when the `-ingester.out-of-order-time-window` flag is greater than zero. The label tracks the number of samples that were discarded for being too old; they were out of order, but beyond the time window allowed. The labels `reason="sample-out-of-order"` and `reason="sample-out-of-bounds"` are not used when out-of-order ingestion is enabled.
* [ENHANCEMENT] Distributor: Added limit to prevent tenants from sending excessive number of requests: #1843
  * The following CLI flags (and their respective YAML config options) have been added:
    * `-distributor.request-rate-limit`
    * `-distributor.request-burst-limit`
  * The following metric is exposed to tell how many requests have been rejected:
    * `cortex_discarded_requests_total`
* [ENHANCEMENT] Store-gateway: Add the experimental ability to run requests in a dedicated OS thread pool. This feature can be configured using `-store-gateway.thread-pool-size` and is disabled by default. Replaces the ability to run index header operations in a dedicated thread pool. #1660 #1812
* [ENHANCEMENT] Improved error messages to make them easier to understand; each now have a unique, global identifier that you can use to look up in the runbooks for more information. #1907 #1919 #1888 #1939 #1984 #2009 #2056 #2066 #2104 #2150 #2234
* [ENHANCEMENT] Memberlist KV: incoming messages are now processed on per-key goroutine. This may reduce loss of "maintanance" packets in busy memberlist installations, but use more CPU. New `memberlist_client_received_broadcasts_dropped_total` counter tracks number of dropped per-key messages. #1912
* [ENHANCEMENT] Blocks Storage, Alertmanager, Ruler: add support a prefix to the bucket store (`*_storage.storage_prefix`). This enables using the same bucket for the three components. #1686 #1951
* [ENHANCEMENT] Upgrade Docker base images to `alpine:3.16.0`. #2028
* [ENHANCEMENT] Store-gateway: Add experimental configuration option for the store-gateway to attempt to pre-populate the file system cache when memory-mapping index-header files. Enabled with `-blocks-storage.bucket-store.index-header.map-populate-enabled=true`. Note this flag only has an effect when running on Linux. #2019 #2054
* [ENHANCEMENT] Chunk Mapper: reduce memory usage of async chunk mapper. #2043
* [ENHANCEMENT] Ingester: reduce sleep time when reading WAL. #2098
* [ENHANCEMENT] Compactor: Run sanity check on blocks storage configuration at startup. #2144
* [ENHANCEMENT] Compactor: Add HTTP API for uploading TSDB blocks. Enabled with `-compactor.block-upload-enabled`. #1694 #2126
* [ENHANCEMENT] Ingester: Enable querying overlapping blocks by default. #2187
* [ENHANCEMENT] Distributor: Auto-forget unhealthy distributors after ten failed ring heartbeats. #2154
* [ENHANCEMENT] Distributor: Add new metric `cortex_distributor_forward_errors_total` for error codes resulting from forwarding requests. #2077
* [ENHANCEMENT] `/ready` endpoint now returns and logs detailed services information. #2055
* [ENHANCEMENT] Memcached client: Reduce number of connections required to fetch cached keys from memcached. #1920
* [ENHANCEMENT] Improved error message returned when `-querier.query-store-after` validation fails. #1914
* [BUGFIX] Fix regexp parsing panic for regexp label matchers with start/end quantifiers. #1883
* [BUGFIX] Ingester: fixed deceiving error log "failed to update cached shipped blocks after shipper initialisation", occurring for each new tenant in the ingester. #1893
* [BUGFIX] Ring: fix bug where instances may appear unhealthy in the hash ring web UI even though they are not. #1933
* [BUGFIX] API: gzip is now enforced when identity encoding is explicitly rejected. #1864
* [BUGFIX] Fix panic at startup when Mimir is running in monolithic mode and query sharding is enabled. #2036
* [BUGFIX] Ruler: report `cortex_ruler_queries_failed_total` metric for any remote query error except 4xx when remote operational mode is enabled. #2053 #2143
* [BUGFIX] Ingester: fix slow rollout when using `-ingester.ring.unregister-on-shutdown=false` with long `-ingester.ring.heartbeat-period`. #2085
* [BUGFIX] Ruler: add timeout for remote rule evaluation queries to prevent rule group evaluations getting stuck indefinitely. The duration is configurable with `-querier.timeout` (default `2m`). #2090 #2222
* [BUGFIX] Limits: Active series custom tracker configuration has been named back from `active_series_custom_trackers_config` to `active_series_custom_trackers`. For backwards compatibility both version is going to be supported for until Mimir v2.4. When both fields are specified, `active_series_custom_trackers_config` takes precedence over `active_series_custom_trackers`. #2101
* [BUGFIX] Ingester: fixed the order of labels applied when incrementing the `cortex_discarded_metadata_total` metric. #2096
* [BUGFIX] Ingester: fixed bug where retrieving metadata for a metric with multiple metadata entries would return multiple copies of a single metadata entry rather than all available entries. #2096
* [BUGFIX] Distributor: canceled requests are no longer accounted as internal errors. #2157
* [BUGFIX] Memberlist: Fix typo in memberlist admin UI. #2202
* [BUGFIX] Ruler: fixed typo in error message when ruler failed to decode a rule group. #2151
* [BUGFIX] Active series custom tracker configuration is now displayed properly on `/runtime_config` page. #2065
* [BUGFIX] Query-frontend: `vector` and `time` functions were sharded, which made expressions like `vector(1) > 0 and vector(1)` fail. #2355

### Mixin

* [CHANGE] Split `mimir_queries` rules group into `mimir_queries` and `mimir_ingester_queries` to keep number of rules per group within the default per-tenant limit. #1885
* [CHANGE] Dashboards: Expose full image tag in "Mimir / Rollout progress" dashboard's "Pod per version panel." #1932
* [CHANGE] Dashboards: Disabled gateway panels by default, because most users don't have a gateway exposing the metrics expected by Mimir dashboards. You can re-enable it setting `gateway_enabled: true` in the mixin config and recompiling the mixin running `make build-mixin`. #1955
* [CHANGE] Alerts: adapt `MimirFrontendQueriesStuck` and `MimirSchedulerQueriesStuck` to consider ruler query path components. #1949
* [CHANGE] Alerts: Change `MimirRulerTooManyFailedQueries` severity to `critical`. #2165
* [ENHANCEMENT] Dashboards: Add config option `datasource_regex` to customise the regular expression used to select valid datasources for Mimir dashboards. #1802
* [ENHANCEMENT] Dashboards: Added "Mimir / Remote ruler reads" and "Mimir / Remote ruler reads resources" dashboards. #1911 #1937
* [ENHANCEMENT] Dashboards: Make networking panels work for pods created by the mimir-distributed helm chart. #1927
* [ENHANCEMENT] Alerts: Add `MimirStoreGatewayNoSyncedTenants` alert that fires when there is a store-gateway owning no tenants. #1882
* [ENHANCEMENT] Rules: Make `recording_rules_range_interval` configurable for cases where Mimir metrics are scraped less often that every 30 seconds. #2118
* [ENHANCEMENT] Added minimum Grafana version to mixin dashboards. #1943
* [BUGFIX] Fix `container_memory_usage_bytes:sum` recording rule. #1865
* [BUGFIX] Fix `MimirGossipMembersMismatch` alerts if Mimir alertmanager is activated. #1870
* [BUGFIX] Fix `MimirRulerMissedEvaluations` to show % of missed alerts as a value between 0 and 100 instead of 0 and 1. #1895
* [BUGFIX] Fix `MimirCompactorHasNotUploadedBlocks` alert false positive when Mimir is deployed in monolithic mode. #1902
* [BUGFIX] Fix `MimirGossipMembersMismatch` to make it less sensitive during rollouts and fire one alert per installation, not per job. #1926
* [BUGFIX] Do not trigger `MimirAllocatingTooMuchMemory` alerts if no container limits are supplied. #1905
* [BUGFIX] Dashboards: Remove empty "Chunks per query" panel from `Mimir / Queries` dashboard. #1928
* [BUGFIX] Dashboards: Use Grafana's `$__rate_interval` for rate queries in dashboards to support scrape intervals of >15s. #2011
* [BUGFIX] Alerts: Make each version of `MimirCompactorHasNotUploadedBlocks` distinct to avoid rule evaluation failures due to duplicate series being generated. #2197
* [BUGFIX] Fix `MimirGossipMembersMismatch` alert when using remote ruler evaluation. #2159

### Jsonnet

* [CHANGE] Remove use of `-querier.query-store-after`, `-querier.shuffle-sharding-ingesters-lookback-period`, `-blocks-storage.bucket-store.ignore-blocks-within`, and `-blocks-storage.tsdb.close-idle-tsdb-timeout` CLI flags since the values now match defaults. #1915 #1921
* [CHANGE] Change default value for `-blocks-storage.bucket-store.chunks-cache.memcached.timeout` to `450ms` to increase use of cached data. #2035
* [CHANGE] The `memberlist_ring_enabled` configuration now applies to Alertmanager. #2102 #2103 #2107
* [CHANGE] Default value for `memberlist_ring_enabled` is now true. It means that all hash rings use Memberlist as default KV store instead of Consul (previous default). #2161
* [CHANGE] Configure `-ingester.max-global-metadata-per-user` to correspond to 20% of the configured max number of series per tenant. #2250
* [CHANGE] Configure `-ingester.max-global-metadata-per-metric` to be 10. #2250
* [CHANGE] Change `_config.multi_zone_ingester_max_unavailable` to 25. #2251
* [FEATURE] Added querier autoscaling support. It requires [KEDA](https://keda.sh) installed in the Kubernetes cluster and query-scheduler enabled in the Mimir cluster. Querier autoscaler can be enabled and configure through the following options in the jsonnet config: #2013 #2023
  * `autoscaling_querier_enabled`: `true` to enable autoscaling.
  * `autoscaling_querier_min_replicas`: minimum number of querier replicas.
  * `autoscaling_querier_max_replicas`: maximum number of querier replicas.
  * `autoscaling_prometheus_url`: Prometheus base URL from which to scrape Mimir metrics (e.g. `http://prometheus.default:9090/prometheus`).
* [FEATURE] Jsonnet: Add support for ruler remote evaluation mode (`ruler_remote_evaluation_enabled`), which deploys and uses a dedicated query path for rule evaluation. This enables the benefits of the query-frontend for rule evaluation, such as query sharding. #2073
* [ENHANCEMENT] Added `compactor` service, that can be used to route requests directly to compactor (e.g. admin UI). #2063
* [ENHANCEMENT] Added a `consul_enabled` configuration option to provide the ability to disable consul. It is automatically set to false when `memberlist_ring_enabled` is true and `multikv_migration_enabled` (used for migration from Consul to memberlist) is not set. #2093 #2152
* [BUGFIX] Querier: Fix disabling shuffle sharding on the read path whilst keeping it enabled on write path. #2164

### Mimirtool

* [CHANGE] mimirtool rules: `--use-legacy-routes` now toggles between using `/prometheus/config/v1/rules` (default) and `/api/v1/rules` (legacy) endpoints. #2182
* [FEATURE] Added bearer token support for when Mimir is behind a gateway authenticating by bearer token. #2146
* [BUGFIX] mimirtool analyze: Fix dashboard JSON unmarshalling errors (#1840). #1973
* [BUGFIX] Make mimirtool build for Windows work again. #2273

### Mimir Continuous Test

* [ENHANCEMENT] Added the `-tests.smoke-test` flag to run the `mimir-continuous-test` suite once and immediately exit. #2047 #2094
* [ENHANCEMENT] Added the `-tests.write-protocol` flag to write using the `prometheus` remote write protocol or `otlp-http` in the `mimir-continuous-test` suite. #5719

### Documentation

* [ENHANCEMENT] Published Grafana Mimir runbooks as part of documentation. #1970
* [ENHANCEMENT] Improved ruler's "remote operational mode" documentation. #1906
* [ENHANCEMENT] Recommend fast disks for ingesters and store-gateways in production tips. #1903
* [ENHANCEMENT] Explain the runtime override of active series matchers. #1868
* [ENHANCEMENT] Clarify "Set rule group" API specification. #1869
* [ENHANCEMENT] Published Mimir jsonnet documentation. #2024
* [ENHANCEMENT] Documented required scrape interval for using alerting and recording rules from Mimir jsonnet. #2147
* [ENHANCEMENT] Runbooks: Mention memberlist as possible source of problems for various alerts. #2158
* [ENHANCEMENT] Added step-by-step article about migrating from Consul to Memberlist KV store using jsonnet without downtime. #2166
* [ENHANCEMENT] Documented `/memberlist` admin page. #2166
* [ENHANCEMENT] Documented how to configure Grafana Mimir's ruler with Jsonnet. #2127
* [ENHANCEMENT] Documented how to configure queriers’ autoscaling with Jsonnet. #2128
* [ENHANCEMENT] Updated mixin building instructions in "Installing Grafana Mimir dashboards and alerts" article. #2015 #2163
* [ENHANCEMENT] Fix location of "Monitoring Grafana Mimir" article in the documentation hierarchy. #2130
* [ENHANCEMENT] Runbook for `MimirRequestLatency` was expanded with more practical advice. #1967
* [BUGFIX] Fixed ruler configuration used in the getting started guide. #2052
* [BUGFIX] Fixed Mimir Alertmanager datasource in Grafana used by "Play with Grafana Mimir" tutorial. #2115
* [BUGFIX] Fixed typos in "Scaling out Grafana Mimir" article. #2170
* [BUGFIX] Added missing ring endpoint exposed by Ingesters. #1918

## 2.1.0

### Grafana Mimir

* [CHANGE] Compactor: No longer upload debug meta files to object storage. #1257
* [CHANGE] Default values have changed for the following settings: #1547
    - `-alertmanager.alertmanager-client.grpc-max-recv-msg-size` now defaults to 100 MiB (previously was not configurable and set to 16 MiB)
    - `-alertmanager.alertmanager-client.grpc-max-send-msg-size` now defaults to 100 MiB (previously was not configurable and set to 4 MiB)
    - `-alertmanager.max-recv-msg-size` now defaults to 100 MiB (previously was 16 MiB)
* [CHANGE] Ingester: Add `user` label to metrics `cortex_ingester_ingested_samples_total` and `cortex_ingester_ingested_samples_failures_total`. #1533
* [CHANGE] Ingester: Changed `-blocks-storage.tsdb.isolation-enabled` default from `true` to `false`. The config option has also been deprecated and will be removed in 2 minor version. #1655
* [CHANGE] Query-frontend: results cache keys are now versioned, this will cause cache to be re-filled when rolling out this version. #1631
* [CHANGE] Store-gateway: enabled attributes in-memory cache by default. New default configuration is `-blocks-storage.bucket-store.chunks-cache.attributes-in-memory-max-items=50000`. #1727
* [CHANGE] Compactor: Removed the metric `cortex_compactor_garbage_collected_blocks_total` since it duplicates `cortex_compactor_blocks_marked_for_deletion_total`. #1728
* [CHANGE] All: Logs that used the`org_id` label now use `user` label. #1634 #1758
* [CHANGE] Alertmanager: the following metrics are not exported for a given `user` and `integration` when the metric value is zero: #1783
  * `cortex_alertmanager_notifications_total`
  * `cortex_alertmanager_notifications_failed_total`
  * `cortex_alertmanager_notification_requests_total`
  * `cortex_alertmanager_notification_requests_failed_total`
  * `cortex_alertmanager_notification_rate_limited_total`
* [CHANGE] Removed the following metrics exposed by the Mimir hash rings: #1791
  * `cortex_member_ring_tokens_owned`
  * `cortex_member_ring_tokens_to_own`
  * `cortex_ring_tokens_owned`
  * `cortex_ring_member_ownership_percent`
* [CHANGE] Querier / Ruler: removed the following metrics tracking number of query requests send to each ingester. You can use `cortex_request_duration_seconds_count{route=~"/cortex.Ingester/(QueryStream|QueryExemplars)"}` instead. #1797
  * `cortex_distributor_ingester_queries_total`
  * `cortex_distributor_ingester_query_failures_total`
* [CHANGE] Distributor: removed the following metrics tracking the number of requests from a distributor to ingesters: #1799
  * `cortex_distributor_ingester_appends_total`
  * `cortex_distributor_ingester_append_failures_total`
* [CHANGE] Distributor / Ruler: deprecated `-distributor.extend-writes`. Now Mimir always behaves as if this setting was set to `false`, which we expect to be safe for every Mimir cluster setup. #1856
* [FEATURE] Querier: Added support for [streaming remote read](https://prometheus.io/blog/2019/10/10/remote-read-meets-streaming/). Should be noted that benefits of chunking the response are partial here, since in a typical `query-frontend` setup responses will be buffered until they've been completed. #1735
* [FEATURE] Ruler: Allow setting `evaluation_delay` for each rule group via rules group configuration file. #1474
* [FEATURE] Ruler: Added support for expression remote evaluation. #1536 #1818
  * The following CLI flags (and their respective YAML config options) have been added:
    * `-ruler.query-frontend.address`
    * `-ruler.query-frontend.grpc-client-config.grpc-max-recv-msg-size`
    * `-ruler.query-frontend.grpc-client-config.grpc-max-send-msg-size`
    * `-ruler.query-frontend.grpc-client-config.grpc-compression`
    * `-ruler.query-frontend.grpc-client-config.grpc-client-rate-limit`
    * `-ruler.query-frontend.grpc-client-config.grpc-client-rate-limit-burst`
    * `-ruler.query-frontend.grpc-client-config.backoff-on-ratelimits`
    * `-ruler.query-frontend.grpc-client-config.backoff-min-period`
    * `-ruler.query-frontend.grpc-client-config.backoff-max-period`
    * `-ruler.query-frontend.grpc-client-config.backoff-retries`
    * `-ruler.query-frontend.grpc-client-config.tls-enabled`
    * `-ruler.query-frontend.grpc-client-config.tls-ca-path`
    * `-ruler.query-frontend.grpc-client-config.tls-cert-path`
    * `-ruler.query-frontend.grpc-client-config.tls-key-path`
    * `-ruler.query-frontend.grpc-client-config.tls-server-name`
    * `-ruler.query-frontend.grpc-client-config.tls-insecure-skip-verify`
* [FEATURE] Distributor: Added the ability to forward specifics metrics to alternative remote_write API endpoints. #1052
* [FEATURE] Ingester: Active series custom trackers now supports runtime tenant-specific overrides. The configuration has been moved to limit config, the ingester config has been deprecated.  #1188
* [ENHANCEMENT] Alertmanager API: Concurrency limit for GET requests is now configurable using `-alertmanager.max-concurrent-get-requests-per-tenant`. #1547
* [ENHANCEMENT] Alertmanager: Added the ability to configure additional gRPC client settings for the Alertmanager distributor #1547
  - `-alertmanager.alertmanager-client.backoff-max-period`
  - `-alertmanager.alertmanager-client.backoff-min-period`
  - `-alertmanager.alertmanager-client.backoff-on-ratelimits`
  - `-alertmanager.alertmanager-client.backoff-retries`
  - `-alertmanager.alertmanager-client.grpc-client-rate-limit`
  - `-alertmanager.alertmanager-client.grpc-client-rate-limit-burst`
  - `-alertmanager.alertmanager-client.grpc-compression`
  - `-alertmanager.alertmanager-client.grpc-max-recv-msg-size`
  - `-alertmanager.alertmanager-client.grpc-max-send-msg-size`
* [ENHANCEMENT] Ruler: Add more detailed query information to ruler query stats logging. #1411
* [ENHANCEMENT] Admin: Admin API now has some styling. #1482 #1549 #1821 #1824
* [ENHANCEMENT] Alertmanager: added `insight=true` field to alertmanager dispatch logs. #1379
* [ENHANCEMENT] Store-gateway: Add the experimental ability to run index header operations in a dedicated thread pool. This feature can be configured using `-blocks-storage.bucket-store.index-header-thread-pool-size` and is disabled by default. #1660
* [ENHANCEMENT] Store-gateway: don't drop all blocks if instance finds itself as unhealthy or missing in the ring. #1806 #1823
* [ENHANCEMENT] Querier: wait until inflight queries are completed when shutting down queriers. #1756 #1767
* [BUGFIX] Query-frontend: do not shard queries with a subquery unless the subquery is inside a shardable aggregation function call. #1542
* [BUGFIX] Query-frontend: added `component=query-frontend` label to results cache memcached metrics to fix a panic when Mimir is running in single binary mode and results cache is enabled. #1704
* [BUGFIX] Mimir: services' status content-type is now correctly set to `text/html`. #1575
* [BUGFIX] Multikv: Fix panic when using using runtime config to set primary KV store used by `multi` KV. #1587
* [BUGFIX] Multikv: Fix watching for runtime config changes in `multi` KV store in ruler and querier. #1665
* [BUGFIX] Memcached: allow to use CNAME DNS records for the memcached backend addresses. #1654
* [BUGFIX] Querier: fixed temporary partial query results when shuffle sharding is enabled and hash ring backend storage is flushed / reset. #1829
* [BUGFIX] Alertmanager: prevent more file traversal cases related to template names. #1833
* [BUGFUX] Alertmanager: Allow usage with `-alertmanager-storage.backend=local`. Note that when using this storage type, the Alertmanager is not able persist state remotely, so it not recommended for production use. #1836
* [BUGFIX] Alertmanager: Do not validate alertmanager configuration if it's not running. #1835

### Mixin

* [CHANGE] Dashboards: Remove per-user series legends from Tenants dashboard. #1605
* [CHANGE] Dashboards: Show in-memory series and the per-user series limit on Tenants dashboard. #1613
* [CHANGE] Dashboards: Slow-queries dashboard now uses `user` label from logs instead of `org_id`. #1634
* [CHANGE] Dashboards: changed all Grafana dashboards UIDs to not conflict with Cortex ones, to let people install both while migrating from Cortex to Mimir: #1801 #1808
  * Alertmanager from `a76bee5913c97c918d9e56a3cc88cc28` to `b0d38d318bbddd80476246d4930f9e55`
  * Alertmanager Resources from `68b66aed90ccab448009089544a8d6c6` to `a6883fb22799ac74479c7db872451092`
  * Compactor from `9c408e1d55681ecb8a22c9fab46875cc` to `1b3443aea86db629e6efdb7d05c53823`
  * Compactor Resources from `df9added6f1f4332f95848cca48ebd99` to `09a5c49e9cdb2f2b24c6d184574a07fd`
  * Config from `61bb048ced9817b2d3e07677fb1c6290` to `5d9d0b4724c0f80d68467088ec61e003`
  * Object Store from `d5a3a4489d57c733b5677fb55370a723` to `e1324ee2a434f4158c00a9ee279d3292`
  * Overrides from `b5c95fee2e5e7c4b5930826ff6e89a12` to `1e2c358600ac53f09faea133f811b5bb`
  * Queries from `d9931b1054053c8b972d320774bb8f1d` to `b3abe8d5c040395cc36615cb4334c92d`
  * Reads from `8d6ba60eccc4b6eedfa329b24b1bd339` to `e327503188913dc38ad571c647eef643`
  * Reads Networking from `c0464f0d8bd026f776c9006b05910000` to `54b2a0a4748b3bd1aefa92ce5559a1c2`
  * Reads Resources from `2fd2cda9eea8d8af9fbc0a5960425120` to `cc86fd5aa9301c6528986572ad974db9`
  * Rollout Progress from `7544a3a62b1be6ffd919fc990ab8ba8f` to `7f0b5567d543a1698e695b530eb7f5de`
  * Ruler from `44d12bcb1f95661c6ab6bc946dfc3473` to `631e15d5d85afb2ca8e35d62984eeaa0`
  * Scaling from `88c041017b96856c9176e07cf557bdcf` to `64bbad83507b7289b514725658e10352`
  * Slow queries from `e6f3091e29d2636e3b8393447e925668` to `6089e1ce1e678788f46312a0a1e647e6`
  * Tenants from `35fa247ce651ba189debf33d7ae41611` to `35fa247ce651ba189debf33d7ae41611`
  * Top Tenants from `bc6e12d4fe540e4a1785b9d3ca0ffdd9` to `bc6e12d4fe540e4a1785b9d3ca0ffdd9`
  * Writes from `0156f6d15aa234d452a33a4f13c838e3` to `8280707b8f16e7b87b840fc1cc92d4c5`
  * Writes Networking from `681cd62b680b7154811fe73af55dcfd4` to `978c1cb452585c96697a238eaac7fe2d`
  * Writes Resources from `c0464f0d8bd026f776c9006b0591bb0b` to `bc9160e50b52e89e0e49c840fea3d379`
* [FEATURE] Alerts: added the following alerts on `mimir-continuous-test` tool: #1676
  - `MimirContinuousTestNotRunningOnWrites`
  - `MimirContinuousTestNotRunningOnReads`
  - `MimirContinuousTestFailed`
* [ENHANCEMENT] Added `per_cluster_label` support to allow to change the label name used to differentiate between Kubernetes clusters. #1651
* [ENHANCEMENT] Dashboards: Show QPS and latency of the Alertmanager Distributor. #1696
* [ENHANCEMENT] Playbooks: Add Alertmanager suggestions for `MimirRequestErrors` and `MimirRequestLatency` #1702
* [ENHANCEMENT] Dashboards: Allow custom datasources. #1749
* [ENHANCEMENT] Dashboards: Add config option `gateway_enabled` (defaults to `true`) to disable gateway panels from dashboards. #1761
* [ENHANCEMENT] Dashboards: Extend Top tenants dashboard with queries for tenants with highest sample rate, discard rate, and discard rate growth. #1842
* [ENHANCEMENT] Dashboards: Show ingestion rate limit and rule group limit on Tenants dashboard. #1845
* [ENHANCEMENT] Dashboards: Add "last successful run" panel to compactor dashboard. #1628
* [BUGFIX] Dashboards: Fix "Failed evaluation rate" panel on Tenants dashboard. #1629
* [BUGFIX] Honor the configured `per_instance_label` in all dashboards and alerts. #1697

### Jsonnet

* [FEATURE] Added support for `mimir-continuous-test`. To deploy `mimir-continuous-test` you can use the following configuration: #1675 #1850
  ```jsonnet
  _config+: {
    continuous_test_enabled: true,
    continuous_test_tenant_id: 'type-tenant-id',
    continuous_test_write_endpoint: 'http://type-write-path-hostname',
    continuous_test_read_endpoint: 'http://type-read-path-hostname/prometheus',
  },
  ```
* [ENHANCEMENT] Ingester anti-affinity can now be disabled by using `ingester_allow_multiple_replicas_on_same_node` configuration key. #1581
* [ENHANCEMENT] Added `node_selector` configuration option to select Kubernetes nodes where Mimir should run. #1596
* [ENHANCEMENT] Alertmanager: Added a `PodDisruptionBudget` of `withMaxUnavailable = 1`, to ensure we maintain quorum during rollouts. #1683
* [ENHANCEMENT] Store-gateway anti-affinity can now be enabled/disabled using `store_gateway_allow_multiple_replicas_on_same_node` configuration key. #1730
* [ENHANCEMENT] Added `store_gateway_zone_a_args`, `store_gateway_zone_b_args` and `store_gateway_zone_c_args` configuration options. #1807
* [BUGFIX] Pass primary and secondary multikv stores via CLI flags. Introduced new `multikv_switch_primary_secondary` config option to flip primary and secondary in runtime config.

### Mimirtool

* [BUGFIX] `config convert`: Retain Cortex defaults for `blocks_storage.backend`, `ruler_storage.backend`, `alertmanager_storage.backend`, `auth.type`, `activity_tracker.filepath`, `alertmanager.data_dir`, `blocks_storage.filesystem.dir`, `compactor.data_dir`, `ruler.rule_path`, `ruler_storage.filesystem.dir`, and `graphite.querier.schemas.backend`. #1626 #1762

### Tools

* [FEATURE] Added a `markblocks` tool that creates `no-compact` and `delete` marks for the blocks. #1551
* [FEATURE] Added `mimir-continuous-test` tool to continuously run smoke tests on live Mimir clusters. #1535 #1540 #1653 #1603 #1630 #1691 #1675 #1676 #1692 #1706 #1709 #1775 #1777 #1778 #1795
* [FEATURE] Added `mimir-rules-action` GitHub action, located at `operations/mimir-rules-action/`, used to lint, prepare, verify, diff, and sync rules to a Mimir cluster. #1723

## 2.0.0

### Grafana Mimir

_Changes since Cortex 1.10.0._

* [CHANGE] Remove chunks storage engine. #86 #119 #510 #545 #743 #744 #748 #753 #755 #757 #758 #759 #760 #762 #764 #789 #812 #813
  * The following CLI flags (and their respective YAML config options) have been removed:
    * `-store.engine`
    * `-schema-config-file`
    * `-ingester.checkpoint-duration`
    * `-ingester.checkpoint-enabled`
    * `-ingester.chunk-encoding`
    * `-ingester.chunk-age-jitter`
    * `-ingester.concurrent-flushes`
    * `-ingester.flush-on-shutdown-with-wal-enabled`
    * `-ingester.flush-op-timeout`
    * `-ingester.flush-period`
    * `-ingester.max-chunk-age`
    * `-ingester.max-chunk-idle`
    * `-ingester.max-series-per-query` (and `max_series_per_query` from runtime config)
    * `-ingester.max-stale-chunk-idle`
    * `-ingester.max-transfer-retries`
    * `-ingester.min-chunk-length`
    * `-ingester.recover-from-wal`
    * `-ingester.retain-period`
    * `-ingester.spread-flushes`
    * `-ingester.wal-dir`
    * `-ingester.wal-enabled`
    * `-querier.query-parallelism`
    * `-querier.second-store-engine`
    * `-querier.use-second-store-before-time`
    * `-flusher.wal-dir`
    * `-flusher.concurrent-flushes`
    * `-flusher.flush-op-timeout`
    * All `-table-manager.*` flags
    * All `-deletes.*` flags
    * All `-purger.*` flags
    * All `-metrics.*` flags
    * All `-dynamodb.*` flags
    * All `-s3.*` flags
    * All `-azure.*` flags
    * All `-bigtable.*` flags
    * All `-gcs.*` flags
    * All `-cassandra.*` flags
    * All `-boltdb.*` flags
    * All `-local.*` flags
    * All `-swift.*` flags
    * All `-store.*` flags except `-store.engine`, `-store.max-query-length`, `-store.max-labels-query-length`
    * All `-grpc-store.*` flags
  * The following API endpoints have been removed:
    * `/api/v1/chunks` and `/chunks`
  * The following metrics have been removed:
    * `cortex_ingester_flush_queue_length`
    * `cortex_ingester_queried_chunks`
    * `cortex_ingester_chunks_created_total`
    * `cortex_ingester_wal_replay_duration_seconds`
    * `cortex_ingester_wal_corruptions_total`
    * `cortex_ingester_sent_chunks`
    * `cortex_ingester_received_chunks`
    * `cortex_ingester_flush_series_in_progress`
    * `cortex_ingester_chunk_utilization`
    * `cortex_ingester_chunk_length`
    * `cortex_ingester_chunk_size_bytes`
    * `cortex_ingester_chunk_age_seconds`
    * `cortex_ingester_memory_chunks`
    * `cortex_ingester_flushing_enqueued_series_total`
    * `cortex_ingester_flushing_dequeued_series_total`
    * `cortex_ingester_dropped_chunks_total`
    * `cortex_oldest_unflushed_chunk_timestamp_seconds`
    * `prometheus_local_storage_chunk_ops_total`
    * `prometheus_local_storage_chunkdesc_ops_total`
    * `prometheus_local_storage_memory_chunkdescs`
* [CHANGE] Changed default storage backends from `s3` to `filesystem` #833
  This effects the following flags:
  * `-blocks-storage.backend` now defaults to `filesystem`
  * `-blocks-storage.filesystem.dir` now defaults to `blocks`
  * `-alertmanager-storage.backend` now defaults to `filesystem`
  * `-alertmanager-storage.filesystem.dir` now defaults to `alertmanager`
  * `-ruler-storage.backend` now defaults to `filesystem`
  * `-ruler-storage.filesystem.dir` now defaults to `ruler`
* [CHANGE] Renamed metric `cortex_experimental_features_in_use_total` as `cortex_experimental_features_used_total` and added `feature` label. #32 #658
* [CHANGE] Removed `log_messages_total` metric. #32
* [CHANGE] Some files and directories created by Mimir components on local disk now have stricter permissions, and are only readable by owner, but not group or others. #58
* [CHANGE] Memcached client DNS resolution switched from golang built-in to [`miekg/dns`](https://github.com/miekg/dns). #142
* [CHANGE] The metric `cortex_deprecated_flags_inuse_total` has been renamed to `deprecated_flags_inuse_total` as part of using grafana/dskit functionality. #185
* [CHANGE] API: The `-api.response-compression-enabled` flag has been removed, and GZIP response compression is always enabled except on `/api/v1/push` and `/push` endpoints. #880
* [CHANGE] Update Go version to 1.17.3. #480
* [CHANGE] The `status_code` label on gRPC client metrics has changed from '200' and '500' to '2xx', '5xx', '4xx', 'cancel' or 'error'. #537
* [CHANGE] Removed the deprecated `-<prefix>.fifocache.size` flag. #618
* [CHANGE] Enable index header lazy loading by default. #693
  * `-blocks-storage.bucket-store.index-header-lazy-loading-enabled` default from `false` to `true`
  * `-blocks-storage.bucket-store.index-header-lazy-loading-idle-timeout` default from `20m` to `1h`
* [CHANGE] Shuffle-sharding:
  * `-distributor.sharding-strategy` option has been removed, and shuffle sharding is enabled by default. Default shard size is set to 0, which disables shuffle sharding for the tenant (all ingesters will receive tenants's samples). #888
  * `-ruler.sharding-strategy` option has been removed from ruler. Ruler now uses shuffle-sharding by default, but respects `ruler_tenant_shard_size`, which defaults to 0 (ie. use all rulers for tenant). #889
  * `-store-gateway.sharding-strategy` option has been removed store-gateways. Store-gateway now uses shuffle-sharding by default, but respects `store_gateway_tenant_shard_size` for tenant, and this value defaults to 0. #891
* [CHANGE] Server: `-server.http-listen-port` (yaml: `server.http_listen_port`) now defaults to `8080` (previously `80`). #871
* [CHANGE] Changed the default value of `-blocks-storage.bucket-store.ignore-deletion-marks-delay` from 6h to 1h. #892
* [CHANGE] Changed default settings for memcached clients: #959 #1000
  * The default value for the following config options has changed from `10000` to `25000`:
    * `-blocks-storage.bucket-store.chunks-cache.memcached.max-async-buffer-size`
    * `-blocks-storage.bucket-store.index-cache.memcached.max-async-buffer-size`
    * `-blocks-storage.bucket-store.metadata-cache.memcached.max-async-buffer-size`
    * `-query-frontend.results-cache.memcached.max-async-buffer-size`
  * The default value for the following config options has changed from `0` (unlimited) to `100`:
    * `-blocks-storage.bucket-store.chunks-cache.memcached.max-get-multi-batch-size`
    * `-blocks-storage.bucket-store.index-cache.memcached.max-get-multi-batch-size`
    * `-blocks-storage.bucket-store.metadata-cache.memcached.max-get-multi-batch-size`
    * `-query-frontend.results-cache.memcached.max-get-multi-batch-size`
  * The default value for the following config options has changed from `16` to `100`:
    * `-blocks-storage.bucket-store.chunks-cache.memcached.max-idle-connections`
    * `-blocks-storage.bucket-store.index-cache.memcached.max-idle-connections`
    * `-blocks-storage.bucket-store.metadata-cache.memcached.max-idle-connections`
    * `-query-frontend.results-cache.memcached.max-idle-connections`
  * The default value for the following config options has changed from `100ms` to `200ms`:
    * `-blocks-storage.bucket-store.metadata-cache.memcached.timeout`
    * `-blocks-storage.bucket-store.index-cache.memcached.timeout`
    * `-blocks-storage.bucket-store.chunks-cache.memcached.timeout`
    * `-query-frontend.results-cache.memcached.timeout`
* [CHANGE] Changed the default value of `-blocks-storage.bucket-store.bucket-index.enabled` to `true`. The default configuration must now run the compactor in order to write the bucket index or else queries to long term storage will fail. #924
* [CHANGE] Option `-auth.enabled` has been renamed to `-auth.multitenancy-enabled`. #1130
* [CHANGE] Default tenant ID used with disabled auth (`-auth.multitenancy-enabled=false`) has changed from `fake` to `anonymous`. This tenant ID can now be changed with `-auth.no-auth-tenant` option. #1063
* [CHANGE] The default values for the following local directories have changed: #1072
  * `-alertmanager.storage.path` default value changed to `./data-alertmanager/`
  * `-compactor.data-dir` default value changed to `./data-compactor/`
  * `-ruler.rule-path` default value changed to `./data-ruler/`
* [CHANGE] The default value for gRPC max send message size has been changed from 16MB to 100MB. This affects the following parameters: #1152
  * `-query-frontend.grpc-client-config.grpc-max-send-msg-size`
  * `-ingester.client.grpc-max-send-msg-size`
  * `-querier.frontend-client.grpc-max-send-msg-size`
  * `-query-scheduler.grpc-client-config.grpc-max-send-msg-size`
  * `-ruler.client.grpc-max-send-msg-size`
* [CHANGE] Remove `-http.prefix` flag (and `http_prefix` config file option). #763
* [CHANGE] Remove legacy endpoints. Please use their alternatives listed below. As part of the removal process we are
  introducing two new sets of endpoints for the ruler configuration API: `<prometheus-http-prefix>/rules` and
  `<prometheus-http-prefix>/config/v1/rules/**`. We are also deprecating `<prometheus-http-prefix>/rules` and `/api/v1/rules`;
  and will remove them in Mimir 2.2.0. #763 #1222
  * Query endpoints

    | Legacy                                                  | Alternative                                                |
    | ------------------------------------------------------- | ---------------------------------------------------------- |
    | `/<legacy-http-prefix>/api/v1/query`                    | `<prometheus-http-prefix>/api/v1/query`                    |
    | `/<legacy-http-prefix>/api/v1/query_range`              | `<prometheus-http-prefix>/api/v1/query_range`              |
    | `/<legacy-http-prefix>/api/v1/query_exemplars`          | `<prometheus-http-prefix>/api/v1/query_exemplars`          |
    | `/<legacy-http-prefix>/api/v1/series`                   | `<prometheus-http-prefix>/api/v1/series`                   |
    | `/<legacy-http-prefix>/api/v1/labels`                   | `<prometheus-http-prefix>/api/v1/labels`                   |
    | `/<legacy-http-prefix>/api/v1/label/{name}/values`      | `<prometheus-http-prefix>/api/v1/label/{name}/values`      |
    | `/<legacy-http-prefix>/api/v1/metadata`                 | `<prometheus-http-prefix>/api/v1/metadata`                 |
    | `/<legacy-http-prefix>/api/v1/read`                     | `<prometheus-http-prefix>/api/v1/read`                     |
    | `/<legacy-http-prefix>/api/v1/cardinality/label_names`  | `<prometheus-http-prefix>/api/v1/cardinality/label_names`  |
    | `/<legacy-http-prefix>/api/v1/cardinality/label_values` | `<prometheus-http-prefix>/api/v1/cardinality/label_values` |
    | `/api/prom/user_stats`                                  | `/api/v1/user_stats`                                       |

  * Distributor endpoints

    | Legacy endpoint               | Alternative                   |
    | ----------------------------- | ----------------------------- |
    | `/<legacy-http-prefix>/push`  | `/api/v1/push`                |
    | `/all_user_stats`             | `/distributor/all_user_stats` |
    | `/ha-tracker`                 | `/distributor/ha_tracker`     |

  * Ingester endpoints

    | Legacy          | Alternative           |
    | --------------- | --------------------- |
    | `/ring`         | `/ingester/ring`      |
    | `/shutdown`     | `/ingester/shutdown`  |
    | `/flush`        | `/ingester/flush`     |
    | `/push`         | `/ingester/push`      |

  * Ruler endpoints

    | Legacy                                                | Alternative                                         | Alternative #2 (not available before Mimir 2.0.0)                    |
    | ----------------------------------------------------- | --------------------------------------------------- | ------------------------------------------------------------------- |
    | `/<legacy-http-prefix>/api/v1/rules`                  | `<prometheus-http-prefix>/api/v1/rules`             |                                                                     |
    | `/<legacy-http-prefix>/api/v1/alerts`                 | `<prometheus-http-prefix>/api/v1/alerts`            |                                                                     |
    | `/<legacy-http-prefix>/rules`                         | `/api/v1/rules` (see below)                         |  `<prometheus-http-prefix>/config/v1/rules`                         |
    | `/<legacy-http-prefix>/rules/{namespace}`             | `/api/v1/rules/{namespace}` (see below)             |  `<prometheus-http-prefix>/config/v1/rules/{namespace}`             |
    | `/<legacy-http-prefix>/rules/{namespace}/{groupName}` | `/api/v1/rules/{namespace}/{groupName}` (see below) |  `<prometheus-http-prefix>/config/v1/rules/{namespace}/{groupName}` |
    | `/<legacy-http-prefix>/rules/{namespace}`             | `/api/v1/rules/{namespace}` (see below)             |  `<prometheus-http-prefix>/config/v1/rules/{namespace}`             |
    | `/<legacy-http-prefix>/rules/{namespace}/{groupName}` | `/api/v1/rules/{namespace}/{groupName}` (see below) |  `<prometheus-http-prefix>/config/v1/rules/{namespace}/{groupName}` |
    | `/<legacy-http-prefix>/rules/{namespace}`             | `/api/v1/rules/{namespace}` (see below)             |  `<prometheus-http-prefix>/config/v1/rules/{namespace}`             |
    | `/ruler_ring`                                         | `/ruler/ring`                                       |                                                                     |

    > __Note:__ The `/api/v1/rules/**` endpoints are considered deprecated with Mimir 2.0.0 and will be removed
    in Mimir 2.2.0. After upgrading to 2.0.0 we recommend switching uses to the equivalent
    `/<prometheus-http-prefix>/config/v1/**` endpoints that Mimir 2.0.0 introduces.

  * Alertmanager endpoints

    | Legacy                      | Alternative                        |
    | --------------------------- | ---------------------------------- |
    | `/<legacy-http-prefix>`     | `/alertmanager`                    |
    | `/status`                   | `/multitenant_alertmanager/status` |

* [CHANGE] Ingester: changed `-ingester.stream-chunks-when-using-blocks` default value from `false` to `true`. #717
* [CHANGE] Ingester: default `-ingester.ring.min-ready-duration` reduced from 1m to 15s. #126
* [CHANGE] Ingester: `-ingester.ring.min-ready-duration` now start counting the delay after the ring's health checks have passed instead of when the ring client was started. #126
* [CHANGE] Ingester: allow experimental ingester max-exemplars setting to be changed dynamically #144
  * CLI flag `-blocks-storage.tsdb.max-exemplars` is renamed to `-ingester.max-global-exemplars-per-user`.
  * YAML `max_exemplars` is moved from `tsdb` to `overrides` and renamed to `max_global_exemplars_per_user`.
* [CHANGE] Ingester: active series metrics `cortex_ingester_active_series` and `cortex_ingester_active_series_custom_tracker` are now removed when their value is zero. #672 #690
* [CHANGE] Ingester: changed default value of `-blocks-storage.tsdb.retention-period` from `6h` to `24h`. #966
* [CHANGE] Ingester: changed default value of `-blocks-storage.tsdb.close-idle-tsdb-timeout` from `0` to `13h`. #967
* [CHANGE] Ingester: changed default value of `-ingester.ring.final-sleep` from `30s` to `0s`. #981
* [CHANGE] Ingester: the following low level settings have been removed: #1153
  * `-ingester-client.expected-labels`
  * `-ingester-client.expected-samples-per-series`
  * `-ingester-client.expected-timeseries`
* [CHANGE] Ingester: following command line options related to ingester ring were renamed: #1155
  * `-consul.*` changed to `-ingester.ring.consul.*`
  * `-etcd.*` changed to `-ingester.ring.etcd.*`
  * `-multi.*` changed to `-ingester.ring.multi.*`
  * `-distributor.excluded-zones` changed to `-ingester.ring.excluded-zones`
  * `-distributor.replication-factor` changed to `-ingester.ring.replication-factor`
  * `-distributor.zone-awareness-enabled` changed to `-ingester.ring.zone-awareness-enabled`
  * `-ingester.availability-zone` changed to `-ingester.ring.instance-availability-zone`
  * `-ingester.final-sleep` changed to `-ingester.ring.final-sleep`
  * `-ingester.heartbeat-period` changed to `-ingester.ring.heartbeat-period`
  * `-ingester.join-after` changed to `-ingester.ring.join-after`
  * `-ingester.lifecycler.ID` changed to `-ingester.ring.instance-id`
  * `-ingester.lifecycler.addr` changed to `-ingester.ring.instance-addr`
  * `-ingester.lifecycler.interface` changed to `-ingester.ring.instance-interface-names`
  * `-ingester.lifecycler.port` changed to `-ingester.ring.instance-port`
  * `-ingester.min-ready-duration` changed to `-ingester.ring.min-ready-duration`
  * `-ingester.num-tokens` changed to `-ingester.ring.num-tokens`
  * `-ingester.observe-period` changed to `-ingester.ring.observe-period`
  * `-ingester.readiness-check-ring-health` changed to `-ingester.ring.readiness-check-ring-health`
  * `-ingester.tokens-file-path` changed to `-ingester.ring.tokens-file-path`
  * `-ingester.unregister-on-shutdown` changed to `-ingester.ring.unregister-on-shutdown`
  * `-ring.heartbeat-timeout` changed to `-ingester.ring.heartbeat-timeout`
  * `-ring.prefix` changed to `-ingester.ring.prefix`
  * `-ring.store` changed to `-ingester.ring.store`
* [CHANGE] Ingester: fields in YAML configuration for ingester ring have been changed: #1155
  * `ingester.lifecycler` changed to `ingester.ring`
  * Fields from `ingester.lifecycler.ring` moved to `ingester.ring`
  * `ingester.lifecycler.address` changed to `ingester.ring.instance_addr`
  * `ingester.lifecycler.id` changed to `ingester.ring.instance_id`
  * `ingester.lifecycler.port` changed to `ingester.ring.instance_port`
  * `ingester.lifecycler.availability_zone` changed to `ingester.ring.instance_availability_zone`
  * `ingester.lifecycler.interface_names` changed to `ingester.ring.instance_interface_names`
* [CHANGE] Distributor: removed the `-distributor.shard-by-all-labels` configuration option. It is now assumed to be true. #698
* [CHANGE] Distributor: change default value of `-distributor.instance-limits.max-inflight-push-requests` to `2000`. #964
* [CHANGE] Distributor: change default value of `-distributor.remote-timeout` from `2s` to `20s`. #970
* [CHANGE] Distributor: removed the `-distributor.extra-query-delay` flag (and its respective YAML config option). #1048
* [CHANGE] Query-frontend: Enable query stats by default, they can still be disabled with `-query-frontend.query-stats-enabled=false`. #83
* [CHANGE] Query-frontend: the `cortex_frontend_mapped_asts_total` metric has been renamed to `cortex_frontend_query_sharding_rewrites_attempted_total`. #150
* [CHANGE] Query-frontend: added `sharded` label to `cortex_query_seconds_total` metric. #235
* [CHANGE] Query-frontend: changed the flag name for controlling query sharding total shards from `-querier.total-shards` to `-query-frontend.query-sharding-total-shards`. #230
* [CHANGE] Query-frontend: flag `-querier.parallelise-shardable-queries` has been renamed to `-query-frontend.parallelize-shardable-queries` #284
* [CHANGE] Query-frontend: removed the deprecated (and unused) `-frontend.cache-split-interval`. Use `-query-frontend.split-queries-by-interval` instead. #587
* [CHANGE] Query-frontend: range query response now omits the `data` field when it's empty (error case) like Prometheus does, previously it was `"data":{"resultType":"","result":null}`. #629
* [CHANGE] Query-frontend: instant queries now honor the `-query-frontend.max-retries-per-request` flag. #630
* [CHANGE] Query-frontend: removed in-memory and Redis cache support. Reason is that these caching backends were just supported by query-frontend, while all other Mimir services only support memcached. #796
  * The following CLI flags (and their respective YAML config options) have been removed:
    * `-frontend.cache.enable-fifocache`
    * `-frontend.redis.*`
    * `-frontend.fifocache.*`
  * The following metrics have been removed:
    * `querier_cache_added_total`
    * `querier_cache_added_new_total`
    * `querier_cache_evicted_total`
    * `querier_cache_entries`
    * `querier_cache_gets_total`
    * `querier_cache_misses_total`
    * `querier_cache_stale_gets_total`
    * `querier_cache_memory_bytes`
    * `cortex_rediscache_request_duration_seconds`
* [CHANGE] Query-frontend: migrated memcached backend client to the same one used in other components (memcached config and metrics are now consistent across all Mimir services). #821
  * The following CLI flags (and their respective YAML config options) have been added:
    * `-query-frontend.results-cache.backend` (set it to `memcached` if `-query-frontend.cache-results=true`)
  * The following CLI flags (and their respective YAML config options) have been changed:
    * `-frontend.memcached.hostname` and `-frontend.memcached.service` have been removed: use `-query-frontend.results-cache.memcached.addresses` instead
  * The following CLI flags (and their respective YAML config options) have been renamed:
    * `-frontend.background.write-back-concurrency` renamed to `-query-frontend.results-cache.memcached.max-async-concurrency`
    * `-frontend.background.write-back-buffer` renamed to `-query-frontend.results-cache.memcached.max-async-buffer-size`
    * `-frontend.memcached.batchsize` renamed to `-query-frontend.results-cache.memcached.max-get-multi-batch-size`
    * `-frontend.memcached.parallelism` renamed to `-query-frontend.results-cache.memcached.max-get-multi-concurrency`
    * `-frontend.memcached.timeout` renamed to `-query-frontend.results-cache.memcached.timeout`
    * `-frontend.memcached.max-item-size` renamed to `-query-frontend.results-cache.memcached.max-item-size`
    * `-frontend.memcached.max-idle-conns` renamed to `-query-frontend.results-cache.memcached.max-idle-connections`
    * `-frontend.compression` renamed to `-query-frontend.results-cache.compression`
  * The following CLI flags (and their respective YAML config options) have been removed:
    * `-frontend.memcached.circuit-breaker-consecutive-failures`: feature removed
    * `-frontend.memcached.circuit-breaker-timeout`: feature removed
    * `-frontend.memcached.circuit-breaker-interval`: feature removed
    * `-frontend.memcached.update-interval`: new setting is hardcoded to 30s
    * `-frontend.memcached.consistent-hash`: new setting is always enabled
    * `-frontend.default-validity` and `-frontend.memcached.expiration`: new setting is hardcoded to 7 days
  * The following metrics have been changed:
    * `cortex_cache_dropped_background_writes_total{name}` changed to `thanos_memcached_operation_skipped_total{name, operation, reason}`
    * `cortex_cache_value_size_bytes{name, method}` changed to `thanos_memcached_operation_data_size_bytes{name}`
    * `cortex_cache_request_duration_seconds{name, method, status_code}` changed to `thanos_memcached_operation_duration_seconds{name, operation}`
    * `cortex_cache_fetched_keys{name}` changed to `thanos_cache_memcached_requests_total{name}`
    * `cortex_cache_hits{name}` changed to `thanos_cache_memcached_hits_total{name}`
    * `cortex_memcache_request_duration_seconds{name, method, status_code}` changed to `thanos_memcached_operation_duration_seconds{name, operation}`
    * `cortex_memcache_client_servers{name}` changed to `thanos_memcached_dns_provider_results{name, addr}`
    * `cortex_memcache_client_set_skip_total{name}` changed to `thanos_memcached_operation_skipped_total{name, operation, reason}`
    * `cortex_dns_lookups_total` changed to `thanos_memcached_dns_lookups_total`
    * For all metrics the value of the "name" label has changed from `frontend.memcached` to `frontend-cache`
  * The following metrics have been removed:
    * `cortex_cache_background_queue_length{name}`
* [CHANGE] Query-frontend: merged `query_range` into `frontend` in the YAML config (keeping the same keys) and renamed flags: #825
  * `-querier.max-retries-per-request` renamed to `-query-frontend.max-retries-per-request`
  * `-querier.split-queries-by-interval` renamed to `-query-frontend.split-queries-by-interval`
  * `-querier.align-querier-with-step` renamed to `-query-frontend.align-querier-with-step`
  * `-querier.cache-results` renamed to `-query-frontend.cache-results`
  * `-querier.parallelise-shardable-queries` renamed to `-query-frontend.parallelize-shardable-queries`
* [CHANGE] Query-frontend: the default value of `-query-frontend.split-queries-by-interval` has changed from `0` to `24h`. #1131
* [CHANGE] Query-frontend: `-frontend.` flags were renamed to `-query-frontend.`: #1167
* [CHANGE] Query-frontend / Query-scheduler: classified the `-query-frontend.querier-forget-delay` and `-query-scheduler.querier-forget-delay` flags (and their respective YAML config options) as experimental. #1208
* [CHANGE] Querier / ruler: Change `-querier.max-fetched-chunks-per-query` configuration to limit to maximum number of chunks that can be fetched in a single query. The number of chunks fetched by ingesters AND long-term storare combined should not exceed the value configured on `-querier.max-fetched-chunks-per-query`. [#4260](https://github.com/cortexproject/cortex/pull/4260)
* [CHANGE] Querier / ruler: Option `-querier.ingester-streaming` has been removed. Querier/ruler now always use streaming method to query ingesters. #204
* [CHANGE] Querier: always fetch labels from store and respect start/end times in request; the option `-querier.query-store-for-labels-enabled` has been removed and is now always on. #518 #1132
* [CHANGE] Querier / ruler: removed the `-store.query-chunk-limit` flag (and its respective YAML config option `max_chunks_per_query`). `-querier.max-fetched-chunks-per-query` (and its respective YAML config option `max_fetched_chunks_per_query`) should be used instead. #705
* [CHANGE] Querier/Ruler: `-querier.active-query-tracker-dir` option has been removed. Active query tracking is now done via Activity tracker configured by `-activity-tracker.filepath` and enabled by default. Limit for max number of concurrent queries (`-querier.max-concurrent`) is now respected even if activity tracking is not enabled. #661 #822
* [CHANGE] Querier/ruler/query-frontend: the experimental `-querier.at-modifier-enabled` CLI flag has been removed and the PromQL `@` modifier is always enabled. #941
* [CHANGE] Querier: removed `-querier.worker-match-max-concurrent` and `-querier.worker-parallelism` CLI flags (and their respective YAML config options). Mimir now behaves like if `-querier.worker-match-max-concurrent` is always enabled and you should configure the max concurrency per querier process using `-querier.max-concurrent` instead. #958
* [CHANGE] Querier: changed default value of `-querier.query-ingesters-within` from `0` to `13h`. #967
* [CHANGE] Querier: rename metric `cortex_query_fetched_chunks_bytes_total` to `cortex_query_fetched_chunk_bytes_total` to be consistent with the limit name. #476
* [CHANGE] Ruler: add two new metrics `cortex_ruler_list_rules_seconds` and `cortex_ruler_load_rule_groups_seconds` to the ruler. #906
* [CHANGE] Ruler: endpoints for listing configured rules now return HTTP status code 200 and an empty map when there are no rules instead of an HTTP 404 and plain text error message. The following endpoints are affected: #456
  * `<prometheus-http-prefix>/config/v1/rules`
  * `<prometheus-http-prefix>/config/v1/rules/{namespace}`
  * `<prometheus-http-prefix>/rules` (deprecated)
  * `<prometheus-http-prefix>/rules/{namespace}` (deprecated)
  * `/api/v1/rules` (deprecated)
  * `/api/v1/rules/{namespace}` (deprecated)
* [CHANGE] Ruler: removed `configdb` support from Ruler backend storages. #15 #38 #819
* [CHANGE] Ruler: removed the support for the deprecated storage configuration via `-ruler.storage.*` CLI flags (and their respective YAML config options). Use `-ruler-storage.*` instead. #628
* [CHANGE] Ruler: set new default limits for rule groups: `-ruler.max-rules-per-rule-group` to 20 (previously 0, disabled) and `-ruler.max-rule-groups-per-tenant` to 70 (previously 0, disabled). #847
* [CHANGE] Ruler: removed `-ruler.enable-sharding` option, and changed default value of `-ruler.ring.store` to `memberlist`. #943
* [CHANGE] Ruler: `-ruler.alertmanager-use-v2` has been removed. The ruler will always use the `v2` endpoints. #954 #1100
* [CHANGE] Ruler: `-experimental.ruler.enable-api` flag has been renamed to `-ruler.enable-api` and is now stable. The default value has also changed from `false` to `true`, so both ruler and alertmanager API are enabled by default. #913 #1065
* [CHANGE] Ruler: add support for [DNS service discovery format](./docs/sources/configuration/arguments.md#dns-service-discovery) for `-ruler.alertmanager-url`. `-ruler.alertmanager-discovery` flag has been removed. URLs following the prior SRV format, will be treated as a static target. To continue using service discovery for these URLs prepend `dnssrvnoa+` to them. #993
  * The following metrics for Alertmanager DNS service discovery are replaced:
    * `prometheus_sd_dns_lookups_total` replaced by `cortex_dns_lookups_total{component="ruler"}`
    * `prometheus_sd_dns_lookup_failures_total` replaced by `cortex_dns_failures_total{component="ruler"}`
* [CHANGE] Ruler: deprecate `/api/v1/rules/**` and `<prometheus-http-prefix/rules/**` configuration API endpoints in favour of `/<prometheus-http-prefix>/config/v1/rules/**`. Deprecated endpoints will be removed in Mimir 2.2.0. Main configuration API endpoints are now `/<prometheus-http-prefix>/config/api/v1/rules/**` introduced in Mimir 2.0.0. #1222
* [CHANGE] Store-gateway: index cache now includes tenant in cache keys, this invalidates previous cached entries. #607
* [CHANGE] Store-gateway: increased memcached index caching TTL from 1 day to 7 days. #718
* [CHANGE] Store-gateway: options `-store-gateway.sharding-enabled` and `-querier.store-gateway-addresses` were removed. Default value of `-store-gateway.sharding-ring.store` is now `memberlist` and default value for `-store-gateway.sharding-ring.wait-stability-min-duration` changed from `1m` to `0` (disabled). #976
* [CHANGE] Compactor: compactor will no longer try to compact blocks that are already marked for deletion. Previously compactor would consider blocks marked for deletion within `-compactor.deletion-delay / 2` period as eligible for compaction. [#4328](https://github.com/cortexproject/cortex/pull/4328)
* [CHANGE] Compactor: Removed support for block deletion marks migration. If you're upgrading from Cortex < 1.7.0 to Mimir, you should upgrade the compactor to Cortex >= 1.7.0 first, run it at least once and then upgrade to Mimir. #122
* [CHANGE] Compactor: removed the `cortex_compactor_group_vertical_compactions_total` metric. #278
* [CHANGE] Compactor: no longer waits for initial blocks cleanup to finish before starting compactions. #282
* [CHANGE] Compactor: removed overlapping sources detection. Overlapping sources may exist due to edge cases (timing issues) when horizontally sharding compactor, but are correctly handled by compactor. #494
* [CHANGE] Compactor: compactor now uses deletion marks from `<tenant>/markers` location in the bucket. Marker files are no longer fetched, only listed. #550
* [CHANGE] Compactor: Default value of `-compactor.block-sync-concurrency` has changed from 20 to 8. This flag is now only used to control number of goroutines for downloading and uploading blocks during compaction. #552
* [CHANGE] Compactor is now included in `all` target (single-binary). #866
* [CHANGE] Compactor: Removed `-compactor.sharding-enabled` option. Sharding in compactor is now always enabled. Default value of `-compactor.ring.store` has changed from `consul` to `memberlist`. Default value of `-compactor.ring.wait-stability-min-duration` is now 0, which disables the feature. #956
* [CHANGE] Alertmanager: removed `-alertmanager.configs.auto-webhook-root` #977
* [CHANGE] Alertmanager: removed `configdb` support from Alertmanager backend storages. #15 #38 #819
* [CHANGE] Alertmanager: Don't count user-not-found errors from replicas as failures in the `cortex_alertmanager_state_fetch_replica_state_failed_total` metric. #190
* [CHANGE] Alertmanager: Use distributor for non-API routes. #213
* [CHANGE] Alertmanager: removed `-alertmanager.storage.*` configuration options, with the exception of the CLI flags `-alertmanager.storage.path` and `-alertmanager.storage.retention`. Use `-alertmanager-storage.*` instead. #632
* [CHANGE] Alertmanager: set default value for `-alertmanager.web.external-url=http://localhost:8080/alertmanager` to match the default configuration. #808 #1067
* [CHANGE] Alertmanager: `-experimental.alertmanager.enable-api` flag has been renamed to `-alertmanager.enable-api` and is now stable. #913
* [CHANGE] Alertmanager: now always runs with sharding enabled; other modes of operation are removed. #1044 #1126
  * The following configuration options are removed:
    * `-alertmanager.sharding-enabled`
    * `-alertmanager.cluster.advertise-address`
    * `-alertmanager.cluster.gossip-interval`
    * `-alertmanager.cluster.listen-address`
    * `-alertmanager.cluster.peers`
    * `-alertmanager.cluster.push-pull-interval`
  * The following configuration options are renamed:
    * `-alertmanager.cluster.peer-timeout` to `-alertmanager.peer-timeout`
* [CHANGE] Alertmanager: the default value of `-alertmanager.sharding-ring.store` is now `memberlist`. #1171
* [CHANGE] Ring: changed default value of `-distributor.ring.store` (Distributor ring) and `-ring.store` (Ingester ring) to `memberlist`. #1046
* [CHANGE] Memberlist: the `memberlist_kv_store_value_bytes` metric has been removed due to values no longer being stored in-memory as encoded bytes. [#4345](https://github.com/cortexproject/cortex/pull/4345)
* [CHANGE] Memberlist: forward only changes, not entire original message. [#4419](https://github.com/cortexproject/cortex/pull/4419)
* [CHANGE] Memberlist: don't accept old tombstones as incoming change, and don't forward such messages to other gossip members. [#4420](https://github.com/cortexproject/cortex/pull/4420)
* [CHANGE] Memberlist: changed probe interval from `1s` to `5s` and probe timeout from `500ms` to `2s`. #563
* [CHANGE] Memberlist: the `name` label on metrics `cortex_dns_failures_total`, `cortex_dns_lookups_total` and `cortex_dns_provider_results` was renamed to `component`. #993
* [CHANGE] Limits: removed deprecated limits for rejecting old samples #799
  This removes the following flags:
  * `-validation.reject-old-samples`
  * `-validation.reject-old-samples.max-age`
* [CHANGE] Limits: removed local limit-related flags in favor of global limits. #725
  The distributor ring is now required, and can be configured via the `distributor.ring.*` flags.
  This removes the following flags:
  * `-distributor.ingestion-rate-strategy` -> will now always use the "global" strategy
  * `-ingester.max-series-per-user` -> set `-ingester.max-global-series-per-user` to `N` times the existing value of `-ingester.max-series-per-user` instead
  * `-ingester.max-series-per-metric` -> set `-ingester.max-global-series-per-metric`  to `N` times the existing value of `-ingester.max-series-per-metric` instead
  * `-ingester.max-metadata-per-user` -> set `-ingester.max-global-metadata-per-user` to `N` times the existing value of `-ingester.max-metadata-per-user` instead
  * `-ingester.max-metadata-per-metric` -> set `-ingester.max-global-metadata-per-metric` to `N` times the existing value of `-ingester.max-metadata-per-metric` instead
  * In the above notes, `N` refers to the number of ingester replicas
  Additionally, default values for the following flags have changed:
  * `-ingester.max-global-series-per-user` from `0` to `150000`
  * `-ingester.max-global-series-per-metric` from `0` to `20000`
  * `-distributor.ingestion-rate-limit` from `25000` to `10000`
  * `-distributor.ingestion-burst-size` from `50000` to `200000`
* [CHANGE] Limits: removed limit `enforce_metric_name`, now behave as if set to `true` always. #686
* [CHANGE] Limits: Option `-ingester.max-samples-per-query` and its YAML field `max_samples_per_query` have been removed. It required `-querier.ingester-streaming` option to be set to false, but since `-querier.ingester-streaming` is removed (always defaulting to true), the limit using it was removed as well. #204 #1132
* [CHANGE] Limits: Set the default max number of inflight ingester push requests (`-ingester.instance-limits.max-inflight-push-requests`) to 30000 in order to prevent clusters from being overwhelmed by request volume or temporary slow-downs. #259
* [CHANGE] Overrides exporter: renamed metric `cortex_overrides` to `cortex_limits_overrides`. #173 #407
* [FEATURE] The following features have been moved from experimental to stable: #913 #1002
  * Alertmanager config API
  * Alertmanager receiver firewall
  * Alertmanager sharding
  * Azure blob storage support
  * Blocks storage bucket index
  * Disable the ring health check in the readiness endpoint (`-ingester.readiness-check-ring-health=false`)
  * Distributor: do not extend writes on unhealthy ingesters
  * Do not unregister ingesters from ring on shutdown (`-ingester.unregister-on-shutdown=false`)
  * HA Tracker: cleanup of old replicas from KV Store
  * Instance limits in ingester and distributor
  * OpenStack Swift storage support
  * Query-frontend: query stats tracking
  * Query-scheduler
  * Querier: tenant federation
  * Ruler config API
  * S3 Server Side Encryption (SSE) using KMS
  * TLS configuration for gRPC, HTTP and etcd clients
  * Zone-aware replication
  * `/labels` API using matchers
  * The following querier limits:
    * `-querier.max-fetched-chunks-per-query`
    * `-querier.max-fetched-chunk-bytes-per-query`
    * `-querier.max-fetched-series-per-query`
  * The following alertmanager limits:
    * Notification rate (`-alertmanager.notification-rate-limit` and `-alertmanager.notification-rate-limit-per-integration`)
    * Dispatcher groups (`-alertmanager.max-dispatcher-aggregation-groups`)
    * User config size (`-alertmanager.max-config-size-bytes`)
    * Templates count in user config (`-alertmanager.max-templates-count`)
    * Max template size (`-alertmanager.max-template-size-bytes`)
* [FEATURE] The endpoints `/api/v1/status/buildinfo`, `<prometheus-http-prefix>/api/v1/status/buildinfo`, and `<alertmanager-http-prefix>/api/v1/status/buildinfo` have been added to display build information and enabled features. #1219 #1240
* [FEATURE] PromQL: added `present_over_time` support. #139
* [FEATURE] Added "Activity tracker" feature which can log ongoing activities from previous Mimir run in case of a crash. It is enabled by default and controlled by the `-activity-tracker.filepath` flag. It can be disabled by setting this path to an empty string. Currently, the Store-gateway, Ruler, Querier, Query-frontend and Ingester components use this feature to track queries. #631 #782 #822 #1121
* [FEATURE] Divide configuration parameters into categories "basic", "advanced", and "experimental". Only flags in the basic category are shown when invoking `-help`, whereas `-help-all` will include flags in all categories (basic, advanced, experimental). #840
* [FEATURE] Querier: Added support for tenant federation to exemplar endpoints. #927
* [FEATURE] Ingester: can expose metrics on active series matching custom trackers configured via `-ingester.active-series-custom-trackers` (or its respective YAML config option). When configured, active series for custom trackers are exposed by the `cortex_ingester_active_series_custom_tracker` metric. #42 #672
* [FEATURE] Ingester: Enable snapshotting of in-memory TSDB on disk during shutdown via `-blocks-storage.tsdb.memory-snapshot-on-shutdown` (experimental). #249
* [FEATURE] Ingester: Added `-blocks-storage.tsdb.isolation-enabled` flag, which allows disabling TSDB isolation feature. This is enabled by default (per TSDB default), but disabling can improve performance of write requests. #512
* [FEATURE] Ingester: Added `-blocks-storage.tsdb.head-chunks-write-queue-size` flag, which allows setting the size of the queue used by the TSDB before m-mapping chunks (experimental). #591
  * Added `cortex_ingester_tsdb_mmap_chunk_write_queue_operations_total` metric to track different operations of this queue.
* [FEATURE] Distributor: Added `-api.skip-label-name-validation-header-enabled` option to allow skipping label name validation on the HTTP write path based on `X-Mimir-SkipLabelNameValidation` header being `true` or not. #390
* [FEATURE] Query-frontend: Add `cortex_query_fetched_series_total` and `cortex_query_fetched_chunks_bytes_total` per-user counters to expose the number of series and bytes fetched as part of queries. These metrics can be enabled with the `-frontend.query-stats-enabled` flag (or its respective YAML config option `query_stats_enabled`). [#4343](https://github.com/cortexproject/cortex/pull/4343)
* [FEATURE] Query-frontend: Add `cortex_query_fetched_chunks_total` per-user counter to expose the number of chunks fetched as part of queries. This metric can be enabled with the `-query-frontend.query-stats-enabled` flag (or its respective YAML config option `query_stats_enabled`). #31
* [FEATURE] Query-frontend: Add query sharding for instant and range queries. You can enable querysharding by setting `-query-frontend.parallelize-shardable-queries` to `true`. The following additional config and exported metrics have been added. #79 #80 #100 #124 #140 #148 #150 #151 #153 #154 #155 #156 #157 #158 #159 #160 #163 #169 #172 #196 #205 #225 #226 #227 #228 #230 #235 #240 #239 #246 #244 #319 #330 #371 #385 #400 #458 #586 #630 #660 #707 #1542
  * New config options:
    * `-query-frontend.query-sharding-total-shards`: The amount of shards to use when doing parallelisation via query sharding.
    * `-query-frontend.query-sharding-max-sharded-queries`: The max number of sharded queries that can be run for a given received query. 0 to disable limit.
    * `-blocks-storage.bucket-store.series-hash-cache-max-size-bytes`: Max size - in bytes - of the in-memory series hash cache in the store-gateway.
    * `-blocks-storage.tsdb.series-hash-cache-max-size-bytes`: Max size - in bytes - of the in-memory series hash cache in the ingester.
  * New exported metrics:
    * `cortex_bucket_store_series_hash_cache_requests_total`
    * `cortex_bucket_store_series_hash_cache_hits_total`
    * `cortex_frontend_query_sharding_rewrites_succeeded_total`
    * `cortex_frontend_sharded_queries_per_query`
  * Renamed metrics:
    * `cortex_frontend_mapped_asts_total` to `cortex_frontend_query_sharding_rewrites_attempted_total`
  * Modified metrics:
    * added `sharded` label to `cortex_query_seconds_total`
  * When query sharding is enabled, the following querier config must be set on query-frontend too:
    * `-querier.max-concurrent`
    * `-querier.timeout`
    * `-querier.max-samples`
    * `-querier.at-modifier-enabled`
    * `-querier.default-evaluation-interval`
    * `-querier.active-query-tracker-dir`
    * `-querier.lookback-delta`
  * Sharding can be dynamically controlled per request using the `Sharding-Control: 64` header. (0 to disable)
  * Sharding can be dynamically controlled per tenant using the limit `query_sharding_total_shards`. (0 to disable)
  * Added `sharded_queries` count to the "query stats" log.
  * The number of shards is adjusted to be compatible with number of compactor shards that are used by a split-and-merge compactor. The querier can use this to avoid querying blocks that cannot have series in a given query shard.
* [FEATURE] Query-Frontend: Added `-query-frontend.cache-unaligned-requests` option to cache responses for requests that do not have step-aligned start and end times. This can improve speed of repeated queries, but can also pollute cache with results that are never reused. #432
* [FEATURE] Querier: Added label names cardinality endpoint `<prefix>/api/v1/cardinality/label_names` that is disabled by default. Can be enabled/disabled via the CLI flag `-querier.cardinality-analysis-enabled` or its respective YAML config option. Configurable on a per-tenant basis. #301 #377 #474
* [FEATURE] Querier: Added label values cardinality endpoint `<prefix>/api/v1/cardinality/label_values` that is disabled by default. Can be enabled/disabled via the CLI flag `-querier.cardinality-analysis-enabled` or its respective YAML config option, and configurable on a per-tenant basis. The maximum number of label names allowed to be queried in a single API call can be controlled via `-querier.label-values-max-cardinality-label-names-per-request`. #332 #395 #474
* [FEATURE] Querier: Added `-store.max-labels-query-length` to restrict the range of `/series`, label-names and label-values requests. #507
* [FEATURE] Ruler: Add new `-ruler.query-stats-enabled` which when enabled will report the `cortex_ruler_query_seconds_total` as a per-user metric that tracks the sum of the wall time of executing queries in the ruler in seconds. [#4317](https://github.com/cortexproject/cortex/pull/4317)
* [FEATURE] Ruler: Added federated rule groups. #533
  * Added `-ruler.tenant-federation.enabled` config flag.
  * Added support for `source_tenants` field on rule groups.
* [FEATURE] Store-gateway: Added `/store-gateway/tenants` and `/store-gateway/tenant/{tenant}/blocks` endpoints that provide functionality that was provided by `tools/listblocks`. #911 #973
* [FEATURE] Compactor: compactor now uses new algorithm that we call "split-and-merge". Previous compaction strategy was removed. With the `split-and-merge` compactor source blocks for a given tenant are grouped into `-compactor.split-groups` number of groups. Each group of blocks is then compacted separately, and is split into `-compactor.split-and-merge-shards` shards (configurable on a per-tenant basis). Compaction of each tenant shards can be horizontally scaled. Number of compactors that work on jobs for single tenant can be limited by using `-compactor.compactor-tenant-shard-size` parameter, or per-tenant `compactor_tenant_shard_size` override.  #275 #281 #282 #283 #288 #290 #303 #307 #317 #323 #324 #328 #353 #368 #479 #820
* [FEATURE] Compactor: Added `-compactor.max-compaction-time` to control how long can compaction for a single tenant take. If compactions for a tenant take longer, no new compactions are started in the same compaction cycle. Running compactions are not stopped however, and may take much longer. #523
* [FEATURE] Compactor: When compactor finds blocks with out-of-order chunks, it will mark them for no-compaction. Blocks marked for no-compaction are ignored in future compactions too. Added metric `cortex_compactor_blocks_marked_for_no_compaction_total` to track number of blocks marked for no-compaction. Added `CortexCompactorSkippedBlocksWithOutOfOrderChunks` alert based on new metric. Markers are only checked from `<tenant>/markers` location, but uploaded to the block directory too. #520 #535 #550
* [FEATURE] Compactor: multiple blocks are now downloaded and uploaded at once, which can shorten compaction process. #552
* [ENHANCEMENT] Exemplars are now emitted for all gRPC calls and many operations tracked by histograms. #180
* [ENHANCEMENT] New options `-server.http-listen-network` and `-server.grpc-listen-network` allow binding as 'tcp4' or 'tcp6'. #180
* [ENHANCEMENT] Query federation: improve performance in MergeQueryable by memoizing labels. #312
* [ENHANCEMENT] Add histogram metrics `cortex_distributor_sample_delay_seconds` and `cortex_ingester_tsdb_sample_out_of_order_delta_seconds` #488
* [ENHANCEMENT] Check internal directory access before starting up. #1217
* [ENHANCEMENT] Azure client: expose option to configure MSI URL and user-assigned identity. #584
* [ENHANCEMENT] Added a new metric `mimir_build_info` to coincide with `cortex_build_info`. The metric `cortex_build_info` has not been removed. #1022
* [ENHANCEMENT] Mimir runs a sanity check of storage config at startup and will fail to start if the sanity check doesn't pass. This is done to find potential config issues before starting up. #1180
* [ENHANCEMENT] Validate alertmanager and ruler storage configurations to ensure they don't use same bucket name and region values as those configured for the blocks storage. #1214
* [ENHANCEMENT] Ingester: added option `-ingester.readiness-check-ring-health` to disable the ring health check in the readiness endpoint. When disabled, the health checks are run against only the ingester itself instead of all ingesters in the ring. #48 #126
* [ENHANCEMENT] Ingester: reduce CPU and memory utilization if remote write requests contains a large amount of "out of bounds" samples. #413
* [ENHANCEMENT] Ingester: reduce CPU and memory utilization when querying chunks from ingesters. #430
* [ENHANCEMENT] Ingester: Expose ingester ring page on ingesters. #654
* [ENHANCEMENT] Distributor: added option `-distributor.excluded-zones` to exclude ingesters running in specific zones both on write and read path. #51
* [ENHANCEMENT] Distributor: add tags to tracing span for distributor push with user, cluster and replica. #210
* [ENHANCEMENT] Distributor: performance optimisations. #212 #217 #242
* [ENHANCEMENT] Distributor: reduce latency when HA-Tracking by doing KVStore updates in the background. #271
* [ENHANCEMENT] Distributor: make distributor inflight push requests count include background calls to ingester. #398
* [ENHANCEMENT] Distributor: silently drop exemplars more than 5 minutes older than samples in the same batch. #544
* [ENHANCEMENT] Distributor: reject exemplars with blank label names or values. The `cortex_discarded_exemplars_total` metric will use the `exemplar_labels_blank` reason in this case. #873
* [ENHANCEMENT] Query-frontend: added `cortex_query_frontend_workers_enqueued_requests_total` metric to track the number of requests enqueued in each query-scheduler. #384
* [ENHANCEMENT] Query-frontend: added `cortex_query_frontend_non_step_aligned_queries_total` to track the total number of range queries with start/end not aligned to step. #347 #357 #582
* [ENHANCEMENT] Query-scheduler: exported summary `cortex_query_scheduler_inflight_requests` tracking total number of inflight requests (both enqueued and processing) in percentile buckets. #675
* [ENHANCEMENT] Querier: can use the `LabelNames` call with matchers, if matchers are provided in the `/labels` API call, instead of using the more expensive `MetricsForLabelMatchers` call as before. #3 #1186
* [ENHANCEMENT] Querier / store-gateway: optimized regex matchers. #319 #334 #355
* [ENHANCEMENT] Querier: when fetching data for specific query-shard, we can ignore some blocks based on compactor-shard ID, since sharding of series by query sharding and compactor is the same. Added metrics: #438 #450
  * `cortex_querier_blocks_found_total`
  * `cortex_querier_blocks_queried_total`
  * `cortex_querier_blocks_with_compactor_shard_but_incompatible_query_shard_total`
* [ENHANCEMENT] Querier / ruler: reduce cpu usage, latency and peak memory consumption. #459 #463 #589
* [ENHANCEMENT] Querier: labels requests now obey `-querier.query-ingesters-within`, making them a little more efficient. #518
* [ENHANCEMENT] Querier: retry store-gateway in case of unexpected failure, instead of failing the query. #1003
* [ENHANCEMENT] Querier / ruler: reduce memory used by streaming queries, particularly in ruler. [#4341](https://github.com/cortexproject/cortex/pull/4341)
* [ENHANCEMENT] Ruler: Using shuffle sharding subring on GetRules API. [#4466](https://github.com/cortexproject/cortex/pull/4466)
* [ENHANCEMENT] Ruler: wait for ruler ring client to self-detect during startup. #990
* [ENHANCEMENT] Store-gateway: added `cortex_bucket_store_sent_chunk_size_bytes` metric, tracking the size of chunks sent from store-gateway to querier. #123
* [ENHANCEMENT] Store-gateway: reduced CPU and memory utilization due to exported metrics aggregation for instances with a large number of tenants. #123 #142
* [ENHANCEMENT] Store-gateway: added an in-memory LRU cache for chunks attributes. Can be enabled setting `-blocks-storage.bucket-store.chunks-cache.attributes-in-memory-max-items=X` where `X` is the max number of items to keep in the in-memory cache. The following new metrics are exposed: #279 #415 #437
  * `cortex_cache_memory_requests_total`
  * `cortex_cache_memory_hits_total`
  * `cortex_cache_memory_items_count`
* [ENHANCEMENT] Store-gateway: log index cache requests to tracing spans. #419
* [ENHANCEMENT] Store-gateway: store-gateway can now ignore blocks with minimum time within `-blocks-storage.bucket-store.ignore-blocks-within` duration. Useful when used together with `-querier.query-store-after`. #502
* [ENHANCEMENT] Store-gateway: label values with matchers now doesn't preload or list series, reducing latency and memory consumption. #534
* [ENHANCEMENT] Store-gateway: the results of `LabelNames()`, `LabelValues()` and `Series(skipChunks=true)` calls are now cached in the index cache. #590
* [ENHANCEMENT] Store-gateway: Added `-store-gateway.sharding-ring.unregister-on-shutdown` option that allows store-gateway to stay in the ring even after shutdown. Defaults to `true`, which is the same as current behaviour. #610 #614
* [ENHANCEMENT] Store-gateway: wait for ring tokens stability instead of ring stability to speed up startup and tests. #620
* [ENHANCEMENT] Compactor: add timeout for waiting on compactor to become ACTIVE in the ring. [#4262](https://github.com/cortexproject/cortex/pull/4262)
* [ENHANCEMENT] Compactor: skip already planned compaction jobs if the tenant doesn't belong to the compactor instance anymore. #303
* [ENHANCEMENT] Compactor: Blocks cleaner will ignore users that it no longer "owns" when sharding is enabled, and user ownership has changed since last scan. #325
* [ENHANCEMENT] Compactor: added `-compactor.compaction-jobs-order` support to configure which compaction jobs should run first for a given tenant (in case there are multiple ones). Supported values are: `smallest-range-oldest-blocks-first` (default), `newest-blocks-first`. #364
* [ENHANCEMENT] Compactor: delete blocks marked for deletion faster. #490
* [ENHANCEMENT] Compactor: expose low-level concurrency options for compactor: `-compactor.max-opening-blocks-concurrency`, `-compactor.max-closing-blocks-concurrency`, `-compactor.symbols-flushers-concurrency`. #569 #701
* [ENHANCEMENT] Compactor: expand compactor logs to include total compaction job time, total time for uploads and block counts. #549
* [ENHANCEMENT] Ring: allow experimental configuration of disabling of heartbeat timeouts by setting the relevant configuration value to zero. Applies to the following: [#4342](https://github.com/cortexproject/cortex/pull/4342)
  * `-distributor.ring.heartbeat-timeout`
  * `-ingester.ring.heartbeat-timeout`
  * `-ruler.ring.heartbeat-timeout`
  * `-alertmanager.sharding-ring.heartbeat-timeout`
  * `-compactor.ring.heartbeat-timeout`
  * `-store-gateway.sharding-ring.heartbeat-timeout`
* [ENHANCEMENT] Ring: allow heartbeats to be explicitly disabled by setting the interval to zero. This is considered experimental. This applies to the following configuration options: [#4344](https://github.com/cortexproject/cortex/pull/4344)
  * `-distributor.ring.heartbeat-period`
  * `-ingester.ring.heartbeat-period`
  * `-ruler.ring.heartbeat-period`
  * `-alertmanager.sharding-ring.heartbeat-period`
  * `-compactor.ring.heartbeat-period`
  * `-store-gateway.sharding-ring.heartbeat-period`
* [ENHANCEMENT] Memberlist: optimized receive path for processing ring state updates, to help reduce CPU utilization in large clusters. [#4345](https://github.com/cortexproject/cortex/pull/4345)
* [ENHANCEMENT] Memberlist: expose configuration of memberlist packet compression via `-memberlist.compression-enabled`. [#4346](https://github.com/cortexproject/cortex/pull/4346)
* [ENHANCEMENT] Memberlist: Add `-memberlist.advertise-addr` and `-memberlist.advertise-port` options for setting the address to advertise to other members of the cluster to enable NAT traversal. #260
* [ENHANCEMENT] Memberlist: reduce CPU utilization for rings with a large number of members. #537 #563 #634
* [ENHANCEMENT] Overrides exporter: include additional limits in the per-tenant override exporter. The following limits have been added to the `cortex_limit_overrides` metric: #21
  * `max_fetched_series_per_query`
  * `max_fetched_chunk_bytes_per_query`
  * `ruler_max_rules_per_rule_group`
  * `ruler_max_rule_groups_per_tenant`
* [ENHANCEMENT] Overrides exporter: add a metrics `cortex_limits_defaults` to expose the default values of limits. #173
* [ENHANCEMENT] Overrides exporter: Add `max_fetched_chunks_per_query` and `max_global_exemplars_per_user` limits to the default and per-tenant limits exported as metrics. #471 #515
* [ENHANCEMENT] Upgrade Go to 1.17.8. #1347 #1381
* [ENHANCEMENT] Upgrade Docker base images to `alpine:3.15.0`. #1348
* [BUGFIX] Azure storage: only create HTTP client once, to reduce memory utilization. #605
* [BUGFIX] Ingester: fixed ingester stuck on start up (LEAVING ring state) when `-ingester.ring.heartbeat-period=0` and `-ingester.unregister-on-shutdown=false`. [#4366](https://github.com/cortexproject/cortex/pull/4366)
* [BUGFIX] Ingester: prevent any reads or writes while the ingester is stopping. This will prevent accessing TSDB blocks once they have been already closed. [#4304](https://github.com/cortexproject/cortex/pull/4304)
* [BUGFIX] Ingester: TSDB now waits for pending readers before truncating Head block, fixing the `chunk not found` error and preventing wrong query results. #16
* [BUGFIX] Ingester: don't create TSDB or appender if no samples are sent by a tenant. #162
* [BUGFIX] Ingester: fix out-of-order chunks in TSDB head in-memory series after WAL replay in case some samples were appended to TSDB WAL before series. #530
* [BUGFIX] Distributor: when cleaning up obsolete elected replicas from KV store, HA tracker didn't update number of cluster per user correctly. [#4336](https://github.com/cortexproject/cortex/pull/4336)
* [BUGFIX] Distributor: fix bug in query-exemplar where some results would get dropped. #583
* [BUGFIX] Query-frontend: Fixes @ modifier functions (start/end) when splitting queries by time. #206
* [BUGFIX] Query-frontend: Ensure query_range requests handled by the query-frontend return JSON formatted errors. #360 #499
* [BUGFIX] Query-frontend: don't reuse cached results for queries that are not step-aligned. #424
* [BUGFIX] Query-frontend: fix API error messages that were mentioning Prometheus `--enable-feature=promql-negative-offset` and `--enable-feature=promql-at-modifier` flags. #688
* [BUGFIX] Query-frontend: worker's cancellation channels are now buffered to ensure that all request cancellations are properly handled. #741
* [BUGFIX] Querier: fixed `/api/v1/user_stats` endpoint. When zone-aware replication is enabled, `MaxUnavailableZones` param is used instead of `MaxErrors`, so setting `MaxErrors = 0` doesn't make the Querier wait for all Ingesters responses. #474
* [BUGFIX] Querier: Disable query scheduler SRV DNS lookup. #689
* [BUGFIX] Ruler: fixed counting of PromQL evaluation errors as user-errors when updating `cortex_ruler_queries_failed_total`. [#4335](https://github.com/cortexproject/cortex/pull/4335)
* [BUGFIX] Ruler: fix formatting of rule groups in `/ruler/rule_groups` endpoint. #655
* [BUGFIX] Ruler: do not log `unable to read rules directory` at startup if the directory hasn't been created yet. #1058
* [BUGFIX] Ruler: enable Prometheus-compatible endpoints regardless of `-ruler.enable-api`. The flag now only controls the configuration API. This is what the config flag description stated, but not what was happening. #1216
* [BUGFIX] Compactor: fixed panic while collecting Prometheus metrics. #28
* [BUGFIX] Compactor: compactor should now be able to correctly mark blocks for deletion and no-compaction, if such marking was previously interrupted. #1015
* [BUGFIX] Alertmanager: remove stale template files. #4495
* [BUGFIX] Alertmanager: don't replace user configurations with blank fallback configurations (when enabled), particularly during scaling up/down instances when sharding is enabled. #224
* [BUGFIX] Ring: multi KV runtime config changes are now propagated to all rings, not just ingester ring. #1047
* [BUGFIX] Memberlist: fixed corrupted packets when sending compound messages with more than 255 messages or messages bigger than 64KB. #551
* [BUGFIX] Overrides exporter: successfully startup even if runtime config is not set. #1056
* [BUGFIX] Fix internal modules to wait for other modules depending on them before stopping. #1472

### Mixin

_Changes since `grafana/cortex-jsonnet` `1.9.0`._

* [CHANGE] Removed chunks storage support from mixin. #641 #643 #645 #811 #812 #813
  * Removed `tsdb.libsonnet`: no need to import it anymore (its content is already automatically included when using Jsonnet)
  * Removed the following fields from `_config`:
    * `storage_engine` (defaults to `blocks`)
    * `chunk_index_backend`
    * `chunk_store_backend`
  * Removed schema config map
  * Removed the following dashboards:
    * "Cortex / Chunks"
    * "Cortex / WAL"
    * "Cortex / Blocks vs Chunks"
  * Removed the following alerts:
    * `CortexOldChunkInMemory`
    * `CortexCheckpointCreationFailed`
    * `CortexCheckpointDeletionFailed`
    * `CortexProvisioningMemcachedTooSmall`
    * `CortexWALCorruption`
    * `CortexTableSyncFailure`
    * `CortexTransferFailed`
  * Removed the following recording rules:
    * `cortex_chunk_store_index_lookups_per_query`
    * `cortex_chunk_store_series_pre_intersection_per_query`
    * `cortex_chunk_store_series_post_intersection_per_query`
    * `cortex_chunk_store_chunks_per_query`
    * `cortex_bigtable_request_duration_seconds`
    * `cortex_cassandra_request_duration_seconds`
    * `cortex_dynamo_request_duration_seconds`
    * `cortex_database_request_duration_seconds`
    * `cortex_gcs_request_duration_seconds`
* [CHANGE] Update grafana-builder dependency: use $__rate_interval in qpsPanel and latencyPanel. [#372](https://github.com/grafana/cortex-jsonnet/pull/372)
* [CHANGE] `namespace` template variable in dashboards now only selects namespaces for selected clusters. [#311](https://github.com/grafana/cortex-jsonnet/pull/311)
* [CHANGE] `CortexIngesterRestarts` alert severity changed from `critical` to `warning`. [#321](https://github.com/grafana/cortex-jsonnet/pull/321)
* [CHANGE] Dashboards: added overridable `job_labels` and `cluster_labels` to the configuration object as label lists to uniquely identify jobs and clusters in the metric names and group-by lists in dashboards. [#319](https://github.com/grafana/cortex-jsonnet/pull/319)
* [CHANGE] Dashboards: `alert_aggregation_labels` has been removed from the configuration and overriding this value has been deprecated. Instead the labels are now defined by the `cluster_labels` list, and should be overridden accordingly through that list. [#319](https://github.com/grafana/cortex-jsonnet/pull/319)
* [CHANGE] Renamed `CortexCompactorHasNotUploadedBlocksSinceStart` to `CortexCompactorHasNotUploadedBlocks`. [#334](https://github.com/grafana/cortex-jsonnet/pull/334)
* [CHANGE] Renamed `CortexCompactorRunFailed` to `CortexCompactorHasNotSuccessfullyRunCompaction`. [#334](https://github.com/grafana/cortex-jsonnet/pull/334)
* [CHANGE] Renamed `CortexInconsistentConfig` alert to `CortexInconsistentRuntimeConfig` and increased severity to `critical`. [#335](https://github.com/grafana/cortex-jsonnet/pull/335)
* [CHANGE] Increased `CortexBadRuntimeConfig` alert severity to `critical` and removed support for `cortex_overrides_last_reload_successful` metric (was removed in Cortex 1.3.0). [#335](https://github.com/grafana/cortex-jsonnet/pull/335)
* [CHANGE] Grafana 'min step' changed to 15s so dashboard show better detail. [#340](https://github.com/grafana/cortex-jsonnet/pull/340)
* [CHANGE] Replace `CortexRulerFailedEvaluations` with two new alerts: `CortexRulerTooManyFailedPushes` and `CortexRulerTooManyFailedQueries`. [#347](https://github.com/grafana/cortex-jsonnet/pull/347)
* [CHANGE] Removed `CortexCacheRequestErrors` alert. This alert was not working because the legacy Cortex cache client instrumentation doesn't track errors. [#346](https://github.com/grafana/cortex-jsonnet/pull/346)
* [CHANGE] Removed `CortexQuerierCapacityFull` alert. [#342](https://github.com/grafana/cortex-jsonnet/pull/342)
* [CHANGE] Changes blocks storage alerts to group metrics by the configured `cluster_labels` (supporting the deprecated `alert_aggregation_labels`). [#351](https://github.com/grafana/cortex-jsonnet/pull/351)
* [CHANGE] Increased `CortexIngesterReachingSeriesLimit` critical alert threshold from 80% to 85%. [#363](https://github.com/grafana/cortex-jsonnet/pull/363)
* [CHANGE] Changed default `job_names` for query-frontend, query-scheduler and querier to match custom deployments too. [#376](https://github.com/grafana/cortex-jsonnet/pull/376)
* [CHANGE] Split `cortex_api` recording rule group into three groups. This is a workaround for large clusters where this group can become slow to evaluate. [#401](https://github.com/grafana/cortex-jsonnet/pull/401)
* [CHANGE] Increased `CortexIngesterReachingSeriesLimit` warning threshold from 70% to 80% and critical threshold from 85% to 90%. [#404](https://github.com/grafana/cortex-jsonnet/pull/404)
* [CHANGE] Raised `CortexKVStoreFailure` alert severity from warning to critical. #493
* [CHANGE] Increase `CortexRolloutStuck` alert "for" duration from 15m to 30m. #493 #573
* [CHANGE] The Alertmanager and Ruler compiled dashboards (`alertmanager.json` and `ruler.json`) have been respectively renamed to `mimir-alertmanager.json` and `mimir-ruler.json`. #869
* [CHANGE] Removed `cortex_overrides_metric` from `_config`. #871
* [CHANGE] Renamed recording rule groups (`cortex_` prefix changed to `mimir_`). #871
* [CHANGE] Alerts name prefix has been changed from `Cortex` to `Mimir` (eg. alert `CortexIngesterUnhealthy` has been renamed to `MimirIngesterUnhealthy`). #879
* [CHANGE] Enabled resources dashboards by default. Can be disabled setting `resources_dashboards_enabled` config field to `false`. #920
* [FEATURE] Added `Cortex / Overrides` dashboard, displaying default limits and per-tenant overrides applied to Mimir. #673
* [FEATURE] Added `Mimir / Tenants` and `Mimir / Top tenants` dashboards, displaying user-based metrics. #776
* [FEATURE] Added querier autoscaling panels and alerts. #1006 #1016
* [FEATURE] Mimir / Top tenants dashboard now has tenants ranked by rule group size and evaluation time. #1338
* [ENHANCEMENT] cortex-mixin: Make `cluster_namespace_deployment:kube_pod_container_resource_requests_{cpu_cores,memory_bytes}:sum` backwards compatible with `kube-state-metrics` v2.0.0. [#317](https://github.com/grafana/cortex-jsonnet/pull/317)
* [ENHANCEMENT] Cortex-mixin: Include `cortex-gw-internal` naming variation in default `gateway` job names. [#328](https://github.com/grafana/cortex-jsonnet/pull/328)
* [ENHANCEMENT] Ruler dashboard: added object storage metrics. [#354](https://github.com/grafana/cortex-jsonnet/pull/354)
* [ENHANCEMENT] Alertmanager dashboard: added object storage metrics. [#354](https://github.com/grafana/cortex-jsonnet/pull/354)
* [ENHANCEMENT] Added documentation text panels and descriptions to reads and writes dashboards. [#324](https://github.com/grafana/cortex-jsonnet/pull/324)
* [ENHANCEMENT] Dashboards: defined container functions for common resources panels: containerDiskWritesPanel, containerDiskReadsPanel, containerDiskSpaceUtilization. [#331](https://github.com/grafana/cortex-jsonnet/pull/331)
* [ENHANCEMENT] cortex-mixin: Added `alert_excluded_routes` config to exclude specific routes from alerts. [#338](https://github.com/grafana/cortex-jsonnet/pull/338)
* [ENHANCEMENT] Added `CortexMemcachedRequestErrors` alert. [#346](https://github.com/grafana/cortex-jsonnet/pull/346)
* [ENHANCEMENT] Ruler dashboard: added "Per route p99 latency" panel in the "Configuration API" row. [#353](https://github.com/grafana/cortex-jsonnet/pull/353)
* [ENHANCEMENT] Increased the `for` duration of the `CortexIngesterReachingSeriesLimit` warning alert to 3h. [#362](https://github.com/grafana/cortex-jsonnet/pull/362)
* [ENHANCEMENT] Added a new tier (`medium_small_user`) so we have another tier between 100K and 1Mil active series. [#364](https://github.com/grafana/cortex-jsonnet/pull/364)
* [ENHANCEMENT] Extend Alertmanager dashboard: [#313](https://github.com/grafana/cortex-jsonnet/pull/313)
  * "Tenants" stat panel - shows number of discovered tenant configurations.
  * "Replication" row - information about the replication of tenants/alerts/silences over instances.
  * "Tenant Configuration Sync" row - information about the configuration sync procedure.
  * "Sharding Initial State Sync" row - information about the initial state sync procedure when sharding is enabled.
  * "Sharding Runtime State Sync" row - information about various state operations which occur when sharding is enabled (replication, fetch, marge, persist).
* [ENHANCEMENT] Update gsutil command for `not healthy index found` playbook [#370](https://github.com/grafana/cortex-jsonnet/pull/370)
* [ENHANCEMENT] Added Alertmanager alerts and playbooks covering configuration syncs and sharding operation: [#377 [#378](https://github.com/grafana/cortex-jsonnet/pull/378)
  * `CortexAlertmanagerSyncConfigsFailing`
  * `CortexAlertmanagerRingCheckFailing`
  * `CortexAlertmanagerPartialStateMergeFailing`
  * `CortexAlertmanagerReplicationFailing`
  * `CortexAlertmanagerPersistStateFailing`
  * `CortexAlertmanagerInitialSyncFailed`
* [ENHANCEMENT] Add recording rules to improve responsiveness of Alertmanager dashboard. [#387](https://github.com/grafana/cortex-jsonnet/pull/387)
* [ENHANCEMENT] Add `CortexRolloutStuck` alert. [#405](https://github.com/grafana/cortex-jsonnet/pull/405)
* [ENHANCEMENT] Added `CortexKVStoreFailure` alert. [#406](https://github.com/grafana/cortex-jsonnet/pull/406)
* [ENHANCEMENT] Use configured `ruler` jobname for ruler dashboard panels. [#409](https://github.com/grafana/cortex-jsonnet/pull/409)
* [ENHANCEMENT] Add ability to override `datasource` for generated dashboards. [#407](https://github.com/grafana/cortex-jsonnet/pull/407)
* [ENHANCEMENT] Use alertmanager jobname for alertmanager dashboard panels [#411](https://github.com/grafana/cortex-jsonnet/pull/411)
* [ENHANCEMENT] Added `CortexDistributorReachingInflightPushRequestLimit` alert. [#408](https://github.com/grafana/cortex-jsonnet/pull/408)
* [ENHANCEMENT] Added `CortexReachingTCPConnectionsLimit` alert. #403
* [ENHANCEMENT] Added "Cortex / Writes Networking" and "Cortex / Reads Networking" dashboards. #405
* [ENHANCEMENT] Improved "Queue length" panel in "Cortex / Queries" dashboard. #408
* [ENHANCEMENT] Add `CortexDistributorReachingInflightPushRequestLimit` alert and playbook. #401
* [ENHANCEMENT] Added "Recover accidentally deleted blocks (Google Cloud specific)" playbook. #475
* [ENHANCEMENT] Added support to multi-zone store-gateway deployments. #608 #615
* [ENHANCEMENT] Show supplementary alertmanager services in the Rollout Progress dashboard. #738 #855
* [ENHANCEMENT] Added `mimir` to default job names. This makes dashboards and alerts working when Mimir is installed in single-binary mode and the deployment is named `mimir`. #921
* [ENHANCEMENT] Introduced a new alert for the Alertmanager: `MimirAlertmanagerAllocatingTooMuchMemory`. It has two severities based on the memory usage against limits, a `warning` level at 80% and a `critical` level at 90%. #1206
* [ENHANCEMENT] Faster memcached cache requests. #2720
* [BUGFIX] Fixed `CortexIngesterHasNotShippedBlocks` alert false positive in case an ingester instance had ingested samples in the past, then no traffic was received for a long period and then it started receiving samples again. [#308](https://github.com/grafana/cortex-jsonnet/pull/308)
* [BUGFIX] Fixed `CortexInconsistentRuntimeConfig` metric. [#335](https://github.com/grafana/cortex-jsonnet/pull/335)
* [BUGFIX] Fixed scaling dashboard to correctly work when a Cortex service deployment spans across multiple zones (a zone is expected to have the `zone-[a-z]` suffix). [#365](https://github.com/grafana/cortex-jsonnet/pull/365)
* [BUGFIX] Fixed rollout progress dashboard to correctly work when a Cortex service deployment spans across multiple zones (a zone is expected to have the `zone-[a-z]` suffix). [#366](https://github.com/grafana/cortex-jsonnet/pull/366)
* [BUGFIX] Fixed rollout progress dashboard to include query-scheduler too. [#376](https://github.com/grafana/cortex-jsonnet/pull/376)
* [BUGFIX] Upstream recording rule `node_namespace_pod_container:container_cpu_usage_seconds_total:sum_irate` renamed. [#379](https://github.com/grafana/cortex-jsonnet/pull/379)
* [BUGFIX] Fixed writes/reads/alertmanager resources dashboards to use `$._config.job_names.gateway`. [#403](https://github.com/grafana/cortex-jsonnet/pull/403)
* [BUGFIX] Span the annotation.message in alerts as YAML multiline strings. [#412](https://github.com/grafana/cortex-jsonnet/pull/412)
* [BUGFIX] Fixed "Instant queries / sec" in "Cortex / Reads" dashboard. #445
* [BUGFIX] Fixed and added missing KV store panels in Writes, Reads, Ruler and Compactor dashboards. #448
* [BUGFIX] Fixed Alertmanager dashboard when alertmanager is running as part of single binary. #1064
* [BUGFIX] Fixed Ruler dashboard when ruler is running as part of single binary. #1260
* [BUGFIX] Query-frontend: fixed bad querier status code mapping with query-sharding enabled. #1227

### Jsonnet

_Changes since `grafana/cortex-jsonnet` `1.9.0`._

* [CHANGE] Removed chunks storage support. #639
  * Removed the following fields from `_config`:
    * `storage_engine` (defaults to `blocks`)
    * `querier_second_storage_engine` (not supported anymore)
    * `table_manager_enabled`, `table_prefix`
    * `memcached_index_writes_enabled` and `memcached_index_writes_max_item_size_mb`
    * `storeMemcachedChunksConfig`
    * `storeConfig`
    * `max_chunk_idle`
    * `schema` (the schema configmap is still added for backward compatibility reasons)
    * `bigtable_instance` and `bigtable_project`
    * `client_configs`
    * `enabledBackends`
    * `storage_backend`
    * `cassandra_addresses`
    * `s3_bucket_name`
    * `ingester_deployment_without_wal` (was only used by chunks storage)
    * `ingester` (was only used to configure chunks storage WAL)
  * Removed the following CLI flags from `ingester_args`:
    * `ingester.max-chunk-age`
    * `ingester.max-stale-chunk-idle`
    * `ingester.max-transfer-retries`
    * `ingester.retain-period`
* [CHANGE] Changed `overrides-exporter.libsonnet` from being based on cortex-tools to Mimir `overrides-exporter` target. #646
* [CHANGE] Store gateway: set `-blocks-storage.bucket-store.index-cache.memcached.max-get-multi-concurrency`,
  `-blocks-storage.bucket-store.chunks-cache.memcached.max-get-multi-concurrency`,
  `-blocks-storage.bucket-store.metadata-cache.memcached.max-get-multi-concurrency`,
  `-blocks-storage.bucket-store.index-cache.memcached.max-idle-connections`,
  `-blocks-storage.bucket-store.chunks-cache.memcached.max-idle-connections`,
  `-blocks-storage.bucket-store.metadata-cache.memcached.max-idle-connections` to 100 [#414](https://github.com/grafana/cortex-jsonnet/pull/414)
* [CHANGE] Alertmanager: mounted overrides configmap to alertmanager too. [#315](https://github.com/grafana/cortex-jsonnet/pull/315)
* [CHANGE] Memcached: upgraded memcached from `1.5.17` to `1.6.9`. [#316](https://github.com/grafana/cortex-jsonnet/pull/316)
* [CHANGE] Store-gateway: increased memory request and limit respectively from 6GB / 6GB to 12GB / 18GB. [#322](https://github.com/grafana/cortex-jsonnet/pull/322)
* [CHANGE] Store-gateway: increased `-blocks-storage.bucket-store.max-chunk-pool-bytes` from 2GB (default) to 12GB. [#322](https://github.com/grafana/cortex-jsonnet/pull/322)
* [CHANGE] Ingester/Ruler: set `-server.grpc-max-send-msg-size-bytes` and `-server.grpc-max-send-msg-size-bytes` to sensible default values (10MB). [#326](https://github.com/grafana/cortex-jsonnet/pull/326)
* [CHANGE] Decreased `-server.grpc-max-concurrent-streams` from 100k to 10k. [#369](https://github.com/grafana/cortex-jsonnet/pull/369)
* [CHANGE] Decreased blocks storage ingesters graceful termination period from 80m to 20m. [#369](https://github.com/grafana/cortex-jsonnet/pull/369)
* [CHANGE] Increase the rules per group and rule groups limits on different tiers. [#396](https://github.com/grafana/cortex-jsonnet/pull/396)
* [CHANGE] Removed `max_samples_per_query` limit, since it only works with chunks and only when using `-distributor.shard-by-all-labels=false`. [#397](https://github.com/grafana/cortex-jsonnet/pull/397)
* [CHANGE] Removed chunks storage query sharding config support. The following config options have been removed: [#398](https://github.com/grafana/cortex-jsonnet/pull/398)
  * `_config` > `queryFrontend` > `shard_factor`
  * `_config` > `queryFrontend` > `sharded_queries_enabled`
  * `_config` > `queryFrontend` > `query_split_factor`
* [CHANGE] Rename ruler_s3_bucket_name and ruler_gcs_bucket_name to ruler_storage_bucket_name: [#415](https://github.com/grafana/cortex-jsonnet/pull/415)
* [CHANGE] Fine-tuned rolling update policy for distributor, querier, query-frontend, query-scheduler. [#420](https://github.com/grafana/cortex-jsonnet/pull/420)
* [CHANGE] Increased memcached metadata/chunks/index-queries max connections from 4k to 16k. [#420](https://github.com/grafana/cortex-jsonnet/pull/420)
* [CHANGE] Disabled step alignment in query-frontend to be compliant with PromQL. [#420](https://github.com/grafana/cortex-jsonnet/pull/420)
* [CHANGE] Do not limit compactor CPU and request a number of cores equal to the configured concurrency. [#420](https://github.com/grafana/cortex-jsonnet/pull/420)
* [CHANGE] Configured split-and-merge compactor. #853
  * The following CLI flags are set on compactor:
    * `-compactor.split-and-merge-shards=0`
    * `-compactor.compactor-tenant-shard-size=1`
    * `-compactor.split-groups=1`
    * `-compactor.max-opening-blocks-concurrency=4`
    * `-compactor.max-closing-blocks-concurrency=2`
    * `-compactor.symbols-flushers-concurrency=4`
  * The following per-tenant overrides have been set on `super_user` and `mega_user` classes:
    ```
    compactor_split_and_merge_shards: 2,
    compactor_tenant_shard_size: 2,
    compactor_split_groups: 2,
    ```
* [CHANGE] The entrypoint file to include has been renamed from `cortex.libsonnet` to `mimir.libsonnet`. #897
* [CHANGE] The default image config field has been renamed from `cortex` to `mimir`. #896
   ```
   {
     _images+:: {
       mimir: '...',
     },
   }
   ```
* [CHANGE] Removed `cortex_` prefix from config fields. #898
  * The following config fields have been renamed:
    * `cortex_bucket_index_enabled` renamed to `bucket_index_enabled`
    * `cortex_compactor_cleanup_interval` renamed to `compactor_cleanup_interval`
    * `cortex_compactor_data_disk_class` renamed to `compactor_data_disk_class`
    * `cortex_compactor_data_disk_size` renamed to `compactor_data_disk_size`
    * `cortex_compactor_max_concurrency` renamed to `compactor_max_concurrency`
    * `cortex_distributor_allow_multiple_replicas_on_same_node` renamed to `distributor_allow_multiple_replicas_on_same_node`
    * `cortex_ingester_data_disk_class` renamed to `ingester_data_disk_class`
    * `cortex_ingester_data_disk_size` renamed to `ingester_data_disk_size`
    * `cortex_querier_allow_multiple_replicas_on_same_node` renamed to `querier_allow_multiple_replicas_on_same_node`
    * `cortex_query_frontend_allow_multiple_replicas_on_same_node` renamed to `query_frontend_allow_multiple_replicas_on_same_node`
    * `cortex_query_sharding_enabled` renamed to `query_sharding_enabled`
    * `cortex_query_sharding_msg_size_factor` renamed to `query_sharding_msg_size_factor`
    * `cortex_ruler_allow_multiple_replicas_on_same_node` renamed to `ruler_allow_multiple_replicas_on_same_node`
    * `cortex_store_gateway_data_disk_class` renamed to `store_gateway_data_disk_class`
    * `cortex_store_gateway_data_disk_size` renamed to `store_gateway_data_disk_size`
* [CHANGE] The overrides configmap default mountpoint has changed from `/etc/cortex` to `/etc/mimir`. It can be customized via the `overrides_configmap_mountpoint` config field. #899
* [CHANGE] Enabled in the querier the features to query label names with matchers, PromQL at modifier and query long-term storage for labels. #905
* [CHANGE] Reduced TSDB blocks retention on ingesters disk from 96h to 24h. #905
* [CHANGE] Enabled closing of idle TSDB in ingesters. #905
* [CHANGE] Disabled TSDB isolation in ingesters for better performances. #905
* [CHANGE] Changed log level of querier, query-frontend, query-scheduler and alertmanager from `debug` to `info`. #905
* [CHANGE] Enabled attributes in-memory cache in store-gateway. #905
* [CHANGE] Configured store-gateway to not load blocks containing samples more recent than 10h (because such samples are queried from ingesters). #905
* [CHANGE] Dynamically compute `-compactor.deletion-delay` based on other settings, in order to reduce the deletion delay as much as possible and lower the number of live blocks in the storage. #907
* [CHANGE] The config field `distributorConfig` has been renamed to `ingesterRingClientConfig`. Config field `ringClient` has been removed in favor of `ingesterRingClientConfig`. #997 #1057
* [CHANGE] Gossip.libsonnet has been fixed to modify all ring configurations, not only the ingester ring config. Furthermore it now supports migration via multi KV store. #1057 #1099
* [CHANGE] Changed the default of `bucket_index_enabled` to `true`. #924
* [CHANGE] Remove the support for the test-exporter. #1133
* [CHANGE] Removed `$.distributor_deployment_labels`, `$.ingester_deployment_labels` and `$.querier_deployment_labels` fields, that were used by gossip.libsonnet to inject additional label. Now the label is injected directly into pods of statefulsets and deployments. #1297
* [CHANGE] Disabled `-ingester.readiness-check-ring-health`. #1352
* [CHANGE] Changed Alertmanager CPU request from `100m` to `2` cores, and memory request from `1Gi` to `10Gi`. Set Alertmanager memory limit to `15Gi`. #1206
* [CHANGE] gossip.libsonnet has been renamed to memberlist.libsonnet, and is now imported by default. Use of memberlist for ring is enabled by setting `_config.memberlist_ring_enabled` to true. #1526
* [FEATURE] Added query sharding support. It can be enabled setting `cortex_query_sharding_enabled: true` in the `_config` object. #653
* [FEATURE] Added shuffle-sharding support. It can be enabled and configured using the following config: #902
   ```
   _config+:: {
     shuffle_sharding:: {
       ingester_write_path_enabled: true,
       ingester_read_path_enabled: true,
       querier_enabled: true,
       ruler_enabled: true,
       store_gateway_enabled: true,
     },
   }
   ```
* [FEATURE] Added multi-zone ingesters and store-gateways support. #1352 #1552
* [ENHANCEMENT] Add overrides config to compactor. This allows setting retention configs per user. [#386](https://github.com/grafana/cortex-jsonnet/pull/386)
* [ENHANCEMENT] Added 256MB memory ballast to querier. [#369](https://github.com/grafana/cortex-jsonnet/pull/369)
* [ENHANCEMENT] Update `etcd-operator` to latest version (see https://github.com/grafana/jsonnet-libs/pull/480). [#263](https://github.com/grafana/cortex-jsonnet/pull/263)
* [ENHANCEMENT] Add support for Azure storage in Alertmanager configuration. [#381](https://github.com/grafana/cortex-jsonnet/pull/381)
* [ENHANCEMENT] Add support for running Alertmanager in sharding mode. [#394](https://github.com/grafana/cortex-jsonnet/pull/394)
* [ENHANCEMENT] Allow to customize PromQL engine settings via `queryEngineConfig`. [#399](https://github.com/grafana/cortex-jsonnet/pull/399)
* [ENHANCEMENT] Define Azure object storage ruler args. [#416](https://github.com/grafana/cortex-jsonnet/pull/416)
* [ENHANCEMENT] Added the following config options to allow to schedule multiple replicas of the same service on the same node: [#418](https://github.com/grafana/cortex-jsonnet/pull/418)
  * `cortex_distributor_allow_multiple_replicas_on_same_node`
  * `cortex_ruler_allow_multiple_replicas_on_same_node`
  * `cortex_querier_allow_multiple_replicas_on_same_node`
  * `cortex_query_frontend_allow_multiple_replicas_on_same_node`
* [BUGFIX] Alertmanager: fixed `--alertmanager.cluster.peers` CLI flag passed to alertmanager when HA is enabled. [#329](https://github.com/grafana/cortex-jsonnet/pull/329)
* [BUGFIX] Fixed `-distributor.extend-writes` setting on ruler when `unregister_ingesters_on_shutdown` is disabled. [#369](https://github.com/grafana/cortex-jsonnet/pull/369)
* [BUGFIX] Treat `compactor_blocks_retention_period` type as string rather than int.[#395](https://github.com/grafana/cortex-jsonnet/pull/395)
* [BUGFIX] Pass `-ruler-storage.s3.endpoint` to ruler when using S3. [#421](https://github.com/grafana/cortex-jsonnet/pull/421)
* [BUGFIX] Remove service selector on label `gossip_ring_member` from other services than `gossip-ring`. [#1008](https://github.com/grafana/mimir/pull/1008)
* [BUGFIX] Rename `-ingester.readiness-check-ring-health` to `-ingester.ring.readiness-check-ring-health`, to reflect current name of flag. #1460

### Mimirtool

_Changes since cortextool `0.10.7`._

* [CHANGE] The following environment variables have been renamed: #883
  * `CORTEX_ADDRESS` to `MIMIR_ADDRESS`
  * `CORTEX_API_USER` to `MIMIR_API_USER`
  * `CORTEX_API_KEY` to `MIMIR_API_KEY`
  * `CORTEX_TENANT_ID` to `MIMIR_TENANT_ID`
  * `CORTEX_TLS_CA_PATH` to `MIMIR_TLS_CA_PATH`
  * `CORTEX_TLS_CERT_PATH` to `MIMIR_TLS_CERT_PATH`
  * `CORTEX_TLS_KEY_PATH` to `MIMIR_TLS_KEY_PATH`
* [CHANGE] Change `cortex` backend to `mimir`. #883
* [CHANGE] Do not publish `mimirtool` binary for 386 windows architecture. #1263
* [CHANGE] `analyse` command has been renamed to `analyze`. #1318
* [FEATURE] Support Arm64 on Darwin for all binaries (benchtool etc). https://github.com/grafana/cortex-tools/pull/215
* [ENHANCEMENT] Correctly support federated rules. #823
* [BUGFIX] Fix `cortextool rules` legends displaying wrong symbols for updates and deletions. https://github.com/grafana/cortex-tools/pull/226

### Query-tee

_Changes since Cortex `1.10.0`._

* [ENHANCEMENT] Added `/api/v1/query_exemplars` API endpoint support (no results comparison). #168
* [ENHANCEMENT] Add a flag (`--proxy.compare-use-relative-error`) in the query-tee to compare floating point values using relative error. #208
* [ENHANCEMENT] Add a flag (`--proxy.compare-skip-recent-samples`) in the query-tee to skip comparing recent samples. By default samples not older than 1 minute are skipped. #234
* [BUGFIX] Fixes a panic in the query-tee when comparing result. #207
* [BUGFIX] Ensure POST requests are handled correctly #286

### Blocksconvert

_Changes since Cortex `1.10.0`._

* [CHANGE] Blocksconvert tool was removed from Mimir. #637

### Metaconvert

_Changes since Cortex `1.10.0`._

* [CHANGE] `thanosconvert` tool has been renamed to `metaconvert`. `-config.file` option has been removed, while it now requires `-tenant` option to work on single tenant only. It now also preserves labels recognized by Mimir. #1120

### Test-exporter

_Changes since Cortex `1.10.0`._

* [CHANGE] Removed the test-exporter tool. #1133

### Tools

_Changes since Cortex `1.10.0`._

* [CHANGE] Removed `query-audit`. You can use `query-tee` to compare query results and performances of two Grafana Mimir backends. #1380

## [Cortex 1.10.0 CHANGELOG](https://github.com/grafana/mimir/blob/a13959db5d38ff65c2b7ef52c56331d2f4dbc00c/CHANGELOG.md#cortex-1100--2021-08-03)<|MERGE_RESOLUTION|>--- conflicted
+++ resolved
@@ -12,15 +12,12 @@
   * Query results caching should be more stable as all equivalent queries receive the same cache key, but there may be cache churn on first deploy with the updated format
   * Query blocking can no longer be circumvented with an equivalent query in a different format; see [Configure queries to block](https://grafana.com/docs/mimir/latest/configure/configure-blocked-queries/)
 * [CHANGE] Query-frontend: stop using `-validation.create-grace-period` to clamp how far into the future a query can span.
-<<<<<<< HEAD
-* [CHANGE] Store-gateway / querier: enable streaming chunks from store-gateways to queriers by default. #6646
-=======
 * [CHANGE] Clamp [`GOMAXPROCS`](https://pkg.go.dev/runtime#GOMAXPROCS) to [`runtime.NumCPU`](https://pkg.go.dev/runtime#NumCPU). #8201
 * [CHANGE] Anonymous usage statistics tracking: add CPU usage percentage tracking. #8282
 * [CHANGE] Added new metric `cortex_compactor_disk_out_of_space_errors_total` which counts how many times a compaction failed due to the compactor being out of disk. #8237
 * [CHANGE] Anonymous usage statistics tracking: report active series in addition to in-memory series. #8279
 * [CHANGE] Ruler: `evaluation_delay` field in the rule group configuration has been deprecated. Please use `query_offset` instead (it has the same exact meaning and behaviour). #8295
->>>>>>> 4c02b832
+* [CHANGE] Store-gateway / querier: enable streaming chunks from store-gateways to queriers by default. #6646
 * [FEATURE] Continuous-test: now runable as a module with `mimir -target=continuous-test`. #7747
 * [FEATURE] Store-gateway: Allow specific tenants to be enabled or disabled via `-store-gateway.enabled-tenants` or `-store-gateway.disabled-tenants` CLI flags or their corresponding YAML settings. #7653
 * [FEATURE] New `-<prefix>.s3.bucket-lookup-type` flag configures lookup style type, used to access bucket in s3 compatible providers. #7684
