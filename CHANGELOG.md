--- conflicted
+++ resolved
@@ -9,12 +9,8 @@
 * [CHANGE] Distributor: removed the `cortex_distributor_label_values_with_newlines_total` metric. #10977
 * [CHANGE] Ingester/Distributor: renamed the experimental `max_cost_attribution_cardinality_per_user` config to `max_cost_attribution_cardinality`. #11092
 * [CHANGE] Frontend: The subquery spin-off feature is now enabled with `-query-frontend.subquery-spin-off-enabled=true` instead of `-query-frontend.instant-queries-with-subquery-spin-off=.*` #11153
-<<<<<<< HEAD
+* [CHANGE] Overrides-exporter: Don't export per-tenant overrides that are set to their default values. #11173
 * [FEATURE] Distributor: Experimental support for Prometheus Remote-Write 2.0 protocol. Limitations: Created timestamp is ignored, per series metadata is merged on metric family level automatically, ingestion might fail if client sends ProtoBuf fields out of order. The label `version` is added to the metric `cortex_distributor_requests_in_total` with a value of either `1.0` or `2.0` depending on the detected Remote-Write protocol. #11100 #11101 #11192 #11143
-=======
-* [CHANGE] Overrides-exporter: Don't export per-tenant overrides that are set to their default values. #11173
-* [FEATURE] Distributor: experimental support for Prometheus Remote-Write 2.0 protocol. Limitations: created timestamp is ignored, native histograms with custom buckets are rejected, per series metadata is merged on metric family level automatically, ingestion might fail if client sends ProtoBuf fields out of order. The label `version` is added to the metric `cortex_distributor_requests_in_total` with a value of either `1.0` or `2.0` depending on the detected Remote-Write protocol. #11100 #11101 #11192
->>>>>>> b3df020d
 * [ENHANCEMENT] Ingester: Add support for exporting native histogram cost attribution metrics (`cortex_ingester_attributed_active_native_histogram_series` and `cortex_ingester_attributed_active_native_histogram_buckets`) with labels specified by customers to a custom Prometheus registry. #10892
 * [ENHANCEMENT] Store-gateway: Download sparse headers uploaded by compactors. Compactors have to be configured with `-compactor.upload-sparse-index-headers=true` option. #10879 #11072.
 * [ENHANCEMENT] Compactor: Upload block index file and multiple segment files concurrently. Concurrency scales linearly with block size up to `-compactor.max-per-block-upload-concurrency`. #10947
