# Changelog


## 2.10.0-rc.1

### Grafana Mimir

* [FEATURE] The following features are no longer considered experimental. #5872
  * Ruler storage cache (`-ruler-storage.cache.*`)
  * Exclude ingesters running in specific zones (`-ingester.ring.excluded-zones`)
  * Cardinality-based query sharding (`-query-frontend.query-sharding-target-series-per-shard`)
  * Cardinality query result caching (`-query-frontend.results-cache-ttl-for-cardinality-query`)
  * Label names and values query result caching (`-query-frontend.results-cache-ttl-for-labels-query`)
  * Query expression size limit (`-query-frontend.max-query-expression-size-bytes`)
  * Peer discovery / tenant sharding for overrides exporters (`-overrides-exporter.ring.enabled`)
  * Configuring enabled metrics in overrides exporter (`-overrides-exporter.enabled-metrics`)
  * Per-tenant results cache TTL (`-query-frontend.results-cache-ttl`, `-query-frontend.results-cache-ttl-for-out-of-order-time-window`)
<<<<<<< HEAD
* [BUGFIX] Store-gateway: fix chunks corruption bug introduced in rc.0. #5875
=======
* [FEATURE] Querier: add experimental CLI flag `-tenant-federation.max-concurrent` to adjust the max number of per-tenant queries that can be run at a time when executing a single multi-tenant query. #5874
>>>>>>> 46f746be

## 2.10.0-rc.0

### Grafana Mimir

* [CHANGE] Update Go version to 1.21.0. #5734
* [CHANGE] Store-gateway: skip verifying index header integrity upon loading. To enable verification set `blocks_storage.bucket_store.index_header.verify_on_load: true`. #5174
* [CHANGE] Querier: change the default value of the experimental `-querier.streaming-chunks-per-ingester-buffer-size` flag to 256. #5203
* [CHANGE] Querier: only initiate query requests to ingesters in the `ACTIVE` state in the ring. #5342
* [CHANGE] Querier: Renamed `-querier.prefer-streaming-chunks` to `-querier.prefer-streaming-chunks-from-ingesters` to enable streaming chunks from ingesters to queriers. #5182
* [CHANGE] Querier: `-query-frontend.cache-unaligned-requests` has been moved from a global flag to a per-tenant override. #5312
* [CHANGE] Ingester: removed `cortex_ingester_shipper_dir_syncs_total` and `cortex_ingester_shipper_dir_sync_failures_total` metrics. The former metric was not much useful, and the latter was never incremented. #5396
* [CHANGE] Ingester: Do not log errors related to hitting per-instance limits to reduce resource usage when ingesters are under pressure. #5585
* [CHANGE] gRPC clients: use default connect timeout of 5s, and therefore enable default connect backoff max delay of 5s. #5562
* [CHANGE] The `-shutdown-delay` flag is no longer experimental. #5701
* [CHANGE] The `-validation.create-grace-period` is now enforced in the ingester too, other than distributor and query-frontend. If you've configured `-validation.create-grace-period` then make sure the configuration is applied to ingesters too. #5712
* [CHANGE] The `-validation.create-grace-period` is now enforced for examplars too in the distributor. If an examplar has timestamp greater than "now + grace_period", then the exemplar will be dropped and the metric `cortex_discarded_exemplars_total{reason="exemplar_too_far_in_future",user="..."}` increased. #5761
* [CHANGE] The `-validation.create-grace-period` is now enforced in the query-frontend even when the configured value is 0. When the value is 0, the query end time range is truncated to the current real-world time. #5829
* [CHANGE] Store-gateway: deprecate configuration parameters for index header under `blocks-storage.bucket-store` and use a new configurations in `blocks-storage.bucket-store.index-header`, deprecated configuration will be removed in Mimir 2.12. Configuration changes: #5726
  * `-blocks-storage.bucket-store.index-header-lazy-loading-enabled` is deprecated, use the new configuration `-blocks-storage.bucket-store.index-header.lazy-loading-enabled`
  * `-blocks-storage.bucket-store.index-header-lazy-loading-idle-timeout` is deprecated, use the new configuration `-blocks-storage.bucket-store.index-header.lazy-loading-idle-timeout`
  * `-blocks-storage.bucket-store.index-header-lazy-loading-concurrency` is deprecated, use the new configuration `-blocks-storage.bucket-store.index-header.lazy-loading-concurrency`
* [CHANGE] Store-gateway: remove experimental fine-grained chunks caching. The following experimental configuration parameters have been removed `-blocks-storage.bucket-store.chunks-cache.fine-grained-chunks-caching-enabled`, `-blocks-storage.bucket-store.fine-grained-chunks-caching-ranges-per-series`. #5816 #5875
* [CHANGE] Ingester: remove deprecated `blocks-storage.tsdb.max-tsdb-opening-concurrency-on-startup`. #5850
* [FEATURE] Introduced `distributor.service_overload_status_code_on_rate_limit_enabled` flag for configuring status code to 529 instead of 429 upon rate limit exhaustion. #5752
* [FEATURE] Cardinality API: Add a new `count_method` parameter which enables counting active series #5136
* [FEATURE] Query-frontend: added experimental support to cache cardinality, label names and label values query responses. The cache will be used when `-query-frontend.cache-results` is enabled, and `-query-frontend.results-cache-ttl-for-cardinality-query` or `-query-frontend.results-cache-ttl-for-labels-query` set to a value greater than 0. The following metrics have been added to track the query results cache hit ratio per `request_type`: #5212 #5235 #5426 #5524
  * `cortex_frontend_query_result_cache_requests_total{request_type="query_range|cardinality|label_names_and_values"}`
  * `cortex_frontend_query_result_cache_hits_total{request_type="query_range|cardinality|label_names_and_values"}`
* [FEATURE] Added `-<prefix>.s3.list-objects-version` flag to configure the S3 list objects version. #5099
* [FEATURE] Ingester: Add optional CPU/memory utilization based read request limiting, considered experimental. Disabled by default, enable by configuring limits via both of the following flags: #5012 #5392 #5394 #5526 #5508 #5704
  * `-ingester.read-path-cpu-utilization-limit`
  * `-ingester.read-path-memory-utilization-limit`
  * `-ingester.log-utilization-based-limiter-cpu-samples`
* [FEATURE] Ruler: Support filtering results from rule status endpoint by `file`, `rule_group` and `rule_name`. #5291
* [FEATURE] Ingester: add experimental support for creating tokens by using spread minimizing strategy. This can be enabled with `-ingester.ring.token-generation-strategy: spread-minimizing` and `-ingester.ring.spread-minimizing-zones: <all available zones>`. In that case `-ingester.ring.tokens-file-path` must be empty. #5308 #5324
* [FEATURE] Storegateway: Persist sparse index-headers to disk and read from disk on index-header loads instead of reconstructing. #5465 #5651 #5726
* [FEATURE] Ingester: add experimental CLI flag `-ingester.ring.spread-minimizing-join-ring-in-order` that allows an ingester to register tokens in the ring only after all previous ingesters (with ID lower than its own ID) have already been registered. #5541
* [FEATURE] Ingester: add experimental support to compact the TSDB Head when the number of in-memory series is equal or greater than `-blocks-storage.tsdb.early-head-compaction-min-in-memory-series`, and the ingester estimates that the per-tenant TSDB Head compaction will reduce in-memory series by at least `-blocks-storage.tsdb.early-head-compaction-min-estimated-series-reduction-percentage`. #5371
* [FEATURE] Ingester: add new metrics for tracking native histograms in active series: `cortex_ingester_active_native_histogram_series`, `cortex_ingester_active_native_histogram_series_custom_tracker`, `cortex_ingester_active_native_histogram_buckets`, `cortex_ingester_active_native_histogram_buckets_custom_tracker`. The first 2 are the subsets of the existing and unmodified `cortex_ingester_active_series` and `cortex_ingester_active_series_custom_tracker` respectively, only tracking native histogram series, and the last 2 are the equivalents for tracking the number of buckets in native histogram series. #5318
* [FEATURE] Add experimental CLI flag `-<prefix>.s3.native-aws-auth-enabled` that allows to enable the default credentials provider chain of the AWS SDK. #5636
* [FEATURE] Distributor: add experimental support for circuit breaking when writing to ingesters via `-ingester.client.circuit-breaker.enabled`, `-ingester.client.circuit-breaker.failure-threshold`, or `-ingester.client.circuit-breaker.cooldown-period` or their corresponding YAML. #5650
* [ENHANCEMENT] Overrides-exporter: Add new metrics for write path and alertmanager (`max_global_metadata_per_user`, `max_global_metadata_per_metric`, `request_rate`, `request_burst_size`, `alertmanager_notification_rate_limit`, `alertmanager_max_dispatcher_aggregation_groups`, `alertmanager_max_alerts_count`, `alertmanager_max_alerts_size_bytes`) and added flag `-overrides-exporter.enabled-metrics` to explicitly configure desired metrics, e.g. `-overrides-exporter.enabled-metrics=request_rate,ingestion_rate`. Default value for this flag is: `ingestion_rate,ingestion_burst_size,max_global_series_per_user,max_global_series_per_metric,max_global_exemplars_per_user,max_fetched_chunks_per_query,max_fetched_series_per_query,ruler_max_rules_per_rule_group,ruler_max_rule_groups_per_tenant`. #5376
* [ENHANCEMENT] Cardinality API: When zone aware replication is enabled, the label values cardinality API can now tolerate single zone failure #5178
* [ENHANCEMENT] Distributor: optimize sending requests to ingesters when incoming requests don't need to be modified. For now this feature can be disabled by setting `-timeseries-unmarshal-caching-optimization-enabled=false`. #5137
* [ENHANCEMENT] Add advanced CLI flags to control gRPC client behaviour: #5161
  * `-<prefix>.connect-timeout`
  * `-<prefix>.connect-backoff-base-delay`
  * `-<prefix>.connect-backoff-max-delay`
  * `-<prefix>.initial-stream-window-size`
  * `-<prefix>.initial-connection-window-size`
* [ENHANCEMENT] Query-frontend: added "response_size_bytes" field to "query stats" log. #5196
* [ENHANCEMENT] Querier: Refine error messages for per-tenant query limits, informing the user of the preferred strategy for not hitting the limit, in addition to how they may tweak the limit. #5059
* [ENHANCEMENT] Distributor: optimize sending of requests to ingesters by reusing memory buffers for marshalling requests. This optimization can be enabled by setting `-distributor.write-requests-buffer-pooling-enabled` to `true`. #5195 #5805 #5830
* [ENHANCEMENT] Querier: add experimental `-querier.minimize-ingester-requests` option to initially query only the minimum set of ingesters required to reach quorum. #5202 #5259 #5263
* [ENHANCEMENT] Querier: improve error message when streaming chunks from ingesters to queriers and a query limit is reached. #5245
* [ENHANCEMENT] Use new data structure for labels, to reduce memory consumption. #3555 #5731
* [ENHANCEMENT] Update alpine base image to 3.18.2. #5276
* [ENHANCEMENT] Ruler: add `cortex_ruler_sync_rules_duration_seconds` metric, tracking the time spent syncing all rule groups owned by the ruler instance. #5311
* [ENHANCEMENT] Store-gateway: add experimental `blocks-storage.bucket-store.index-header-lazy-loading-concurrency` config option to limit the number of concurrent index-headers loads when lazy loading. #5313 #5605
* [ENHANCEMENT] Ingester and querier: improve level of detail in traces emitted for queries that hit ingesters. #5315
* [ENHANCEMENT] Querier: add `cortex_querier_queries_rejected_total` metric that counts the number of queries rejected due to hitting a limit (eg. max series per query or max chunks per query). #5316 #5440 #5450
* [ENHANCEMENT] Querier: add experimental `-querier.minimize-ingester-requests-hedging-delay` option to initiate requests to further ingesters when request minimisation is enabled and not all initial requests have completed. #5368
* [ENHANCEMENT] Clarify docs for `-ingester.client.*` flags to make it clear that these are used by both queriers and distributors. #5375
* [ENHANCEMENT] Querier and store-gateway: add experimental support for streaming chunks from store-gateways to queriers while evaluating queries. This can be enabled with `-querier.prefer-streaming-chunks-from-store-gateways=true`. #5182
* [ENHANCEMENT] Querier: enforce `max-chunks-per-query` limit earlier in query processing when streaming chunks from ingesters to queriers to avoid unnecessarily consuming resources for queries that will be aborted. #5369 #5447
* [ENHANCEMENT] Ingester: added `cortex_ingester_shipper_last_successful_upload_timestamp_seconds` metric tracking the last successful TSDB block uploaded to the bucket (unix timestamp in seconds). #5396
* [ENHANCEMENT] Ingester: Add two metrics tracking resource utilization calculated by utilization based limiter: #5496
  * `cortex_ingester_utilization_limiter_current_cpu_load`: The current exponential weighted moving average of the ingester's CPU load
  * `cortex_ingester_utilization_limiter_current_memory_usage_bytes`: The current ingester memory utilization
* [ENHANCEMENT] Ruler: added `insight=true` field to ruler's prometheus component for rule evaluation logs. #5510
* [ENHANCEMENT] Distributor Ingester: Add metrics to count the number of requests rejected for hitting per-instance limits, `cortex_distributor_instance_rejected_requests_total` and `cortex_ingester_instance_rejected_requests_total` respectively. #5551
* [ENHANCEMENT] Distributor: add support for ingesting exponential histograms that are over the native histogram scale limit of 8 in OpenTelemetry format by downscaling them. #5532 #5607
* [ENHANCEMENT] General: buffered logging: #5506
  * `-log.buffered`: Enable buffered logging
* [ENHANCEMENT] Distributor: add more detailed information to traces generated while processing OTLP write requests. #5539
* [ENHANCEMENT] Distributor: improve performance ingesting OTLP payloads. #5531 #5607 #5616
* [ENHANCEMENT] Ingester: optimize label-values with matchers call when number of matched series is small. #5600
* [ENHANCEMENT] Compactor: Delete bucket-index, markers and debug files if there are no blocks left in the bucket index. This cleanup must be enabled by using `-compactor.no-blocks-file-cleanup-enabled` option. #5648
* [ENHANCEMENT] Ingester: reduce memory usage of active series tracker. #5665
* [ENHANCEMENT] Store-gateway: added `-store-gateway.sharding-ring.auto-forget-enabled` configuration parameter to control whether store-gateway auto-forget feature should be enabled or disabled (enabled by default). #5702
* [ENHANCEMENT] Compactor: added per tenant block upload counters `cortex_block_upload_api_blocks_total`, `cortex_block_upload_api_bytes_total`, and `cortex_block_upload_api_files_total`. #5738
* [ENHANCEMENT] Compactor: Verify time range of compacted block(s) matches the time range of input blocks. #5760
* [ENHANCEMENT] Querier: improved observability of calls to ingesters during queries. #5724
* [ENHANCEMENT] Compactor: block backfilling logging is now more verbose. #5711
* [ENHANCEMENT] Added support to rate limit application logs: #5764
  * `-log.rate-limit-enabled`
  * `-log.rate-limit-logs-per-second`
  * `-log.rate-limit-logs-per-second-burst`
* [ENHANCEMENT] Added `cortex_ingester_tsdb_head_min_timestamp_seconds` and `cortex_ingester_tsdb_head_max_timestamp_seconds` metrics which return min and max time of all TSDB Heads open in an ingester. #5786 #5815
* [ENHANCEMENT] Querier: cancel query requests to ingesters in a zone upon first error received from the zone, to reduce wasted effort spent computing results that won't be used #5764
* [ENHANCEMENT] Improve tracing of internal HTTP requests sent over httpgrpc #5782
* [ENHANCEMENT] Querier: add experimental per-query chunks limit based on an estimate of the number of chunks that will be sent from ingesters and store-gateways that is enforced earlier during query evaluation. This limit is disabled by default and can be configured with `-querier.max-estimated-fetched-chunks-per-query-multiplier`. #5765
* [ENHANCEMENT] Ingester: add UI for listing tenants with TSDB on given ingester and viewing details of tenants's TSDB on given ingester. #5803 #5824
* [ENHANCEMENT] Querier: improve observability of calls to store-gateways during queries. #5809
* [ENHANCEMENT] Query-frontend: improve tracing of interactions with query-scheduler. #5818
* [ENHANCEMENT] Query-scheduler: improve tracing of requests when request is rejected by query-scheduler. #5848
* [ENHANCEMENT] Ingester: avoid logging some errors that could cause logging contention. #5494 #5581
* [ENHANCEMENT] Store-gateway: wait for query gate after loading blocks. #5507
* [ENHANCEMENT] Store-gateway: always include `__name__` posting group in selection in order to reduce the number of object storage API calls. #5246
* [ENHANCEMENT] Ingester: track active series by ref instead of hash/labels to reduce memory usage. #5134 #5193
* [BUGFIX] Ingester: Handle when previous ring state is leaving and the number of tokens has changed. #5204
* [BUGFIX] Querier: fix issue where queries that use the `timestamp()` function fail with `execution: attempted to read series at index 0 from stream, but the stream has already been exhausted` if streaming chunks from ingesters to queriers is enabled. #5370
* [BUGFIX] memberlist: bring back `memberlist_client_kv_store_count` metric that used to exist in Cortex, but got lost during dskit updates before Mimir 2.0. #5377
* [BUGFIX] Querier: Pass on HTTP 503 query response code. #5364
* [BUGFIX] Store-gateway: Fix issue where stopping a store-gateway could cause all store-gateways to unload all blocks. #5464
* [BUGFIX] Allocate ballast in smaller blocks to avoid problem when entire ballast was kept in memory working set. #5565
* [BUGFIX] Querier: Retry frontend result notification when an error is returned. #5591
* [BUGFIX] Querier: fix issue where `cortex_ingester_client_request_duration_seconds` metric did not include streaming query requests that did not return any series. #5695
* [BUGFIX] Ingester: Fix ActiveSeries tracker double-counting series that have been deleted from the Head while still being active and then recreated again. #5678
* [BUGFIX] Ingester: Don't set "last update time" of TSDB into the future when opening TSDB. This could prevent detecting of idle TSDB for a long time, if sample in distant future was ingested. #5787
* [BUGFIX] Store-gateway: fix bug when lazy index header could be closed prematurely even when still in use. #5795
* [BUGFIX] Ruler: gracefully shut down rule evaluations. #5778
* [BUGFIX] Querier: fix performance when ingesters stream samples. #5836

### Mixin

* [CHANGE] Dashboards: show all workloads in selected namespace on "rollout progress" dashboard. #5113
* [CHANGE] Dashboards: show the number of updated and ready pods for each workload in the "rollout progress" panel on the "rollout progress" dashboard. #5113
* [CHANGE] Dashboards: removed "Query results cache misses" panel on the "Mimir / Queries" dashboard. #5423
* [CHANGE] Dashboards: default to shared crosshair on all dashboards. #5489
* [CHANGE] Dashboards: sort variable drop-down lists from A to Z, rather than Z to A. #5490
* [CHANGE] Alerts: removed `MimirProvisioningTooManyActiveSeries` alert. You should configure `-ingester.instance-limits.max-series` and rely on `MimirIngesterReachingSeriesLimit` alert instead. #5593
* [CHANGE] Alerts: removed `MimirProvisioningTooManyWrites` alert. The alerting threshold used in this alert was chosen arbitrarily and ingesters receiving an higher number of samples / sec don't necessarily have any issue. You should rely on SLOs metrics and alerts instead. #5706
* [CHANGE] Alerts: don't raise `MimirRequestErrors` or `MimirRequestLatency` alert for the `/debug/pprof` endpoint. #5826
* [ENHANCEMENT] Dashboards: adjust layout of "rollout progress" dashboard panels so that the "rollout progress" panel doesn't require scrolling. #5113
* [ENHANCEMENT] Dashboards: show container name first in "pods count per version" panel on "rollout progress" dashboard. #5113
* [ENHANCEMENT] Dashboards: show time spend waiting for turn when lazy loading index headers in the "index-header lazy load gate latency" panel on the "queries" dashboard. #5313
* [ENHANCEMENT] Dashboards: split query results cache hit ratio by request type in "Query results cache hit ratio" panel on the "Mimir / Queries" dashboard. #5423
* [ENHANCEMENT] Dashboards: add "rejected queries" panel to "queries" dashboard. #5429
* [ENHANCEMENT] Dashboards: add native histogram active series and active buckets to "tenants" dashboard. #5543
* [ENHANCEMENT] Dashboards: add panels to "Mimir / Writes" for requests rejected for per-instance limits. #5638
* [ENHANCEMENT] Dashboards: rename "Blocks currently loaded" to "Blocks currently owned" in the "Mimir / Queries" dashboard. #5705
* [ENHANCEMENT] Alerts: Add `MimirIngestedDataTooFarInTheFuture` warning alert that triggers when Mimir ingests sample with timestamp more than 1h in the future. #5822
* [BUGFIX] Alerts: fix `MimirIngesterRestarts` to fire only when the ingester container is restarted, excluding the cases the pod is rescheduled. #5397
* [BUGFIX] Dashboards: fix "unhealthy pods" panel on "rollout progress" dashboard showing only a number rather than the name of the workload and the number of unhealthy pods if only one workload has unhealthy pods. #5113 #5200
* [BUGFIX] Alerts: fixed `MimirIngesterHasNotShippedBlocks` and `MimirIngesterHasNotShippedBlocksSinceStart` alerts. #5396
* [BUGFIX] Alerts: Fix `MimirGossipMembersMismatch` to include `admin-api` and custom compactor pods. `admin-api` is a GEM component. #5641 #5797
* [BUGFIX] Dashboards: fix autoscaling dashboard panels that could show multiple series for a single component. #5810

### Jsonnet

* [CHANGE] Removed `_config.querier.concurrency` configuration option and replaced it with `_config.querier_max_concurrency` and `_config.ruler_querier_max_concurrency` to allow to easily fine tune it for different querier deployments. #5322
* [CHANGE] Change `_config.multi_zone_ingester_max_unavailable` to 50. #5327
* [CHANGE] Change distributors rolling update strategy configuration: `maxSurge` and `maxUnavailable` are set to `15%` and `0`. #5714
* [FEATURE] Alertmanager: Add horizontal pod autoscaler config, that can be enabled using `autoscaling_alertmanager_enabled: true`. #5194 #5249
* [ENHANCEMENT] Enable the `track_sizes` feature for Memcached pods to help determine cache efficiency. #5209
* [ENHANCEMENT] Add per-container map for environment variables. #5181
* [ENHANCEMENT] Add `PodDisruptionBudget`s for compactor, continuous-test, distributor, overrides-exporter, querier, query-frontend, query-scheduler, rollout-operator, ruler, ruler-querier, ruler-query-frontend, ruler-query-scheduler, and all memcached workloads. #5098
* [ENHANCEMENT] Ruler: configure the ruler storage cache when the metadata cache is enabled. #5326 #5334
* [ENHANCEMENT] Shuffle-sharding: ingester shards in user-classes can now be configured to target different series and limit percentage utilization through `_config.shuffle_sharding.target_series_per_ingester` and `_config.shuffle_sharding.target_utilization_percentage` values. #5470
* [ENHANCEMENT] Distributor: allow adjustment of the targeted CPU usage as a percentage of requested CPU. This can be adjusted with `_config.autoscaling_distributor_cpu_target_utilization`. #5525
* [ENHANCEMENT] Ruler: add configuration option `_config.ruler_remote_evaluation_max_query_response_size_bytes` to easily set the maximum query response size allowed (in bytes). #5592
* [ENHANCEMENT] Distributor: dynamically set `GOMAXPROCS` based on the CPU request. This should reduce distributor CPU utilization, assuming the CPU request is set to a value close to the actual utilization. #5588
* [ENHANCEMENT] Querier: dynamically set `GOMAXPROCS` based on the CPU request. This should reduce noisy neighbour issues created by the querier, whose CPU utilization could eventually saturate the Kubernetes node if unbounded. #5646 #5658
* [ENHANCEMENT] Allow to remove an entry from the configured environment variable for a given component, setting the environment value to `null` in the `*_env_map` objects (e.g. `store_gateway_env_map+:: { 'field': null}`). #5599
* [ENHANCEMENT] Allow overriding the default number of replicas for `etcd`. #5589
* [ENHANCEMENT] Memcached: reduce memory request for results, chunks and metadata caches. The requested memory is 5% greater than the configured memcached max cache size. #5661
* [ENHANCEMENT] Autoscaling: Add the following configuration options to fine tune autoscaler target utilization: #5679 #5682 #5689
  * `autoscaling_querier_target_utilization` (defaults to `0.75`)
  * `autoscaling_mimir_read_target_utilization` (defaults to `0.75`)
  * `autoscaling_ruler_querier_cpu_target_utilization` (defaults to `1`)
  * `autoscaling_distributor_memory_target_utilization` (defaults to `1`)
  * `autoscaling_ruler_cpu_target_utilization` (defaults to `1`)
  * `autoscaling_query_frontend_cpu_target_utilization` (defaults to `1`)
  * `autoscaling_ruler_query_frontend_cpu_target_utilization` (defaults to `1`)
  * `autoscaling_alertmanager_cpu_target_utilization` (defaults to `1`)
* [ENHANCEMENT] Gossip-ring: add appProtocol for istio compatibility. #5680
* [ENHANCEMENT] Add _config.commonConfig to allow adding common configuration parameters for all Mimir components. #5703
* [ENHANCEMENT] Update rollout-operator to `v0.7.0`. #5718
* [ENHANCEMENT] Increase the default rollout speed for store-gateway when lazy loading is disabled. #5823
* [BUGFIX] Fix compilation when index, chunks or metadata caches are disabled. #5710

### Query-tee

* [CHANGE] Proxy `Content-Type` response header from backend. Previously `Content-Type: text/plain; charset=utf-8` was returned on all requests. #5183
* [CHANGE] Increase default value of `-proxy.compare-skip-recent-samples` to avoid racing with recording rule evaluation. #5561
* [CHANGE] Add `-backend.skip-tls-verify` to optionally skip TLS verification on backends. #5656

### Documentation

* [CHANGE] Fix reference to `get-started` documentation directory. #5476
* [CHANGE] Fix link to external OTLP/HTTP documentation.
* [ENHANCEMENT] Improved `MimirRulerTooManyFailedQueries` runbook. #5586
* [ENHANCEMENT] Improved "Recover accidentally deleted blocks" runbook. #5620
* [ENHANCEMENT] Documented options and trade-offs to query label names and values. #5582
* [ENHANCEMENT] Improved `MimirRequestErrors` runbook for alertmanager. #5694

### Tools

* [CHANGE] copyblocks: add support for S3 and the ability to copy between different object storage services. Due to this, the `-source-service` and `-destination-service` flags are now required and the `-service` flag has been removed. #5486
* [FEATURE] undelete-block-gcs: Added new tool for undeleting blocks on GCS storage. #5610 #5855
* [FEATURE] wal-reader: Added new tool for printing entries in TSDB WAL. #5780
* [ENHANCEMENT] ulidtime: add -seconds flag to print timestamps as Unix timestamps. #5621
* [ENHANCEMENT] ulidtime: exit with status code 1 if some ULIDs can't be parsed. #5621
* [ENHANCEMENT] tsdb-index-toc: added index-header size estimates. #5652
* [BUGFIX] Stop tools from panicking when `-help` flag is passed. #5412
* [BUGFIX] Remove github.com/golang/glog command line flags from tools. #5413

## 2.9.0

### Grafana Mimir

* [CHANGE] Store-gateway: change expanded postings, postings, and label values index cache key format. These caches will be invalidated when rolling out the new Mimir version. #4770 #4978 #5037
* [CHANGE] Distributor: remove the "forwarding" feature as it isn't necessary anymore. #4876
* [CHANGE] Query-frontend: Change the default value of `-query-frontend.query-sharding-max-regexp-size-bytes` from `0` to `4096`. #4932
* [CHANGE] Querier: `-querier.query-ingesters-within` has been moved from a global flag to a per-tenant override. #4287
* [CHANGE] Querier: Use `-blocks-storage.tsdb.retention-period` instead of `-querier.query-ingesters-within` for calculating the lookback period for shuffle sharded ingesters. Setting `-querier.query-ingesters-within=0` no longer disables shuffle sharding on the read path. #4287
* [CHANGE] Block upload: `/api/v1/upload/block/{block}/files` endpoint now allows file uploads with no `Content-Length`. #4956
* [CHANGE] Store-gateway: deprecate configuration parameters for chunk pooling, they will be removed in Mimir 2.11. The following options are now also ignored: #4996
  * `-blocks-storage.bucket-store.max-chunk-pool-bytes`
  * `-blocks-storage.bucket-store.chunk-pool-min-bucket-size-bytes`
  * `-blocks-storage.bucket-store.chunk-pool-max-bucket-size-bytes`
* [CHANGE] Store-gateway: remove metrics `cortex_bucket_store_chunk_pool_requested_bytes_total` and `cortex_bucket_store_chunk_pool_returned_bytes_total`. #4996
* [CHANGE] Compactor: change default of `-compactor.partial-block-deletion-delay` to `1d`. This will automatically clean up partial blocks that were a result of failed block upload or deletion. #5026
* [CHANGE] Compactor: the deprecated configuration parameter `-compactor.consistency-delay` has been removed. #5050
* [CHANGE] Store-gateway: the deprecated configuration parameter `-blocks-storage.bucket-store.consistency-delay` has been removed. #5050
* [CHANGE] The configuration parameter `-blocks-storage.bucket-store.bucket-index.enabled` has been deprecated and will be removed in Mimir 2.11. Mimir is running by default with the bucket index enabled since version 2.0, and starting from the version 2.11 it will not be possible to disable it. #5051
* [CHANGE] The configuration parameters `-querier.iterators` and `-query.batch-iterators` have been deprecated and will be removed in Mimir 2.11. Mimir runs by default with `-querier.batch-iterators=true`, and starting from version 2.11 it will not be possible to change this. #5114
* [CHANGE] Compactor: change default of `-compactor.first-level-compaction-wait-period` to 25m. #5128
* [CHANGE] Ruler: changed default of `-ruler.poll-interval` from `1m` to `10m`. Starting from this release, the configured rule groups will also be re-synced each time they're modified calling the ruler configuration API. #5170
* [FEATURE] Query-frontend: add `-query-frontend.log-query-request-headers` to enable logging of request headers in query logs. #5030
* [FEATURE] Store-gateway: add experimental feature to retain lazy-loaded index headers between restarts by eagerly loading them during startup. This is disabled by default and can only be enabled if lazy loading is enabled. To enable this set the following: #5606
  * `-blocks-storage.bucket-store.index-header-lazy-loading-enabled` must be set to true
  * `-blocks-storage.bucket-store.index-header.eager-loading-startup-enabled` must be set to true
* [ENHANCEMENT] Add per-tenant limit `-validation.max-native-histogram-buckets` to be able to ignore native histogram samples that have too many buckets. #4765
* [ENHANCEMENT] Store-gateway: reduce memory usage in some LabelValues calls. #4789
* [ENHANCEMENT] Store-gateway: add a `stage` label to the metric `cortex_bucket_store_series_data_touched`. This label now applies to `data_type="chunks"` and `data_type="series"`. The `stage` label has 2 values: `processed` - the number of series that parsed - and `returned` - the number of series selected from the processed bytes to satisfy the query. #4797 #4830
* [ENHANCEMENT] Distributor: make `__meta_tenant_id` label available in relabeling rules configured via `metric_relabel_configs`. #4725
* [ENHANCEMENT] Compactor: added the configurable limit `compactor.block-upload-max-block-size-bytes` or `compactor_block_upload_max_block_size_bytes` to limit the byte size of uploaded or validated blocks. #4680
* [ENHANCEMENT] Querier: reduce CPU utilisation when shuffle sharding is enabled with large shard sizes. #4851
* [ENHANCEMENT] Packaging: facilitate configuration management by instructing systemd to start mimir with a configuration file. #4810
* [ENHANCEMENT] Store-gateway: reduce memory allocations when looking up postings from cache. #4861 #4869 #4962 #5047
* [ENHANCEMENT] Store-gateway: retain only necessary bytes when reading series from the bucket. #4926
* [ENHANCEMENT] Ingester, store-gateway: clear the shutdown marker after a successful shutdown to enable reusing their persistent volumes in case the ingester or store-gateway is restarted. #4985
* [ENHANCEMENT] Store-gateway, query-frontend: Reduced memory allocations when looking up cached entries from Memcached. #4862
* [ENHANCEMENT] Alertmanager: Add additional template function `queryFromGeneratorURL` returning query URL decoded query from the `GeneratorURL` field of an alert. #4301
* [ENHANCEMENT] Ruler: added experimental ruler storage cache support. The cache should reduce the number of "list objects" API calls issued to the object storage when there are 2+ ruler replicas running in a Mimir cluster. The cache can be configured setting `-ruler-storage.cache.*` CLI flags or their respective YAML config options. #4950 #5054
* [ENHANCEMENT] Store-gateway: added HTTP `/store-gateway/prepare-shutdown` endpoint for gracefully scaling down of store-gateways. A gauge `cortex_store_gateway_prepare_shutdown_requested` has been introduced for tracing this process. #4955
* [ENHANCEMENT] Updated Kuberesolver dependency (github.com/sercand/kuberesolver) from v2.4.0 to v4.0.0 and gRPC dependency (google.golang.org/grpc) from v1.47.0 to v1.53.0. #4922
* [ENHANCEMENT] Introduced new options for logging HTTP request headers: `-server.log-request-headers` enables logging HTTP request headers, `-server.log-request-headers-exclude-list` lists headers which should not be logged. #4922
* [ENHANCEMENT] Block upload: `/api/v1/upload/block/{block}/files` endpoint now disables read and write HTTP timeout, overriding `-server.http-read-timeout` and `-server.http-write-timeout` values. This is done to allow large file uploads to succeed. #4956
* [ENHANCEMENT] Alertmanager: Introduce new metrics from upstream. #4918
  * `cortex_alertmanager_notifications_failed_total` (added `reason` label)
  * `cortex_alertmanager_nflog_maintenance_total`
  * `cortex_alertmanager_nflog_maintenance_errors_total`
  * `cortex_alertmanager_silences_maintenance_total`
  * `cortex_alertmanager_silences_maintenance_errors_total`
* [ENHANCEMENT] Add native histogram support for `cortex_request_duration_seconds` metric family. #4987
* [ENHANCEMENT] Ruler: do not list rule groups in the object storage for disabled tenants. #5004
* [ENHANCEMENT] Query-frontend and querier: add HTTP API endpoint `<prometheus-http-prefix>/api/v1/format_query` to format a PromQL query. #4373
* [ENHANCEMENT] Query-frontend: Add `cortex_query_frontend_regexp_matcher_count` and `cortex_query_frontend_regexp_matcher_optimized_count` metrics to track optimization of regular expression label matchers. #4813
* [ENHANCEMENT] Alertmanager: Add configuration option to enable or disable the deletion of alertmanager state from object storage. This is useful when migrating alertmanager tenants from one cluster to another, because it avoids a condition where the state object is copied but then deleted before the configuration object is copied. #4989
* [ENHANCEMENT] Querier: only use the minimum set of chunks from ingesters when querying, and cancel unnecessary requests to ingesters sooner if we know their results won't be used. #5016
* [ENHANCEMENT] Add `-enable-go-runtime-metrics` flag to expose all go runtime metrics as Prometheus metrics. #5009
* [ENHANCEMENT] Ruler: trigger a synchronization of tenant's rule groups as soon as they change the rules configuration via API. This synchronization is in addition of the periodic syncing done every `-ruler.poll-interval`. The new behavior is enabled by default, but can be disabled with `-ruler.sync-rules-on-changes-enabled=false` (configurable on a per-tenant basis too). If you disable the new behaviour, then you may want to revert `-ruler.poll-interval` to `1m`. #4975 #5053 #5115 #5170
* [ENHANCEMENT] Distributor: Improve invalid tenant shard size error message. #5024
* [ENHANCEMENT] Store-gateway: record index header loading time separately in `cortex_bucket_store_series_request_stage_duration_seconds{stage="load_index_header"}`. Now index header loading will be visible in the "Mimir / Queries" dashboard in the "Series request p99/average latency" panels. #5011 #5062
* [ENHANCEMENT] Querier and ingester: add experimental support for streaming chunks from ingesters to queriers while evaluating queries. This can be enabled with `-querier.prefer-streaming-chunks=true`. #4886 #5078 #5094 #5126
* [ENHANCEMENT] Update Docker base images from `alpine:3.17.3` to `alpine:3.18.0`. #5065
* [ENHANCEMENT] Compactor: reduced the number of "object exists" API calls issued by the compactor to the object storage when syncing block's `meta.json` files. #5063
* [ENHANCEMENT] Distributor: Push request rate limits (`-distributor.request-rate-limit` and `-distributor.request-burst-size`) and their associated YAML configuration are now stable. #5124
* [ENHANCEMENT] Go: updated to 1.20.5. #5185
* [ENHANCEMENT] Update alpine base image to 3.18.2. #5274 #5276
* [BUGFIX] Metadata API: Mimir will now return an empty object when no metadata is available, matching Prometheus. #4782
* [BUGFIX] Store-gateway: add collision detection on expanded postings and individual postings cache keys. #4770
* [BUGFIX] Ruler: Support the `type=alert|record` query parameter for the API endpoint `<prometheus-http-prefix>/api/v1/rules`. #4302
* [BUGFIX] Backend: Check that alertmanager's data-dir doesn't overlap with bucket-sync dir. #4921
* [BUGFIX] Alertmanager: Allow to rate-limit webex, telegram and discord notifications. #4979
* [BUGFIX] Store-gateway: panics when decoding LabelValues responses that contain more than 655360 values. These responses are no longer cached. #5021
* [BUGFIX] Querier: don't leak memory when processing query requests from query-frontends (ie. when the query-scheduler is disabled). #5199

### Documentation

* [ENHANCEMENT] Improve `MimirIngesterReachingTenantsLimit` runbook. #4744 #4752
* [ENHANCEMENT] Add `symbol table size exceeds` case to `MimirCompactorHasNotSuccessfullyRunCompaction` runbook. #4945
* [ENHANCEMENT] Clarify which APIs use query sharding. #4948

### Mixin

* [CHANGE] Alerts: Remove `MimirQuerierHighRefetchRate`. #4980
* [CHANGE] Alerts: Remove `MimirTenantHasPartialBlocks`. This is obsoleted by the changed default of `-compactor.partial-block-deletion-delay` to `1d`, which will auto remediate this alert. #5026
* [ENHANCEMENT] Alertmanager dashboard: display active aggregation groups #4772
* [ENHANCEMENT] Alerts: `MimirIngesterTSDBWALCorrupted` now only fires when there are more than one corrupted WALs in single-zone deployments and when there are more than two zones affected in multi-zone deployments. #4920
* [ENHANCEMENT] Alerts: added labels to duplicated `MimirRolloutStuck` and `MimirCompactorHasNotUploadedBlocks` rules in order to distinguish them. #5023
* [ENHANCEMENT] Dashboards: fix holes in graph for lightly loaded clusters #4915
* [ENHANCEMENT] Dashboards: allow configuring additional services for the Rollout Progress dashboard. #5007
* [ENHANCEMENT] Alerts: do not fire `MimirAllocatingTooMuchMemory` alert for any matching container outside of namespaces where Mimir is running. #5089
* [BUGFIX] Dashboards: show cancelled requests in a different color to successful requests in throughput panels on dashboards. #5039
* [BUGFIX] Dashboards: fix dashboard panels that showed percentages with axes from 0 to 10000%. #5084
* [BUGFIX] Remove dependency on upstream Kubernetes mixin. #4732

### Jsonnet

* [CHANGE] Ruler: changed ruler autoscaling policy, extended scale down period from 60s to 600s. #4786
* [CHANGE] Update to v0.5.0 rollout-operator. #4893
* [CHANGE] Backend: add `alertmanager_args` to `mimir-backend` when running in read-write deployment mode. Remove hardcoded `filesystem` alertmanager storage. This moves alertmanager's data-dir to `/data/alertmanager` by default. #4907 #4921
* [CHANGE] Remove `-pdb` suffix from `PodDisruptionBudget` names. This will create new `PodDisruptionBudget` resources. Make sure to prune the old resources; otherwise, rollouts will be blocked. #5109
* [CHANGE] Query-frontend: enable query sharding for cardinality estimation via `-query-frontend.query-sharding-target-series-per-shard` by default if the results cache is enabled. #5128
* [ENHANCEMENT] Ingester: configure `-blocks-storage.tsdb.head-compaction-interval=15m` to spread TSDB head compaction over a wider time range. #4870
* [ENHANCEMENT] Ingester: configure `-blocks-storage.tsdb.wal-replay-concurrency` to CPU request minus 1. #4864
* [ENHANCEMENT] Compactor: configure `-compactor.first-level-compaction-wait-period` to TSDB head compaction interval plus 10 minutes. #4872
* [ENHANCEMENT] Store-gateway: set `GOMEMLIMIT` to the memory request value. This should reduce the likelihood the store-gateway may go out of memory, at the cost of an higher CPU utilization due to more frequent garbage collections when the memory utilization gets closer or above the configured requested memory. #4971
* [ENHANCEMENT] Store-gateway: dynamically set `GOMAXPROCS` based on the CPU request. This should reduce the likelihood a high load on the store-gateway will slow down the entire Kubernetes node. #5104
* [ENHANCEMENT] Store-gateway: add `store_gateway_lazy_loading_enabled` configuration option which combines disabled lazy-loading and reducing blocks sync concurrency. Reducing blocks sync concurrency improves startup times with disabled lazy loading on HDDs. #5025
* [ENHANCEMENT] Update `rollout-operator` image to `v0.6.0`. #5155
* [BUGFIX] Backend: configure `-ruler.alertmanager-url` to `mimir-backend` when running in read-write deployment mode. #4892
* [ENHANCEMENT] Memcached: don't overwrite upsteam memcached statefulset jsonnet to allow chosing between antiAffinity and topologySpreadConstraints.

### Mimirtool

* [CHANGE] check rules: will fail on duplicate rules when `--strict` is provided. #5035
* [FEATURE] sync/diff can now include/exclude namespaces based on a regular expression using `--namespaces-regex` and `--ignore-namespaces-regex`. #5100
* [ENHANCEMENT] analyze prometheus: allow to specify `-prometheus-http-prefix`. #4966
* [ENHANCEMENT] analyze grafana: allow to specify `--folder-title` to limit dashboards analysis based on their exact folder title. #4973

### Tools

* [CHANGE] copyblocks: copying between Azure Blob Storage buckets is now supported in addition to copying between Google Cloud Storage buckets. As a result, the `--service` flag is now required to be specified (accepted values are `gcs` or `abs`). #4756

## 2.8.0

### Grafana Mimir

* [CHANGE] Ingester: changed experimental CLI flag from `-out-of-order-blocks-external-label-enabled` to `-ingester.out-of-order-blocks-external-label-enabled` #4440
* [CHANGE] Store-gateway: The following metrics have been removed: #4332
  * `cortex_bucket_store_series_get_all_duration_seconds`
  * `cortex_bucket_store_series_merge_duration_seconds`
* [CHANGE] Ingester: changed default value of `-blocks-storage.tsdb.retention-period` from `24h` to `13h`. If you're running Mimir with a custom configuration and you're overriding `-querier.query-store-after` to a value greater than the default `12h` then you should increase `-blocks-storage.tsdb.retention-period` accordingly. #4382
* [CHANGE] Ingester: the configuration parameter `-blocks-storage.tsdb.max-tsdb-opening-concurrency-on-startup` has been deprecated and will be removed in Mimir 2.10. #4445
* [CHANGE] Query-frontend: Cached results now contain timestamp which allows Mimir to check if cached results are still valid based on current TTL configured for tenant. Results cached by previous Mimir version are used until they expire from cache, which can take up to 7 days. If you need to use per-tenant TTL sooner, please flush results cache manually. #4439
* [CHANGE] Ingester: the `cortex_ingester_tsdb_wal_replay_duration_seconds` metrics has been removed. #4465
* [CHANGE] Query-frontend and ruler: use protobuf internal query result payload format by default. This feature is no longer considered experimental. #4557 #4709
* [CHANGE] Ruler: reject creating federated rule groups while tenant federation is disabled. Previously the rule groups would be silently dropped during bucket sync. #4555
* [CHANGE] Compactor: the `/api/v1/upload/block/{block}/finish` endpoint now returns a `429` status code when the compactor has reached the limit specified by `-compactor.max-block-upload-validation-concurrency`. #4598
* [CHANGE] Compactor: when starting a block upload the maximum byte size of the block metadata provided in the request body is now limited to 1 MiB. If this limit is exceeded a `413` status code is returned. #4683
* [CHANGE] Store-gateway: cache key format for expanded postings has changed. This will invalidate the expanded postings in the index cache when deployed. #4667
* [FEATURE] Cache: Introduce experimental support for using Redis for results, chunks, index, and metadata caches. #4371
* [FEATURE] Vault: Introduce experimental integration with Vault to fetch secrets used to configure TLS for clients. Server TLS secrets will still be read from a file. `tls-ca-path`, `tls-cert-path` and `tls-key-path` will denote the path in Vault for the following CLI flags when `-vault.enabled` is true: #4446.
  * `-distributor.ha-tracker.etcd.*`
  * `-distributor.ring.etcd.*`
  * `-distributor.forwarding.grpc-client.*`
  * `-querier.store-gateway-client.*`
  * `-ingester.client.*`
  * `-ingester.ring.etcd.*`
  * `-querier.frontend-client.*`
  * `-query-frontend.grpc-client-config.*`
  * `-query-frontend.results-cache.redis.*`
  * `-blocks-storage.bucket-store.index-cache.redis.*`
  * `-blocks-storage.bucket-store.chunks-cache.redis.*`
  * `-blocks-storage.bucket-store.metadata-cache.redis.*`
  * `-compactor.ring.etcd.*`
  * `-store-gateway.sharding-ring.etcd.*`
  * `-ruler.client.*`
  * `-ruler.alertmanager-client.*`
  * `-ruler.ring.etcd.*`
  * `-ruler.query-frontend.grpc-client-config.*`
  * `-alertmanager.sharding-ring.etcd.*`
  * `-alertmanager.alertmanager-client.*`
  * `-memberlist.*`
  * `-query-scheduler.grpc-client-config.*`
  * `-query-scheduler.ring.etcd.*`
  * `-overrides-exporter.ring.etcd.*`
* [FEATURE] Distributor, ingester, querier, query-frontend, store-gateway: add experimental support for native histograms. Requires that the experimental protobuf query result response format is enabled by `-query-frontend.query-result-response-format=protobuf` on the query frontend. #4286 #4352 #4354 #4376 #4377 #4387 #4396 #4425 #4442 #4494 #4512 #4513 #4526
* [FEATURE] Added `-<prefix>.s3.storage-class` flag to configure the S3 storage class for objects written to S3 buckets. #4300
* [FEATURE] Add `freebsd` to the target OS when generating binaries for a Mimir release. #4654
* [FEATURE] Ingester: Add `prepare-shutdown` endpoint which can be used as part of Kubernetes scale down automations. #4718
* [ENHANCEMENT] Add timezone information to Alpine Docker images. #4583
* [ENHANCEMENT] Ruler: Sync rules when ruler JOINING the ring instead of ACTIVE, In order to reducing missed rule iterations during ruler restarts. #4451
* [ENHANCEMENT] Allow to define service name used for tracing via `JAEGER_SERVICE_NAME` environment variable. #4394
* [ENHANCEMENT] Querier and query-frontend: add experimental, more performant protobuf query result response format enabled with `-query-frontend.query-result-response-format=protobuf`. #4304 #4318 #4375
* [ENHANCEMENT] Compactor: added experimental configuration parameter `-compactor.first-level-compaction-wait-period`, to configure how long the compactor should wait before compacting 1st level blocks (uploaded by ingesters). This configuration option allows to reduce the chances compactor begins compacting blocks before all ingesters have uploaded their blocks to the storage. #4401
* [ENHANCEMENT] Store-gateway: use more efficient chunks fetching and caching. #4255
* [ENHANCEMENT] Query-frontend and ruler: add experimental, more performant protobuf internal query result response format enabled with `-ruler.query-frontend.query-result-response-format=protobuf`. #4331
* [ENHANCEMENT] Ruler: increased tolerance for missed iterations on alerts, reducing the chances of flapping firing alerts during ruler restarts. #4432
* [ENHANCEMENT] Optimized `.*` and `.+` regular expression label matchers. #4432
* [ENHANCEMENT] Optimized regular expression label matchers with alternates (e.g. `a|b|c`). #4647
* [ENHANCEMENT] Added an in-memory cache for regular expression matchers, to avoid parsing and compiling the same expression multiple times when used in recurring queries. #4633
* [ENHANCEMENT] Query-frontend: results cache TTL is now configurable by using `-query-frontend.results-cache-ttl` and `-query-frontend.results-cache-ttl-for-out-of-order-time-window` options. These values can also be specified per tenant. Default values are unchanged (7 days and 10 minutes respectively). #4385
* [ENHANCEMENT] Ingester: added advanced configuration parameter `-blocks-storage.tsdb.wal-replay-concurrency` representing the maximum number of CPUs used during WAL replay. #4445
* [ENHANCEMENT] Ingester: added metrics `cortex_ingester_tsdb_open_duration_seconds_total` to measure the total time it takes to open all existing TSDBs. The time tracked by this metric also includes the TSDBs WAL replay duration. #4465
* [ENHANCEMENT] Store-gateway: use streaming implementation for LabelNames RPC. The batch size for streaming is controlled by `-blocks-storage.bucket-store.batch-series-size`. #4464
* [ENHANCEMENT] Memcached: Add support for TLS or mTLS connections to cache servers. #4535
* [ENHANCEMENT] Compactor: blocks index files are now validated for correctness for blocks uploaded via the TSDB block upload feature. #4503
* [ENHANCEMENT] Compactor: block chunks and segment files are now validated for correctness for blocks uploaded via the TSDB block upload feature. #4549
* [ENHANCEMENT] Ingester: added configuration options to configure the "postings for matchers" cache of each compacted block queried from ingesters: #4561
  * `-blocks-storage.tsdb.block-postings-for-matchers-cache-ttl`
  * `-blocks-storage.tsdb.block-postings-for-matchers-cache-size`
  * `-blocks-storage.tsdb.block-postings-for-matchers-cache-force`
* [ENHANCEMENT] Compactor: validation of blocks uploaded via the TSDB block upload feature is now configurable on a per tenant basis: #4585
  * `-compactor.block-upload-validation-enabled` has been added, `compactor_block_upload_validation_enabled` can be used to override per tenant
  * `-compactor.block-upload.block-validation-enabled` was the previous global flag and has been removed
* [ENHANCEMENT] TSDB Block Upload: block upload validation concurrency can now be limited with `-compactor.max-block-upload-validation-concurrency`. #4598
* [ENHANCEMENT] OTLP: Add support for converting OTel exponential histograms to Prometheus native histograms. The ingestion of native histograms must be enabled, please set `-ingester.native-histograms-ingestion-enabled` to `true`. #4063 #4639
* [ENHANCEMENT] Query-frontend: add metric `cortex_query_fetched_index_bytes_total` to measure TSDB index bytes fetched to execute a query. #4597
* [ENHANCEMENT] Query-frontend: add experimental limit to enforce a max query expression size in bytes via `-query-frontend.max-query-expression-size-bytes` or `max_query_expression_size_bytes`. #4604
* [ENHANCEMENT] Query-tee: improve message logged when comparing responses and one response contains a non-JSON payload. #4588
* [ENHANCEMENT] Distributor: add ability to set per-distributor limits via `distributor_limits` block in runtime configuration in addition to the existing configuration. #4619
* [ENHANCEMENT] Querier: reduce peak memory consumption for queries that touch a large number of chunks. #4625
* [ENHANCEMENT] Query-frontend: added experimental `-query-frontend.query-sharding-max-regexp-size-bytes` limit to query-frontend. When set to a value greater than 0, query-frontend disabled query sharding for any query with a regexp matcher longer than the configured limit. #4632
* [ENHANCEMENT] Store-gateway: include statistics from LabelValues and LabelNames calls in `cortex_bucket_store_series*` metrics. #4673
* [ENHANCEMENT] Query-frontend: improve readability of distributed tracing spans. #4656
* [ENHANCEMENT] Update Docker base images from `alpine:3.17.2` to `alpine:3.17.3`. #4685
* [ENHANCEMENT] Querier: improve performance when shuffle sharding is enabled and the shard size is large. #4711
* [ENHANCEMENT] Ingester: improve performance when Active Series Tracker is in use. #4717
* [ENHANCEMENT] Store-gateway: optionally select `-blocks-storage.bucket-store.series-selection-strategy`, which can limit the impact of large posting lists (when many series share the same label name and value). #4667 #4695 #4698
* [ENHANCEMENT] Querier: Cache the converted float histogram from chunk iterator, hence there is no need to lookup chunk every time to get the converted float histogram. #4684
* [ENHANCEMENT] Ruler: Improve rule upload performance when not enforcing per-tenant rule group limits. #4828
* [ENHANCEMENT] Improved memory limit on the in-memory cache used for regular expression matchers. #4751
* [BUGFIX] Querier: Streaming remote read will now continue to return multiple chunks per frame after the first frame. #4423
* [BUGFIX] Store-gateway: the values for `stage="processed"` for the metrics `cortex_bucket_store_series_data_touched` and  `cortex_bucket_store_series_data_size_touched_bytes` when using fine-grained chunks caching is now reporting the correct values of chunks held in memory. #4449
* [BUGFIX] Compactor: fixed reporting a compaction error when compactor is correctly shut down while populating blocks. #4580
* [BUGFIX] OTLP: Do not drop exemplars of the OTLP Monotonic Sum metric. #4063
* [BUGFIX] Packaging: flag `/etc/default/mimir` and `/etc/sysconfig/mimir` as config to prevent overwrite. #4587
* [BUGFIX] Query-frontend: don't retry queries which error inside PromQL. #4643
* [BUGFIX] Store-gateway & query-frontend: report more consistent statistics for fetched index bytes. #4671
* [BUGFIX] Native histograms: fix how IsFloatHistogram determines if mimirpb.Histogram is a float histogram. #4706
* [BUGFIX] Query-frontend: fix query sharding for native histograms. #4666
* [BUGFIX] Ring status page: fixed the owned tokens percentage value displayed. #4730
* [BUGFIX] Querier: fixed chunk iterator that can return sample with wrong timestamp. #4450
* [BUGFIX] Packaging: fix preremove script preventing upgrades. #4801
* [BUGFIX] Security: updates Go to version 1.20.4 to fix CVE-2023-24539, CVE-2023-24540, CVE-2023-29400. #4903

### Mixin

* [ENHANCEMENT] Queries: Display data touched per sec in bytes instead of number of items. #4492
* [ENHANCEMENT] `_config.job_names.<job>` values can now be arrays of regular expressions in addition to a single string. Strings are still supported and behave as before. #4543
* [ENHANCEMENT] Queries dashboard: remove mention to store-gateway "streaming enabled" in panels because store-gateway only support streaming series since Mimir 2.7. #4569
* [ENHANCEMENT] Ruler: Add panel description for Read QPS panel in Ruler dashboard to explain values when in remote ruler mode. #4675
* [BUGFIX] Ruler dashboard: show data for reads from ingesters. #4543
* [BUGFIX] Pod selector regex for deployments: change `(.*-mimir-)` to `(.*mimir-)`. #4603

### Jsonnet

* [CHANGE] Ruler: changed ruler deployment max surge from `0` to `50%`, and max unavailable from `1` to `0`. #4381
* [CHANGE] Memcached connections parameters `-blocks-storage.bucket-store.index-cache.memcached.max-idle-connections`, `-blocks-storage.bucket-store.chunks-cache.memcached.max-idle-connections` and `-blocks-storage.bucket-store.metadata-cache.memcached.max-idle-connections` settings are now configured based on `max-get-multi-concurrency` and `max-async-concurrency`. #4591
* [CHANGE] Add support to use external Redis as cache. Following are some changes in the jsonnet config: #4386 #4640
  * Renamed `memcached_*_enabled` config options to `cache_*_enabled`
  * Renamed `memcached_*_max_item_size_mb` config options to `cache_*_max_item_size_mb`
  * Added `cache_*_backend` config options
* [CHANGE] Store-gateway StatefulSets with disabled multi-zone deployment are also unregistered from the ring on shutdown. This eliminated resharding during rollouts, at the cost of extra effort during scaling down store-gateways. For more information see [Scaling down store-gateways](https://grafana.com/docs/mimir/v2.7.x/operators-guide/run-production-environment/scaling-out/#scaling-down-store-gateways). #4713
* [CHANGE] Removed `$._config.querier.replicas` and `$._config.queryFrontend.replicas`. If you need to customize the number of querier or query-frontend replicas, and autoscaling is disabled, please set an override as is done for other stateless components (e.g. distributors). #5130
* [ENHANCEMENT] Alertmanager: add `alertmanager_data_disk_size` and  `alertmanager_data_disk_class` configuration options, by default no storage class is set. #4389
* [ENHANCEMENT] Update `rollout-operator` to `v0.4.0`. #4524
* [ENHANCEMENT] Update memcached to `memcached:1.6.19-alpine`. #4581
* [ENHANCEMENT] Add support for mTLS connections to Memcached servers. #4553
* [ENHANCEMENT] Update the `memcached-exporter` to `v0.11.2`. #4570
* [ENHANCEMENT] Autoscaling: Add `autoscaling_query_frontend_memory_target_utilization`, `autoscaling_ruler_query_frontend_memory_target_utilization`, and `autoscaling_ruler_memory_target_utilization` configuration options, for controlling the corresponding autoscaler memory thresholds. Each has a default of 1, i.e. 100%. #4612
* [ENHANCEMENT] Distributor: add ability to set per-distributor limits via `distributor_instance_limits` using runtime configuration. #4627
* [BUGFIX] Add missing query sharding settings for user_24M and user_32M plans. #4374

### Mimirtool

* [ENHANCEMENT] Backfill: mimirtool will now sleep and retry if it receives a 429 response while trying to finish an upload due to validation concurrency limits. #4598
* [ENHANCEMENT] `gauge` panel type is supported now in `mimirtool analyze dashboard`. #4679
* [ENHANCEMENT] Set a `User-Agent` header on requests to Mimir or Prometheus servers. #4700

### Mimir Continuous Test

* [FEATURE] Allow continuous testing of native histograms as well by enabling the flag `-tests.write-read-series-test.histogram-samples-enabled`. The metrics exposed by the tool will now have a new label called `type` with possible values of `float`, `histogram_float_counter`, `histogram_float_gauge`, `histogram_int_counter`, `histogram_int_gauge`, the list of metrics impacted: #4457
  * `mimir_continuous_test_writes_total`
  * `mimir_continuous_test_writes_failed_total`
  * `mimir_continuous_test_queries_total`
  * `mimir_continuous_test_queries_failed_total`
  * `mimir_continuous_test_query_result_checks_total`
  * `mimir_continuous_test_query_result_checks_failed_total`
* [ENHANCEMENT] Added a new metric `mimir_continuous_test_build_info` that reports version information, similar to the existing `cortex_build_info` metric exposed by other Mimir components. #4712
* [ENHANCEMENT] Add coherency for the selected ranges and instants of test queries. #4704

### Query-tee

### Documentation

* [CHANGE] Clarify what deprecation means in the lifecycle of configuration parameters. #4499
* [CHANGE] Update compactor `split-groups` and `split-and-merge-shards` recommendation on component page. #4623
* [FEATURE] Add instructions about how to configure native histograms. #4527
* [ENHANCEMENT] Runbook for MimirCompactorHasNotSuccessfullyRunCompaction extended to include scenario where compaction has fallen behind. #4609
* [ENHANCEMENT] Add explanation for QPS values for reads in remote ruler mode and writes generally, to the Ruler dashboard page. #4629
* [ENHANCEMENT] Expand zone-aware replication page to cover single physical availability zone deployments. #4631
* [FEATURE] Add instructions to use puppet module. #4610
* [FEATURE] Add documentation on how deploy mixin with terraform. #4161

### Tools

* [ENHANCEMENT] tsdb-index: iteration over index is now faster when any equal matcher is supplied. #4515

## 2.7.3

### Grafana Mimir

* [BUGFIX] Security: updates Go to version 1.20.4 to fix CVE-2023-24539, CVE-2023-24540, CVE-2023-29400. #4905

## 2.7.2

### Grafana Mimir

* [BUGFIX] Security: updated Go version to 1.20.3 to fix CVE-2023-24538 #4795

## 2.7.1

**Note**: During the release process, version 2.7.0 was tagged too early, before completing the release checklist and production testing. Release 2.7.1 doesn't include any code changes since 2.7.0, but now has proper release notes, published documentation, and has been fully tested in our production environment.

### Grafana Mimir

* [CHANGE] Ingester: the configuration parameter `-ingester.ring.readiness-check-ring-health` has been deprecated and will be removed in Mimir 2.9. #4422
* [CHANGE] Ruler: changed default value of `-ruler.evaluation-delay-duration` option from 0 to 1m. #4250
* [CHANGE] Querier: Errors with status code `422` coming from the store-gateway are propagated and not converted to the consistency check error anymore. #4100
* [CHANGE] Store-gateway: When a query hits `max_fetched_chunks_per_query` and `max_fetched_series_per_query` limits, an error with the status code `422` is created and returned. #4056
* [CHANGE] Packaging: Migrate FPM packaging solution to NFPM. Rationalize packages dependencies and add package for all binaries. #3911
* [CHANGE] Store-gateway: Deprecate flag `-blocks-storage.bucket-store.chunks-cache.subrange-size` since there's no benefit to changing the default of `16000`. #4135
* [CHANGE] Experimental support for ephemeral storage introduced in Mimir 2.6.0 has been removed. Following options are no longer available: #4252
  * `-blocks-storage.ephemeral-tsdb.*`
  * `-distributor.ephemeral-series-enabled`
  * `-distributor.ephemeral-series-matchers`
  * `-ingester.max-ephemeral-series-per-user`
  * `-ingester.instance-limits.max-ephemeral-series`
Querying with using `{__mimir_storage__="ephemeral"}` selector no longer works. All label values with `ephemeral-` prefix in `reason` label of `cortex_discarded_samples_total` metric are no longer available. Following metrics have been removed:
  * `cortex_ingester_ephemeral_series`
  * `cortex_ingester_ephemeral_series_created_total`
  * `cortex_ingester_ephemeral_series_removed_total`
  * `cortex_ingester_ingested_ephemeral_samples_total`
  * `cortex_ingester_ingested_ephemeral_samples_failures_total`
  * `cortex_ingester_memory_ephemeral_users`
  * `cortex_ingester_queries_ephemeral_total`
  * `cortex_ingester_queried_ephemeral_samples`
  * `cortex_ingester_queried_ephemeral_series`
* [CHANGE] Store-gateway: use mmap-less index-header reader by default and remove mmap-based index header reader. The following flags have changed: #4280
   * `-blocks-storage.bucket-store.index-header.map-populate-enabled` has been removed
   * `-blocks-storage.bucket-store.index-header.stream-reader-enabled` has been removed
   * `-blocks-storage.bucket-store.index-header.stream-reader-max-idle-file-handles` has been renamed to `-blocks-storage.bucket-store.index-header.max-idle-file-handles`, and the corresponding configuration file option has been renamed from `stream_reader_max_idle_file_handles` to `max_idle_file_handles`
* [CHANGE] Store-gateway: the streaming store-gateway is now enabled by default. The new default setting for `-blocks-storage.bucket-store.batch-series-size` is `5000`. #4330
* [CHANGE] Compactor: the configuration parameter `-compactor.consistency-delay` has been deprecated and will be removed in Mimir 2.9. #4409
* [CHANGE] Store-gateway: the configuration parameter `-blocks-storage.bucket-store.consistency-delay` has been deprecated and will be removed in Mimir 2.9. #4409
* [FEATURE] Ruler: added `keep_firing_for` support to alerting rules. #4099
* [FEATURE] Distributor, ingester: ingestion of native histograms. The new per-tenant limit `-ingester.native-histograms-ingestion-enabled` controls whether native histograms are stored or ignored. #4159
* [FEATURE] Query-frontend: Introduce experimental `-query-frontend.query-sharding-target-series-per-shard` to allow query sharding to take into account cardinality of similar requests executed previously. This feature uses the same cache that's used for results caching. #4121 #4177 #4188 #4254
* [ENHANCEMENT] Go: update go to 1.20.1. #4266
* [ENHANCEMENT] Ingester: added `out_of_order_blocks_external_label_enabled` shipper option to label out-of-order blocks before shipping them to cloud storage. #4182 #4297
* [ENHANCEMENT] Ruler: introduced concurrency when loading per-tenant rules configuration. This improvement is expected to speed up the ruler start up time in a Mimir cluster with a large number of tenants. #4258
* [ENHANCEMENT] Compactor: Add `reason` label to `cortex_compactor_runs_failed_total`. The value can be `shutdown` or `error`. #4012
* [ENHANCEMENT] Store-gateway: enforce `max_fetched_series_per_query`. #4056
* [ENHANCEMENT] Query-frontend: Disambiguate logs for failed queries. #4067
* [ENHANCEMENT] Query-frontend: log caller user agent in query stats logs. #4093
* [ENHANCEMENT] Store-gateway: add `data_type` label with values on `cortex_bucket_store_partitioner_extended_ranges_total`, `cortex_bucket_store_partitioner_expanded_ranges_total`, `cortex_bucket_store_partitioner_requested_ranges_total`, `cortex_bucket_store_partitioner_expanded_bytes_total`, `cortex_bucket_store_partitioner_requested_bytes_total` for `postings`, `series`, and `chunks`. #4095
* [ENHANCEMENT] Store-gateway: Reduce memory allocation rate when loading TSDB chunks from Memcached. #4074
* [ENHANCEMENT] Query-frontend: track `cortex_frontend_query_response_codec_duration_seconds` and `cortex_frontend_query_response_codec_payload_bytes` metrics to measure the time taken and bytes read / written while encoding and decoding query result payloads. #4110
* [ENHANCEMENT] Alertmanager: expose additional upstream metrics `cortex_alertmanager_dispatcher_aggregation_groups`, `cortex_alertmanager_dispatcher_alert_processing_duration_seconds`. #4151
* [ENHANCEMENT] Querier and query-frontend: add experimental, more performant protobuf internal query result response format enabled with `-query-frontend.query-result-response-format=protobuf`. #4153
* [ENHANCEMENT] Store-gateway: use more efficient chunks fetching and caching. This should reduce CPU, memory utilization, and receive bandwidth of a store-gateway. Enable with `-blocks-storage.bucket-store.chunks-cache.fine-grained-chunks-caching-enabled=true`. #4163 #4174 #4227
* [ENHANCEMENT] Query-frontend: Wait for in-flight queries to finish before shutting down. #4073 #4170
* [ENHANCEMENT] Store-gateway: added `encode` and `other` stage to `cortex_bucket_store_series_request_stage_duration_seconds` metric. #4179
* [ENHANCEMENT] Ingester: log state of TSDB when shipping or forced compaction can't be done due to unexpected state of TSDB. #4211
* [ENHANCEMENT] Update Docker base images from `alpine:3.17.1` to `alpine:3.17.2`. #4240
* [ENHANCEMENT] Store-gateway: add a `stage` label to the metrics `cortex_bucket_store_series_data_fetched`, `cortex_bucket_store_series_data_size_fetched_bytes`, `cortex_bucket_store_series_data_touched`, `cortex_bucket_store_series_data_size_touched_bytes`. This label only applies to `data_type="chunks"`. For `fetched` metrics with `data_type="chunks"` the `stage` label has 2 values: `fetched` - the chunks or bytes that were fetched from the cache or the object store, `refetched` - the chunks or bytes that had to be refetched from the cache or the object store because their size was underestimated during the first fetch. For `touched` metrics with `data_type="chunks"` the `stage` label has 2 values: `processed` - the chunks or bytes that were read from the fetched chunks or bytes and were processed in memory, `returned` - the chunks or bytes that were selected from the processed bytes to satisfy the query. #4227 #4316
* [ENHANCEMENT] Compactor: improve the partial block check related to `compactor.partial-block-deletion-delay` to potentially issue less requests to object storage. #4246
* [ENHANCEMENT] Memcached: added `-*.memcached.min-idle-connections-headroom-percentage` support to configure the minimum number of idle connections to keep open as a percentage (0-100) of the number of recently used idle connections. This feature is disabled when set to a negative value (default), which means idle connections are kept open indefinitely. #4249
* [ENHANCEMENT] Querier and store-gateway: optimized regular expression label matchers with case insensitive alternate operator. #4340 #4357
* [ENHANCEMENT] Compactor: added the experimental flag `-compactor.block-upload.block-validation-enabled` with the default `true` to configure whether block validation occurs on backfilled blocks. #3411
* [ENHANCEMENT] Ingester: apply a jitter to the first TSDB head compaction interval configured via `-blocks-storage.tsdb.head-compaction-interval`. Subsequent checks will happen at the configured interval. This should help to spread the TSDB head compaction among different ingesters over the configured interval. #4364
* [ENHANCEMENT] Ingester: the maximum accepted value for `-blocks-storage.tsdb.head-compaction-interval` has been increased from 5m to 15m. #4364
* [BUGFIX] Store-gateway: return `Canceled` rather than `Aborted` or `Internal` error when the calling querier cancels a label names or values request, and return `Internal` if processing the request fails for another reason. #4061
* [BUGFIX] Querier: track canceled requests with status code `499` in the metrics instead of `503` or `422`. #4099
* [BUGFIX] Ingester: compact out-of-order data during `/ingester/flush` or when TSDB is idle. #4180
* [BUGFIX] Ingester: conversion of global limits `max-series-per-user`, `max-series-per-metric`, `max-metadata-per-user` and `max-metadata-per-metric` into corresponding local limits now takes into account the number of ingesters in each zone. #4238
* [BUGFIX] Ingester: track `cortex_ingester_memory_series` metric consistently with `cortex_ingester_memory_series_created_total` and `cortex_ingester_memory_series_removed_total`. #4312
* [BUGFIX] Querier: fixed a bug which was incorrectly matching series with regular expression label matchers with begin/end anchors in the middle of the regular expression. #4340

### Mixin

* [CHANGE] Move auto-scaling panel rows down beneath logical network path in Reads and Writes dashboards. #4049
* [CHANGE] Make distributor auto-scaling metric panels show desired number of replicas. #4218
* [CHANGE] Alerts: The alert `MimirMemcachedRequestErrors` has been renamed to `MimirCacheRequestErrors`. #4242
* [ENHANCEMENT] Alerts: Added `MimirAutoscalerKedaFailing` alert firing when a KEDA scaler is failing. #4045
* [ENHANCEMENT] Add auto-scaling panels to ruler dashboard. #4046
* [ENHANCEMENT] Add gateway auto-scaling panels to Reads and Writes dashboards. #4049 #4216
* [ENHANCEMENT] Dashboards: distinguish between label names and label values queries. #4065
* [ENHANCEMENT] Add query-frontend and ruler-query-frontend auto-scaling panels to Reads and Ruler dashboards. #4199
* [BUGFIX] Alerts: Fixed `MimirAutoscalerNotActive` to not fire if scaling metric does not exist, to avoid false positives on scaled objects with 0 min replicas. #4045
* [BUGFIX] Alerts: `MimirCompactorHasNotSuccessfullyRunCompaction` is no longer triggered by frequent compactor restarts. #4012
* [BUGFIX] Tenants dashboard: Correctly show the ruler-query-scheduler queue size. #4152

### Jsonnet

* [CHANGE] Create the `query-frontend-discovery` service only when Mimir is deployed in microservice mode without query-scheduler. #4353
* [CHANGE] Add results cache backend config to `ruler-query-frontend` configuration to allow cache reuse for cardinality-estimation based sharding. #4257
* [ENHANCEMENT] Add support for ruler auto-scaling. #4046
* [ENHANCEMENT] Add optional `weight` param to `newQuerierScaledObject` and `newRulerQuerierScaledObject` to allow running multiple querier deployments on different node types. #4141
* [ENHANCEMENT] Add support for query-frontend and ruler-query-frontend auto-scaling. #4199
* [BUGFIX] Shuffle sharding: when applying user class limits, honor the minimum shard size configured in `$._config.shuffle_sharding.*`. #4363

### Mimirtool

* [FEATURE] Added `keep_firing_for` support to rules configuration. #4099
* [ENHANCEMENT] Add `-tls-insecure-skip-verify` to rules, alertmanager and backfill commands. #4162

### Query-tee

* [CHANGE] Increase default value of `-backend.read-timeout` to 150s, to accommodate default querier and query frontend timeout of 120s. #4262
* [ENHANCEMENT] Log errors that occur while performing requests to compare two endpoints. #4262
* [ENHANCEMENT] When comparing two responses that both contain an error, only consider the comparison failed if the errors differ. Previously, if either response contained an error, the comparison always failed, even if both responses contained the same error. #4262
* [ENHANCEMENT] Include the value of the `X-Scope-OrgID` header when logging a comparison failure. #4262
* [BUGFIX] Parameters (expression, time range etc.) for a query request where the parameters are in the HTTP request body rather than in the URL are now logged correctly when responses differ. #4265

### Documentation

* [ENHANCEMENT] Add guide on alternative migration method for Thanos to Mimir #3554
* [ENHANCEMENT] Restore "Migrate from Cortex" for Jsonnet. #3929
* [ENHANCEMENT] Document migration from microservices to read-write deployment mode. #3951
* [ENHANCEMENT] Do not error when there is nothing to commit as part of a publish #4058
* [ENHANCEMENT] Explain how to run Mimir locally using docker-compose #4079
* [ENHANCEMENT] Docs: use long flag names in runbook commands. #4088
* [ENHANCEMENT] Clarify how ingester replication happens. #4101
* [ENHANCEMENT] Improvements to the Get Started guide. #4315
* [BUGFIX] Added indentation to Azure and SWIFT backend definition. #4263

### Tools

* [ENHANCEMENT] Adapt tsdb-print-chunk for native histograms. #4186
* [ENHANCEMENT] Adapt tsdb-index-health for blocks containing native histograms. #4186
* [ENHANCEMENT] Adapt tsdb-chunks tool to handle native histograms. #4186

## 2.6.2

* [BUGFIX] Security: updates Go to version 1.20.4 to fix CVE-2023-24539, CVE-2023-24540, CVE-2023-29400. #4903

## 2.6.1

### Grafana Mimir

* [BUGFIX] Security: updates Go to version 1.20.3 to fix CVE-2023-24538 #4798

## 2.6.0

### Grafana Mimir

* [CHANGE] Querier: Introduce `-querier.max-partial-query-length` to limit the time range for partial queries at the querier level and deprecate `-store.max-query-length`. #3825 #4017
* [CHANGE] Store-gateway: Remove experimental `-blocks-storage.bucket-store.max-concurrent-reject-over-limit` flag. #3706
* [CHANGE] Ingester: If shipping is enabled block retention will now be relative to the upload time to cloud storage. If shipping is disabled block retention will be relative to the creation time of the block instead of the mintime of the last block created. #3816
* [CHANGE] Query-frontend: Deprecated CLI flag `-query-frontend.align-querier-with-step` has been removed. #3982
* [CHANGE] Alertmanager: added default configuration for `-alertmanager.configs.fallback`. Allows tenants to send alerts without first uploading an Alertmanager configuration. #3541
* [FEATURE] Store-gateway: streaming of series. The store-gateway can now stream results back to the querier instead of buffering them. This is expected to greatly reduce peak memory consumption while keeping latency the same. You can enable this feature by setting `-blocks-storage.bucket-store.batch-series-size` to a value in the high thousands (5000-10000). This is still an experimental feature and is subject to a changing API and instability. #3540 #3546 #3587 #3606 #3611 #3620 #3645 #3355 #3697 #3666 #3687 #3728 #3739 #3751 #3779 #3839
* [FEATURE] Alertmanager: Added support for the Webex receiver. #3758
* [FEATURE] Limits: Added the `-validation.separate-metrics-group-label` flag. This allows further separation of the `cortex_discarded_samples_total` metric by an additional `group` label - which is configured by this flag to be the value of a specific label on an incoming timeseries. Active groups are tracked and inactive groups are cleaned up on a defined interval. The maximum number of groups tracked is controlled by the `-max-separate-metrics-groups-per-user` flag. #3439
* [FEATURE] Overrides-exporter: Added experimental ring support to overrides-exporter via `-overrides-exporter.ring.enabled`. When enabled, the ring is used to establish a leader replica for the export of limit override metrics. #3908 #3953
* [FEATURE] Ephemeral storage (experimental): Mimir can now accept samples into "ephemeral storage". Such samples are available for querying for a short amount of time (`-blocks-storage.ephemeral-tsdb.retention-period`, defaults to 10 minutes), and then removed from memory. To use ephemeral storage, distributor must be configured with `-distributor.ephemeral-series-enabled` option. Series matching `-distributor.ephemeral-series-matchers` will be marked for storing into ephemeral storage in ingesters. Each tenant needs to have ephemeral storage enabled by using `-ingester.max-ephemeral-series-per-user` limit, which defaults to 0 (no ephemeral storage). Ingesters have new `-ingester.instance-limits.max-ephemeral-series` limit for total number of series in ephemeral storage across all tenants. If ingestion of samples into ephemeral storage fails, `cortex_discarded_samples_total` metric will use values prefixed with `ephemeral-` for `reason` label. Querying of ephemeral storage is possible by using `{__mimir_storage__="ephemeral"}` as metric selector. Following new metrics related to ephemeral storage are introduced: #3897 #3922 #3961 #3997 #4004
  * `cortex_ingester_ephemeral_series`
  * `cortex_ingester_ephemeral_series_created_total`
  * `cortex_ingester_ephemeral_series_removed_total`
  * `cortex_ingester_ingested_ephemeral_samples_total`
  * `cortex_ingester_ingested_ephemeral_samples_failures_total`
  * `cortex_ingester_memory_ephemeral_users`
  * `cortex_ingester_queries_ephemeral_total`
  * `cortex_ingester_queried_ephemeral_samples`
  * `cortex_ingester_queried_ephemeral_series`
* [ENHANCEMENT] Added new metric `thanos_shipper_last_successful_upload_time`: Unix timestamp (in seconds) of the last successful TSDB block uploaded to the bucket. #3627
* [ENHANCEMENT] Ruler: Added `-ruler.alertmanager-client.tls-enabled` configuration for alertmanager client. #3432 #3597
* [ENHANCEMENT] Activity tracker logs now have `component=activity-tracker` label. #3556
* [ENHANCEMENT] Distributor: remove labels with empty values #2439
* [ENHANCEMENT] Query-frontend: track query HTTP requests in the Activity Tracker. #3561
* [ENHANCEMENT] Store-gateway: Add experimental alternate implementation of index-header reader that does not use memory mapped files. The index-header reader is expected to improve stability of the store-gateway. You can enable this implementation with the flag `-blocks-storage.bucket-store.index-header.stream-reader-enabled`. #3639 #3691 #3703 #3742 #3785 #3787 #3797
* [ENHANCEMENT] Query-scheduler: add `cortex_query_scheduler_cancelled_requests_total` metric to track the number of requests that are already cancelled when dequeued. #3696
* [ENHANCEMENT] Store-gateway: add `cortex_bucket_store_partitioner_extended_ranges_total` metric to keep track of the ranges that the partitioner decided to overextend and merge in order to save API call to the object storage. #3769
* [ENHANCEMENT] Compactor: Auto-forget unhealthy compactors after ten failed ring heartbeats. #3771
* [ENHANCEMENT] Ruler: change default value of `-ruler.for-grace-period` from `10m` to `2m` and update help text. The new default value reflects how we operate Mimir at Grafana Labs. #3817
* [ENHANCEMENT] Ingester: Added experimental flags to force usage of _postings for matchers cache_. These flags will be removed in the future and it's not recommended to change them. #3823
  * `-blocks-storage.tsdb.head-postings-for-matchers-cache-ttl`
  * `-blocks-storage.tsdb.head-postings-for-matchers-cache-size`
  * `-blocks-storage.tsdb.head-postings-for-matchers-cache-force`
* [ENHANCEMENT] Ingester: Improved series selection performance when some of the matchers do not match any series. #3827
* [ENHANCEMENT] Alertmanager: Add new additional template function `tenantID` returning id of the tenant owning the alert. #3758
* [ENHANCEMENT] Alertmanager: Add additional template function `grafanaExploreURL` returning URL to grafana explore with range query. #3849
* [ENHANCEMENT] Reduce overhead of debug logging when filtered out. #3875
* [ENHANCEMENT] Update Docker base images from `alpine:3.16.2` to `alpine:3.17.1`. #3898
* [ENHANCEMENT] Ingester: Add new `/ingester/tsdb_metrics` endpoint to return tenant-specific TSDB metrics. #3923
* [ENHANCEMENT] Query-frontend: CLI flag `-query-frontend.max-total-query-length` and its associated YAML configuration is now stable. #3882
* [ENHANCEMENT] Ruler: rule groups now support optional and experimental `align_evaluation_time_on_interval` field, which causes all evaluations to happen on interval-aligned timestamp. #4013
* [ENHANCEMENT] Query-scheduler: ring-based service discovery is now stable. #4028
* [ENHANCEMENT] Store-gateway: improved performance of prefix matching on the labels. #4055 #4080
* [BUGFIX] Log the names of services that are not yet running rather than `unsupported value type` when calling `/ready` and some services are not running. #3625
* [BUGFIX] Alertmanager: Fix template spurious deletion with relative data dir. #3604
* [BUGFIX] Security: update prometheus/exporter-toolkit for CVE-2022-46146. #3675
* [BUGFIX] Security: update golang.org/x/net for CVE-2022-41717. #3755
* [BUGFIX] Debian package: Fix post-install, environment file path and user creation. #3720
* [BUGFIX] memberlist: Fix panic during Mimir startup when Mimir receives gossip message before it's ready. #3746
* [BUGFIX] Store-gateway: fix `cortex_bucket_store_partitioner_requested_bytes_total` metric to not double count overlapping ranges. #3769
* [BUGFIX] Update `github.com/thanos-io/objstore` to address issue with Multipart PUT on s3-compatible Object Storage. #3802 #3821
* [BUGFIX] Distributor, Query-scheduler: Make sure ring metrics include a `cortex_` prefix as expected by dashboards. #3809
* [BUGFIX] Querier: canceled requests are no longer reported as "consistency check" failures. #3837 #3927
* [BUGFIX] Distributor: don't panic when `metric_relabel_configs` in overrides contains null element. #3868
* [BUGFIX] Distributor: don't panic when OTLP histograms don't have any buckets. #3853
* [BUGFIX] Ingester, Compactor: fix panic that can occur when compaction fails. #3955
* [BUGFIX] Store-gateway: return `Canceled` rather than `Aborted` error when the calling querier cancels the request. #4007

### Mixin

* [ENHANCEMENT] Alerts: Added `MimirIngesterInstanceHasNoTenants` alert that fires when an ingester replica is not receiving write requests for any tenant. #3681
* [ENHANCEMENT] Alerts: Extended `MimirAllocatingTooMuchMemory` to check read-write deployment containers. #3710
* [ENHANCEMENT] Alerts: Added `MimirAlertmanagerInstanceHasNoTenants` alert that fires when an alertmanager instance ows no tenants. #3826
* [ENHANCEMENT] Alerts: Added `MimirRulerInstanceHasNoRuleGroups` alert that fires when a ruler replica is not assigned any rule group to evaluate. #3723
* [ENHANCEMENT] Support for baremetal deployment for alerts and scaling recording rules. #3719
* [ENHANCEMENT] Dashboards: querier autoscaling now supports multiple scaled objects (configurable via `$._config.autoscale.querier.hpa_name`). #3962
* [BUGFIX] Alerts: Fixed `MimirIngesterRestarts` alert when Mimir is deployed in read-write mode. #3716
* [BUGFIX] Alerts: Fixed `MimirIngesterHasNotShippedBlocks` and `MimirIngesterHasNotShippedBlocksSinceStart` alerts for when Mimir is deployed in read-write or monolithic modes and updated them to use new `thanos_shipper_last_successful_upload_time` metric. #3627
* [BUGFIX] Alerts: Fixed `MimirMemoryMapAreasTooHigh` alert when Mimir is deployed in read-write mode. #3626
* [BUGFIX] Alerts: Fixed `MimirCompactorSkippedBlocksWithOutOfOrderChunks` matching on non-existent label. #3628
* [BUGFIX] Dashboards: Fix `Rollout Progress` dashboard incorrectly using Gateway metrics when Gateway was not enabled. #3709
* [BUGFIX] Tenants dashboard: Make it compatible with all deployment types. #3754
* [BUGFIX] Alerts: Fixed `MimirCompactorHasNotUploadedBlocks` to not fire if compactor has nothing to do. #3793
* [BUGFIX] Alerts: Fixed `MimirAutoscalerNotActive` to not fire if scaling metric is 0, to avoid false positives on scaled objects with 0 min replicas. #3999

### Jsonnet

* [CHANGE] Replaced the deprecated `policy/v1beta1` with `policy/v1` when configuring a PodDisruptionBudget for read-write deployment mode. #3811
* [CHANGE] Removed `-server.http-write-timeout` default option value from querier and query-frontend, as it defaults to a higher value in the code now, and cannot be lower than `-querier.timeout`. #3836
* [CHANGE] Replaced `-store.max-query-length` with `-query-frontend.max-total-query-length` in the query-frontend config. #3879
* [CHANGE] Changed default `mimir_backend_data_disk_size` from `100Gi` to `250Gi`. #3894
* [ENHANCEMENT] Update `rollout-operator` to `v0.2.0`. #3624
* [ENHANCEMENT] Add `user_24M` and `user_32M` classes to operations config. #3367
* [ENHANCEMENT] Update memcached image from `memcached:1.6.16-alpine` to `memcached:1.6.17-alpine`. #3914
* [ENHANCEMENT] Allow configuring the ring for overrides-exporter. #3995
* [BUGFIX] Apply ingesters and store-gateways per-zone CLI flags overrides to read-write deployment mode too. #3766
* [BUGFIX] Apply overrides-exporter CLI flags to mimir-backend when running Mimir in read-write deployment mode. #3790
* [BUGFIX] Fixed `mimir-write` and `mimir-read` Kubernetes service to correctly balance requests among pods. #3855 #3864 #3906
* [BUGFIX] Fixed `ruler-query-frontend` and `mimir-read` gRPC server configuration to force clients to periodically re-resolve the backend addresses. #3862
* [BUGFIX] Fixed `mimir-read` CLI flags to ensure query-frontend configuration takes precedence over querier configuration. #3877

### Mimirtool

* [ENHANCEMENT] Update `mimirtool config convert` to work with Mimir 2.4, 2.5, 2.6 changes. #3952
* [ENHANCEMENT] Mimirtool is now available to install through Homebrew with `brew install mimirtool`. #3776
* [ENHANCEMENT] Added `--concurrency` to `mimirtool rules sync` command. #3996
* [BUGFIX] Fix summary output from `mimirtool rules sync` to display correct number of groups created and updated. #3918

### Documentation

* [BUGFIX] Querier: Remove assertion that the `-querier.max-concurrent` flag must also be set for the query-frontend. #3678
* [ENHANCEMENT] Update migration from cortex documentation. #3662
* [ENHANCEMENT] Query-scheduler: documented how to migrate from DNS-based to ring-based service discovery. #4028

### Tools

## 2.5.0

### Grafana Mimir

* [CHANGE] Flag `-azure.msi-resource` is now ignored, and will be removed in Mimir 2.7. This setting is now made automatically by Azure. #2682
* [CHANGE] Experimental flag `-blocks-storage.tsdb.out-of-order-capacity-min` has been removed. #3261
* [CHANGE] Distributor: Wrap errors from pushing to ingesters with useful context, for example clarifying timeouts. #3307
* [CHANGE] The default value of `-server.http-write-timeout` has changed from 30s to 2m. #3346
* [CHANGE] Reduce period of health checks in connection pools for querier->store-gateway, ruler->ruler, and alertmanager->alertmanager clients to 10s. This reduces the time to fail a gRPC call when the remote stops responding. #3168
* [CHANGE] Hide TSDB block ranges period config from doc and mark it experimental. #3518
* [FEATURE] Alertmanager: added Discord support. #3309
* [ENHANCEMENT] Added `-server.tls-min-version` and `-server.tls-cipher-suites` flags to configure cipher suites and min TLS version supported by HTTP and gRPC servers. #2898
* [ENHANCEMENT] Distributor: Add age filter to forwarding functionality, to not forward samples which are older than defined duration. If such samples are not ingested, `cortex_discarded_samples_total{reason="forwarded-sample-too-old"}` is increased. #3049 #3113
* [ENHANCEMENT] Store-gateway: Reduce memory allocation when generating ids in index cache. #3179
* [ENHANCEMENT] Query-frontend: truncate queries based on the configured creation grace period (`--validation.create-grace-period`) to avoid querying too far into the future. #3172
* [ENHANCEMENT] Ingester: Reduce activity tracker memory allocation. #3203
* [ENHANCEMENT] Query-frontend: Log more detailed information in the case of a failed query. #3190
* [ENHANCEMENT] Added `-usage-stats.installation-mode` configuration to track the installation mode via the anonymous usage statistics. #3244
* [ENHANCEMENT] Compactor: Add new `cortex_compactor_block_max_time_delta_seconds` histogram for detecting if compaction of blocks is lagging behind. #3240 #3429
* [ENHANCEMENT] Ingester: reduced the memory footprint of active series custom trackers. #2568
* [ENHANCEMENT] Distributor: Include `X-Scope-OrgId` header in requests forwarded to configured forwarding endpoint. #3283 #3385
* [ENHANCEMENT] Alertmanager: reduced memory utilization in Mimir clusters with a large number of tenants. #3309
* [ENHANCEMENT] Add experimental flag `-shutdown-delay` to allow components to wait after receiving SIGTERM and before stopping. In this time the component returns 503 from /ready endpoint. #3298
* [ENHANCEMENT] Go: update to go 1.19.3. #3371
* [ENHANCEMENT] Alerts: added `RulerRemoteEvaluationFailing` alert, firing when communication between ruler and frontend fails in remote operational mode. #3177 #3389
* [ENHANCEMENT] Clarify which S3 signature versions are supported in the error "unsupported signature version". #3376
* [ENHANCEMENT] Store-gateway: improved index header reading performance. #3393 #3397 #3436
* [ENHANCEMENT] Store-gateway: improved performance of series matching. #3391
* [ENHANCEMENT] Move the validation of incoming series before the distributor's forwarding functionality, so that we don't forward invalid series. #3386 #3458
* [ENHANCEMENT] S3 bucket configuration now validates that the endpoint does not have the bucket name prefix. #3414
* [ENHANCEMENT] Query-frontend: added "fetched index bytes" to query statistics, so that the statistics contain the total bytes read by store-gateways from TSDB block indexes. #3206
* [ENHANCEMENT] Distributor: push wrapper should only receive unforwarded samples. #2980
* [ENHANCEMENT] Added `/api/v1/status/config` and `/api/v1/status/flags` APIs to maintain compatibility with prometheus. #3596 #3983
* [BUGFIX] Flusher: Add `Overrides` as a dependency to prevent panics when starting with `-target=flusher`. #3151
* [BUGFIX] Updated `golang.org/x/text` dependency to fix CVE-2022-32149. #3285
* [BUGFIX] Query-frontend: properly close gRPC streams to the query-scheduler to stop memory and goroutines leak. #3302
* [BUGFIX] Ruler: persist evaluation delay configured in the rulegroup. #3392
* [BUGFIX] Ring status pages: show 100% ownership as "100%", not "1e+02%". #3435
* [BUGFIX] Fix panics in OTLP ingest path when parse errors exist. #3538

### Mixin

* [CHANGE] Alerts: Change `MimirSchedulerQueriesStuck` `for` time to 7 minutes to account for the time it takes for HPA to scale up. #3223
* [CHANGE] Dashboards: Removed the `Querier > Stages` panel from the `Mimir / Queries` dashboard. #3311
* [CHANGE] Configuration: The format of the `autoscaling` section of the configuration has changed to support more components. #3378
  * Instead of specific config variables for each component, they are listed in a dictionary. For example, `autoscaling.querier_enabled` becomes `autoscaling.querier.enabled`.
* [FEATURE] Dashboards: Added "Mimir / Overview resources" dashboard, providing an high level view over a Mimir cluster resources utilization. #3481
* [FEATURE] Dashboards: Added "Mimir / Overview networking" dashboard, providing an high level view over a Mimir cluster network bandwidth, inflight requests and TCP connections. #3487
* [FEATURE] Compile baremetal mixin along k8s mixin. #3162 #3514
* [ENHANCEMENT] Alerts: Add MimirRingMembersMismatch firing when a component does not have the expected number of running jobs. #2404
* [ENHANCEMENT] Dashboards: Add optional row about the Distributor's metric forwarding feature to the `Mimir / Writes` dashboard. #3182 #3394 #3394 #3461
* [ENHANCEMENT] Dashboards: Remove the "Instance Mapper" row from the "Alertmanager Resources Dashboard". This is a Grafana Cloud specific service and not relevant for external users. #3152
* [ENHANCEMENT] Dashboards: Add "remote read", "metadata", and "exemplar" queries to "Mimir / Overview" dashboard. #3245
* [ENHANCEMENT] Dashboards: Use non-red colors for non-error series in the "Mimir / Overview" dashboard. #3246
* [ENHANCEMENT] Dashboards: Add support to multi-zone deployments for the experimental read-write deployment mode. #3256
* [ENHANCEMENT] Dashboards: If enabled, add new row to the `Mimir / Writes` for distributor autoscaling metrics. #3378
* [ENHANCEMENT] Dashboards: Add read path insights row to the "Mimir / Tenants" dashboard. #3326
* [ENHANCEMENT] Alerts: Add runbook urls for alerts. #3452
* [ENHANCEMENT] Configuration: Make it possible to configure namespace label, job label, and job prefix. #3482
* [ENHANCEMENT] Dashboards: improved resources and networking dashboards to work with read-write deployment mode too. #3497 #3504 #3519 #3531
* [ENHANCEMENT] Alerts: Added "MimirDistributorForwardingErrorRate" alert, which fires on high error rates in the distributor’s forwarding feature. #3200
* [ENHANCEMENT] Improve phrasing in Overview dashboard. #3488
* [BUGFIX] Dashboards: Fix legend showing `persistentvolumeclaim` when using `deployment_type=baremetal` for `Disk space utilization` panels. #3173 #3184
* [BUGFIX] Alerts: Fixed `MimirGossipMembersMismatch` alert when Mimir is deployed in read-write mode. #3489
* [BUGFIX] Dashboards: Remove "Inflight requests" from object store panels because the panel is not tracking the inflight requests to object storage. #3521

### Jsonnet

* [CHANGE] Replaced the deprecated `policy/v1beta1` with `policy/v1` when configuring a PodDisruptionBudget. #3284
* [CHANGE] [Common storage configuration](https://grafana.com/docs/mimir/v2.3.x/operators-guide/configure/configure-object-storage-backend/#common-configuration) is now used to configure object storage in all components. This is a breaking change in terms of Jsonnet manifests and also a CLI flag update for components that use object storage, so it will require a rollout of those components. The changes include: #3257
  * `blocks_storage_backend` was renamed to `storage_backend` and is now used as the common storage backend for all components.
    * So were the related `blocks_storage_azure_account_(name|key)` and `blocks_storage_s3_endpoint` configurations.
  * `storage_s3_endpoint` is now rendered by default using the `aws_region` configuration instead of a hardcoded `us-east-1`.
  * `ruler_client_type` and `alertmanager_client_type` were renamed to `ruler_storage_backend` and `alertmanager_storage_backend` respectively, and their corresponding CLI flags won't be rendered unless explicitly set to a value different from the one in `storage_backend` (like `local`).
  * `alertmanager_s3_bucket_name`, `alertmanager_gcs_bucket_name` and `alertmanager_azure_container_name` have been removed, and replaced by a single `alertmanager_storage_bucket_name` configuration used for all object storages.
  * `genericBlocksStorageConfig` configuration object was removed, and so any extensions to it will be now ignored. Use `blockStorageConfig` instead.
  * `rulerClientConfig` and `alertmanagerStorageClientConfig` configuration objects were renamed to `rulerStorageConfig` and `alertmanagerStorageConfig` respectively, and so any extensions to their previous names will be now ignored. Use the new names instead.
  * The CLI flags `*.s3.region` are no longer rendered as they are optional and the region can be inferred by Mimir by performing an initial API call to the endpoint.
  * The migration to this change should usually consist of:
    * Renaming `blocks_storage_backend` key to `storage_backend`.
    * For Azure/S3:
      * Renaming `blocks_storage_(azure|s3)_*` configurations to `storage_(azure|s3)_*`.
      * If `ruler_storage_(azure|s3)_*` and `alertmanager_storage_(azure|s3)_*` keys were different from the `block_storage_*` ones, they should be now provided using CLI flags, see [configuration reference](https://grafana.com/docs/mimir/v2.3.x/operators-guide/configure/reference-configuration-parameters/) for more details.
    * Removing `ruler_client_type` and `alertmanager_client_type` if their value match the `storage_backend`, or renaming them to their new names otherwise.
    * Reviewing any possible extensions to `genericBlocksStorageConfig`, `rulerClientConfig` and `alertmanagerStorageClientConfig` and moving them to the corresponding new options.
    * Renaming the alertmanager's bucket name configuration from provider-specific to the new `alertmanager_storage_bucket_name` key.
* [CHANGE] The `overrides-exporter.libsonnet` file is now always imported. The overrides-exporter can be enabled in jsonnet setting the following: #3379
  ```jsonnet
  {
    _config+:: {
      overrides_exporter_enabled: true,
    }
  }
  ```
* [FEATURE] Added support for experimental read-write deployment mode. Enabling the read-write deployment mode on a existing Mimir cluster is a destructive operation, because the cluster will be re-created. If you're creating a new Mimir cluster, you can deploy it in read-write mode adding the following configuration: #3379 #3475 #3405
  ```jsonnet
  {
    _config+:: {
      deployment_mode: 'read-write',

      // See operations/mimir/read-write-deployment.libsonnet for more configuration options.
      mimir_write_replicas: 3,
      mimir_read_replicas: 2,
      mimir_backend_replicas: 3,
    }
  }
  ```
* [ENHANCEMENT] Add autoscaling support to the `mimir-read` component when running the read-write-deployment model. #3419
* [ENHANCEMENT] Added `$._config.usageStatsConfig` to track the installation mode via the anonymous usage statistics. #3294
* [ENHANCEMENT] The query-tee node port (`$._config.query_tee_node_port`) is now optional. #3272
* [ENHANCEMENT] Add support for autoscaling distributors. #3378
* [ENHANCEMENT] Make auto-scaling logic ensure integer KEDA thresholds. #3512
* [BUGFIX] Fixed query-scheduler ring configuration for dedicated ruler's queries and query-frontends. #3237 #3239
* [BUGFIX] Jsonnet: Fix auto-scaling so that ruler-querier CPU threshold is a string-encoded integer millicores value. #3520

### Mimirtool

* [FEATURE] Added `mimirtool alertmanager verify` command to validate configuration without uploading. #3440
* [ENHANCEMENT] Added `mimirtool rules delete-namespace` command to delete all of the rule groups in a namespace including the namespace itself. #3136
* [ENHANCEMENT] Refactor `mimirtool analyze prometheus`: add concurrency and resiliency #3349
  * Add `--concurrency` flag. Default: number of logical CPUs
* [BUGFIX] `--log.level=debug` now correctly prints the response from the remote endpoint when a request fails. #3180

### Documentation

* [ENHANCEMENT] Documented how to configure HA deduplication using Consul in a Mimir Helm deployment. #2972
* [ENHANCEMENT] Improve `MimirQuerierAutoscalerNotActive` runbook. #3186
* [ENHANCEMENT] Improve `MimirSchedulerQueriesStuck` runbook to reflect debug steps with querier auto-scaling enabled. #3223
* [ENHANCEMENT] Use imperative for docs titles. #3178 #3332 #3343
* [ENHANCEMENT] Docs: mention gRPC compression in "Production tips". #3201
* [ENHANCEMENT] Update ADOPTERS.md. #3224 #3225
* [ENHANCEMENT] Add a note for jsonnet deploying. #3213
* [ENHANCEMENT] out-of-order runbook update with use case. #3253
* [ENHANCEMENT] Fixed TSDB retention mentioned in the "Recover source blocks from ingesters" runbook. #3280
* [ENHANCEMENT] Run Grafana Mimir in production using the Helm chart. #3072
* [ENHANCEMENT] Use common configuration in the tutorial. #3282
* [ENHANCEMENT] Updated detailed steps for migrating blocks from Thanos to Mimir. #3290
* [ENHANCEMENT] Add scheme to DNS service discovery docs. #3450
* [BUGFIX] Remove reference to file that no longer exists in contributing guide. #3404
* [BUGFIX] Fix some minor typos in the contributing guide and on the runbooks page. #3418
* [BUGFIX] Fix small typos in API reference. #3526
* [BUGFIX] Fixed TSDB retention mentioned in the "Recover source blocks from ingesters" runbook. #3278
* [BUGFIX] Fixed configuration example in the "Configuring the Grafana Mimir query-frontend to work with Prometheus" guide. #3374

### Tools

* [FEATURE] Add `copyblocks` tool, to copy Mimir blocks between two GCS buckets. #3264
* [ENHANCEMENT] copyblocks: copy no-compact global markers and optimize min time filter check. #3268
* [ENHANCEMENT] Mimir rules GitHub action: Added the ability to change default value of `label` when running `prepare` command. #3236
* [BUGFIX] Mimir rules Github action: Fix single line output. #3421

## 2.4.0

### Grafana Mimir

* [CHANGE] Distributor: change the default value of `-distributor.remote-timeout` to `2s` from `20s` and `-distributor.forwarding.request-timeout` to `2s` from `10s` to improve distributor resource usage when ingesters crash. #2728 #2912
* [CHANGE] Anonymous usage statistics tracking: added the `-ingester.ring.store` value. #2981
* [CHANGE] Series metadata `HELP` that is longer than `-validation.max-metadata-length` is now truncated silently, instead of being dropped with a 400 status code. #2993
* [CHANGE] Ingester: changed default setting for `-ingester.ring.readiness-check-ring-health` from `true` to `false`. #2953
* [CHANGE] Anonymous usage statistics tracking has been enabled by default, to help Mimir maintainers make better decisions to support the open source community. #2939 #3034
* [CHANGE] Anonymous usage statistics tracking: added the minimum and maximum value of `-ingester.out-of-order-time-window`. #2940
* [CHANGE] The default hash ring heartbeat period for distributors, ingesters, rulers and compactors has been increased from `5s` to `15s`. Now the default heartbeat period for all Mimir hash rings is `15s`. #3033
* [CHANGE] Reduce the default TSDB head compaction concurrency (`-blocks-storage.tsdb.head-compaction-concurrency`) from 5 to 1, in order to reduce CPU spikes. #3093
* [CHANGE] Ruler: the ruler's [remote evaluation mode](https://grafana.com/docs/mimir/latest/operators-guide/architecture/components/ruler/#remote) (`-ruler.query-frontend.address`) is now stable. #3109
* [CHANGE] Limits: removed the deprecated YAML configuration option `active_series_custom_trackers_config`. Please use `active_series_custom_trackers` instead. #3110
* [CHANGE] Ingester: removed the deprecated configuration option `-ingester.ring.join-after`. #3111
* [CHANGE] Querier: removed the deprecated configuration option `-querier.shuffle-sharding-ingesters-lookback-period`. The value of `-querier.query-ingesters-within` is now used internally for shuffle sharding lookback, while you can use `-querier.shuffle-sharding-ingesters-enabled` to enable or disable shuffle sharding on the read path. #3111
* [CHANGE] Memberlist: cluster label verification feature (`-memberlist.cluster-label` and `-memberlist.cluster-label-verification-disabled`) is now marked as stable. #3108
* [CHANGE] Distributor: only single per-tenant forwarding endpoint can be configured now. Support for per-rule endpoint has been removed. #3095
* [FEATURE] Query-scheduler: added an experimental ring-based service discovery support for the query-scheduler. Refer to [query-scheduler configuration](https://grafana.com/docs/mimir/next/operators-guide/architecture/components/query-scheduler/#configuration) for more information. #2957
* [FEATURE] Introduced the experimental endpoint `/api/v1/user_limits` exposed by all components that load runtime configuration. This endpoint exposes realtime limits for the authenticated tenant, in JSON format. #2864 #3017
* [FEATURE] Query-scheduler: added the experimental configuration option `-query-scheduler.max-used-instances` to restrict the number of query-schedulers effectively used regardless how many replicas are running. This feature can be useful when using the experimental read-write deployment mode. #3005
* [ENHANCEMENT] Go: updated to go 1.19.2. #2637 #3127 #3129
* [ENHANCEMENT] Runtime config: don't unmarshal runtime configuration files if they haven't changed. This can save a bit of CPU and memory on every component using runtime config. #2954
* [ENHANCEMENT] Query-frontend: Add `cortex_frontend_query_result_cache_skipped_total` and `cortex_frontend_query_result_cache_attempted_total` metrics to track the reason why query results are not cached. #2855
* [ENHANCEMENT] Distributor: pool more connections per host when forwarding request. Mark requests as idempotent so they can be retried under some conditions. #2968
* [ENHANCEMENT] Distributor: failure to send request to forwarding target now also increments `cortex_distributor_forward_errors_total`, with `status_code="failed"`. #2968
* [ENHANCEMENT] Distributor: added support forwarding push requests via gRPC, using `httpgrpc` messages from weaveworks/common library. #2996
* [ENHANCEMENT] Query-frontend / Querier: increase internal backoff period used to retry connections to query-frontend / query-scheduler. #3011
* [ENHANCEMENT] Querier: do not log "error processing requests from scheduler" when the query-scheduler is shutting down. #3012
* [ENHANCEMENT] Query-frontend: query sharding process is now time-bounded and it is cancelled if the request is aborted. #3028
* [ENHANCEMENT] Query-frontend: improved Prometheus response JSON encoding performance. #2450
* [ENHANCEMENT] TLS: added configuration parameters to configure the client's TLS cipher suites and minimum version. The following new CLI flags have been added: #3070
  * `-alertmanager.alertmanager-client.tls-cipher-suites`
  * `-alertmanager.alertmanager-client.tls-min-version`
  * `-alertmanager.sharding-ring.etcd.tls-cipher-suites`
  * `-alertmanager.sharding-ring.etcd.tls-min-version`
  * `-compactor.ring.etcd.tls-cipher-suites`
  * `-compactor.ring.etcd.tls-min-version`
  * `-distributor.forwarding.grpc-client.tls-cipher-suites`
  * `-distributor.forwarding.grpc-client.tls-min-version`
  * `-distributor.ha-tracker.etcd.tls-cipher-suites`
  * `-distributor.ha-tracker.etcd.tls-min-version`
  * `-distributor.ring.etcd.tls-cipher-suites`
  * `-distributor.ring.etcd.tls-min-version`
  * `-ingester.client.tls-cipher-suites`
  * `-ingester.client.tls-min-version`
  * `-ingester.ring.etcd.tls-cipher-suites`
  * `-ingester.ring.etcd.tls-min-version`
  * `-memberlist.tls-cipher-suites`
  * `-memberlist.tls-min-version`
  * `-querier.frontend-client.tls-cipher-suites`
  * `-querier.frontend-client.tls-min-version`
  * `-querier.store-gateway-client.tls-cipher-suites`
  * `-querier.store-gateway-client.tls-min-version`
  * `-query-frontend.grpc-client-config.tls-cipher-suites`
  * `-query-frontend.grpc-client-config.tls-min-version`
  * `-query-scheduler.grpc-client-config.tls-cipher-suites`
  * `-query-scheduler.grpc-client-config.tls-min-version`
  * `-query-scheduler.ring.etcd.tls-cipher-suites`
  * `-query-scheduler.ring.etcd.tls-min-version`
  * `-ruler.alertmanager-client.tls-cipher-suites`
  * `-ruler.alertmanager-client.tls-min-version`
  * `-ruler.client.tls-cipher-suites`
  * `-ruler.client.tls-min-version`
  * `-ruler.query-frontend.grpc-client-config.tls-cipher-suites`
  * `-ruler.query-frontend.grpc-client-config.tls-min-version`
  * `-ruler.ring.etcd.tls-cipher-suites`
  * `-ruler.ring.etcd.tls-min-version`
  * `-store-gateway.sharding-ring.etcd.tls-cipher-suites`
  * `-store-gateway.sharding-ring.etcd.tls-min-version`
* [ENHANCEMENT] Store-gateway: Add `-blocks-storage.bucket-store.max-concurrent-reject-over-limit` option to allow requests that exceed the max number of inflight object storage requests to be rejected. #2999
* [ENHANCEMENT] Query-frontend: allow setting a separate limit on the total (before splitting/sharding) query length of range queries with the new experimental `-query-frontend.max-total-query-length` flag, which defaults to `-store.max-query-length` if unset or set to 0. #3058
* [ENHANCEMENT] Query-frontend: Lower TTL for cache entries overlapping the out-of-order samples ingestion window (re-using `-ingester.out-of-order-allowance` from ingesters). #2935
* [ENHANCEMENT] Ruler: added support to forcefully disable recording and/or alerting rules evaluation. The following new configuration options have been introduced, which can be overridden on a per-tenant basis in the runtime configuration: #3088
  * `-ruler.recording-rules-evaluation-enabled`
  * `-ruler.alerting-rules-evaluation-enabled`
* [ENHANCEMENT] Distributor: Improved error messages reported when the distributor fails to remote write to ingesters. #3055
* [ENHANCEMENT] Improved tracing spans tracked by distributors, ingesters and store-gateways. #2879 #3099 #3089
* [ENHANCEMENT] Ingester: improved the performance of label value cardinality endpoint. #3044
* [ENHANCEMENT] Ruler: use backoff retry on remote evaluation #3098
* [ENHANCEMENT] Query-frontend: Include multiple tenant IDs in query logs when present instead of dropping them. #3125
* [ENHANCEMENT] Query-frontend: truncate queries based on the configured blocks retention period (`-compactor.blocks-retention-period`) to avoid querying past this period. #3134
* [ENHANCEMENT] Alertmanager: reduced memory utilization in Mimir clusters with a large number of tenants. #3143
* [ENHANCEMENT] Store-gateway: added extra span logging to improve observability. #3131
* [ENHANCEMENT] Compactor: cleaning up different tenants' old blocks and updating bucket indexes is now more independent. This prevents a single tenant from delaying cleanup for other tenants. #2631
* [ENHANCEMENT] Distributor: request rate, ingestion rate, and inflight requests limits are now enforced before reading and parsing the body of the request. This makes the distributor more resilient against a burst of requests over those limit. #2419
* [BUGFIX] Querier: Fix 400 response while handling streaming remote read. #2963
* [BUGFIX] Fix a bug causing query-frontend, query-scheduler, and querier not failing if one of their internal components fail. #2978
* [BUGFIX] Querier: re-balance the querier worker connections when a query-frontend or query-scheduler is terminated. #3005
* [BUGFIX] Distributor: Now returns the quorum error from ingesters. For example, with replication_factor=3, two HTTP 400 errors and one HTTP 500 error, now the distributor will always return HTTP 400. Previously the behaviour was to return the error which the distributor first received. #2979
* [BUGFIX] Ruler: fix panic when ruler.external_url is explicitly set to an empty string ("") in YAML. #2915
* [BUGFIX] Alertmanager: Fix support for the Telegram API URL in the global settings. #3097
* [BUGFIX] Alertmanager: Fix parsing of label matchers without label value in the API used to retrieve alerts. #3097
* [BUGFIX] Ruler: Fix not restoring alert state for rule groups when other ruler replicas shut down. #3156
* [BUGFIX] Updated `golang.org/x/net` dependency to fix CVE-2022-27664. #3124
* [BUGFIX] Fix distributor from returning a `500` status code when a `400` was received from the ingester. #3211
* [BUGFIX] Fix incorrect OS value set in Mimir v2.3.* RPM packages. #3221

### Mixin

* [CHANGE] Alerts: MimirQuerierAutoscalerNotActive is now critical and fires after 1h instead of 15m. #2958
* [FEATURE] Dashboards: Added "Mimir / Overview" dashboards, providing an high level view over a Mimir cluster. #3122 #3147 #3155
* [ENHANCEMENT] Dashboards: Updated the "Writes" and "Rollout progress" dashboards to account for samples ingested via the new OTLP ingestion endpoint. #2919 #2938
* [ENHANCEMENT] Dashboards: Include per-tenant request rate in "Tenants" dashboard. #2874
* [ENHANCEMENT] Dashboards: Include inflight object store requests in "Reads" dashboard. #2914
* [ENHANCEMENT] Dashboards: Make queries used to find job, cluster and namespace for dropdown menus configurable. #2893
* [ENHANCEMENT] Dashboards: Include rate of label and series queries in "Reads" dashboard. #3065 #3074
* [ENHANCEMENT] Dashboards: Fix legend showing on per-pod panels. #2944
* [ENHANCEMENT] Dashboards: Use the "req/s" unit on panels showing the requests rate. #3118
* [ENHANCEMENT] Dashboards: Use a consistent color across dashboards for the error rate. #3154

### Jsonnet

* [FEATURE] Added support for query-scheduler ring-based service discovery. #3128
* [ENHANCEMENT] Querier autoscaling is now slower on scale downs: scale down 10% every 1m instead of 100%. #2962
* [BUGFIX] Memberlist: `gossip_member_label` is now set for ruler-queriers. #3141

### Mimirtool

* [ENHANCEMENT] mimirtool analyze: Store the query errors instead of exit during the analysis. #3052
* [BUGFIX] mimir-tool remote-read: fix returns where some conditions [return nil error even if there is error](https://github.com/grafana/cortex-tools/issues/260). #3053

### Documentation

* [ENHANCEMENT] Added documentation on how to configure storage retention. #2970
* [ENHANCEMENT] Improved gRPC clients config documentation. #3020
* [ENHANCEMENT] Added documentation on how to manage alerting and recording rules. #2983
* [ENHANCEMENT] Improved `MimirSchedulerQueriesStuck` runbook. #3006
* [ENHANCEMENT] Added "Cluster label verification" section to memberlist documentation. #3096
* [ENHANCEMENT] Mention compression in multi-zone replication documentation. #3107
* [BUGFIX] Fixed configuration option names in "Enabling zone-awareness via the Grafana Mimir Jsonnet". #3018
* [BUGFIX] Fixed `mimirtool analyze` parameters documentation. #3094
* [BUGFIX] Fixed YAML configuraton in the "Manage the configuration of Grafana Mimir with Helm" guide. #3042
* [BUGFIX] Fixed Alertmanager capacity planning documentation. #3132

### Tools

- [BUGFIX] trafficdump: Fixed panic occurring when `-success-only=true` and the captured request failed. #2863

## 2.3.1

### Grafana Mimir
* [BUGFIX] Query-frontend: query sharding took exponential time to map binary expressions. #3027
* [BUGFIX] Distributor: Stop panics on OTLP endpoint when a single metric has multiple timeseries. #3040

## 2.3.0

### Grafana Mimir

* [CHANGE] Ingester: Added user label to ingester metric `cortex_ingester_tsdb_out_of_order_samples_appended_total`. On multitenant clusters this helps us find the rate of appended out-of-order samples for a specific tenant. #2493
* [CHANGE] Compactor: delete source and output blocks from local disk on compaction failed, to reduce likelihood that subsequent compactions fail because of no space left on disk. #2261
* [CHANGE] Ruler: Remove unused CLI flags `-ruler.search-pending-for` and `-ruler.flush-period` (and their respective YAML config options). #2288
* [CHANGE] Successful gRPC requests are no longer logged (only affects internal API calls). #2309
* [CHANGE] Add new `-*.consul.cas-retry-delay` flags. They have a default value of `1s`, while previously there was no delay between retries. #2309
* [CHANGE] Store-gateway: Remove the experimental ability to run requests in a dedicated OS thread pool and associated CLI flag `-store-gateway.thread-pool-size`. #2423
* [CHANGE] Memberlist: disabled TCP-based ping fallback, because Mimir already uses a custom transport based on TCP. #2456
* [CHANGE] Change default value for `-distributor.ha-tracker.max-clusters` to `100` to provide a DoS protection. #2465
* [CHANGE] Experimental block upload API exposed by compactor has changed: Previous `/api/v1/upload/block/{block}` endpoint for starting block upload is now `/api/v1/upload/block/{block}/start`, and previous endpoint `/api/v1/upload/block/{block}?uploadComplete=true` for finishing block upload is now `/api/v1/upload/block/{block}/finish`. New API endpoint has been added: `/api/v1/upload/block/{block}/check`. #2486 #2548
* [CHANGE] Compactor: changed `-compactor.max-compaction-time` default from `0s` (disabled) to `1h`. When compacting blocks for a tenant, the compactor will move to compact blocks of another tenant or re-plan blocks to compact at least every 1h. #2514
* [CHANGE] Distributor: removed previously deprecated `extend_writes` (see #1856) YAML key and `-distributor.extend-writes` CLI flag from the distributor config. #2551
* [CHANGE] Ingester: removed previously deprecated `active_series_custom_trackers` (see #1188) YAML key from the ingester config. #2552
* [CHANGE] The tenant ID `__mimir_cluster` is reserved by Mimir and not allowed to store metrics. #2643
* [CHANGE] Purger: removed the purger component and moved its API endpoints `/purger/delete_tenant` and `/purger/delete_tenant_status` to the compactor at `/compactor/delete_tenant` and `/compactor/delete_tenant_status`. The new endpoints on the compactor are stable. #2644
* [CHANGE] Memberlist: Change the leave timeout duration (`-memberlist.leave-timeout duration`) from 5s to 20s and connection timeout (`-memberlist.packet-dial-timeout`) from 5s to 2s. This makes leave timeout 10x the connection timeout, so that we can communicate the leave to at least 1 node, if the first 9 we try to contact times out. #2669
* [CHANGE] Alertmanager: return status code `412 Precondition Failed` and log info message when alertmanager isn't configured for a tenant. #2635
* [CHANGE] Distributor: if forwarding rules are used to forward samples, exemplars are now removed from the request. #2710 #2725
* [CHANGE] Limits: change the default value of `max_global_series_per_metric` limit to `0` (disabled). Setting this limit by default does not provide much benefit because series are sharded by all labels. #2714
* [CHANGE] Ingester: experimental `-blocks-storage.tsdb.new-chunk-disk-mapper` has been removed, new chunk disk mapper is now always used, and is no longer marked experimental. Default value of `-blocks-storage.tsdb.head-chunks-write-queue-size` has changed to 1000000, this enables async chunk queue by default, which leads to improved latency on the write path when new chunks are created in ingesters. #2762
* [CHANGE] Ingester: removed deprecated `-blocks-storage.tsdb.isolation-enabled` option. TSDB-level isolation is now always disabled in Mimir. #2782
* [CHANGE] Compactor: `-compactor.partial-block-deletion-delay` must either be set to 0 (to disable partial blocks deletion) or a value higher than `4h`. #2787
* [CHANGE] Query-frontend: CLI flag `-query-frontend.align-querier-with-step` has been deprecated. Please use `-query-frontend.align-queries-with-step` instead. #2840
* [FEATURE] Compactor: Adds the ability to delete partial blocks after a configurable delay. This option can be configured per tenant. #2285
  - `-compactor.partial-block-deletion-delay`, as a duration string, allows you to set the delay since a partial block has been modified before marking it for deletion. A value of `0`, the default, disables this feature.
  - The metric `cortex_compactor_blocks_marked_for_deletion_total` has a new value for the `reason` label `reason="partial"`, when a block deletion marker is triggered by the partial block deletion delay.
* [FEATURE] Querier: enabled support for queries with negative offsets, which are not cached in the query results cache. #2429
* [FEATURE] EXPERIMENTAL: OpenTelemetry Metrics ingestion path on `/otlp/v1/metrics`. #695 #2436 #2461
* [FEATURE] Querier: Added support for tenant federation to metric metadata endpoint. #2467
* [FEATURE] Query-frontend: introduced experimental support to split instant queries by time. The instant query splitting can be enabled setting `-query-frontend.split-instant-queries-by-interval`. #2469 #2564 #2565 #2570 #2571 #2572 #2573 #2574 #2575 #2576 #2581 #2582 #2601 #2632 #2633 #2634 #2641 #2642 #2766
* [FEATURE] Introduced an experimental anonymous usage statistics tracking (disabled by default), to help Mimir maintainers make better decisions to support the open source community. The tracking system anonymously collects non-sensitive, non-personally identifiable information about the running Mimir cluster, and is disabled by default. #2643 #2662 #2685 #2732 #2733 #2735
* [FEATURE] Introduced an experimental deployment mode called read-write and running a fully featured Mimir cluster with three components: write, read and backend. The read-write deployment mode is a trade-off between the monolithic mode (only one component, no isolation) and the microservices mode (many components, high isolation). #2754 #2838
* [ENHANCEMENT] Distributor: Decreased distributor tests execution time. #2562
* [ENHANCEMENT] Alertmanager: Allow the HTTP `proxy_url` configuration option in the receiver's configuration. #2317
* [ENHANCEMENT] ring: optimize shuffle-shard computation when lookback is used, and all instances have registered timestamp within the lookback window. In that case we can immediately return origial ring, because we would select all instances anyway. #2309
* [ENHANCEMENT] Memberlist: added experimental memberlist cluster label support via `-memberlist.cluster-label` and `-memberlist.cluster-label-verification-disabled` CLI flags (and their respective YAML config options). #2354
* [ENHANCEMENT] Object storage can now be configured for all components using the `common` YAML config option key (or `-common.storage.*` CLI flags). #2330 #2347
* [ENHANCEMENT] Go: updated to go 1.18.4. #2400
* [ENHANCEMENT] Store-gateway, listblocks: list of blocks now includes stats from `meta.json` file: number of series, samples and chunks. #2425
* [ENHANCEMENT] Added more buckets to `cortex_ingester_client_request_duration_seconds` histogram metric, to correctly track requests taking longer than 1s (up until 16s). #2445
* [ENHANCEMENT] Azure client: Improve memory usage for large object storage downloads. #2408
* [ENHANCEMENT] Distributor: Add `-distributor.instance-limits.max-inflight-push-requests-bytes`. This limit protects the distributor against multiple large requests that together may cause an OOM, but are only a few, so do not trigger the `max-inflight-push-requests` limit. #2413
* [ENHANCEMENT] Distributor: Drop exemplars in distributor for tenants where exemplars are disabled. #2504
* [ENHANCEMENT] Runtime Config: Allow operator to specify multiple comma-separated yaml files in `-runtime-config.file` that will be merged in left to right order. #2583
* [ENHANCEMENT] Query sharding: shard binary operations only if it doesn't lead to non-shardable vector selectors in one of the operands. #2696
* [ENHANCEMENT] Add packaging for both debian based deb file and redhat based rpm file using FPM. #1803
* [ENHANCEMENT] Distributor: Add `cortex_distributor_query_ingester_chunks_deduped_total` and `cortex_distributor_query_ingester_chunks_total` metrics for determining how effective ingester chunk deduplication at query time is. #2713
* [ENHANCEMENT] Upgrade Docker base images to `alpine:3.16.2`. #2729
* [ENHANCEMENT] Ruler: Add `<prometheus-http-prefix>/api/v1/status/buildinfo` endpoint. #2724
* [ENHANCEMENT] Querier: Ensure all queries pulled from query-frontend or query-scheduler are immediately executed. The maximum workers concurrency in each querier is configured by `-querier.max-concurrent`. #2598
* [ENHANCEMENT] Distributor: Add `cortex_distributor_received_requests_total` and `cortex_distributor_requests_in_total` metrics to provide visiblity into appropriate per-tenant request limits. #2770
* [ENHANCEMENT] Distributor: Add single forwarding remote-write endpoint for a tenant (`forwarding_endpoint`), instead of using per-rule endpoints. This takes precendence over per-rule endpoints. #2801
* [ENHANCEMENT] Added `err-mimir-distributor-max-write-message-size` to the errors catalog. #2470
* [ENHANCEMENT] Add sanity check at startup to ensure the configured filesystem directories don't overlap for different components. #2828 #2947
* [BUGFIX] TSDB: Fixed a bug on the experimental out-of-order implementation that led to wrong query results. #2701
* [BUGFIX] Compactor: log the actual error on compaction failed. #2261
* [BUGFIX] Alertmanager: restore state from storage even when running a single replica. #2293
* [BUGFIX] Ruler: do not block "List Prometheus rules" API endpoint while syncing rules. #2289
* [BUGFIX] Ruler: return proper `*status.Status` error when running in remote operational mode. #2417
* [BUGFIX] Alertmanager: ensure the configured `-alertmanager.web.external-url` is either a path starting with `/`, or a full URL including the scheme and hostname. #2381 #2542
* [BUGFIX] Memberlist: fix problem with loss of some packets, typically ring updates when instances were removed from the ring during shutdown. #2418
* [BUGFIX] Ingester: fix misfiring `MimirIngesterHasUnshippedBlocks` and stale `cortex_ingester_oldest_unshipped_block_timestamp_seconds` when some block uploads fail. #2435
* [BUGFIX] Query-frontend: fix incorrect mapping of http status codes 429 to 500 when request queue is full. #2447
* [BUGFIX] Memberlist: Fix problem with ring being empty right after startup. Memberlist KV store now tries to "fast-join" the cluster to avoid serving empty KV store. #2505
* [BUGFIX] Compactor: Fix bug when using `-compactor.partial-block-deletion-delay`: compactor didn't correctly check for modification time of all block files. #2559
* [BUGFIX] Query-frontend: fix wrong query sharding results for queries with boolean result like `1 < bool 0`. #2558
* [BUGFIX] Fixed error messages related to per-instance limits incorrectly reporting they can be set on a per-tenant basis. #2610
* [BUGFIX] Perform HA-deduplication before forwarding samples according to forwarding rules in the distributor. #2603 #2709
* [BUGFIX] Fix reporting of tracing spans from PromQL engine. #2707
* [BUGFIX] Apply relabel and drop_label rules before forwarding rules in the distributor. #2703
* [BUGFIX] Distributor: Register `cortex_discarded_requests_total` metric, which previously was not registered and therefore not exported. #2712
* [BUGFIX] Ruler: fix not restoring alerts' state at startup. #2648
* [BUGFIX] Ingester: Fix disk filling up after restarting ingesters with out-of-order support disabled while it was enabled before. #2799
* [BUGFIX] Memberlist: retry joining memberlist cluster on startup when no nodes are resolved. #2837
* [BUGFIX] Query-frontend: fix incorrect mapping of http status codes 413 to 500 when request is too large. #2819
* [BUGFIX] Alertmanager: revert upstream alertmananger to v0.24.0 to fix panic when unmarshalling email headers #2924 #2925

### Mixin

* [CHANGE] Dashboards: "Slow Queries" dashboard no longer works with versions older than Grafana 9.0. #2223
* [CHANGE] Alerts: use RSS memory instead of working set memory in the `MimirAllocatingTooMuchMemory` alert for ingesters. #2480
* [CHANGE] Dashboards: remove the "Cache - Latency (old)" panel from the "Mimir / Queries" dashboard. #2796
* [FEATURE] Dashboards: added support to experimental read-write deployment mode. #2780
* [ENHANCEMENT] Dashboards: added missed rule evaluations to the "Evaluations per second" panel in the "Mimir / Ruler" dashboard. #2314
* [ENHANCEMENT] Dashboards: add k8s resource requests to CPU and memory panels. #2346
* [ENHANCEMENT] Dashboards: add RSS memory utilization panel for ingesters, store-gateways and compactors. #2479
* [ENHANCEMENT] Dashboards: allow to configure graph tooltip. #2647
* [ENHANCEMENT] Alerts: MimirFrontendQueriesStuck and MimirSchedulerQueriesStuck alerts are more reliable now as they consider all the intermediate samples in the minute prior to the evaluation. #2630
* [ENHANCEMENT] Alerts: added `RolloutOperatorNotReconciling` alert, firing if the optional rollout-operator is not successfully reconciling. #2700
* [ENHANCEMENT] Dashboards: added support to query-tee in front of ruler-query-frontend in the "Remote ruler reads" dashboard. #2761
* [ENHANCEMENT] Dashboards: Introduce support for baremetal deployment, setting `deployment_type: 'baremetal'` in the mixin `_config`. #2657
* [ENHANCEMENT] Dashboards: use timeseries panel to show exemplars. #2800
* [BUGFIX] Dashboards: fixed unit of latency panels in the "Mimir / Ruler" dashboard. #2312
* [BUGFIX] Dashboards: fixed "Intervals per query" panel in the "Mimir / Queries" dashboard. #2308
* [BUGFIX] Dashboards: Make "Slow Queries" dashboard works with Grafana 9.0. #2223
* [BUGFIX] Dashboards: add missing API routes to Ruler dashboard. #2412
* [BUGFIX] Dashboards: stop setting 'interval' in dashboards; it should be set on your datasource. #2802

### Jsonnet

* [CHANGE] query-scheduler is enabled by default. We advise to deploy the query-scheduler to improve the scalability of the query-frontend. #2431
* [CHANGE] Replaced anti-affinity rules with pod topology spread constraints for distributor, query-frontend, querier and ruler. #2517
  - The following configuration options have been removed:
    - `distributor_allow_multiple_replicas_on_same_node`
    - `query_frontend_allow_multiple_replicas_on_same_node`
    - `querier_allow_multiple_replicas_on_same_node`
    - `ruler_allow_multiple_replicas_on_same_node`
  - The following configuration options have been added:
    - `distributor_topology_spread_max_skew`
    - `query_frontend_topology_spread_max_skew`
    - `querier_topology_spread_max_skew`
    - `ruler_topology_spread_max_skew`
* [CHANGE] Change `max_global_series_per_metric` to 0 in all plans, and as a default value. #2669
* [FEATURE] Memberlist: added support for experimental memberlist cluster label, through the jsonnet configuration options `memberlist_cluster_label` and `memberlist_cluster_label_verification_disabled`. #2349
* [FEATURE] Added ruler-querier autoscaling support. It requires [KEDA](https://keda.sh) installed in the Kubernetes cluster. Ruler-querier autoscaler can be enabled and configure through the following options in the jsonnet config: #2545
  * `autoscaling_ruler_querier_enabled`: `true` to enable autoscaling.
  * `autoscaling_ruler_querier_min_replicas`: minimum number of ruler-querier replicas.
  * `autoscaling_ruler_querier_max_replicas`: maximum number of ruler-querier replicas.
  * `autoscaling_prometheus_url`: Prometheus base URL from which to scrape Mimir metrics (e.g. `http://prometheus.default:9090/prometheus`).
* [ENHANCEMENT] Memberlist now uses DNS service-discovery by default. #2549
* [ENHANCEMENT] Upgrade memcached image tag to `memcached:1.6.16-alpine`. #2740
* [ENHANCEMENT] Added `$._config.configmaps` and `$._config.runtime_config_files` to make it easy to add new configmaps or runtime config file to all components. #2748

### Mimirtool

* [ENHANCEMENT] Added `mimirtool backfill` command to upload Prometheus blocks using API available in the compactor. #1822
* [ENHANCEMENT] mimirtool bucket-validation: Verify existing objects can be overwritten by subsequent uploads. #2491
* [ENHANCEMENT] mimirtool config convert: Now supports migrating to the current version of Mimir. #2629
* [BUGFIX] mimirtool analyze: Fix dashboard JSON unmarshalling errors by using custom parsing. #2386
* [BUGFIX] Version checking no longer prompts for updating when already on latest version. #2723

### Mimir Continuous Test

* [ENHANCEMENT] Added basic authentication and bearer token support for when Mimir is behind a gateway authenticating the calls. #2717

### Query-tee

* [CHANGE] Renamed CLI flag `-server.service-port` to `-server.http-service-port`. #2683
* [CHANGE] Renamed metric `cortex_querytee_request_duration_seconds` to `cortex_querytee_backend_request_duration_seconds`. Metric `cortex_querytee_request_duration_seconds` is now reported without label `backend`. #2683
* [ENHANCEMENT] Added HTTP over gRPC support to `query-tee` to allow testing gRPC requests to Mimir instances. #2683

### Documentation

* [ENHANCEMENT] Referenced `mimirtool` commands in the HTTP API documentation. #2516
* [ENHANCEMENT] Improved DNS service discovery documentation. #2513

### Tools

* [ENHANCEMENT] `markblocks` now processes multiple blocks concurrently. #2677

## 2.2.0

### Grafana Mimir

* [CHANGE] Increased default configuration for `-server.grpc-max-recv-msg-size-bytes` and `-server.grpc-max-send-msg-size-bytes` from 4MB to 100MB. #1884
* [CHANGE] Default values have changed for the following settings. This improves query performance for recent data (within 12h) by only reading from ingesters: #1909 #1921
    - `-blocks-storage.bucket-store.ignore-blocks-within` now defaults to `10h` (previously `0`)
    - `-querier.query-store-after` now defaults to `12h` (previously `0`)
* [CHANGE] Alertmanager: removed support for migrating local files from Cortex 1.8 or earlier. Related to original Cortex PR https://github.com/cortexproject/cortex/pull/3910. #2253
* [CHANGE] The following settings are now classified as advanced because the defaults should work for most users and tuning them requires in-depth knowledge of how the read path works: #1929
    - `-querier.query-ingesters-within`
    - `-querier.query-store-after`
* [CHANGE] Config flag category overrides can be set dynamically at runtime. #1934
* [CHANGE] Ingester: deprecated `-ingester.ring.join-after`. Mimir now behaves as this setting is always set to 0s. This configuration option will be removed in Mimir 2.4.0. #1965
* [CHANGE] Blocks uploaded by ingester no longer contain `__org_id__` label. Compactor now ignores this label and will compact blocks with and without this label together. `mimirconvert` tool will remove the label from blocks as "unknown" label. #1972
* [CHANGE] Querier: deprecated `-querier.shuffle-sharding-ingesters-lookback-period`, instead adding `-querier.shuffle-sharding-ingesters-enabled` to enable or disable shuffle sharding on the read path. The value of `-querier.query-ingesters-within` is now used internally for shuffle sharding lookback. #2110
* [CHANGE] Memberlist: `-memberlist.abort-if-join-fails` now defaults to false. Previously it defaulted to true. #2168
* [CHANGE] Ruler: `/api/v1/rules*` and `/prometheus/rules*` configuration endpoints are removed. Use `/prometheus/config/v1/rules*`. #2182
* [CHANGE] Ingester: `-ingester.exemplars-update-period` has been renamed to `-ingester.tsdb-config-update-period`. You can use it to update multiple, per-tenant TSDB configurations. #2187
* [FEATURE] Ingester: (Experimental) Add the ability to ingest out-of-order samples up to an allowed limit. If you enable this feature, it requires additional memory and disk space. This feature also enables a write-behind log, which might lead to longer ingester-start replays. When this feature is disabled, there is no overhead on memory, disk space, or startup times. #2187
  * `-ingester.out-of-order-time-window`, as duration string, allows you to set how back in time a sample can be. The default is `0s`, where `s` is seconds.
  * `cortex_ingester_tsdb_out_of_order_samples_appended_total` metric tracks the total number of out-of-order samples ingested by the ingester.
  * `cortex_discarded_samples_total` has a new label `reason="sample-too-old"`, when the `-ingester.out-of-order-time-window` flag is greater than zero. The label tracks the number of samples that were discarded for being too old; they were out of order, but beyond the time window allowed. The labels `reason="sample-out-of-order"` and `reason="sample-out-of-bounds"` are not used when out-of-order ingestion is enabled.
* [ENHANCEMENT] Distributor: Added limit to prevent tenants from sending excessive number of requests: #1843
  * The following CLI flags (and their respective YAML config options) have been added:
    * `-distributor.request-rate-limit`
    * `-distributor.request-burst-limit`
  * The following metric is exposed to tell how many requests have been rejected:
    * `cortex_discarded_requests_total`
* [ENHANCEMENT] Store-gateway: Add the experimental ability to run requests in a dedicated OS thread pool. This feature can be configured using `-store-gateway.thread-pool-size` and is disabled by default. Replaces the ability to run index header operations in a dedicated thread pool. #1660 #1812
* [ENHANCEMENT] Improved error messages to make them easier to understand; each now have a unique, global identifier that you can use to look up in the runbooks for more information. #1907 #1919 #1888 #1939 #1984 #2009 #2056 #2066 #2104 #2150 #2234
* [ENHANCEMENT] Memberlist KV: incoming messages are now processed on per-key goroutine. This may reduce loss of "maintanance" packets in busy memberlist installations, but use more CPU. New `memberlist_client_received_broadcasts_dropped_total` counter tracks number of dropped per-key messages. #1912
* [ENHANCEMENT] Blocks Storage, Alertmanager, Ruler: add support a prefix to the bucket store (`*_storage.storage_prefix`). This enables using the same bucket for the three components. #1686 #1951
* [ENHANCEMENT] Upgrade Docker base images to `alpine:3.16.0`. #2028
* [ENHANCEMENT] Store-gateway: Add experimental configuration option for the store-gateway to attempt to pre-populate the file system cache when memory-mapping index-header files. Enabled with `-blocks-storage.bucket-store.index-header.map-populate-enabled=true`. Note this flag only has an effect when running on Linux. #2019 #2054
* [ENHANCEMENT] Chunk Mapper: reduce memory usage of async chunk mapper. #2043
* [ENHANCEMENT] Ingester: reduce sleep time when reading WAL. #2098
* [ENHANCEMENT] Compactor: Run sanity check on blocks storage configuration at startup. #2144
* [ENHANCEMENT] Compactor: Add HTTP API for uploading TSDB blocks. Enabled with `-compactor.block-upload-enabled`. #1694 #2126
* [ENHANCEMENT] Ingester: Enable querying overlapping blocks by default. #2187
* [ENHANCEMENT] Distributor: Auto-forget unhealthy distributors after ten failed ring heartbeats. #2154
* [ENHANCEMENT] Distributor: Add new metric `cortex_distributor_forward_errors_total` for error codes resulting from forwarding requests. #2077
* [ENHANCEMENT] `/ready` endpoint now returns and logs detailed services information. #2055
* [ENHANCEMENT] Memcached client: Reduce number of connections required to fetch cached keys from memcached. #1920
* [ENHANCEMENT] Improved error message returned when `-querier.query-store-after` validation fails. #1914
* [BUGFIX] Fix regexp parsing panic for regexp label matchers with start/end quantifiers. #1883
* [BUGFIX] Ingester: fixed deceiving error log "failed to update cached shipped blocks after shipper initialisation", occurring for each new tenant in the ingester. #1893
* [BUGFIX] Ring: fix bug where instances may appear unhealthy in the hash ring web UI even though they are not. #1933
* [BUGFIX] API: gzip is now enforced when identity encoding is explicitly rejected. #1864
* [BUGFIX] Fix panic at startup when Mimir is running in monolithic mode and query sharding is enabled. #2036
* [BUGFIX] Ruler: report `cortex_ruler_queries_failed_total` metric for any remote query error except 4xx when remote operational mode is enabled. #2053 #2143
* [BUGFIX] Ingester: fix slow rollout when using `-ingester.ring.unregister-on-shutdown=false` with long `-ingester.ring.heartbeat-period`. #2085
* [BUGFIX] Ruler: add timeout for remote rule evaluation queries to prevent rule group evaluations getting stuck indefinitely. The duration is configurable with `-querier.timeout` (default `2m`). #2090 #2222
* [BUGFIX] Limits: Active series custom tracker configuration has been named back from `active_series_custom_trackers_config` to `active_series_custom_trackers`. For backwards compatibility both version is going to be supported for until Mimir v2.4. When both fields are specified, `active_series_custom_trackers_config` takes precedence over `active_series_custom_trackers`. #2101
* [BUGFIX] Ingester: fixed the order of labels applied when incrementing the `cortex_discarded_metadata_total` metric. #2096
* [BUGFIX] Ingester: fixed bug where retrieving metadata for a metric with multiple metadata entries would return multiple copies of a single metadata entry rather than all available entries. #2096
* [BUGFIX] Distributor: canceled requests are no longer accounted as internal errors. #2157
* [BUGFIX] Memberlist: Fix typo in memberlist admin UI. #2202
* [BUGFIX] Ruler: fixed typo in error message when ruler failed to decode a rule group. #2151
* [BUGFIX] Active series custom tracker configuration is now displayed properly on `/runtime_config` page. #2065
* [BUGFIX] Query-frontend: `vector` and `time` functions were sharded, which made expressions like `vector(1) > 0 and vector(1)` fail. #2355

### Mixin

* [CHANGE] Split `mimir_queries` rules group into `mimir_queries` and `mimir_ingester_queries` to keep number of rules per group within the default per-tenant limit. #1885
* [CHANGE] Dashboards: Expose full image tag in "Mimir / Rollout progress" dashboard's "Pod per version panel." #1932
* [CHANGE] Dashboards: Disabled gateway panels by default, because most users don't have a gateway exposing the metrics expected by Mimir dashboards. You can re-enable it setting `gateway_enabled: true` in the mixin config and recompiling the mixin running `make build-mixin`. #1955
* [CHANGE] Alerts: adapt `MimirFrontendQueriesStuck` and `MimirSchedulerQueriesStuck` to consider ruler query path components. #1949
* [CHANGE] Alerts: Change `MimirRulerTooManyFailedQueries` severity to `critical`. #2165
* [ENHANCEMENT] Dashboards: Add config option `datasource_regex` to customise the regular expression used to select valid datasources for Mimir dashboards. #1802
* [ENHANCEMENT] Dashboards: Added "Mimir / Remote ruler reads" and "Mimir / Remote ruler reads resources" dashboards. #1911 #1937
* [ENHANCEMENT] Dashboards: Make networking panels work for pods created by the mimir-distributed helm chart. #1927
* [ENHANCEMENT] Alerts: Add `MimirStoreGatewayNoSyncedTenants` alert that fires when there is a store-gateway owning no tenants. #1882
* [ENHANCEMENT] Rules: Make `recording_rules_range_interval` configurable for cases where Mimir metrics are scraped less often that every 30 seconds. #2118
* [ENHANCEMENT] Added minimum Grafana version to mixin dashboards. #1943
* [BUGFIX] Fix `container_memory_usage_bytes:sum` recording rule. #1865
* [BUGFIX] Fix `MimirGossipMembersMismatch` alerts if Mimir alertmanager is activated. #1870
* [BUGFIX] Fix `MimirRulerMissedEvaluations` to show % of missed alerts as a value between 0 and 100 instead of 0 and 1. #1895
* [BUGFIX] Fix `MimirCompactorHasNotUploadedBlocks` alert false positive when Mimir is deployed in monolithic mode. #1902
* [BUGFIX] Fix `MimirGossipMembersMismatch` to make it less sensitive during rollouts and fire one alert per installation, not per job. #1926
* [BUGFIX] Do not trigger `MimirAllocatingTooMuchMemory` alerts if no container limits are supplied. #1905
* [BUGFIX] Dashboards: Remove empty "Chunks per query" panel from `Mimir / Queries` dashboard. #1928
* [BUGFIX] Dashboards: Use Grafana's `$__rate_interval` for rate queries in dashboards to support scrape intervals of >15s. #2011
* [BUGFIX] Alerts: Make each version of `MimirCompactorHasNotUploadedBlocks` distinct to avoid rule evaluation failures due to duplicate series being generated. #2197
* [BUGFIX] Fix `MimirGossipMembersMismatch` alert when using remote ruler evaluation. #2159

### Jsonnet

* [CHANGE] Remove use of `-querier.query-store-after`, `-querier.shuffle-sharding-ingesters-lookback-period`, `-blocks-storage.bucket-store.ignore-blocks-within`, and `-blocks-storage.tsdb.close-idle-tsdb-timeout` CLI flags since the values now match defaults. #1915 #1921
* [CHANGE] Change default value for `-blocks-storage.bucket-store.chunks-cache.memcached.timeout` to `450ms` to increase use of cached data. #2035
* [CHANGE] The `memberlist_ring_enabled` configuration now applies to Alertmanager. #2102 #2103 #2107
* [CHANGE] Default value for `memberlist_ring_enabled` is now true. It means that all hash rings use Memberlist as default KV store instead of Consul (previous default). #2161
* [CHANGE] Configure `-ingester.max-global-metadata-per-user` to correspond to 20% of the configured max number of series per tenant. #2250
* [CHANGE] Configure `-ingester.max-global-metadata-per-metric` to be 10. #2250
* [CHANGE] Change `_config.multi_zone_ingester_max_unavailable` to 25. #2251
* [FEATURE] Added querier autoscaling support. It requires [KEDA](https://keda.sh) installed in the Kubernetes cluster and query-scheduler enabled in the Mimir cluster. Querier autoscaler can be enabled and configure through the following options in the jsonnet config: #2013 #2023
  * `autoscaling_querier_enabled`: `true` to enable autoscaling.
  * `autoscaling_querier_min_replicas`: minimum number of querier replicas.
  * `autoscaling_querier_max_replicas`: maximum number of querier replicas.
  * `autoscaling_prometheus_url`: Prometheus base URL from which to scrape Mimir metrics (e.g. `http://prometheus.default:9090/prometheus`).
* [FEATURE] Jsonnet: Add support for ruler remote evaluation mode (`ruler_remote_evaluation_enabled`), which deploys and uses a dedicated query path for rule evaluation. This enables the benefits of the query-frontend for rule evaluation, such as query sharding. #2073
* [ENHANCEMENT] Added `compactor` service, that can be used to route requests directly to compactor (e.g. admin UI). #2063
* [ENHANCEMENT] Added a `consul_enabled` configuration option to provide the ability to disable consul. It is automatically set to false when `memberlist_ring_enabled` is true and `multikv_migration_enabled` (used for migration from Consul to memberlist) is not set. #2093 #2152
* [BUGFIX] Querier: Fix disabling shuffle sharding on the read path whilst keeping it enabled on write path. #2164

### Mimirtool

* [CHANGE] mimirtool rules: `--use-legacy-routes` now toggles between using `/prometheus/config/v1/rules` (default) and `/api/v1/rules` (legacy) endpoints. #2182
* [FEATURE] Added bearer token support for when Mimir is behind a gateway authenticating by bearer token. #2146
* [BUGFIX] mimirtool analyze: Fix dashboard JSON unmarshalling errors (#1840). #1973
* [BUGFIX] Make mimirtool build for Windows work again. #2273

### Mimir Continuous Test

* [ENHANCEMENT] Added the `-tests.smoke-test` flag to run the `mimir-continuous-test` suite once and immediately exit. #2047 #2094
* [ENHANCEMENT] Added the `-tests.write-protocol` flag to write using the `prometheus` remote write protocol or `otlp-http` in the `mimir-continuous-test` suite. #5719

### Documentation

* [ENHANCEMENT] Published Grafana Mimir runbooks as part of documentation. #1970
* [ENHANCEMENT] Improved ruler's "remote operational mode" documentation. #1906
* [ENHANCEMENT] Recommend fast disks for ingesters and store-gateways in production tips. #1903
* [ENHANCEMENT] Explain the runtime override of active series matchers. #1868
* [ENHANCEMENT] Clarify "Set rule group" API specification. #1869
* [ENHANCEMENT] Published Mimir jsonnet documentation. #2024
* [ENHANCEMENT] Documented required scrape interval for using alerting and recording rules from Mimir jsonnet. #2147
* [ENHANCEMENT] Runbooks: Mention memberlist as possible source of problems for various alerts. #2158
* [ENHANCEMENT] Added step-by-step article about migrating from Consul to Memberlist KV store using jsonnet without downtime. #2166
* [ENHANCEMENT] Documented `/memberlist` admin page. #2166
* [ENHANCEMENT] Documented how to configure Grafana Mimir's ruler with Jsonnet. #2127
* [ENHANCEMENT] Documented how to configure queriers’ autoscaling with Jsonnet. #2128
* [ENHANCEMENT] Updated mixin building instructions in "Installing Grafana Mimir dashboards and alerts" article. #2015 #2163
* [ENHANCEMENT] Fix location of "Monitoring Grafana Mimir" article in the documentation hierarchy. #2130
* [ENHANCEMENT] Runbook for `MimirRequestLatency` was expanded with more practical advice. #1967
* [BUGFIX] Fixed ruler configuration used in the getting started guide. #2052
* [BUGFIX] Fixed Mimir Alertmanager datasource in Grafana used by "Play with Grafana Mimir" tutorial. #2115
* [BUGFIX] Fixed typos in "Scaling out Grafana Mimir" article. #2170
* [BUGFIX] Added missing ring endpoint exposed by Ingesters. #1918

## 2.1.0

### Grafana Mimir

* [CHANGE] Compactor: No longer upload debug meta files to object storage. #1257
* [CHANGE] Default values have changed for the following settings: #1547
    - `-alertmanager.alertmanager-client.grpc-max-recv-msg-size` now defaults to 100 MiB (previously was not configurable and set to 16 MiB)
    - `-alertmanager.alertmanager-client.grpc-max-send-msg-size` now defaults to 100 MiB (previously was not configurable and set to 4 MiB)
    - `-alertmanager.max-recv-msg-size` now defaults to 100 MiB (previously was 16 MiB)
* [CHANGE] Ingester: Add `user` label to metrics `cortex_ingester_ingested_samples_total` and `cortex_ingester_ingested_samples_failures_total`. #1533
* [CHANGE] Ingester: Changed `-blocks-storage.tsdb.isolation-enabled` default from `true` to `false`. The config option has also been deprecated and will be removed in 2 minor version. #1655
* [CHANGE] Query-frontend: results cache keys are now versioned, this will cause cache to be re-filled when rolling out this version. #1631
* [CHANGE] Store-gateway: enabled attributes in-memory cache by default. New default configuration is `-blocks-storage.bucket-store.chunks-cache.attributes-in-memory-max-items=50000`. #1727
* [CHANGE] Compactor: Removed the metric `cortex_compactor_garbage_collected_blocks_total` since it duplicates `cortex_compactor_blocks_marked_for_deletion_total`. #1728
* [CHANGE] All: Logs that used the`org_id` label now use `user` label. #1634 #1758
* [CHANGE] Alertmanager: the following metrics are not exported for a given `user` and `integration` when the metric value is zero: #1783
  * `cortex_alertmanager_notifications_total`
  * `cortex_alertmanager_notifications_failed_total`
  * `cortex_alertmanager_notification_requests_total`
  * `cortex_alertmanager_notification_requests_failed_total`
  * `cortex_alertmanager_notification_rate_limited_total`
* [CHANGE] Removed the following metrics exposed by the Mimir hash rings: #1791
  * `cortex_member_ring_tokens_owned`
  * `cortex_member_ring_tokens_to_own`
  * `cortex_ring_tokens_owned`
  * `cortex_ring_member_ownership_percent`
* [CHANGE] Querier / Ruler: removed the following metrics tracking number of query requests send to each ingester. You can use `cortex_request_duration_seconds_count{route=~"/cortex.Ingester/(QueryStream|QueryExemplars)"}` instead. #1797
  * `cortex_distributor_ingester_queries_total`
  * `cortex_distributor_ingester_query_failures_total`
* [CHANGE] Distributor: removed the following metrics tracking the number of requests from a distributor to ingesters: #1799
  * `cortex_distributor_ingester_appends_total`
  * `cortex_distributor_ingester_append_failures_total`
* [CHANGE] Distributor / Ruler: deprecated `-distributor.extend-writes`. Now Mimir always behaves as if this setting was set to `false`, which we expect to be safe for every Mimir cluster setup. #1856
* [FEATURE] Querier: Added support for [streaming remote read](https://prometheus.io/blog/2019/10/10/remote-read-meets-streaming/). Should be noted that benefits of chunking the response are partial here, since in a typical `query-frontend` setup responses will be buffered until they've been completed. #1735
* [FEATURE] Ruler: Allow setting `evaluation_delay` for each rule group via rules group configuration file. #1474
* [FEATURE] Ruler: Added support for expression remote evaluation. #1536 #1818
  * The following CLI flags (and their respective YAML config options) have been added:
    * `-ruler.query-frontend.address`
    * `-ruler.query-frontend.grpc-client-config.grpc-max-recv-msg-size`
    * `-ruler.query-frontend.grpc-client-config.grpc-max-send-msg-size`
    * `-ruler.query-frontend.grpc-client-config.grpc-compression`
    * `-ruler.query-frontend.grpc-client-config.grpc-client-rate-limit`
    * `-ruler.query-frontend.grpc-client-config.grpc-client-rate-limit-burst`
    * `-ruler.query-frontend.grpc-client-config.backoff-on-ratelimits`
    * `-ruler.query-frontend.grpc-client-config.backoff-min-period`
    * `-ruler.query-frontend.grpc-client-config.backoff-max-period`
    * `-ruler.query-frontend.grpc-client-config.backoff-retries`
    * `-ruler.query-frontend.grpc-client-config.tls-enabled`
    * `-ruler.query-frontend.grpc-client-config.tls-ca-path`
    * `-ruler.query-frontend.grpc-client-config.tls-cert-path`
    * `-ruler.query-frontend.grpc-client-config.tls-key-path`
    * `-ruler.query-frontend.grpc-client-config.tls-server-name`
    * `-ruler.query-frontend.grpc-client-config.tls-insecure-skip-verify`
* [FEATURE] Distributor: Added the ability to forward specifics metrics to alternative remote_write API endpoints. #1052
* [FEATURE] Ingester: Active series custom trackers now supports runtime tenant-specific overrides. The configuration has been moved to limit config, the ingester config has been deprecated.  #1188
* [ENHANCEMENT] Alertmanager API: Concurrency limit for GET requests is now configurable using `-alertmanager.max-concurrent-get-requests-per-tenant`. #1547
* [ENHANCEMENT] Alertmanager: Added the ability to configure additional gRPC client settings for the Alertmanager distributor #1547
  - `-alertmanager.alertmanager-client.backoff-max-period`
  - `-alertmanager.alertmanager-client.backoff-min-period`
  - `-alertmanager.alertmanager-client.backoff-on-ratelimits`
  - `-alertmanager.alertmanager-client.backoff-retries`
  - `-alertmanager.alertmanager-client.grpc-client-rate-limit`
  - `-alertmanager.alertmanager-client.grpc-client-rate-limit-burst`
  - `-alertmanager.alertmanager-client.grpc-compression`
  - `-alertmanager.alertmanager-client.grpc-max-recv-msg-size`
  - `-alertmanager.alertmanager-client.grpc-max-send-msg-size`
* [ENHANCEMENT] Ruler: Add more detailed query information to ruler query stats logging. #1411
* [ENHANCEMENT] Admin: Admin API now has some styling. #1482 #1549 #1821 #1824
* [ENHANCEMENT] Alertmanager: added `insight=true` field to alertmanager dispatch logs. #1379
* [ENHANCEMENT] Store-gateway: Add the experimental ability to run index header operations in a dedicated thread pool. This feature can be configured using `-blocks-storage.bucket-store.index-header-thread-pool-size` and is disabled by default. #1660
* [ENHANCEMENT] Store-gateway: don't drop all blocks if instance finds itself as unhealthy or missing in the ring. #1806 #1823
* [ENHANCEMENT] Querier: wait until inflight queries are completed when shutting down queriers. #1756 #1767
* [BUGFIX] Query-frontend: do not shard queries with a subquery unless the subquery is inside a shardable aggregation function call. #1542
* [BUGFIX] Query-frontend: added `component=query-frontend` label to results cache memcached metrics to fix a panic when Mimir is running in single binary mode and results cache is enabled. #1704
* [BUGFIX] Mimir: services' status content-type is now correctly set to `text/html`. #1575
* [BUGFIX] Multikv: Fix panic when using using runtime config to set primary KV store used by `multi` KV. #1587
* [BUGFIX] Multikv: Fix watching for runtime config changes in `multi` KV store in ruler and querier. #1665
* [BUGFIX] Memcached: allow to use CNAME DNS records for the memcached backend addresses. #1654
* [BUGFIX] Querier: fixed temporary partial query results when shuffle sharding is enabled and hash ring backend storage is flushed / reset. #1829
* [BUGFIX] Alertmanager: prevent more file traversal cases related to template names. #1833
* [BUGFUX] Alertmanager: Allow usage with `-alertmanager-storage.backend=local`. Note that when using this storage type, the Alertmanager is not able persist state remotely, so it not recommended for production use. #1836
* [BUGFIX] Alertmanager: Do not validate alertmanager configuration if it's not running. #1835

### Mixin

* [CHANGE] Dashboards: Remove per-user series legends from Tenants dashboard. #1605
* [CHANGE] Dashboards: Show in-memory series and the per-user series limit on Tenants dashboard. #1613
* [CHANGE] Dashboards: Slow-queries dashboard now uses `user` label from logs instead of `org_id`. #1634
* [CHANGE] Dashboards: changed all Grafana dashboards UIDs to not conflict with Cortex ones, to let people install both while migrating from Cortex to Mimir: #1801 #1808
  * Alertmanager from `a76bee5913c97c918d9e56a3cc88cc28` to `b0d38d318bbddd80476246d4930f9e55`
  * Alertmanager Resources from `68b66aed90ccab448009089544a8d6c6` to `a6883fb22799ac74479c7db872451092`
  * Compactor from `9c408e1d55681ecb8a22c9fab46875cc` to `1b3443aea86db629e6efdb7d05c53823`
  * Compactor Resources from `df9added6f1f4332f95848cca48ebd99` to `09a5c49e9cdb2f2b24c6d184574a07fd`
  * Config from `61bb048ced9817b2d3e07677fb1c6290` to `5d9d0b4724c0f80d68467088ec61e003`
  * Object Store from `d5a3a4489d57c733b5677fb55370a723` to `e1324ee2a434f4158c00a9ee279d3292`
  * Overrides from `b5c95fee2e5e7c4b5930826ff6e89a12` to `1e2c358600ac53f09faea133f811b5bb`
  * Queries from `d9931b1054053c8b972d320774bb8f1d` to `b3abe8d5c040395cc36615cb4334c92d`
  * Reads from `8d6ba60eccc4b6eedfa329b24b1bd339` to `e327503188913dc38ad571c647eef643`
  * Reads Networking from `c0464f0d8bd026f776c9006b05910000` to `54b2a0a4748b3bd1aefa92ce5559a1c2`
  * Reads Resources from `2fd2cda9eea8d8af9fbc0a5960425120` to `cc86fd5aa9301c6528986572ad974db9`
  * Rollout Progress from `7544a3a62b1be6ffd919fc990ab8ba8f` to `7f0b5567d543a1698e695b530eb7f5de`
  * Ruler from `44d12bcb1f95661c6ab6bc946dfc3473` to `631e15d5d85afb2ca8e35d62984eeaa0`
  * Scaling from `88c041017b96856c9176e07cf557bdcf` to `64bbad83507b7289b514725658e10352`
  * Slow queries from `e6f3091e29d2636e3b8393447e925668` to `6089e1ce1e678788f46312a0a1e647e6`
  * Tenants from `35fa247ce651ba189debf33d7ae41611` to `35fa247ce651ba189debf33d7ae41611`
  * Top Tenants from `bc6e12d4fe540e4a1785b9d3ca0ffdd9` to `bc6e12d4fe540e4a1785b9d3ca0ffdd9`
  * Writes from `0156f6d15aa234d452a33a4f13c838e3` to `8280707b8f16e7b87b840fc1cc92d4c5`
  * Writes Networking from `681cd62b680b7154811fe73af55dcfd4` to `978c1cb452585c96697a238eaac7fe2d`
  * Writes Resources from `c0464f0d8bd026f776c9006b0591bb0b` to `bc9160e50b52e89e0e49c840fea3d379`
* [FEATURE] Alerts: added the following alerts on `mimir-continuous-test` tool: #1676
  - `MimirContinuousTestNotRunningOnWrites`
  - `MimirContinuousTestNotRunningOnReads`
  - `MimirContinuousTestFailed`
* [ENHANCEMENT] Added `per_cluster_label` support to allow to change the label name used to differentiate between Kubernetes clusters. #1651
* [ENHANCEMENT] Dashboards: Show QPS and latency of the Alertmanager Distributor. #1696
* [ENHANCEMENT] Playbooks: Add Alertmanager suggestions for `MimirRequestErrors` and `MimirRequestLatency` #1702
* [ENHANCEMENT] Dashboards: Allow custom datasources. #1749
* [ENHANCEMENT] Dashboards: Add config option `gateway_enabled` (defaults to `true`) to disable gateway panels from dashboards. #1761
* [ENHANCEMENT] Dashboards: Extend Top tenants dashboard with queries for tenants with highest sample rate, discard rate, and discard rate growth. #1842
* [ENHANCEMENT] Dashboards: Show ingestion rate limit and rule group limit on Tenants dashboard. #1845
* [ENHANCEMENT] Dashboards: Add "last successful run" panel to compactor dashboard. #1628
* [BUGFIX] Dashboards: Fix "Failed evaluation rate" panel on Tenants dashboard. #1629
* [BUGFIX] Honor the configured `per_instance_label` in all dashboards and alerts. #1697

### Jsonnet

* [FEATURE] Added support for `mimir-continuous-test`. To deploy `mimir-continuous-test` you can use the following configuration: #1675 #1850
  ```jsonnet
  _config+: {
    continuous_test_enabled: true,
    continuous_test_tenant_id: 'type-tenant-id',
    continuous_test_write_endpoint: 'http://type-write-path-hostname',
    continuous_test_read_endpoint: 'http://type-read-path-hostname/prometheus',
  },
  ```
* [ENHANCEMENT] Ingester anti-affinity can now be disabled by using `ingester_allow_multiple_replicas_on_same_node` configuration key. #1581
* [ENHANCEMENT] Added `node_selector` configuration option to select Kubernetes nodes where Mimir should run. #1596
* [ENHANCEMENT] Alertmanager: Added a `PodDisruptionBudget` of `withMaxUnavailable = 1`, to ensure we maintain quorum during rollouts. #1683
* [ENHANCEMENT] Store-gateway anti-affinity can now be enabled/disabled using `store_gateway_allow_multiple_replicas_on_same_node` configuration key. #1730
* [ENHANCEMENT] Added `store_gateway_zone_a_args`, `store_gateway_zone_b_args` and `store_gateway_zone_c_args` configuration options. #1807
* [BUGFIX] Pass primary and secondary multikv stores via CLI flags. Introduced new `multikv_switch_primary_secondary` config option to flip primary and secondary in runtime config.

### Mimirtool

* [BUGFIX] `config convert`: Retain Cortex defaults for `blocks_storage.backend`, `ruler_storage.backend`, `alertmanager_storage.backend`, `auth.type`, `activity_tracker.filepath`, `alertmanager.data_dir`, `blocks_storage.filesystem.dir`, `compactor.data_dir`, `ruler.rule_path`, `ruler_storage.filesystem.dir`, and `graphite.querier.schemas.backend`. #1626 #1762

### Tools

* [FEATURE] Added a `markblocks` tool that creates `no-compact` and `delete` marks for the blocks. #1551
* [FEATURE] Added `mimir-continuous-test` tool to continuously run smoke tests on live Mimir clusters. #1535 #1540 #1653 #1603 #1630 #1691 #1675 #1676 #1692 #1706 #1709 #1775 #1777 #1778 #1795
* [FEATURE] Added `mimir-rules-action` GitHub action, located at `operations/mimir-rules-action/`, used to lint, prepare, verify, diff, and sync rules to a Mimir cluster. #1723

## 2.0.0

### Grafana Mimir

_Changes since Cortex 1.10.0._

* [CHANGE] Remove chunks storage engine. #86 #119 #510 #545 #743 #744 #748 #753 #755 #757 #758 #759 #760 #762 #764 #789 #812 #813
  * The following CLI flags (and their respective YAML config options) have been removed:
    * `-store.engine`
    * `-schema-config-file`
    * `-ingester.checkpoint-duration`
    * `-ingester.checkpoint-enabled`
    * `-ingester.chunk-encoding`
    * `-ingester.chunk-age-jitter`
    * `-ingester.concurrent-flushes`
    * `-ingester.flush-on-shutdown-with-wal-enabled`
    * `-ingester.flush-op-timeout`
    * `-ingester.flush-period`
    * `-ingester.max-chunk-age`
    * `-ingester.max-chunk-idle`
    * `-ingester.max-series-per-query` (and `max_series_per_query` from runtime config)
    * `-ingester.max-stale-chunk-idle`
    * `-ingester.max-transfer-retries`
    * `-ingester.min-chunk-length`
    * `-ingester.recover-from-wal`
    * `-ingester.retain-period`
    * `-ingester.spread-flushes`
    * `-ingester.wal-dir`
    * `-ingester.wal-enabled`
    * `-querier.query-parallelism`
    * `-querier.second-store-engine`
    * `-querier.use-second-store-before-time`
    * `-flusher.wal-dir`
    * `-flusher.concurrent-flushes`
    * `-flusher.flush-op-timeout`
    * All `-table-manager.*` flags
    * All `-deletes.*` flags
    * All `-purger.*` flags
    * All `-metrics.*` flags
    * All `-dynamodb.*` flags
    * All `-s3.*` flags
    * All `-azure.*` flags
    * All `-bigtable.*` flags
    * All `-gcs.*` flags
    * All `-cassandra.*` flags
    * All `-boltdb.*` flags
    * All `-local.*` flags
    * All `-swift.*` flags
    * All `-store.*` flags except `-store.engine`, `-store.max-query-length`, `-store.max-labels-query-length`
    * All `-grpc-store.*` flags
  * The following API endpoints have been removed:
    * `/api/v1/chunks` and `/chunks`
  * The following metrics have been removed:
    * `cortex_ingester_flush_queue_length`
    * `cortex_ingester_queried_chunks`
    * `cortex_ingester_chunks_created_total`
    * `cortex_ingester_wal_replay_duration_seconds`
    * `cortex_ingester_wal_corruptions_total`
    * `cortex_ingester_sent_chunks`
    * `cortex_ingester_received_chunks`
    * `cortex_ingester_flush_series_in_progress`
    * `cortex_ingester_chunk_utilization`
    * `cortex_ingester_chunk_length`
    * `cortex_ingester_chunk_size_bytes`
    * `cortex_ingester_chunk_age_seconds`
    * `cortex_ingester_memory_chunks`
    * `cortex_ingester_flushing_enqueued_series_total`
    * `cortex_ingester_flushing_dequeued_series_total`
    * `cortex_ingester_dropped_chunks_total`
    * `cortex_oldest_unflushed_chunk_timestamp_seconds`
    * `prometheus_local_storage_chunk_ops_total`
    * `prometheus_local_storage_chunkdesc_ops_total`
    * `prometheus_local_storage_memory_chunkdescs`
* [CHANGE] Changed default storage backends from `s3` to `filesystem` #833
  This effects the following flags:
  * `-blocks-storage.backend` now defaults to `filesystem`
  * `-blocks-storage.filesystem.dir` now defaults to `blocks`
  * `-alertmanager-storage.backend` now defaults to `filesystem`
  * `-alertmanager-storage.filesystem.dir` now defaults to `alertmanager`
  * `-ruler-storage.backend` now defaults to `filesystem`
  * `-ruler-storage.filesystem.dir` now defaults to `ruler`
* [CHANGE] Renamed metric `cortex_experimental_features_in_use_total` as `cortex_experimental_features_used_total` and added `feature` label. #32 #658
* [CHANGE] Removed `log_messages_total` metric. #32
* [CHANGE] Some files and directories created by Mimir components on local disk now have stricter permissions, and are only readable by owner, but not group or others. #58
* [CHANGE] Memcached client DNS resolution switched from golang built-in to [`miekg/dns`](https://github.com/miekg/dns). #142
* [CHANGE] The metric `cortex_deprecated_flags_inuse_total` has been renamed to `deprecated_flags_inuse_total` as part of using grafana/dskit functionality. #185
* [CHANGE] API: The `-api.response-compression-enabled` flag has been removed, and GZIP response compression is always enabled except on `/api/v1/push` and `/push` endpoints. #880
* [CHANGE] Update Go version to 1.17.3. #480
* [CHANGE] The `status_code` label on gRPC client metrics has changed from '200' and '500' to '2xx', '5xx', '4xx', 'cancel' or 'error'. #537
* [CHANGE] Removed the deprecated `-<prefix>.fifocache.size` flag. #618
* [CHANGE] Enable index header lazy loading by default. #693
  * `-blocks-storage.bucket-store.index-header-lazy-loading-enabled` default from `false` to `true`
  * `-blocks-storage.bucket-store.index-header-lazy-loading-idle-timeout` default from `20m` to `1h`
* [CHANGE] Shuffle-sharding:
  * `-distributor.sharding-strategy` option has been removed, and shuffle sharding is enabled by default. Default shard size is set to 0, which disables shuffle sharding for the tenant (all ingesters will receive tenants's samples). #888
  * `-ruler.sharding-strategy` option has been removed from ruler. Ruler now uses shuffle-sharding by default, but respects `ruler_tenant_shard_size`, which defaults to 0 (ie. use all rulers for tenant). #889
  * `-store-gateway.sharding-strategy` option has been removed store-gateways. Store-gateway now uses shuffle-sharding by default, but respects `store_gateway_tenant_shard_size` for tenant, and this value defaults to 0. #891
* [CHANGE] Server: `-server.http-listen-port` (yaml: `server.http_listen_port`) now defaults to `8080` (previously `80`). #871
* [CHANGE] Changed the default value of `-blocks-storage.bucket-store.ignore-deletion-marks-delay` from 6h to 1h. #892
* [CHANGE] Changed default settings for memcached clients: #959 #1000
  * The default value for the following config options has changed from `10000` to `25000`:
    * `-blocks-storage.bucket-store.chunks-cache.memcached.max-async-buffer-size`
    * `-blocks-storage.bucket-store.index-cache.memcached.max-async-buffer-size`
    * `-blocks-storage.bucket-store.metadata-cache.memcached.max-async-buffer-size`
    * `-query-frontend.results-cache.memcached.max-async-buffer-size`
  * The default value for the following config options has changed from `0` (unlimited) to `100`:
    * `-blocks-storage.bucket-store.chunks-cache.memcached.max-get-multi-batch-size`
    * `-blocks-storage.bucket-store.index-cache.memcached.max-get-multi-batch-size`
    * `-blocks-storage.bucket-store.metadata-cache.memcached.max-get-multi-batch-size`
    * `-query-frontend.results-cache.memcached.max-get-multi-batch-size`
  * The default value for the following config options has changed from `16` to `100`:
    * `-blocks-storage.bucket-store.chunks-cache.memcached.max-idle-connections`
    * `-blocks-storage.bucket-store.index-cache.memcached.max-idle-connections`
    * `-blocks-storage.bucket-store.metadata-cache.memcached.max-idle-connections`
    * `-query-frontend.results-cache.memcached.max-idle-connections`
  * The default value for the following config options has changed from `100ms` to `200ms`:
    * `-blocks-storage.bucket-store.metadata-cache.memcached.timeout`
    * `-blocks-storage.bucket-store.index-cache.memcached.timeout`
    * `-blocks-storage.bucket-store.chunks-cache.memcached.timeout`
    * `-query-frontend.results-cache.memcached.timeout`
* [CHANGE] Changed the default value of `-blocks-storage.bucket-store.bucket-index.enabled` to `true`. The default configuration must now run the compactor in order to write the bucket index or else queries to long term storage will fail. #924
* [CHANGE] Option `-auth.enabled` has been renamed to `-auth.multitenancy-enabled`. #1130
* [CHANGE] Default tenant ID used with disabled auth (`-auth.multitenancy-enabled=false`) has changed from `fake` to `anonymous`. This tenant ID can now be changed with `-auth.no-auth-tenant` option. #1063
* [CHANGE] The default values for the following local directories have changed: #1072
  * `-alertmanager.storage.path` default value changed to `./data-alertmanager/`
  * `-compactor.data-dir` default value changed to `./data-compactor/`
  * `-ruler.rule-path` default value changed to `./data-ruler/`
* [CHANGE] The default value for gRPC max send message size has been changed from 16MB to 100MB. This affects the following parameters: #1152
  * `-query-frontend.grpc-client-config.grpc-max-send-msg-size`
  * `-ingester.client.grpc-max-send-msg-size`
  * `-querier.frontend-client.grpc-max-send-msg-size`
  * `-query-scheduler.grpc-client-config.grpc-max-send-msg-size`
  * `-ruler.client.grpc-max-send-msg-size`
* [CHANGE] Remove `-http.prefix` flag (and `http_prefix` config file option). #763
* [CHANGE] Remove legacy endpoints. Please use their alternatives listed below. As part of the removal process we are
  introducing two new sets of endpoints for the ruler configuration API: `<prometheus-http-prefix>/rules` and
  `<prometheus-http-prefix>/config/v1/rules/**`. We are also deprecating `<prometheus-http-prefix>/rules` and `/api/v1/rules`;
  and will remove them in Mimir 2.2.0. #763 #1222
  * Query endpoints

    | Legacy                                                  | Alternative                                                |
    | ------------------------------------------------------- | ---------------------------------------------------------- |
    | `/<legacy-http-prefix>/api/v1/query`                    | `<prometheus-http-prefix>/api/v1/query`                    |
    | `/<legacy-http-prefix>/api/v1/query_range`              | `<prometheus-http-prefix>/api/v1/query_range`              |
    | `/<legacy-http-prefix>/api/v1/query_exemplars`          | `<prometheus-http-prefix>/api/v1/query_exemplars`          |
    | `/<legacy-http-prefix>/api/v1/series`                   | `<prometheus-http-prefix>/api/v1/series`                   |
    | `/<legacy-http-prefix>/api/v1/labels`                   | `<prometheus-http-prefix>/api/v1/labels`                   |
    | `/<legacy-http-prefix>/api/v1/label/{name}/values`      | `<prometheus-http-prefix>/api/v1/label/{name}/values`      |
    | `/<legacy-http-prefix>/api/v1/metadata`                 | `<prometheus-http-prefix>/api/v1/metadata`                 |
    | `/<legacy-http-prefix>/api/v1/read`                     | `<prometheus-http-prefix>/api/v1/read`                     |
    | `/<legacy-http-prefix>/api/v1/cardinality/label_names`  | `<prometheus-http-prefix>/api/v1/cardinality/label_names`  |
    | `/<legacy-http-prefix>/api/v1/cardinality/label_values` | `<prometheus-http-prefix>/api/v1/cardinality/label_values` |
    | `/api/prom/user_stats`                                  | `/api/v1/user_stats`                                       |

  * Distributor endpoints

    | Legacy endpoint               | Alternative                   |
    | ----------------------------- | ----------------------------- |
    | `/<legacy-http-prefix>/push`  | `/api/v1/push`                |
    | `/all_user_stats`             | `/distributor/all_user_stats` |
    | `/ha-tracker`                 | `/distributor/ha_tracker`     |

  * Ingester endpoints

    | Legacy          | Alternative           |
    | --------------- | --------------------- |
    | `/ring`         | `/ingester/ring`      |
    | `/shutdown`     | `/ingester/shutdown`  |
    | `/flush`        | `/ingester/flush`     |
    | `/push`         | `/ingester/push`      |

  * Ruler endpoints

    | Legacy                                                | Alternative                                         | Alternative #2 (not available before Mimir 2.0.0)                    |
    | ----------------------------------------------------- | --------------------------------------------------- | ------------------------------------------------------------------- |
    | `/<legacy-http-prefix>/api/v1/rules`                  | `<prometheus-http-prefix>/api/v1/rules`             |                                                                     |
    | `/<legacy-http-prefix>/api/v1/alerts`                 | `<prometheus-http-prefix>/api/v1/alerts`            |                                                                     |
    | `/<legacy-http-prefix>/rules`                         | `/api/v1/rules` (see below)                         |  `<prometheus-http-prefix>/config/v1/rules`                         |
    | `/<legacy-http-prefix>/rules/{namespace}`             | `/api/v1/rules/{namespace}` (see below)             |  `<prometheus-http-prefix>/config/v1/rules/{namespace}`             |
    | `/<legacy-http-prefix>/rules/{namespace}/{groupName}` | `/api/v1/rules/{namespace}/{groupName}` (see below) |  `<prometheus-http-prefix>/config/v1/rules/{namespace}/{groupName}` |
    | `/<legacy-http-prefix>/rules/{namespace}`             | `/api/v1/rules/{namespace}` (see below)             |  `<prometheus-http-prefix>/config/v1/rules/{namespace}`             |
    | `/<legacy-http-prefix>/rules/{namespace}/{groupName}` | `/api/v1/rules/{namespace}/{groupName}` (see below) |  `<prometheus-http-prefix>/config/v1/rules/{namespace}/{groupName}` |
    | `/<legacy-http-prefix>/rules/{namespace}`             | `/api/v1/rules/{namespace}` (see below)             |  `<prometheus-http-prefix>/config/v1/rules/{namespace}`             |
    | `/ruler_ring`                                         | `/ruler/ring`                                       |                                                                     |

    > __Note:__ The `/api/v1/rules/**` endpoints are considered deprecated with Mimir 2.0.0 and will be removed
    in Mimir 2.2.0. After upgrading to 2.0.0 we recommend switching uses to the equivalent
    `/<prometheus-http-prefix>/config/v1/**` endpoints that Mimir 2.0.0 introduces.

  * Alertmanager endpoints

    | Legacy                      | Alternative                        |
    | --------------------------- | ---------------------------------- |
    | `/<legacy-http-prefix>`     | `/alertmanager`                    |
    | `/status`                   | `/multitenant_alertmanager/status` |

* [CHANGE] Ingester: changed `-ingester.stream-chunks-when-using-blocks` default value from `false` to `true`. #717
* [CHANGE] Ingester: default `-ingester.ring.min-ready-duration` reduced from 1m to 15s. #126
* [CHANGE] Ingester: `-ingester.ring.min-ready-duration` now start counting the delay after the ring's health checks have passed instead of when the ring client was started. #126
* [CHANGE] Ingester: allow experimental ingester max-exemplars setting to be changed dynamically #144
  * CLI flag `-blocks-storage.tsdb.max-exemplars` is renamed to `-ingester.max-global-exemplars-per-user`.
  * YAML `max_exemplars` is moved from `tsdb` to `overrides` and renamed to `max_global_exemplars_per_user`.
* [CHANGE] Ingester: active series metrics `cortex_ingester_active_series` and `cortex_ingester_active_series_custom_tracker` are now removed when their value is zero. #672 #690
* [CHANGE] Ingester: changed default value of `-blocks-storage.tsdb.retention-period` from `6h` to `24h`. #966
* [CHANGE] Ingester: changed default value of `-blocks-storage.tsdb.close-idle-tsdb-timeout` from `0` to `13h`. #967
* [CHANGE] Ingester: changed default value of `-ingester.ring.final-sleep` from `30s` to `0s`. #981
* [CHANGE] Ingester: the following low level settings have been removed: #1153
  * `-ingester-client.expected-labels`
  * `-ingester-client.expected-samples-per-series`
  * `-ingester-client.expected-timeseries`
* [CHANGE] Ingester: following command line options related to ingester ring were renamed: #1155
  * `-consul.*` changed to `-ingester.ring.consul.*`
  * `-etcd.*` changed to `-ingester.ring.etcd.*`
  * `-multi.*` changed to `-ingester.ring.multi.*`
  * `-distributor.excluded-zones` changed to `-ingester.ring.excluded-zones`
  * `-distributor.replication-factor` changed to `-ingester.ring.replication-factor`
  * `-distributor.zone-awareness-enabled` changed to `-ingester.ring.zone-awareness-enabled`
  * `-ingester.availability-zone` changed to `-ingester.ring.instance-availability-zone`
  * `-ingester.final-sleep` changed to `-ingester.ring.final-sleep`
  * `-ingester.heartbeat-period` changed to `-ingester.ring.heartbeat-period`
  * `-ingester.join-after` changed to `-ingester.ring.join-after`
  * `-ingester.lifecycler.ID` changed to `-ingester.ring.instance-id`
  * `-ingester.lifecycler.addr` changed to `-ingester.ring.instance-addr`
  * `-ingester.lifecycler.interface` changed to `-ingester.ring.instance-interface-names`
  * `-ingester.lifecycler.port` changed to `-ingester.ring.instance-port`
  * `-ingester.min-ready-duration` changed to `-ingester.ring.min-ready-duration`
  * `-ingester.num-tokens` changed to `-ingester.ring.num-tokens`
  * `-ingester.observe-period` changed to `-ingester.ring.observe-period`
  * `-ingester.readiness-check-ring-health` changed to `-ingester.ring.readiness-check-ring-health`
  * `-ingester.tokens-file-path` changed to `-ingester.ring.tokens-file-path`
  * `-ingester.unregister-on-shutdown` changed to `-ingester.ring.unregister-on-shutdown`
  * `-ring.heartbeat-timeout` changed to `-ingester.ring.heartbeat-timeout`
  * `-ring.prefix` changed to `-ingester.ring.prefix`
  * `-ring.store` changed to `-ingester.ring.store`
* [CHANGE] Ingester: fields in YAML configuration for ingester ring have been changed: #1155
  * `ingester.lifecycler` changed to `ingester.ring`
  * Fields from `ingester.lifecycler.ring` moved to `ingester.ring`
  * `ingester.lifecycler.address` changed to `ingester.ring.instance_addr`
  * `ingester.lifecycler.id` changed to `ingester.ring.instance_id`
  * `ingester.lifecycler.port` changed to `ingester.ring.instance_port`
  * `ingester.lifecycler.availability_zone` changed to `ingester.ring.instance_availability_zone`
  * `ingester.lifecycler.interface_names` changed to `ingester.ring.instance_interface_names`
* [CHANGE] Distributor: removed the `-distributor.shard-by-all-labels` configuration option. It is now assumed to be true. #698
* [CHANGE] Distributor: change default value of `-distributor.instance-limits.max-inflight-push-requests` to `2000`. #964
* [CHANGE] Distributor: change default value of `-distributor.remote-timeout` from `2s` to `20s`. #970
* [CHANGE] Distributor: removed the `-distributor.extra-query-delay` flag (and its respective YAML config option). #1048
* [CHANGE] Query-frontend: Enable query stats by default, they can still be disabled with `-query-frontend.query-stats-enabled=false`. #83
* [CHANGE] Query-frontend: the `cortex_frontend_mapped_asts_total` metric has been renamed to `cortex_frontend_query_sharding_rewrites_attempted_total`. #150
* [CHANGE] Query-frontend: added `sharded` label to `cortex_query_seconds_total` metric. #235
* [CHANGE] Query-frontend: changed the flag name for controlling query sharding total shards from `-querier.total-shards` to `-query-frontend.query-sharding-total-shards`. #230
* [CHANGE] Query-frontend: flag `-querier.parallelise-shardable-queries` has been renamed to `-query-frontend.parallelize-shardable-queries` #284
* [CHANGE] Query-frontend: removed the deprecated (and unused) `-frontend.cache-split-interval`. Use `-query-frontend.split-queries-by-interval` instead. #587
* [CHANGE] Query-frontend: range query response now omits the `data` field when it's empty (error case) like Prometheus does, previously it was `"data":{"resultType":"","result":null}`. #629
* [CHANGE] Query-frontend: instant queries now honor the `-query-frontend.max-retries-per-request` flag. #630
* [CHANGE] Query-frontend: removed in-memory and Redis cache support. Reason is that these caching backends were just supported by query-frontend, while all other Mimir services only support memcached. #796
  * The following CLI flags (and their respective YAML config options) have been removed:
    * `-frontend.cache.enable-fifocache`
    * `-frontend.redis.*`
    * `-frontend.fifocache.*`
  * The following metrics have been removed:
    * `querier_cache_added_total`
    * `querier_cache_added_new_total`
    * `querier_cache_evicted_total`
    * `querier_cache_entries`
    * `querier_cache_gets_total`
    * `querier_cache_misses_total`
    * `querier_cache_stale_gets_total`
    * `querier_cache_memory_bytes`
    * `cortex_rediscache_request_duration_seconds`
* [CHANGE] Query-frontend: migrated memcached backend client to the same one used in other components (memcached config and metrics are now consistent across all Mimir services). #821
  * The following CLI flags (and their respective YAML config options) have been added:
    * `-query-frontend.results-cache.backend` (set it to `memcached` if `-query-frontend.cache-results=true`)
  * The following CLI flags (and their respective YAML config options) have been changed:
    * `-frontend.memcached.hostname` and `-frontend.memcached.service` have been removed: use `-query-frontend.results-cache.memcached.addresses` instead
  * The following CLI flags (and their respective YAML config options) have been renamed:
    * `-frontend.background.write-back-concurrency` renamed to `-query-frontend.results-cache.memcached.max-async-concurrency`
    * `-frontend.background.write-back-buffer` renamed to `-query-frontend.results-cache.memcached.max-async-buffer-size`
    * `-frontend.memcached.batchsize` renamed to `-query-frontend.results-cache.memcached.max-get-multi-batch-size`
    * `-frontend.memcached.parallelism` renamed to `-query-frontend.results-cache.memcached.max-get-multi-concurrency`
    * `-frontend.memcached.timeout` renamed to `-query-frontend.results-cache.memcached.timeout`
    * `-frontend.memcached.max-item-size` renamed to `-query-frontend.results-cache.memcached.max-item-size`
    * `-frontend.memcached.max-idle-conns` renamed to `-query-frontend.results-cache.memcached.max-idle-connections`
    * `-frontend.compression` renamed to `-query-frontend.results-cache.compression`
  * The following CLI flags (and their respective YAML config options) have been removed:
    * `-frontend.memcached.circuit-breaker-consecutive-failures`: feature removed
    * `-frontend.memcached.circuit-breaker-timeout`: feature removed
    * `-frontend.memcached.circuit-breaker-interval`: feature removed
    * `-frontend.memcached.update-interval`: new setting is hardcoded to 30s
    * `-frontend.memcached.consistent-hash`: new setting is always enabled
    * `-frontend.default-validity` and `-frontend.memcached.expiration`: new setting is hardcoded to 7 days
  * The following metrics have been changed:
    * `cortex_cache_dropped_background_writes_total{name}` changed to `thanos_memcached_operation_skipped_total{name, operation, reason}`
    * `cortex_cache_value_size_bytes{name, method}` changed to `thanos_memcached_operation_data_size_bytes{name}`
    * `cortex_cache_request_duration_seconds{name, method, status_code}` changed to `thanos_memcached_operation_duration_seconds{name, operation}`
    * `cortex_cache_fetched_keys{name}` changed to `thanos_cache_memcached_requests_total{name}`
    * `cortex_cache_hits{name}` changed to `thanos_cache_memcached_hits_total{name}`
    * `cortex_memcache_request_duration_seconds{name, method, status_code}` changed to `thanos_memcached_operation_duration_seconds{name, operation}`
    * `cortex_memcache_client_servers{name}` changed to `thanos_memcached_dns_provider_results{name, addr}`
    * `cortex_memcache_client_set_skip_total{name}` changed to `thanos_memcached_operation_skipped_total{name, operation, reason}`
    * `cortex_dns_lookups_total` changed to `thanos_memcached_dns_lookups_total`
    * For all metrics the value of the "name" label has changed from `frontend.memcached` to `frontend-cache`
  * The following metrics have been removed:
    * `cortex_cache_background_queue_length{name}`
* [CHANGE] Query-frontend: merged `query_range` into `frontend` in the YAML config (keeping the same keys) and renamed flags: #825
  * `-querier.max-retries-per-request` renamed to `-query-frontend.max-retries-per-request`
  * `-querier.split-queries-by-interval` renamed to `-query-frontend.split-queries-by-interval`
  * `-querier.align-querier-with-step` renamed to `-query-frontend.align-querier-with-step`
  * `-querier.cache-results` renamed to `-query-frontend.cache-results`
  * `-querier.parallelise-shardable-queries` renamed to `-query-frontend.parallelize-shardable-queries`
* [CHANGE] Query-frontend: the default value of `-query-frontend.split-queries-by-interval` has changed from `0` to `24h`. #1131
* [CHANGE] Query-frontend: `-frontend.` flags were renamed to `-query-frontend.`: #1167
* [CHANGE] Query-frontend / Query-scheduler: classified the `-query-frontend.querier-forget-delay` and `-query-scheduler.querier-forget-delay` flags (and their respective YAML config options) as experimental. #1208
* [CHANGE] Querier / ruler: Change `-querier.max-fetched-chunks-per-query` configuration to limit to maximum number of chunks that can be fetched in a single query. The number of chunks fetched by ingesters AND long-term storare combined should not exceed the value configured on `-querier.max-fetched-chunks-per-query`. [#4260](https://github.com/cortexproject/cortex/pull/4260)
* [CHANGE] Querier / ruler: Option `-querier.ingester-streaming` has been removed. Querier/ruler now always use streaming method to query ingesters. #204
* [CHANGE] Querier: always fetch labels from store and respect start/end times in request; the option `-querier.query-store-for-labels-enabled` has been removed and is now always on. #518 #1132
* [CHANGE] Querier / ruler: removed the `-store.query-chunk-limit` flag (and its respective YAML config option `max_chunks_per_query`). `-querier.max-fetched-chunks-per-query` (and its respective YAML config option `max_fetched_chunks_per_query`) should be used instead. #705
* [CHANGE] Querier/Ruler: `-querier.active-query-tracker-dir` option has been removed. Active query tracking is now done via Activity tracker configured by `-activity-tracker.filepath` and enabled by default. Limit for max number of concurrent queries (`-querier.max-concurrent`) is now respected even if activity tracking is not enabled. #661 #822
* [CHANGE] Querier/ruler/query-frontend: the experimental `-querier.at-modifier-enabled` CLI flag has been removed and the PromQL `@` modifier is always enabled. #941
* [CHANGE] Querier: removed `-querier.worker-match-max-concurrent` and `-querier.worker-parallelism` CLI flags (and their respective YAML config options). Mimir now behaves like if `-querier.worker-match-max-concurrent` is always enabled and you should configure the max concurrency per querier process using `-querier.max-concurrent` instead. #958
* [CHANGE] Querier: changed default value of `-querier.query-ingesters-within` from `0` to `13h`. #967
* [CHANGE] Querier: rename metric `cortex_query_fetched_chunks_bytes_total` to `cortex_query_fetched_chunk_bytes_total` to be consistent with the limit name. #476
* [CHANGE] Ruler: add two new metrics `cortex_ruler_list_rules_seconds` and `cortex_ruler_load_rule_groups_seconds` to the ruler. #906
* [CHANGE] Ruler: endpoints for listing configured rules now return HTTP status code 200 and an empty map when there are no rules instead of an HTTP 404 and plain text error message. The following endpoints are affected: #456
  * `<prometheus-http-prefix>/config/v1/rules`
  * `<prometheus-http-prefix>/config/v1/rules/{namespace}`
  * `<prometheus-http-prefix>/rules` (deprecated)
  * `<prometheus-http-prefix>/rules/{namespace}` (deprecated)
  * `/api/v1/rules` (deprecated)
  * `/api/v1/rules/{namespace}` (deprecated)
* [CHANGE] Ruler: removed `configdb` support from Ruler backend storages. #15 #38 #819
* [CHANGE] Ruler: removed the support for the deprecated storage configuration via `-ruler.storage.*` CLI flags (and their respective YAML config options). Use `-ruler-storage.*` instead. #628
* [CHANGE] Ruler: set new default limits for rule groups: `-ruler.max-rules-per-rule-group` to 20 (previously 0, disabled) and `-ruler.max-rule-groups-per-tenant` to 70 (previously 0, disabled). #847
* [CHANGE] Ruler: removed `-ruler.enable-sharding` option, and changed default value of `-ruler.ring.store` to `memberlist`. #943
* [CHANGE] Ruler: `-ruler.alertmanager-use-v2` has been removed. The ruler will always use the `v2` endpoints. #954 #1100
* [CHANGE] Ruler: `-experimental.ruler.enable-api` flag has been renamed to `-ruler.enable-api` and is now stable. The default value has also changed from `false` to `true`, so both ruler and alertmanager API are enabled by default. #913 #1065
* [CHANGE] Ruler: add support for [DNS service discovery format](./docs/sources/configuration/arguments.md#dns-service-discovery) for `-ruler.alertmanager-url`. `-ruler.alertmanager-discovery` flag has been removed. URLs following the prior SRV format, will be treated as a static target. To continue using service discovery for these URLs prepend `dnssrvnoa+` to them. #993
  * The following metrics for Alertmanager DNS service discovery are replaced:
    * `prometheus_sd_dns_lookups_total` replaced by `cortex_dns_lookups_total{component="ruler"}`
    * `prometheus_sd_dns_lookup_failures_total` replaced by `cortex_dns_failures_total{component="ruler"}`
* [CHANGE] Ruler: deprecate `/api/v1/rules/**` and `<prometheus-http-prefix/rules/**` configuration API endpoints in favour of `/<prometheus-http-prefix>/config/v1/rules/**`. Deprecated endpoints will be removed in Mimir 2.2.0. Main configuration API endpoints are now `/<prometheus-http-prefix>/config/api/v1/rules/**` introduced in Mimir 2.0.0. #1222
* [CHANGE] Store-gateway: index cache now includes tenant in cache keys, this invalidates previous cached entries. #607
* [CHANGE] Store-gateway: increased memcached index caching TTL from 1 day to 7 days. #718
* [CHANGE] Store-gateway: options `-store-gateway.sharding-enabled` and `-querier.store-gateway-addresses` were removed. Default value of `-store-gateway.sharding-ring.store` is now `memberlist` and default value for `-store-gateway.sharding-ring.wait-stability-min-duration` changed from `1m` to `0` (disabled). #976
* [CHANGE] Compactor: compactor will no longer try to compact blocks that are already marked for deletion. Previously compactor would consider blocks marked for deletion within `-compactor.deletion-delay / 2` period as eligible for compaction. [#4328](https://github.com/cortexproject/cortex/pull/4328)
* [CHANGE] Compactor: Removed support for block deletion marks migration. If you're upgrading from Cortex < 1.7.0 to Mimir, you should upgrade the compactor to Cortex >= 1.7.0 first, run it at least once and then upgrade to Mimir. #122
* [CHANGE] Compactor: removed the `cortex_compactor_group_vertical_compactions_total` metric. #278
* [CHANGE] Compactor: no longer waits for initial blocks cleanup to finish before starting compactions. #282
* [CHANGE] Compactor: removed overlapping sources detection. Overlapping sources may exist due to edge cases (timing issues) when horizontally sharding compactor, but are correctly handled by compactor. #494
* [CHANGE] Compactor: compactor now uses deletion marks from `<tenant>/markers` location in the bucket. Marker files are no longer fetched, only listed. #550
* [CHANGE] Compactor: Default value of `-compactor.block-sync-concurrency` has changed from 20 to 8. This flag is now only used to control number of goroutines for downloading and uploading blocks during compaction. #552
* [CHANGE] Compactor is now included in `all` target (single-binary). #866
* [CHANGE] Compactor: Removed `-compactor.sharding-enabled` option. Sharding in compactor is now always enabled. Default value of `-compactor.ring.store` has changed from `consul` to `memberlist`. Default value of `-compactor.ring.wait-stability-min-duration` is now 0, which disables the feature. #956
* [CHANGE] Alertmanager: removed `-alertmanager.configs.auto-webhook-root` #977
* [CHANGE] Alertmanager: removed `configdb` support from Alertmanager backend storages. #15 #38 #819
* [CHANGE] Alertmanager: Don't count user-not-found errors from replicas as failures in the `cortex_alertmanager_state_fetch_replica_state_failed_total` metric. #190
* [CHANGE] Alertmanager: Use distributor for non-API routes. #213
* [CHANGE] Alertmanager: removed `-alertmanager.storage.*` configuration options, with the exception of the CLI flags `-alertmanager.storage.path` and `-alertmanager.storage.retention`. Use `-alertmanager-storage.*` instead. #632
* [CHANGE] Alertmanager: set default value for `-alertmanager.web.external-url=http://localhost:8080/alertmanager` to match the default configuration. #808 #1067
* [CHANGE] Alertmanager: `-experimental.alertmanager.enable-api` flag has been renamed to `-alertmanager.enable-api` and is now stable. #913
* [CHANGE] Alertmanager: now always runs with sharding enabled; other modes of operation are removed. #1044 #1126
  * The following configuration options are removed:
    * `-alertmanager.sharding-enabled`
    * `-alertmanager.cluster.advertise-address`
    * `-alertmanager.cluster.gossip-interval`
    * `-alertmanager.cluster.listen-address`
    * `-alertmanager.cluster.peers`
    * `-alertmanager.cluster.push-pull-interval`
  * The following configuration options are renamed:
    * `-alertmanager.cluster.peer-timeout` to `-alertmanager.peer-timeout`
* [CHANGE] Alertmanager: the default value of `-alertmanager.sharding-ring.store` is now `memberlist`. #1171
* [CHANGE] Ring: changed default value of `-distributor.ring.store` (Distributor ring) and `-ring.store` (Ingester ring) to `memberlist`. #1046
* [CHANGE] Memberlist: the `memberlist_kv_store_value_bytes` metric has been removed due to values no longer being stored in-memory as encoded bytes. [#4345](https://github.com/cortexproject/cortex/pull/4345)
* [CHANGE] Memberlist: forward only changes, not entire original message. [#4419](https://github.com/cortexproject/cortex/pull/4419)
* [CHANGE] Memberlist: don't accept old tombstones as incoming change, and don't forward such messages to other gossip members. [#4420](https://github.com/cortexproject/cortex/pull/4420)
* [CHANGE] Memberlist: changed probe interval from `1s` to `5s` and probe timeout from `500ms` to `2s`. #563
* [CHANGE] Memberlist: the `name` label on metrics `cortex_dns_failures_total`, `cortex_dns_lookups_total` and `cortex_dns_provider_results` was renamed to `component`. #993
* [CHANGE] Limits: removed deprecated limits for rejecting old samples #799
  This removes the following flags:
  * `-validation.reject-old-samples`
  * `-validation.reject-old-samples.max-age`
* [CHANGE] Limits: removed local limit-related flags in favor of global limits. #725
  The distributor ring is now required, and can be configured via the `distributor.ring.*` flags.
  This removes the following flags:
  * `-distributor.ingestion-rate-strategy` -> will now always use the "global" strategy
  * `-ingester.max-series-per-user` -> set `-ingester.max-global-series-per-user` to `N` times the existing value of `-ingester.max-series-per-user` instead
  * `-ingester.max-series-per-metric` -> set `-ingester.max-global-series-per-metric`  to `N` times the existing value of `-ingester.max-series-per-metric` instead
  * `-ingester.max-metadata-per-user` -> set `-ingester.max-global-metadata-per-user` to `N` times the existing value of `-ingester.max-metadata-per-user` instead
  * `-ingester.max-metadata-per-metric` -> set `-ingester.max-global-metadata-per-metric` to `N` times the existing value of `-ingester.max-metadata-per-metric` instead
  * In the above notes, `N` refers to the number of ingester replicas
  Additionally, default values for the following flags have changed:
  * `-ingester.max-global-series-per-user` from `0` to `150000`
  * `-ingester.max-global-series-per-metric` from `0` to `20000`
  * `-distributor.ingestion-rate-limit` from `25000` to `10000`
  * `-distributor.ingestion-burst-size` from `50000` to `200000`
* [CHANGE] Limits: removed limit `enforce_metric_name`, now behave as if set to `true` always. #686
* [CHANGE] Limits: Option `-ingester.max-samples-per-query` and its YAML field `max_samples_per_query` have been removed. It required `-querier.ingester-streaming` option to be set to false, but since `-querier.ingester-streaming` is removed (always defaulting to true), the limit using it was removed as well. #204 #1132
* [CHANGE] Limits: Set the default max number of inflight ingester push requests (`-ingester.instance-limits.max-inflight-push-requests`) to 30000 in order to prevent clusters from being overwhelmed by request volume or temporary slow-downs. #259
* [CHANGE] Overrides exporter: renamed metric `cortex_overrides` to `cortex_limits_overrides`. #173 #407
* [FEATURE] The following features have been moved from experimental to stable: #913 #1002
  * Alertmanager config API
  * Alertmanager receiver firewall
  * Alertmanager sharding
  * Azure blob storage support
  * Blocks storage bucket index
  * Disable the ring health check in the readiness endpoint (`-ingester.readiness-check-ring-health=false`)
  * Distributor: do not extend writes on unhealthy ingesters
  * Do not unregister ingesters from ring on shutdown (`-ingester.unregister-on-shutdown=false`)
  * HA Tracker: cleanup of old replicas from KV Store
  * Instance limits in ingester and distributor
  * OpenStack Swift storage support
  * Query-frontend: query stats tracking
  * Query-scheduler
  * Querier: tenant federation
  * Ruler config API
  * S3 Server Side Encryption (SSE) using KMS
  * TLS configuration for gRPC, HTTP and etcd clients
  * Zone-aware replication
  * `/labels` API using matchers
  * The following querier limits:
    * `-querier.max-fetched-chunks-per-query`
    * `-querier.max-fetched-chunk-bytes-per-query`
    * `-querier.max-fetched-series-per-query`
  * The following alertmanager limits:
    * Notification rate (`-alertmanager.notification-rate-limit` and `-alertmanager.notification-rate-limit-per-integration`)
    * Dispatcher groups (`-alertmanager.max-dispatcher-aggregation-groups`)
    * User config size (`-alertmanager.max-config-size-bytes`)
    * Templates count in user config (`-alertmanager.max-templates-count`)
    * Max template size (`-alertmanager.max-template-size-bytes`)
* [FEATURE] The endpoints `/api/v1/status/buildinfo`, `<prometheus-http-prefix>/api/v1/status/buildinfo`, and `<alertmanager-http-prefix>/api/v1/status/buildinfo` have been added to display build information and enabled features. #1219 #1240
* [FEATURE] PromQL: added `present_over_time` support. #139
* [FEATURE] Added "Activity tracker" feature which can log ongoing activities from previous Mimir run in case of a crash. It is enabled by default and controlled by the `-activity-tracker.filepath` flag. It can be disabled by setting this path to an empty string. Currently, the Store-gateway, Ruler, Querier, Query-frontend and Ingester components use this feature to track queries. #631 #782 #822 #1121
* [FEATURE] Divide configuration parameters into categories "basic", "advanced", and "experimental". Only flags in the basic category are shown when invoking `-help`, whereas `-help-all` will include flags in all categories (basic, advanced, experimental). #840
* [FEATURE] Querier: Added support for tenant federation to exemplar endpoints. #927
* [FEATURE] Ingester: can expose metrics on active series matching custom trackers configured via `-ingester.active-series-custom-trackers` (or its respective YAML config option). When configured, active series for custom trackers are exposed by the `cortex_ingester_active_series_custom_tracker` metric. #42 #672
* [FEATURE] Ingester: Enable snapshotting of in-memory TSDB on disk during shutdown via `-blocks-storage.tsdb.memory-snapshot-on-shutdown` (experimental). #249
* [FEATURE] Ingester: Added `-blocks-storage.tsdb.isolation-enabled` flag, which allows disabling TSDB isolation feature. This is enabled by default (per TSDB default), but disabling can improve performance of write requests. #512
* [FEATURE] Ingester: Added `-blocks-storage.tsdb.head-chunks-write-queue-size` flag, which allows setting the size of the queue used by the TSDB before m-mapping chunks (experimental). #591
  * Added `cortex_ingester_tsdb_mmap_chunk_write_queue_operations_total` metric to track different operations of this queue.
* [FEATURE] Distributor: Added `-api.skip-label-name-validation-header-enabled` option to allow skipping label name validation on the HTTP write path based on `X-Mimir-SkipLabelNameValidation` header being `true` or not. #390
* [FEATURE] Query-frontend: Add `cortex_query_fetched_series_total` and `cortex_query_fetched_chunks_bytes_total` per-user counters to expose the number of series and bytes fetched as part of queries. These metrics can be enabled with the `-frontend.query-stats-enabled` flag (or its respective YAML config option `query_stats_enabled`). [#4343](https://github.com/cortexproject/cortex/pull/4343)
* [FEATURE] Query-frontend: Add `cortex_query_fetched_chunks_total` per-user counter to expose the number of chunks fetched as part of queries. This metric can be enabled with the `-query-frontend.query-stats-enabled` flag (or its respective YAML config option `query_stats_enabled`). #31
* [FEATURE] Query-frontend: Add query sharding for instant and range queries. You can enable querysharding by setting `-query-frontend.parallelize-shardable-queries` to `true`. The following additional config and exported metrics have been added. #79 #80 #100 #124 #140 #148 #150 #151 #153 #154 #155 #156 #157 #158 #159 #160 #163 #169 #172 #196 #205 #225 #226 #227 #228 #230 #235 #240 #239 #246 #244 #319 #330 #371 #385 #400 #458 #586 #630 #660 #707 #1542
  * New config options:
    * `-query-frontend.query-sharding-total-shards`: The amount of shards to use when doing parallelisation via query sharding.
    * `-query-frontend.query-sharding-max-sharded-queries`: The max number of sharded queries that can be run for a given received query. 0 to disable limit.
    * `-blocks-storage.bucket-store.series-hash-cache-max-size-bytes`: Max size - in bytes - of the in-memory series hash cache in the store-gateway.
    * `-blocks-storage.tsdb.series-hash-cache-max-size-bytes`: Max size - in bytes - of the in-memory series hash cache in the ingester.
  * New exported metrics:
    * `cortex_bucket_store_series_hash_cache_requests_total`
    * `cortex_bucket_store_series_hash_cache_hits_total`
    * `cortex_frontend_query_sharding_rewrites_succeeded_total`
    * `cortex_frontend_sharded_queries_per_query`
  * Renamed metrics:
    * `cortex_frontend_mapped_asts_total` to `cortex_frontend_query_sharding_rewrites_attempted_total`
  * Modified metrics:
    * added `sharded` label to `cortex_query_seconds_total`
  * When query sharding is enabled, the following querier config must be set on query-frontend too:
    * `-querier.max-concurrent`
    * `-querier.timeout`
    * `-querier.max-samples`
    * `-querier.at-modifier-enabled`
    * `-querier.default-evaluation-interval`
    * `-querier.active-query-tracker-dir`
    * `-querier.lookback-delta`
  * Sharding can be dynamically controlled per request using the `Sharding-Control: 64` header. (0 to disable)
  * Sharding can be dynamically controlled per tenant using the limit `query_sharding_total_shards`. (0 to disable)
  * Added `sharded_queries` count to the "query stats" log.
  * The number of shards is adjusted to be compatible with number of compactor shards that are used by a split-and-merge compactor. The querier can use this to avoid querying blocks that cannot have series in a given query shard.
* [FEATURE] Query-Frontend: Added `-query-frontend.cache-unaligned-requests` option to cache responses for requests that do not have step-aligned start and end times. This can improve speed of repeated queries, but can also pollute cache with results that are never reused. #432
* [FEATURE] Querier: Added label names cardinality endpoint `<prefix>/api/v1/cardinality/label_names` that is disabled by default. Can be enabled/disabled via the CLI flag `-querier.cardinality-analysis-enabled` or its respective YAML config option. Configurable on a per-tenant basis. #301 #377 #474
* [FEATURE] Querier: Added label values cardinality endpoint `<prefix>/api/v1/cardinality/label_values` that is disabled by default. Can be enabled/disabled via the CLI flag `-querier.cardinality-analysis-enabled` or its respective YAML config option, and configurable on a per-tenant basis. The maximum number of label names allowed to be queried in a single API call can be controlled via `-querier.label-values-max-cardinality-label-names-per-request`. #332 #395 #474
* [FEATURE] Querier: Added `-store.max-labels-query-length` to restrict the range of `/series`, label-names and label-values requests. #507
* [FEATURE] Ruler: Add new `-ruler.query-stats-enabled` which when enabled will report the `cortex_ruler_query_seconds_total` as a per-user metric that tracks the sum of the wall time of executing queries in the ruler in seconds. [#4317](https://github.com/cortexproject/cortex/pull/4317)
* [FEATURE] Ruler: Added federated rule groups. #533
  * Added `-ruler.tenant-federation.enabled` config flag.
  * Added support for `source_tenants` field on rule groups.
* [FEATURE] Store-gateway: Added `/store-gateway/tenants` and `/store-gateway/tenant/{tenant}/blocks` endpoints that provide functionality that was provided by `tools/listblocks`. #911 #973
* [FEATURE] Compactor: compactor now uses new algorithm that we call "split-and-merge". Previous compaction strategy was removed. With the `split-and-merge` compactor source blocks for a given tenant are grouped into `-compactor.split-groups` number of groups. Each group of blocks is then compacted separately, and is split into `-compactor.split-and-merge-shards` shards (configurable on a per-tenant basis). Compaction of each tenant shards can be horizontally scaled. Number of compactors that work on jobs for single tenant can be limited by using `-compactor.compactor-tenant-shard-size` parameter, or per-tenant `compactor_tenant_shard_size` override.  #275 #281 #282 #283 #288 #290 #303 #307 #317 #323 #324 #328 #353 #368 #479 #820
* [FEATURE] Compactor: Added `-compactor.max-compaction-time` to control how long can compaction for a single tenant take. If compactions for a tenant take longer, no new compactions are started in the same compaction cycle. Running compactions are not stopped however, and may take much longer. #523
* [FEATURE] Compactor: When compactor finds blocks with out-of-order chunks, it will mark them for no-compaction. Blocks marked for no-compaction are ignored in future compactions too. Added metric `cortex_compactor_blocks_marked_for_no_compaction_total` to track number of blocks marked for no-compaction. Added `CortexCompactorSkippedBlocksWithOutOfOrderChunks` alert based on new metric. Markers are only checked from `<tenant>/markers` location, but uploaded to the block directory too. #520 #535 #550
* [FEATURE] Compactor: multiple blocks are now downloaded and uploaded at once, which can shorten compaction process. #552
* [ENHANCEMENT] Exemplars are now emitted for all gRPC calls and many operations tracked by histograms. #180
* [ENHANCEMENT] New options `-server.http-listen-network` and `-server.grpc-listen-network` allow binding as 'tcp4' or 'tcp6'. #180
* [ENHANCEMENT] Query federation: improve performance in MergeQueryable by memoizing labels. #312
* [ENHANCEMENT] Add histogram metrics `cortex_distributor_sample_delay_seconds` and `cortex_ingester_tsdb_sample_out_of_order_delta_seconds` #488
* [ENHANCEMENT] Check internal directory access before starting up. #1217
* [ENHANCEMENT] Azure client: expose option to configure MSI URL and user-assigned identity. #584
* [ENHANCEMENT] Added a new metric `mimir_build_info` to coincide with `cortex_build_info`. The metric `cortex_build_info` has not been removed. #1022
* [ENHANCEMENT] Mimir runs a sanity check of storage config at startup and will fail to start if the sanity check doesn't pass. This is done to find potential config issues before starting up. #1180
* [ENHANCEMENT] Validate alertmanager and ruler storage configurations to ensure they don't use same bucket name and region values as those configured for the blocks storage. #1214
* [ENHANCEMENT] Ingester: added option `-ingester.readiness-check-ring-health` to disable the ring health check in the readiness endpoint. When disabled, the health checks are run against only the ingester itself instead of all ingesters in the ring. #48 #126
* [ENHANCEMENT] Ingester: reduce CPU and memory utilization if remote write requests contains a large amount of "out of bounds" samples. #413
* [ENHANCEMENT] Ingester: reduce CPU and memory utilization when querying chunks from ingesters. #430
* [ENHANCEMENT] Ingester: Expose ingester ring page on ingesters. #654
* [ENHANCEMENT] Distributor: added option `-distributor.excluded-zones` to exclude ingesters running in specific zones both on write and read path. #51
* [ENHANCEMENT] Distributor: add tags to tracing span for distributor push with user, cluster and replica. #210
* [ENHANCEMENT] Distributor: performance optimisations. #212 #217 #242
* [ENHANCEMENT] Distributor: reduce latency when HA-Tracking by doing KVStore updates in the background. #271
* [ENHANCEMENT] Distributor: make distributor inflight push requests count include background calls to ingester. #398
* [ENHANCEMENT] Distributor: silently drop exemplars more than 5 minutes older than samples in the same batch. #544
* [ENHANCEMENT] Distributor: reject exemplars with blank label names or values. The `cortex_discarded_exemplars_total` metric will use the `exemplar_labels_blank` reason in this case. #873
* [ENHANCEMENT] Query-frontend: added `cortex_query_frontend_workers_enqueued_requests_total` metric to track the number of requests enqueued in each query-scheduler. #384
* [ENHANCEMENT] Query-frontend: added `cortex_query_frontend_non_step_aligned_queries_total` to track the total number of range queries with start/end not aligned to step. #347 #357 #582
* [ENHANCEMENT] Query-scheduler: exported summary `cortex_query_scheduler_inflight_requests` tracking total number of inflight requests (both enqueued and processing) in percentile buckets. #675
* [ENHANCEMENT] Querier: can use the `LabelNames` call with matchers, if matchers are provided in the `/labels` API call, instead of using the more expensive `MetricsForLabelMatchers` call as before. #3 #1186
* [ENHANCEMENT] Querier / store-gateway: optimized regex matchers. #319 #334 #355
* [ENHANCEMENT] Querier: when fetching data for specific query-shard, we can ignore some blocks based on compactor-shard ID, since sharding of series by query sharding and compactor is the same. Added metrics: #438 #450
  * `cortex_querier_blocks_found_total`
  * `cortex_querier_blocks_queried_total`
  * `cortex_querier_blocks_with_compactor_shard_but_incompatible_query_shard_total`
* [ENHANCEMENT] Querier / ruler: reduce cpu usage, latency and peak memory consumption. #459 #463 #589
* [ENHANCEMENT] Querier: labels requests now obey `-querier.query-ingesters-within`, making them a little more efficient. #518
* [ENHANCEMENT] Querier: retry store-gateway in case of unexpected failure, instead of failing the query. #1003
* [ENHANCEMENT] Querier / ruler: reduce memory used by streaming queries, particularly in ruler. [#4341](https://github.com/cortexproject/cortex/pull/4341)
* [ENHANCEMENT] Ruler: Using shuffle sharding subring on GetRules API. [#4466](https://github.com/cortexproject/cortex/pull/4466)
* [ENHANCEMENT] Ruler: wait for ruler ring client to self-detect during startup. #990
* [ENHANCEMENT] Store-gateway: added `cortex_bucket_store_sent_chunk_size_bytes` metric, tracking the size of chunks sent from store-gateway to querier. #123
* [ENHANCEMENT] Store-gateway: reduced CPU and memory utilization due to exported metrics aggregation for instances with a large number of tenants. #123 #142
* [ENHANCEMENT] Store-gateway: added an in-memory LRU cache for chunks attributes. Can be enabled setting `-blocks-storage.bucket-store.chunks-cache.attributes-in-memory-max-items=X` where `X` is the max number of items to keep in the in-memory cache. The following new metrics are exposed: #279 #415 #437
  * `cortex_cache_memory_requests_total`
  * `cortex_cache_memory_hits_total`
  * `cortex_cache_memory_items_count`
* [ENHANCEMENT] Store-gateway: log index cache requests to tracing spans. #419
* [ENHANCEMENT] Store-gateway: store-gateway can now ignore blocks with minimum time within `-blocks-storage.bucket-store.ignore-blocks-within` duration. Useful when used together with `-querier.query-store-after`. #502
* [ENHANCEMENT] Store-gateway: label values with matchers now doesn't preload or list series, reducing latency and memory consumption. #534
* [ENHANCEMENT] Store-gateway: the results of `LabelNames()`, `LabelValues()` and `Series(skipChunks=true)` calls are now cached in the index cache. #590
* [ENHANCEMENT] Store-gateway: Added `-store-gateway.sharding-ring.unregister-on-shutdown` option that allows store-gateway to stay in the ring even after shutdown. Defaults to `true`, which is the same as current behaviour. #610 #614
* [ENHANCEMENT] Store-gateway: wait for ring tokens stability instead of ring stability to speed up startup and tests. #620
* [ENHANCEMENT] Compactor: add timeout for waiting on compactor to become ACTIVE in the ring. [#4262](https://github.com/cortexproject/cortex/pull/4262)
* [ENHANCEMENT] Compactor: skip already planned compaction jobs if the tenant doesn't belong to the compactor instance anymore. #303
* [ENHANCEMENT] Compactor: Blocks cleaner will ignore users that it no longer "owns" when sharding is enabled, and user ownership has changed since last scan. #325
* [ENHANCEMENT] Compactor: added `-compactor.compaction-jobs-order` support to configure which compaction jobs should run first for a given tenant (in case there are multiple ones). Supported values are: `smallest-range-oldest-blocks-first` (default), `newest-blocks-first`. #364
* [ENHANCEMENT] Compactor: delete blocks marked for deletion faster. #490
* [ENHANCEMENT] Compactor: expose low-level concurrency options for compactor: `-compactor.max-opening-blocks-concurrency`, `-compactor.max-closing-blocks-concurrency`, `-compactor.symbols-flushers-concurrency`. #569 #701
* [ENHANCEMENT] Compactor: expand compactor logs to include total compaction job time, total time for uploads and block counts. #549
* [ENHANCEMENT] Ring: allow experimental configuration of disabling of heartbeat timeouts by setting the relevant configuration value to zero. Applies to the following: [#4342](https://github.com/cortexproject/cortex/pull/4342)
  * `-distributor.ring.heartbeat-timeout`
  * `-ingester.ring.heartbeat-timeout`
  * `-ruler.ring.heartbeat-timeout`
  * `-alertmanager.sharding-ring.heartbeat-timeout`
  * `-compactor.ring.heartbeat-timeout`
  * `-store-gateway.sharding-ring.heartbeat-timeout`
* [ENHANCEMENT] Ring: allow heartbeats to be explicitly disabled by setting the interval to zero. This is considered experimental. This applies to the following configuration options: [#4344](https://github.com/cortexproject/cortex/pull/4344)
  * `-distributor.ring.heartbeat-period`
  * `-ingester.ring.heartbeat-period`
  * `-ruler.ring.heartbeat-period`
  * `-alertmanager.sharding-ring.heartbeat-period`
  * `-compactor.ring.heartbeat-period`
  * `-store-gateway.sharding-ring.heartbeat-period`
* [ENHANCEMENT] Memberlist: optimized receive path for processing ring state updates, to help reduce CPU utilization in large clusters. [#4345](https://github.com/cortexproject/cortex/pull/4345)
* [ENHANCEMENT] Memberlist: expose configuration of memberlist packet compression via `-memberlist.compression-enabled`. [#4346](https://github.com/cortexproject/cortex/pull/4346)
* [ENHANCEMENT] Memberlist: Add `-memberlist.advertise-addr` and `-memberlist.advertise-port` options for setting the address to advertise to other members of the cluster to enable NAT traversal. #260
* [ENHANCEMENT] Memberlist: reduce CPU utilization for rings with a large number of members. #537 #563 #634
* [ENHANCEMENT] Overrides exporter: include additional limits in the per-tenant override exporter. The following limits have been added to the `cortex_limit_overrides` metric: #21
  * `max_fetched_series_per_query`
  * `max_fetched_chunk_bytes_per_query`
  * `ruler_max_rules_per_rule_group`
  * `ruler_max_rule_groups_per_tenant`
* [ENHANCEMENT] Overrides exporter: add a metrics `cortex_limits_defaults` to expose the default values of limits. #173
* [ENHANCEMENT] Overrides exporter: Add `max_fetched_chunks_per_query` and `max_global_exemplars_per_user` limits to the default and per-tenant limits exported as metrics. #471 #515
* [ENHANCEMENT] Upgrade Go to 1.17.8. #1347 #1381
* [ENHANCEMENT] Upgrade Docker base images to `alpine:3.15.0`. #1348
* [BUGFIX] Azure storage: only create HTTP client once, to reduce memory utilization. #605
* [BUGFIX] Ingester: fixed ingester stuck on start up (LEAVING ring state) when `-ingester.ring.heartbeat-period=0` and `-ingester.unregister-on-shutdown=false`. [#4366](https://github.com/cortexproject/cortex/pull/4366)
* [BUGFIX] Ingester: prevent any reads or writes while the ingester is stopping. This will prevent accessing TSDB blocks once they have been already closed. [#4304](https://github.com/cortexproject/cortex/pull/4304)
* [BUGFIX] Ingester: TSDB now waits for pending readers before truncating Head block, fixing the `chunk not found` error and preventing wrong query results. #16
* [BUGFIX] Ingester: don't create TSDB or appender if no samples are sent by a tenant. #162
* [BUGFIX] Ingester: fix out-of-order chunks in TSDB head in-memory series after WAL replay in case some samples were appended to TSDB WAL before series. #530
* [BUGFIX] Distributor: when cleaning up obsolete elected replicas from KV store, HA tracker didn't update number of cluster per user correctly. [#4336](https://github.com/cortexproject/cortex/pull/4336)
* [BUGFIX] Distributor: fix bug in query-exemplar where some results would get dropped. #583
* [BUGFIX] Query-frontend: Fixes @ modifier functions (start/end) when splitting queries by time. #206
* [BUGFIX] Query-frontend: Ensure query_range requests handled by the query-frontend return JSON formatted errors. #360 #499
* [BUGFIX] Query-frontend: don't reuse cached results for queries that are not step-aligned. #424
* [BUGFIX] Query-frontend: fix API error messages that were mentioning Prometheus `--enable-feature=promql-negative-offset` and `--enable-feature=promql-at-modifier` flags. #688
* [BUGFIX] Query-frontend: worker's cancellation channels are now buffered to ensure that all request cancellations are properly handled. #741
* [BUGFIX] Querier: fixed `/api/v1/user_stats` endpoint. When zone-aware replication is enabled, `MaxUnavailableZones` param is used instead of `MaxErrors`, so setting `MaxErrors = 0` doesn't make the Querier wait for all Ingesters responses. #474
* [BUGFIX] Querier: Disable query scheduler SRV DNS lookup. #689
* [BUGFIX] Ruler: fixed counting of PromQL evaluation errors as user-errors when updating `cortex_ruler_queries_failed_total`. [#4335](https://github.com/cortexproject/cortex/pull/4335)
* [BUGFIX] Ruler: fix formatting of rule groups in `/ruler/rule_groups` endpoint. #655
* [BUGFIX] Ruler: do not log `unable to read rules directory` at startup if the directory hasn't been created yet. #1058
* [BUGFIX] Ruler: enable Prometheus-compatible endpoints regardless of `-ruler.enable-api`. The flag now only controls the configuration API. This is what the config flag description stated, but not what was happening. #1216
* [BUGFIX] Compactor: fixed panic while collecting Prometheus metrics. #28
* [BUGFIX] Compactor: compactor should now be able to correctly mark blocks for deletion and no-compaction, if such marking was previously interrupted. #1015
* [BUGFIX] Alertmanager: remove stale template files. #4495
* [BUGFIX] Alertmanager: don't replace user configurations with blank fallback configurations (when enabled), particularly during scaling up/down instances when sharding is enabled. #224
* [BUGFIX] Ring: multi KV runtime config changes are now propagated to all rings, not just ingester ring. #1047
* [BUGFIX] Memberlist: fixed corrupted packets when sending compound messages with more than 255 messages or messages bigger than 64KB. #551
* [BUGFIX] Overrides exporter: successfully startup even if runtime config is not set. #1056
* [BUGFIX] Fix internal modules to wait for other modules depending on them before stopping. #1472

### Mixin

_Changes since `grafana/cortex-jsonnet` `1.9.0`._

* [CHANGE] Removed chunks storage support from mixin. #641 #643 #645 #811 #812 #813
  * Removed `tsdb.libsonnet`: no need to import it anymore (its content is already automatically included when using Jsonnet)
  * Removed the following fields from `_config`:
    * `storage_engine` (defaults to `blocks`)
    * `chunk_index_backend`
    * `chunk_store_backend`
  * Removed schema config map
  * Removed the following dashboards:
    * "Cortex / Chunks"
    * "Cortex / WAL"
    * "Cortex / Blocks vs Chunks"
  * Removed the following alerts:
    * `CortexOldChunkInMemory`
    * `CortexCheckpointCreationFailed`
    * `CortexCheckpointDeletionFailed`
    * `CortexProvisioningMemcachedTooSmall`
    * `CortexWALCorruption`
    * `CortexTableSyncFailure`
    * `CortexTransferFailed`
  * Removed the following recording rules:
    * `cortex_chunk_store_index_lookups_per_query`
    * `cortex_chunk_store_series_pre_intersection_per_query`
    * `cortex_chunk_store_series_post_intersection_per_query`
    * `cortex_chunk_store_chunks_per_query`
    * `cortex_bigtable_request_duration_seconds`
    * `cortex_cassandra_request_duration_seconds`
    * `cortex_dynamo_request_duration_seconds`
    * `cortex_database_request_duration_seconds`
    * `cortex_gcs_request_duration_seconds`
* [CHANGE] Update grafana-builder dependency: use $__rate_interval in qpsPanel and latencyPanel. [#372](https://github.com/grafana/cortex-jsonnet/pull/372)
* [CHANGE] `namespace` template variable in dashboards now only selects namespaces for selected clusters. [#311](https://github.com/grafana/cortex-jsonnet/pull/311)
* [CHANGE] `CortexIngesterRestarts` alert severity changed from `critical` to `warning`. [#321](https://github.com/grafana/cortex-jsonnet/pull/321)
* [CHANGE] Dashboards: added overridable `job_labels` and `cluster_labels` to the configuration object as label lists to uniquely identify jobs and clusters in the metric names and group-by lists in dashboards. [#319](https://github.com/grafana/cortex-jsonnet/pull/319)
* [CHANGE] Dashboards: `alert_aggregation_labels` has been removed from the configuration and overriding this value has been deprecated. Instead the labels are now defined by the `cluster_labels` list, and should be overridden accordingly through that list. [#319](https://github.com/grafana/cortex-jsonnet/pull/319)
* [CHANGE] Renamed `CortexCompactorHasNotUploadedBlocksSinceStart` to `CortexCompactorHasNotUploadedBlocks`. [#334](https://github.com/grafana/cortex-jsonnet/pull/334)
* [CHANGE] Renamed `CortexCompactorRunFailed` to `CortexCompactorHasNotSuccessfullyRunCompaction`. [#334](https://github.com/grafana/cortex-jsonnet/pull/334)
* [CHANGE] Renamed `CortexInconsistentConfig` alert to `CortexInconsistentRuntimeConfig` and increased severity to `critical`. [#335](https://github.com/grafana/cortex-jsonnet/pull/335)
* [CHANGE] Increased `CortexBadRuntimeConfig` alert severity to `critical` and removed support for `cortex_overrides_last_reload_successful` metric (was removed in Cortex 1.3.0). [#335](https://github.com/grafana/cortex-jsonnet/pull/335)
* [CHANGE] Grafana 'min step' changed to 15s so dashboard show better detail. [#340](https://github.com/grafana/cortex-jsonnet/pull/340)
* [CHANGE] Replace `CortexRulerFailedEvaluations` with two new alerts: `CortexRulerTooManyFailedPushes` and `CortexRulerTooManyFailedQueries`. [#347](https://github.com/grafana/cortex-jsonnet/pull/347)
* [CHANGE] Removed `CortexCacheRequestErrors` alert. This alert was not working because the legacy Cortex cache client instrumentation doesn't track errors. [#346](https://github.com/grafana/cortex-jsonnet/pull/346)
* [CHANGE] Removed `CortexQuerierCapacityFull` alert. [#342](https://github.com/grafana/cortex-jsonnet/pull/342)
* [CHANGE] Changes blocks storage alerts to group metrics by the configured `cluster_labels` (supporting the deprecated `alert_aggregation_labels`). [#351](https://github.com/grafana/cortex-jsonnet/pull/351)
* [CHANGE] Increased `CortexIngesterReachingSeriesLimit` critical alert threshold from 80% to 85%. [#363](https://github.com/grafana/cortex-jsonnet/pull/363)
* [CHANGE] Changed default `job_names` for query-frontend, query-scheduler and querier to match custom deployments too. [#376](https://github.com/grafana/cortex-jsonnet/pull/376)
* [CHANGE] Split `cortex_api` recording rule group into three groups. This is a workaround for large clusters where this group can become slow to evaluate. [#401](https://github.com/grafana/cortex-jsonnet/pull/401)
* [CHANGE] Increased `CortexIngesterReachingSeriesLimit` warning threshold from 70% to 80% and critical threshold from 85% to 90%. [#404](https://github.com/grafana/cortex-jsonnet/pull/404)
* [CHANGE] Raised `CortexKVStoreFailure` alert severity from warning to critical. #493
* [CHANGE] Increase `CortexRolloutStuck` alert "for" duration from 15m to 30m. #493 #573
* [CHANGE] The Alertmanager and Ruler compiled dashboards (`alertmanager.json` and `ruler.json`) have been respectively renamed to `mimir-alertmanager.json` and `mimir-ruler.json`. #869
* [CHANGE] Removed `cortex_overrides_metric` from `_config`. #871
* [CHANGE] Renamed recording rule groups (`cortex_` prefix changed to `mimir_`). #871
* [CHANGE] Alerts name prefix has been changed from `Cortex` to `Mimir` (eg. alert `CortexIngesterUnhealthy` has been renamed to `MimirIngesterUnhealthy`). #879
* [CHANGE] Enabled resources dashboards by default. Can be disabled setting `resources_dashboards_enabled` config field to `false`. #920
* [FEATURE] Added `Cortex / Overrides` dashboard, displaying default limits and per-tenant overrides applied to Mimir. #673
* [FEATURE] Added `Mimir / Tenants` and `Mimir / Top tenants` dashboards, displaying user-based metrics. #776
* [FEATURE] Added querier autoscaling panels and alerts. #1006 #1016
* [FEATURE] Mimir / Top tenants dashboard now has tenants ranked by rule group size and evaluation time. #1338
* [ENHANCEMENT] cortex-mixin: Make `cluster_namespace_deployment:kube_pod_container_resource_requests_{cpu_cores,memory_bytes}:sum` backwards compatible with `kube-state-metrics` v2.0.0. [#317](https://github.com/grafana/cortex-jsonnet/pull/317)
* [ENHANCEMENT] Cortex-mixin: Include `cortex-gw-internal` naming variation in default `gateway` job names. [#328](https://github.com/grafana/cortex-jsonnet/pull/328)
* [ENHANCEMENT] Ruler dashboard: added object storage metrics. [#354](https://github.com/grafana/cortex-jsonnet/pull/354)
* [ENHANCEMENT] Alertmanager dashboard: added object storage metrics. [#354](https://github.com/grafana/cortex-jsonnet/pull/354)
* [ENHANCEMENT] Added documentation text panels and descriptions to reads and writes dashboards. [#324](https://github.com/grafana/cortex-jsonnet/pull/324)
* [ENHANCEMENT] Dashboards: defined container functions for common resources panels: containerDiskWritesPanel, containerDiskReadsPanel, containerDiskSpaceUtilization. [#331](https://github.com/grafana/cortex-jsonnet/pull/331)
* [ENHANCEMENT] cortex-mixin: Added `alert_excluded_routes` config to exclude specific routes from alerts. [#338](https://github.com/grafana/cortex-jsonnet/pull/338)
* [ENHANCEMENT] Added `CortexMemcachedRequestErrors` alert. [#346](https://github.com/grafana/cortex-jsonnet/pull/346)
* [ENHANCEMENT] Ruler dashboard: added "Per route p99 latency" panel in the "Configuration API" row. [#353](https://github.com/grafana/cortex-jsonnet/pull/353)
* [ENHANCEMENT] Increased the `for` duration of the `CortexIngesterReachingSeriesLimit` warning alert to 3h. [#362](https://github.com/grafana/cortex-jsonnet/pull/362)
* [ENHANCEMENT] Added a new tier (`medium_small_user`) so we have another tier between 100K and 1Mil active series. [#364](https://github.com/grafana/cortex-jsonnet/pull/364)
* [ENHANCEMENT] Extend Alertmanager dashboard: [#313](https://github.com/grafana/cortex-jsonnet/pull/313)
  * "Tenants" stat panel - shows number of discovered tenant configurations.
  * "Replication" row - information about the replication of tenants/alerts/silences over instances.
  * "Tenant Configuration Sync" row - information about the configuration sync procedure.
  * "Sharding Initial State Sync" row - information about the initial state sync procedure when sharding is enabled.
  * "Sharding Runtime State Sync" row - information about various state operations which occur when sharding is enabled (replication, fetch, marge, persist).
* [ENHANCEMENT] Update gsutil command for `not healthy index found` playbook [#370](https://github.com/grafana/cortex-jsonnet/pull/370)
* [ENHANCEMENT] Added Alertmanager alerts and playbooks covering configuration syncs and sharding operation: [#377 [#378](https://github.com/grafana/cortex-jsonnet/pull/378)
  * `CortexAlertmanagerSyncConfigsFailing`
  * `CortexAlertmanagerRingCheckFailing`
  * `CortexAlertmanagerPartialStateMergeFailing`
  * `CortexAlertmanagerReplicationFailing`
  * `CortexAlertmanagerPersistStateFailing`
  * `CortexAlertmanagerInitialSyncFailed`
* [ENHANCEMENT] Add recording rules to improve responsiveness of Alertmanager dashboard. [#387](https://github.com/grafana/cortex-jsonnet/pull/387)
* [ENHANCEMENT] Add `CortexRolloutStuck` alert. [#405](https://github.com/grafana/cortex-jsonnet/pull/405)
* [ENHANCEMENT] Added `CortexKVStoreFailure` alert. [#406](https://github.com/grafana/cortex-jsonnet/pull/406)
* [ENHANCEMENT] Use configured `ruler` jobname for ruler dashboard panels. [#409](https://github.com/grafana/cortex-jsonnet/pull/409)
* [ENHANCEMENT] Add ability to override `datasource` for generated dashboards. [#407](https://github.com/grafana/cortex-jsonnet/pull/407)
* [ENHANCEMENT] Use alertmanager jobname for alertmanager dashboard panels [#411](https://github.com/grafana/cortex-jsonnet/pull/411)
* [ENHANCEMENT] Added `CortexDistributorReachingInflightPushRequestLimit` alert. [#408](https://github.com/grafana/cortex-jsonnet/pull/408)
* [ENHANCEMENT] Added `CortexReachingTCPConnectionsLimit` alert. #403
* [ENHANCEMENT] Added "Cortex / Writes Networking" and "Cortex / Reads Networking" dashboards. #405
* [ENHANCEMENT] Improved "Queue length" panel in "Cortex / Queries" dashboard. #408
* [ENHANCEMENT] Add `CortexDistributorReachingInflightPushRequestLimit` alert and playbook. #401
* [ENHANCEMENT] Added "Recover accidentally deleted blocks (Google Cloud specific)" playbook. #475
* [ENHANCEMENT] Added support to multi-zone store-gateway deployments. #608 #615
* [ENHANCEMENT] Show supplementary alertmanager services in the Rollout Progress dashboard. #738 #855
* [ENHANCEMENT] Added `mimir` to default job names. This makes dashboards and alerts working when Mimir is installed in single-binary mode and the deployment is named `mimir`. #921
* [ENHANCEMENT] Introduced a new alert for the Alertmanager: `MimirAlertmanagerAllocatingTooMuchMemory`. It has two severities based on the memory usage against limits, a `warning` level at 80% and a `critical` level at 90%. #1206
* [ENHANCEMENT] Faster memcached cache requests. #2720
* [BUGFIX] Fixed `CortexIngesterHasNotShippedBlocks` alert false positive in case an ingester instance had ingested samples in the past, then no traffic was received for a long period and then it started receiving samples again. [#308](https://github.com/grafana/cortex-jsonnet/pull/308)
* [BUGFIX] Fixed `CortexInconsistentRuntimeConfig` metric. [#335](https://github.com/grafana/cortex-jsonnet/pull/335)
* [BUGFIX] Fixed scaling dashboard to correctly work when a Cortex service deployment spans across multiple zones (a zone is expected to have the `zone-[a-z]` suffix). [#365](https://github.com/grafana/cortex-jsonnet/pull/365)
* [BUGFIX] Fixed rollout progress dashboard to correctly work when a Cortex service deployment spans across multiple zones (a zone is expected to have the `zone-[a-z]` suffix). [#366](https://github.com/grafana/cortex-jsonnet/pull/366)
* [BUGFIX] Fixed rollout progress dashboard to include query-scheduler too. [#376](https://github.com/grafana/cortex-jsonnet/pull/376)
* [BUGFIX] Upstream recording rule `node_namespace_pod_container:container_cpu_usage_seconds_total:sum_irate` renamed. [#379](https://github.com/grafana/cortex-jsonnet/pull/379)
* [BUGFIX] Fixed writes/reads/alertmanager resources dashboards to use `$._config.job_names.gateway`. [#403](https://github.com/grafana/cortex-jsonnet/pull/403)
* [BUGFIX] Span the annotation.message in alerts as YAML multiline strings. [#412](https://github.com/grafana/cortex-jsonnet/pull/412)
* [BUGFIX] Fixed "Instant queries / sec" in "Cortex / Reads" dashboard. #445
* [BUGFIX] Fixed and added missing KV store panels in Writes, Reads, Ruler and Compactor dashboards. #448
* [BUGFIX] Fixed Alertmanager dashboard when alertmanager is running as part of single binary. #1064
* [BUGFIX] Fixed Ruler dashboard when ruler is running as part of single binary. #1260
* [BUGFIX] Query-frontend: fixed bad querier status code mapping with query-sharding enabled. #1227

### Jsonnet

_Changes since `grafana/cortex-jsonnet` `1.9.0`._

* [CHANGE] Removed chunks storage support. #639
  * Removed the following fields from `_config`:
    * `storage_engine` (defaults to `blocks`)
    * `querier_second_storage_engine` (not supported anymore)
    * `table_manager_enabled`, `table_prefix`
    * `memcached_index_writes_enabled` and `memcached_index_writes_max_item_size_mb`
    * `storeMemcachedChunksConfig`
    * `storeConfig`
    * `max_chunk_idle`
    * `schema` (the schema configmap is still added for backward compatibility reasons)
    * `bigtable_instance` and `bigtable_project`
    * `client_configs`
    * `enabledBackends`
    * `storage_backend`
    * `cassandra_addresses`
    * `s3_bucket_name`
    * `ingester_deployment_without_wal` (was only used by chunks storage)
    * `ingester` (was only used to configure chunks storage WAL)
  * Removed the following CLI flags from `ingester_args`:
    * `ingester.max-chunk-age`
    * `ingester.max-stale-chunk-idle`
    * `ingester.max-transfer-retries`
    * `ingester.retain-period`
* [CHANGE] Changed `overrides-exporter.libsonnet` from being based on cortex-tools to Mimir `overrides-exporter` target. #646
* [CHANGE] Store gateway: set `-blocks-storage.bucket-store.index-cache.memcached.max-get-multi-concurrency`,
  `-blocks-storage.bucket-store.chunks-cache.memcached.max-get-multi-concurrency`,
  `-blocks-storage.bucket-store.metadata-cache.memcached.max-get-multi-concurrency`,
  `-blocks-storage.bucket-store.index-cache.memcached.max-idle-connections`,
  `-blocks-storage.bucket-store.chunks-cache.memcached.max-idle-connections`,
  `-blocks-storage.bucket-store.metadata-cache.memcached.max-idle-connections` to 100 [#414](https://github.com/grafana/cortex-jsonnet/pull/414)
* [CHANGE] Alertmanager: mounted overrides configmap to alertmanager too. [#315](https://github.com/grafana/cortex-jsonnet/pull/315)
* [CHANGE] Memcached: upgraded memcached from `1.5.17` to `1.6.9`. [#316](https://github.com/grafana/cortex-jsonnet/pull/316)
* [CHANGE] Store-gateway: increased memory request and limit respectively from 6GB / 6GB to 12GB / 18GB. [#322](https://github.com/grafana/cortex-jsonnet/pull/322)
* [CHANGE] Store-gateway: increased `-blocks-storage.bucket-store.max-chunk-pool-bytes` from 2GB (default) to 12GB. [#322](https://github.com/grafana/cortex-jsonnet/pull/322)
* [CHANGE] Ingester/Ruler: set `-server.grpc-max-send-msg-size-bytes` and `-server.grpc-max-send-msg-size-bytes` to sensible default values (10MB). [#326](https://github.com/grafana/cortex-jsonnet/pull/326)
* [CHANGE] Decreased `-server.grpc-max-concurrent-streams` from 100k to 10k. [#369](https://github.com/grafana/cortex-jsonnet/pull/369)
* [CHANGE] Decreased blocks storage ingesters graceful termination period from 80m to 20m. [#369](https://github.com/grafana/cortex-jsonnet/pull/369)
* [CHANGE] Increase the rules per group and rule groups limits on different tiers. [#396](https://github.com/grafana/cortex-jsonnet/pull/396)
* [CHANGE] Removed `max_samples_per_query` limit, since it only works with chunks and only when using `-distributor.shard-by-all-labels=false`. [#397](https://github.com/grafana/cortex-jsonnet/pull/397)
* [CHANGE] Removed chunks storage query sharding config support. The following config options have been removed: [#398](https://github.com/grafana/cortex-jsonnet/pull/398)
  * `_config` > `queryFrontend` > `shard_factor`
  * `_config` > `queryFrontend` > `sharded_queries_enabled`
  * `_config` > `queryFrontend` > `query_split_factor`
* [CHANGE] Rename ruler_s3_bucket_name and ruler_gcs_bucket_name to ruler_storage_bucket_name: [#415](https://github.com/grafana/cortex-jsonnet/pull/415)
* [CHANGE] Fine-tuned rolling update policy for distributor, querier, query-frontend, query-scheduler. [#420](https://github.com/grafana/cortex-jsonnet/pull/420)
* [CHANGE] Increased memcached metadata/chunks/index-queries max connections from 4k to 16k. [#420](https://github.com/grafana/cortex-jsonnet/pull/420)
* [CHANGE] Disabled step alignment in query-frontend to be compliant with PromQL. [#420](https://github.com/grafana/cortex-jsonnet/pull/420)
* [CHANGE] Do not limit compactor CPU and request a number of cores equal to the configured concurrency. [#420](https://github.com/grafana/cortex-jsonnet/pull/420)
* [CHANGE] Configured split-and-merge compactor. #853
  * The following CLI flags are set on compactor:
    * `-compactor.split-and-merge-shards=0`
    * `-compactor.compactor-tenant-shard-size=1`
    * `-compactor.split-groups=1`
    * `-compactor.max-opening-blocks-concurrency=4`
    * `-compactor.max-closing-blocks-concurrency=2`
    * `-compactor.symbols-flushers-concurrency=4`
  * The following per-tenant overrides have been set on `super_user` and `mega_user` classes:
    ```
    compactor_split_and_merge_shards: 2,
    compactor_tenant_shard_size: 2,
    compactor_split_groups: 2,
    ```
* [CHANGE] The entrypoint file to include has been renamed from `cortex.libsonnet` to `mimir.libsonnet`. #897
* [CHANGE] The default image config field has been renamed from `cortex` to `mimir`. #896
   ```
   {
     _images+:: {
       mimir: '...',
     },
   }
   ```
* [CHANGE] Removed `cortex_` prefix from config fields. #898
  * The following config fields have been renamed:
    * `cortex_bucket_index_enabled` renamed to `bucket_index_enabled`
    * `cortex_compactor_cleanup_interval` renamed to `compactor_cleanup_interval`
    * `cortex_compactor_data_disk_class` renamed to `compactor_data_disk_class`
    * `cortex_compactor_data_disk_size` renamed to `compactor_data_disk_size`
    * `cortex_compactor_max_concurrency` renamed to `compactor_max_concurrency`
    * `cortex_distributor_allow_multiple_replicas_on_same_node` renamed to `distributor_allow_multiple_replicas_on_same_node`
    * `cortex_ingester_data_disk_class` renamed to `ingester_data_disk_class`
    * `cortex_ingester_data_disk_size` renamed to `ingester_data_disk_size`
    * `cortex_querier_allow_multiple_replicas_on_same_node` renamed to `querier_allow_multiple_replicas_on_same_node`
    * `cortex_query_frontend_allow_multiple_replicas_on_same_node` renamed to `query_frontend_allow_multiple_replicas_on_same_node`
    * `cortex_query_sharding_enabled` renamed to `query_sharding_enabled`
    * `cortex_query_sharding_msg_size_factor` renamed to `query_sharding_msg_size_factor`
    * `cortex_ruler_allow_multiple_replicas_on_same_node` renamed to `ruler_allow_multiple_replicas_on_same_node`
    * `cortex_store_gateway_data_disk_class` renamed to `store_gateway_data_disk_class`
    * `cortex_store_gateway_data_disk_size` renamed to `store_gateway_data_disk_size`
* [CHANGE] The overrides configmap default mountpoint has changed from `/etc/cortex` to `/etc/mimir`. It can be customized via the `overrides_configmap_mountpoint` config field. #899
* [CHANGE] Enabled in the querier the features to query label names with matchers, PromQL at modifier and query long-term storage for labels. #905
* [CHANGE] Reduced TSDB blocks retention on ingesters disk from 96h to 24h. #905
* [CHANGE] Enabled closing of idle TSDB in ingesters. #905
* [CHANGE] Disabled TSDB isolation in ingesters for better performances. #905
* [CHANGE] Changed log level of querier, query-frontend, query-scheduler and alertmanager from `debug` to `info`. #905
* [CHANGE] Enabled attributes in-memory cache in store-gateway. #905
* [CHANGE] Configured store-gateway to not load blocks containing samples more recent than 10h (because such samples are queried from ingesters). #905
* [CHANGE] Dynamically compute `-compactor.deletion-delay` based on other settings, in order to reduce the deletion delay as much as possible and lower the number of live blocks in the storage. #907
* [CHANGE] The config field `distributorConfig` has been renamed to `ingesterRingClientConfig`. Config field `ringClient` has been removed in favor of `ingesterRingClientConfig`. #997 #1057
* [CHANGE] Gossip.libsonnet has been fixed to modify all ring configurations, not only the ingester ring config. Furthermore it now supports migration via multi KV store. #1057 #1099
* [CHANGE] Changed the default of `bucket_index_enabled` to `true`. #924
* [CHANGE] Remove the support for the test-exporter. #1133
* [CHANGE] Removed `$.distributor_deployment_labels`, `$.ingester_deployment_labels` and `$.querier_deployment_labels` fields, that were used by gossip.libsonnet to inject additional label. Now the label is injected directly into pods of statefulsets and deployments. #1297
* [CHANGE] Disabled `-ingester.readiness-check-ring-health`. #1352
* [CHANGE] Changed Alertmanager CPU request from `100m` to `2` cores, and memory request from `1Gi` to `10Gi`. Set Alertmanager memory limit to `15Gi`. #1206
* [CHANGE] gossip.libsonnet has been renamed to memberlist.libsonnet, and is now imported by default. Use of memberlist for ring is enabled by setting `_config.memberlist_ring_enabled` to true. #1526
* [FEATURE] Added query sharding support. It can be enabled setting `cortex_query_sharding_enabled: true` in the `_config` object. #653
* [FEATURE] Added shuffle-sharding support. It can be enabled and configured using the following config: #902
   ```
   _config+:: {
     shuffle_sharding:: {
       ingester_write_path_enabled: true,
       ingester_read_path_enabled: true,
       querier_enabled: true,
       ruler_enabled: true,
       store_gateway_enabled: true,
     },
   }
   ```
* [FEATURE] Added multi-zone ingesters and store-gateways support. #1352 #1552
* [ENHANCEMENT] Add overrides config to compactor. This allows setting retention configs per user. [#386](https://github.com/grafana/cortex-jsonnet/pull/386)
* [ENHANCEMENT] Added 256MB memory ballast to querier. [#369](https://github.com/grafana/cortex-jsonnet/pull/369)
* [ENHANCEMENT] Update `etcd-operator` to latest version (see https://github.com/grafana/jsonnet-libs/pull/480). [#263](https://github.com/grafana/cortex-jsonnet/pull/263)
* [ENHANCEMENT] Add support for Azure storage in Alertmanager configuration. [#381](https://github.com/grafana/cortex-jsonnet/pull/381)
* [ENHANCEMENT] Add support for running Alertmanager in sharding mode. [#394](https://github.com/grafana/cortex-jsonnet/pull/394)
* [ENHANCEMENT] Allow to customize PromQL engine settings via `queryEngineConfig`. [#399](https://github.com/grafana/cortex-jsonnet/pull/399)
* [ENHANCEMENT] Define Azure object storage ruler args. [#416](https://github.com/grafana/cortex-jsonnet/pull/416)
* [ENHANCEMENT] Added the following config options to allow to schedule multiple replicas of the same service on the same node: [#418](https://github.com/grafana/cortex-jsonnet/pull/418)
  * `cortex_distributor_allow_multiple_replicas_on_same_node`
  * `cortex_ruler_allow_multiple_replicas_on_same_node`
  * `cortex_querier_allow_multiple_replicas_on_same_node`
  * `cortex_query_frontend_allow_multiple_replicas_on_same_node`
* [BUGFIX] Alertmanager: fixed `--alertmanager.cluster.peers` CLI flag passed to alertmanager when HA is enabled. [#329](https://github.com/grafana/cortex-jsonnet/pull/329)
* [BUGFIX] Fixed `-distributor.extend-writes` setting on ruler when `unregister_ingesters_on_shutdown` is disabled. [#369](https://github.com/grafana/cortex-jsonnet/pull/369)
* [BUGFIX] Treat `compactor_blocks_retention_period` type as string rather than int.[#395](https://github.com/grafana/cortex-jsonnet/pull/395)
* [BUGFIX] Pass `-ruler-storage.s3.endpoint` to ruler when using S3. [#421](https://github.com/grafana/cortex-jsonnet/pull/421)
* [BUGFIX] Remove service selector on label `gossip_ring_member` from other services than `gossip-ring`. [#1008](https://github.com/grafana/mimir/pull/1008)
* [BUGFIX] Rename `-ingester.readiness-check-ring-health` to `-ingester.ring.readiness-check-ring-health`, to reflect current name of flag. #1460

### Mimirtool

_Changes since cortextool `0.10.7`._

* [CHANGE] The following environment variables have been renamed: #883
  * `CORTEX_ADDRESS` to `MIMIR_ADDRESS`
  * `CORTEX_API_USER` to `MIMIR_API_USER`
  * `CORTEX_API_KEY` to `MIMIR_API_KEY`
  * `CORTEX_TENANT_ID` to `MIMIR_TENANT_ID`
  * `CORTEX_TLS_CA_PATH` to `MIMIR_TLS_CA_PATH`
  * `CORTEX_TLS_CERT_PATH` to `MIMIR_TLS_CERT_PATH`
  * `CORTEX_TLS_KEY_PATH` to `MIMIR_TLS_KEY_PATH`
* [CHANGE] Change `cortex` backend to `mimir`. #883
* [CHANGE] Do not publish `mimirtool` binary for 386 windows architecture. #1263
* [CHANGE] `analyse` command has been renamed to `analyze`. #1318
* [FEATURE] Support Arm64 on Darwin for all binaries (benchtool etc). https://github.com/grafana/cortex-tools/pull/215
* [ENHANCEMENT] Correctly support federated rules. #823
* [BUGFIX] Fix `cortextool rules` legends displaying wrong symbols for updates and deletions. https://github.com/grafana/cortex-tools/pull/226

### Query-tee

_Changes since Cortex `1.10.0`._

* [ENHANCEMENT] Added `/api/v1/query_exemplars` API endpoint support (no results comparison). #168
* [ENHANCEMENT] Add a flag (`--proxy.compare-use-relative-error`) in the query-tee to compare floating point values using relative error. #208
* [ENHANCEMENT] Add a flag (`--proxy.compare-skip-recent-samples`) in the query-tee to skip comparing recent samples. By default samples not older than 1 minute are skipped. #234
* [BUGFIX] Fixes a panic in the query-tee when comparing result. #207
* [BUGFIX] Ensure POST requests are handled correctly #286

### Blocksconvert

_Changes since Cortex `1.10.0`._

* [CHANGE] Blocksconvert tool was removed from Mimir. #637

### Metaconvert

_Changes since Cortex `1.10.0`._

* [CHANGE] `thanosconvert` tool has been renamed to `metaconvert`. `-config.file` option has been removed, while it now requires `-tenant` option to work on single tenant only. It now also preserves labels recognized by Mimir. #1120

### Test-exporter

_Changes since Cortex `1.10.0`._

* [CHANGE] Removed the test-exporter tool. #1133

### Tools

_Changes since Cortex `1.10.0`._

* [CHANGE] Removed `query-audit`. You can use `query-tee` to compare query results and performances of two Grafana Mimir backends. #1380

## [Cortex 1.10.0 CHANGELOG](https://github.com/grafana/mimir/blob/a13959db5d38ff65c2b7ef52c56331d2f4dbc00c/CHANGELOG.md#cortex-1100--2021-08-03)<|MERGE_RESOLUTION|>--- conflicted
+++ resolved
@@ -15,11 +15,8 @@
   * Peer discovery / tenant sharding for overrides exporters (`-overrides-exporter.ring.enabled`)
   * Configuring enabled metrics in overrides exporter (`-overrides-exporter.enabled-metrics`)
   * Per-tenant results cache TTL (`-query-frontend.results-cache-ttl`, `-query-frontend.results-cache-ttl-for-out-of-order-time-window`)
-<<<<<<< HEAD
+* [FEATURE] Querier: add experimental CLI flag `-tenant-federation.max-concurrent` to adjust the max number of per-tenant queries that can be run at a time when executing a single multi-tenant query. #5874
 * [BUGFIX] Store-gateway: fix chunks corruption bug introduced in rc.0. #5875
-=======
-* [FEATURE] Querier: add experimental CLI flag `-tenant-federation.max-concurrent` to adjust the max number of per-tenant queries that can be run at a time when executing a single multi-tenant query. #5874
->>>>>>> 46f746be
 
 ## 2.10.0-rc.0
 
