# Changelog

## main / unreleased

### Grafana Mimir

* [CHANGE] Store-gateway / querier: enable streaming chunks from store-gateways to queriers by default. #6646
* [CHANGE] Querier: honor the start/end time range specified in the read hints when executing a remote read request. #8431
* [CHANGE] Querier: return only samples within the queried start/end time range when executing a remote read request using "SAMPLES" mode. Previously, samples outside of the range could have been returned. Samples outside of the queried time range may still be returned when executing a remote read request using "STREAMED_XOR_CHUNKS" mode. #8463
* [CHANGE] Store-gateway: enabled `-blocks-storage.bucket-store.max-concurrent-queue-timeout` by default with a timeout of 5 seconds. #8496
* [FEATURE] Querier: add experimental streaming PromQL engine, enabled with `-querier.query-engine=mimir`. #8422 #8430 #8454 #8455 #8360 #8490
* [FEATURE] Experimental Kafka-based ingest storage. #6888 #6894 #6929 #6940 #6951 #6974 #6982 #7029 #7030 #7091 #7142 #7147 #7148 #7153 #7160 #7193 #7349 #7376 #7388 #7391 #7393 #7394 #7402 #7404 #7423 #7424 #7437 #7486 #7503 #7508 #7540 #7621 #7682 #7685 #7694 #7695 #7696 #7697 #7701 #7733 #7734 #7741 #7752 #7838 #7851 #7871 #7877 #7880 #7882 #7887 #7891 #7925 #7955 #7967 #8031 #8063 #8077 #8088 #8135 #8176 #8184 #8194 #8216 #8217 #8222 #8233 #8503 #8542
  * What it is:
    * When the new ingest storage architecture is enabled, distributors write incoming write requests to a Kafka-compatible backend, and the ingesters asynchronously replay ingested data from Kafka. In this architecture, the write and read path are de-coupled through a Kafka-compatible backend. The write path and Kafka load is a function of the incoming write traffic, the read path load is a function of received queries. Whatever the load on the read path, it doesn't affect the write path.
  * New configuration options:
    * `-ingest-storage.enabled`
    * `-ingest-storage.kafka.*`: configures Kafka-compatible backend and how clients interact with it.
    * `-ingest-storage.ingestion-partition-tenant-shard-size`: configures the per-tenant shuffle-sharding shard size used by partitions ring.
    * `-ingest-storage.read-consistency`: configures the default read consistency.
    * `-ingest-storage.migration.distributor-send-to-ingesters-enabled`: enabled tee-ing writes to classic ingesters and Kafka, used during a live migration to the new ingest storage architecture.
    * `-ingester.partition-ring.*`: configures partitions ring backend.
* [ENHANCEMENT] Compactor: Add `cortex_compactor_compaction_job_duration_seconds` and `cortex_compactor_compaction_job_blocks` histogram metrics to track duration of individual compaction jobs and number of blocks per job. #8371
* [ENHANCEMENT] Rules: Added per namespace max rules per rule group limit. The maximum number of rules per rule groups for all namespaces continues to be configured by `-ruler.max-rules-per-rule-group`, but now, this can be superseded by the new `-ruler.max-rules-per-rule-group-by-namespace` option on a per namespace basis. This new limit can be overridden using the overrides mechanism to be applied per-tenant. #8378
* [ENHANCEMENT] Rules: Added per namespace max rule groups per tenant limit. The maximum number of rule groups per rule tenant for all namespaces continues to be configured by `-ruler.max-rule-groups-per-tenant`, but now, this can be superseded by the new `-ruler.max-rule-groups-per-tenant-by-namespace` option on a per namespace basis. This new limit can be overridden using the overrides mechanism to be applied per-tenant. #8425
* [ENHANCEMENT] Query-frontend: be able to block remote read queries via the per tenant runtime override `blocked_queries`. #8372 #8415
* [ENHANCEMENT] Query-frontend: added `remote_read` to `op` supported label values for the `cortex_query_frontend_queries_total` metric. #8412
* [ENHANCEMENT] Query-frontend: log the overall length and start, end time offset from current time for remote read requests. The start and end times are calculated as the miminum and maximum times of the individual queries in the remote read request. #8404
* [ENHANCEMENT] Storage Provider: Added option `-<prefix>.s3.dualstack-enabled` that allows disabling S3 client from resolving AWS S3 endpoint into dual-stack IPv4/IPv6 endpoint. Defaults to true. #8405
<<<<<<< HEAD
* [ENHANCEMENT] Use sd_notify to send events at start and stop of services. To be used when running with systemd and Type=notify. #8220
=======
* [ENHANCEMENT] Alertmanager: Reloading config and templates no longer needs to hit the disk. #4967
* [ENHANCEMENT] Compactor: Added experimantal `-compactor.in-memory-tenant-meta-cache-size` option to set size of in-memory cache (in number of items) for parsed meta.json files. This can help when tenant has many meta.json files and their parsing before each compaction cycle is using a lot of CPU time. #8544
* [ENHANCEMENT] Distributor: Interrupt OTLP write request translation when context is canceled or has timed out. #8524
>>>>>>> ce35329d
* [BUGFIX] Query-frontend: fix `-querier.max-query-lookback` enforcement when `-compactor.blocks-retention-period` is not set, and viceversa. #8388
* [BUGFIX] Ingester: fix sporadic `not found` error causing an internal server error if label names are queried with matchers during head compaction. #8391
* [BUGFIX] Ingester, store-gateway: fix case insensitive regular expressions not matching correctly some Unicode characters. #8391
* [BUGFIX] Query-frontend: "query stats" log now includes the actual `status_code` when the request fails due to an error occurring in the query-frontend itself. #8407
* [BUGFIX] Store-gateway: fixed a case where, on a quick subsequent restart, the previous lazy-loaded index header snapshot was overwritten by a partially loaded one. #8281
* [BUGFIX] Ingester: fixed timestamp reported in the "the sample has been rejected because its timestamp is too old" error when the write request contains only histograms. #8462
* [BUGFIX] Store-gateway: store sparse index headers atomically to disk. #8485
* [BUGFIX] Query scheduler: fix a panic in request queueing. #8451
* [BUGFIX] Querier: fix issue where "context canceled" is logged for trace spans for requests to store-gateways that return no series when chunks streaming is enabled. #8510
* [BUGFIX] Alertmanager: Fix per-tenant silence limits not reloaded during runtime. #8456
* [BUGFIX] Alertmanager: Fixes a number of bugs in silences which could cause an existing silence to be deleted/expired when updating the silence failed. This could happen when the replacing silence was invalid or exceeded limits. #8525

### Mixin

* [ENHANCEMENT] Dashboards: allow switching between using classic or native histograms in dashboards. #7674 #8502
  * Overview dashboard: status, read/write latency and queries/ingestion per sec panels, `cortex_request_duration_seconds` metric.
* [ENHANCEMENT] Alerts: `MimirRunningIngesterReceiveDelayTooHigh` alert has been tuned to be more reactive to high receive delay. #8538
* [ENHANCEMENT] Dashboards: improve end-to-end latency and strong read consistency panels when experimental ingest storage is enabled. #8543
* [ENHANCEMENT] Dashboards: Add panels for monitoring ingester autoscaling when not using ingest-storage. These panels are disabled by default, but can be enabled using the `autoscaling.ingester.enabled: true` config option. #8484

### Jsonnet

* [FEATURE] Add support for automatically deleting compactor, store-gateway and read-write mode backend PVCs when the corresponding StatefulSet is scaled down. #8382
* [ENHANCEMENT] Added the following config options to set the number of partition ingester replicas when migrating to experimental ingest storage. #8517
  * `ingest_storage_migration_partition_ingester_zone_a_replicas`
  * `ingest_storage_migration_partition_ingester_zone_b_replicas`
  * `ingest_storage_migration_partition_ingester_zone_c_replicas`
* [ENHANCEMENT] Distributor: increase `-distributor.remote-timeout` when the experimental ingest storage is enabled. #8518

### Mimirtool

### Mimir Continuous Test

### Query-tee

* [ENHANCEMENT] Emit trace spans from query-tee. #8419
* [ENHANCEMENT] Log trace ID (if present) with all log messages written while processing a request. #8419
* [ENHANCEMENT] Log user agent when processing a request. #8419
* [ENHANCEMENT] Add `time` parameter to proxied instant queries if it is not included in the incoming request. This is optional but enabled by default, and can be disabled with `-proxy.add-missing-time-parameter-to-instant-queries=false`. #8419
* [BUGFIX] Ensure any errors encountered while forwarding a request to a backend (eg. DNS resolution failures) are logged. #8419

### Documentation

* [ENHANCEMENT] Specify in which component the configuration flags `-compactor.blocks-retention-period`, `-querier.max-query-lookback`, `-query-frontend.max-total-query-length`, `-query-frontend.max-query-expression-size-bytes` are applied and that they are applied to remote read as well. #8433

### Tools

* [ENHANCEMENT] `tsdb-series`: added `-stats` option to print min/max time of chunks, total number of samples and DPM for each series. #8420

## v2.13.0-rc.0

### Grafana Mimir

* [CHANGE] Build: `grafana/mimir` docker image is now based on `gcr.io/distroless/static-debian12` image. Alpine-based docker image is still available as `grafana/mimir-alpine`, until Mimir 2.15. #8204 #8235
* [CHANGE] Ingester: `/ingester/flush` endpoint is now only allowed to execute only while the ingester is in `Running` state. The 503 status code is returned if the endpoint is called while the ingester is not in `Running` state. #7486
* [CHANGE] Distributor: Include label name in `err-mimir-label-value-too-long` error message: #7740
* [CHANGE] Ingester: enabled 1 out 10 errors log sampling by default. All the discarded samples will still be tracked by the `cortex_discarded_samples_total` metric. The feature can be configured via `-ingester.error-sample-rate` (0 to log all errors). #7807
* [CHANGE] Query-frontend: Query results caching and experimental query blocking now utilize the PromQL string-formatted query format rather than the unvalidated query as submitted to the frontend. #7742
  * Query results caching should be more stable as all equivalent queries receive the same cache key, but there may be cache churn on first deploy with the updated format
  * Query blocking can no longer be circumvented with an equivalent query in a different format; see [Configure queries to block](https://grafana.com/docs/mimir/latest/configure/configure-blocked-queries/)
* [CHANGE] Query-frontend: stop using `-validation.create-grace-period` to clamp how far into the future a query can span. #8075
* [CHANGE] Clamp [`GOMAXPROCS`](https://pkg.go.dev/runtime#GOMAXPROCS) to [`runtime.NumCPU`](https://pkg.go.dev/runtime#NumCPU). #8201
* [CHANGE] Anonymous usage statistics tracking: add CPU usage percentage tracking. #8282
* [CHANGE] Added new metric `cortex_compactor_disk_out_of_space_errors_total` which counts how many times a compaction failed due to the compactor being out of disk. #8237
* [CHANGE] Anonymous usage statistics tracking: report active series in addition to in-memory series. #8279
* [CHANGE] Ruler: `evaluation_delay` field in the rule group configuration has been deprecated. Please use `query_offset` instead (it has the same exact meaning and behaviour). #8295
* [CHANGE] General: remove `-log.buffered`. The configuration option has been enabled by default and deprecated since Mimir 2.11. #8395
* [CHANGE] Ruler: promote tenant federation from experimental to stable. #8400
* [CHANGE] Ruler: promote `-ruler.recording-rules-evaluation-enabled` and `-ruler.alerting-rules-evaluation-enabled` from experimental to stable. #8400
* [CHANGE] General: promote `-tenant-federation.max-tenants` from experimental to stable. #8400
* [FEATURE] Continuous-test: now runable as a module with `mimir -target=continuous-test`. #7747
* [FEATURE] Store-gateway: Allow specific tenants to be enabled or disabled via `-store-gateway.enabled-tenants` or `-store-gateway.disabled-tenants` CLI flags or their corresponding YAML settings. #7653
* [FEATURE] New `-<prefix>.s3.bucket-lookup-type` flag configures lookup style type, used to access bucket in s3 compatible providers. #7684
* [FEATURE] Querier: add experimental streaming PromQL engine, enabled with `-querier.promql-engine=mimir`. #7693 #7898 #7899 #8023 #8058 #8096 #8121 #8197 #8230 #8247 #8270 #8276 #8277 #8291 #8303 #8340 #8256 #8348
* [FEATURE] New `/ingester/unregister-on-shutdown` HTTP endpoint allows dynamic access to ingesters' `-ingester.ring.unregister-on-shutdown` configuration. #7739
* [FEATURE] Server: added experimental [PROXY protocol support](https://www.haproxy.org/download/2.3/doc/proxy-protocol.txt). The PROXY protocol support can be enabled via `-server.proxy-protocol-enabled=true`. When enabled, the support is added both to HTTP and gRPC listening ports. #7698
* [FEATURE] Query-frontend, querier: new experimental `/cardinality/active_native_histogram_metrics` API to get active native histogram metric names with statistics about active native histogram buckets. #7982 #7986 #8008
* [FEATURE] Alertmanager: Added `-alertmanager.max-silences-count` and `-alertmanager.max-silence-size-bytes` to set limits on per tenant silences. Disabled by default. #8241 #8249
* [FEATURE] Ingester: add experimental support for the server-side circuit breakers when writing to and reading from ingesters. This can be enabled using `-ingester.push-circuit-breaker.enabled` and `-ingester.read-circuit-breaker.enabled` options. Further `-ingester.push-circuit-breaker.*` and `-ingester.read-circuit-breaker.*` options for configuring circuit-breaker are available. Added metrics `cortex_ingester_circuit_breaker_results_total`,  `cortex_ingester_circuit_breaker_transitions_total`, `cortex_ingester_circuit_breaker_current_state` and `cortex_ingester_circuit_breaker_request_timeouts_total`. #8180 #8285 #8315 #8446
* [FEATURE] Distributor, ingester: add new setting `-validation.past-grace-period` to limit how old (based on the wall clock minus OOO window) the ingested samples can be. The default 0 value disables this limit. #8262
* [ENHANCEMENT] Distributor: add metrics `cortex_distributor_samples_per_request` and `cortex_distributor_exemplars_per_request` to track samples/exemplars per request. #8265
* [ENHANCEMENT] Reduced memory allocations in functions used to propagate contextual information between gRPC calls. #7529
* [ENHANCEMENT] Distributor: add experimental limit for exemplars per series per request, enabled with `-distributor.max-exemplars-per-series-per-request`, the number of discarded exemplars are tracked with `cortex_discarded_exemplars_total{reason="too_many_exemplars_per_series_per_request"}` #7989 #8010
* [ENHANCEMENT] Store-gateway: merge series from different blocks concurrently. #7456
* [ENHANCEMENT] Store-gateway: Add `stage="wait_max_concurrent"` to `cortex_bucket_store_series_request_stage_duration_seconds` which records how long the query had to wait for its turn for `-blocks-storage.bucket-store.max-concurrent`. #7609
* [ENHANCEMENT] Querier: add `cortex_querier_federation_upstream_query_wait_duration_seconds` to observe time from when a querier picks up a cross-tenant query to when work begins on its single-tenant counterparts. #7209
* [ENHANCEMENT] Compactor: Add `cortex_compactor_block_compaction_delay_seconds` metric to track how long it takes to compact blocks since the blocks are created. #7635
* [ENHANCEMENT] Store-gateway: add `outcome` label to `cortex_bucket_stores_gate_duration_seconds` histogram metric. Possible values for the `outcome` label are: `rejected_canceled`, `rejected_deadline_exceeded`, `rejected_other`, and `permitted`. #7784
* [ENHANCEMENT] Query-frontend: use zero-allocation experimental decoder for active series queries via `-query-frontend.use-active-series-decoder`. #7665
* [ENHANCEMENT] Go: updated to 1.22.2. #7802
* [ENHANCEMENT] Query-frontend: support `limit` parameter on `/prometheus/api/v1/label/{name}/values` and `/prometheus/api/v1/labels` endpoints. #7722
* [ENHANCEMENT] Expose TLS configuration for the S3 backend client. #7959
* [ENHANCEMENT] Rules: Support expansion of native histogram values when using rule templates #7974
* [ENHANCEMENT] Rules: Add metric `cortex_prometheus_rule_group_last_restore_duration_seconds` which measures how long it takes to restore rule groups using the `ALERTS_FOR_STATE` series #7974
* [ENHANCEMENT] OTLP: Improve remote write format translation performance by using label set hashes for metric identifiers instead of string based ones. #8012
* [ENHANCEMENT] Querying: Remove OpEmptyMatch from regex concatenations. #8012
* [ENHANCEMENT] Store-gateway: add `-blocks-storage.bucket-store.max-concurrent-queue-timeout`. When set, queries at the store-gateway's query gate will not wait longer than that to execute. If a query reaches the wait timeout, then the querier will retry the blocks on a different store-gateway. If all store-gateways are unavailable, then the query will fail with `err-mimir-store-consistency-check-failed`. #7777 #8149
* [ENHANCEMENT] Store-gateway: add `-blocks-storage.bucket-store.index-header.lazy-loading-concurrency-queue-timeout`. When set, loads of index-headers at the store-gateway's index-header lazy load gate will not wait longer than that to execute. If a load reaches the wait timeout, then the querier will retry the blocks on a different store-gateway. If all store-gateways are unavailable, then the query will fail with `err-mimir-store-consistency-check-failed`. #8138
* [ENHANCEMENT] Ingester: Optimize querying with regexp matchers. #8106
* [ENHANCEMENT] Distributor: Introduce `-distributor.max-request-pool-buffer-size` to allow configuring the maximum size of the request pool buffers. #8082
* [ENHANCEMENT] Store-gateway: improve performance when streaming chunks to queriers is enabled (`-querier.prefer-streaming-chunks-from-store-gateways=true`) and the query selects fewer than `-blocks-storage.bucket-store.batch-series-size` series (defaults to 5000 series). #8039
* [ENHANCEMENT] Ingester: active series are now updated along with owned series. They decrease when series change ownership between ingesters. This helps provide a more accurate total of active series when ingesters are added. This is only enabled when `-ingester.track-ingester-owned-series` or `-ingester.use-ingester-owned-series-for-limits` are enabled. #8084
* [ENHANCEMENT] Query-frontend: include route name in query stats log lines. #8191
* [ENHANCEMENT] OTLP: Speed up conversion from OTel to Mimir format by about 8% and reduce memory consumption by about 30%. Can be disabled via `-distributor.direct-otlp-translation-enabled=false` #7957
* [ENHANCEMENT] Ingester/Querier: Optimise regexps with long lists of alternates. #8221, #8234
* [ENHANCEMENT] Ingester: Include more detail in tracing of queries. #8242
* [ENHANCEMENT] Distributor: add `insight=true` to remote-write and OTLP write handlers when the HTTP response status code is 4xx. #8294
* [ENHANCEMENT] Ingester: reduce locked time while matching postings for a label, improving the write latency and compaction speed. #8327
* [ENHANCEMENT] Ingester: reduce the amount of locks taken during the Head compaction's garbage-collection process, improving the write latency and compaction speed. #8327
* [ENHANCEMENT] Query-frontend: log the start, end time and matchers for remote read requests to the query stats logs. #8326 #8370 #8373
* [BUGFIX] Distributor: prometheus retry on 5xx and 429 errors, while otlp collector only retry on 429, 502, 503 and 504, mapping other 5xx errors to the retryable ones in otlp endpoint. #8324 #8339
* [BUGFIX] Distributor: make OTLP endpoint return marshalled proto bytes as response body for 4xx/5xx errors. #8227
* [BUGFIX] Rules: improve error handling when querier is local to the ruler. #7567
* [BUGFIX] Querier, store-gateway: Protect against panics raised during snappy encoding. #7520
* [BUGFIX] Ingester: Prevent timely compaction of empty blocks. #7624
* [BUGFIX] Querier: Don't cache context.Canceled errors for bucket index. #7620
* [BUGFIX] Store-gateway: account for `"other"` time in LabelValues and LabelNames requests. #7622
* [BUGFIX] Query-frontend: Don't panic when using the `-query-frontend.downstream-url` flag. #7651
* [BUGFIX] Ingester: when receiving multiple exemplars for a native histogram via remote write, sort them and only report an error if all are older than the latest exemplar as this could be a partial update. #7640 #7948 #8014
* [BUGFIX] Ingester: don't retain blocks if they finish exactly on the boundary of the retention window. #7656
* [BUGFIX] Bug-fixes and improvements to experimental native histograms. #7744 #7813
* [BUGFIX] Querier: return an error when a query uses `label_join` with an invalid destination label name. #7744
* [BUGFIX] Compactor: correct outstanding job estimation in metrics and `compaction-planner` tool when block labels differ. #7745
* [BUGFIX] Ingester: turn native histogram validation errors in TSDB into soft ingester errors that result in returning 4xx to the end-user instead of 5xx. In the case of TSDB validation errors, the counter `cortex_discarded_samples_total` will be increased with the `reason` label set to `"invalid-native-histogram"`. #7736 #7773
* [BUGFIX] Do not wrap error message with `sampled 1/<frequency>` if it's not actually sampled. #7784
* [BUGFIX] Store-gateway: do not track cortex_querier_blocks_consistency_checks_failed_total metric if query has been canceled or interrued due to any error not related to blocks consistency check failed. #7752
* [BUGFIX] Ingester: ignore instances with no tokens when calculating local limits to prevent discards during ingester scale-up #7881
* [BUGFIX] Ingester: do not reuse exemplars slice in the write request if there are more than 10 exemplars per series. This should help to reduce the in-use memory in case of few requests with a very large number of exemplars. #7936
* [BUGFIX] Distributor: fix down scaling of native histograms in the distributor when timeseries unmarshal cache is in use. #7947
* [BUGFIX] Distributor: fix cardinality API to return more accurate number of in-memory series when number of zones is larger than replication factor. #7984
* [BUGFIX] All: fix config validation for non-ingester modules, when ingester's ring is configured with spread-minimizing token generation strategy. #7990
* [BUGFIX] Ingester: copy LabelValues strings out of mapped memory to avoid a segmentation fault if the region becomes unmapped before the result is marshaled. #8003
* [BUGFIX] OTLP: Don't generate target_info unless at least one identifying label is defined. #8012
* [BUGFIX] OTLP: Don't generate target_info unless there are metrics. #8012
* [BUGFIX] Query-frontend: Experimental query queue splitting: fix issue where offset and range selector duration were not considered when predicting query component. #7742
* [BUGFIX] Querying: Empty matrix results were incorrectly returning `null` instead of `[]`. #8029
* [BUGFIX] All: don't increment `thanos_objstore_bucket_operation_failures_total` metric for cancelled requests. #8072
* [BUGFIX] Query-frontend: fix empty metric name matcher not being applied under certain conditions. #8076
* [BUGFIX] Querying: Fix regex matching of multibyte runes with dot operator. #8089
* [BUGFIX] Querying: matrix results returned from instant queries were not sorted by series. #8113
* [BUGFIX] Query scheduler: Fix a crash in result marshaling. #8140
* [BUGFIX] Store-gateway: Allow long-running index scans to be interrupted. #8154
* [BUGFIX] Query-frontend: fix splitting of queries using `@ start()` and `@end()` modifiers on a subquery. Previously the `start()` and `end()` would be evaluated using the start end end of the split query instead of the original query. #8162
* [BUGFIX] Distributor: Don't discard time series with invalid exemplars, just drop affected exemplars. #8224
* [BUGFIX] Ingester: fixed in-memory series count when replaying a corrupted WAL. #8295
* [BUGFIX] Ingester: fix context cancellation handling when a query is busy looking up series in the TSDB index and `-blocks-storage.tsdb.head-postings-for-matchers-cache*` or `-blocks-storage.tsdb.block-postings-for-matchers-cache*` are in use. #8337
* [BUGFIX] Querier: fix edge case where bucket indexes are sometimes cached forever instead of with the expected TTL. #8343
* [BUGFIX] OTLP handler: fix errors returned by OTLP handler when used via httpgrpc tunneling. #8363
* [BUGFIX] Update `github.com/hashicorp/go-retryablehttp` to address [CVE-2024-6104](https://github.com/advisories/GHSA-v6v8-xj6m-xwqh). #8539

### Mixin

* [CHANGE] Alerts: Removed obsolete `MimirQueriesIncorrect` alert that used test-exporter metrics. Test-exporter support was however removed in Mimir 2.0 release. #7774
* [CHANGE] Alerts: Change threshold for `MimirBucketIndexNotUpdated` alert to fire before queries begin to fail due to bucket index age. #7879
* [FEATURE] Dashboards: added 'Remote ruler reads networking' dashboard. #7751
* [FEATURE] Alerts: Add `MimirIngesterStuckProcessingRecordsFromKafka` alert. #8147
* [ENHANCEMENT] Alerts: allow configuring alerts range interval via `_config.base_alerts_range_interval_minutes`. #7591
* [ENHANCEMENT] Dashboards: Add panels for monitoring distributor and ingester when using ingest-storage. These panels are disabled by default, but can be enabled using `show_ingest_storage_panels: true` config option. Similarly existing panels used when distributors and ingesters use gRPC for forwarding requests can be disabled by setting `show_grpc_ingestion_panels: false`. #7670 #7699
* [ENHANCEMENT] Alerts: add the following alerts when using ingest-storage: #7699 #7702 #7867
  * `MimirIngesterLastConsumedOffsetCommitFailed`
  * `MimirIngesterFailedToReadRecordsFromKafka`
  * `MimirIngesterKafkaFetchErrorsRateTooHigh`
  * `MimirStartingIngesterKafkaReceiveDelayIncreasing`
  * `MimirRunningIngesterReceiveDelayTooHigh`
  * `MimirIngesterFailsToProcessRecordsFromKafka`
  * `MimirIngesterFailsEnforceStrongConsistencyOnReadPath`
* [ENHANCEMENT] Dashboards: add in-flight queries scaling metric panel for ruler-querier. #7749
* [ENHANCEMENT] Dashboards: renamed rows in the "Remote ruler reads" and "Remote ruler reads resources" dashboards to match the actual component names. #7750
* [ENHANCEMENT] Dashboards: allow switching between using classic of native histograms in dashboards. #7627
  * Overview dashboard, Status panel, `cortex_request_duration_seconds` metric.
* [ENHANCEMENT] Alerts: exclude `529` and `598` status codes from failure codes in `MimirRequestsError`. #7889
* [ENHANCEMENT] Dashboards: renamed "TCP Connections" panel to "Ingress TCP Connections" in the networking dashboards. #8092
* [ENHANCEMENT] Dashboards: update the use of deprecated "table (old)" panels to "table". #8181
* [ENHANCEMENT] Dashboards: added a `component` variable to "Slow queries" dashboard to allow checking the slow queries of the remote ruler evaluation query path. #8309
* [BUGFIX] Dashboards: fix regular expression for matching read-path gRPC ingester methods to include querying of exemplars, label-related queries, or active series queries. #7676
* [BUGFIX] Dashboards: fix user id abbreviations and column heads for Top Tenants dashboard. #7724
* [BUGFIX] Dashboards: fix incorrect query used for "queue length" panel on "Ruler" dashboard. #8006
* [BUGFIX] Dashboards: fix disk space utilization panels when running with a recent version of kube-state-metrics. #8212

### Jsonnet

* [CHANGE] Memcached: Change default read timeout for chunks and index caches to `750ms` from `450ms`. #7778
* [CHANGE] Fine-tuned `terminationGracePeriodSeconds` for the following components: #7364
  * Querier: changed from `30` to `180`
  * Query-scheduler: changed from `30` to `180`
* [CHANGE] Change TCP port exposed by `mimir-continuous-test` deployment to match with updated defaults of its container image (see changes below). #7958
* [FEATURE] Add support to deploy Mimir with experimental ingest storage enabled. #8028 #8222
* [ENHANCEMENT] Compactor: add `$._config.cortex_compactor_concurrent_rollout_enabled` option (disabled by default) that makes use of rollout-operator to speed up the rollout of compactors. #7783 #7878
* [ENHANCEMENT] Shuffle-sharding: add `$._config.shuffle_sharding.ingest_storage_partitions_enabled` and `$._config.shuffle_sharding.ingester_partitions_shard_size` options, that allow configuring partitions shard size in ingest-storage mode. #7804
* [ENHANCEMENT] Update rollout-operator to `v0.17.0`. #8399
* [ENHANCEMENT] Add `_config.autoscaling_querier_predictive_scaling_enabled` to scale querier based on inflight queries 7 days ago. #7775
* [ENHANCEMENT] Add support to autoscale ruler-querier replicas based on in-flight queries too (in addition to CPU and memory based scaling). #8060 #8188
* [ENHANCEMENT] Distributor: improved distributor HPA scaling metric to only take in account ready pods. This requires the metric `kube_pod_status_ready` to be available in the data source used by KEDA to query scaling metrics (configured via `_config.autoscaling_prometheus_url`). #8251
* [BUGFIX] Guard against missing samples in KEDA queries. #7691
* [BUGFIX] Alertmanager: Set -server.http-idle-timeout to avoid EOF errors in ruler. #8192

### Mimirtool

* [CHANGE] Deprecated `--rule-files` flag in favor of CLI arguments. #7756
* [FEATURE] mimirtool: Add `runtime-config verify` sub-command, for verifying Mimir runtime config files. #8123
* [ENHANCEMENT] `mimirtool promql format`: Format PromQL query with Prometheus' string or pretty-print formatter. #7742
* [ENHANCEMENT] Add `mimir-http-prefix` configuration to set the Mimir URL prefix when using legacy routes. #8069
* [ENHANCEMENT] Add option `--output-dir` to `mimirtool rules get` and `mimirtool rules print` to allow persisting rule groups to a file for edit and re-upload. #8142
* [BUGFIX] Fix panic in `loadgen` subcommand. #7629
* [BUGFIX] `mimirtool rules prepare`: do not add aggregation label to `on()` clause if already present in `group_left()` or `group_right()`. #7839
* [BUGFIX] Analyze Grafana: fix parsing queries with variables. #8062
* [BUGFIX] `mimirtool rules sync`: detect a change when the `query_offset` or the deprecated `evaluation_delay` configuration changes. #8297

### Mimir Continuous Test

* [CHANGE] `mimir-continuous-test` has been deprecated and replaced by a Mimir module that can be run as a target from the `mimir` binary using `mimir -target=continuous-test`. #7753
* [CHANGE] `-server.metrics-port` flag is no longer available for use in the module run of mimir-continuous-test, including the grafana/mimir-continuous-test Docker image which uses the new module. Configuring this port is still possible in the binary, which is deprecated. #7747
* [CHANGE] Allowed authenticatication to Mimir using both Tenant ID and basic/bearer auth #7619.
* [BUGFIX] Set `User-Agent` header for all requests sent from the testing client. #7607

### Query-tee

* [ENHANCEMENT] Log queries that take longer than `proxy.log-slow-query-response-threshold` when compared to other backends. #7346
* [ENHANCEMENT] Add two new metrics for measuring the relative duration between backends: #7782 #8013 #8330
  * `cortex_querytee_backend_response_relative_duration_seconds`
  * `cortex_querytee_backend_response_relative_duration_proportional`

### Documentation

* [ENHANCEMENT] Clarify Compactor and its storage volume when configured under Kubernetes. #7675
* [ENHANCEMENT] Add OTLP route to _Mimir routes by path_ runbooks section. #8074
* [ENHANCEMENT] Document option server.log-source-ips-full. #8268

### Tools

* [ENHANCEMENT] ulidtime: add option to show random part of ULID, timestamp in milliseconds and header. #7615
* [ENHANCEMENT] copyblocks: add a flag to configure part-size for multipart uploads in s3 client-side copying. #8292
* [ENHANCEMENT] copyblocks: enable pprof HTTP endpoints. #8292

## 2.12.0

### Grafana Mimir

* [CHANGE] Alertmanager: Deprecates the `v1` API. All `v1` API endpoints now respond with a JSON deprecation notice and a status code of `410`. All endpoints have a `v2` equivalent. The list of endpoints is: #7103
  * `<alertmanager-web.external-url>/api/v1/alerts`
  * `<alertmanager-web.external-url>/api/v1/receivers`
  * `<alertmanager-web.external-url>/api/v1/silence/{id}`
  * `<alertmanager-web.external-url>/api/v1/silences`
  * `<alertmanager-web.external-url>/api/v1/status`
* [CHANGE] Ingester: Increase default value of `-blocks-storage.tsdb.head-postings-for-matchers-cache-max-bytes` and `-blocks-storage.tsdb.block-postings-for-matchers-cache-max-bytes` to 100 MiB (previous default value was 10 MiB). #6764
* [CHANGE] Validate tenant IDs according to [documented behavior](https://grafana.com/docs/mimir/latest/configure/about-tenant-ids/) even when tenant federation is not enabled. Note that this will cause some previously accepted tenant IDs to be rejected such as those longer than 150 bytes or containing `|` characters. #6959
* [CHANGE] Ruler: don't use backoff retry on remote evaluation in case of `4xx` errors. #7004
* [CHANGE] Server: responses with HTTP 4xx status codes are now treated as errors and used in `status_code` label of request duration metric. #7045
* [CHANGE] Memberlist: change default for `-memberlist.stream-timeout` from `10s` to `2s`. #7076
* [CHANGE] Memcached: remove legacy `thanos_cache_memcached_*` and `thanos_memcached_*` prefixed metrics. Instead, Memcached and Redis cache clients now emit `thanos_cache_*` prefixed metrics with a `backend` label. #7076
* [CHANGE] Ruler: the following metrics, exposed when the ruler is configured to discover Alertmanager instances via service discovery, have been renamed: #7057
  * `prometheus_sd_failed_configs` renamed to `cortex_prometheus_sd_failed_configs`
  * `prometheus_sd_discovered_targets` renamed to `cortex_prometheus_sd_discovered_targets`
  * `prometheus_sd_received_updates_total` renamed to `cortex_prometheus_sd_received_updates_total`
  * `prometheus_sd_updates_delayed_total` renamed to `cortex_prometheus_sd_updates_delayed_total`
  * `prometheus_sd_updates_total` renamed to `cortex_prometheus_sd_updates_total`
  * `prometheus_sd_refresh_failures_total` renamed to `cortex_prometheus_sd_refresh_failures_total`
  * `prometheus_sd_refresh_duration_seconds` renamed to `cortex_prometheus_sd_refresh_duration_seconds`
* [CHANGE] Query-frontend: the default value for `-query-frontend.not-running-timeout` has been changed from 0 (disabled) to 2s. The configuration option has also been moved from "experimental" to "advanced". #7127
* [CHANGE] Store-gateway: to reduce disk contention on HDDs the default value for `blocks-storage.bucket-store.tenant-sync-concurrency` has been changed from `10` to `1` and the default value for `blocks-storage.bucket-store.block-sync-concurrency` has been changed from `20` to `4`. #7136
* [CHANGE] Store-gateway: Remove deprecated CLI flags `-blocks-storage.bucket-store.index-header-lazy-loading-enabled` and `-blocks-storage.bucket-store.index-header-lazy-loading-idle-timeout` and their corresponding YAML settings. Instead, use `-blocks-storage.bucket-store.index-header.lazy-loading-enabled` and `-blocks-storage.bucket-store.index-header.lazy-loading-idle-timeout`. #7521
* [CHANGE] Store-gateway: Mark experimental CLI flag `-blocks-storage.bucket-store.index-header.lazy-loading-concurrency` and its corresponding YAML settings as advanced. #7521
* [CHANGE] Store-gateway: Remove experimental CLI flag `-blocks-storage.bucket-store.index-header.sparse-persistence-enabled` since this is now the default behavior. #7535
* [CHANGE] All: set `-server.report-grpc-codes-in-instrumentation-label-enabled` to `true` by default, which enables reporting gRPC status codes as `status_code` labels in the `cortex_request_duration_seconds` metric. #7144
* [CHANGE] Distributor: report gRPC status codes as `status_code` labels in the `cortex_ingester_client_request_duration_seconds` metric by default. #7144
* [CHANGE] Distributor: CLI flag `-ingester.client.report-grpc-codes-in-instrumentation-label-enabled` has been deprecated, and its default value is set to `true`. #7144
* [CHANGE] Ingester: CLI flag `-ingester.return-only-grpc-errors` has been deprecated, and its default value is set to `true`. To ensure backwards compatibility, during a migration from a version prior to 2.11.0 to 2.12 or later, `-ingester.return-only-grpc-errors` should be set to `false`. Once all the components are migrated, the flag can be removed.   #7151
* [CHANGE] Ingester: the following CLI flags have been moved from "experimental" to "advanced": #7169
  * `-ingester.ring.token-generation-strategy`
  * `-ingester.ring.spread-minimizing-zones`
  * `-ingester.ring.spread-minimizing-join-ring-in-order`
* [CHANGE] Query-frontend: the default value of the CLI flag `-query-frontend.max-cache-freshness` (and its respective YAML configuration parameter) has been changed from `1m` to `10m`. #7161
* [CHANGE] Distributor: default the optimization `-distributor.write-requests-buffer-pooling-enabled` to `true`. #7165
* [CHANGE] Tracing: Move query information to span attributes instead of span logs. #7046
* [CHANGE] Distributor: the default value of circuit breaker's CLI flag `-ingester.client.circuit-breaker.cooldown-period` has been changed from `1m` to `10s`. #7310
* [CHANGE] Store-gateway: remove `cortex_bucket_store_blocks_loaded_by_duration`. `cortex_bucket_store_series_blocks_queried` is better suited for detecting when compactors are not able to keep up with the number of blocks to compact. #7309
* [CHANGE] Ingester, Distributor: the support for rejecting push requests received via gRPC before reading them into memory, enabled via `-ingester.limit-inflight-requests-using-grpc-method-limiter` and `-distributor.limit-inflight-requests-using-grpc-method-limiter`, is now stable and enabled by default. The configuration options have been deprecated and will be removed in Mimir 2.14. #7360
* [CHANGE] Distributor: Change`-distributor.enable-otlp-metadata-storage` flag's default to true, and deprecate it. The flag will be removed in Mimir 2.14. #7366
* [CHANGE] Store-gateway: Use a shorter TTL for cached items related to temporary blocks. #7407 #7534
* [CHANGE] Standardise exemplar label as "trace_id". #7475
* [CHANGE] The configuration option `-querier.max-query-into-future` has been deprecated and will be removed in Mimir 2.14. #7496
* [CHANGE] Distributor: the metric `cortex_distributor_sample_delay_seconds` has been deprecated and will be removed in Mimir 2.14. #7516
* [CHANGE] Query-frontend: The deprecated YAML setting `frontend.cache_unaligned_requests` has been moved to `limits.cache_unaligned_requests`. #7519
* [CHANGE] Querier: the CLI flag `-querier.minimize-ingester-requests` has been moved from "experimental" to "advanced". #7638
* [CHANGE] Ingester: allow only POST method on `/ingester/shutdown`, as previously it was too easy to accidentally trigger through GET requests. At the same time, add an option to keep the existing behavior by introducing an `-api.get-request-for-ingester-shutdown-enabled` flag. This flag will be removed in Mimir 2.15. #7707
* [FEATURE] Introduce `-server.log-source-ips-full` option to log all IPs from `Forwarded`, `X-Real-IP`, `X-Forwarded-For` headers. #7250
* [FEATURE] Introduce `-tenant-federation.max-tenants` option to limit the max number of tenants allowed for requests when federation is enabled. #6959
* [FEATURE] Cardinality API: added a new `count_method` parameter which enables counting active label names. #7085
* [FEATURE] Querier / query-frontend: added `-querier.promql-experimental-functions-enabled` CLI flag (and respective YAML config option) to enable experimental PromQL functions. The experimental functions introduced are: `mad_over_time()`, `sort_by_label()` and `sort_by_label_desc()`. #7057
* [FEATURE] Alertmanager API: added `-alertmanager.grafana-alertmanager-compatibility-enabled` CLI flag (and respective YAML config option) to enable an experimental API endpoints that support the migration of the Grafana Alertmanager. #7057
* [FEATURE] Alertmanager: Added `-alertmanager.utf8-strict-mode-enabled` to control support for any UTF-8 character as part of Alertmanager configuration/API matchers and labels. It's default value is set to `false`. #6898
* [FEATURE] Querier: added `histogram_avg()` function support to PromQL. #7293
* [FEATURE] Ingester: added `-blocks-storage.tsdb.timely-head-compaction` flag, which enables more timely head compaction, and defaults to `false`. #7372
* [FEATURE] Compactor: Added `/compactor/tenants` and `/compactor/tenant/{tenant}/planned_jobs` endpoints that provide functionality that was provided by `tools/compaction-planner` -- listing of planned compaction jobs based on tenants' bucket index. #7381
* [FEATURE] Add experimental support for streaming response bodies from queriers to frontends via `-querier.response-streaming-enabled`. This is currently only supported for the `/api/v1/cardinality/active_series` endpoint. #7173
* [FEATURE] Release: Added mimir distroless docker image. #7371
* [FEATURE] Add support for the new grammar of `{"metric_name", "l1"="val"}` to promql and some of the exposition formats. #7475 #7541
* [ENHANCEMENT] Distributor: Add a new metric `cortex_distributor_otlp_requests_total` to track the total number of OTLP requests. #7385
* [ENHANCEMENT] Vault: add lifecycle manager for token used to authenticate to Vault. This ensures the client token is always valid. Includes a gauge (`cortex_vault_token_lease_renewal_active`) to check whether token renewal is active, and the counters `cortex_vault_token_lease_renewal_success_total` and `cortex_vault_auth_success_total` to see the total number of successful lease renewals / authentications. #7337
* [ENHANCEMENT] Store-gateway: add no-compact details column on store-gateway tenants admin UI. #6848
* [ENHANCEMENT] PromQL: ignore small errors for bucketQuantile #6766
* [ENHANCEMENT] Distributor: improve efficiency of some errors #6785
* [ENHANCEMENT] Ruler: exclude vector queries from being tracked in `cortex_ruler_queries_zero_fetched_series_total`. #6544
* [ENHANCEMENT] Ruler: local storage backend now supports reading a rule group via `/config/api/v1/rules/{namespace}/{groupName}` configuration API endpoint. #6632
* [ENHANCEMENT] Query-Frontend and Query-Scheduler: split tenant query request queues by query component with `query-frontend.additional-query-queue-dimensions-enabled` and `query-scheduler.additional-query-queue-dimensions-enabled`. #6772
* [ENHANCEMENT] Distributor: support disabling metric relabel rules per-tenant via the flag `-distributor.metric-relabeling-enabled` or associated YAML. #6970
* [ENHANCEMENT] Distributor: `-distributor.remote-timeout` is now accounted from the first ingester push request being sent. #6972
* [ENHANCEMENT] Storage Provider: `-<prefix>.s3.sts-endpoint` sets a custom endpoint for AWS Security Token Service (AWS STS) in s3 storage provider. #6172
* [ENHANCEMENT] Querier: add `cortex_querier_queries_storage_type_total ` metric that indicates how many queries have executed for a source, ingesters or store-gateways. Add `cortex_querier_query_storegateway_chunks_total` metric to count the number of chunks fetched from a store gateway. #7099,#7145
* [ENHANCEMENT] Query-frontend: add experimental support for sharding active series queries via `-query-frontend.shard-active-series-queries`. #6784
* [ENHANCEMENT] Distributor: set `-distributor.reusable-ingester-push-workers=2000` by default and mark feature as `advanced`. #7128
* [ENHANCEMENT] All: set `-server.grpc.num-workers=100` by default and mark feature as `advanced`. #7131
* [ENHANCEMENT] Distributor: invalid metric name error message gets cleaned up to not include non-ascii strings. #7146
* [ENHANCEMENT] Store-gateway: add `source`, `level`, and `out_or_order` to `cortex_bucket_store_series_blocks_queried` metric that indicates the number of blocks that were queried from store gateways by block metadata. #7112 #7262 #7267
* [ENHANCEMENT] Compactor: After updating bucket-index, compactor now also computes estimated number of compaction jobs based on current bucket-index, and reports the result in `cortex_bucket_index_estimated_compaction_jobs` metric. If computation of jobs fails, `cortex_bucket_index_estimated_compaction_jobs_errors_total` is updated instead. #7299
* [ENHANCEMENT] Mimir: Integrate profiling into tracing instrumentation. #7363
* [ENHANCEMENT] Alertmanager: Adds metric `cortex_alertmanager_notifications_suppressed_total` that counts the total number of notifications suppressed for being silenced, inhibited, outside of active time intervals or within muted time intervals. #7384
* [ENHANCEMENT] Query-scheduler: added more buckets to `cortex_query_scheduler_queue_duration_seconds` histogram metric, in order to better track queries staying in the queue for longer than 10s. #7470
* [ENHANCEMENT] A `type` label is added to `prometheus_tsdb_head_out_of_order_samples_appended_total` metric. #7475
* [ENHANCEMENT] Distributor: Optimize OTLP endpoint. #7475
* [ENHANCEMENT] API: Use github.com/klauspost/compress for faster gzip and deflate compression of API responses. #7475
* [ENHANCEMENT] Ingester: Limiting on owned series (`-ingester.use-ingester-owned-series-for-limits`) now prevents discards in cases where a tenant is sharded across all ingesters (or shuffle sharding is disabled) and the ingester count increases. #7411
* [ENHANCEMENT] Block upload: include converted timestamps in the error message if block is from the future. #7538
* [ENHANCEMENT] Query-frontend: Introduce `-query-frontend.active-series-write-timeout` to allow configuring the server-side write timeout for active series requests. #7553 #7569
* [BUGFIX] Ingester: don't ignore errors encountered while iterating through chunks or samples in response to a query request. #6451
* [BUGFIX] Fix issue where queries can fail or omit OOO samples if OOO head compaction occurs between creating a querier and reading chunks #6766
* [BUGFIX] Fix issue where concatenatingChunkIterator can obscure errors #6766
* [BUGFIX] Fix panic during tsdb Commit #6766
* [BUGFIX] tsdb/head: wlog exemplars after samples #6766
* [BUGFIX] Ruler: fix issue where "failed to remotely evaluate query expression, will retry" messages are logged without context such as the trace ID and do not appear in trace events. #6789
* [BUGFIX] Ruler: do not retry requests to remote querier when server's response exceeds its configured max payload size. #7216
* [BUGFIX] Querier: fix issue where spans in query request traces were not nested correctly. #6893
* [BUGFIX] Fix issue where all incoming HTTP requests have duplicate trace spans. #6920
* [BUGFIX] Querier: do not retry requests to store-gateway when a query gets canceled. #6934
* [BUGFIX] Querier: return 499 status code instead of 500 when a request to remote read endpoint gets canceled. #6934
* [BUGFIX] Querier: fix issue where `-querier.max-fetched-series-per-query` is not applied to `/series` endpoint if the series are loaded from ingesters. #7055
* [BUGFIX] Distributor: fix issue where `-distributor.metric-relabeling-enabled` may cause distributors to panic #7176
* [BUGFIX] Distributor: fix issue where `-distributor.metric-relabeling-enabled` may cause distributors to write unsorted labels and corrupt blocks #7326
* [BUGFIX] Query-frontend: the `cortex_query_frontend_queries_total` report incorrectly reported `op="query"` for any request which wasn't a range query. Now the `op` label value can be one of the following: #7207
  * `query`: instant query
  * `query_range`: range query
  * `cardinality`: cardinality query
  * `label_names_and_values`: label names / values query
  * `active_series`: active series query
  * `other`: any other request
* [BUGFIX] Fix performance regression introduced in Mimir 2.11.0 when uploading blocks to AWS S3. #7240
* [BUGFIX] Query-frontend: fix race condition when sharding active series is enabled (see above) and response is compressed with snappy. #7290
* [BUGFIX] Query-frontend: "query stats" log unsuccessful replies from downstream as "failed". #7296
* [BUGFIX] Packaging: remove reload from systemd file as mimir does not take into account SIGHUP. #7345
* [BUGFIX] Compactor: do not allow out-of-order blocks to prevent timely compaction. #7342
* [BUGFIX] Update `google.golang.org/grpc` to resolve occasional issues with gRPC server closing its side of connection before it was drained by the client. #7380
* [BUGFIX] Query-frontend: abort response streaming for `active_series` requests when the request context is canceled. #7378
* [BUGFIX] Compactor: improve compaction of sporadic blocks. #7329
* [BUGFIX] Ruler: fix regression that caused client errors to be tracked in `cortex_ruler_write_requests_failed_total` metric. #7472
* [BUGFIX] promql: Fix Range selectors with an @ modifier are wrongly scoped in range queries. #7475
* [BUGFIX] Fix metadata API using wrong JSON field names. #7475
* [BUGFIX] Ruler: fix native histogram recording rule result corruption. #7552
* [BUGFIX] Querier: fix HTTP status code translations for remote read requests. Previously, remote-read had conflicting behaviours: when returning samples all internal errors were translated to HTTP 400; when returning chunks all internal errors were translated to HTTP 500. #7487
* [BUGFIX] Query-frontend: Fix memory leak on every request. #7654

### Mixin

* [CHANGE] The `job` label matcher for distributor and gateway have been extended to include any deployment matching `distributor.*` and `cortex-gw.*` respectively. This change allows to match custom and multi-zone distributor and gateway deployments too. #6817
* [ENHANCEMENT] Dashboards: Add panels for alertmanager activity of a tenant #6826
* [ENHANCEMENT] Dashboards: Add graphs to "Slow Queries" dashboard. #6880
* [ENHANCEMENT] Dashboards: Update all deprecated "graph" panels to "timeseries" panels. #6864 #7413 #7457
* [ENHANCEMENT] Dashboards: Make most columns in "Slow Queries" sortable. #7000
* [ENHANCEMENT] Dashboards: Render graph panels at full resolution as opposed to at half resolution. #7027
* [ENHANCEMENT] Dashboards: show query-scheduler queue length on "Reads" and "Remote Ruler Reads" dashboards. #7088
* [ENHANCEMENT] Dashboards: Add estimated number of compaction jobs to "Compactor", "Tenants" and "Top tenants" dashboards. #7449 #7481
* [ENHANCEMENT] Recording rules: add native histogram recording rules to `cortex_request_duration_seconds`. #7528
* [ENHANCEMENT] Dashboards: Add total owned series, and per-ingester in-memory and owned series to "Tenants" dashboard. #7511
* [BUGFIX] Dashboards: drop `step` parameter from targets as it is not supported. #7157
* [BUGFIX] Recording rules: drop rules for metrics removed in 2.0: `cortex_memcache_request_duration_seconds` and `cortex_cache_request_duration_seconds`. #7514

### Jsonnet

* [CHANGE] Distributor: Increase `JAEGER_REPORTER_MAX_QUEUE_SIZE` from the default (100) to 1000, to avoid dropping tracing spans. #7259
* [CHANGE] Querier: Increase `JAEGER_REPORTER_MAX_QUEUE_SIZE` from 1000 to 5000, to avoid dropping tracing spans. #6764
* [CHANGE] rollout-operator: remove default CPU limit. #7066
* [CHANGE] Store-gateway: Increase `JAEGER_REPORTER_MAX_QUEUE_SIZE` from the default (100) to 1000, to avoid dropping tracing spans. #7068
* [CHANGE] Query-frontend, ingester, ruler, backend and write instances: Increase `JAEGER_REPORTER_MAX_QUEUE_SIZE` from the default (100), to avoid dropping tracing spans. #7086
* [CHANGE] Ring: relaxed the hash ring heartbeat period and timeout for distributor, ingester, store-gateway and compactor: #6860
  * `-distributor.ring.heartbeat-period` set to `1m`
  * `-distributor.ring.heartbeat-timeout` set to `4m`
  * `-ingester.ring.heartbeat-period` set to `2m`
  * `-store-gateway.sharding-ring.heartbeat-period` set to `1m`
  * `-store-gateway.sharding-ring.heartbeat-timeout` set to `4m`
  * `-compactor.ring.heartbeat-period` set to `1m`
  * `-compactor.ring.heartbeat-timeout` set to `4m`
* [CHANGE] Ruler-querier: the topology spread constrain max skew is now configured through the configuration option `ruler_querier_topology_spread_max_skew` instead of `querier_topology_spread_max_skew`. #7204
* [CHANGE] Distributor: `-server.grpc.keepalive.max-connection-age` lowered from `2m` to `60s` and configured `-shutdown-delay=90s` and termination grace period to `100` seconds in order to reduce the chances of failed gRPC write requests when distributors gracefully shutdown. #7361
* [FEATURE] Added support for the following root-level settings to configure the list of matchers to apply to node affinity: #6782 #6829
  * `alertmanager_node_affinity_matchers`
  * `compactor_node_affinity_matchers`
  * `continuous_test_node_affinity_matchers`
  * `distributor_node_affinity_matchers`
  * `ingester_node_affinity_matchers`
  * `ingester_zone_a_node_affinity_matchers`
  * `ingester_zone_b_node_affinity_matchers`
  * `ingester_zone_c_node_affinity_matchers`
  * `mimir_backend_node_affinity_matchers`
  * `mimir_backend_zone_a_node_affinity_matchers`
  * `mimir_backend_zone_b_node_affinity_matchers`
  * `mimir_backend_zone_c_node_affinity_matchers`
  * `mimir_read_node_affinity_matchers`
  * `mimir_write_node_affinity_matchers`
  * `mimir_write_zone_a_node_affinity_matchers`
  * `mimir_write_zone_b_node_affinity_matchers`
  * `mimir_write_zone_c_node_affinity_matchers`
  * `overrides_exporter_node_affinity_matchers`
  * `querier_node_affinity_matchers`
  * `query_frontend_node_affinity_matchers`
  * `query_scheduler_node_affinity_matchers`
  * `rollout_operator_node_affinity_matchers`
  * `ruler_node_affinity_matchers`
  * `ruler_node_affinity_matchers`
  * `ruler_querier_node_affinity_matchers`
  * `ruler_query_frontend_node_affinity_matchers`
  * `ruler_query_scheduler_node_affinity_matchers`
  * `store_gateway_node_affinity_matchers`
  * `store_gateway_node_affinity_matchers`
  * `store_gateway_zone_a_node_affinity_matchers`
  * `store_gateway_zone_b_node_affinity_matchers`
  * `store_gateway_zone_c_node_affinity_matchers`
* [FEATURE] Ingester: Allow automated zone-by-zone downscaling, that can be enabled via the `ingester_automated_downscale_enabled` flag. It is disabled by default. #6850
* [ENHANCEMENT] Alerts: Add `MimirStoreGatewayTooManyFailedOperations` warning alert that triggers when Mimir store-gateway report error when interacting with the object storage. #6831
* [ENHANCEMENT] Querier HPA: improved scaling metric and scaling policies, in order to scale up and down more gradually. #6971
* [ENHANCEMENT] Rollout-operator: upgraded to v0.13.0. #7469
* [ENHANCEMENT] Rollout-operator: add tracing configuration to rollout-operator container (when tracing is enabled and configured). #7469
* [ENHANCEMENT] Query-frontend: configured `-shutdown-delay`, `-server.grpc.keepalive.max-connection-age` and termination grace period to reduce the likelihood of queries hitting terminated query-frontends. #7129
* [ENHANCEMENT] Autoscaling: add support for KEDA's `ignoreNullValues` option for Prometheus scaler. #7471
* [BUGFIX] Update memcached-exporter to 0.14.1 due to CVE-2023-39325. #6861

### Mimirtool

* [FEATURE] Add command `migrate-utf8` to migrate Alertmanager configurations for Alertmanager versions 0.27.0 and later. #7383
* [ENHANCEMENT] Add template render command to render locally a template. #7325
* [ENHANCEMENT] Add `--extra-headers` option to `mimirtool rules` command to add extra headers to requests for auth. #7141
* [ENHANCEMENT] Analyze Prometheus: set tenant header. #6737
* [ENHANCEMENT] Add argument `--output-dir` to `mimirtool alertmanager get` where the config and templates will be written to and can be loaded via `mimirtool alertmanager load` #6760
* [BUGFIX] Analyze rule-file: .metricsUsed field wasn't populated. #6953

### Mimir Continuous Test

* [ENHANCEMENT] Include comparison of all expected and actual values when any float sample does not match. #6756

### Query-tee

* [BUGFIX] Fix issue where `Host` HTTP header was not being correctly changed for the proxy targets. #7386
* [ENHANCEMENT] Allow using the value of X-Scope-OrgID for basic auth username in the forwarded request if URL username is set as `__REQUEST_HEADER_X_SCOPE_ORGID__`. #7452

### Documentation

* [CHANGE] No longer mark OTLP distributor endpoint as experimental. #7348
* [ENHANCEMENT] Added runbook for `KubePersistentVolumeFillingUp` alert. #7297
* [ENHANCEMENT] Add Grafana Cloud recommendations to OTLP documentation. #7375
* [BUGFIX] Fixed typo on single zone->zone aware replication Helm page. #7327

### Tools

* [CHANGE] copyblocks: The flags for copyblocks have been changed to align more closely with other tools. #6607
* [CHANGE] undelete-blocks: undelete-blocks-gcs has been removed and replaced with undelete-blocks, which supports recovering deleted blocks in versioned buckets from ABS, GCS, and S3-compatible object storage. #6607
* [FEATURE] copyprefix: Add tool to copy objects between prefixes. Supports ABS, GCS, and S3-compatible object storage. #6607

## 2.11.0

### Grafana Mimir

* [CHANGE] The following deprecated configurations have been removed: #6673 #6779 #6808 #6814
  * `-querier.iterators`
  * `-querier.batch-iterators`
  * `-blocks-storage.bucket-store.max-chunk-pool-bytes`
  * `-blocks-storage.bucket-store.chunk-pool-min-bucket-size-bytes`
  * `-blocks-storage.bucket-store.chunk-pool-max-bucket-size-bytes`
  * `-blocks-storage.bucket-store.bucket-index.enabled`
* [CHANGE] Querier: Split worker GRPC config into separate client configs for the frontend and scheduler to allow TLS to be configured correctly when specifying the `tls_server_name`. The GRPC config specified under `-querier.frontend-client.*` will no longer apply to the scheduler client, and will need to be set explicitly under `-querier.scheduler-client.*`. #6445 #6573
* [CHANGE] Store-gateway: enable sparse index headers by default. Sparse index headers reduce the time to load an index header up to 90%. #6005
* [CHANGE] Store-gateway: lazy-loading concurrency limit default value is now 4. #6004
* [CHANGE] General: enabled `-log.buffered` by default. The `-log.buffered` has been deprecated and will be removed in Mimir 2.13. #6131
* [CHANGE] Ingester: changed default `-blocks-storage.tsdb.series-hash-cache-max-size-bytes` setting from `1GB` to `350MB`. The new default cache size is enough to store the hashes for all series in a ingester, assuming up to 2M in-memory series per ingester and using the default 13h retention period for local TSDB blocks in the ingesters. #6130
* [CHANGE] Query-frontend: removed `cortex_query_frontend_workers_enqueued_requests_total`. Use `cortex_query_frontend_enqueue_duration_seconds_count` instead. #6121
* [CHANGE] Ingester / querier: enable ingester to querier chunks streaming by default and mark it as stable. #6174
* [CHANGE] Ingester / querier: enable ingester query request minimisation by default and mark it as stable. #6174
* [CHANGE] Ingester: changed the default value for the experimental configuration parameter `-blocks-storage.tsdb.early-head-compaction-min-estimated-series-reduction-percentage` from 10 to 15. #6186
* [CHANGE] Ingester: `/ingester/push` HTTP endpoint has been removed. This endpoint was added for testing and troubleshooting, but was never documented or used for anything. #6299
* [CHANGE] Experimental setting `-log.rate-limit-logs-per-second-burst` renamed to `-log.rate-limit-logs-burst-size`. #6230
* [CHANGE] Ingester: by setting the newly introduced experimental CLI flag `-ingester.return-only-grpc-errors` to true, ingester will return only gRPC errors. #6443 #6680 #6723
* [CHANGE] Upgrade Node.js to v20. #6540
* [CHANGE] Querier: `cortex_querier_blocks_consistency_checks_failed_total` is now incremented when a block couldn't be queried from any attempted store-gateway as opposed to incremented after each attempt. Also `cortex_querier_blocks_consistency_checks_total` is incremented once per query as opposed to once per attempt (with 3 attempts). #6590
* [CHANGE] Ingester: Modify utilization based read path limiter to base memory usage on Go heap size. #6584
* [FEATURE] Distributor: added option `-distributor.retry-after-header.enabled` to include the `Retry-After` header in recoverable error responses. #6608
* [FEATURE] Query-frontend: add experimental support for query blocking. Queries are blocked on a per-tenant basis and is configured via the limit `blocked_queries`. #5609
* [FEATURE] Vault: Added support for new Vault authentication methods: `AppRole`, `Kubernetes`, `UserPass` and `Token`. #6143
* [FEATURE] Add experimental endpoint `/api/v1/cardinality/active_series` to return the set of active series for a given selector. #6536 #6619 #6651 #6667 #6717
* [FEATURE] Added `-<prefix>.s3.part-size` flag to configure the S3 minimum file size in bytes used for multipart uploads. #6592
* [FEATURE] Add the experimental `-<prefix>.s3.send-content-md5` flag (defaults to `false`) to configure S3 Put Object requests to send a `Content-MD5` header. Setting this flag is not recommended unless your object storage does not support checksums. #6622
* [FEATURE] Distributor: add an experimental flag `-distributor.reusable-ingester-push-worker` that can be used to pre-allocate a pool of workers to be used to send push requests to the ingesters. #6660
* [FEATURE] Distributor: Support enabling of automatically generated name suffixes for metrics ingested via OTLP, through the flag `-distributor.otel-metric-suffixes-enabled`. #6542
* [FEATURE] Ingester: ingester can now track which of the user's series the ingester actually owns according to the ring, and only consider owned series when checking for user series limit. This helps to avoid hitting the user's series limit when scaling up ingesters or changing user's ingester shard size. Feature is currently experimental, and disabled by default. It can be enabled by setting `-ingester.use-ingester-owned-series-for-limits` (to use owned series for limiting). This is currently limited to multi-zone ingester setup, with replication factor being equal to number of zones. #6718 #7087
* [ENHANCEMENT] Query-frontend: don't treat cancel as an error. #4648
* [ENHANCEMENT] Ingester: exported summary `cortex_ingester_inflight_push_requests_summary` tracking total number of inflight requests in percentile buckets. #5845
* [ENHANCEMENT] Query-scheduler: add `cortex_query_scheduler_enqueue_duration_seconds` metric that records the time taken to enqueue or reject a query request. #5879
* [ENHANCEMENT] Query-frontend: add `cortex_query_frontend_enqueue_duration_seconds` metric that records the time taken to enqueue or reject a query request. When query-scheduler is in use, the metric has the `scheduler_address` label to differentiate the enqueue duration by query-scheduler backend. #5879 #6087 #6120
* [ENHANCEMENT] Store-gateway: add metric `cortex_bucket_store_blocks_loaded_by_duration` for counting the loaded number of blocks based on their duration. #6074  #6129
* [ENHANCEMENT] Expose `/sync/mutex/wait/total:seconds` Go runtime metric as `go_sync_mutex_wait_total_seconds_total` from all components. #5879
* [ENHANCEMENT] Query-scheduler: improve latency with many concurrent queriers. #5880
* [ENHANCEMENT] Ruler: add new per-tenant `cortex_ruler_queries_zero_fetched_series_total` metric to track rules that fetched no series. #5925
* [ENHANCEMENT] Implement support for `limit`, `limit_per_metric` and `metric` parameters for `<Prometheus HTTP prefix>/api/v1/metadata` endpoint. #5890
* [ENHANCEMENT] Distributor: add experimental support for storing metadata when ingesting metrics via OTLP. This makes metrics description and type available when ingesting metrics via OTLP. Enable with `-distributor.enable-otlp-metadata-storage=true`. #5693 #6035 #6254
* [ENHANCEMENT] Ingester: added support for sampling errors, which can be enabled by setting `-ingester.error-sample-rate`. This way each error will be logged once in the configured number of times. All the discarded samples will still be tracked by the `cortex_discarded_samples_total` metric. #5584 #6014
* [ENHANCEMENT] Ruler: Fetch secrets used to configure TLS on the Alertmanager client from Vault when `-vault.enabled` is true. #5239
* [ENHANCEMENT] Query-frontend: added query-sharding support for `group by` aggregation queries. #6024
* [ENHANCEMENT] Fetch secrets used to configure server-side TLS from Vault when `-vault.enabled` is true. #6052.
* [ENHANCEMENT] Packaging: add logrotate config file. #6142
* [ENHANCEMENT] Ingester: add the experimental configuration options `-blocks-storage.tsdb.head-postings-for-matchers-cache-max-bytes` and `-blocks-storage.tsdb.block-postings-for-matchers-cache-max-bytes` to enforce a limit in bytes on the `PostingsForMatchers()` cache used by ingesters (the cache limit is per TSDB head and block basis, not a global one). The experimental configuration options `-blocks-storage.tsdb.head-postings-for-matchers-cache-size` and `-blocks-storage.tsdb.block-postings-for-matchers-cache-size` have been deprecated. #6151
* [ENHANCEMENT] Ingester: use the `PostingsForMatchers()` in-memory cache for label values queries with matchers too. #6151
* [ENHANCEMENT] Ingester / store-gateway: optimized regex matchers. #6168 #6250
* [ENHANCEMENT] Distributor: Include ingester IDs in circuit breaker related metrics and logs. #6206
* [ENHANCEMENT] Querier: improve errors and logging when streaming chunks from ingesters and store-gateways. #6194 #6309
* [ENHANCEMENT] Querier: Add `cortex_querier_federation_exemplar_tenants_queried` and `cortex_querier_federation_tenants_queried` metrics to track the number of tenants queried by multi-tenant queries. #6374 #6409
* [ENHANCEMENT] All: added an experimental `-server.grpc.num-workers` flag that configures the number of long-living workers used to process gRPC requests. This could decrease the CPU usage by reducing the number of stack allocations. #6311
* [ENHANCEMENT] All: improved IPv6 support by using the proper host:port formatting. #6311
* [ENHANCEMENT] Querier: always return error encountered during chunks streaming, rather than `the stream has already been exhausted`. #6345 #6433
* [ENHANCEMENT] Query-frontend: add `instance_enable_ipv6` to support IPv6. #6111
* [ENHANCEMENT] Store-gateway: return same detailed error messages as queriers when chunks or series limits are reached. #6347
* [ENHANCEMENT] Querier: reduce memory consumed for queries that hit store-gateways. #6348
* [ENHANCEMENT] Ruler: include corresponding trace ID with log messages associated with rule evaluation. #6379 #6520
* [ENHANCEMENT] Querier: clarify log messages and span events emitted while querying ingesters, and include both ingester name and address when relevant. #6381
* [ENHANCEMENT] Memcached: introduce new experimental configuration parameters `-<prefix>.memcached.write-buffer-size-bytes` `-<prefix>.memcached.read-buffer-size-bytes` to customise the memcached client write and read buffer size (the buffer is allocated for each memcached connection). #6468
* [ENHANCEMENT] Ingester, Distributor: added experimental support for rejecting push requests received via gRPC before reading them into memory, if ingester or distributor is unable to accept the request. This is activated by using `-ingester.limit-inflight-requests-using-grpc-method-limiter` for ingester, and `-distributor.limit-inflight-requests-using-grpc-method-limiter` for distributor. #5976 #6300
* [ENHANCEMENT] Add capability in store-gateways to accept number of tokens through config. `-store-gateway.sharding-ring.num-tokens`, `default-value=512` #4863
* [ENHANCEMENT] Query-frontend: return warnings generated during query evaluation. #6391
* [ENHANCEMENT] Server: Add the option `-server.http-read-header-timeout` to enable specifying a timeout for reading HTTP request headers. It defaults to 0, in which case reading of headers can take up to `-server.http-read-timeout`, leaving no time for reading body, if there's any. #6517
* [ENHANCEMENT] Add connection-string option, `-<prefix>.azure.connection-string`, for Azure Blob Storage. #6487
* [ENHANCEMENT] Ingester: Add `-ingester.instance-limits.max-inflight-push-requests-bytes`. This limit protects the ingester against requests that together may cause an OOM. #6492
* [ENHANCEMENT] Ingester: add new per-tenant `cortex_ingester_local_limits` metric to expose the calculated local per-tenant limits seen at each ingester. Exports the local per-tenant series limit with label `{limit="max_global_series_per_user"}` #6403
* [ENHANCEMENT] Query-frontend: added "queue_time_seconds" field to "query stats" log. This is total time that query and subqueries spent in the queue, before queriers picked it up. #6537
* [ENHANCEMENT] Server: Add `-server.report-grpc-codes-in-instrumentation-label-enabled` CLI flag to specify whether gRPC status codes should be used in `status_code` label of `cortex_request_duration_seconds` metric. It defaults to false, meaning that successful and erroneous gRPC status codes are represented with `success` and `error` respectively. #6562
* [ENHANCEMENT] Server: Add `-ingester.client.report-grpc-codes-in-instrumentation-label-enabled` CLI flag to specify whether gRPC status codes should be used in `status_code` label of `cortex_ingester_client_request_duration_seconds` metric. It defaults to false, meaning that successful and erroneous gRPC status codes are represented with `2xx` and `error` respectively. #6562
* [ENHANCEMENT] Server: Add `-server.http-log-closed-connections-without-response-enabled` option to log details about connections to HTTP server that were closed before any data was sent back. This can happen if client doesn't manage to send complete HTTP headers before timeout. #6612
* [ENHANCEMENT] Query-frontend: include length of query, time since the earliest and latest points of a query, time since the earliest and latest points of a query, cached/uncached bytes in "query stats" logs. Time parameters (start/end/time) are always formatted as RFC3339 now. #6473 #6477 #6709 #6710
* [ENHANCEMENT] Query-frontend: `-query-frontend.align-queries-with-step` has been moved from a global flag to a per-tenant override. #6714
* [ENHANCEMENT] Distributor: added support for reducing the resolution of native histogram samples upon ingestion if the sample has too many buckets compared to `-validation.max-native-histogram-buckets`. This is enabled by default and can be turned off by setting `-validation.reduce-native-histogram-over-max-buckets` to `false`. #6535
* [ENHANCEMENT] Query-frontend: optionally wait for the frontend to complete startup if requests are received while the frontend is still starting. Disabled by default, set `-query-frontend.not-running-timeout` to a non-zero value to enable. #6621
* [ENHANCEMENT] Distributor: Include source IPs in OTLP push handler logs. #6652
* [ENHANCEMENT] Query-frontend: return clearer error message when a query request is received while shutting down. #6675
* [ENHANCEMENT] Querier: return clearer error message when a query request is cancelled by the caller. #6697
* [ENHANCEMENT] Compactor: Mark corrupted blocks for no-compaction to avoid blocking compactor future runs. #6588
* [ENHANCEMENT] Distributor: Added an experimental configuration option `distributor.ingestion-burst-factor` that overrides the `distributor.ingestion-burst-size` option if set. The `distributor.ingestion-burst-factor` is used to set the underlying ingestion rate limiter token bucket's burst size to a multiple of the per distributor `distributor.ingestion-rate-limit` and the `distributor.ingestion-burst-factor`. This is disabled by default. #6662
* [ENHANCEMENT] Add debug message to track tenants sending queries that are not able to benefit from caches. #6732
* [BUGFIX] Distributor: return server overload error in the event of exceeding the ingestion rate limit. #6549
* [BUGFIX] Ring: Ensure network addresses used for component hash rings are formatted correctly when using IPv6. #6068
* [BUGFIX] Query-scheduler: don't retain connections from queriers that have shut down, leading to gradually increasing enqueue latency over time. #6100 #6145
* [BUGFIX] Ingester: prevent query logic from continuing to execute after queries are canceled. #6085
* [BUGFIX] Ensure correct nesting of children of the `querier.Select` tracing span. #6085
* [BUGFIX] Packaging: fix preremove script preventing upgrades on RHEL based OS. #6067
* [BUGFIX] Querier: return actual error rather than `attempted to read series at index XXX from stream, but the stream has already been exhausted` (or even no error at all) when streaming chunks from ingesters or store-gateways is enabled and an error occurs while streaming chunks. #6346
* [BUGFIX] Querier: reduce log volume when querying ingesters with zone-awareness enabled and one or more instances in a single zone unavailable. #6381
* [BUGFIX] Querier: don't try to query further ingesters if ingester query request minimization is enabled and a query limit is reached as a result of the responses from the initial set of ingesters. #6402
* [BUGFIX] Ingester: Don't cache context cancellation error when querying. #6446
* [BUGFIX] Ingester: don't ignore errors encountered while iterating through chunks or samples in response to a query request. #6469
* [BUGFIX] All: fix issue where traces for some inter-component gRPC calls would incorrectly show the call as failing due to cancellation. #6470
* [BUGFIX] Querier: correctly mark streaming requests to ingesters or store-gateways as successful, not cancelled, in metrics and traces. #6471 #6505
* [BUGFIX] Querier: fix issue where queries fail with "context canceled" error when an ingester or store-gateway fails healthcheck while the query is in progress. #6550
* [BUGFIX] Tracing: When creating an OpenTelemetry tracing span, add it to the context for later retrieval. #6614
* [BUGFIX] Querier: always report query results to query-frontends, even when cancelled, to ensure query-frontends don't wait for results that will otherwise never arrive. #6703
* [BUGFIX] Querier: attempt to query ingesters in PENDING state, to reduce the likelihood that scaling up the number of ingesters in multiple zones simultaneously causes a read outage. #6726 #6727
* [BUGFIX] Querier: don't cancel inflight queries from a query-scheduler if the stream between the querier and query-scheduler is broken. #6728
* [BUGFIX] Store-gateway: Fix double-counting of some duration metrics. #6616
* [BUGFIX] Fixed possible series matcher corruption leading to wrong series being included in query results. #6884

### Mixin

* [CHANGE] Dashboards: enabled reporting gRPC codes as `status_code` label in Mimir dashboards. In case of gRPC calls, the successful `status_code` label on `cortex_request_duration_seconds` and gRPC client request duration metrics has changed from 'success' and '2xx' to 'OK'. #6561
* [CHANGE] Alerts: remove `MimirGossipMembersMismatch` alert and replace it with `MimirGossipMembersTooHigh` and `MimirGossipMembersTooLow` alerts that should have a higher signal-to-noise ratio. #6508
* [ENHANCEMENT] Dashboards: Optionally show rejected requests on Mimir Writes dashboard. Useful when used together with "early request rejection" in ingester and distributor. #6132 #6556
* [ENHANCEMENT] Alerts: added a critical alert for `CompactorSkippedBlocksWithOutOfOrderChunks` when multiple blocks are affected. #6410
* [ENHANCEMENT] Dashboards: Added the min-replicas for autoscaling dashboards. #6528
* [ENHANCEMENT] Dashboards: Show queries per second for the `/api/v1/cardinality/` endpoints on the "Overview" dashboard. #6720
* [BUGFIX] Alerts: fixed issue where `GossipMembersMismatch` warning message referred to per-instance labels that were not produced by the alert query. #6146
* [BUGFIX] Dashboards: Fix autoscaling dashboard panels for KEDA > 2.9. [Requires scraping the KEDA operator for metrics since they moved](https://github.com/kedacore/keda/issues/3972). #6528
* [BUGFIX] Alerts: Fix autoscaling alerts for KEDA > 2.9. [Requires scraping the KEDA operator for metrics since they moved](https://github.com/kedacore/keda/issues/3972). #6528

### Jsonnet

* [CHANGE] Ingester: reduce `-server.grpc-max-concurrent-streams` to 500. #5666
* [CHANGE] Changed default `_config.cluster_domain` from `cluster.local` to `cluster.local.` to reduce the number of DNS lookups made by Mimir. #6389
* [CHANGE] Query-frontend: changed default `_config.autoscaling_query_frontend_cpu_target_utilization` from `1` to `0.75`. #6395
* [CHANGE] Distributor: Increase HPA scale down period such that distributors are slower to scale down after autoscaling up. #6589
* [CHANGE] Store-gateway: Change the default timeout used for index-queries caches from `200ms` to `450ms`. #6786
* [FEATURE] Store-gateway: Allow automated zone-by-zone downscaling, that can be enabled via the `store_gateway_automated_downscale_enabled` flag. It is disabled by default. #6149
* [FEATURE] Ingester: Allow to configure TSDB Head early compaction using the following `_config` parameters: #6181
  * `ingester_tsdb_head_early_compaction_enabled` (disabled by default)
  * `ingester_tsdb_head_early_compaction_reduction_percentage`
  * `ingester_tsdb_head_early_compaction_min_in_memory_series`
* [ENHANCEMENT] Double the amount of rule groups for each user tier. #5897
* [ENHANCEMENT] Set `maxUnavailable` to 0 for `distributor`, `overrides-exporter`, `querier`, `query-frontend`, `query-scheduler` `ruler-querier`, `ruler-query-frontend`, `ruler-query-scheduler` and `consul` deployments, to ensure they don't become completely unavailable during a rollout. #5924
* [ENHANCEMENT] Update rollout-operator to `v0.9.0`. #6022 #6110 #6558 #6681
* [ENHANCEMENT] Update memcached to `memcached:1.6.22-alpine`. #6585
* [ENHANCEMENT] Store-gateway: replaced the following deprecated CLI flags: #6319
  * `-blocks-storage.bucket-store.index-header-lazy-loading-enabled` replaced with `-blocks-storage.bucket-store.index-header.lazy-loading-enabled`
  * `-blocks-storage.bucket-store.index-header-lazy-loading-idle-timeout` replaced with `-blocks-storage.bucket-store.index-header.lazy-loading-idle-timeout`
* [ENHANCEMENT] Store-gateway: Allow selective enablement of store-gateway automated scaling on a per-zone basis. #6302
* [BUGFIX] Autoscaling: KEDA > 2.9 removed the ability to set metricName in the trigger metadata. To help discern which metric is used by the HPA, we set the trigger name to what was the metricName. This is available as the `scaler` label on `keda_*` metrics. #6528

### Mimirtool

* [ENHANCEMENT] Analyze Grafana: Improve support for variables in range. #6657
* [BUGFIX] Fix out of bounds error on export with large timespans and/or series count. #5700
* [BUGFIX] Fix the issue where `--read-timeout` was applied to the entire `mimirtool analyze grafana` invocation rather than to individual Grafana API calls. #5915
* [BUGFIX] Fix incorrect remote-read path joining for `mimirtool remote-read` commands on Windows. #6011
* [BUGFIX] Fix template files full path being sent in `mimirtool alertmanager load` command. #6138
* [BUGFIX] Analyze rule-file: .metricsUsed field wasn't populated. #6953

### Mimir Continuous Test

### Query-tee

### Documentation

* [ENHANCEMENT] Document the concept of native histograms and how to send them to Mimir, migration path. #5956 #6488 #6539 #6752
* [ENHANCEMENT] Document native histograms query and visualization. #6231

### Tools

* [CHANGE] tsdb-index: Rename tool to tsdb-series. #6317
* [FEATURE] tsdb-labels: Add tool to print label names and values of a TSDB block. #6317
* [ENHANCEMENT] trafficdump: Trafficdump can now parse OTEL requests. Entire request is dumped to output, there's no filtering of fields or matching of series done. #6108

## 2.10.5

### Grafana Mimir

* [ENHANCEMENT] Update Docker base images from `alpine:3.18.3` to `alpine:3.18.5`. #6897
* [BUGFIX] Fixed possible series matcher corruption leading to wrong series being included in query results. #6886

### Documentation

* [ENHANCEMENT] Document the concept of native histograms and how to send them to Mimir, migration path. #6757
* [ENHANCEMENT] Document native histograms query and visualization. #6757

## 2.10.4

### Grafana Mimir

* [BUGFIX] Update otelhttp library to v0.44.0 as a mitigation for CVE-2023-45142. #6634

## 2.10.3

### Grafana Mimir

* [BUGFIX] Update grpc-go library to 1.57.2-dev that includes a fix for a bug introduced in 1.57.1. #6419

## 2.10.2

### Grafana Mimir

* [BUGFIX] Update grpc-go library to 1.57.1 and `golang.org/x/net` to `0.17`, which include fix for CVE-2023-44487. #6349

## 2.10.1

### Grafana Mimir

* [CHANGE] Update Go version to 1.21.3. #6244 #6325
* [BUGFIX] Query-frontend: Don't retry read requests rejected by the ingester due to utilization based read path limiting. #6032
* [BUGFIX] Ingester: fix panic in WAL replay of certain native histograms. #6086

## 2.10.0

### Grafana Mimir

* [CHANGE] Store-gateway: skip verifying index header integrity upon loading. To enable verification set `blocks_storage.bucket_store.index_header.verify_on_load: true`. #5174
* [CHANGE] Querier: change the default value of the experimental `-querier.streaming-chunks-per-ingester-buffer-size` flag to 256. #5203
* [CHANGE] Querier: only initiate query requests to ingesters in the `ACTIVE` state in the ring. #5342
* [CHANGE] Querier: renamed `-querier.prefer-streaming-chunks` to `-querier.prefer-streaming-chunks-from-ingesters` to enable streaming chunks from ingesters to queriers. #5182
* [CHANGE] Querier: `-query-frontend.cache-unaligned-requests` has been moved from a global flag to a per-tenant override. #5312
* [CHANGE] Ingester: removed `cortex_ingester_shipper_dir_syncs_total` and `cortex_ingester_shipper_dir_sync_failures_total` metrics. The former metric was not much useful, and the latter was never incremented. #5396
* [CHANGE] Ingester: removed logging of errors related to hitting per-instance limits to reduce resource usage when ingesters are under pressure. #5585
* [CHANGE] gRPC clients: use default connect timeout of 5s, and therefore enable default connect backoff max delay of 5s. #5562
* [CHANGE] Ingester: the `-validation.create-grace-period` is now enforced in the ingester too, other than distributor and query-frontend. If you've configured `-validation.create-grace-period` then make sure the configuration is applied to ingesters too. #5712
* [CHANGE] Distributor: the `-validation.create-grace-period` is now enforced for examplars too in the distributor. If an examplar has timestamp greater than "now + grace_period", then the exemplar will be dropped and the metric `cortex_discarded_exemplars_total{reason="exemplar_too_far_in_future",user="..."}` increased. #5761
* [CHANGE] Query-frontend: the `-validation.create-grace-period` is now enforced in the query-frontend even when the configured value is 0. When the value is 0, the query end time range is truncated to the current real-world time. #5829
* [CHANGE] Store-gateway: deprecated configuration parameters for index header under `blocks-storage.bucket-store` and use a new configurations in `blocks-storage.bucket-store.index-header`, deprecated configuration will be removed in Mimir 2.12. Configuration changes: #5726
  * `-blocks-storage.bucket-store.index-header-lazy-loading-enabled` is deprecated, use the new configuration `-blocks-storage.bucket-store.index-header.lazy-loading-enabled`
  * `-blocks-storage.bucket-store.index-header-lazy-loading-idle-timeout` is deprecated, use the new configuration `-blocks-storage.bucket-store.index-header.lazy-loading-idle-timeout`
  * `-blocks-storage.bucket-store.index-header-lazy-loading-concurrency` is deprecated, use the new configuration `-blocks-storage.bucket-store.index-header.lazy-loading-concurrency`
* [CHANGE] Store-gateway: remove experimental fine-grained chunks caching. The following experimental configuration parameters have been removed `-blocks-storage.bucket-store.chunks-cache.fine-grained-chunks-caching-enabled`, `-blocks-storage.bucket-store.fine-grained-chunks-caching-ranges-per-series`. #5816 #5875
* [CHANGE] Ingester: remove deprecated `blocks-storage.tsdb.max-tsdb-opening-concurrency-on-startup`. #5850
* [FEATURE] Introduced `-distributor.service-overload-status-code-on-rate-limit-enabled` flag for configuring status code to 529 instead of 429 upon rate limit exhaustion. #5752
* [FEATURE] Cardinality API: added a new `count_method` parameter which enables counting active series. #5136
* [FEATURE] Query-frontend: added experimental support to cache cardinality, label names and label values query responses. The cache will be used when `-query-frontend.cache-results` is enabled, and `-query-frontend.results-cache-ttl-for-cardinality-query` or `-query-frontend.results-cache-ttl-for-labels-query` set to a value greater than 0. The following metrics have been added to track the query results cache hit ratio per `request_type`: #5212 #5235 #5426 #5524
  * `cortex_frontend_query_result_cache_requests_total{request_type="query_range|cardinality|label_names_and_values"}`
  * `cortex_frontend_query_result_cache_hits_total{request_type="query_range|cardinality|label_names_and_values"}`
* [FEATURE] Added `-<prefix>.s3.list-objects-version` flag to configure the S3 list objects version. #5099
* [FEATURE] Ingester: add optional CPU/memory utilization based read request limiting, considered experimental. Disabled by default, enable by configuring limits via both of the following flags: #5012 #5392 #5394 #5526 #5508 #5704
  * `-ingester.read-path-cpu-utilization-limit`
  * `-ingester.read-path-memory-utilization-limit`
  * `-ingester.log-utilization-based-limiter-cpu-samples`
* [FEATURE] Ruler: support filtering results from rule status endpoint by `file`, `rule_group` and `rule_name`. #5291
* [FEATURE] Ingester: add experimental support for creating tokens by using spread minimizing strategy. This can be enabled with `-ingester.ring.token-generation-strategy: spread-minimizing` and `-ingester.ring.spread-minimizing-zones: <all available zones>`. In that case `-ingester.ring.tokens-file-path` must be empty. #5308 #5324
* [FEATURE] Storegateway: Persist sparse index-headers to disk and read from disk on index-header loads instead of reconstructing. #5465 #5651 #5726
* [FEATURE] Ingester: add experimental CLI flag `-ingester.ring.spread-minimizing-join-ring-in-order` that allows an ingester to register tokens in the ring only after all previous ingesters (with ID lower than its own ID) have already been registered. #5541
* [FEATURE] Ingester: add experimental support to compact the TSDB Head when the number of in-memory series is equal or greater than `-blocks-storage.tsdb.early-head-compaction-min-in-memory-series`, and the ingester estimates that the per-tenant TSDB Head compaction will reduce in-memory series by at least `-blocks-storage.tsdb.early-head-compaction-min-estimated-series-reduction-percentage`. #5371
* [FEATURE] Ingester: add new metrics for tracking native histograms in active series: `cortex_ingester_active_native_histogram_series`, `cortex_ingester_active_native_histogram_series_custom_tracker`, `cortex_ingester_active_native_histogram_buckets`, `cortex_ingester_active_native_histogram_buckets_custom_tracker`. The first 2 are the subsets of the existing and unmodified `cortex_ingester_active_series` and `cortex_ingester_active_series_custom_tracker` respectively, only tracking native histogram series, and the last 2 are the equivalents for tracking the number of buckets in native histogram series. #5318
* [FEATURE] Add experimental CLI flag `-<prefix>.s3.native-aws-auth-enabled` that allows to enable the default credentials provider chain of the AWS SDK. #5636
* [FEATURE] Distributor: add experimental support for circuit breaking when writing to ingesters via `-ingester.client.circuit-breaker.enabled`, `-ingester.client.circuit-breaker.failure-threshold`, or `-ingester.client.circuit-breaker.cooldown-period` or their corresponding YAML. #5650
* [FEATURE] The following features are no longer considered experimental. #5701 #5872
  * Ruler storage cache (`-ruler-storage.cache.*`)
  * Exclude ingesters running in specific zones (`-ingester.ring.excluded-zones`)
  * Cardinality-based query sharding (`-query-frontend.query-sharding-target-series-per-shard`)
  * Cardinality query result caching (`-query-frontend.results-cache-ttl-for-cardinality-query`)
  * Label names and values query result caching (`-query-frontend.results-cache-ttl-for-labels-query`)
  * Query expression size limit (`-query-frontend.max-query-expression-size-bytes`)
  * Peer discovery / tenant sharding for overrides exporters (`-overrides-exporter.ring.enabled`)
  * Configuring enabled metrics in overrides exporter (`-overrides-exporter.enabled-metrics`)
  * Per-tenant results cache TTL (`-query-frontend.results-cache-ttl`, `-query-frontend.results-cache-ttl-for-out-of-order-time-window`)
  * Shutdown delay (`-shutdown-delay`)
* [FEATURE] Querier: add experimental CLI flag `-tenant-federation.max-concurrent` to adjust the max number of per-tenant queries that can be run at a time when executing a single multi-tenant query. #5874
* [FEATURE] Alertmanager: add Microsoft Teams as a supported integration. #5840
* [ENHANCEMENT] Overrides-exporter: Add new metrics for write path and alertmanager (`max_global_metadata_per_user`, `max_global_metadata_per_metric`, `request_rate`, `request_burst_size`, `alertmanager_notification_rate_limit`, `alertmanager_max_dispatcher_aggregation_groups`, `alertmanager_max_alerts_count`, `alertmanager_max_alerts_size_bytes`) and added flag `-overrides-exporter.enabled-metrics` to explicitly configure desired metrics, e.g. `-overrides-exporter.enabled-metrics=request_rate,ingestion_rate`. Default value for this flag is: `ingestion_rate,ingestion_burst_size,max_global_series_per_user,max_global_series_per_metric,max_global_exemplars_per_user,max_fetched_chunks_per_query,max_fetched_series_per_query,ruler_max_rules_per_rule_group,ruler_max_rule_groups_per_tenant`. #5376
* [ENHANCEMENT] Cardinality API: when zone aware replication is enabled, the label values cardinality API can now tolerate single zone failure #5178
* [ENHANCEMENT] Distributor: optimize sending requests to ingesters when incoming requests don't need to be modified. For now this feature can be disabled by setting `-timeseries-unmarshal-caching-optimization-enabled=false`. #5137
* [ENHANCEMENT] Add advanced CLI flags to control gRPC client behaviour: #5161
  * `-<prefix>.connect-timeout`
  * `-<prefix>.connect-backoff-base-delay`
  * `-<prefix>.connect-backoff-max-delay`
  * `-<prefix>.initial-stream-window-size`
  * `-<prefix>.initial-connection-window-size`
* [ENHANCEMENT] Query-frontend: added "response_size_bytes" field to "query stats" log. #5196
* [ENHANCEMENT] Querier: refine error messages for per-tenant query limits, informing the user of the preferred strategy for not hitting the limit, in addition to how they may tweak the limit. #5059
* [ENHANCEMENT] Distributor: optimize sending of requests to ingesters by reusing memory buffers for marshalling requests. This optimization can be enabled by setting `-distributor.write-requests-buffer-pooling-enabled` to `true`. #5195 #5805 #5830
* [ENHANCEMENT] Querier: add experimental `-querier.minimize-ingester-requests` option to initially query only the minimum set of ingesters required to reach quorum. #5202 #5259 #5263
* [ENHANCEMENT] Querier: improve error message when streaming chunks from ingesters to queriers and a query limit is reached. #5245
* [ENHANCEMENT] Use new data structure for labels, to reduce memory consumption. #3555 #5731
* [ENHANCEMENT] Update alpine base image to 3.18.2. #5276
* [ENHANCEMENT] Ruler: add `cortex_ruler_sync_rules_duration_seconds` metric, tracking the time spent syncing all rule groups owned by the ruler instance. #5311
* [ENHANCEMENT] Store-gateway: add experimental `blocks-storage.bucket-store.index-header-lazy-loading-concurrency` config option to limit the number of concurrent index-headers loads when lazy loading. #5313 #5605
* [ENHANCEMENT] Ingester and querier: improve level of detail in traces emitted for queries that hit ingesters. #5315
* [ENHANCEMENT] Querier: add `cortex_querier_queries_rejected_total` metric that counts the number of queries rejected due to hitting a limit (eg. max series per query or max chunks per query). #5316 #5440 #5450
* [ENHANCEMENT] Querier: add experimental `-querier.minimize-ingester-requests-hedging-delay` option to initiate requests to further ingesters when request minimisation is enabled and not all initial requests have completed. #5368
* [ENHANCEMENT] Clarify docs for `-ingester.client.*` flags to make it clear that these are used by both queriers and distributors. #5375
* [ENHANCEMENT] Querier and store-gateway: add experimental support for streaming chunks from store-gateways to queriers while evaluating queries. This can be enabled with `-querier.prefer-streaming-chunks-from-store-gateways=true`. #5182
* [ENHANCEMENT] Querier: enforce `max-chunks-per-query` limit earlier in query processing when streaming chunks from ingesters to queriers to avoid unnecessarily consuming resources for queries that will be aborted. #5369 #5447
* [ENHANCEMENT] Ingester: added `cortex_ingester_shipper_last_successful_upload_timestamp_seconds` metric tracking the last successful TSDB block uploaded to the bucket (unix timestamp in seconds). #5396
* [ENHANCEMENT] Ingester: add two metrics tracking resource utilization calculated by utilization based limiter: #5496
  * `cortex_ingester_utilization_limiter_current_cpu_load`: The current exponential weighted moving average of the ingester's CPU load
  * `cortex_ingester_utilization_limiter_current_memory_usage_bytes`: The current ingester memory utilization
* [ENHANCEMENT] Ruler: added `insight=true` field to ruler's prometheus component for rule evaluation logs. #5510
* [ENHANCEMENT] Distributor Ingester: add metrics to count the number of requests rejected for hitting per-instance limits, `cortex_distributor_instance_rejected_requests_total` and `cortex_ingester_instance_rejected_requests_total` respectively. #5551
* [ENHANCEMENT] Distributor: add support for ingesting exponential histograms that are over the native histogram scale limit of 8 in OpenTelemetry format by downscaling them. #5532 #5607
* [ENHANCEMENT] General: buffered logging: #5506
  * `-log.buffered` CLI flag enable buffered logging.
* [ENHANCEMENT] Distributor: add more detailed information to traces generated while processing OTLP write requests. #5539
* [ENHANCEMENT] Distributor: improve performance ingesting OTLP payloads. #5531 #5607 #5616
* [ENHANCEMENT] Ingester: optimize label-values with matchers call when number of matched series is small. #5600
* [ENHANCEMENT] Compactor: delete bucket-index, markers and debug files if there are no blocks left in the bucket index. This cleanup must be enabled by using `-compactor.no-blocks-file-cleanup-enabled` option. #5648
* [ENHANCEMENT] Ingester: reduce memory usage of active series tracker. #5665
* [ENHANCEMENT] Store-gateway: added `-store-gateway.sharding-ring.auto-forget-enabled` configuration parameter to control whether store-gateway auto-forget feature should be enabled or disabled (enabled by default). #5702
* [ENHANCEMENT] Compactor: added per tenant block upload counters `cortex_block_upload_api_blocks_total`, `cortex_block_upload_api_bytes_total`, and `cortex_block_upload_api_files_total`. #5738
* [ENHANCEMENT] Compactor: verify time range of compacted block(s) matches the time range of input blocks. #5760
* [ENHANCEMENT] Querier: improved observability of calls to ingesters during queries. #5724
* [ENHANCEMENT] Compactor: block backfilling logging is now more verbose. #5711
* [ENHANCEMENT] Added support to rate limit application logs: #5764
  * `-log.rate-limit-enabled`
  * `-log.rate-limit-logs-per-second`
  * `-log.rate-limit-logs-per-second-burst`
* [ENHANCEMENT] Ingester: added `cortex_ingester_tsdb_head_min_timestamp_seconds` and `cortex_ingester_tsdb_head_max_timestamp_seconds` metrics which return min and max time of all TSDB Heads open in an ingester. #5786 #5815
* [ENHANCEMENT] Querier: cancel query requests to ingesters in a zone upon first error received from the zone, to reduce wasted effort spent computing results that won't be used #5764
* [ENHANCEMENT] All: improve tracing of internal HTTP requests sent over httpgrpc. #5782
* [ENHANCEMENT] Querier: add experimental per-query chunks limit based on an estimate of the number of chunks that will be sent from ingesters and store-gateways that is enforced earlier during query evaluation. This limit is disabled by default and can be configured with `-querier.max-estimated-fetched-chunks-per-query-multiplier`. #5765
* [ENHANCEMENT] Ingester: add UI for listing tenants with TSDB on given ingester and viewing details of tenants's TSDB on given ingester. #5803 #5824
* [ENHANCEMENT] Querier: improve observability of calls to store-gateways during queries. #5809
* [ENHANCEMENT] Query-frontend: improve tracing of interactions with query-scheduler. #5818
* [ENHANCEMENT] Query-scheduler: improve tracing of requests when request is rejected by query-scheduler. #5848
* [ENHANCEMENT] Ingester: avoid logging some errors that could cause logging contention. #5494 #5581
* [ENHANCEMENT] Store-gateway: wait for query gate after loading blocks. #5507
* [ENHANCEMENT] Store-gateway: always include `__name__` posting group in selection in order to reduce the number of object storage API calls. #5246
* [ENHANCEMENT] Ingester: track active series by ref instead of hash/labels to reduce memory usage. #5134 #5193
* [ENHANCEMENT] Go: updated to 1.21.1. #5955 #5960
* [ENHANCEMENT] Alertmanager: updated to alertmanager 0.26.0. #5840
* [BUGFIX] Ingester: Handle when previous ring state is leaving and the number of tokens has changed. #5204
* [BUGFIX] Querier: fix issue where queries that use the `timestamp()` function fail with `execution: attempted to read series at index 0 from stream, but the stream has already been exhausted` if streaming chunks from ingesters to queriers is enabled. #5370
* [BUGFIX] memberlist: bring back `memberlist_client_kv_store_count` metric that used to exist in Cortex, but got lost during dskit updates before Mimir 2.0. #5377
* [BUGFIX] Querier: pass on HTTP 503 query response code. #5364
* [BUGFIX] Store-gateway: Fix issue where stopping a store-gateway could cause all store-gateways to unload all blocks. #5464
* [BUGFIX] Allocate ballast in smaller blocks to avoid problem when entire ballast was kept in memory working set. #5565
* [BUGFIX] Querier: retry frontend result notification when an error is returned. #5591
* [BUGFIX] Querier: fix issue where `cortex_ingester_client_request_duration_seconds` metric did not include streaming query requests that did not return any series. #5695
* [BUGFIX] Ingester: fix ActiveSeries tracker double-counting series that have been deleted from the Head while still being active and then recreated again. #5678
* [BUGFIX] Ingester: don't set "last update time" of TSDB into the future when opening TSDB. This could prevent detecting of idle TSDB for a long time, if sample in distant future was ingested. #5787
* [BUGFIX] Store-gateway: fix bug when lazy index header could be closed prematurely even when still in use. #5795
* [BUGFIX] Ruler: gracefully shut down rule evaluations. #5778
* [BUGFIX] Querier: fix performance when ingesters stream samples. #5836
* [BUGFIX] Ingester: fix spurious `not found` errors on label values API during head compaction. #5957
* [BUGFIX] All: updated Minio object storage client from 7.0.62 to 7.0.63 to fix auto-detection of AWS GovCloud environments. #5905

### Mixin

* [CHANGE] Dashboards: show all workloads in selected namespace on "rollout progress" dashboard. #5113
* [CHANGE] Dashboards: show the number of updated and ready pods for each workload in the "rollout progress" panel on the "rollout progress" dashboard. #5113
* [CHANGE] Dashboards: removed "Query results cache misses" panel on the "Mimir / Queries" dashboard. #5423
* [CHANGE] Dashboards: default to shared crosshair on all dashboards. #5489
* [CHANGE] Dashboards: sort variable drop-down lists from A to Z, rather than Z to A. #5490
* [CHANGE] Alerts: removed `MimirProvisioningTooManyActiveSeries` alert. You should configure `-ingester.instance-limits.max-series` and rely on `MimirIngesterReachingSeriesLimit` alert instead. #5593
* [CHANGE] Alerts: removed `MimirProvisioningTooManyWrites` alert. The alerting threshold used in this alert was chosen arbitrarily and ingesters receiving an higher number of samples / sec don't necessarily have any issue. You should rely on SLOs metrics and alerts instead. #5706
* [CHANGE] Alerts: don't raise `MimirRequestErrors` or `MimirRequestLatency` alert for the `/debug/pprof` endpoint. #5826
* [ENHANCEMENT] Dashboards: adjust layout of "rollout progress" dashboard panels so that the "rollout progress" panel doesn't require scrolling. #5113
* [ENHANCEMENT] Dashboards: show container name first in "pods count per version" panel on "rollout progress" dashboard. #5113
* [ENHANCEMENT] Dashboards: show time spend waiting for turn when lazy loading index headers in the "index-header lazy load gate latency" panel on the "queries" dashboard. #5313
* [ENHANCEMENT] Dashboards: split query results cache hit ratio by request type in "Query results cache hit ratio" panel on the "Mimir / Queries" dashboard. #5423
* [ENHANCEMENT] Dashboards: add "rejected queries" panel to "queries" dashboard. #5429
* [ENHANCEMENT] Dashboards: add native histogram active series and active buckets to "tenants" dashboard. #5543
* [ENHANCEMENT] Dashboards: add panels to "Mimir / Writes" for requests rejected for per-instance limits. #5638
* [ENHANCEMENT] Dashboards: rename "Blocks currently loaded" to "Blocks currently owned" in the "Mimir / Queries" dashboard. #5705
* [ENHANCEMENT] Alerts: Add `MimirIngestedDataTooFarInTheFuture` warning alert that triggers when Mimir ingests sample with timestamp more than 1h in the future. #5822
* [BUGFIX] Alerts: fix `MimirIngesterRestarts` to fire only when the ingester container is restarted, excluding the cases the pod is rescheduled. #5397
* [BUGFIX] Dashboards: fix "unhealthy pods" panel on "rollout progress" dashboard showing only a number rather than the name of the workload and the number of unhealthy pods if only one workload has unhealthy pods. #5113 #5200
* [BUGFIX] Alerts: fixed `MimirIngesterHasNotShippedBlocks` and `MimirIngesterHasNotShippedBlocksSinceStart` alerts. #5396
* [BUGFIX] Alerts: Fix `MimirGossipMembersMismatch` to include `admin-api` and custom compactor pods. `admin-api` is a GEM component. #5641 #5797
* [BUGFIX] Dashboards: fix autoscaling dashboard panels that could show multiple series for a single component. #5810
* [BUGFIX] Dashboards: fix ruler-querier scaling metric panel query and split into CPU and memory scaling metric panels. #5739

### Jsonnet

* [CHANGE] Removed `_config.querier.concurrency` configuration option and replaced it with `_config.querier_max_concurrency` and `_config.ruler_querier_max_concurrency` to allow to easily fine tune it for different querier deployments. #5322
* [CHANGE] Change `_config.multi_zone_ingester_max_unavailable` to 50. #5327
* [CHANGE] Change distributors rolling update strategy configuration: `maxSurge` and `maxUnavailable` are set to `15%` and `0`. #5714
* [FEATURE] Alertmanager: Add horizontal pod autoscaler config, that can be enabled using `autoscaling_alertmanager_enabled: true`. #5194 #5249
* [ENHANCEMENT] Enable the `track_sizes` feature for Memcached pods to help determine cache efficiency. #5209
* [ENHANCEMENT] Add per-container map for environment variables. #5181
* [ENHANCEMENT] Add `PodDisruptionBudget`s for compactor, continuous-test, distributor, overrides-exporter, querier, query-frontend, query-scheduler, rollout-operator, ruler, ruler-querier, ruler-query-frontend, ruler-query-scheduler, and all memcached workloads. #5098
* [ENHANCEMENT] Ruler: configure the ruler storage cache when the metadata cache is enabled. #5326 #5334
* [ENHANCEMENT] Shuffle-sharding: ingester shards in user-classes can now be configured to target different series and limit percentage utilization through `_config.shuffle_sharding.target_series_per_ingester` and `_config.shuffle_sharding.target_utilization_percentage` values. #5470
* [ENHANCEMENT] Distributor: allow adjustment of the targeted CPU usage as a percentage of requested CPU. This can be adjusted with `_config.autoscaling_distributor_cpu_target_utilization`. #5525
* [ENHANCEMENT] Ruler: add configuration option `_config.ruler_remote_evaluation_max_query_response_size_bytes` to easily set the maximum query response size allowed (in bytes). #5592
* [ENHANCEMENT] Distributor: dynamically set `GOMAXPROCS` based on the CPU request. This should reduce distributor CPU utilization, assuming the CPU request is set to a value close to the actual utilization. #5588
* [ENHANCEMENT] Querier: dynamically set `GOMAXPROCS` based on the CPU request. This should reduce noisy neighbour issues created by the querier, whose CPU utilization could eventually saturate the Kubernetes node if unbounded. #5646 #5658
* [ENHANCEMENT] Allow to remove an entry from the configured environment variable for a given component, setting the environment value to `null` in the `*_env_map` objects (e.g. `store_gateway_env_map+:: { 'field': null}`). #5599
* [ENHANCEMENT] Allow overriding the default number of replicas for `etcd`. #5589
* [ENHANCEMENT] Memcached: reduce memory request for results, chunks and metadata caches. The requested memory is 5% greater than the configured memcached max cache size. #5661
* [ENHANCEMENT] Autoscaling: Add the following configuration options to fine tune autoscaler target utilization: #5679 #5682 #5689
  * `autoscaling_querier_target_utilization` (defaults to `0.75`)
  * `autoscaling_mimir_read_target_utilization` (defaults to `0.75`)
  * `autoscaling_ruler_querier_cpu_target_utilization` (defaults to `1`)
  * `autoscaling_distributor_memory_target_utilization` (defaults to `1`)
  * `autoscaling_ruler_cpu_target_utilization` (defaults to `1`)
  * `autoscaling_query_frontend_cpu_target_utilization` (defaults to `1`)
  * `autoscaling_ruler_query_frontend_cpu_target_utilization` (defaults to `1`)
  * `autoscaling_alertmanager_cpu_target_utilization` (defaults to `1`)
* [ENHANCEMENT] Gossip-ring: add appProtocol for istio compatibility. #5680
* [ENHANCEMENT] Add _config.commonConfig to allow adding common configuration parameters for all Mimir components. #5703
* [ENHANCEMENT] Update rollout-operator to `v0.7.0`. #5718
* [ENHANCEMENT] Increase the default rollout speed for store-gateway when lazy loading is disabled. #5823
* [ENHANCEMENT] Add autoscaling on memory for ruler-queriers. #5739
* [ENHANCEMENT] Deduplicate scaled object creation for most objects that scale on CPU and memory. #6411
* [BUGFIX] Fix compilation when index, chunks or metadata caches are disabled. #5710
* [BUGFIX] Autoscaling: treat OOMing containers as though they are using their full memory request. #5739
* [BUGFIX] Autoscaling: if no containers are up, report 0 memory usage instead of no data. #6411

### Mimirtool

* [ENHANCEMENT] Mimirtool uses paging to fetch all dashboards from Grafana when running `mimirtool analyse grafana`. This allows the tool to work correctly when running against Grafana instances with more than a 1000 dashboards. #5825
* [ENHANCEMENT] Extract metric name from queries that have a `__name__` matcher. #5911
* [BUGFIX] Mimirtool no longer parses label names as metric names when handling templating variables that are populated using `label_values(<label_name>)` when running `mimirtool analyse grafana`. #5832
* [BUGFIX] Fix panic when analyzing a grafana dashboard with multiline queries in templating variables. #5911

### Query-tee

* [CHANGE] Proxy `Content-Type` response header from backend. Previously `Content-Type: text/plain; charset=utf-8` was returned on all requests. #5183
* [CHANGE] Increase default value of `-proxy.compare-skip-recent-samples` to avoid racing with recording rule evaluation. #5561
* [CHANGE] Add `-backend.skip-tls-verify` to optionally skip TLS verification on backends. #5656

### Documentation

* [CHANGE] Fix reference to `get-started` documentation directory. #5476
* [CHANGE] Fix link to external OTLP/HTTP documentation.
* [ENHANCEMENT] Improved `MimirRulerTooManyFailedQueries` runbook. #5586
* [ENHANCEMENT] Improved "Recover accidentally deleted blocks" runbook. #5620
* [ENHANCEMENT] Documented options and trade-offs to query label names and values. #5582
* [ENHANCEMENT] Improved `MimirRequestErrors` runbook for alertmanager. #5694

### Tools

* [CHANGE] copyblocks: add support for S3 and the ability to copy between different object storage services. Due to this, the `-source-service` and `-destination-service` flags are now required and the `-service` flag has been removed. #5486
* [FEATURE] undelete-block-gcs: Added new tool for undeleting blocks on GCS storage. #5610 #5855
* [FEATURE] wal-reader: Added new tool for printing entries in TSDB WAL. #5780
* [ENHANCEMENT] ulidtime: add -seconds flag to print timestamps as Unix timestamps. #5621
* [ENHANCEMENT] ulidtime: exit with status code 1 if some ULIDs can't be parsed. #5621
* [ENHANCEMENT] tsdb-index-toc: added index-header size estimates. #5652
* [BUGFIX] Stop tools from panicking when `-help` flag is passed. #5412
* [BUGFIX] Remove github.com/golang/glog command line flags from tools. #5413

## 2.9.4

### Grafana Mimir

* [ENHANCEMENT] Update Docker base images from `alpine:3.18.3` to `alpine:3.18.5`. #6895

## 2.9.3

### Grafana Mimir

* [BUGFIX] Update `go.opentelemetry.io/contrib/instrumentation/net/http/otelhttp` to `0.44` which includes a fix for CVE-2023-45142. #6637

## 2.9.2

### Grafana Mimir

* [BUGFIX] Update grpc-go library to 1.56.3 and `golang.org/x/net` to `0.17`, which include fix for CVE-2023-44487. #6353 #6364

## 2.9.1

### Grafana Mimir

* [ENHANCEMENT] Update alpine base image to 3.18.3. #6021

## 2.9.0

### Grafana Mimir

* [CHANGE] Store-gateway: change expanded postings, postings, and label values index cache key format. These caches will be invalidated when rolling out the new Mimir version. #4770 #4978 #5037
* [CHANGE] Distributor: remove the "forwarding" feature as it isn't necessary anymore. #4876
* [CHANGE] Query-frontend: Change the default value of `-query-frontend.query-sharding-max-regexp-size-bytes` from `0` to `4096`. #4932
* [CHANGE] Querier: `-querier.query-ingesters-within` has been moved from a global flag to a per-tenant override. #4287
* [CHANGE] Querier: Use `-blocks-storage.tsdb.retention-period` instead of `-querier.query-ingesters-within` for calculating the lookback period for shuffle sharded ingesters. Setting `-querier.query-ingesters-within=0` no longer disables shuffle sharding on the read path. #4287
* [CHANGE] Block upload: `/api/v1/upload/block/{block}/files` endpoint now allows file uploads with no `Content-Length`. #4956
* [CHANGE] Store-gateway: deprecate configuration parameters for chunk pooling, they will be removed in Mimir 2.11. The following options are now also ignored: #4996
  * `-blocks-storage.bucket-store.max-chunk-pool-bytes`
  * `-blocks-storage.bucket-store.chunk-pool-min-bucket-size-bytes`
  * `-blocks-storage.bucket-store.chunk-pool-max-bucket-size-bytes`
* [CHANGE] Store-gateway: remove metrics `cortex_bucket_store_chunk_pool_requested_bytes_total` and `cortex_bucket_store_chunk_pool_returned_bytes_total`. #4996
* [CHANGE] Compactor: change default of `-compactor.partial-block-deletion-delay` to `1d`. This will automatically clean up partial blocks that were a result of failed block upload or deletion. #5026
* [CHANGE] Compactor: the deprecated configuration parameter `-compactor.consistency-delay` has been removed. #5050
* [CHANGE] Store-gateway: the deprecated configuration parameter `-blocks-storage.bucket-store.consistency-delay` has been removed. #5050
* [CHANGE] The configuration parameter `-blocks-storage.bucket-store.bucket-index.enabled` has been deprecated and will be removed in Mimir 2.11. Mimir is running by default with the bucket index enabled since version 2.0, and starting from the version 2.11 it will not be possible to disable it. #5051
* [CHANGE] The configuration parameters `-querier.iterators` and `-query.batch-iterators` have been deprecated and will be removed in Mimir 2.11. Mimir runs by default with `-querier.batch-iterators=true`, and starting from version 2.11 it will not be possible to change this. #5114
* [CHANGE] Compactor: change default of `-compactor.first-level-compaction-wait-period` to 25m. #5128
* [CHANGE] Ruler: changed default of `-ruler.poll-interval` from `1m` to `10m`. Starting from this release, the configured rule groups will also be re-synced each time they're modified calling the ruler configuration API. #5170
* [FEATURE] Query-frontend: add `-query-frontend.log-query-request-headers` to enable logging of request headers in query logs. #5030
* [FEATURE] Store-gateway: add experimental feature to retain lazy-loaded index headers between restarts by eagerly loading them during startup. This is disabled by default and can only be enabled if lazy loading is enabled. To enable this set the following: #5606
  * `-blocks-storage.bucket-store.index-header-lazy-loading-enabled` must be set to true
  * `-blocks-storage.bucket-store.index-header.eager-loading-startup-enabled` must be set to true
* [ENHANCEMENT] Add per-tenant limit `-validation.max-native-histogram-buckets` to be able to ignore native histogram samples that have too many buckets. #4765
* [ENHANCEMENT] Store-gateway: reduce memory usage in some LabelValues calls. #4789
* [ENHANCEMENT] Store-gateway: add a `stage` label to the metric `cortex_bucket_store_series_data_touched`. This label now applies to `data_type="chunks"` and `data_type="series"`. The `stage` label has 2 values: `processed` - the number of series that parsed - and `returned` - the number of series selected from the processed bytes to satisfy the query. #4797 #4830
* [ENHANCEMENT] Distributor: make `__meta_tenant_id` label available in relabeling rules configured via `metric_relabel_configs`. #4725
* [ENHANCEMENT] Compactor: added the configurable limit `compactor.block-upload-max-block-size-bytes` or `compactor_block_upload_max_block_size_bytes` to limit the byte size of uploaded or validated blocks. #4680
* [ENHANCEMENT] Querier: reduce CPU utilisation when shuffle sharding is enabled with large shard sizes. #4851
* [ENHANCEMENT] Packaging: facilitate configuration management by instructing systemd to start mimir with a configuration file. #4810
* [ENHANCEMENT] Store-gateway: reduce memory allocations when looking up postings from cache. #4861 #4869 #4962 #5047
* [ENHANCEMENT] Store-gateway: retain only necessary bytes when reading series from the bucket. #4926
* [ENHANCEMENT] Ingester, store-gateway: clear the shutdown marker after a successful shutdown to enable reusing their persistent volumes in case the ingester or store-gateway is restarted. #4985
* [ENHANCEMENT] Store-gateway, query-frontend: Reduced memory allocations when looking up cached entries from Memcached. #4862
* [ENHANCEMENT] Alertmanager: Add additional template function `queryFromGeneratorURL` returning query URL decoded query from the `GeneratorURL` field of an alert. #4301
* [ENHANCEMENT] Ruler: added experimental ruler storage cache support. The cache should reduce the number of "list objects" API calls issued to the object storage when there are 2+ ruler replicas running in a Mimir cluster. The cache can be configured setting `-ruler-storage.cache.*` CLI flags or their respective YAML config options. #4950 #5054
* [ENHANCEMENT] Store-gateway: added HTTP `/store-gateway/prepare-shutdown` endpoint for gracefully scaling down of store-gateways. A gauge `cortex_store_gateway_prepare_shutdown_requested` has been introduced for tracing this process. #4955
* [ENHANCEMENT] Updated Kuberesolver dependency (github.com/sercand/kuberesolver) from v2.4.0 to v4.0.0 and gRPC dependency (google.golang.org/grpc) from v1.47.0 to v1.53.0. #4922
* [ENHANCEMENT] Introduced new options for logging HTTP request headers: `-server.log-request-headers` enables logging HTTP request headers, `-server.log-request-headers-exclude-list` lists headers which should not be logged. #4922
* [ENHANCEMENT] Block upload: `/api/v1/upload/block/{block}/files` endpoint now disables read and write HTTP timeout, overriding `-server.http-read-timeout` and `-server.http-write-timeout` values. This is done to allow large file uploads to succeed. #4956
* [ENHANCEMENT] Alertmanager: Introduce new metrics from upstream. #4918
  * `cortex_alertmanager_notifications_failed_total` (added `reason` label)
  * `cortex_alertmanager_nflog_maintenance_total`
  * `cortex_alertmanager_nflog_maintenance_errors_total`
  * `cortex_alertmanager_silences_maintenance_total`
  * `cortex_alertmanager_silences_maintenance_errors_total`
* [ENHANCEMENT] Add native histogram support for `cortex_request_duration_seconds` metric family. #4987
* [ENHANCEMENT] Ruler: do not list rule groups in the object storage for disabled tenants. #5004
* [ENHANCEMENT] Query-frontend and querier: add HTTP API endpoint `<prometheus-http-prefix>/api/v1/format_query` to format a PromQL query. #4373
* [ENHANCEMENT] Query-frontend: Add `cortex_query_frontend_regexp_matcher_count` and `cortex_query_frontend_regexp_matcher_optimized_count` metrics to track optimization of regular expression label matchers. #4813
* [ENHANCEMENT] Alertmanager: Add configuration option to enable or disable the deletion of alertmanager state from object storage. This is useful when migrating alertmanager tenants from one cluster to another, because it avoids a condition where the state object is copied but then deleted before the configuration object is copied. #4989
* [ENHANCEMENT] Querier: only use the minimum set of chunks from ingesters when querying, and cancel unnecessary requests to ingesters sooner if we know their results won't be used. #5016
* [ENHANCEMENT] Add `-enable-go-runtime-metrics` flag to expose all go runtime metrics as Prometheus metrics. #5009
* [ENHANCEMENT] Ruler: trigger a synchronization of tenant's rule groups as soon as they change the rules configuration via API. This synchronization is in addition of the periodic syncing done every `-ruler.poll-interval`. The new behavior is enabled by default, but can be disabled with `-ruler.sync-rules-on-changes-enabled=false` (configurable on a per-tenant basis too). If you disable the new behaviour, then you may want to revert `-ruler.poll-interval` to `1m`. #4975 #5053 #5115 #5170
* [ENHANCEMENT] Distributor: Improve invalid tenant shard size error message. #5024
* [ENHANCEMENT] Store-gateway: record index header loading time separately in `cortex_bucket_store_series_request_stage_duration_seconds{stage="load_index_header"}`. Now index header loading will be visible in the "Mimir / Queries" dashboard in the "Series request p99/average latency" panels. #5011 #5062
* [ENHANCEMENT] Querier and ingester: add experimental support for streaming chunks from ingesters to queriers while evaluating queries. This can be enabled with `-querier.prefer-streaming-chunks=true`. #4886 #5078 #5094 #5126
* [ENHANCEMENT] Update Docker base images from `alpine:3.17.3` to `alpine:3.18.0`. #5065
* [ENHANCEMENT] Compactor: reduced the number of "object exists" API calls issued by the compactor to the object storage when syncing block's `meta.json` files. #5063
* [ENHANCEMENT] Distributor: Push request rate limits (`-distributor.request-rate-limit` and `-distributor.request-burst-size`) and their associated YAML configuration are now stable. #5124
* [ENHANCEMENT] Go: updated to 1.20.5. #5185
* [ENHANCEMENT] Update alpine base image to 3.18.2. #5274 #5276
* [BUGFIX] Metadata API: Mimir will now return an empty object when no metadata is available, matching Prometheus. #4782
* [BUGFIX] Store-gateway: add collision detection on expanded postings and individual postings cache keys. #4770
* [BUGFIX] Ruler: Support the `type=alert|record` query parameter for the API endpoint `<prometheus-http-prefix>/api/v1/rules`. #4302
* [BUGFIX] Backend: Check that alertmanager's data-dir doesn't overlap with bucket-sync dir. #4921
* [BUGFIX] Alertmanager: Allow to rate-limit webex, telegram and discord notifications. #4979
* [BUGFIX] Store-gateway: panics when decoding LabelValues responses that contain more than 655360 values. These responses are no longer cached. #5021
* [BUGFIX] Querier: don't leak memory when processing query requests from query-frontends (ie. when the query-scheduler is disabled). #5199

### Documentation

* [ENHANCEMENT] Improve `MimirIngesterReachingTenantsLimit` runbook. #4744 #4752
* [ENHANCEMENT] Add `symbol table size exceeds` case to `MimirCompactorHasNotSuccessfullyRunCompaction` runbook. #4945
* [ENHANCEMENT] Clarify which APIs use query sharding. #4948

### Mixin

* [CHANGE] Alerts: Remove `MimirQuerierHighRefetchRate`. #4980
* [CHANGE] Alerts: Remove `MimirTenantHasPartialBlocks`. This is obsoleted by the changed default of `-compactor.partial-block-deletion-delay` to `1d`, which will auto remediate this alert. #5026
* [ENHANCEMENT] Alertmanager dashboard: display active aggregation groups #4772
* [ENHANCEMENT] Alerts: `MimirIngesterTSDBWALCorrupted` now only fires when there are more than one corrupted WALs in single-zone deployments and when there are more than two zones affected in multi-zone deployments. #4920
* [ENHANCEMENT] Alerts: added labels to duplicated `MimirRolloutStuck` and `MimirCompactorHasNotUploadedBlocks` rules in order to distinguish them. #5023
* [ENHANCEMENT] Dashboards: fix holes in graph for lightly loaded clusters #4915
* [ENHANCEMENT] Dashboards: allow configuring additional services for the Rollout Progress dashboard. #5007
* [ENHANCEMENT] Alerts: do not fire `MimirAllocatingTooMuchMemory` alert for any matching container outside of namespaces where Mimir is running. #5089
* [BUGFIX] Dashboards: show cancelled requests in a different color to successful requests in throughput panels on dashboards. #5039
* [BUGFIX] Dashboards: fix dashboard panels that showed percentages with axes from 0 to 10000%. #5084
* [BUGFIX] Remove dependency on upstream Kubernetes mixin. #4732

### Jsonnet

* [CHANGE] Ruler: changed ruler autoscaling policy, extended scale down period from 60s to 600s. #4786
* [CHANGE] Update to v0.5.0 rollout-operator. #4893
* [CHANGE] Backend: add `alertmanager_args` to `mimir-backend` when running in read-write deployment mode. Remove hardcoded `filesystem` alertmanager storage. This moves alertmanager's data-dir to `/data/alertmanager` by default. #4907 #4921
* [CHANGE] Remove `-pdb` suffix from `PodDisruptionBudget` names. This will create new `PodDisruptionBudget` resources. Make sure to prune the old resources; otherwise, rollouts will be blocked. #5109
* [CHANGE] Query-frontend: enable query sharding for cardinality estimation via `-query-frontend.query-sharding-target-series-per-shard` by default if the results cache is enabled. #5128
* [ENHANCEMENT] Ingester: configure `-blocks-storage.tsdb.head-compaction-interval=15m` to spread TSDB head compaction over a wider time range. #4870
* [ENHANCEMENT] Ingester: configure `-blocks-storage.tsdb.wal-replay-concurrency` to CPU request minus 1. #4864
* [ENHANCEMENT] Compactor: configure `-compactor.first-level-compaction-wait-period` to TSDB head compaction interval plus 10 minutes. #4872
* [ENHANCEMENT] Store-gateway: set `GOMEMLIMIT` to the memory request value. This should reduce the likelihood the store-gateway may go out of memory, at the cost of an higher CPU utilization due to more frequent garbage collections when the memory utilization gets closer or above the configured requested memory. #4971
* [ENHANCEMENT] Store-gateway: dynamically set `GOMAXPROCS` based on the CPU request. This should reduce the likelihood a high load on the store-gateway will slow down the entire Kubernetes node. #5104
* [ENHANCEMENT] Store-gateway: add `store_gateway_lazy_loading_enabled` configuration option which combines disabled lazy-loading and reducing blocks sync concurrency. Reducing blocks sync concurrency improves startup times with disabled lazy loading on HDDs. #5025
* [ENHANCEMENT] Update `rollout-operator` image to `v0.6.0`. #5155
* [BUGFIX] Backend: configure `-ruler.alertmanager-url` to `mimir-backend` when running in read-write deployment mode. #4892
* [ENHANCEMENT] Memcached: don't overwrite upsteam memcached statefulset jsonnet to allow chosing between antiAffinity and topologySpreadConstraints.

### Mimirtool

* [CHANGE] check rules: will fail on duplicate rules when `--strict` is provided. #5035
* [FEATURE] sync/diff can now include/exclude namespaces based on a regular expression using `--namespaces-regex` and `--ignore-namespaces-regex`. #5100
* [ENHANCEMENT] analyze prometheus: allow to specify `-prometheus-http-prefix`. #4966
* [ENHANCEMENT] analyze grafana: allow to specify `--folder-title` to limit dashboards analysis based on their exact folder title. #4973

### Tools

* [CHANGE] copyblocks: copying between Azure Blob Storage buckets is now supported in addition to copying between Google Cloud Storage buckets. As a result, the `--service` flag is now required to be specified (accepted values are `gcs` or `abs`). #4756

## 2.8.0

### Grafana Mimir

* [CHANGE] Ingester: changed experimental CLI flag from `-out-of-order-blocks-external-label-enabled` to `-ingester.out-of-order-blocks-external-label-enabled` #4440
* [CHANGE] Store-gateway: The following metrics have been removed: #4332
  * `cortex_bucket_store_series_get_all_duration_seconds`
  * `cortex_bucket_store_series_merge_duration_seconds`
* [CHANGE] Ingester: changed default value of `-blocks-storage.tsdb.retention-period` from `24h` to `13h`. If you're running Mimir with a custom configuration and you're overriding `-querier.query-store-after` to a value greater than the default `12h` then you should increase `-blocks-storage.tsdb.retention-period` accordingly. #4382
* [CHANGE] Ingester: the configuration parameter `-blocks-storage.tsdb.max-tsdb-opening-concurrency-on-startup` has been deprecated and will be removed in Mimir 2.10. #4445
* [CHANGE] Query-frontend: Cached results now contain timestamp which allows Mimir to check if cached results are still valid based on current TTL configured for tenant. Results cached by previous Mimir version are used until they expire from cache, which can take up to 7 days. If you need to use per-tenant TTL sooner, please flush results cache manually. #4439
* [CHANGE] Ingester: the `cortex_ingester_tsdb_wal_replay_duration_seconds` metrics has been removed. #4465
* [CHANGE] Query-frontend and ruler: use protobuf internal query result payload format by default. This feature is no longer considered experimental. #4557 #4709
* [CHANGE] Ruler: reject creating federated rule groups while tenant federation is disabled. Previously the rule groups would be silently dropped during bucket sync. #4555
* [CHANGE] Compactor: the `/api/v1/upload/block/{block}/finish` endpoint now returns a `429` status code when the compactor has reached the limit specified by `-compactor.max-block-upload-validation-concurrency`. #4598
* [CHANGE] Compactor: when starting a block upload the maximum byte size of the block metadata provided in the request body is now limited to 1 MiB. If this limit is exceeded a `413` status code is returned. #4683
* [CHANGE] Store-gateway: cache key format for expanded postings has changed. This will invalidate the expanded postings in the index cache when deployed. #4667
* [FEATURE] Cache: Introduce experimental support for using Redis for results, chunks, index, and metadata caches. #4371
* [FEATURE] Vault: Introduce experimental integration with Vault to fetch secrets used to configure TLS for clients. Server TLS secrets will still be read from a file. `tls-ca-path`, `tls-cert-path` and `tls-key-path` will denote the path in Vault for the following CLI flags when `-vault.enabled` is true: #4446.
  * `-distributor.ha-tracker.etcd.*`
  * `-distributor.ring.etcd.*`
  * `-distributor.forwarding.grpc-client.*`
  * `-querier.store-gateway-client.*`
  * `-ingester.client.*`
  * `-ingester.ring.etcd.*`
  * `-querier.frontend-client.*`
  * `-query-frontend.grpc-client-config.*`
  * `-query-frontend.results-cache.redis.*`
  * `-blocks-storage.bucket-store.index-cache.redis.*`
  * `-blocks-storage.bucket-store.chunks-cache.redis.*`
  * `-blocks-storage.bucket-store.metadata-cache.redis.*`
  * `-compactor.ring.etcd.*`
  * `-store-gateway.sharding-ring.etcd.*`
  * `-ruler.client.*`
  * `-ruler.alertmanager-client.*`
  * `-ruler.ring.etcd.*`
  * `-ruler.query-frontend.grpc-client-config.*`
  * `-alertmanager.sharding-ring.etcd.*`
  * `-alertmanager.alertmanager-client.*`
  * `-memberlist.*`
  * `-query-scheduler.grpc-client-config.*`
  * `-query-scheduler.ring.etcd.*`
  * `-overrides-exporter.ring.etcd.*`
* [FEATURE] Distributor, ingester, querier, query-frontend, store-gateway: add experimental support for native histograms. Requires that the experimental protobuf query result response format is enabled by `-query-frontend.query-result-response-format=protobuf` on the query frontend. #4286 #4352 #4354 #4376 #4377 #4387 #4396 #4425 #4442 #4494 #4512 #4513 #4526
* [FEATURE] Added `-<prefix>.s3.storage-class` flag to configure the S3 storage class for objects written to S3 buckets. #4300
* [FEATURE] Add `freebsd` to the target OS when generating binaries for a Mimir release. #4654
* [FEATURE] Ingester: Add `prepare-shutdown` endpoint which can be used as part of Kubernetes scale down automations. #4718
* [ENHANCEMENT] Add timezone information to Alpine Docker images. #4583
* [ENHANCEMENT] Ruler: Sync rules when ruler JOINING the ring instead of ACTIVE, In order to reducing missed rule iterations during ruler restarts. #4451
* [ENHANCEMENT] Allow to define service name used for tracing via `JAEGER_SERVICE_NAME` environment variable. #4394
* [ENHANCEMENT] Querier and query-frontend: add experimental, more performant protobuf query result response format enabled with `-query-frontend.query-result-response-format=protobuf`. #4304 #4318 #4375
* [ENHANCEMENT] Compactor: added experimental configuration parameter `-compactor.first-level-compaction-wait-period`, to configure how long the compactor should wait before compacting 1st level blocks (uploaded by ingesters). This configuration option allows to reduce the chances compactor begins compacting blocks before all ingesters have uploaded their blocks to the storage. #4401
* [ENHANCEMENT] Store-gateway: use more efficient chunks fetching and caching. #4255
* [ENHANCEMENT] Query-frontend and ruler: add experimental, more performant protobuf internal query result response format enabled with `-ruler.query-frontend.query-result-response-format=protobuf`. #4331
* [ENHANCEMENT] Ruler: increased tolerance for missed iterations on alerts, reducing the chances of flapping firing alerts during ruler restarts. #4432
* [ENHANCEMENT] Optimized `.*` and `.+` regular expression label matchers. #4432
* [ENHANCEMENT] Optimized regular expression label matchers with alternates (e.g. `a|b|c`). #4647
* [ENHANCEMENT] Added an in-memory cache for regular expression matchers, to avoid parsing and compiling the same expression multiple times when used in recurring queries. #4633
* [ENHANCEMENT] Query-frontend: results cache TTL is now configurable by using `-query-frontend.results-cache-ttl` and `-query-frontend.results-cache-ttl-for-out-of-order-time-window` options. These values can also be specified per tenant. Default values are unchanged (7 days and 10 minutes respectively). #4385
* [ENHANCEMENT] Ingester: added advanced configuration parameter `-blocks-storage.tsdb.wal-replay-concurrency` representing the maximum number of CPUs used during WAL replay. #4445
* [ENHANCEMENT] Ingester: added metrics `cortex_ingester_tsdb_open_duration_seconds_total` to measure the total time it takes to open all existing TSDBs. The time tracked by this metric also includes the TSDBs WAL replay duration. #4465
* [ENHANCEMENT] Store-gateway: use streaming implementation for LabelNames RPC. The batch size for streaming is controlled by `-blocks-storage.bucket-store.batch-series-size`. #4464
* [ENHANCEMENT] Memcached: Add support for TLS or mTLS connections to cache servers. #4535
* [ENHANCEMENT] Compactor: blocks index files are now validated for correctness for blocks uploaded via the TSDB block upload feature. #4503
* [ENHANCEMENT] Compactor: block chunks and segment files are now validated for correctness for blocks uploaded via the TSDB block upload feature. #4549
* [ENHANCEMENT] Ingester: added configuration options to configure the "postings for matchers" cache of each compacted block queried from ingesters: #4561
  * `-blocks-storage.tsdb.block-postings-for-matchers-cache-ttl`
  * `-blocks-storage.tsdb.block-postings-for-matchers-cache-size`
  * `-blocks-storage.tsdb.block-postings-for-matchers-cache-force`
* [ENHANCEMENT] Compactor: validation of blocks uploaded via the TSDB block upload feature is now configurable on a per tenant basis: #4585
  * `-compactor.block-upload-validation-enabled` has been added, `compactor_block_upload_validation_enabled` can be used to override per tenant
  * `-compactor.block-upload.block-validation-enabled` was the previous global flag and has been removed
* [ENHANCEMENT] TSDB Block Upload: block upload validation concurrency can now be limited with `-compactor.max-block-upload-validation-concurrency`. #4598
* [ENHANCEMENT] OTLP: Add support for converting OTel exponential histograms to Prometheus native histograms. The ingestion of native histograms must be enabled, please set `-ingester.native-histograms-ingestion-enabled` to `true`. #4063 #4639
* [ENHANCEMENT] Query-frontend: add metric `cortex_query_fetched_index_bytes_total` to measure TSDB index bytes fetched to execute a query. #4597
* [ENHANCEMENT] Query-frontend: add experimental limit to enforce a max query expression size in bytes via `-query-frontend.max-query-expression-size-bytes` or `max_query_expression_size_bytes`. #4604
* [ENHANCEMENT] Query-tee: improve message logged when comparing responses and one response contains a non-JSON payload. #4588
* [ENHANCEMENT] Distributor: add ability to set per-distributor limits via `distributor_limits` block in runtime configuration in addition to the existing configuration. #4619
* [ENHANCEMENT] Querier: reduce peak memory consumption for queries that touch a large number of chunks. #4625
* [ENHANCEMENT] Query-frontend: added experimental `-query-frontend.query-sharding-max-regexp-size-bytes` limit to query-frontend. When set to a value greater than 0, query-frontend disabled query sharding for any query with a regexp matcher longer than the configured limit. #4632
* [ENHANCEMENT] Store-gateway: include statistics from LabelValues and LabelNames calls in `cortex_bucket_store_series*` metrics. #4673
* [ENHANCEMENT] Query-frontend: improve readability of distributed tracing spans. #4656
* [ENHANCEMENT] Update Docker base images from `alpine:3.17.2` to `alpine:3.17.3`. #4685
* [ENHANCEMENT] Querier: improve performance when shuffle sharding is enabled and the shard size is large. #4711
* [ENHANCEMENT] Ingester: improve performance when Active Series Tracker is in use. #4717
* [ENHANCEMENT] Store-gateway: optionally select `-blocks-storage.bucket-store.series-selection-strategy`, which can limit the impact of large posting lists (when many series share the same label name and value). #4667 #4695 #4698
* [ENHANCEMENT] Querier: Cache the converted float histogram from chunk iterator, hence there is no need to lookup chunk every time to get the converted float histogram. #4684
* [ENHANCEMENT] Ruler: Improve rule upload performance when not enforcing per-tenant rule group limits. #4828
* [ENHANCEMENT] Improved memory limit on the in-memory cache used for regular expression matchers. #4751
* [BUGFIX] Querier: Streaming remote read will now continue to return multiple chunks per frame after the first frame. #4423
* [BUGFIX] Store-gateway: the values for `stage="processed"` for the metrics `cortex_bucket_store_series_data_touched` and  `cortex_bucket_store_series_data_size_touched_bytes` when using fine-grained chunks caching is now reporting the correct values of chunks held in memory. #4449
* [BUGFIX] Compactor: fixed reporting a compaction error when compactor is correctly shut down while populating blocks. #4580
* [BUGFIX] OTLP: Do not drop exemplars of the OTLP Monotonic Sum metric. #4063
* [BUGFIX] Packaging: flag `/etc/default/mimir` and `/etc/sysconfig/mimir` as config to prevent overwrite. #4587
* [BUGFIX] Query-frontend: don't retry queries which error inside PromQL. #4643
* [BUGFIX] Store-gateway & query-frontend: report more consistent statistics for fetched index bytes. #4671
* [BUGFIX] Native histograms: fix how IsFloatHistogram determines if mimirpb.Histogram is a float histogram. #4706
* [BUGFIX] Query-frontend: fix query sharding for native histograms. #4666
* [BUGFIX] Ring status page: fixed the owned tokens percentage value displayed. #4730
* [BUGFIX] Querier: fixed chunk iterator that can return sample with wrong timestamp. #4450
* [BUGFIX] Packaging: fix preremove script preventing upgrades. #4801
* [BUGFIX] Security: updates Go to version 1.20.4 to fix CVE-2023-24539, CVE-2023-24540, CVE-2023-29400. #4903

### Mixin

* [ENHANCEMENT] Queries: Display data touched per sec in bytes instead of number of items. #4492
* [ENHANCEMENT] `_config.job_names.<job>` values can now be arrays of regular expressions in addition to a single string. Strings are still supported and behave as before. #4543
* [ENHANCEMENT] Queries dashboard: remove mention to store-gateway "streaming enabled" in panels because store-gateway only support streaming series since Mimir 2.7. #4569
* [ENHANCEMENT] Ruler: Add panel description for Read QPS panel in Ruler dashboard to explain values when in remote ruler mode. #4675
* [BUGFIX] Ruler dashboard: show data for reads from ingesters. #4543
* [BUGFIX] Pod selector regex for deployments: change `(.*-mimir-)` to `(.*mimir-)`. #4603

### Jsonnet

* [CHANGE] Ruler: changed ruler deployment max surge from `0` to `50%`, and max unavailable from `1` to `0`. #4381
* [CHANGE] Memcached connections parameters `-blocks-storage.bucket-store.index-cache.memcached.max-idle-connections`, `-blocks-storage.bucket-store.chunks-cache.memcached.max-idle-connections` and `-blocks-storage.bucket-store.metadata-cache.memcached.max-idle-connections` settings are now configured based on `max-get-multi-concurrency` and `max-async-concurrency`. #4591
* [CHANGE] Add support to use external Redis as cache. Following are some changes in the jsonnet config: #4386 #4640
  * Renamed `memcached_*_enabled` config options to `cache_*_enabled`
  * Renamed `memcached_*_max_item_size_mb` config options to `cache_*_max_item_size_mb`
  * Added `cache_*_backend` config options
* [CHANGE] Store-gateway StatefulSets with disabled multi-zone deployment are also unregistered from the ring on shutdown. This eliminated resharding during rollouts, at the cost of extra effort during scaling down store-gateways. For more information see [Scaling down store-gateways](https://grafana.com/docs/mimir/v2.7.x/operators-guide/run-production-environment/scaling-out/#scaling-down-store-gateways). #4713
* [CHANGE] Removed `$._config.querier.replicas` and `$._config.queryFrontend.replicas`. If you need to customize the number of querier or query-frontend replicas, and autoscaling is disabled, please set an override as is done for other stateless components (e.g. distributors). #5130
* [ENHANCEMENT] Alertmanager: add `alertmanager_data_disk_size` and  `alertmanager_data_disk_class` configuration options, by default no storage class is set. #4389
* [ENHANCEMENT] Update `rollout-operator` to `v0.4.0`. #4524
* [ENHANCEMENT] Update memcached to `memcached:1.6.19-alpine`. #4581
* [ENHANCEMENT] Add support for mTLS connections to Memcached servers. #4553
* [ENHANCEMENT] Update the `memcached-exporter` to `v0.11.2`. #4570
* [ENHANCEMENT] Autoscaling: Add `autoscaling_query_frontend_memory_target_utilization`, `autoscaling_ruler_query_frontend_memory_target_utilization`, and `autoscaling_ruler_memory_target_utilization` configuration options, for controlling the corresponding autoscaler memory thresholds. Each has a default of 1, i.e. 100%. #4612
* [ENHANCEMENT] Distributor: add ability to set per-distributor limits via `distributor_instance_limits` using runtime configuration. #4627
* [BUGFIX] Add missing query sharding settings for user_24M and user_32M plans. #4374

### Mimirtool

* [ENHANCEMENT] Backfill: mimirtool will now sleep and retry if it receives a 429 response while trying to finish an upload due to validation concurrency limits. #4598
* [ENHANCEMENT] `gauge` panel type is supported now in `mimirtool analyze dashboard`. #4679
* [ENHANCEMENT] Set a `User-Agent` header on requests to Mimir or Prometheus servers. #4700

### Mimir Continuous Test

* [FEATURE] Allow continuous testing of native histograms as well by enabling the flag `-tests.write-read-series-test.histogram-samples-enabled`. The metrics exposed by the tool will now have a new label called `type` with possible values of `float`, `histogram_float_counter`, `histogram_float_gauge`, `histogram_int_counter`, `histogram_int_gauge`, the list of metrics impacted: #4457
  * `mimir_continuous_test_writes_total`
  * `mimir_continuous_test_writes_failed_total`
  * `mimir_continuous_test_queries_total`
  * `mimir_continuous_test_queries_failed_total`
  * `mimir_continuous_test_query_result_checks_total`
  * `mimir_continuous_test_query_result_checks_failed_total`
* [ENHANCEMENT] Added a new metric `mimir_continuous_test_build_info` that reports version information, similar to the existing `cortex_build_info` metric exposed by other Mimir components. #4712
* [ENHANCEMENT] Add coherency for the selected ranges and instants of test queries. #4704

### Query-tee

### Documentation

* [CHANGE] Clarify what deprecation means in the lifecycle of configuration parameters. #4499
* [CHANGE] Update compactor `split-groups` and `split-and-merge-shards` recommendation on component page. #4623
* [FEATURE] Add instructions about how to configure native histograms. #4527
* [ENHANCEMENT] Runbook for MimirCompactorHasNotSuccessfullyRunCompaction extended to include scenario where compaction has fallen behind. #4609
* [ENHANCEMENT] Add explanation for QPS values for reads in remote ruler mode and writes generally, to the Ruler dashboard page. #4629
* [ENHANCEMENT] Expand zone-aware replication page to cover single physical availability zone deployments. #4631
* [FEATURE] Add instructions to use puppet module. #4610
* [FEATURE] Add documentation on how deploy mixin with terraform. #4161

### Tools

* [ENHANCEMENT] tsdb-index: iteration over index is now faster when any equal matcher is supplied. #4515

## 2.7.3

### Grafana Mimir

* [BUGFIX] Security: updates Go to version 1.20.4 to fix CVE-2023-24539, CVE-2023-24540, CVE-2023-29400. #4905

## 2.7.2

### Grafana Mimir

* [BUGFIX] Security: updated Go version to 1.20.3 to fix CVE-2023-24538 #4795

## 2.7.1

**Note**: During the release process, version 2.7.0 was tagged too early, before completing the release checklist and production testing. Release 2.7.1 doesn't include any code changes since 2.7.0, but now has proper release notes, published documentation, and has been fully tested in our production environment.

### Grafana Mimir

* [CHANGE] Ingester: the configuration parameter `-ingester.ring.readiness-check-ring-health` has been deprecated and will be removed in Mimir 2.9. #4422
* [CHANGE] Ruler: changed default value of `-ruler.evaluation-delay-duration` option from 0 to 1m. #4250
* [CHANGE] Querier: Errors with status code `422` coming from the store-gateway are propagated and not converted to the consistency check error anymore. #4100
* [CHANGE] Store-gateway: When a query hits `max_fetched_chunks_per_query` and `max_fetched_series_per_query` limits, an error with the status code `422` is created and returned. #4056
* [CHANGE] Packaging: Migrate FPM packaging solution to NFPM. Rationalize packages dependencies and add package for all binaries. #3911
* [CHANGE] Store-gateway: Deprecate flag `-blocks-storage.bucket-store.chunks-cache.subrange-size` since there's no benefit to changing the default of `16000`. #4135
* [CHANGE] Experimental support for ephemeral storage introduced in Mimir 2.6.0 has been removed. Following options are no longer available: #4252
  * `-blocks-storage.ephemeral-tsdb.*`
  * `-distributor.ephemeral-series-enabled`
  * `-distributor.ephemeral-series-matchers`
  * `-ingester.max-ephemeral-series-per-user`
  * `-ingester.instance-limits.max-ephemeral-series`
Querying with using `{__mimir_storage__="ephemeral"}` selector no longer works. All label values with `ephemeral-` prefix in `reason` label of `cortex_discarded_samples_total` metric are no longer available. Following metrics have been removed:
  * `cortex_ingester_ephemeral_series`
  * `cortex_ingester_ephemeral_series_created_total`
  * `cortex_ingester_ephemeral_series_removed_total`
  * `cortex_ingester_ingested_ephemeral_samples_total`
  * `cortex_ingester_ingested_ephemeral_samples_failures_total`
  * `cortex_ingester_memory_ephemeral_users`
  * `cortex_ingester_queries_ephemeral_total`
  * `cortex_ingester_queried_ephemeral_samples`
  * `cortex_ingester_queried_ephemeral_series`
* [CHANGE] Store-gateway: use mmap-less index-header reader by default and remove mmap-based index header reader. The following flags have changed: #4280
   * `-blocks-storage.bucket-store.index-header.map-populate-enabled` has been removed
   * `-blocks-storage.bucket-store.index-header.stream-reader-enabled` has been removed
   * `-blocks-storage.bucket-store.index-header.stream-reader-max-idle-file-handles` has been renamed to `-blocks-storage.bucket-store.index-header.max-idle-file-handles`, and the corresponding configuration file option has been renamed from `stream_reader_max_idle_file_handles` to `max_idle_file_handles`
* [CHANGE] Store-gateway: the streaming store-gateway is now enabled by default. The new default setting for `-blocks-storage.bucket-store.batch-series-size` is `5000`. #4330
* [CHANGE] Compactor: the configuration parameter `-compactor.consistency-delay` has been deprecated and will be removed in Mimir 2.9. #4409
* [CHANGE] Store-gateway: the configuration parameter `-blocks-storage.bucket-store.consistency-delay` has been deprecated and will be removed in Mimir 2.9. #4409
* [FEATURE] Ruler: added `keep_firing_for` support to alerting rules. #4099
* [FEATURE] Distributor, ingester: ingestion of native histograms. The new per-tenant limit `-ingester.native-histograms-ingestion-enabled` controls whether native histograms are stored or ignored. #4159
* [FEATURE] Query-frontend: Introduce experimental `-query-frontend.query-sharding-target-series-per-shard` to allow query sharding to take into account cardinality of similar requests executed previously. This feature uses the same cache that's used for results caching. #4121 #4177 #4188 #4254
* [ENHANCEMENT] Go: update go to 1.20.1. #4266
* [ENHANCEMENT] Ingester: added `out_of_order_blocks_external_label_enabled` shipper option to label out-of-order blocks before shipping them to cloud storage. #4182 #4297
* [ENHANCEMENT] Ruler: introduced concurrency when loading per-tenant rules configuration. This improvement is expected to speed up the ruler start up time in a Mimir cluster with a large number of tenants. #4258
* [ENHANCEMENT] Compactor: Add `reason` label to `cortex_compactor_runs_failed_total`. The value can be `shutdown` or `error`. #4012
* [ENHANCEMENT] Store-gateway: enforce `max_fetched_series_per_query`. #4056
* [ENHANCEMENT] Query-frontend: Disambiguate logs for failed queries. #4067
* [ENHANCEMENT] Query-frontend: log caller user agent in query stats logs. #4093
* [ENHANCEMENT] Store-gateway: add `data_type` label with values on `cortex_bucket_store_partitioner_extended_ranges_total`, `cortex_bucket_store_partitioner_expanded_ranges_total`, `cortex_bucket_store_partitioner_requested_ranges_total`, `cortex_bucket_store_partitioner_expanded_bytes_total`, `cortex_bucket_store_partitioner_requested_bytes_total` for `postings`, `series`, and `chunks`. #4095
* [ENHANCEMENT] Store-gateway: Reduce memory allocation rate when loading TSDB chunks from Memcached. #4074
* [ENHANCEMENT] Query-frontend: track `cortex_frontend_query_response_codec_duration_seconds` and `cortex_frontend_query_response_codec_payload_bytes` metrics to measure the time taken and bytes read / written while encoding and decoding query result payloads. #4110
* [ENHANCEMENT] Alertmanager: expose additional upstream metrics `cortex_alertmanager_dispatcher_aggregation_groups`, `cortex_alertmanager_dispatcher_alert_processing_duration_seconds`. #4151
* [ENHANCEMENT] Querier and query-frontend: add experimental, more performant protobuf internal query result response format enabled with `-query-frontend.query-result-response-format=protobuf`. #4153
* [ENHANCEMENT] Store-gateway: use more efficient chunks fetching and caching. This should reduce CPU, memory utilization, and receive bandwidth of a store-gateway. Enable with `-blocks-storage.bucket-store.chunks-cache.fine-grained-chunks-caching-enabled=true`. #4163 #4174 #4227
* [ENHANCEMENT] Query-frontend: Wait for in-flight queries to finish before shutting down. #4073 #4170
* [ENHANCEMENT] Store-gateway: added `encode` and `other` stage to `cortex_bucket_store_series_request_stage_duration_seconds` metric. #4179
* [ENHANCEMENT] Ingester: log state of TSDB when shipping or forced compaction can't be done due to unexpected state of TSDB. #4211
* [ENHANCEMENT] Update Docker base images from `alpine:3.17.1` to `alpine:3.17.2`. #4240
* [ENHANCEMENT] Store-gateway: add a `stage` label to the metrics `cortex_bucket_store_series_data_fetched`, `cortex_bucket_store_series_data_size_fetched_bytes`, `cortex_bucket_store_series_data_touched`, `cortex_bucket_store_series_data_size_touched_bytes`. This label only applies to `data_type="chunks"`. For `fetched` metrics with `data_type="chunks"` the `stage` label has 2 values: `fetched` - the chunks or bytes that were fetched from the cache or the object store, `refetched` - the chunks or bytes that had to be refetched from the cache or the object store because their size was underestimated during the first fetch. For `touched` metrics with `data_type="chunks"` the `stage` label has 2 values: `processed` - the chunks or bytes that were read from the fetched chunks or bytes and were processed in memory, `returned` - the chunks or bytes that were selected from the processed bytes to satisfy the query. #4227 #4316
* [ENHANCEMENT] Compactor: improve the partial block check related to `compactor.partial-block-deletion-delay` to potentially issue less requests to object storage. #4246
* [ENHANCEMENT] Memcached: added `-*.memcached.min-idle-connections-headroom-percentage` support to configure the minimum number of idle connections to keep open as a percentage (0-100) of the number of recently used idle connections. This feature is disabled when set to a negative value (default), which means idle connections are kept open indefinitely. #4249
* [ENHANCEMENT] Querier and store-gateway: optimized regular expression label matchers with case insensitive alternate operator. #4340 #4357
* [ENHANCEMENT] Compactor: added the experimental flag `-compactor.block-upload.block-validation-enabled` with the default `true` to configure whether block validation occurs on backfilled blocks. #3411
* [ENHANCEMENT] Ingester: apply a jitter to the first TSDB head compaction interval configured via `-blocks-storage.tsdb.head-compaction-interval`. Subsequent checks will happen at the configured interval. This should help to spread the TSDB head compaction among different ingesters over the configured interval. #4364
* [ENHANCEMENT] Ingester: the maximum accepted value for `-blocks-storage.tsdb.head-compaction-interval` has been increased from 5m to 15m. #4364
* [BUGFIX] Store-gateway: return `Canceled` rather than `Aborted` or `Internal` error when the calling querier cancels a label names or values request, and return `Internal` if processing the request fails for another reason. #4061
* [BUGFIX] Querier: track canceled requests with status code `499` in the metrics instead of `503` or `422`. #4099
* [BUGFIX] Ingester: compact out-of-order data during `/ingester/flush` or when TSDB is idle. #4180
* [BUGFIX] Ingester: conversion of global limits `max-series-per-user`, `max-series-per-metric`, `max-metadata-per-user` and `max-metadata-per-metric` into corresponding local limits now takes into account the number of ingesters in each zone. #4238
* [BUGFIX] Ingester: track `cortex_ingester_memory_series` metric consistently with `cortex_ingester_memory_series_created_total` and `cortex_ingester_memory_series_removed_total`. #4312
* [BUGFIX] Querier: fixed a bug which was incorrectly matching series with regular expression label matchers with begin/end anchors in the middle of the regular expression. #4340

### Mixin

* [CHANGE] Move auto-scaling panel rows down beneath logical network path in Reads and Writes dashboards. #4049
* [CHANGE] Make distributor auto-scaling metric panels show desired number of replicas. #4218
* [CHANGE] Alerts: The alert `MimirMemcachedRequestErrors` has been renamed to `MimirCacheRequestErrors`. #4242
* [ENHANCEMENT] Alerts: Added `MimirAutoscalerKedaFailing` alert firing when a KEDA scaler is failing. #4045
* [ENHANCEMENT] Add auto-scaling panels to ruler dashboard. #4046
* [ENHANCEMENT] Add gateway auto-scaling panels to Reads and Writes dashboards. #4049 #4216
* [ENHANCEMENT] Dashboards: distinguish between label names and label values queries. #4065
* [ENHANCEMENT] Add query-frontend and ruler-query-frontend auto-scaling panels to Reads and Ruler dashboards. #4199
* [BUGFIX] Alerts: Fixed `MimirAutoscalerNotActive` to not fire if scaling metric does not exist, to avoid false positives on scaled objects with 0 min replicas. #4045
* [BUGFIX] Alerts: `MimirCompactorHasNotSuccessfullyRunCompaction` is no longer triggered by frequent compactor restarts. #4012
* [BUGFIX] Tenants dashboard: Correctly show the ruler-query-scheduler queue size. #4152

### Jsonnet

* [CHANGE] Create the `query-frontend-discovery` service only when Mimir is deployed in microservice mode without query-scheduler. #4353
* [CHANGE] Add results cache backend config to `ruler-query-frontend` configuration to allow cache reuse for cardinality-estimation based sharding. #4257
* [ENHANCEMENT] Add support for ruler auto-scaling. #4046
* [ENHANCEMENT] Add optional `weight` param to `newQuerierScaledObject` and `newRulerQuerierScaledObject` to allow running multiple querier deployments on different node types. #4141
* [ENHANCEMENT] Add support for query-frontend and ruler-query-frontend auto-scaling. #4199
* [BUGFIX] Shuffle sharding: when applying user class limits, honor the minimum shard size configured in `$._config.shuffle_sharding.*`. #4363

### Mimirtool

* [FEATURE] Added `keep_firing_for` support to rules configuration. #4099
* [ENHANCEMENT] Add `-tls-insecure-skip-verify` to rules, alertmanager and backfill commands. #4162

### Query-tee

* [CHANGE] Increase default value of `-backend.read-timeout` to 150s, to accommodate default querier and query frontend timeout of 120s. #4262
* [ENHANCEMENT] Log errors that occur while performing requests to compare two endpoints. #4262
* [ENHANCEMENT] When comparing two responses that both contain an error, only consider the comparison failed if the errors differ. Previously, if either response contained an error, the comparison always failed, even if both responses contained the same error. #4262
* [ENHANCEMENT] Include the value of the `X-Scope-OrgID` header when logging a comparison failure. #4262
* [BUGFIX] Parameters (expression, time range etc.) for a query request where the parameters are in the HTTP request body rather than in the URL are now logged correctly when responses differ. #4265

### Documentation

* [ENHANCEMENT] Add guide on alternative migration method for Thanos to Mimir #3554
* [ENHANCEMENT] Restore "Migrate from Cortex" for Jsonnet. #3929
* [ENHANCEMENT] Document migration from microservices to read-write deployment mode. #3951
* [ENHANCEMENT] Do not error when there is nothing to commit as part of a publish #4058
* [ENHANCEMENT] Explain how to run Mimir locally using docker-compose #4079
* [ENHANCEMENT] Docs: use long flag names in runbook commands. #4088
* [ENHANCEMENT] Clarify how ingester replication happens. #4101
* [ENHANCEMENT] Improvements to the Get Started guide. #4315
* [BUGFIX] Added indentation to Azure and SWIFT backend definition. #4263

### Tools

* [ENHANCEMENT] Adapt tsdb-print-chunk for native histograms. #4186
* [ENHANCEMENT] Adapt tsdb-index-health for blocks containing native histograms. #4186
* [ENHANCEMENT] Adapt tsdb-chunks tool to handle native histograms. #4186

## 2.6.2

* [BUGFIX] Security: updates Go to version 1.20.4 to fix CVE-2023-24539, CVE-2023-24540, CVE-2023-29400. #4903

## 2.6.1

### Grafana Mimir

* [BUGFIX] Security: updates Go to version 1.20.3 to fix CVE-2023-24538 #4798

## 2.6.0

### Grafana Mimir

* [CHANGE] Querier: Introduce `-querier.max-partial-query-length` to limit the time range for partial queries at the querier level and deprecate `-store.max-query-length`. #3825 #4017
* [CHANGE] Store-gateway: Remove experimental `-blocks-storage.bucket-store.max-concurrent-reject-over-limit` flag. #3706
* [CHANGE] Ingester: If shipping is enabled block retention will now be relative to the upload time to cloud storage. If shipping is disabled block retention will be relative to the creation time of the block instead of the mintime of the last block created. #3816
* [CHANGE] Query-frontend: Deprecated CLI flag `-query-frontend.align-querier-with-step` has been removed. #3982
* [CHANGE] Alertmanager: added default configuration for `-alertmanager.configs.fallback`. Allows tenants to send alerts without first uploading an Alertmanager configuration. #3541
* [FEATURE] Store-gateway: streaming of series. The store-gateway can now stream results back to the querier instead of buffering them. This is expected to greatly reduce peak memory consumption while keeping latency the same. You can enable this feature by setting `-blocks-storage.bucket-store.batch-series-size` to a value in the high thousands (5000-10000). This is still an experimental feature and is subject to a changing API and instability. #3540 #3546 #3587 #3606 #3611 #3620 #3645 #3355 #3697 #3666 #3687 #3728 #3739 #3751 #3779 #3839
* [FEATURE] Alertmanager: Added support for the Webex receiver. #3758
* [FEATURE] Limits: Added the `-validation.separate-metrics-group-label` flag. This allows further separation of the `cortex_discarded_samples_total` metric by an additional `group` label - which is configured by this flag to be the value of a specific label on an incoming timeseries. Active groups are tracked and inactive groups are cleaned up on a defined interval. The maximum number of groups tracked is controlled by the `-max-separate-metrics-groups-per-user` flag. #3439
* [FEATURE] Overrides-exporter: Added experimental ring support to overrides-exporter via `-overrides-exporter.ring.enabled`. When enabled, the ring is used to establish a leader replica for the export of limit override metrics. #3908 #3953
* [FEATURE] Ephemeral storage (experimental): Mimir can now accept samples into "ephemeral storage". Such samples are available for querying for a short amount of time (`-blocks-storage.ephemeral-tsdb.retention-period`, defaults to 10 minutes), and then removed from memory. To use ephemeral storage, distributor must be configured with `-distributor.ephemeral-series-enabled` option. Series matching `-distributor.ephemeral-series-matchers` will be marked for storing into ephemeral storage in ingesters. Each tenant needs to have ephemeral storage enabled by using `-ingester.max-ephemeral-series-per-user` limit, which defaults to 0 (no ephemeral storage). Ingesters have new `-ingester.instance-limits.max-ephemeral-series` limit for total number of series in ephemeral storage across all tenants. If ingestion of samples into ephemeral storage fails, `cortex_discarded_samples_total` metric will use values prefixed with `ephemeral-` for `reason` label. Querying of ephemeral storage is possible by using `{__mimir_storage__="ephemeral"}` as metric selector. Following new metrics related to ephemeral storage are introduced: #3897 #3922 #3961 #3997 #4004
  * `cortex_ingester_ephemeral_series`
  * `cortex_ingester_ephemeral_series_created_total`
  * `cortex_ingester_ephemeral_series_removed_total`
  * `cortex_ingester_ingested_ephemeral_samples_total`
  * `cortex_ingester_ingested_ephemeral_samples_failures_total`
  * `cortex_ingester_memory_ephemeral_users`
  * `cortex_ingester_queries_ephemeral_total`
  * `cortex_ingester_queried_ephemeral_samples`
  * `cortex_ingester_queried_ephemeral_series`
* [ENHANCEMENT] Added new metric `thanos_shipper_last_successful_upload_time`: Unix timestamp (in seconds) of the last successful TSDB block uploaded to the bucket. #3627
* [ENHANCEMENT] Ruler: Added `-ruler.alertmanager-client.tls-enabled` configuration for alertmanager client. #3432 #3597
* [ENHANCEMENT] Activity tracker logs now have `component=activity-tracker` label. #3556
* [ENHANCEMENT] Distributor: remove labels with empty values #2439
* [ENHANCEMENT] Query-frontend: track query HTTP requests in the Activity Tracker. #3561
* [ENHANCEMENT] Store-gateway: Add experimental alternate implementation of index-header reader that does not use memory mapped files. The index-header reader is expected to improve stability of the store-gateway. You can enable this implementation with the flag `-blocks-storage.bucket-store.index-header.stream-reader-enabled`. #3639 #3691 #3703 #3742 #3785 #3787 #3797
* [ENHANCEMENT] Query-scheduler: add `cortex_query_scheduler_cancelled_requests_total` metric to track the number of requests that are already cancelled when dequeued. #3696
* [ENHANCEMENT] Store-gateway: add `cortex_bucket_store_partitioner_extended_ranges_total` metric to keep track of the ranges that the partitioner decided to overextend and merge in order to save API call to the object storage. #3769
* [ENHANCEMENT] Compactor: Auto-forget unhealthy compactors after ten failed ring heartbeats. #3771
* [ENHANCEMENT] Ruler: change default value of `-ruler.for-grace-period` from `10m` to `2m` and update help text. The new default value reflects how we operate Mimir at Grafana Labs. #3817
* [ENHANCEMENT] Ingester: Added experimental flags to force usage of _postings for matchers cache_. These flags will be removed in the future and it's not recommended to change them. #3823
  * `-blocks-storage.tsdb.head-postings-for-matchers-cache-ttl`
  * `-blocks-storage.tsdb.head-postings-for-matchers-cache-size`
  * `-blocks-storage.tsdb.head-postings-for-matchers-cache-force`
* [ENHANCEMENT] Ingester: Improved series selection performance when some of the matchers do not match any series. #3827
* [ENHANCEMENT] Alertmanager: Add new additional template function `tenantID` returning id of the tenant owning the alert. #3758
* [ENHANCEMENT] Alertmanager: Add additional template function `grafanaExploreURL` returning URL to grafana explore with range query. #3849
* [ENHANCEMENT] Reduce overhead of debug logging when filtered out. #3875
* [ENHANCEMENT] Update Docker base images from `alpine:3.16.2` to `alpine:3.17.1`. #3898
* [ENHANCEMENT] Ingester: Add new `/ingester/tsdb_metrics` endpoint to return tenant-specific TSDB metrics. #3923
* [ENHANCEMENT] Query-frontend: CLI flag `-query-frontend.max-total-query-length` and its associated YAML configuration is now stable. #3882
* [ENHANCEMENT] Ruler: rule groups now support optional and experimental `align_evaluation_time_on_interval` field, which causes all evaluations to happen on interval-aligned timestamp. #4013
* [ENHANCEMENT] Query-scheduler: ring-based service discovery is now stable. #4028
* [ENHANCEMENT] Store-gateway: improved performance of prefix matching on the labels. #4055 #4080
* [BUGFIX] Log the names of services that are not yet running rather than `unsupported value type` when calling `/ready` and some services are not running. #3625
* [BUGFIX] Alertmanager: Fix template spurious deletion with relative data dir. #3604
* [BUGFIX] Security: update prometheus/exporter-toolkit for CVE-2022-46146. #3675
* [BUGFIX] Security: update golang.org/x/net for CVE-2022-41717. #3755
* [BUGFIX] Debian package: Fix post-install, environment file path and user creation. #3720
* [BUGFIX] memberlist: Fix panic during Mimir startup when Mimir receives gossip message before it's ready. #3746
* [BUGFIX] Store-gateway: fix `cortex_bucket_store_partitioner_requested_bytes_total` metric to not double count overlapping ranges. #3769
* [BUGFIX] Update `github.com/thanos-io/objstore` to address issue with Multipart PUT on s3-compatible Object Storage. #3802 #3821
* [BUGFIX] Distributor, Query-scheduler: Make sure ring metrics include a `cortex_` prefix as expected by dashboards. #3809
* [BUGFIX] Querier: canceled requests are no longer reported as "consistency check" failures. #3837 #3927
* [BUGFIX] Distributor: don't panic when `metric_relabel_configs` in overrides contains null element. #3868
* [BUGFIX] Distributor: don't panic when OTLP histograms don't have any buckets. #3853
* [BUGFIX] Ingester, Compactor: fix panic that can occur when compaction fails. #3955
* [BUGFIX] Store-gateway: return `Canceled` rather than `Aborted` error when the calling querier cancels the request. #4007

### Mixin

* [ENHANCEMENT] Alerts: Added `MimirIngesterInstanceHasNoTenants` alert that fires when an ingester replica is not receiving write requests for any tenant. #3681
* [ENHANCEMENT] Alerts: Extended `MimirAllocatingTooMuchMemory` to check read-write deployment containers. #3710
* [ENHANCEMENT] Alerts: Added `MimirAlertmanagerInstanceHasNoTenants` alert that fires when an alertmanager instance ows no tenants. #3826
* [ENHANCEMENT] Alerts: Added `MimirRulerInstanceHasNoRuleGroups` alert that fires when a ruler replica is not assigned any rule group to evaluate. #3723
* [ENHANCEMENT] Support for baremetal deployment for alerts and scaling recording rules. #3719
* [ENHANCEMENT] Dashboards: querier autoscaling now supports multiple scaled objects (configurable via `$._config.autoscale.querier.hpa_name`). #3962
* [BUGFIX] Alerts: Fixed `MimirIngesterRestarts` alert when Mimir is deployed in read-write mode. #3716
* [BUGFIX] Alerts: Fixed `MimirIngesterHasNotShippedBlocks` and `MimirIngesterHasNotShippedBlocksSinceStart` alerts for when Mimir is deployed in read-write or monolithic modes and updated them to use new `thanos_shipper_last_successful_upload_time` metric. #3627
* [BUGFIX] Alerts: Fixed `MimirMemoryMapAreasTooHigh` alert when Mimir is deployed in read-write mode. #3626
* [BUGFIX] Alerts: Fixed `MimirCompactorSkippedBlocksWithOutOfOrderChunks` matching on non-existent label. #3628
* [BUGFIX] Dashboards: Fix `Rollout Progress` dashboard incorrectly using Gateway metrics when Gateway was not enabled. #3709
* [BUGFIX] Tenants dashboard: Make it compatible with all deployment types. #3754
* [BUGFIX] Alerts: Fixed `MimirCompactorHasNotUploadedBlocks` to not fire if compactor has nothing to do. #3793
* [BUGFIX] Alerts: Fixed `MimirAutoscalerNotActive` to not fire if scaling metric is 0, to avoid false positives on scaled objects with 0 min replicas. #3999

### Jsonnet

* [CHANGE] Replaced the deprecated `policy/v1beta1` with `policy/v1` when configuring a PodDisruptionBudget for read-write deployment mode. #3811
* [CHANGE] Removed `-server.http-write-timeout` default option value from querier and query-frontend, as it defaults to a higher value in the code now, and cannot be lower than `-querier.timeout`. #3836
* [CHANGE] Replaced `-store.max-query-length` with `-query-frontend.max-total-query-length` in the query-frontend config. #3879
* [CHANGE] Changed default `mimir_backend_data_disk_size` from `100Gi` to `250Gi`. #3894
* [ENHANCEMENT] Update `rollout-operator` to `v0.2.0`. #3624
* [ENHANCEMENT] Add `user_24M` and `user_32M` classes to operations config. #3367
* [ENHANCEMENT] Update memcached image from `memcached:1.6.16-alpine` to `memcached:1.6.17-alpine`. #3914
* [ENHANCEMENT] Allow configuring the ring for overrides-exporter. #3995
* [BUGFIX] Apply ingesters and store-gateways per-zone CLI flags overrides to read-write deployment mode too. #3766
* [BUGFIX] Apply overrides-exporter CLI flags to mimir-backend when running Mimir in read-write deployment mode. #3790
* [BUGFIX] Fixed `mimir-write` and `mimir-read` Kubernetes service to correctly balance requests among pods. #3855 #3864 #3906
* [BUGFIX] Fixed `ruler-query-frontend` and `mimir-read` gRPC server configuration to force clients to periodically re-resolve the backend addresses. #3862
* [BUGFIX] Fixed `mimir-read` CLI flags to ensure query-frontend configuration takes precedence over querier configuration. #3877

### Mimirtool

* [ENHANCEMENT] Update `mimirtool config convert` to work with Mimir 2.4, 2.5, 2.6 changes. #3952
* [ENHANCEMENT] Mimirtool is now available to install through Homebrew with `brew install mimirtool`. #3776
* [ENHANCEMENT] Added `--concurrency` to `mimirtool rules sync` command. #3996
* [BUGFIX] Fix summary output from `mimirtool rules sync` to display correct number of groups created and updated. #3918

### Documentation

* [BUGFIX] Querier: Remove assertion that the `-querier.max-concurrent` flag must also be set for the query-frontend. #3678
* [ENHANCEMENT] Update migration from cortex documentation. #3662
* [ENHANCEMENT] Query-scheduler: documented how to migrate from DNS-based to ring-based service discovery. #4028

### Tools

## 2.5.0

### Grafana Mimir

* [CHANGE] Flag `-azure.msi-resource` is now ignored, and will be removed in Mimir 2.7. This setting is now made automatically by Azure. #2682
* [CHANGE] Experimental flag `-blocks-storage.tsdb.out-of-order-capacity-min` has been removed. #3261
* [CHANGE] Distributor: Wrap errors from pushing to ingesters with useful context, for example clarifying timeouts. #3307
* [CHANGE] The default value of `-server.http-write-timeout` has changed from 30s to 2m. #3346
* [CHANGE] Reduce period of health checks in connection pools for querier->store-gateway, ruler->ruler, and alertmanager->alertmanager clients to 10s. This reduces the time to fail a gRPC call when the remote stops responding. #3168
* [CHANGE] Hide TSDB block ranges period config from doc and mark it experimental. #3518
* [FEATURE] Alertmanager: added Discord support. #3309
* [ENHANCEMENT] Added `-server.tls-min-version` and `-server.tls-cipher-suites` flags to configure cipher suites and min TLS version supported by HTTP and gRPC servers. #2898
* [ENHANCEMENT] Distributor: Add age filter to forwarding functionality, to not forward samples which are older than defined duration. If such samples are not ingested, `cortex_discarded_samples_total{reason="forwarded-sample-too-old"}` is increased. #3049 #3113
* [ENHANCEMENT] Store-gateway: Reduce memory allocation when generating ids in index cache. #3179
* [ENHANCEMENT] Query-frontend: truncate queries based on the configured creation grace period (`--validation.create-grace-period`) to avoid querying too far into the future. #3172
* [ENHANCEMENT] Ingester: Reduce activity tracker memory allocation. #3203
* [ENHANCEMENT] Query-frontend: Log more detailed information in the case of a failed query. #3190
* [ENHANCEMENT] Added `-usage-stats.installation-mode` configuration to track the installation mode via the anonymous usage statistics. #3244
* [ENHANCEMENT] Compactor: Add new `cortex_compactor_block_max_time_delta_seconds` histogram for detecting if compaction of blocks is lagging behind. #3240 #3429
* [ENHANCEMENT] Ingester: reduced the memory footprint of active series custom trackers. #2568
* [ENHANCEMENT] Distributor: Include `X-Scope-OrgId` header in requests forwarded to configured forwarding endpoint. #3283 #3385
* [ENHANCEMENT] Alertmanager: reduced memory utilization in Mimir clusters with a large number of tenants. #3309
* [ENHANCEMENT] Add experimental flag `-shutdown-delay` to allow components to wait after receiving SIGTERM and before stopping. In this time the component returns 503 from /ready endpoint. #3298
* [ENHANCEMENT] Go: update to go 1.19.3. #3371
* [ENHANCEMENT] Alerts: added `RulerRemoteEvaluationFailing` alert, firing when communication between ruler and frontend fails in remote operational mode. #3177 #3389
* [ENHANCEMENT] Clarify which S3 signature versions are supported in the error "unsupported signature version". #3376
* [ENHANCEMENT] Store-gateway: improved index header reading performance. #3393 #3397 #3436
* [ENHANCEMENT] Store-gateway: improved performance of series matching. #3391
* [ENHANCEMENT] Move the validation of incoming series before the distributor's forwarding functionality, so that we don't forward invalid series. #3386 #3458
* [ENHANCEMENT] S3 bucket configuration now validates that the endpoint does not have the bucket name prefix. #3414
* [ENHANCEMENT] Query-frontend: added "fetched index bytes" to query statistics, so that the statistics contain the total bytes read by store-gateways from TSDB block indexes. #3206
* [ENHANCEMENT] Distributor: push wrapper should only receive unforwarded samples. #2980
* [ENHANCEMENT] Added `/api/v1/status/config` and `/api/v1/status/flags` APIs to maintain compatibility with prometheus. #3596 #3983
* [BUGFIX] Flusher: Add `Overrides` as a dependency to prevent panics when starting with `-target=flusher`. #3151
* [BUGFIX] Updated `golang.org/x/text` dependency to fix CVE-2022-32149. #3285
* [BUGFIX] Query-frontend: properly close gRPC streams to the query-scheduler to stop memory and goroutines leak. #3302
* [BUGFIX] Ruler: persist evaluation delay configured in the rulegroup. #3392
* [BUGFIX] Ring status pages: show 100% ownership as "100%", not "1e+02%". #3435
* [BUGFIX] Fix panics in OTLP ingest path when parse errors exist. #3538

### Mixin

* [CHANGE] Alerts: Change `MimirSchedulerQueriesStuck` `for` time to 7 minutes to account for the time it takes for HPA to scale up. #3223
* [CHANGE] Dashboards: Removed the `Querier > Stages` panel from the `Mimir / Queries` dashboard. #3311
* [CHANGE] Configuration: The format of the `autoscaling` section of the configuration has changed to support more components. #3378
  * Instead of specific config variables for each component, they are listed in a dictionary. For example, `autoscaling.querier_enabled` becomes `autoscaling.querier.enabled`.
* [FEATURE] Dashboards: Added "Mimir / Overview resources" dashboard, providing an high level view over a Mimir cluster resources utilization. #3481
* [FEATURE] Dashboards: Added "Mimir / Overview networking" dashboard, providing an high level view over a Mimir cluster network bandwidth, inflight requests and TCP connections. #3487
* [FEATURE] Compile baremetal mixin along k8s mixin. #3162 #3514
* [ENHANCEMENT] Alerts: Add MimirRingMembersMismatch firing when a component does not have the expected number of running jobs. #2404
* [ENHANCEMENT] Dashboards: Add optional row about the Distributor's metric forwarding feature to the `Mimir / Writes` dashboard. #3182 #3394 #3394 #3461
* [ENHANCEMENT] Dashboards: Remove the "Instance Mapper" row from the "Alertmanager Resources Dashboard". This is a Grafana Cloud specific service and not relevant for external users. #3152
* [ENHANCEMENT] Dashboards: Add "remote read", "metadata", and "exemplar" queries to "Mimir / Overview" dashboard. #3245
* [ENHANCEMENT] Dashboards: Use non-red colors for non-error series in the "Mimir / Overview" dashboard. #3246
* [ENHANCEMENT] Dashboards: Add support to multi-zone deployments for the experimental read-write deployment mode. #3256
* [ENHANCEMENT] Dashboards: If enabled, add new row to the `Mimir / Writes` for distributor autoscaling metrics. #3378
* [ENHANCEMENT] Dashboards: Add read path insights row to the "Mimir / Tenants" dashboard. #3326
* [ENHANCEMENT] Alerts: Add runbook urls for alerts. #3452
* [ENHANCEMENT] Configuration: Make it possible to configure namespace label, job label, and job prefix. #3482
* [ENHANCEMENT] Dashboards: improved resources and networking dashboards to work with read-write deployment mode too. #3497 #3504 #3519 #3531
* [ENHANCEMENT] Alerts: Added "MimirDistributorForwardingErrorRate" alert, which fires on high error rates in the distributor’s forwarding feature. #3200
* [ENHANCEMENT] Improve phrasing in Overview dashboard. #3488
* [BUGFIX] Dashboards: Fix legend showing `persistentvolumeclaim` when using `deployment_type=baremetal` for `Disk space utilization` panels. #3173 #3184
* [BUGFIX] Alerts: Fixed `MimirGossipMembersMismatch` alert when Mimir is deployed in read-write mode. #3489
* [BUGFIX] Dashboards: Remove "Inflight requests" from object store panels because the panel is not tracking the inflight requests to object storage. #3521

### Jsonnet

* [CHANGE] Replaced the deprecated `policy/v1beta1` with `policy/v1` when configuring a PodDisruptionBudget. #3284
* [CHANGE] [Common storage configuration](https://grafana.com/docs/mimir/v2.3.x/operators-guide/configure/configure-object-storage-backend/#common-configuration) is now used to configure object storage in all components. This is a breaking change in terms of Jsonnet manifests and also a CLI flag update for components that use object storage, so it will require a rollout of those components. The changes include: #3257
  * `blocks_storage_backend` was renamed to `storage_backend` and is now used as the common storage backend for all components.
    * So were the related `blocks_storage_azure_account_(name|key)` and `blocks_storage_s3_endpoint` configurations.
  * `storage_s3_endpoint` is now rendered by default using the `aws_region` configuration instead of a hardcoded `us-east-1`.
  * `ruler_client_type` and `alertmanager_client_type` were renamed to `ruler_storage_backend` and `alertmanager_storage_backend` respectively, and their corresponding CLI flags won't be rendered unless explicitly set to a value different from the one in `storage_backend` (like `local`).
  * `alertmanager_s3_bucket_name`, `alertmanager_gcs_bucket_name` and `alertmanager_azure_container_name` have been removed, and replaced by a single `alertmanager_storage_bucket_name` configuration used for all object storages.
  * `genericBlocksStorageConfig` configuration object was removed, and so any extensions to it will be now ignored. Use `blockStorageConfig` instead.
  * `rulerClientConfig` and `alertmanagerStorageClientConfig` configuration objects were renamed to `rulerStorageConfig` and `alertmanagerStorageConfig` respectively, and so any extensions to their previous names will be now ignored. Use the new names instead.
  * The CLI flags `*.s3.region` are no longer rendered as they are optional and the region can be inferred by Mimir by performing an initial API call to the endpoint.
  * The migration to this change should usually consist of:
    * Renaming `blocks_storage_backend` key to `storage_backend`.
    * For Azure/S3:
      * Renaming `blocks_storage_(azure|s3)_*` configurations to `storage_(azure|s3)_*`.
      * If `ruler_storage_(azure|s3)_*` and `alertmanager_storage_(azure|s3)_*` keys were different from the `block_storage_*` ones, they should be now provided using CLI flags, see [configuration reference](https://grafana.com/docs/mimir/v2.3.x/operators-guide/configure/reference-configuration-parameters/) for more details.
    * Removing `ruler_client_type` and `alertmanager_client_type` if their value match the `storage_backend`, or renaming them to their new names otherwise.
    * Reviewing any possible extensions to `genericBlocksStorageConfig`, `rulerClientConfig` and `alertmanagerStorageClientConfig` and moving them to the corresponding new options.
    * Renaming the alertmanager's bucket name configuration from provider-specific to the new `alertmanager_storage_bucket_name` key.
* [CHANGE] The `overrides-exporter.libsonnet` file is now always imported. The overrides-exporter can be enabled in jsonnet setting the following: #3379
  ```jsonnet
  {
    _config+:: {
      overrides_exporter_enabled: true,
    }
  }
  ```
* [FEATURE] Added support for experimental read-write deployment mode. Enabling the read-write deployment mode on a existing Mimir cluster is a destructive operation, because the cluster will be re-created. If you're creating a new Mimir cluster, you can deploy it in read-write mode adding the following configuration: #3379 #3475 #3405
  ```jsonnet
  {
    _config+:: {
      deployment_mode: 'read-write',

      // See operations/mimir/read-write-deployment.libsonnet for more configuration options.
      mimir_write_replicas: 3,
      mimir_read_replicas: 2,
      mimir_backend_replicas: 3,
    }
  }
  ```
* [ENHANCEMENT] Add autoscaling support to the `mimir-read` component when running the read-write-deployment model. #3419
* [ENHANCEMENT] Added `$._config.usageStatsConfig` to track the installation mode via the anonymous usage statistics. #3294
* [ENHANCEMENT] The query-tee node port (`$._config.query_tee_node_port`) is now optional. #3272
* [ENHANCEMENT] Add support for autoscaling distributors. #3378
* [ENHANCEMENT] Make auto-scaling logic ensure integer KEDA thresholds. #3512
* [BUGFIX] Fixed query-scheduler ring configuration for dedicated ruler's queries and query-frontends. #3237 #3239
* [BUGFIX] Jsonnet: Fix auto-scaling so that ruler-querier CPU threshold is a string-encoded integer millicores value. #3520

### Mimirtool

* [FEATURE] Added `mimirtool alertmanager verify` command to validate configuration without uploading. #3440
* [ENHANCEMENT] Added `mimirtool rules delete-namespace` command to delete all of the rule groups in a namespace including the namespace itself. #3136
* [ENHANCEMENT] Refactor `mimirtool analyze prometheus`: add concurrency and resiliency #3349
  * Add `--concurrency` flag. Default: number of logical CPUs
* [BUGFIX] `--log.level=debug` now correctly prints the response from the remote endpoint when a request fails. #3180

### Documentation

* [ENHANCEMENT] Documented how to configure HA deduplication using Consul in a Mimir Helm deployment. #2972
* [ENHANCEMENT] Improve `MimirQuerierAutoscalerNotActive` runbook. #3186
* [ENHANCEMENT] Improve `MimirSchedulerQueriesStuck` runbook to reflect debug steps with querier auto-scaling enabled. #3223
* [ENHANCEMENT] Use imperative for docs titles. #3178 #3332 #3343
* [ENHANCEMENT] Docs: mention gRPC compression in "Production tips". #3201
* [ENHANCEMENT] Update ADOPTERS.md. #3224 #3225
* [ENHANCEMENT] Add a note for jsonnet deploying. #3213
* [ENHANCEMENT] out-of-order runbook update with use case. #3253
* [ENHANCEMENT] Fixed TSDB retention mentioned in the "Recover source blocks from ingesters" runbook. #3280
* [ENHANCEMENT] Run Grafana Mimir in production using the Helm chart. #3072
* [ENHANCEMENT] Use common configuration in the tutorial. #3282
* [ENHANCEMENT] Updated detailed steps for migrating blocks from Thanos to Mimir. #3290
* [ENHANCEMENT] Add scheme to DNS service discovery docs. #3450
* [BUGFIX] Remove reference to file that no longer exists in contributing guide. #3404
* [BUGFIX] Fix some minor typos in the contributing guide and on the runbooks page. #3418
* [BUGFIX] Fix small typos in API reference. #3526
* [BUGFIX] Fixed TSDB retention mentioned in the "Recover source blocks from ingesters" runbook. #3278
* [BUGFIX] Fixed configuration example in the "Configuring the Grafana Mimir query-frontend to work with Prometheus" guide. #3374

### Tools

* [FEATURE] Add `copyblocks` tool, to copy Mimir blocks between two GCS buckets. #3264
* [ENHANCEMENT] copyblocks: copy no-compact global markers and optimize min time filter check. #3268
* [ENHANCEMENT] Mimir rules GitHub action: Added the ability to change default value of `label` when running `prepare` command. #3236
* [BUGFIX] Mimir rules Github action: Fix single line output. #3421

## 2.4.0

### Grafana Mimir

* [CHANGE] Distributor: change the default value of `-distributor.remote-timeout` to `2s` from `20s` and `-distributor.forwarding.request-timeout` to `2s` from `10s` to improve distributor resource usage when ingesters crash. #2728 #2912
* [CHANGE] Anonymous usage statistics tracking: added the `-ingester.ring.store` value. #2981
* [CHANGE] Series metadata `HELP` that is longer than `-validation.max-metadata-length` is now truncated silently, instead of being dropped with a 400 status code. #2993
* [CHANGE] Ingester: changed default setting for `-ingester.ring.readiness-check-ring-health` from `true` to `false`. #2953
* [CHANGE] Anonymous usage statistics tracking has been enabled by default, to help Mimir maintainers make better decisions to support the open source community. #2939 #3034
* [CHANGE] Anonymous usage statistics tracking: added the minimum and maximum value of `-ingester.out-of-order-time-window`. #2940
* [CHANGE] The default hash ring heartbeat period for distributors, ingesters, rulers and compactors has been increased from `5s` to `15s`. Now the default heartbeat period for all Mimir hash rings is `15s`. #3033
* [CHANGE] Reduce the default TSDB head compaction concurrency (`-blocks-storage.tsdb.head-compaction-concurrency`) from 5 to 1, in order to reduce CPU spikes. #3093
* [CHANGE] Ruler: the ruler's [remote evaluation mode](https://grafana.com/docs/mimir/latest/operators-guide/architecture/components/ruler/#remote) (`-ruler.query-frontend.address`) is now stable. #3109
* [CHANGE] Limits: removed the deprecated YAML configuration option `active_series_custom_trackers_config`. Please use `active_series_custom_trackers` instead. #3110
* [CHANGE] Ingester: removed the deprecated configuration option `-ingester.ring.join-after`. #3111
* [CHANGE] Querier: removed the deprecated configuration option `-querier.shuffle-sharding-ingesters-lookback-period`. The value of `-querier.query-ingesters-within` is now used internally for shuffle sharding lookback, while you can use `-querier.shuffle-sharding-ingesters-enabled` to enable or disable shuffle sharding on the read path. #3111
* [CHANGE] Memberlist: cluster label verification feature (`-memberlist.cluster-label` and `-memberlist.cluster-label-verification-disabled`) is now marked as stable. #3108
* [CHANGE] Distributor: only single per-tenant forwarding endpoint can be configured now. Support for per-rule endpoint has been removed. #3095
* [FEATURE] Query-scheduler: added an experimental ring-based service discovery support for the query-scheduler. Refer to [query-scheduler configuration](https://grafana.com/docs/mimir/next/operators-guide/architecture/components/query-scheduler/#configuration) for more information. #2957
* [FEATURE] Introduced the experimental endpoint `/api/v1/user_limits` exposed by all components that load runtime configuration. This endpoint exposes realtime limits for the authenticated tenant, in JSON format. #2864 #3017
* [FEATURE] Query-scheduler: added the experimental configuration option `-query-scheduler.max-used-instances` to restrict the number of query-schedulers effectively used regardless how many replicas are running. This feature can be useful when using the experimental read-write deployment mode. #3005
* [ENHANCEMENT] Go: updated to go 1.19.2. #2637 #3127 #3129
* [ENHANCEMENT] Runtime config: don't unmarshal runtime configuration files if they haven't changed. This can save a bit of CPU and memory on every component using runtime config. #2954
* [ENHANCEMENT] Query-frontend: Add `cortex_frontend_query_result_cache_skipped_total` and `cortex_frontend_query_result_cache_attempted_total` metrics to track the reason why query results are not cached. #2855
* [ENHANCEMENT] Distributor: pool more connections per host when forwarding request. Mark requests as idempotent so they can be retried under some conditions. #2968
* [ENHANCEMENT] Distributor: failure to send request to forwarding target now also increments `cortex_distributor_forward_errors_total`, with `status_code="failed"`. #2968
* [ENHANCEMENT] Distributor: added support forwarding push requests via gRPC, using `httpgrpc` messages from weaveworks/common library. #2996
* [ENHANCEMENT] Query-frontend / Querier: increase internal backoff period used to retry connections to query-frontend / query-scheduler. #3011
* [ENHANCEMENT] Querier: do not log "error processing requests from scheduler" when the query-scheduler is shutting down. #3012
* [ENHANCEMENT] Query-frontend: query sharding process is now time-bounded and it is cancelled if the request is aborted. #3028
* [ENHANCEMENT] Query-frontend: improved Prometheus response JSON encoding performance. #2450
* [ENHANCEMENT] TLS: added configuration parameters to configure the client's TLS cipher suites and minimum version. The following new CLI flags have been added: #3070
  * `-alertmanager.alertmanager-client.tls-cipher-suites`
  * `-alertmanager.alertmanager-client.tls-min-version`
  * `-alertmanager.sharding-ring.etcd.tls-cipher-suites`
  * `-alertmanager.sharding-ring.etcd.tls-min-version`
  * `-compactor.ring.etcd.tls-cipher-suites`
  * `-compactor.ring.etcd.tls-min-version`
  * `-distributor.forwarding.grpc-client.tls-cipher-suites`
  * `-distributor.forwarding.grpc-client.tls-min-version`
  * `-distributor.ha-tracker.etcd.tls-cipher-suites`
  * `-distributor.ha-tracker.etcd.tls-min-version`
  * `-distributor.ring.etcd.tls-cipher-suites`
  * `-distributor.ring.etcd.tls-min-version`
  * `-ingester.client.tls-cipher-suites`
  * `-ingester.client.tls-min-version`
  * `-ingester.ring.etcd.tls-cipher-suites`
  * `-ingester.ring.etcd.tls-min-version`
  * `-memberlist.tls-cipher-suites`
  * `-memberlist.tls-min-version`
  * `-querier.frontend-client.tls-cipher-suites`
  * `-querier.frontend-client.tls-min-version`
  * `-querier.store-gateway-client.tls-cipher-suites`
  * `-querier.store-gateway-client.tls-min-version`
  * `-query-frontend.grpc-client-config.tls-cipher-suites`
  * `-query-frontend.grpc-client-config.tls-min-version`
  * `-query-scheduler.grpc-client-config.tls-cipher-suites`
  * `-query-scheduler.grpc-client-config.tls-min-version`
  * `-query-scheduler.ring.etcd.tls-cipher-suites`
  * `-query-scheduler.ring.etcd.tls-min-version`
  * `-ruler.alertmanager-client.tls-cipher-suites`
  * `-ruler.alertmanager-client.tls-min-version`
  * `-ruler.client.tls-cipher-suites`
  * `-ruler.client.tls-min-version`
  * `-ruler.query-frontend.grpc-client-config.tls-cipher-suites`
  * `-ruler.query-frontend.grpc-client-config.tls-min-version`
  * `-ruler.ring.etcd.tls-cipher-suites`
  * `-ruler.ring.etcd.tls-min-version`
  * `-store-gateway.sharding-ring.etcd.tls-cipher-suites`
  * `-store-gateway.sharding-ring.etcd.tls-min-version`
* [ENHANCEMENT] Store-gateway: Add `-blocks-storage.bucket-store.max-concurrent-reject-over-limit` option to allow requests that exceed the max number of inflight object storage requests to be rejected. #2999
* [ENHANCEMENT] Query-frontend: allow setting a separate limit on the total (before splitting/sharding) query length of range queries with the new experimental `-query-frontend.max-total-query-length` flag, which defaults to `-store.max-query-length` if unset or set to 0. #3058
* [ENHANCEMENT] Query-frontend: Lower TTL for cache entries overlapping the out-of-order samples ingestion window (re-using `-ingester.out-of-order-allowance` from ingesters). #2935
* [ENHANCEMENT] Ruler: added support to forcefully disable recording and/or alerting rules evaluation. The following new configuration options have been introduced, which can be overridden on a per-tenant basis in the runtime configuration: #3088
  * `-ruler.recording-rules-evaluation-enabled`
  * `-ruler.alerting-rules-evaluation-enabled`
* [ENHANCEMENT] Distributor: Improved error messages reported when the distributor fails to remote write to ingesters. #3055
* [ENHANCEMENT] Improved tracing spans tracked by distributors, ingesters and store-gateways. #2879 #3099 #3089
* [ENHANCEMENT] Ingester: improved the performance of label value cardinality endpoint. #3044
* [ENHANCEMENT] Ruler: use backoff retry on remote evaluation #3098
* [ENHANCEMENT] Query-frontend: Include multiple tenant IDs in query logs when present instead of dropping them. #3125
* [ENHANCEMENT] Query-frontend: truncate queries based on the configured blocks retention period (`-compactor.blocks-retention-period`) to avoid querying past this period. #3134
* [ENHANCEMENT] Alertmanager: reduced memory utilization in Mimir clusters with a large number of tenants. #3143
* [ENHANCEMENT] Store-gateway: added extra span logging to improve observability. #3131
* [ENHANCEMENT] Compactor: cleaning up different tenants' old blocks and updating bucket indexes is now more independent. This prevents a single tenant from delaying cleanup for other tenants. #2631
* [ENHANCEMENT] Distributor: request rate, ingestion rate, and inflight requests limits are now enforced before reading and parsing the body of the request. This makes the distributor more resilient against a burst of requests over those limit. #2419
* [BUGFIX] Querier: Fix 400 response while handling streaming remote read. #2963
* [BUGFIX] Fix a bug causing query-frontend, query-scheduler, and querier not failing if one of their internal components fail. #2978
* [BUGFIX] Querier: re-balance the querier worker connections when a query-frontend or query-scheduler is terminated. #3005
* [BUGFIX] Distributor: Now returns the quorum error from ingesters. For example, with replication_factor=3, two HTTP 400 errors and one HTTP 500 error, now the distributor will always return HTTP 400. Previously the behaviour was to return the error which the distributor first received. #2979
* [BUGFIX] Ruler: fix panic when ruler.external_url is explicitly set to an empty string ("") in YAML. #2915
* [BUGFIX] Alertmanager: Fix support for the Telegram API URL in the global settings. #3097
* [BUGFIX] Alertmanager: Fix parsing of label matchers without label value in the API used to retrieve alerts. #3097
* [BUGFIX] Ruler: Fix not restoring alert state for rule groups when other ruler replicas shut down. #3156
* [BUGFIX] Updated `golang.org/x/net` dependency to fix CVE-2022-27664. #3124
* [BUGFIX] Fix distributor from returning a `500` status code when a `400` was received from the ingester. #3211
* [BUGFIX] Fix incorrect OS value set in Mimir v2.3.* RPM packages. #3221

### Mixin

* [CHANGE] Alerts: MimirQuerierAutoscalerNotActive is now critical and fires after 1h instead of 15m. #2958
* [FEATURE] Dashboards: Added "Mimir / Overview" dashboards, providing an high level view over a Mimir cluster. #3122 #3147 #3155
* [ENHANCEMENT] Dashboards: Updated the "Writes" and "Rollout progress" dashboards to account for samples ingested via the new OTLP ingestion endpoint. #2919 #2938
* [ENHANCEMENT] Dashboards: Include per-tenant request rate in "Tenants" dashboard. #2874
* [ENHANCEMENT] Dashboards: Include inflight object store requests in "Reads" dashboard. #2914
* [ENHANCEMENT] Dashboards: Make queries used to find job, cluster and namespace for dropdown menus configurable. #2893
* [ENHANCEMENT] Dashboards: Include rate of label and series queries in "Reads" dashboard. #3065 #3074
* [ENHANCEMENT] Dashboards: Fix legend showing on per-pod panels. #2944
* [ENHANCEMENT] Dashboards: Use the "req/s" unit on panels showing the requests rate. #3118
* [ENHANCEMENT] Dashboards: Use a consistent color across dashboards for the error rate. #3154

### Jsonnet

* [FEATURE] Added support for query-scheduler ring-based service discovery. #3128
* [ENHANCEMENT] Querier autoscaling is now slower on scale downs: scale down 10% every 1m instead of 100%. #2962
* [BUGFIX] Memberlist: `gossip_member_label` is now set for ruler-queriers. #3141

### Mimirtool

* [ENHANCEMENT] mimirtool analyze: Store the query errors instead of exit during the analysis. #3052
* [BUGFIX] mimir-tool remote-read: fix returns where some conditions [return nil error even if there is error](https://github.com/grafana/cortex-tools/issues/260). #3053

### Documentation

* [ENHANCEMENT] Added documentation on how to configure storage retention. #2970
* [ENHANCEMENT] Improved gRPC clients config documentation. #3020
* [ENHANCEMENT] Added documentation on how to manage alerting and recording rules. #2983
* [ENHANCEMENT] Improved `MimirSchedulerQueriesStuck` runbook. #3006
* [ENHANCEMENT] Added "Cluster label verification" section to memberlist documentation. #3096
* [ENHANCEMENT] Mention compression in multi-zone replication documentation. #3107
* [BUGFIX] Fixed configuration option names in "Enabling zone-awareness via the Grafana Mimir Jsonnet". #3018
* [BUGFIX] Fixed `mimirtool analyze` parameters documentation. #3094
* [BUGFIX] Fixed YAML configuraton in the "Manage the configuration of Grafana Mimir with Helm" guide. #3042
* [BUGFIX] Fixed Alertmanager capacity planning documentation. #3132

### Tools

- [BUGFIX] trafficdump: Fixed panic occurring when `-success-only=true` and the captured request failed. #2863

## 2.3.1

### Grafana Mimir
* [BUGFIX] Query-frontend: query sharding took exponential time to map binary expressions. #3027
* [BUGFIX] Distributor: Stop panics on OTLP endpoint when a single metric has multiple timeseries. #3040

## 2.3.0

### Grafana Mimir

* [CHANGE] Ingester: Added user label to ingester metric `cortex_ingester_tsdb_out_of_order_samples_appended_total`. On multitenant clusters this helps us find the rate of appended out-of-order samples for a specific tenant. #2493
* [CHANGE] Compactor: delete source and output blocks from local disk on compaction failed, to reduce likelihood that subsequent compactions fail because of no space left on disk. #2261
* [CHANGE] Ruler: Remove unused CLI flags `-ruler.search-pending-for` and `-ruler.flush-period` (and their respective YAML config options). #2288
* [CHANGE] Successful gRPC requests are no longer logged (only affects internal API calls). #2309
* [CHANGE] Add new `-*.consul.cas-retry-delay` flags. They have a default value of `1s`, while previously there was no delay between retries. #2309
* [CHANGE] Store-gateway: Remove the experimental ability to run requests in a dedicated OS thread pool and associated CLI flag `-store-gateway.thread-pool-size`. #2423
* [CHANGE] Memberlist: disabled TCP-based ping fallback, because Mimir already uses a custom transport based on TCP. #2456
* [CHANGE] Change default value for `-distributor.ha-tracker.max-clusters` to `100` to provide a DoS protection. #2465
* [CHANGE] Experimental block upload API exposed by compactor has changed: Previous `/api/v1/upload/block/{block}` endpoint for starting block upload is now `/api/v1/upload/block/{block}/start`, and previous endpoint `/api/v1/upload/block/{block}?uploadComplete=true` for finishing block upload is now `/api/v1/upload/block/{block}/finish`. New API endpoint has been added: `/api/v1/upload/block/{block}/check`. #2486 #2548
* [CHANGE] Compactor: changed `-compactor.max-compaction-time` default from `0s` (disabled) to `1h`. When compacting blocks for a tenant, the compactor will move to compact blocks of another tenant or re-plan blocks to compact at least every 1h. #2514
* [CHANGE] Distributor: removed previously deprecated `extend_writes` (see #1856) YAML key and `-distributor.extend-writes` CLI flag from the distributor config. #2551
* [CHANGE] Ingester: removed previously deprecated `active_series_custom_trackers` (see #1188) YAML key from the ingester config. #2552
* [CHANGE] The tenant ID `__mimir_cluster` is reserved by Mimir and not allowed to store metrics. #2643
* [CHANGE] Purger: removed the purger component and moved its API endpoints `/purger/delete_tenant` and `/purger/delete_tenant_status` to the compactor at `/compactor/delete_tenant` and `/compactor/delete_tenant_status`. The new endpoints on the compactor are stable. #2644
* [CHANGE] Memberlist: Change the leave timeout duration (`-memberlist.leave-timeout duration`) from 5s to 20s and connection timeout (`-memberlist.packet-dial-timeout`) from 5s to 2s. This makes leave timeout 10x the connection timeout, so that we can communicate the leave to at least 1 node, if the first 9 we try to contact times out. #2669
* [CHANGE] Alertmanager: return status code `412 Precondition Failed` and log info message when alertmanager isn't configured for a tenant. #2635
* [CHANGE] Distributor: if forwarding rules are used to forward samples, exemplars are now removed from the request. #2710 #2725
* [CHANGE] Limits: change the default value of `max_global_series_per_metric` limit to `0` (disabled). Setting this limit by default does not provide much benefit because series are sharded by all labels. #2714
* [CHANGE] Ingester: experimental `-blocks-storage.tsdb.new-chunk-disk-mapper` has been removed, new chunk disk mapper is now always used, and is no longer marked experimental. Default value of `-blocks-storage.tsdb.head-chunks-write-queue-size` has changed to 1000000, this enables async chunk queue by default, which leads to improved latency on the write path when new chunks are created in ingesters. #2762
* [CHANGE] Ingester: removed deprecated `-blocks-storage.tsdb.isolation-enabled` option. TSDB-level isolation is now always disabled in Mimir. #2782
* [CHANGE] Compactor: `-compactor.partial-block-deletion-delay` must either be set to 0 (to disable partial blocks deletion) or a value higher than `4h`. #2787
* [CHANGE] Query-frontend: CLI flag `-query-frontend.align-querier-with-step` has been deprecated. Please use `-query-frontend.align-queries-with-step` instead. #2840
* [FEATURE] Compactor: Adds the ability to delete partial blocks after a configurable delay. This option can be configured per tenant. #2285
  - `-compactor.partial-block-deletion-delay`, as a duration string, allows you to set the delay since a partial block has been modified before marking it for deletion. A value of `0`, the default, disables this feature.
  - The metric `cortex_compactor_blocks_marked_for_deletion_total` has a new value for the `reason` label `reason="partial"`, when a block deletion marker is triggered by the partial block deletion delay.
* [FEATURE] Querier: enabled support for queries with negative offsets, which are not cached in the query results cache. #2429
* [FEATURE] EXPERIMENTAL: OpenTelemetry Metrics ingestion path on `/otlp/v1/metrics`. #695 #2436 #2461
* [FEATURE] Querier: Added support for tenant federation to metric metadata endpoint. #2467
* [FEATURE] Query-frontend: introduced experimental support to split instant queries by time. The instant query splitting can be enabled setting `-query-frontend.split-instant-queries-by-interval`. #2469 #2564 #2565 #2570 #2571 #2572 #2573 #2574 #2575 #2576 #2581 #2582 #2601 #2632 #2633 #2634 #2641 #2642 #2766
* [FEATURE] Introduced an experimental anonymous usage statistics tracking (disabled by default), to help Mimir maintainers make better decisions to support the open source community. The tracking system anonymously collects non-sensitive, non-personally identifiable information about the running Mimir cluster, and is disabled by default. #2643 #2662 #2685 #2732 #2733 #2735
* [FEATURE] Introduced an experimental deployment mode called read-write and running a fully featured Mimir cluster with three components: write, read and backend. The read-write deployment mode is a trade-off between the monolithic mode (only one component, no isolation) and the microservices mode (many components, high isolation). #2754 #2838
* [ENHANCEMENT] Distributor: Decreased distributor tests execution time. #2562
* [ENHANCEMENT] Alertmanager: Allow the HTTP `proxy_url` configuration option in the receiver's configuration. #2317
* [ENHANCEMENT] ring: optimize shuffle-shard computation when lookback is used, and all instances have registered timestamp within the lookback window. In that case we can immediately return origial ring, because we would select all instances anyway. #2309
* [ENHANCEMENT] Memberlist: added experimental memberlist cluster label support via `-memberlist.cluster-label` and `-memberlist.cluster-label-verification-disabled` CLI flags (and their respective YAML config options). #2354
* [ENHANCEMENT] Object storage can now be configured for all components using the `common` YAML config option key (or `-common.storage.*` CLI flags). #2330 #2347
* [ENHANCEMENT] Go: updated to go 1.18.4. #2400
* [ENHANCEMENT] Store-gateway, listblocks: list of blocks now includes stats from `meta.json` file: number of series, samples and chunks. #2425
* [ENHANCEMENT] Added more buckets to `cortex_ingester_client_request_duration_seconds` histogram metric, to correctly track requests taking longer than 1s (up until 16s). #2445
* [ENHANCEMENT] Azure client: Improve memory usage for large object storage downloads. #2408
* [ENHANCEMENT] Distributor: Add `-distributor.instance-limits.max-inflight-push-requests-bytes`. This limit protects the distributor against multiple large requests that together may cause an OOM, but are only a few, so do not trigger the `max-inflight-push-requests` limit. #2413
* [ENHANCEMENT] Distributor: Drop exemplars in distributor for tenants where exemplars are disabled. #2504
* [ENHANCEMENT] Runtime Config: Allow operator to specify multiple comma-separated yaml files in `-runtime-config.file` that will be merged in left to right order. #2583
* [ENHANCEMENT] Query sharding: shard binary operations only if it doesn't lead to non-shardable vector selectors in one of the operands. #2696
* [ENHANCEMENT] Add packaging for both debian based deb file and redhat based rpm file using FPM. #1803
* [ENHANCEMENT] Distributor: Add `cortex_distributor_query_ingester_chunks_deduped_total` and `cortex_distributor_query_ingester_chunks_total` metrics for determining how effective ingester chunk deduplication at query time is. #2713
* [ENHANCEMENT] Upgrade Docker base images to `alpine:3.16.2`. #2729
* [ENHANCEMENT] Ruler: Add `<prometheus-http-prefix>/api/v1/status/buildinfo` endpoint. #2724
* [ENHANCEMENT] Querier: Ensure all queries pulled from query-frontend or query-scheduler are immediately executed. The maximum workers concurrency in each querier is configured by `-querier.max-concurrent`. #2598
* [ENHANCEMENT] Distributor: Add `cortex_distributor_received_requests_total` and `cortex_distributor_requests_in_total` metrics to provide visiblity into appropriate per-tenant request limits. #2770
* [ENHANCEMENT] Distributor: Add single forwarding remote-write endpoint for a tenant (`forwarding_endpoint`), instead of using per-rule endpoints. This takes precendence over per-rule endpoints. #2801
* [ENHANCEMENT] Added `err-mimir-distributor-max-write-message-size` to the errors catalog. #2470
* [ENHANCEMENT] Add sanity check at startup to ensure the configured filesystem directories don't overlap for different components. #2828 #2947
* [BUGFIX] TSDB: Fixed a bug on the experimental out-of-order implementation that led to wrong query results. #2701
* [BUGFIX] Compactor: log the actual error on compaction failed. #2261
* [BUGFIX] Alertmanager: restore state from storage even when running a single replica. #2293
* [BUGFIX] Ruler: do not block "List Prometheus rules" API endpoint while syncing rules. #2289
* [BUGFIX] Ruler: return proper `*status.Status` error when running in remote operational mode. #2417
* [BUGFIX] Alertmanager: ensure the configured `-alertmanager.web.external-url` is either a path starting with `/`, or a full URL including the scheme and hostname. #2381 #2542
* [BUGFIX] Memberlist: fix problem with loss of some packets, typically ring updates when instances were removed from the ring during shutdown. #2418
* [BUGFIX] Ingester: fix misfiring `MimirIngesterHasUnshippedBlocks` and stale `cortex_ingester_oldest_unshipped_block_timestamp_seconds` when some block uploads fail. #2435
* [BUGFIX] Query-frontend: fix incorrect mapping of http status codes 429 to 500 when request queue is full. #2447
* [BUGFIX] Memberlist: Fix problem with ring being empty right after startup. Memberlist KV store now tries to "fast-join" the cluster to avoid serving empty KV store. #2505
* [BUGFIX] Compactor: Fix bug when using `-compactor.partial-block-deletion-delay`: compactor didn't correctly check for modification time of all block files. #2559
* [BUGFIX] Query-frontend: fix wrong query sharding results for queries with boolean result like `1 < bool 0`. #2558
* [BUGFIX] Fixed error messages related to per-instance limits incorrectly reporting they can be set on a per-tenant basis. #2610
* [BUGFIX] Perform HA-deduplication before forwarding samples according to forwarding rules in the distributor. #2603 #2709
* [BUGFIX] Fix reporting of tracing spans from PromQL engine. #2707
* [BUGFIX] Apply relabel and drop_label rules before forwarding rules in the distributor. #2703
* [BUGFIX] Distributor: Register `cortex_discarded_requests_total` metric, which previously was not registered and therefore not exported. #2712
* [BUGFIX] Ruler: fix not restoring alerts' state at startup. #2648
* [BUGFIX] Ingester: Fix disk filling up after restarting ingesters with out-of-order support disabled while it was enabled before. #2799
* [BUGFIX] Memberlist: retry joining memberlist cluster on startup when no nodes are resolved. #2837
* [BUGFIX] Query-frontend: fix incorrect mapping of http status codes 413 to 500 when request is too large. #2819
* [BUGFIX] Alertmanager: revert upstream alertmananger to v0.24.0 to fix panic when unmarshalling email headers #2924 #2925

### Mixin

* [CHANGE] Dashboards: "Slow Queries" dashboard no longer works with versions older than Grafana 9.0. #2223
* [CHANGE] Alerts: use RSS memory instead of working set memory in the `MimirAllocatingTooMuchMemory` alert for ingesters. #2480
* [CHANGE] Dashboards: remove the "Cache - Latency (old)" panel from the "Mimir / Queries" dashboard. #2796
* [FEATURE] Dashboards: added support to experimental read-write deployment mode. #2780
* [ENHANCEMENT] Dashboards: added missed rule evaluations to the "Evaluations per second" panel in the "Mimir / Ruler" dashboard. #2314
* [ENHANCEMENT] Dashboards: add k8s resource requests to CPU and memory panels. #2346
* [ENHANCEMENT] Dashboards: add RSS memory utilization panel for ingesters, store-gateways and compactors. #2479
* [ENHANCEMENT] Dashboards: allow to configure graph tooltip. #2647
* [ENHANCEMENT] Alerts: MimirFrontendQueriesStuck and MimirSchedulerQueriesStuck alerts are more reliable now as they consider all the intermediate samples in the minute prior to the evaluation. #2630
* [ENHANCEMENT] Alerts: added `RolloutOperatorNotReconciling` alert, firing if the optional rollout-operator is not successfully reconciling. #2700
* [ENHANCEMENT] Dashboards: added support to query-tee in front of ruler-query-frontend in the "Remote ruler reads" dashboard. #2761
* [ENHANCEMENT] Dashboards: Introduce support for baremetal deployment, setting `deployment_type: 'baremetal'` in the mixin `_config`. #2657
* [ENHANCEMENT] Dashboards: use timeseries panel to show exemplars. #2800
* [BUGFIX] Dashboards: fixed unit of latency panels in the "Mimir / Ruler" dashboard. #2312
* [BUGFIX] Dashboards: fixed "Intervals per query" panel in the "Mimir / Queries" dashboard. #2308
* [BUGFIX] Dashboards: Make "Slow Queries" dashboard works with Grafana 9.0. #2223
* [BUGFIX] Dashboards: add missing API routes to Ruler dashboard. #2412
* [BUGFIX] Dashboards: stop setting 'interval' in dashboards; it should be set on your datasource. #2802

### Jsonnet

* [CHANGE] query-scheduler is enabled by default. We advise to deploy the query-scheduler to improve the scalability of the query-frontend. #2431
* [CHANGE] Replaced anti-affinity rules with pod topology spread constraints for distributor, query-frontend, querier and ruler. #2517
  - The following configuration options have been removed:
    - `distributor_allow_multiple_replicas_on_same_node`
    - `query_frontend_allow_multiple_replicas_on_same_node`
    - `querier_allow_multiple_replicas_on_same_node`
    - `ruler_allow_multiple_replicas_on_same_node`
  - The following configuration options have been added:
    - `distributor_topology_spread_max_skew`
    - `query_frontend_topology_spread_max_skew`
    - `querier_topology_spread_max_skew`
    - `ruler_topology_spread_max_skew`
* [CHANGE] Change `max_global_series_per_metric` to 0 in all plans, and as a default value. #2669
* [FEATURE] Memberlist: added support for experimental memberlist cluster label, through the jsonnet configuration options `memberlist_cluster_label` and `memberlist_cluster_label_verification_disabled`. #2349
* [FEATURE] Added ruler-querier autoscaling support. It requires [KEDA](https://keda.sh) installed in the Kubernetes cluster. Ruler-querier autoscaler can be enabled and configure through the following options in the jsonnet config: #2545
  * `autoscaling_ruler_querier_enabled`: `true` to enable autoscaling.
  * `autoscaling_ruler_querier_min_replicas`: minimum number of ruler-querier replicas.
  * `autoscaling_ruler_querier_max_replicas`: maximum number of ruler-querier replicas.
  * `autoscaling_prometheus_url`: Prometheus base URL from which to scrape Mimir metrics (e.g. `http://prometheus.default:9090/prometheus`).
* [ENHANCEMENT] Memberlist now uses DNS service-discovery by default. #2549
* [ENHANCEMENT] Upgrade memcached image tag to `memcached:1.6.16-alpine`. #2740
* [ENHANCEMENT] Added `$._config.configmaps` and `$._config.runtime_config_files` to make it easy to add new configmaps or runtime config file to all components. #2748

### Mimirtool

* [ENHANCEMENT] Added `mimirtool backfill` command to upload Prometheus blocks using API available in the compactor. #1822
* [ENHANCEMENT] mimirtool bucket-validation: Verify existing objects can be overwritten by subsequent uploads. #2491
* [ENHANCEMENT] mimirtool config convert: Now supports migrating to the current version of Mimir. #2629
* [BUGFIX] mimirtool analyze: Fix dashboard JSON unmarshalling errors by using custom parsing. #2386
* [BUGFIX] Version checking no longer prompts for updating when already on latest version. #2723

### Mimir Continuous Test

* [ENHANCEMENT] Added basic authentication and bearer token support for when Mimir is behind a gateway authenticating the calls. #2717

### Query-tee

* [CHANGE] Renamed CLI flag `-server.service-port` to `-server.http-service-port`. #2683
* [CHANGE] Renamed metric `cortex_querytee_request_duration_seconds` to `cortex_querytee_backend_request_duration_seconds`. Metric `cortex_querytee_request_duration_seconds` is now reported without label `backend`. #2683
* [ENHANCEMENT] Added HTTP over gRPC support to `query-tee` to allow testing gRPC requests to Mimir instances. #2683

### Documentation

* [ENHANCEMENT] Referenced `mimirtool` commands in the HTTP API documentation. #2516
* [ENHANCEMENT] Improved DNS service discovery documentation. #2513

### Tools

* [ENHANCEMENT] `markblocks` now processes multiple blocks concurrently. #2677

## 2.2.0

### Grafana Mimir

* [CHANGE] Increased default configuration for `-server.grpc-max-recv-msg-size-bytes` and `-server.grpc-max-send-msg-size-bytes` from 4MB to 100MB. #1884
* [CHANGE] Default values have changed for the following settings. This improves query performance for recent data (within 12h) by only reading from ingesters: #1909 #1921
    - `-blocks-storage.bucket-store.ignore-blocks-within` now defaults to `10h` (previously `0`)
    - `-querier.query-store-after` now defaults to `12h` (previously `0`)
* [CHANGE] Alertmanager: removed support for migrating local files from Cortex 1.8 or earlier. Related to original Cortex PR https://github.com/cortexproject/cortex/pull/3910. #2253
* [CHANGE] The following settings are now classified as advanced because the defaults should work for most users and tuning them requires in-depth knowledge of how the read path works: #1929
    - `-querier.query-ingesters-within`
    - `-querier.query-store-after`
* [CHANGE] Config flag category overrides can be set dynamically at runtime. #1934
* [CHANGE] Ingester: deprecated `-ingester.ring.join-after`. Mimir now behaves as this setting is always set to 0s. This configuration option will be removed in Mimir 2.4.0. #1965
* [CHANGE] Blocks uploaded by ingester no longer contain `__org_id__` label. Compactor now ignores this label and will compact blocks with and without this label together. `mimirconvert` tool will remove the label from blocks as "unknown" label. #1972
* [CHANGE] Querier: deprecated `-querier.shuffle-sharding-ingesters-lookback-period`, instead adding `-querier.shuffle-sharding-ingesters-enabled` to enable or disable shuffle sharding on the read path. The value of `-querier.query-ingesters-within` is now used internally for shuffle sharding lookback. #2110
* [CHANGE] Memberlist: `-memberlist.abort-if-join-fails` now defaults to false. Previously it defaulted to true. #2168
* [CHANGE] Ruler: `/api/v1/rules*` and `/prometheus/rules*` configuration endpoints are removed. Use `/prometheus/config/v1/rules*`. #2182
* [CHANGE] Ingester: `-ingester.exemplars-update-period` has been renamed to `-ingester.tsdb-config-update-period`. You can use it to update multiple, per-tenant TSDB configurations. #2187
* [FEATURE] Ingester: (Experimental) Add the ability to ingest out-of-order samples up to an allowed limit. If you enable this feature, it requires additional memory and disk space. This feature also enables a write-behind log, which might lead to longer ingester-start replays. When this feature is disabled, there is no overhead on memory, disk space, or startup times. #2187
  * `-ingester.out-of-order-time-window`, as duration string, allows you to set how back in time a sample can be. The default is `0s`, where `s` is seconds.
  * `cortex_ingester_tsdb_out_of_order_samples_appended_total` metric tracks the total number of out-of-order samples ingested by the ingester.
  * `cortex_discarded_samples_total` has a new label `reason="sample-too-old"`, when the `-ingester.out-of-order-time-window` flag is greater than zero. The label tracks the number of samples that were discarded for being too old; they were out of order, but beyond the time window allowed. The labels `reason="sample-out-of-order"` and `reason="sample-out-of-bounds"` are not used when out-of-order ingestion is enabled.
* [ENHANCEMENT] Distributor: Added limit to prevent tenants from sending excessive number of requests: #1843
  * The following CLI flags (and their respective YAML config options) have been added:
    * `-distributor.request-rate-limit`
    * `-distributor.request-burst-limit`
  * The following metric is exposed to tell how many requests have been rejected:
    * `cortex_discarded_requests_total`
* [ENHANCEMENT] Store-gateway: Add the experimental ability to run requests in a dedicated OS thread pool. This feature can be configured using `-store-gateway.thread-pool-size` and is disabled by default. Replaces the ability to run index header operations in a dedicated thread pool. #1660 #1812
* [ENHANCEMENT] Improved error messages to make them easier to understand; each now have a unique, global identifier that you can use to look up in the runbooks for more information. #1907 #1919 #1888 #1939 #1984 #2009 #2056 #2066 #2104 #2150 #2234
* [ENHANCEMENT] Memberlist KV: incoming messages are now processed on per-key goroutine. This may reduce loss of "maintanance" packets in busy memberlist installations, but use more CPU. New `memberlist_client_received_broadcasts_dropped_total` counter tracks number of dropped per-key messages. #1912
* [ENHANCEMENT] Blocks Storage, Alertmanager, Ruler: add support a prefix to the bucket store (`*_storage.storage_prefix`). This enables using the same bucket for the three components. #1686 #1951
* [ENHANCEMENT] Upgrade Docker base images to `alpine:3.16.0`. #2028
* [ENHANCEMENT] Store-gateway: Add experimental configuration option for the store-gateway to attempt to pre-populate the file system cache when memory-mapping index-header files. Enabled with `-blocks-storage.bucket-store.index-header.map-populate-enabled=true`. Note this flag only has an effect when running on Linux. #2019 #2054
* [ENHANCEMENT] Chunk Mapper: reduce memory usage of async chunk mapper. #2043
* [ENHANCEMENT] Ingester: reduce sleep time when reading WAL. #2098
* [ENHANCEMENT] Compactor: Run sanity check on blocks storage configuration at startup. #2144
* [ENHANCEMENT] Compactor: Add HTTP API for uploading TSDB blocks. Enabled with `-compactor.block-upload-enabled`. #1694 #2126
* [ENHANCEMENT] Ingester: Enable querying overlapping blocks by default. #2187
* [ENHANCEMENT] Distributor: Auto-forget unhealthy distributors after ten failed ring heartbeats. #2154
* [ENHANCEMENT] Distributor: Add new metric `cortex_distributor_forward_errors_total` for error codes resulting from forwarding requests. #2077
* [ENHANCEMENT] `/ready` endpoint now returns and logs detailed services information. #2055
* [ENHANCEMENT] Memcached client: Reduce number of connections required to fetch cached keys from memcached. #1920
* [ENHANCEMENT] Improved error message returned when `-querier.query-store-after` validation fails. #1914
* [BUGFIX] Fix regexp parsing panic for regexp label matchers with start/end quantifiers. #1883
* [BUGFIX] Ingester: fixed deceiving error log "failed to update cached shipped blocks after shipper initialisation", occurring for each new tenant in the ingester. #1893
* [BUGFIX] Ring: fix bug where instances may appear unhealthy in the hash ring web UI even though they are not. #1933
* [BUGFIX] API: gzip is now enforced when identity encoding is explicitly rejected. #1864
* [BUGFIX] Fix panic at startup when Mimir is running in monolithic mode and query sharding is enabled. #2036
* [BUGFIX] Ruler: report `cortex_ruler_queries_failed_total` metric for any remote query error except 4xx when remote operational mode is enabled. #2053 #2143
* [BUGFIX] Ingester: fix slow rollout when using `-ingester.ring.unregister-on-shutdown=false` with long `-ingester.ring.heartbeat-period`. #2085
* [BUGFIX] Ruler: add timeout for remote rule evaluation queries to prevent rule group evaluations getting stuck indefinitely. The duration is configurable with `-querier.timeout` (default `2m`). #2090 #2222
* [BUGFIX] Limits: Active series custom tracker configuration has been named back from `active_series_custom_trackers_config` to `active_series_custom_trackers`. For backwards compatibility both version is going to be supported for until Mimir v2.4. When both fields are specified, `active_series_custom_trackers_config` takes precedence over `active_series_custom_trackers`. #2101
* [BUGFIX] Ingester: fixed the order of labels applied when incrementing the `cortex_discarded_metadata_total` metric. #2096
* [BUGFIX] Ingester: fixed bug where retrieving metadata for a metric with multiple metadata entries would return multiple copies of a single metadata entry rather than all available entries. #2096
* [BUGFIX] Distributor: canceled requests are no longer accounted as internal errors. #2157
* [BUGFIX] Memberlist: Fix typo in memberlist admin UI. #2202
* [BUGFIX] Ruler: fixed typo in error message when ruler failed to decode a rule group. #2151
* [BUGFIX] Active series custom tracker configuration is now displayed properly on `/runtime_config` page. #2065
* [BUGFIX] Query-frontend: `vector` and `time` functions were sharded, which made expressions like `vector(1) > 0 and vector(1)` fail. #2355

### Mixin

* [CHANGE] Split `mimir_queries` rules group into `mimir_queries` and `mimir_ingester_queries` to keep number of rules per group within the default per-tenant limit. #1885
* [CHANGE] Dashboards: Expose full image tag in "Mimir / Rollout progress" dashboard's "Pod per version panel." #1932
* [CHANGE] Dashboards: Disabled gateway panels by default, because most users don't have a gateway exposing the metrics expected by Mimir dashboards. You can re-enable it setting `gateway_enabled: true` in the mixin config and recompiling the mixin running `make build-mixin`. #1955
* [CHANGE] Alerts: adapt `MimirFrontendQueriesStuck` and `MimirSchedulerQueriesStuck` to consider ruler query path components. #1949
* [CHANGE] Alerts: Change `MimirRulerTooManyFailedQueries` severity to `critical`. #2165
* [ENHANCEMENT] Dashboards: Add config option `datasource_regex` to customise the regular expression used to select valid datasources for Mimir dashboards. #1802
* [ENHANCEMENT] Dashboards: Added "Mimir / Remote ruler reads" and "Mimir / Remote ruler reads resources" dashboards. #1911 #1937
* [ENHANCEMENT] Dashboards: Make networking panels work for pods created by the mimir-distributed helm chart. #1927
* [ENHANCEMENT] Alerts: Add `MimirStoreGatewayNoSyncedTenants` alert that fires when there is a store-gateway owning no tenants. #1882
* [ENHANCEMENT] Rules: Make `recording_rules_range_interval` configurable for cases where Mimir metrics are scraped less often that every 30 seconds. #2118
* [ENHANCEMENT] Added minimum Grafana version to mixin dashboards. #1943
* [BUGFIX] Fix `container_memory_usage_bytes:sum` recording rule. #1865
* [BUGFIX] Fix `MimirGossipMembersMismatch` alerts if Mimir alertmanager is activated. #1870
* [BUGFIX] Fix `MimirRulerMissedEvaluations` to show % of missed alerts as a value between 0 and 100 instead of 0 and 1. #1895
* [BUGFIX] Fix `MimirCompactorHasNotUploadedBlocks` alert false positive when Mimir is deployed in monolithic mode. #1902
* [BUGFIX] Fix `MimirGossipMembersMismatch` to make it less sensitive during rollouts and fire one alert per installation, not per job. #1926
* [BUGFIX] Do not trigger `MimirAllocatingTooMuchMemory` alerts if no container limits are supplied. #1905
* [BUGFIX] Dashboards: Remove empty "Chunks per query" panel from `Mimir / Queries` dashboard. #1928
* [BUGFIX] Dashboards: Use Grafana's `$__rate_interval` for rate queries in dashboards to support scrape intervals of >15s. #2011
* [BUGFIX] Alerts: Make each version of `MimirCompactorHasNotUploadedBlocks` distinct to avoid rule evaluation failures due to duplicate series being generated. #2197
* [BUGFIX] Fix `MimirGossipMembersMismatch` alert when using remote ruler evaluation. #2159

### Jsonnet

* [CHANGE] Remove use of `-querier.query-store-after`, `-querier.shuffle-sharding-ingesters-lookback-period`, `-blocks-storage.bucket-store.ignore-blocks-within`, and `-blocks-storage.tsdb.close-idle-tsdb-timeout` CLI flags since the values now match defaults. #1915 #1921
* [CHANGE] Change default value for `-blocks-storage.bucket-store.chunks-cache.memcached.timeout` to `450ms` to increase use of cached data. #2035
* [CHANGE] The `memberlist_ring_enabled` configuration now applies to Alertmanager. #2102 #2103 #2107
* [CHANGE] Default value for `memberlist_ring_enabled` is now true. It means that all hash rings use Memberlist as default KV store instead of Consul (previous default). #2161
* [CHANGE] Configure `-ingester.max-global-metadata-per-user` to correspond to 20% of the configured max number of series per tenant. #2250
* [CHANGE] Configure `-ingester.max-global-metadata-per-metric` to be 10. #2250
* [CHANGE] Change `_config.multi_zone_ingester_max_unavailable` to 25. #2251
* [FEATURE] Added querier autoscaling support. It requires [KEDA](https://keda.sh) installed in the Kubernetes cluster and query-scheduler enabled in the Mimir cluster. Querier autoscaler can be enabled and configure through the following options in the jsonnet config: #2013 #2023
  * `autoscaling_querier_enabled`: `true` to enable autoscaling.
  * `autoscaling_querier_min_replicas`: minimum number of querier replicas.
  * `autoscaling_querier_max_replicas`: maximum number of querier replicas.
  * `autoscaling_prometheus_url`: Prometheus base URL from which to scrape Mimir metrics (e.g. `http://prometheus.default:9090/prometheus`).
* [FEATURE] Jsonnet: Add support for ruler remote evaluation mode (`ruler_remote_evaluation_enabled`), which deploys and uses a dedicated query path for rule evaluation. This enables the benefits of the query-frontend for rule evaluation, such as query sharding. #2073
* [ENHANCEMENT] Added `compactor` service, that can be used to route requests directly to compactor (e.g. admin UI). #2063
* [ENHANCEMENT] Added a `consul_enabled` configuration option to provide the ability to disable consul. It is automatically set to false when `memberlist_ring_enabled` is true and `multikv_migration_enabled` (used for migration from Consul to memberlist) is not set. #2093 #2152
* [BUGFIX] Querier: Fix disabling shuffle sharding on the read path whilst keeping it enabled on write path. #2164

### Mimirtool

* [CHANGE] mimirtool rules: `--use-legacy-routes` now toggles between using `/prometheus/config/v1/rules` (default) and `/api/v1/rules` (legacy) endpoints. #2182
* [FEATURE] Added bearer token support for when Mimir is behind a gateway authenticating by bearer token. #2146
* [BUGFIX] mimirtool analyze: Fix dashboard JSON unmarshalling errors (#1840). #1973
* [BUGFIX] Make mimirtool build for Windows work again. #2273

### Mimir Continuous Test

* [ENHANCEMENT] Added the `-tests.smoke-test` flag to run the `mimir-continuous-test` suite once and immediately exit. #2047 #2094
* [ENHANCEMENT] Added the `-tests.write-protocol` flag to write using the `prometheus` remote write protocol or `otlp-http` in the `mimir-continuous-test` suite. #5719

### Documentation

* [ENHANCEMENT] Published Grafana Mimir runbooks as part of documentation. #1970
* [ENHANCEMENT] Improved ruler's "remote operational mode" documentation. #1906
* [ENHANCEMENT] Recommend fast disks for ingesters and store-gateways in production tips. #1903
* [ENHANCEMENT] Explain the runtime override of active series matchers. #1868
* [ENHANCEMENT] Clarify "Set rule group" API specification. #1869
* [ENHANCEMENT] Published Mimir jsonnet documentation. #2024
* [ENHANCEMENT] Documented required scrape interval for using alerting and recording rules from Mimir jsonnet. #2147
* [ENHANCEMENT] Runbooks: Mention memberlist as possible source of problems for various alerts. #2158
* [ENHANCEMENT] Added step-by-step article about migrating from Consul to Memberlist KV store using jsonnet without downtime. #2166
* [ENHANCEMENT] Documented `/memberlist` admin page. #2166
* [ENHANCEMENT] Documented how to configure Grafana Mimir's ruler with Jsonnet. #2127
* [ENHANCEMENT] Documented how to configure queriers’ autoscaling with Jsonnet. #2128
* [ENHANCEMENT] Updated mixin building instructions in "Installing Grafana Mimir dashboards and alerts" article. #2015 #2163
* [ENHANCEMENT] Fix location of "Monitoring Grafana Mimir" article in the documentation hierarchy. #2130
* [ENHANCEMENT] Runbook for `MimirRequestLatency` was expanded with more practical advice. #1967
* [BUGFIX] Fixed ruler configuration used in the getting started guide. #2052
* [BUGFIX] Fixed Mimir Alertmanager datasource in Grafana used by "Play with Grafana Mimir" tutorial. #2115
* [BUGFIX] Fixed typos in "Scaling out Grafana Mimir" article. #2170
* [BUGFIX] Added missing ring endpoint exposed by Ingesters. #1918

## 2.1.0

### Grafana Mimir

* [CHANGE] Compactor: No longer upload debug meta files to object storage. #1257
* [CHANGE] Default values have changed for the following settings: #1547
    - `-alertmanager.alertmanager-client.grpc-max-recv-msg-size` now defaults to 100 MiB (previously was not configurable and set to 16 MiB)
    - `-alertmanager.alertmanager-client.grpc-max-send-msg-size` now defaults to 100 MiB (previously was not configurable and set to 4 MiB)
    - `-alertmanager.max-recv-msg-size` now defaults to 100 MiB (previously was 16 MiB)
* [CHANGE] Ingester: Add `user` label to metrics `cortex_ingester_ingested_samples_total` and `cortex_ingester_ingested_samples_failures_total`. #1533
* [CHANGE] Ingester: Changed `-blocks-storage.tsdb.isolation-enabled` default from `true` to `false`. The config option has also been deprecated and will be removed in 2 minor version. #1655
* [CHANGE] Query-frontend: results cache keys are now versioned, this will cause cache to be re-filled when rolling out this version. #1631
* [CHANGE] Store-gateway: enabled attributes in-memory cache by default. New default configuration is `-blocks-storage.bucket-store.chunks-cache.attributes-in-memory-max-items=50000`. #1727
* [CHANGE] Compactor: Removed the metric `cortex_compactor_garbage_collected_blocks_total` since it duplicates `cortex_compactor_blocks_marked_for_deletion_total`. #1728
* [CHANGE] All: Logs that used the`org_id` label now use `user` label. #1634 #1758
* [CHANGE] Alertmanager: the following metrics are not exported for a given `user` and `integration` when the metric value is zero: #1783
  * `cortex_alertmanager_notifications_total`
  * `cortex_alertmanager_notifications_failed_total`
  * `cortex_alertmanager_notification_requests_total`
  * `cortex_alertmanager_notification_requests_failed_total`
  * `cortex_alertmanager_notification_rate_limited_total`
* [CHANGE] Removed the following metrics exposed by the Mimir hash rings: #1791
  * `cortex_member_ring_tokens_owned`
  * `cortex_member_ring_tokens_to_own`
  * `cortex_ring_tokens_owned`
  * `cortex_ring_member_ownership_percent`
* [CHANGE] Querier / Ruler: removed the following metrics tracking number of query requests send to each ingester. You can use `cortex_request_duration_seconds_count{route=~"/cortex.Ingester/(QueryStream|QueryExemplars)"}` instead. #1797
  * `cortex_distributor_ingester_queries_total`
  * `cortex_distributor_ingester_query_failures_total`
* [CHANGE] Distributor: removed the following metrics tracking the number of requests from a distributor to ingesters: #1799
  * `cortex_distributor_ingester_appends_total`
  * `cortex_distributor_ingester_append_failures_total`
* [CHANGE] Distributor / Ruler: deprecated `-distributor.extend-writes`. Now Mimir always behaves as if this setting was set to `false`, which we expect to be safe for every Mimir cluster setup. #1856
* [FEATURE] Querier: Added support for [streaming remote read](https://prometheus.io/blog/2019/10/10/remote-read-meets-streaming/). Should be noted that benefits of chunking the response are partial here, since in a typical `query-frontend` setup responses will be buffered until they've been completed. #1735
* [FEATURE] Ruler: Allow setting `evaluation_delay` for each rule group via rules group configuration file. #1474
* [FEATURE] Ruler: Added support for expression remote evaluation. #1536 #1818
  * The following CLI flags (and their respective YAML config options) have been added:
    * `-ruler.query-frontend.address`
    * `-ruler.query-frontend.grpc-client-config.grpc-max-recv-msg-size`
    * `-ruler.query-frontend.grpc-client-config.grpc-max-send-msg-size`
    * `-ruler.query-frontend.grpc-client-config.grpc-compression`
    * `-ruler.query-frontend.grpc-client-config.grpc-client-rate-limit`
    * `-ruler.query-frontend.grpc-client-config.grpc-client-rate-limit-burst`
    * `-ruler.query-frontend.grpc-client-config.backoff-on-ratelimits`
    * `-ruler.query-frontend.grpc-client-config.backoff-min-period`
    * `-ruler.query-frontend.grpc-client-config.backoff-max-period`
    * `-ruler.query-frontend.grpc-client-config.backoff-retries`
    * `-ruler.query-frontend.grpc-client-config.tls-enabled`
    * `-ruler.query-frontend.grpc-client-config.tls-ca-path`
    * `-ruler.query-frontend.grpc-client-config.tls-cert-path`
    * `-ruler.query-frontend.grpc-client-config.tls-key-path`
    * `-ruler.query-frontend.grpc-client-config.tls-server-name`
    * `-ruler.query-frontend.grpc-client-config.tls-insecure-skip-verify`
* [FEATURE] Distributor: Added the ability to forward specifics metrics to alternative remote_write API endpoints. #1052
* [FEATURE] Ingester: Active series custom trackers now supports runtime tenant-specific overrides. The configuration has been moved to limit config, the ingester config has been deprecated.  #1188
* [ENHANCEMENT] Alertmanager API: Concurrency limit for GET requests is now configurable using `-alertmanager.max-concurrent-get-requests-per-tenant`. #1547
* [ENHANCEMENT] Alertmanager: Added the ability to configure additional gRPC client settings for the Alertmanager distributor #1547
  - `-alertmanager.alertmanager-client.backoff-max-period`
  - `-alertmanager.alertmanager-client.backoff-min-period`
  - `-alertmanager.alertmanager-client.backoff-on-ratelimits`
  - `-alertmanager.alertmanager-client.backoff-retries`
  - `-alertmanager.alertmanager-client.grpc-client-rate-limit`
  - `-alertmanager.alertmanager-client.grpc-client-rate-limit-burst`
  - `-alertmanager.alertmanager-client.grpc-compression`
  - `-alertmanager.alertmanager-client.grpc-max-recv-msg-size`
  - `-alertmanager.alertmanager-client.grpc-max-send-msg-size`
* [ENHANCEMENT] Ruler: Add more detailed query information to ruler query stats logging. #1411
* [ENHANCEMENT] Admin: Admin API now has some styling. #1482 #1549 #1821 #1824
* [ENHANCEMENT] Alertmanager: added `insight=true` field to alertmanager dispatch logs. #1379
* [ENHANCEMENT] Store-gateway: Add the experimental ability to run index header operations in a dedicated thread pool. This feature can be configured using `-blocks-storage.bucket-store.index-header-thread-pool-size` and is disabled by default. #1660
* [ENHANCEMENT] Store-gateway: don't drop all blocks if instance finds itself as unhealthy or missing in the ring. #1806 #1823
* [ENHANCEMENT] Querier: wait until inflight queries are completed when shutting down queriers. #1756 #1767
* [BUGFIX] Query-frontend: do not shard queries with a subquery unless the subquery is inside a shardable aggregation function call. #1542
* [BUGFIX] Query-frontend: added `component=query-frontend` label to results cache memcached metrics to fix a panic when Mimir is running in single binary mode and results cache is enabled. #1704
* [BUGFIX] Mimir: services' status content-type is now correctly set to `text/html`. #1575
* [BUGFIX] Multikv: Fix panic when using using runtime config to set primary KV store used by `multi` KV. #1587
* [BUGFIX] Multikv: Fix watching for runtime config changes in `multi` KV store in ruler and querier. #1665
* [BUGFIX] Memcached: allow to use CNAME DNS records for the memcached backend addresses. #1654
* [BUGFIX] Querier: fixed temporary partial query results when shuffle sharding is enabled and hash ring backend storage is flushed / reset. #1829
* [BUGFIX] Alertmanager: prevent more file traversal cases related to template names. #1833
* [BUGFUX] Alertmanager: Allow usage with `-alertmanager-storage.backend=local`. Note that when using this storage type, the Alertmanager is not able persist state remotely, so it not recommended for production use. #1836
* [BUGFIX] Alertmanager: Do not validate alertmanager configuration if it's not running. #1835

### Mixin

* [CHANGE] Dashboards: Remove per-user series legends from Tenants dashboard. #1605
* [CHANGE] Dashboards: Show in-memory series and the per-user series limit on Tenants dashboard. #1613
* [CHANGE] Dashboards: Slow-queries dashboard now uses `user` label from logs instead of `org_id`. #1634
* [CHANGE] Dashboards: changed all Grafana dashboards UIDs to not conflict with Cortex ones, to let people install both while migrating from Cortex to Mimir: #1801 #1808
  * Alertmanager from `a76bee5913c97c918d9e56a3cc88cc28` to `b0d38d318bbddd80476246d4930f9e55`
  * Alertmanager Resources from `68b66aed90ccab448009089544a8d6c6` to `a6883fb22799ac74479c7db872451092`
  * Compactor from `9c408e1d55681ecb8a22c9fab46875cc` to `1b3443aea86db629e6efdb7d05c53823`
  * Compactor Resources from `df9added6f1f4332f95848cca48ebd99` to `09a5c49e9cdb2f2b24c6d184574a07fd`
  * Config from `61bb048ced9817b2d3e07677fb1c6290` to `5d9d0b4724c0f80d68467088ec61e003`
  * Object Store from `d5a3a4489d57c733b5677fb55370a723` to `e1324ee2a434f4158c00a9ee279d3292`
  * Overrides from `b5c95fee2e5e7c4b5930826ff6e89a12` to `1e2c358600ac53f09faea133f811b5bb`
  * Queries from `d9931b1054053c8b972d320774bb8f1d` to `b3abe8d5c040395cc36615cb4334c92d`
  * Reads from `8d6ba60eccc4b6eedfa329b24b1bd339` to `e327503188913dc38ad571c647eef643`
  * Reads Networking from `c0464f0d8bd026f776c9006b05910000` to `54b2a0a4748b3bd1aefa92ce5559a1c2`
  * Reads Resources from `2fd2cda9eea8d8af9fbc0a5960425120` to `cc86fd5aa9301c6528986572ad974db9`
  * Rollout Progress from `7544a3a62b1be6ffd919fc990ab8ba8f` to `7f0b5567d543a1698e695b530eb7f5de`
  * Ruler from `44d12bcb1f95661c6ab6bc946dfc3473` to `631e15d5d85afb2ca8e35d62984eeaa0`
  * Scaling from `88c041017b96856c9176e07cf557bdcf` to `64bbad83507b7289b514725658e10352`
  * Slow queries from `e6f3091e29d2636e3b8393447e925668` to `6089e1ce1e678788f46312a0a1e647e6`
  * Tenants from `35fa247ce651ba189debf33d7ae41611` to `35fa247ce651ba189debf33d7ae41611`
  * Top Tenants from `bc6e12d4fe540e4a1785b9d3ca0ffdd9` to `bc6e12d4fe540e4a1785b9d3ca0ffdd9`
  * Writes from `0156f6d15aa234d452a33a4f13c838e3` to `8280707b8f16e7b87b840fc1cc92d4c5`
  * Writes Networking from `681cd62b680b7154811fe73af55dcfd4` to `978c1cb452585c96697a238eaac7fe2d`
  * Writes Resources from `c0464f0d8bd026f776c9006b0591bb0b` to `bc9160e50b52e89e0e49c840fea3d379`
* [FEATURE] Alerts: added the following alerts on `mimir-continuous-test` tool: #1676
  - `MimirContinuousTestNotRunningOnWrites`
  - `MimirContinuousTestNotRunningOnReads`
  - `MimirContinuousTestFailed`
* [ENHANCEMENT] Added `per_cluster_label` support to allow to change the label name used to differentiate between Kubernetes clusters. #1651
* [ENHANCEMENT] Dashboards: Show QPS and latency of the Alertmanager Distributor. #1696
* [ENHANCEMENT] Playbooks: Add Alertmanager suggestions for `MimirRequestErrors` and `MimirRequestLatency` #1702
* [ENHANCEMENT] Dashboards: Allow custom datasources. #1749
* [ENHANCEMENT] Dashboards: Add config option `gateway_enabled` (defaults to `true`) to disable gateway panels from dashboards. #1761
* [ENHANCEMENT] Dashboards: Extend Top tenants dashboard with queries for tenants with highest sample rate, discard rate, and discard rate growth. #1842
* [ENHANCEMENT] Dashboards: Show ingestion rate limit and rule group limit on Tenants dashboard. #1845
* [ENHANCEMENT] Dashboards: Add "last successful run" panel to compactor dashboard. #1628
* [BUGFIX] Dashboards: Fix "Failed evaluation rate" panel on Tenants dashboard. #1629
* [BUGFIX] Honor the configured `per_instance_label` in all dashboards and alerts. #1697

### Jsonnet

* [FEATURE] Added support for `mimir-continuous-test`. To deploy `mimir-continuous-test` you can use the following configuration: #1675 #1850
  ```jsonnet
  _config+: {
    continuous_test_enabled: true,
    continuous_test_tenant_id: 'type-tenant-id',
    continuous_test_write_endpoint: 'http://type-write-path-hostname',
    continuous_test_read_endpoint: 'http://type-read-path-hostname/prometheus',
  },
  ```
* [ENHANCEMENT] Ingester anti-affinity can now be disabled by using `ingester_allow_multiple_replicas_on_same_node` configuration key. #1581
* [ENHANCEMENT] Added `node_selector` configuration option to select Kubernetes nodes where Mimir should run. #1596
* [ENHANCEMENT] Alertmanager: Added a `PodDisruptionBudget` of `withMaxUnavailable = 1`, to ensure we maintain quorum during rollouts. #1683
* [ENHANCEMENT] Store-gateway anti-affinity can now be enabled/disabled using `store_gateway_allow_multiple_replicas_on_same_node` configuration key. #1730
* [ENHANCEMENT] Added `store_gateway_zone_a_args`, `store_gateway_zone_b_args` and `store_gateway_zone_c_args` configuration options. #1807
* [BUGFIX] Pass primary and secondary multikv stores via CLI flags. Introduced new `multikv_switch_primary_secondary` config option to flip primary and secondary in runtime config.

### Mimirtool

* [BUGFIX] `config convert`: Retain Cortex defaults for `blocks_storage.backend`, `ruler_storage.backend`, `alertmanager_storage.backend`, `auth.type`, `activity_tracker.filepath`, `alertmanager.data_dir`, `blocks_storage.filesystem.dir`, `compactor.data_dir`, `ruler.rule_path`, `ruler_storage.filesystem.dir`, and `graphite.querier.schemas.backend`. #1626 #1762

### Tools

* [FEATURE] Added a `markblocks` tool that creates `no-compact` and `delete` marks for the blocks. #1551
* [FEATURE] Added `mimir-continuous-test` tool to continuously run smoke tests on live Mimir clusters. #1535 #1540 #1653 #1603 #1630 #1691 #1675 #1676 #1692 #1706 #1709 #1775 #1777 #1778 #1795
* [FEATURE] Added `mimir-rules-action` GitHub action, located at `operations/mimir-rules-action/`, used to lint, prepare, verify, diff, and sync rules to a Mimir cluster. #1723

## 2.0.0

### Grafana Mimir

_Changes since Cortex 1.10.0._

* [CHANGE] Remove chunks storage engine. #86 #119 #510 #545 #743 #744 #748 #753 #755 #757 #758 #759 #760 #762 #764 #789 #812 #813
  * The following CLI flags (and their respective YAML config options) have been removed:
    * `-store.engine`
    * `-schema-config-file`
    * `-ingester.checkpoint-duration`
    * `-ingester.checkpoint-enabled`
    * `-ingester.chunk-encoding`
    * `-ingester.chunk-age-jitter`
    * `-ingester.concurrent-flushes`
    * `-ingester.flush-on-shutdown-with-wal-enabled`
    * `-ingester.flush-op-timeout`
    * `-ingester.flush-period`
    * `-ingester.max-chunk-age`
    * `-ingester.max-chunk-idle`
    * `-ingester.max-series-per-query` (and `max_series_per_query` from runtime config)
    * `-ingester.max-stale-chunk-idle`
    * `-ingester.max-transfer-retries`
    * `-ingester.min-chunk-length`
    * `-ingester.recover-from-wal`
    * `-ingester.retain-period`
    * `-ingester.spread-flushes`
    * `-ingester.wal-dir`
    * `-ingester.wal-enabled`
    * `-querier.query-parallelism`
    * `-querier.second-store-engine`
    * `-querier.use-second-store-before-time`
    * `-flusher.wal-dir`
    * `-flusher.concurrent-flushes`
    * `-flusher.flush-op-timeout`
    * All `-table-manager.*` flags
    * All `-deletes.*` flags
    * All `-purger.*` flags
    * All `-metrics.*` flags
    * All `-dynamodb.*` flags
    * All `-s3.*` flags
    * All `-azure.*` flags
    * All `-bigtable.*` flags
    * All `-gcs.*` flags
    * All `-cassandra.*` flags
    * All `-boltdb.*` flags
    * All `-local.*` flags
    * All `-swift.*` flags
    * All `-store.*` flags except `-store.engine`, `-store.max-query-length`, `-store.max-labels-query-length`
    * All `-grpc-store.*` flags
  * The following API endpoints have been removed:
    * `/api/v1/chunks` and `/chunks`
  * The following metrics have been removed:
    * `cortex_ingester_flush_queue_length`
    * `cortex_ingester_queried_chunks`
    * `cortex_ingester_chunks_created_total`
    * `cortex_ingester_wal_replay_duration_seconds`
    * `cortex_ingester_wal_corruptions_total`
    * `cortex_ingester_sent_chunks`
    * `cortex_ingester_received_chunks`
    * `cortex_ingester_flush_series_in_progress`
    * `cortex_ingester_chunk_utilization`
    * `cortex_ingester_chunk_length`
    * `cortex_ingester_chunk_size_bytes`
    * `cortex_ingester_chunk_age_seconds`
    * `cortex_ingester_memory_chunks`
    * `cortex_ingester_flushing_enqueued_series_total`
    * `cortex_ingester_flushing_dequeued_series_total`
    * `cortex_ingester_dropped_chunks_total`
    * `cortex_oldest_unflushed_chunk_timestamp_seconds`
    * `prometheus_local_storage_chunk_ops_total`
    * `prometheus_local_storage_chunkdesc_ops_total`
    * `prometheus_local_storage_memory_chunkdescs`
* [CHANGE] Changed default storage backends from `s3` to `filesystem` #833
  This effects the following flags:
  * `-blocks-storage.backend` now defaults to `filesystem`
  * `-blocks-storage.filesystem.dir` now defaults to `blocks`
  * `-alertmanager-storage.backend` now defaults to `filesystem`
  * `-alertmanager-storage.filesystem.dir` now defaults to `alertmanager`
  * `-ruler-storage.backend` now defaults to `filesystem`
  * `-ruler-storage.filesystem.dir` now defaults to `ruler`
* [CHANGE] Renamed metric `cortex_experimental_features_in_use_total` as `cortex_experimental_features_used_total` and added `feature` label. #32 #658
* [CHANGE] Removed `log_messages_total` metric. #32
* [CHANGE] Some files and directories created by Mimir components on local disk now have stricter permissions, and are only readable by owner, but not group or others. #58
* [CHANGE] Memcached client DNS resolution switched from golang built-in to [`miekg/dns`](https://github.com/miekg/dns). #142
* [CHANGE] The metric `cortex_deprecated_flags_inuse_total` has been renamed to `deprecated_flags_inuse_total` as part of using grafana/dskit functionality. #185
* [CHANGE] API: The `-api.response-compression-enabled` flag has been removed, and GZIP response compression is always enabled except on `/api/v1/push` and `/push` endpoints. #880
* [CHANGE] Update Go version to 1.17.3. #480
* [CHANGE] The `status_code` label on gRPC client metrics has changed from '200' and '500' to '2xx', '5xx', '4xx', 'cancel' or 'error'. #537
* [CHANGE] Removed the deprecated `-<prefix>.fifocache.size` flag. #618
* [CHANGE] Enable index header lazy loading by default. #693
  * `-blocks-storage.bucket-store.index-header-lazy-loading-enabled` default from `false` to `true`
  * `-blocks-storage.bucket-store.index-header-lazy-loading-idle-timeout` default from `20m` to `1h`
* [CHANGE] Shuffle-sharding:
  * `-distributor.sharding-strategy` option has been removed, and shuffle sharding is enabled by default. Default shard size is set to 0, which disables shuffle sharding for the tenant (all ingesters will receive tenants's samples). #888
  * `-ruler.sharding-strategy` option has been removed from ruler. Ruler now uses shuffle-sharding by default, but respects `ruler_tenant_shard_size`, which defaults to 0 (ie. use all rulers for tenant). #889
  * `-store-gateway.sharding-strategy` option has been removed store-gateways. Store-gateway now uses shuffle-sharding by default, but respects `store_gateway_tenant_shard_size` for tenant, and this value defaults to 0. #891
* [CHANGE] Server: `-server.http-listen-port` (yaml: `server.http_listen_port`) now defaults to `8080` (previously `80`). #871
* [CHANGE] Changed the default value of `-blocks-storage.bucket-store.ignore-deletion-marks-delay` from 6h to 1h. #892
* [CHANGE] Changed default settings for memcached clients: #959 #1000
  * The default value for the following config options has changed from `10000` to `25000`:
    * `-blocks-storage.bucket-store.chunks-cache.memcached.max-async-buffer-size`
    * `-blocks-storage.bucket-store.index-cache.memcached.max-async-buffer-size`
    * `-blocks-storage.bucket-store.metadata-cache.memcached.max-async-buffer-size`
    * `-query-frontend.results-cache.memcached.max-async-buffer-size`
  * The default value for the following config options has changed from `0` (unlimited) to `100`:
    * `-blocks-storage.bucket-store.chunks-cache.memcached.max-get-multi-batch-size`
    * `-blocks-storage.bucket-store.index-cache.memcached.max-get-multi-batch-size`
    * `-blocks-storage.bucket-store.metadata-cache.memcached.max-get-multi-batch-size`
    * `-query-frontend.results-cache.memcached.max-get-multi-batch-size`
  * The default value for the following config options has changed from `16` to `100`:
    * `-blocks-storage.bucket-store.chunks-cache.memcached.max-idle-connections`
    * `-blocks-storage.bucket-store.index-cache.memcached.max-idle-connections`
    * `-blocks-storage.bucket-store.metadata-cache.memcached.max-idle-connections`
    * `-query-frontend.results-cache.memcached.max-idle-connections`
  * The default value for the following config options has changed from `100ms` to `200ms`:
    * `-blocks-storage.bucket-store.metadata-cache.memcached.timeout`
    * `-blocks-storage.bucket-store.index-cache.memcached.timeout`
    * `-blocks-storage.bucket-store.chunks-cache.memcached.timeout`
    * `-query-frontend.results-cache.memcached.timeout`
* [CHANGE] Changed the default value of `-blocks-storage.bucket-store.bucket-index.enabled` to `true`. The default configuration must now run the compactor in order to write the bucket index or else queries to long term storage will fail. #924
* [CHANGE] Option `-auth.enabled` has been renamed to `-auth.multitenancy-enabled`. #1130
* [CHANGE] Default tenant ID used with disabled auth (`-auth.multitenancy-enabled=false`) has changed from `fake` to `anonymous`. This tenant ID can now be changed with `-auth.no-auth-tenant` option. #1063
* [CHANGE] The default values for the following local directories have changed: #1072
  * `-alertmanager.storage.path` default value changed to `./data-alertmanager/`
  * `-compactor.data-dir` default value changed to `./data-compactor/`
  * `-ruler.rule-path` default value changed to `./data-ruler/`
* [CHANGE] The default value for gRPC max send message size has been changed from 16MB to 100MB. This affects the following parameters: #1152
  * `-query-frontend.grpc-client-config.grpc-max-send-msg-size`
  * `-ingester.client.grpc-max-send-msg-size`
  * `-querier.frontend-client.grpc-max-send-msg-size`
  * `-query-scheduler.grpc-client-config.grpc-max-send-msg-size`
  * `-ruler.client.grpc-max-send-msg-size`
* [CHANGE] Remove `-http.prefix` flag (and `http_prefix` config file option). #763
* [CHANGE] Remove legacy endpoints. Please use their alternatives listed below. As part of the removal process we are
  introducing two new sets of endpoints for the ruler configuration API: `<prometheus-http-prefix>/rules` and
  `<prometheus-http-prefix>/config/v1/rules/**`. We are also deprecating `<prometheus-http-prefix>/rules` and `/api/v1/rules`;
  and will remove them in Mimir 2.2.0. #763 #1222
  * Query endpoints

    | Legacy                                                  | Alternative                                                |
    | ------------------------------------------------------- | ---------------------------------------------------------- |
    | `/<legacy-http-prefix>/api/v1/query`                    | `<prometheus-http-prefix>/api/v1/query`                    |
    | `/<legacy-http-prefix>/api/v1/query_range`              | `<prometheus-http-prefix>/api/v1/query_range`              |
    | `/<legacy-http-prefix>/api/v1/query_exemplars`          | `<prometheus-http-prefix>/api/v1/query_exemplars`          |
    | `/<legacy-http-prefix>/api/v1/series`                   | `<prometheus-http-prefix>/api/v1/series`                   |
    | `/<legacy-http-prefix>/api/v1/labels`                   | `<prometheus-http-prefix>/api/v1/labels`                   |
    | `/<legacy-http-prefix>/api/v1/label/{name}/values`      | `<prometheus-http-prefix>/api/v1/label/{name}/values`      |
    | `/<legacy-http-prefix>/api/v1/metadata`                 | `<prometheus-http-prefix>/api/v1/metadata`                 |
    | `/<legacy-http-prefix>/api/v1/read`                     | `<prometheus-http-prefix>/api/v1/read`                     |
    | `/<legacy-http-prefix>/api/v1/cardinality/label_names`  | `<prometheus-http-prefix>/api/v1/cardinality/label_names`  |
    | `/<legacy-http-prefix>/api/v1/cardinality/label_values` | `<prometheus-http-prefix>/api/v1/cardinality/label_values` |
    | `/api/prom/user_stats`                                  | `/api/v1/user_stats`                                       |

  * Distributor endpoints

    | Legacy endpoint               | Alternative                   |
    | ----------------------------- | ----------------------------- |
    | `/<legacy-http-prefix>/push`  | `/api/v1/push`                |
    | `/all_user_stats`             | `/distributor/all_user_stats` |
    | `/ha-tracker`                 | `/distributor/ha_tracker`     |

  * Ingester endpoints

    | Legacy          | Alternative           |
    | --------------- | --------------------- |
    | `/ring`         | `/ingester/ring`      |
    | `/shutdown`     | `/ingester/shutdown`  |
    | `/flush`        | `/ingester/flush`     |
    | `/push`         | `/ingester/push`      |

  * Ruler endpoints

    | Legacy                                                | Alternative                                         | Alternative #2 (not available before Mimir 2.0.0)                    |
    | ----------------------------------------------------- | --------------------------------------------------- | ------------------------------------------------------------------- |
    | `/<legacy-http-prefix>/api/v1/rules`                  | `<prometheus-http-prefix>/api/v1/rules`             |                                                                     |
    | `/<legacy-http-prefix>/api/v1/alerts`                 | `<prometheus-http-prefix>/api/v1/alerts`            |                                                                     |
    | `/<legacy-http-prefix>/rules`                         | `/api/v1/rules` (see below)                         |  `<prometheus-http-prefix>/config/v1/rules`                         |
    | `/<legacy-http-prefix>/rules/{namespace}`             | `/api/v1/rules/{namespace}` (see below)             |  `<prometheus-http-prefix>/config/v1/rules/{namespace}`             |
    | `/<legacy-http-prefix>/rules/{namespace}/{groupName}` | `/api/v1/rules/{namespace}/{groupName}` (see below) |  `<prometheus-http-prefix>/config/v1/rules/{namespace}/{groupName}` |
    | `/<legacy-http-prefix>/rules/{namespace}`             | `/api/v1/rules/{namespace}` (see below)             |  `<prometheus-http-prefix>/config/v1/rules/{namespace}`             |
    | `/<legacy-http-prefix>/rules/{namespace}/{groupName}` | `/api/v1/rules/{namespace}/{groupName}` (see below) |  `<prometheus-http-prefix>/config/v1/rules/{namespace}/{groupName}` |
    | `/<legacy-http-prefix>/rules/{namespace}`             | `/api/v1/rules/{namespace}` (see below)             |  `<prometheus-http-prefix>/config/v1/rules/{namespace}`             |
    | `/ruler_ring`                                         | `/ruler/ring`                                       |                                                                     |

    > __Note:__ The `/api/v1/rules/**` endpoints are considered deprecated with Mimir 2.0.0 and will be removed
    in Mimir 2.2.0. After upgrading to 2.0.0 we recommend switching uses to the equivalent
    `/<prometheus-http-prefix>/config/v1/**` endpoints that Mimir 2.0.0 introduces.

  * Alertmanager endpoints

    | Legacy                      | Alternative                        |
    | --------------------------- | ---------------------------------- |
    | `/<legacy-http-prefix>`     | `/alertmanager`                    |
    | `/status`                   | `/multitenant_alertmanager/status` |

* [CHANGE] Ingester: changed `-ingester.stream-chunks-when-using-blocks` default value from `false` to `true`. #717
* [CHANGE] Ingester: default `-ingester.ring.min-ready-duration` reduced from 1m to 15s. #126
* [CHANGE] Ingester: `-ingester.ring.min-ready-duration` now start counting the delay after the ring's health checks have passed instead of when the ring client was started. #126
* [CHANGE] Ingester: allow experimental ingester max-exemplars setting to be changed dynamically #144
  * CLI flag `-blocks-storage.tsdb.max-exemplars` is renamed to `-ingester.max-global-exemplars-per-user`.
  * YAML `max_exemplars` is moved from `tsdb` to `overrides` and renamed to `max_global_exemplars_per_user`.
* [CHANGE] Ingester: active series metrics `cortex_ingester_active_series` and `cortex_ingester_active_series_custom_tracker` are now removed when their value is zero. #672 #690
* [CHANGE] Ingester: changed default value of `-blocks-storage.tsdb.retention-period` from `6h` to `24h`. #966
* [CHANGE] Ingester: changed default value of `-blocks-storage.tsdb.close-idle-tsdb-timeout` from `0` to `13h`. #967
* [CHANGE] Ingester: changed default value of `-ingester.ring.final-sleep` from `30s` to `0s`. #981
* [CHANGE] Ingester: the following low level settings have been removed: #1153
  * `-ingester-client.expected-labels`
  * `-ingester-client.expected-samples-per-series`
  * `-ingester-client.expected-timeseries`
* [CHANGE] Ingester: following command line options related to ingester ring were renamed: #1155
  * `-consul.*` changed to `-ingester.ring.consul.*`
  * `-etcd.*` changed to `-ingester.ring.etcd.*`
  * `-multi.*` changed to `-ingester.ring.multi.*`
  * `-distributor.excluded-zones` changed to `-ingester.ring.excluded-zones`
  * `-distributor.replication-factor` changed to `-ingester.ring.replication-factor`
  * `-distributor.zone-awareness-enabled` changed to `-ingester.ring.zone-awareness-enabled`
  * `-ingester.availability-zone` changed to `-ingester.ring.instance-availability-zone`
  * `-ingester.final-sleep` changed to `-ingester.ring.final-sleep`
  * `-ingester.heartbeat-period` changed to `-ingester.ring.heartbeat-period`
  * `-ingester.join-after` changed to `-ingester.ring.join-after`
  * `-ingester.lifecycler.ID` changed to `-ingester.ring.instance-id`
  * `-ingester.lifecycler.addr` changed to `-ingester.ring.instance-addr`
  * `-ingester.lifecycler.interface` changed to `-ingester.ring.instance-interface-names`
  * `-ingester.lifecycler.port` changed to `-ingester.ring.instance-port`
  * `-ingester.min-ready-duration` changed to `-ingester.ring.min-ready-duration`
  * `-ingester.num-tokens` changed to `-ingester.ring.num-tokens`
  * `-ingester.observe-period` changed to `-ingester.ring.observe-period`
  * `-ingester.readiness-check-ring-health` changed to `-ingester.ring.readiness-check-ring-health`
  * `-ingester.tokens-file-path` changed to `-ingester.ring.tokens-file-path`
  * `-ingester.unregister-on-shutdown` changed to `-ingester.ring.unregister-on-shutdown`
  * `-ring.heartbeat-timeout` changed to `-ingester.ring.heartbeat-timeout`
  * `-ring.prefix` changed to `-ingester.ring.prefix`
  * `-ring.store` changed to `-ingester.ring.store`
* [CHANGE] Ingester: fields in YAML configuration for ingester ring have been changed: #1155
  * `ingester.lifecycler` changed to `ingester.ring`
  * Fields from `ingester.lifecycler.ring` moved to `ingester.ring`
  * `ingester.lifecycler.address` changed to `ingester.ring.instance_addr`
  * `ingester.lifecycler.id` changed to `ingester.ring.instance_id`
  * `ingester.lifecycler.port` changed to `ingester.ring.instance_port`
  * `ingester.lifecycler.availability_zone` changed to `ingester.ring.instance_availability_zone`
  * `ingester.lifecycler.interface_names` changed to `ingester.ring.instance_interface_names`
* [CHANGE] Distributor: removed the `-distributor.shard-by-all-labels` configuration option. It is now assumed to be true. #698
* [CHANGE] Distributor: change default value of `-distributor.instance-limits.max-inflight-push-requests` to `2000`. #964
* [CHANGE] Distributor: change default value of `-distributor.remote-timeout` from `2s` to `20s`. #970
* [CHANGE] Distributor: removed the `-distributor.extra-query-delay` flag (and its respective YAML config option). #1048
* [CHANGE] Query-frontend: Enable query stats by default, they can still be disabled with `-query-frontend.query-stats-enabled=false`. #83
* [CHANGE] Query-frontend: the `cortex_frontend_mapped_asts_total` metric has been renamed to `cortex_frontend_query_sharding_rewrites_attempted_total`. #150
* [CHANGE] Query-frontend: added `sharded` label to `cortex_query_seconds_total` metric. #235
* [CHANGE] Query-frontend: changed the flag name for controlling query sharding total shards from `-querier.total-shards` to `-query-frontend.query-sharding-total-shards`. #230
* [CHANGE] Query-frontend: flag `-querier.parallelise-shardable-queries` has been renamed to `-query-frontend.parallelize-shardable-queries` #284
* [CHANGE] Query-frontend: removed the deprecated (and unused) `-frontend.cache-split-interval`. Use `-query-frontend.split-queries-by-interval` instead. #587
* [CHANGE] Query-frontend: range query response now omits the `data` field when it's empty (error case) like Prometheus does, previously it was `"data":{"resultType":"","result":null}`. #629
* [CHANGE] Query-frontend: instant queries now honor the `-query-frontend.max-retries-per-request` flag. #630
* [CHANGE] Query-frontend: removed in-memory and Redis cache support. Reason is that these caching backends were just supported by query-frontend, while all other Mimir services only support memcached. #796
  * The following CLI flags (and their respective YAML config options) have been removed:
    * `-frontend.cache.enable-fifocache`
    * `-frontend.redis.*`
    * `-frontend.fifocache.*`
  * The following metrics have been removed:
    * `querier_cache_added_total`
    * `querier_cache_added_new_total`
    * `querier_cache_evicted_total`
    * `querier_cache_entries`
    * `querier_cache_gets_total`
    * `querier_cache_misses_total`
    * `querier_cache_stale_gets_total`
    * `querier_cache_memory_bytes`
    * `cortex_rediscache_request_duration_seconds`
* [CHANGE] Query-frontend: migrated memcached backend client to the same one used in other components (memcached config and metrics are now consistent across all Mimir services). #821
  * The following CLI flags (and their respective YAML config options) have been added:
    * `-query-frontend.results-cache.backend` (set it to `memcached` if `-query-frontend.cache-results=true`)
  * The following CLI flags (and their respective YAML config options) have been changed:
    * `-frontend.memcached.hostname` and `-frontend.memcached.service` have been removed: use `-query-frontend.results-cache.memcached.addresses` instead
  * The following CLI flags (and their respective YAML config options) have been renamed:
    * `-frontend.background.write-back-concurrency` renamed to `-query-frontend.results-cache.memcached.max-async-concurrency`
    * `-frontend.background.write-back-buffer` renamed to `-query-frontend.results-cache.memcached.max-async-buffer-size`
    * `-frontend.memcached.batchsize` renamed to `-query-frontend.results-cache.memcached.max-get-multi-batch-size`
    * `-frontend.memcached.parallelism` renamed to `-query-frontend.results-cache.memcached.max-get-multi-concurrency`
    * `-frontend.memcached.timeout` renamed to `-query-frontend.results-cache.memcached.timeout`
    * `-frontend.memcached.max-item-size` renamed to `-query-frontend.results-cache.memcached.max-item-size`
    * `-frontend.memcached.max-idle-conns` renamed to `-query-frontend.results-cache.memcached.max-idle-connections`
    * `-frontend.compression` renamed to `-query-frontend.results-cache.compression`
  * The following CLI flags (and their respective YAML config options) have been removed:
    * `-frontend.memcached.circuit-breaker-consecutive-failures`: feature removed
    * `-frontend.memcached.circuit-breaker-timeout`: feature removed
    * `-frontend.memcached.circuit-breaker-interval`: feature removed
    * `-frontend.memcached.update-interval`: new setting is hardcoded to 30s
    * `-frontend.memcached.consistent-hash`: new setting is always enabled
    * `-frontend.default-validity` and `-frontend.memcached.expiration`: new setting is hardcoded to 7 days
  * The following metrics have been changed:
    * `cortex_cache_dropped_background_writes_total{name}` changed to `thanos_memcached_operation_skipped_total{name, operation, reason}`
    * `cortex_cache_value_size_bytes{name, method}` changed to `thanos_memcached_operation_data_size_bytes{name}`
    * `cortex_cache_request_duration_seconds{name, method, status_code}` changed to `thanos_memcached_operation_duration_seconds{name, operation}`
    * `cortex_cache_fetched_keys{name}` changed to `thanos_cache_memcached_requests_total{name}`
    * `cortex_cache_hits{name}` changed to `thanos_cache_memcached_hits_total{name}`
    * `cortex_memcache_request_duration_seconds{name, method, status_code}` changed to `thanos_memcached_operation_duration_seconds{name, operation}`
    * `cortex_memcache_client_servers{name}` changed to `thanos_memcached_dns_provider_results{name, addr}`
    * `cortex_memcache_client_set_skip_total{name}` changed to `thanos_memcached_operation_skipped_total{name, operation, reason}`
    * `cortex_dns_lookups_total` changed to `thanos_memcached_dns_lookups_total`
    * For all metrics the value of the "name" label has changed from `frontend.memcached` to `frontend-cache`
  * The following metrics have been removed:
    * `cortex_cache_background_queue_length{name}`
* [CHANGE] Query-frontend: merged `query_range` into `frontend` in the YAML config (keeping the same keys) and renamed flags: #825
  * `-querier.max-retries-per-request` renamed to `-query-frontend.max-retries-per-request`
  * `-querier.split-queries-by-interval` renamed to `-query-frontend.split-queries-by-interval`
  * `-querier.align-querier-with-step` renamed to `-query-frontend.align-querier-with-step`
  * `-querier.cache-results` renamed to `-query-frontend.cache-results`
  * `-querier.parallelise-shardable-queries` renamed to `-query-frontend.parallelize-shardable-queries`
* [CHANGE] Query-frontend: the default value of `-query-frontend.split-queries-by-interval` has changed from `0` to `24h`. #1131
* [CHANGE] Query-frontend: `-frontend.` flags were renamed to `-query-frontend.`: #1167
* [CHANGE] Query-frontend / Query-scheduler: classified the `-query-frontend.querier-forget-delay` and `-query-scheduler.querier-forget-delay` flags (and their respective YAML config options) as experimental. #1208
* [CHANGE] Querier / ruler: Change `-querier.max-fetched-chunks-per-query` configuration to limit to maximum number of chunks that can be fetched in a single query. The number of chunks fetched by ingesters AND long-term storare combined should not exceed the value configured on `-querier.max-fetched-chunks-per-query`. [#4260](https://github.com/cortexproject/cortex/pull/4260)
* [CHANGE] Querier / ruler: Option `-querier.ingester-streaming` has been removed. Querier/ruler now always use streaming method to query ingesters. #204
* [CHANGE] Querier: always fetch labels from store and respect start/end times in request; the option `-querier.query-store-for-labels-enabled` has been removed and is now always on. #518 #1132
* [CHANGE] Querier / ruler: removed the `-store.query-chunk-limit` flag (and its respective YAML config option `max_chunks_per_query`). `-querier.max-fetched-chunks-per-query` (and its respective YAML config option `max_fetched_chunks_per_query`) should be used instead. #705
* [CHANGE] Querier/Ruler: `-querier.active-query-tracker-dir` option has been removed. Active query tracking is now done via Activity tracker configured by `-activity-tracker.filepath` and enabled by default. Limit for max number of concurrent queries (`-querier.max-concurrent`) is now respected even if activity tracking is not enabled. #661 #822
* [CHANGE] Querier/ruler/query-frontend: the experimental `-querier.at-modifier-enabled` CLI flag has been removed and the PromQL `@` modifier is always enabled. #941
* [CHANGE] Querier: removed `-querier.worker-match-max-concurrent` and `-querier.worker-parallelism` CLI flags (and their respective YAML config options). Mimir now behaves like if `-querier.worker-match-max-concurrent` is always enabled and you should configure the max concurrency per querier process using `-querier.max-concurrent` instead. #958
* [CHANGE] Querier: changed default value of `-querier.query-ingesters-within` from `0` to `13h`. #967
* [CHANGE] Querier: rename metric `cortex_query_fetched_chunks_bytes_total` to `cortex_query_fetched_chunk_bytes_total` to be consistent with the limit name. #476
* [CHANGE] Ruler: add two new metrics `cortex_ruler_list_rules_seconds` and `cortex_ruler_load_rule_groups_seconds` to the ruler. #906
* [CHANGE] Ruler: endpoints for listing configured rules now return HTTP status code 200 and an empty map when there are no rules instead of an HTTP 404 and plain text error message. The following endpoints are affected: #456
  * `<prometheus-http-prefix>/config/v1/rules`
  * `<prometheus-http-prefix>/config/v1/rules/{namespace}`
  * `<prometheus-http-prefix>/rules` (deprecated)
  * `<prometheus-http-prefix>/rules/{namespace}` (deprecated)
  * `/api/v1/rules` (deprecated)
  * `/api/v1/rules/{namespace}` (deprecated)
* [CHANGE] Ruler: removed `configdb` support from Ruler backend storages. #15 #38 #819
* [CHANGE] Ruler: removed the support for the deprecated storage configuration via `-ruler.storage.*` CLI flags (and their respective YAML config options). Use `-ruler-storage.*` instead. #628
* [CHANGE] Ruler: set new default limits for rule groups: `-ruler.max-rules-per-rule-group` to 20 (previously 0, disabled) and `-ruler.max-rule-groups-per-tenant` to 70 (previously 0, disabled). #847
* [CHANGE] Ruler: removed `-ruler.enable-sharding` option, and changed default value of `-ruler.ring.store` to `memberlist`. #943
* [CHANGE] Ruler: `-ruler.alertmanager-use-v2` has been removed. The ruler will always use the `v2` endpoints. #954 #1100
* [CHANGE] Ruler: `-experimental.ruler.enable-api` flag has been renamed to `-ruler.enable-api` and is now stable. The default value has also changed from `false` to `true`, so both ruler and alertmanager API are enabled by default. #913 #1065
* [CHANGE] Ruler: add support for [DNS service discovery format](./docs/sources/configuration/arguments.md#dns-service-discovery) for `-ruler.alertmanager-url`. `-ruler.alertmanager-discovery` flag has been removed. URLs following the prior SRV format, will be treated as a static target. To continue using service discovery for these URLs prepend `dnssrvnoa+` to them. #993
  * The following metrics for Alertmanager DNS service discovery are replaced:
    * `prometheus_sd_dns_lookups_total` replaced by `cortex_dns_lookups_total{component="ruler"}`
    * `prometheus_sd_dns_lookup_failures_total` replaced by `cortex_dns_failures_total{component="ruler"}`
* [CHANGE] Ruler: deprecate `/api/v1/rules/**` and `<prometheus-http-prefix/rules/**` configuration API endpoints in favour of `/<prometheus-http-prefix>/config/v1/rules/**`. Deprecated endpoints will be removed in Mimir 2.2.0. Main configuration API endpoints are now `/<prometheus-http-prefix>/config/api/v1/rules/**` introduced in Mimir 2.0.0. #1222
* [CHANGE] Store-gateway: index cache now includes tenant in cache keys, this invalidates previous cached entries. #607
* [CHANGE] Store-gateway: increased memcached index caching TTL from 1 day to 7 days. #718
* [CHANGE] Store-gateway: options `-store-gateway.sharding-enabled` and `-querier.store-gateway-addresses` were removed. Default value of `-store-gateway.sharding-ring.store` is now `memberlist` and default value for `-store-gateway.sharding-ring.wait-stability-min-duration` changed from `1m` to `0` (disabled). #976
* [CHANGE] Compactor: compactor will no longer try to compact blocks that are already marked for deletion. Previously compactor would consider blocks marked for deletion within `-compactor.deletion-delay / 2` period as eligible for compaction. [#4328](https://github.com/cortexproject/cortex/pull/4328)
* [CHANGE] Compactor: Removed support for block deletion marks migration. If you're upgrading from Cortex < 1.7.0 to Mimir, you should upgrade the compactor to Cortex >= 1.7.0 first, run it at least once and then upgrade to Mimir. #122
* [CHANGE] Compactor: removed the `cortex_compactor_group_vertical_compactions_total` metric. #278
* [CHANGE] Compactor: no longer waits for initial blocks cleanup to finish before starting compactions. #282
* [CHANGE] Compactor: removed overlapping sources detection. Overlapping sources may exist due to edge cases (timing issues) when horizontally sharding compactor, but are correctly handled by compactor. #494
* [CHANGE] Compactor: compactor now uses deletion marks from `<tenant>/markers` location in the bucket. Marker files are no longer fetched, only listed. #550
* [CHANGE] Compactor: Default value of `-compactor.block-sync-concurrency` has changed from 20 to 8. This flag is now only used to control number of goroutines for downloading and uploading blocks during compaction. #552
* [CHANGE] Compactor is now included in `all` target (single-binary). #866
* [CHANGE] Compactor: Removed `-compactor.sharding-enabled` option. Sharding in compactor is now always enabled. Default value of `-compactor.ring.store` has changed from `consul` to `memberlist`. Default value of `-compactor.ring.wait-stability-min-duration` is now 0, which disables the feature. #956
* [CHANGE] Alertmanager: removed `-alertmanager.configs.auto-webhook-root` #977
* [CHANGE] Alertmanager: removed `configdb` support from Alertmanager backend storages. #15 #38 #819
* [CHANGE] Alertmanager: Don't count user-not-found errors from replicas as failures in the `cortex_alertmanager_state_fetch_replica_state_failed_total` metric. #190
* [CHANGE] Alertmanager: Use distributor for non-API routes. #213
* [CHANGE] Alertmanager: removed `-alertmanager.storage.*` configuration options, with the exception of the CLI flags `-alertmanager.storage.path` and `-alertmanager.storage.retention`. Use `-alertmanager-storage.*` instead. #632
* [CHANGE] Alertmanager: set default value for `-alertmanager.web.external-url=http://localhost:8080/alertmanager` to match the default configuration. #808 #1067
* [CHANGE] Alertmanager: `-experimental.alertmanager.enable-api` flag has been renamed to `-alertmanager.enable-api` and is now stable. #913
* [CHANGE] Alertmanager: now always runs with sharding enabled; other modes of operation are removed. #1044 #1126
  * The following configuration options are removed:
    * `-alertmanager.sharding-enabled`
    * `-alertmanager.cluster.advertise-address`
    * `-alertmanager.cluster.gossip-interval`
    * `-alertmanager.cluster.listen-address`
    * `-alertmanager.cluster.peers`
    * `-alertmanager.cluster.push-pull-interval`
  * The following configuration options are renamed:
    * `-alertmanager.cluster.peer-timeout` to `-alertmanager.peer-timeout`
* [CHANGE] Alertmanager: the default value of `-alertmanager.sharding-ring.store` is now `memberlist`. #1171
* [CHANGE] Ring: changed default value of `-distributor.ring.store` (Distributor ring) and `-ring.store` (Ingester ring) to `memberlist`. #1046
* [CHANGE] Memberlist: the `memberlist_kv_store_value_bytes` metric has been removed due to values no longer being stored in-memory as encoded bytes. [#4345](https://github.com/cortexproject/cortex/pull/4345)
* [CHANGE] Memberlist: forward only changes, not entire original message. [#4419](https://github.com/cortexproject/cortex/pull/4419)
* [CHANGE] Memberlist: don't accept old tombstones as incoming change, and don't forward such messages to other gossip members. [#4420](https://github.com/cortexproject/cortex/pull/4420)
* [CHANGE] Memberlist: changed probe interval from `1s` to `5s` and probe timeout from `500ms` to `2s`. #563
* [CHANGE] Memberlist: the `name` label on metrics `cortex_dns_failures_total`, `cortex_dns_lookups_total` and `cortex_dns_provider_results` was renamed to `component`. #993
* [CHANGE] Limits: removed deprecated limits for rejecting old samples #799
  This removes the following flags:
  * `-validation.reject-old-samples`
  * `-validation.reject-old-samples.max-age`
* [CHANGE] Limits: removed local limit-related flags in favor of global limits. #725
  The distributor ring is now required, and can be configured via the `distributor.ring.*` flags.
  This removes the following flags:
  * `-distributor.ingestion-rate-strategy` -> will now always use the "global" strategy
  * `-ingester.max-series-per-user` -> set `-ingester.max-global-series-per-user` to `N` times the existing value of `-ingester.max-series-per-user` instead
  * `-ingester.max-series-per-metric` -> set `-ingester.max-global-series-per-metric`  to `N` times the existing value of `-ingester.max-series-per-metric` instead
  * `-ingester.max-metadata-per-user` -> set `-ingester.max-global-metadata-per-user` to `N` times the existing value of `-ingester.max-metadata-per-user` instead
  * `-ingester.max-metadata-per-metric` -> set `-ingester.max-global-metadata-per-metric` to `N` times the existing value of `-ingester.max-metadata-per-metric` instead
  * In the above notes, `N` refers to the number of ingester replicas
  Additionally, default values for the following flags have changed:
  * `-ingester.max-global-series-per-user` from `0` to `150000`
  * `-ingester.max-global-series-per-metric` from `0` to `20000`
  * `-distributor.ingestion-rate-limit` from `25000` to `10000`
  * `-distributor.ingestion-burst-size` from `50000` to `200000`
* [CHANGE] Limits: removed limit `enforce_metric_name`, now behave as if set to `true` always. #686
* [CHANGE] Limits: Option `-ingester.max-samples-per-query` and its YAML field `max_samples_per_query` have been removed. It required `-querier.ingester-streaming` option to be set to false, but since `-querier.ingester-streaming` is removed (always defaulting to true), the limit using it was removed as well. #204 #1132
* [CHANGE] Limits: Set the default max number of inflight ingester push requests (`-ingester.instance-limits.max-inflight-push-requests`) to 30000 in order to prevent clusters from being overwhelmed by request volume or temporary slow-downs. #259
* [CHANGE] Overrides exporter: renamed metric `cortex_overrides` to `cortex_limits_overrides`. #173 #407
* [FEATURE] The following features have been moved from experimental to stable: #913 #1002
  * Alertmanager config API
  * Alertmanager receiver firewall
  * Alertmanager sharding
  * Azure blob storage support
  * Blocks storage bucket index
  * Disable the ring health check in the readiness endpoint (`-ingester.readiness-check-ring-health=false`)
  * Distributor: do not extend writes on unhealthy ingesters
  * Do not unregister ingesters from ring on shutdown (`-ingester.unregister-on-shutdown=false`)
  * HA Tracker: cleanup of old replicas from KV Store
  * Instance limits in ingester and distributor
  * OpenStack Swift storage support
  * Query-frontend: query stats tracking
  * Query-scheduler
  * Querier: tenant federation
  * Ruler config API
  * S3 Server Side Encryption (SSE) using KMS
  * TLS configuration for gRPC, HTTP and etcd clients
  * Zone-aware replication
  * `/labels` API using matchers
  * The following querier limits:
    * `-querier.max-fetched-chunks-per-query`
    * `-querier.max-fetched-chunk-bytes-per-query`
    * `-querier.max-fetched-series-per-query`
  * The following alertmanager limits:
    * Notification rate (`-alertmanager.notification-rate-limit` and `-alertmanager.notification-rate-limit-per-integration`)
    * Dispatcher groups (`-alertmanager.max-dispatcher-aggregation-groups`)
    * User config size (`-alertmanager.max-config-size-bytes`)
    * Templates count in user config (`-alertmanager.max-templates-count`)
    * Max template size (`-alertmanager.max-template-size-bytes`)
* [FEATURE] The endpoints `/api/v1/status/buildinfo`, `<prometheus-http-prefix>/api/v1/status/buildinfo`, and `<alertmanager-http-prefix>/api/v1/status/buildinfo` have been added to display build information and enabled features. #1219 #1240
* [FEATURE] PromQL: added `present_over_time` support. #139
* [FEATURE] Added "Activity tracker" feature which can log ongoing activities from previous Mimir run in case of a crash. It is enabled by default and controlled by the `-activity-tracker.filepath` flag. It can be disabled by setting this path to an empty string. Currently, the Store-gateway, Ruler, Querier, Query-frontend and Ingester components use this feature to track queries. #631 #782 #822 #1121
* [FEATURE] Divide configuration parameters into categories "basic", "advanced", and "experimental". Only flags in the basic category are shown when invoking `-help`, whereas `-help-all` will include flags in all categories (basic, advanced, experimental). #840
* [FEATURE] Querier: Added support for tenant federation to exemplar endpoints. #927
* [FEATURE] Ingester: can expose metrics on active series matching custom trackers configured via `-ingester.active-series-custom-trackers` (or its respective YAML config option). When configured, active series for custom trackers are exposed by the `cortex_ingester_active_series_custom_tracker` metric. #42 #672
* [FEATURE] Ingester: Enable snapshotting of in-memory TSDB on disk during shutdown via `-blocks-storage.tsdb.memory-snapshot-on-shutdown` (experimental). #249
* [FEATURE] Ingester: Added `-blocks-storage.tsdb.isolation-enabled` flag, which allows disabling TSDB isolation feature. This is enabled by default (per TSDB default), but disabling can improve performance of write requests. #512
* [FEATURE] Ingester: Added `-blocks-storage.tsdb.head-chunks-write-queue-size` flag, which allows setting the size of the queue used by the TSDB before m-mapping chunks (experimental). #591
  * Added `cortex_ingester_tsdb_mmap_chunk_write_queue_operations_total` metric to track different operations of this queue.
* [FEATURE] Distributor: Added `-api.skip-label-name-validation-header-enabled` option to allow skipping label name validation on the HTTP write path based on `X-Mimir-SkipLabelNameValidation` header being `true` or not. #390
* [FEATURE] Query-frontend: Add `cortex_query_fetched_series_total` and `cortex_query_fetched_chunks_bytes_total` per-user counters to expose the number of series and bytes fetched as part of queries. These metrics can be enabled with the `-frontend.query-stats-enabled` flag (or its respective YAML config option `query_stats_enabled`). [#4343](https://github.com/cortexproject/cortex/pull/4343)
* [FEATURE] Query-frontend: Add `cortex_query_fetched_chunks_total` per-user counter to expose the number of chunks fetched as part of queries. This metric can be enabled with the `-query-frontend.query-stats-enabled` flag (or its respective YAML config option `query_stats_enabled`). #31
* [FEATURE] Query-frontend: Add query sharding for instant and range queries. You can enable querysharding by setting `-query-frontend.parallelize-shardable-queries` to `true`. The following additional config and exported metrics have been added. #79 #80 #100 #124 #140 #148 #150 #151 #153 #154 #155 #156 #157 #158 #159 #160 #163 #169 #172 #196 #205 #225 #226 #227 #228 #230 #235 #240 #239 #246 #244 #319 #330 #371 #385 #400 #458 #586 #630 #660 #707 #1542
  * New config options:
    * `-query-frontend.query-sharding-total-shards`: The amount of shards to use when doing parallelisation via query sharding.
    * `-query-frontend.query-sharding-max-sharded-queries`: The max number of sharded queries that can be run for a given received query. 0 to disable limit.
    * `-blocks-storage.bucket-store.series-hash-cache-max-size-bytes`: Max size - in bytes - of the in-memory series hash cache in the store-gateway.
    * `-blocks-storage.tsdb.series-hash-cache-max-size-bytes`: Max size - in bytes - of the in-memory series hash cache in the ingester.
  * New exported metrics:
    * `cortex_bucket_store_series_hash_cache_requests_total`
    * `cortex_bucket_store_series_hash_cache_hits_total`
    * `cortex_frontend_query_sharding_rewrites_succeeded_total`
    * `cortex_frontend_sharded_queries_per_query`
  * Renamed metrics:
    * `cortex_frontend_mapped_asts_total` to `cortex_frontend_query_sharding_rewrites_attempted_total`
  * Modified metrics:
    * added `sharded` label to `cortex_query_seconds_total`
  * When query sharding is enabled, the following querier config must be set on query-frontend too:
    * `-querier.max-concurrent`
    * `-querier.timeout`
    * `-querier.max-samples`
    * `-querier.at-modifier-enabled`
    * `-querier.default-evaluation-interval`
    * `-querier.active-query-tracker-dir`
    * `-querier.lookback-delta`
  * Sharding can be dynamically controlled per request using the `Sharding-Control: 64` header. (0 to disable)
  * Sharding can be dynamically controlled per tenant using the limit `query_sharding_total_shards`. (0 to disable)
  * Added `sharded_queries` count to the "query stats" log.
  * The number of shards is adjusted to be compatible with number of compactor shards that are used by a split-and-merge compactor. The querier can use this to avoid querying blocks that cannot have series in a given query shard.
* [FEATURE] Query-Frontend: Added `-query-frontend.cache-unaligned-requests` option to cache responses for requests that do not have step-aligned start and end times. This can improve speed of repeated queries, but can also pollute cache with results that are never reused. #432
* [FEATURE] Querier: Added label names cardinality endpoint `<prefix>/api/v1/cardinality/label_names` that is disabled by default. Can be enabled/disabled via the CLI flag `-querier.cardinality-analysis-enabled` or its respective YAML config option. Configurable on a per-tenant basis. #301 #377 #474
* [FEATURE] Querier: Added label values cardinality endpoint `<prefix>/api/v1/cardinality/label_values` that is disabled by default. Can be enabled/disabled via the CLI flag `-querier.cardinality-analysis-enabled` or its respective YAML config option, and configurable on a per-tenant basis. The maximum number of label names allowed to be queried in a single API call can be controlled via `-querier.label-values-max-cardinality-label-names-per-request`. #332 #395 #474
* [FEATURE] Querier: Added `-store.max-labels-query-length` to restrict the range of `/series`, label-names and label-values requests. #507
* [FEATURE] Ruler: Add new `-ruler.query-stats-enabled` which when enabled will report the `cortex_ruler_query_seconds_total` as a per-user metric that tracks the sum of the wall time of executing queries in the ruler in seconds. [#4317](https://github.com/cortexproject/cortex/pull/4317)
* [FEATURE] Ruler: Added federated rule groups. #533
  * Added `-ruler.tenant-federation.enabled` config flag.
  * Added support for `source_tenants` field on rule groups.
* [FEATURE] Store-gateway: Added `/store-gateway/tenants` and `/store-gateway/tenant/{tenant}/blocks` endpoints that provide functionality that was provided by `tools/listblocks`. #911 #973
* [FEATURE] Compactor: compactor now uses new algorithm that we call "split-and-merge". Previous compaction strategy was removed. With the `split-and-merge` compactor source blocks for a given tenant are grouped into `-compactor.split-groups` number of groups. Each group of blocks is then compacted separately, and is split into `-compactor.split-and-merge-shards` shards (configurable on a per-tenant basis). Compaction of each tenant shards can be horizontally scaled. Number of compactors that work on jobs for single tenant can be limited by using `-compactor.compactor-tenant-shard-size` parameter, or per-tenant `compactor_tenant_shard_size` override.  #275 #281 #282 #283 #288 #290 #303 #307 #317 #323 #324 #328 #353 #368 #479 #820
* [FEATURE] Compactor: Added `-compactor.max-compaction-time` to control how long can compaction for a single tenant take. If compactions for a tenant take longer, no new compactions are started in the same compaction cycle. Running compactions are not stopped however, and may take much longer. #523
* [FEATURE] Compactor: When compactor finds blocks with out-of-order chunks, it will mark them for no-compaction. Blocks marked for no-compaction are ignored in future compactions too. Added metric `cortex_compactor_blocks_marked_for_no_compaction_total` to track number of blocks marked for no-compaction. Added `CortexCompactorSkippedBlocksWithOutOfOrderChunks` alert based on new metric. Markers are only checked from `<tenant>/markers` location, but uploaded to the block directory too. #520 #535 #550
* [FEATURE] Compactor: multiple blocks are now downloaded and uploaded at once, which can shorten compaction process. #552
* [ENHANCEMENT] Exemplars are now emitted for all gRPC calls and many operations tracked by histograms. #180
* [ENHANCEMENT] New options `-server.http-listen-network` and `-server.grpc-listen-network` allow binding as 'tcp4' or 'tcp6'. #180
* [ENHANCEMENT] Query federation: improve performance in MergeQueryable by memoizing labels. #312
* [ENHANCEMENT] Add histogram metrics `cortex_distributor_sample_delay_seconds` and `cortex_ingester_tsdb_sample_out_of_order_delta_seconds` #488
* [ENHANCEMENT] Check internal directory access before starting up. #1217
* [ENHANCEMENT] Azure client: expose option to configure MSI URL and user-assigned identity. #584
* [ENHANCEMENT] Added a new metric `mimir_build_info` to coincide with `cortex_build_info`. The metric `cortex_build_info` has not been removed. #1022
* [ENHANCEMENT] Mimir runs a sanity check of storage config at startup and will fail to start if the sanity check doesn't pass. This is done to find potential config issues before starting up. #1180
* [ENHANCEMENT] Validate alertmanager and ruler storage configurations to ensure they don't use same bucket name and region values as those configured for the blocks storage. #1214
* [ENHANCEMENT] Ingester: added option `-ingester.readiness-check-ring-health` to disable the ring health check in the readiness endpoint. When disabled, the health checks are run against only the ingester itself instead of all ingesters in the ring. #48 #126
* [ENHANCEMENT] Ingester: reduce CPU and memory utilization if remote write requests contains a large amount of "out of bounds" samples. #413
* [ENHANCEMENT] Ingester: reduce CPU and memory utilization when querying chunks from ingesters. #430
* [ENHANCEMENT] Ingester: Expose ingester ring page on ingesters. #654
* [ENHANCEMENT] Distributor: added option `-distributor.excluded-zones` to exclude ingesters running in specific zones both on write and read path. #51
* [ENHANCEMENT] Distributor: add tags to tracing span for distributor push with user, cluster and replica. #210
* [ENHANCEMENT] Distributor: performance optimisations. #212 #217 #242
* [ENHANCEMENT] Distributor: reduce latency when HA-Tracking by doing KVStore updates in the background. #271
* [ENHANCEMENT] Distributor: make distributor inflight push requests count include background calls to ingester. #398
* [ENHANCEMENT] Distributor: silently drop exemplars more than 5 minutes older than samples in the same batch. #544
* [ENHANCEMENT] Distributor: reject exemplars with blank label names or values. The `cortex_discarded_exemplars_total` metric will use the `exemplar_labels_blank` reason in this case. #873
* [ENHANCEMENT] Query-frontend: added `cortex_query_frontend_workers_enqueued_requests_total` metric to track the number of requests enqueued in each query-scheduler. #384
* [ENHANCEMENT] Query-frontend: added `cortex_query_frontend_non_step_aligned_queries_total` to track the total number of range queries with start/end not aligned to step. #347 #357 #582
* [ENHANCEMENT] Query-scheduler: exported summary `cortex_query_scheduler_inflight_requests` tracking total number of inflight requests (both enqueued and processing) in percentile buckets. #675
* [ENHANCEMENT] Querier: can use the `LabelNames` call with matchers, if matchers are provided in the `/labels` API call, instead of using the more expensive `MetricsForLabelMatchers` call as before. #3 #1186
* [ENHANCEMENT] Querier / store-gateway: optimized regex matchers. #319 #334 #355
* [ENHANCEMENT] Querier: when fetching data for specific query-shard, we can ignore some blocks based on compactor-shard ID, since sharding of series by query sharding and compactor is the same. Added metrics: #438 #450
  * `cortex_querier_blocks_found_total`
  * `cortex_querier_blocks_queried_total`
  * `cortex_querier_blocks_with_compactor_shard_but_incompatible_query_shard_total`
* [ENHANCEMENT] Querier / ruler: reduce cpu usage, latency and peak memory consumption. #459 #463 #589
* [ENHANCEMENT] Querier: labels requests now obey `-querier.query-ingesters-within`, making them a little more efficient. #518
* [ENHANCEMENT] Querier: retry store-gateway in case of unexpected failure, instead of failing the query. #1003
* [ENHANCEMENT] Querier / ruler: reduce memory used by streaming queries, particularly in ruler. [#4341](https://github.com/cortexproject/cortex/pull/4341)
* [ENHANCEMENT] Ruler: Using shuffle sharding subring on GetRules API. [#4466](https://github.com/cortexproject/cortex/pull/4466)
* [ENHANCEMENT] Ruler: wait for ruler ring client to self-detect during startup. #990
* [ENHANCEMENT] Store-gateway: added `cortex_bucket_store_sent_chunk_size_bytes` metric, tracking the size of chunks sent from store-gateway to querier. #123
* [ENHANCEMENT] Store-gateway: reduced CPU and memory utilization due to exported metrics aggregation for instances with a large number of tenants. #123 #142
* [ENHANCEMENT] Store-gateway: added an in-memory LRU cache for chunks attributes. Can be enabled setting `-blocks-storage.bucket-store.chunks-cache.attributes-in-memory-max-items=X` where `X` is the max number of items to keep in the in-memory cache. The following new metrics are exposed: #279 #415 #437
  * `cortex_cache_memory_requests_total`
  * `cortex_cache_memory_hits_total`
  * `cortex_cache_memory_items_count`
* [ENHANCEMENT] Store-gateway: log index cache requests to tracing spans. #419
* [ENHANCEMENT] Store-gateway: store-gateway can now ignore blocks with minimum time within `-blocks-storage.bucket-store.ignore-blocks-within` duration. Useful when used together with `-querier.query-store-after`. #502
* [ENHANCEMENT] Store-gateway: label values with matchers now doesn't preload or list series, reducing latency and memory consumption. #534
* [ENHANCEMENT] Store-gateway: the results of `LabelNames()`, `LabelValues()` and `Series(skipChunks=true)` calls are now cached in the index cache. #590
* [ENHANCEMENT] Store-gateway: Added `-store-gateway.sharding-ring.unregister-on-shutdown` option that allows store-gateway to stay in the ring even after shutdown. Defaults to `true`, which is the same as current behaviour. #610 #614
* [ENHANCEMENT] Store-gateway: wait for ring tokens stability instead of ring stability to speed up startup and tests. #620
* [ENHANCEMENT] Compactor: add timeout for waiting on compactor to become ACTIVE in the ring. [#4262](https://github.com/cortexproject/cortex/pull/4262)
* [ENHANCEMENT] Compactor: skip already planned compaction jobs if the tenant doesn't belong to the compactor instance anymore. #303
* [ENHANCEMENT] Compactor: Blocks cleaner will ignore users that it no longer "owns" when sharding is enabled, and user ownership has changed since last scan. #325
* [ENHANCEMENT] Compactor: added `-compactor.compaction-jobs-order` support to configure which compaction jobs should run first for a given tenant (in case there are multiple ones). Supported values are: `smallest-range-oldest-blocks-first` (default), `newest-blocks-first`. #364
* [ENHANCEMENT] Compactor: delete blocks marked for deletion faster. #490
* [ENHANCEMENT] Compactor: expose low-level concurrency options for compactor: `-compactor.max-opening-blocks-concurrency`, `-compactor.max-closing-blocks-concurrency`, `-compactor.symbols-flushers-concurrency`. #569 #701
* [ENHANCEMENT] Compactor: expand compactor logs to include total compaction job time, total time for uploads and block counts. #549
* [ENHANCEMENT] Ring: allow experimental configuration of disabling of heartbeat timeouts by setting the relevant configuration value to zero. Applies to the following: [#4342](https://github.com/cortexproject/cortex/pull/4342)
  * `-distributor.ring.heartbeat-timeout`
  * `-ingester.ring.heartbeat-timeout`
  * `-ruler.ring.heartbeat-timeout`
  * `-alertmanager.sharding-ring.heartbeat-timeout`
  * `-compactor.ring.heartbeat-timeout`
  * `-store-gateway.sharding-ring.heartbeat-timeout`
* [ENHANCEMENT] Ring: allow heartbeats to be explicitly disabled by setting the interval to zero. This is considered experimental. This applies to the following configuration options: [#4344](https://github.com/cortexproject/cortex/pull/4344)
  * `-distributor.ring.heartbeat-period`
  * `-ingester.ring.heartbeat-period`
  * `-ruler.ring.heartbeat-period`
  * `-alertmanager.sharding-ring.heartbeat-period`
  * `-compactor.ring.heartbeat-period`
  * `-store-gateway.sharding-ring.heartbeat-period`
* [ENHANCEMENT] Memberlist: optimized receive path for processing ring state updates, to help reduce CPU utilization in large clusters. [#4345](https://github.com/cortexproject/cortex/pull/4345)
* [ENHANCEMENT] Memberlist: expose configuration of memberlist packet compression via `-memberlist.compression-enabled`. [#4346](https://github.com/cortexproject/cortex/pull/4346)
* [ENHANCEMENT] Memberlist: Add `-memberlist.advertise-addr` and `-memberlist.advertise-port` options for setting the address to advertise to other members of the cluster to enable NAT traversal. #260
* [ENHANCEMENT] Memberlist: reduce CPU utilization for rings with a large number of members. #537 #563 #634
* [ENHANCEMENT] Overrides exporter: include additional limits in the per-tenant override exporter. The following limits have been added to the `cortex_limit_overrides` metric: #21
  * `max_fetched_series_per_query`
  * `max_fetched_chunk_bytes_per_query`
  * `ruler_max_rules_per_rule_group`
  * `ruler_max_rule_groups_per_tenant`
* [ENHANCEMENT] Overrides exporter: add a metrics `cortex_limits_defaults` to expose the default values of limits. #173
* [ENHANCEMENT] Overrides exporter: Add `max_fetched_chunks_per_query` and `max_global_exemplars_per_user` limits to the default and per-tenant limits exported as metrics. #471 #515
* [ENHANCEMENT] Upgrade Go to 1.17.8. #1347 #1381
* [ENHANCEMENT] Upgrade Docker base images to `alpine:3.15.0`. #1348
* [BUGFIX] Azure storage: only create HTTP client once, to reduce memory utilization. #605
* [BUGFIX] Ingester: fixed ingester stuck on start up (LEAVING ring state) when `-ingester.ring.heartbeat-period=0` and `-ingester.unregister-on-shutdown=false`. [#4366](https://github.com/cortexproject/cortex/pull/4366)
* [BUGFIX] Ingester: prevent any reads or writes while the ingester is stopping. This will prevent accessing TSDB blocks once they have been already closed. [#4304](https://github.com/cortexproject/cortex/pull/4304)
* [BUGFIX] Ingester: TSDB now waits for pending readers before truncating Head block, fixing the `chunk not found` error and preventing wrong query results. #16
* [BUGFIX] Ingester: don't create TSDB or appender if no samples are sent by a tenant. #162
* [BUGFIX] Ingester: fix out-of-order chunks in TSDB head in-memory series after WAL replay in case some samples were appended to TSDB WAL before series. #530
* [BUGFIX] Distributor: when cleaning up obsolete elected replicas from KV store, HA tracker didn't update number of cluster per user correctly. [#4336](https://github.com/cortexproject/cortex/pull/4336)
* [BUGFIX] Distributor: fix bug in query-exemplar where some results would get dropped. #583
* [BUGFIX] Query-frontend: Fixes @ modifier functions (start/end) when splitting queries by time. #206
* [BUGFIX] Query-frontend: Ensure query_range requests handled by the query-frontend return JSON formatted errors. #360 #499
* [BUGFIX] Query-frontend: don't reuse cached results for queries that are not step-aligned. #424
* [BUGFIX] Query-frontend: fix API error messages that were mentioning Prometheus `--enable-feature=promql-negative-offset` and `--enable-feature=promql-at-modifier` flags. #688
* [BUGFIX] Query-frontend: worker's cancellation channels are now buffered to ensure that all request cancellations are properly handled. #741
* [BUGFIX] Querier: fixed `/api/v1/user_stats` endpoint. When zone-aware replication is enabled, `MaxUnavailableZones` param is used instead of `MaxErrors`, so setting `MaxErrors = 0` doesn't make the Querier wait for all Ingesters responses. #474
* [BUGFIX] Querier: Disable query scheduler SRV DNS lookup. #689
* [BUGFIX] Ruler: fixed counting of PromQL evaluation errors as user-errors when updating `cortex_ruler_queries_failed_total`. [#4335](https://github.com/cortexproject/cortex/pull/4335)
* [BUGFIX] Ruler: fix formatting of rule groups in `/ruler/rule_groups` endpoint. #655
* [BUGFIX] Ruler: do not log `unable to read rules directory` at startup if the directory hasn't been created yet. #1058
* [BUGFIX] Ruler: enable Prometheus-compatible endpoints regardless of `-ruler.enable-api`. The flag now only controls the configuration API. This is what the config flag description stated, but not what was happening. #1216
* [BUGFIX] Compactor: fixed panic while collecting Prometheus metrics. #28
* [BUGFIX] Compactor: compactor should now be able to correctly mark blocks for deletion and no-compaction, if such marking was previously interrupted. #1015
* [BUGFIX] Alertmanager: remove stale template files. #4495
* [BUGFIX] Alertmanager: don't replace user configurations with blank fallback configurations (when enabled), particularly during scaling up/down instances when sharding is enabled. #224
* [BUGFIX] Ring: multi KV runtime config changes are now propagated to all rings, not just ingester ring. #1047
* [BUGFIX] Memberlist: fixed corrupted packets when sending compound messages with more than 255 messages or messages bigger than 64KB. #551
* [BUGFIX] Overrides exporter: successfully startup even if runtime config is not set. #1056
* [BUGFIX] Fix internal modules to wait for other modules depending on them before stopping. #1472

### Mixin

_Changes since `grafana/cortex-jsonnet` `1.9.0`._

* [CHANGE] Removed chunks storage support from mixin. #641 #643 #645 #811 #812 #813
  * Removed `tsdb.libsonnet`: no need to import it anymore (its content is already automatically included when using Jsonnet)
  * Removed the following fields from `_config`:
    * `storage_engine` (defaults to `blocks`)
    * `chunk_index_backend`
    * `chunk_store_backend`
  * Removed schema config map
  * Removed the following dashboards:
    * "Cortex / Chunks"
    * "Cortex / WAL"
    * "Cortex / Blocks vs Chunks"
  * Removed the following alerts:
    * `CortexOldChunkInMemory`
    * `CortexCheckpointCreationFailed`
    * `CortexCheckpointDeletionFailed`
    * `CortexProvisioningMemcachedTooSmall`
    * `CortexWALCorruption`
    * `CortexTableSyncFailure`
    * `CortexTransferFailed`
  * Removed the following recording rules:
    * `cortex_chunk_store_index_lookups_per_query`
    * `cortex_chunk_store_series_pre_intersection_per_query`
    * `cortex_chunk_store_series_post_intersection_per_query`
    * `cortex_chunk_store_chunks_per_query`
    * `cortex_bigtable_request_duration_seconds`
    * `cortex_cassandra_request_duration_seconds`
    * `cortex_dynamo_request_duration_seconds`
    * `cortex_database_request_duration_seconds`
    * `cortex_gcs_request_duration_seconds`
* [CHANGE] Update grafana-builder dependency: use $__rate_interval in qpsPanel and latencyPanel. [#372](https://github.com/grafana/cortex-jsonnet/pull/372)
* [CHANGE] `namespace` template variable in dashboards now only selects namespaces for selected clusters. [#311](https://github.com/grafana/cortex-jsonnet/pull/311)
* [CHANGE] `CortexIngesterRestarts` alert severity changed from `critical` to `warning`. [#321](https://github.com/grafana/cortex-jsonnet/pull/321)
* [CHANGE] Dashboards: added overridable `job_labels` and `cluster_labels` to the configuration object as label lists to uniquely identify jobs and clusters in the metric names and group-by lists in dashboards. [#319](https://github.com/grafana/cortex-jsonnet/pull/319)
* [CHANGE] Dashboards: `alert_aggregation_labels` has been removed from the configuration and overriding this value has been deprecated. Instead the labels are now defined by the `cluster_labels` list, and should be overridden accordingly through that list. [#319](https://github.com/grafana/cortex-jsonnet/pull/319)
* [CHANGE] Renamed `CortexCompactorHasNotUploadedBlocksSinceStart` to `CortexCompactorHasNotUploadedBlocks`. [#334](https://github.com/grafana/cortex-jsonnet/pull/334)
* [CHANGE] Renamed `CortexCompactorRunFailed` to `CortexCompactorHasNotSuccessfullyRunCompaction`. [#334](https://github.com/grafana/cortex-jsonnet/pull/334)
* [CHANGE] Renamed `CortexInconsistentConfig` alert to `CortexInconsistentRuntimeConfig` and increased severity to `critical`. [#335](https://github.com/grafana/cortex-jsonnet/pull/335)
* [CHANGE] Increased `CortexBadRuntimeConfig` alert severity to `critical` and removed support for `cortex_overrides_last_reload_successful` metric (was removed in Cortex 1.3.0). [#335](https://github.com/grafana/cortex-jsonnet/pull/335)
* [CHANGE] Grafana 'min step' changed to 15s so dashboard show better detail. [#340](https://github.com/grafana/cortex-jsonnet/pull/340)
* [CHANGE] Replace `CortexRulerFailedEvaluations` with two new alerts: `CortexRulerTooManyFailedPushes` and `CortexRulerTooManyFailedQueries`. [#347](https://github.com/grafana/cortex-jsonnet/pull/347)
* [CHANGE] Removed `CortexCacheRequestErrors` alert. This alert was not working because the legacy Cortex cache client instrumentation doesn't track errors. [#346](https://github.com/grafana/cortex-jsonnet/pull/346)
* [CHANGE] Removed `CortexQuerierCapacityFull` alert. [#342](https://github.com/grafana/cortex-jsonnet/pull/342)
* [CHANGE] Changes blocks storage alerts to group metrics by the configured `cluster_labels` (supporting the deprecated `alert_aggregation_labels`). [#351](https://github.com/grafana/cortex-jsonnet/pull/351)
* [CHANGE] Increased `CortexIngesterReachingSeriesLimit` critical alert threshold from 80% to 85%. [#363](https://github.com/grafana/cortex-jsonnet/pull/363)
* [CHANGE] Changed default `job_names` for query-frontend, query-scheduler and querier to match custom deployments too. [#376](https://github.com/grafana/cortex-jsonnet/pull/376)
* [CHANGE] Split `cortex_api` recording rule group into three groups. This is a workaround for large clusters where this group can become slow to evaluate. [#401](https://github.com/grafana/cortex-jsonnet/pull/401)
* [CHANGE] Increased `CortexIngesterReachingSeriesLimit` warning threshold from 70% to 80% and critical threshold from 85% to 90%. [#404](https://github.com/grafana/cortex-jsonnet/pull/404)
* [CHANGE] Raised `CortexKVStoreFailure` alert severity from warning to critical. #493
* [CHANGE] Increase `CortexRolloutStuck` alert "for" duration from 15m to 30m. #493 #573
* [CHANGE] The Alertmanager and Ruler compiled dashboards (`alertmanager.json` and `ruler.json`) have been respectively renamed to `mimir-alertmanager.json` and `mimir-ruler.json`. #869
* [CHANGE] Removed `cortex_overrides_metric` from `_config`. #871
* [CHANGE] Renamed recording rule groups (`cortex_` prefix changed to `mimir_`). #871
* [CHANGE] Alerts name prefix has been changed from `Cortex` to `Mimir` (eg. alert `CortexIngesterUnhealthy` has been renamed to `MimirIngesterUnhealthy`). #879
* [CHANGE] Enabled resources dashboards by default. Can be disabled setting `resources_dashboards_enabled` config field to `false`. #920
* [FEATURE] Added `Cortex / Overrides` dashboard, displaying default limits and per-tenant overrides applied to Mimir. #673
* [FEATURE] Added `Mimir / Tenants` and `Mimir / Top tenants` dashboards, displaying user-based metrics. #776
* [FEATURE] Added querier autoscaling panels and alerts. #1006 #1016
* [FEATURE] Mimir / Top tenants dashboard now has tenants ranked by rule group size and evaluation time. #1338
* [ENHANCEMENT] cortex-mixin: Make `cluster_namespace_deployment:kube_pod_container_resource_requests_{cpu_cores,memory_bytes}:sum` backwards compatible with `kube-state-metrics` v2.0.0. [#317](https://github.com/grafana/cortex-jsonnet/pull/317)
* [ENHANCEMENT] Cortex-mixin: Include `cortex-gw-internal` naming variation in default `gateway` job names. [#328](https://github.com/grafana/cortex-jsonnet/pull/328)
* [ENHANCEMENT] Ruler dashboard: added object storage metrics. [#354](https://github.com/grafana/cortex-jsonnet/pull/354)
* [ENHANCEMENT] Alertmanager dashboard: added object storage metrics. [#354](https://github.com/grafana/cortex-jsonnet/pull/354)
* [ENHANCEMENT] Added documentation text panels and descriptions to reads and writes dashboards. [#324](https://github.com/grafana/cortex-jsonnet/pull/324)
* [ENHANCEMENT] Dashboards: defined container functions for common resources panels: containerDiskWritesPanel, containerDiskReadsPanel, containerDiskSpaceUtilization. [#331](https://github.com/grafana/cortex-jsonnet/pull/331)
* [ENHANCEMENT] cortex-mixin: Added `alert_excluded_routes` config to exclude specific routes from alerts. [#338](https://github.com/grafana/cortex-jsonnet/pull/338)
* [ENHANCEMENT] Added `CortexMemcachedRequestErrors` alert. [#346](https://github.com/grafana/cortex-jsonnet/pull/346)
* [ENHANCEMENT] Ruler dashboard: added "Per route p99 latency" panel in the "Configuration API" row. [#353](https://github.com/grafana/cortex-jsonnet/pull/353)
* [ENHANCEMENT] Increased the `for` duration of the `CortexIngesterReachingSeriesLimit` warning alert to 3h. [#362](https://github.com/grafana/cortex-jsonnet/pull/362)
* [ENHANCEMENT] Added a new tier (`medium_small_user`) so we have another tier between 100K and 1Mil active series. [#364](https://github.com/grafana/cortex-jsonnet/pull/364)
* [ENHANCEMENT] Extend Alertmanager dashboard: [#313](https://github.com/grafana/cortex-jsonnet/pull/313)
  * "Tenants" stat panel - shows number of discovered tenant configurations.
  * "Replication" row - information about the replication of tenants/alerts/silences over instances.
  * "Tenant Configuration Sync" row - information about the configuration sync procedure.
  * "Sharding Initial State Sync" row - information about the initial state sync procedure when sharding is enabled.
  * "Sharding Runtime State Sync" row - information about various state operations which occur when sharding is enabled (replication, fetch, marge, persist).
* [ENHANCEMENT] Update gsutil command for `not healthy index found` playbook [#370](https://github.com/grafana/cortex-jsonnet/pull/370)
* [ENHANCEMENT] Added Alertmanager alerts and playbooks covering configuration syncs and sharding operation: [#377 [#378](https://github.com/grafana/cortex-jsonnet/pull/378)
  * `CortexAlertmanagerSyncConfigsFailing`
  * `CortexAlertmanagerRingCheckFailing`
  * `CortexAlertmanagerPartialStateMergeFailing`
  * `CortexAlertmanagerReplicationFailing`
  * `CortexAlertmanagerPersistStateFailing`
  * `CortexAlertmanagerInitialSyncFailed`
* [ENHANCEMENT] Add recording rules to improve responsiveness of Alertmanager dashboard. [#387](https://github.com/grafana/cortex-jsonnet/pull/387)
* [ENHANCEMENT] Add `CortexRolloutStuck` alert. [#405](https://github.com/grafana/cortex-jsonnet/pull/405)
* [ENHANCEMENT] Added `CortexKVStoreFailure` alert. [#406](https://github.com/grafana/cortex-jsonnet/pull/406)
* [ENHANCEMENT] Use configured `ruler` jobname for ruler dashboard panels. [#409](https://github.com/grafana/cortex-jsonnet/pull/409)
* [ENHANCEMENT] Add ability to override `datasource` for generated dashboards. [#407](https://github.com/grafana/cortex-jsonnet/pull/407)
* [ENHANCEMENT] Use alertmanager jobname for alertmanager dashboard panels [#411](https://github.com/grafana/cortex-jsonnet/pull/411)
* [ENHANCEMENT] Added `CortexDistributorReachingInflightPushRequestLimit` alert. [#408](https://github.com/grafana/cortex-jsonnet/pull/408)
* [ENHANCEMENT] Added `CortexReachingTCPConnectionsLimit` alert. #403
* [ENHANCEMENT] Added "Cortex / Writes Networking" and "Cortex / Reads Networking" dashboards. #405
* [ENHANCEMENT] Improved "Queue length" panel in "Cortex / Queries" dashboard. #408
* [ENHANCEMENT] Add `CortexDistributorReachingInflightPushRequestLimit` alert and playbook. #401
* [ENHANCEMENT] Added "Recover accidentally deleted blocks (Google Cloud specific)" playbook. #475
* [ENHANCEMENT] Added support to multi-zone store-gateway deployments. #608 #615
* [ENHANCEMENT] Show supplementary alertmanager services in the Rollout Progress dashboard. #738 #855
* [ENHANCEMENT] Added `mimir` to default job names. This makes dashboards and alerts working when Mimir is installed in single-binary mode and the deployment is named `mimir`. #921
* [ENHANCEMENT] Introduced a new alert for the Alertmanager: `MimirAlertmanagerAllocatingTooMuchMemory`. It has two severities based on the memory usage against limits, a `warning` level at 80% and a `critical` level at 90%. #1206
* [ENHANCEMENT] Faster memcached cache requests. #2720
* [BUGFIX] Fixed `CortexIngesterHasNotShippedBlocks` alert false positive in case an ingester instance had ingested samples in the past, then no traffic was received for a long period and then it started receiving samples again. [#308](https://github.com/grafana/cortex-jsonnet/pull/308)
* [BUGFIX] Fixed `CortexInconsistentRuntimeConfig` metric. [#335](https://github.com/grafana/cortex-jsonnet/pull/335)
* [BUGFIX] Fixed scaling dashboard to correctly work when a Cortex service deployment spans across multiple zones (a zone is expected to have the `zone-[a-z]` suffix). [#365](https://github.com/grafana/cortex-jsonnet/pull/365)
* [BUGFIX] Fixed rollout progress dashboard to correctly work when a Cortex service deployment spans across multiple zones (a zone is expected to have the `zone-[a-z]` suffix). [#366](https://github.com/grafana/cortex-jsonnet/pull/366)
* [BUGFIX] Fixed rollout progress dashboard to include query-scheduler too. [#376](https://github.com/grafana/cortex-jsonnet/pull/376)
* [BUGFIX] Upstream recording rule `node_namespace_pod_container:container_cpu_usage_seconds_total:sum_irate` renamed. [#379](https://github.com/grafana/cortex-jsonnet/pull/379)
* [BUGFIX] Fixed writes/reads/alertmanager resources dashboards to use `$._config.job_names.gateway`. [#403](https://github.com/grafana/cortex-jsonnet/pull/403)
* [BUGFIX] Span the annotation.message in alerts as YAML multiline strings. [#412](https://github.com/grafana/cortex-jsonnet/pull/412)
* [BUGFIX] Fixed "Instant queries / sec" in "Cortex / Reads" dashboard. #445
* [BUGFIX] Fixed and added missing KV store panels in Writes, Reads, Ruler and Compactor dashboards. #448
* [BUGFIX] Fixed Alertmanager dashboard when alertmanager is running as part of single binary. #1064
* [BUGFIX] Fixed Ruler dashboard when ruler is running as part of single binary. #1260
* [BUGFIX] Query-frontend: fixed bad querier status code mapping with query-sharding enabled. #1227

### Jsonnet

_Changes since `grafana/cortex-jsonnet` `1.9.0`._

* [CHANGE] Removed chunks storage support. #639
  * Removed the following fields from `_config`:
    * `storage_engine` (defaults to `blocks`)
    * `querier_second_storage_engine` (not supported anymore)
    * `table_manager_enabled`, `table_prefix`
    * `memcached_index_writes_enabled` and `memcached_index_writes_max_item_size_mb`
    * `storeMemcachedChunksConfig`
    * `storeConfig`
    * `max_chunk_idle`
    * `schema` (the schema configmap is still added for backward compatibility reasons)
    * `bigtable_instance` and `bigtable_project`
    * `client_configs`
    * `enabledBackends`
    * `storage_backend`
    * `cassandra_addresses`
    * `s3_bucket_name`
    * `ingester_deployment_without_wal` (was only used by chunks storage)
    * `ingester` (was only used to configure chunks storage WAL)
  * Removed the following CLI flags from `ingester_args`:
    * `ingester.max-chunk-age`
    * `ingester.max-stale-chunk-idle`
    * `ingester.max-transfer-retries`
    * `ingester.retain-period`
* [CHANGE] Changed `overrides-exporter.libsonnet` from being based on cortex-tools to Mimir `overrides-exporter` target. #646
* [CHANGE] Store gateway: set `-blocks-storage.bucket-store.index-cache.memcached.max-get-multi-concurrency`,
  `-blocks-storage.bucket-store.chunks-cache.memcached.max-get-multi-concurrency`,
  `-blocks-storage.bucket-store.metadata-cache.memcached.max-get-multi-concurrency`,
  `-blocks-storage.bucket-store.index-cache.memcached.max-idle-connections`,
  `-blocks-storage.bucket-store.chunks-cache.memcached.max-idle-connections`,
  `-blocks-storage.bucket-store.metadata-cache.memcached.max-idle-connections` to 100 [#414](https://github.com/grafana/cortex-jsonnet/pull/414)
* [CHANGE] Alertmanager: mounted overrides configmap to alertmanager too. [#315](https://github.com/grafana/cortex-jsonnet/pull/315)
* [CHANGE] Memcached: upgraded memcached from `1.5.17` to `1.6.9`. [#316](https://github.com/grafana/cortex-jsonnet/pull/316)
* [CHANGE] Store-gateway: increased memory request and limit respectively from 6GB / 6GB to 12GB / 18GB. [#322](https://github.com/grafana/cortex-jsonnet/pull/322)
* [CHANGE] Store-gateway: increased `-blocks-storage.bucket-store.max-chunk-pool-bytes` from 2GB (default) to 12GB. [#322](https://github.com/grafana/cortex-jsonnet/pull/322)
* [CHANGE] Ingester/Ruler: set `-server.grpc-max-send-msg-size-bytes` and `-server.grpc-max-send-msg-size-bytes` to sensible default values (10MB). [#326](https://github.com/grafana/cortex-jsonnet/pull/326)
* [CHANGE] Decreased `-server.grpc-max-concurrent-streams` from 100k to 10k. [#369](https://github.com/grafana/cortex-jsonnet/pull/369)
* [CHANGE] Decreased blocks storage ingesters graceful termination period from 80m to 20m. [#369](https://github.com/grafana/cortex-jsonnet/pull/369)
* [CHANGE] Increase the rules per group and rule groups limits on different tiers. [#396](https://github.com/grafana/cortex-jsonnet/pull/396)
* [CHANGE] Removed `max_samples_per_query` limit, since it only works with chunks and only when using `-distributor.shard-by-all-labels=false`. [#397](https://github.com/grafana/cortex-jsonnet/pull/397)
* [CHANGE] Removed chunks storage query sharding config support. The following config options have been removed: [#398](https://github.com/grafana/cortex-jsonnet/pull/398)
  * `_config` > `queryFrontend` > `shard_factor`
  * `_config` > `queryFrontend` > `sharded_queries_enabled`
  * `_config` > `queryFrontend` > `query_split_factor`
* [CHANGE] Rename ruler_s3_bucket_name and ruler_gcs_bucket_name to ruler_storage_bucket_name: [#415](https://github.com/grafana/cortex-jsonnet/pull/415)
* [CHANGE] Fine-tuned rolling update policy for distributor, querier, query-frontend, query-scheduler. [#420](https://github.com/grafana/cortex-jsonnet/pull/420)
* [CHANGE] Increased memcached metadata/chunks/index-queries max connections from 4k to 16k. [#420](https://github.com/grafana/cortex-jsonnet/pull/420)
* [CHANGE] Disabled step alignment in query-frontend to be compliant with PromQL. [#420](https://github.com/grafana/cortex-jsonnet/pull/420)
* [CHANGE] Do not limit compactor CPU and request a number of cores equal to the configured concurrency. [#420](https://github.com/grafana/cortex-jsonnet/pull/420)
* [CHANGE] Configured split-and-merge compactor. #853
  * The following CLI flags are set on compactor:
    * `-compactor.split-and-merge-shards=0`
    * `-compactor.compactor-tenant-shard-size=1`
    * `-compactor.split-groups=1`
    * `-compactor.max-opening-blocks-concurrency=4`
    * `-compactor.max-closing-blocks-concurrency=2`
    * `-compactor.symbols-flushers-concurrency=4`
  * The following per-tenant overrides have been set on `super_user` and `mega_user` classes:
    ```
    compactor_split_and_merge_shards: 2,
    compactor_tenant_shard_size: 2,
    compactor_split_groups: 2,
    ```
* [CHANGE] The entrypoint file to include has been renamed from `cortex.libsonnet` to `mimir.libsonnet`. #897
* [CHANGE] The default image config field has been renamed from `cortex` to `mimir`. #896
   ```
   {
     _images+:: {
       mimir: '...',
     },
   }
   ```
* [CHANGE] Removed `cortex_` prefix from config fields. #898
  * The following config fields have been renamed:
    * `cortex_bucket_index_enabled` renamed to `bucket_index_enabled`
    * `cortex_compactor_cleanup_interval` renamed to `compactor_cleanup_interval`
    * `cortex_compactor_data_disk_class` renamed to `compactor_data_disk_class`
    * `cortex_compactor_data_disk_size` renamed to `compactor_data_disk_size`
    * `cortex_compactor_max_concurrency` renamed to `compactor_max_concurrency`
    * `cortex_distributor_allow_multiple_replicas_on_same_node` renamed to `distributor_allow_multiple_replicas_on_same_node`
    * `cortex_ingester_data_disk_class` renamed to `ingester_data_disk_class`
    * `cortex_ingester_data_disk_size` renamed to `ingester_data_disk_size`
    * `cortex_querier_allow_multiple_replicas_on_same_node` renamed to `querier_allow_multiple_replicas_on_same_node`
    * `cortex_query_frontend_allow_multiple_replicas_on_same_node` renamed to `query_frontend_allow_multiple_replicas_on_same_node`
    * `cortex_query_sharding_enabled` renamed to `query_sharding_enabled`
    * `cortex_query_sharding_msg_size_factor` renamed to `query_sharding_msg_size_factor`
    * `cortex_ruler_allow_multiple_replicas_on_same_node` renamed to `ruler_allow_multiple_replicas_on_same_node`
    * `cortex_store_gateway_data_disk_class` renamed to `store_gateway_data_disk_class`
    * `cortex_store_gateway_data_disk_size` renamed to `store_gateway_data_disk_size`
* [CHANGE] The overrides configmap default mountpoint has changed from `/etc/cortex` to `/etc/mimir`. It can be customized via the `overrides_configmap_mountpoint` config field. #899
* [CHANGE] Enabled in the querier the features to query label names with matchers, PromQL at modifier and query long-term storage for labels. #905
* [CHANGE] Reduced TSDB blocks retention on ingesters disk from 96h to 24h. #905
* [CHANGE] Enabled closing of idle TSDB in ingesters. #905
* [CHANGE] Disabled TSDB isolation in ingesters for better performances. #905
* [CHANGE] Changed log level of querier, query-frontend, query-scheduler and alertmanager from `debug` to `info`. #905
* [CHANGE] Enabled attributes in-memory cache in store-gateway. #905
* [CHANGE] Configured store-gateway to not load blocks containing samples more recent than 10h (because such samples are queried from ingesters). #905
* [CHANGE] Dynamically compute `-compactor.deletion-delay` based on other settings, in order to reduce the deletion delay as much as possible and lower the number of live blocks in the storage. #907
* [CHANGE] The config field `distributorConfig` has been renamed to `ingesterRingClientConfig`. Config field `ringClient` has been removed in favor of `ingesterRingClientConfig`. #997 #1057
* [CHANGE] Gossip.libsonnet has been fixed to modify all ring configurations, not only the ingester ring config. Furthermore it now supports migration via multi KV store. #1057 #1099
* [CHANGE] Changed the default of `bucket_index_enabled` to `true`. #924
* [CHANGE] Remove the support for the test-exporter. #1133
* [CHANGE] Removed `$.distributor_deployment_labels`, `$.ingester_deployment_labels` and `$.querier_deployment_labels` fields, that were used by gossip.libsonnet to inject additional label. Now the label is injected directly into pods of statefulsets and deployments. #1297
* [CHANGE] Disabled `-ingester.readiness-check-ring-health`. #1352
* [CHANGE] Changed Alertmanager CPU request from `100m` to `2` cores, and memory request from `1Gi` to `10Gi`. Set Alertmanager memory limit to `15Gi`. #1206
* [CHANGE] gossip.libsonnet has been renamed to memberlist.libsonnet, and is now imported by default. Use of memberlist for ring is enabled by setting `_config.memberlist_ring_enabled` to true. #1526
* [FEATURE] Added query sharding support. It can be enabled setting `cortex_query_sharding_enabled: true` in the `_config` object. #653
* [FEATURE] Added shuffle-sharding support. It can be enabled and configured using the following config: #902
   ```
   _config+:: {
     shuffle_sharding:: {
       ingester_write_path_enabled: true,
       ingester_read_path_enabled: true,
       querier_enabled: true,
       ruler_enabled: true,
       store_gateway_enabled: true,
     },
   }
   ```
* [FEATURE] Added multi-zone ingesters and store-gateways support. #1352 #1552
* [ENHANCEMENT] Add overrides config to compactor. This allows setting retention configs per user. [#386](https://github.com/grafana/cortex-jsonnet/pull/386)
* [ENHANCEMENT] Added 256MB memory ballast to querier. [#369](https://github.com/grafana/cortex-jsonnet/pull/369)
* [ENHANCEMENT] Update `etcd-operator` to latest version (see https://github.com/grafana/jsonnet-libs/pull/480). [#263](https://github.com/grafana/cortex-jsonnet/pull/263)
* [ENHANCEMENT] Add support for Azure storage in Alertmanager configuration. [#381](https://github.com/grafana/cortex-jsonnet/pull/381)
* [ENHANCEMENT] Add support for running Alertmanager in sharding mode. [#394](https://github.com/grafana/cortex-jsonnet/pull/394)
* [ENHANCEMENT] Allow to customize PromQL engine settings via `queryEngineConfig`. [#399](https://github.com/grafana/cortex-jsonnet/pull/399)
* [ENHANCEMENT] Define Azure object storage ruler args. [#416](https://github.com/grafana/cortex-jsonnet/pull/416)
* [ENHANCEMENT] Added the following config options to allow to schedule multiple replicas of the same service on the same node: [#418](https://github.com/grafana/cortex-jsonnet/pull/418)
  * `cortex_distributor_allow_multiple_replicas_on_same_node`
  * `cortex_ruler_allow_multiple_replicas_on_same_node`
  * `cortex_querier_allow_multiple_replicas_on_same_node`
  * `cortex_query_frontend_allow_multiple_replicas_on_same_node`
* [BUGFIX] Alertmanager: fixed `--alertmanager.cluster.peers` CLI flag passed to alertmanager when HA is enabled. [#329](https://github.com/grafana/cortex-jsonnet/pull/329)
* [BUGFIX] Fixed `-distributor.extend-writes` setting on ruler when `unregister_ingesters_on_shutdown` is disabled. [#369](https://github.com/grafana/cortex-jsonnet/pull/369)
* [BUGFIX] Treat `compactor_blocks_retention_period` type as string rather than int.[#395](https://github.com/grafana/cortex-jsonnet/pull/395)
* [BUGFIX] Pass `-ruler-storage.s3.endpoint` to ruler when using S3. [#421](https://github.com/grafana/cortex-jsonnet/pull/421)
* [BUGFIX] Remove service selector on label `gossip_ring_member` from other services than `gossip-ring`. [#1008](https://github.com/grafana/mimir/pull/1008)
* [BUGFIX] Rename `-ingester.readiness-check-ring-health` to `-ingester.ring.readiness-check-ring-health`, to reflect current name of flag. #1460

### Mimirtool

_Changes since cortextool `0.10.7`._

* [CHANGE] The following environment variables have been renamed: #883
  * `CORTEX_ADDRESS` to `MIMIR_ADDRESS`
  * `CORTEX_API_USER` to `MIMIR_API_USER`
  * `CORTEX_API_KEY` to `MIMIR_API_KEY`
  * `CORTEX_TENANT_ID` to `MIMIR_TENANT_ID`
  * `CORTEX_TLS_CA_PATH` to `MIMIR_TLS_CA_PATH`
  * `CORTEX_TLS_CERT_PATH` to `MIMIR_TLS_CERT_PATH`
  * `CORTEX_TLS_KEY_PATH` to `MIMIR_TLS_KEY_PATH`
* [CHANGE] Change `cortex` backend to `mimir`. #883
* [CHANGE] Do not publish `mimirtool` binary for 386 windows architecture. #1263
* [CHANGE] `analyse` command has been renamed to `analyze`. #1318
* [FEATURE] Support Arm64 on Darwin for all binaries (benchtool etc). https://github.com/grafana/cortex-tools/pull/215
* [ENHANCEMENT] Correctly support federated rules. #823
* [BUGFIX] Fix `cortextool rules` legends displaying wrong symbols for updates and deletions. https://github.com/grafana/cortex-tools/pull/226

### Query-tee

_Changes since Cortex `1.10.0`._

* [ENHANCEMENT] Added `/api/v1/query_exemplars` API endpoint support (no results comparison). #168
* [ENHANCEMENT] Add a flag (`--proxy.compare-use-relative-error`) in the query-tee to compare floating point values using relative error. #208
* [ENHANCEMENT] Add a flag (`--proxy.compare-skip-recent-samples`) in the query-tee to skip comparing recent samples. By default samples not older than 1 minute are skipped. #234
* [BUGFIX] Fixes a panic in the query-tee when comparing result. #207
* [BUGFIX] Ensure POST requests are handled correctly #286

### Blocksconvert

_Changes since Cortex `1.10.0`._

* [CHANGE] Blocksconvert tool was removed from Mimir. #637

### Metaconvert

_Changes since Cortex `1.10.0`._

* [CHANGE] `thanosconvert` tool has been renamed to `metaconvert`. `-config.file` option has been removed, while it now requires `-tenant` option to work on single tenant only. It now also preserves labels recognized by Mimir. #1120

### Test-exporter

_Changes since Cortex `1.10.0`._

* [CHANGE] Removed the test-exporter tool. #1133

### Tools

_Changes since Cortex `1.10.0`._

* [CHANGE] Removed `query-audit`. You can use `query-tee` to compare query results and performances of two Grafana Mimir backends. #1380

## [Cortex 1.10.0 CHANGELOG](https://github.com/grafana/mimir/blob/a13959db5d38ff65c2b7ef52c56331d2f4dbc00c/CHANGELOG.md#cortex-1100--2021-08-03)<|MERGE_RESOLUTION|>--- conflicted
+++ resolved
@@ -26,13 +26,10 @@
 * [ENHANCEMENT] Query-frontend: added `remote_read` to `op` supported label values for the `cortex_query_frontend_queries_total` metric. #8412
 * [ENHANCEMENT] Query-frontend: log the overall length and start, end time offset from current time for remote read requests. The start and end times are calculated as the miminum and maximum times of the individual queries in the remote read request. #8404
 * [ENHANCEMENT] Storage Provider: Added option `-<prefix>.s3.dualstack-enabled` that allows disabling S3 client from resolving AWS S3 endpoint into dual-stack IPv4/IPv6 endpoint. Defaults to true. #8405
-<<<<<<< HEAD
 * [ENHANCEMENT] Use sd_notify to send events at start and stop of services. To be used when running with systemd and Type=notify. #8220
-=======
 * [ENHANCEMENT] Alertmanager: Reloading config and templates no longer needs to hit the disk. #4967
 * [ENHANCEMENT] Compactor: Added experimantal `-compactor.in-memory-tenant-meta-cache-size` option to set size of in-memory cache (in number of items) for parsed meta.json files. This can help when tenant has many meta.json files and their parsing before each compaction cycle is using a lot of CPU time. #8544
 * [ENHANCEMENT] Distributor: Interrupt OTLP write request translation when context is canceled or has timed out. #8524
->>>>>>> ce35329d
 * [BUGFIX] Query-frontend: fix `-querier.max-query-lookback` enforcement when `-compactor.blocks-retention-period` is not set, and viceversa. #8388
 * [BUGFIX] Ingester: fix sporadic `not found` error causing an internal server error if label names are queried with matchers during head compaction. #8391
 * [BUGFIX] Ingester, store-gateway: fix case insensitive regular expressions not matching correctly some Unicode characters. #8391
