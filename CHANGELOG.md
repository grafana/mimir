--- conflicted
+++ resolved
@@ -7,12 +7,9 @@
 * [CHANGE] Store-gateway: skip verifying index header integrity upon loading. To enable verification set `blocks_storage.bucket_store.index_header.verify_on_load: true`.
 * [CHANGE] Querier: change the default value of the experimental `-querier.streaming-chunks-per-ingester-buffer-size` flag to 256. #5203
 * [CHANGE] Querier: only initiate query requests to ingesters in the `ACTIVE` state in the ring. #5342
-<<<<<<< HEAD
 * [CHANGE] Querier: `-querier.prefer-streaming-chunks` was renamed to `-querier.prefer-streaming-chunks-for-ingesters` to enable streaming chunks from ingesters to queriers.
-=======
 * [CHANGE] Querier: `-query-frontend.cache-unaligned-requests` has been moved from a global flag to a per-tenant override. #5312
 * [CHANGE] Ingester: removed `cortex_ingester_shipper_dir_syncs_total` and `cortex_ingester_shipper_dir_sync_failures_total` metrics. The former metric was not much useful, and the latter was never incremented. #5396
->>>>>>> 1134501c
 * [FEATURE] Cardinality API: Add a new `count_method` parameter which enables counting active series #5136
 * [FEATURE] Query-frontend: added experimental support to cache cardinality query responses. The cache will be used when `-query-frontend.cache-results` is enabled and `-query-frontend.results-cache-ttl-for-cardinality-query` set to a value greater than 0. The following metrics have been added to track the query results cache hit ratio per `request_type`: #5212 #5235
   * `cortex_frontend_query_result_cache_requests_total{request_type="query_range|cardinality"}`
@@ -46,11 +43,8 @@
 * [ENHANCEMENT] Querier: add `cortex_queries_rejected_total` metric that counts the number of queries rejected due to hitting a limit (eg. max series per query or max chunks per query). #5316
 * [ENHANCEMENT] Querier: add experimental `-querier.minimize-ingester-requests-hedging-delay` option to initiate requests to further ingesters when request minimisation is enabled and not all initial requests have completed. #5368
 * [ENHANCEMENT] Clarify docs for `-ingester.client.*` flags to make it clear that these are used by both queriers and distributors. #5375
-<<<<<<< HEAD
 * [ENHANCEMENT] Querier and Store-gateway: add experimental support for streaming chunks from store-gateways to queriers while evaluating queries. This can be enabled with `-querier.prefer-streaming-chunks-from-store-gateways=true`. #5182
-=======
 * [ENHANCEMENT] Ingester: added `cortex_ingester_shipper_last_successful_upload_timestamp_seconds` metric tracking the last successful TSDB block uploaded to the bucket (unix timestamp in seconds). #5396
->>>>>>> 1134501c
 * [BUGFIX] Ingester: Handle when previous ring state is leaving and the number of tokens has changed. #5204
 * [BUGFIX] Querier: fix issue where queries that use the `timestamp()` function fail with `execution: attempted to read series at index 0 from stream, but the stream has already been exhausted` if streaming chunks from ingesters to queriers is enabled. #5370
 * [BUGFIX] memberlist: bring back `memberlist_client_kv_store_count` metric that used to exist in Cortex, but got lost during dskit updates before Mimir 2.0. #5377
