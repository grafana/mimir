# Changelog

## Mimir - main / unreleased

* [CHANGE] Removed deprecated limits for rejecting old samples #799
  This removes the following flags:
  * `-validation.reject-old-samples`
  * `-validation.reject-old-samples.max-age`
* [CHANGE] Changed default storage backends from `s3` to `filesystem` #833
  This effects the following flags:
  * `-blocks-storage.backend` now defaults to `filesystem`
  * `-blocks-storage.filesystem.dir` now defaults to `blocks`
  * `-alertmanager-storage.backend` now defaults to `filesystem`
  * `-alertmanager-storage.filesystem.dir` now defaults to `alertmanager`
  * `-ruler-storage.backend` now defaults to `filesystem`
  * `-ruler-storage.filesystem.dir` now defaults to `ruler`
* [CHANGE] Removed local limit-related flags in favor of global limits. #725
  The distributor ring is now required, and can be configured via the `distributor.ring.*` flags.
  This removes the following flags:
  * `distributor.ingestion-rate-strategy` -> will now always use the "global" strategy
  * `ingester.max-series-per-user` -> set `ingester.max-global-series-per-user` to `N` times the existing value of `ingester.max-series-per-user` instead
  * `ingester.max-series-per-metric` -> set `ingester.max-global-series-per-metric`  to `N` times the existing value of `ingester.max-series-per-metric` instead
  * `ingester.max-metadata-per-user` -> set `ingester.max-global-metadata-per-user` to `N` times the existing value of `ingester.max-metadata-per-user` instead
  * `ingester.max-metadata-per-metric` -> set `ingester.max-global-metadata-per-metric` to `N` times the existing value of `ingester.max-metadata-per-metric` instead
  * In the above notes, `N` refers to the number of ingester replicas
  Additionally, default values for the following flags have changed:
  * `ingester.max-global-series-per-user` from `0` to `150000`
  * `ingester.max-global-series-per-metric` from `0` to `20000`
  * `distributor.ingestion-rate-limit` from `25000` to `10000`
  * `distributor.ingestion-burst-size` from `50000` to `200000`
* [CHANGE] Changed `-ingester.stream-chunks-when-using-blocks` default value from `false` to `true`. #717
* [CHANGE] Removed limit `enforce_metric_name`, now behave as if set to `true` always. #686
* [CHANGE] Ruler: endpoints for listing rules (`/api/v1/rules`, `/api/v1/rules/{namespace}`) now return HTTP status code 200 and an empty map when there are no rules instead of an HTTP 404 and plain text error message. #456
* [CHANGE] Compactor: Removed support for block deletion marks migration. If you're upgrading from Cortex < 1.7.0 to Mimir, you should upgrade the compactor to Cortex >= 1.7.0 first, run it at least once and then upgrade to Mimir. #122
* [CHANGE] Removed query sharding for the chunks storage. Query sharding is now only supported for blocks storage. #86 #119
* [CHANGE] Renamed build image to us.gcr.io/kubernetes-dev/mimir-build-image. #40
* [CHANGE] Renamed metric `deprecated_flags_inuse_total` as `deprecated_flags_used_total`. #35
* [CHANGE] Renamed metric `experimental_features_in_use_total` as `experimental_features_used_total` and added `feature` label. #32 #658
* [CHANGE] Removed `log_messages_total` metric. #32
* [CHANGE] Change to APGLv3. #22
* [CHANGE] Change to Grafana Labs standard project governance. #22
* [CHANGE] Removed `configdb` support from Ruler and Alertmanager backend storages. #15 #38 #819
* [CHANGE] Changed `-ruler.storage.type` default value from `configdb` to `local`. #15
* [CHANGE] Changed `-alertmanager.storage.type` default value from `configdb` to `local`. #15
* [CHANGE] Prevent path traversal attack from users able to control the HTTP header `X-Scope-OrgID`. (CVE-2021-36157) #20
  * Users only have control of the HTTP header when Mimir is not frontend by an auth proxy validating the tenant IDs
* [CHANGE] Some files and directories created by Mimir components on local disk now have stricter permissions, and are only readable by owner, but not group or others. #58
* [CHANGE] Query-frontend: Enable query stats by default, they can still be disabled with `-frontend.query-stats-enabled=false`. #83
* [CHANGE] Ingester: default `-ingester.min-ready-duration` reduced from 1m to 15s. #126
* [CHANGE] Ingester: `-ingester.min-ready-duration` now start counting the delay after the ring's health checks have passed instead of when the ring client was started. #126
* [CHANGE] Blocks storage: memcached client DNS resolution switched from golang built-in to [`miekg/dns`](https://github.com/miekg/dns). #142
* [CHANGE] Query-frontend: the `cortex_frontend_mapped_asts_total` metric has been renamed to `cortex_frontend_query_sharding_rewrites_attempted_total`. #150
* [CHANGE] Renamed metric `cortex_overrides` to `cortex_limits_overrides`. #173 #407
* [CHANGE] Allow experimental ingester max-exemplars setting to be changed dynamically #144
  * CLI flag `-blocks-storage.tsdb.max-exemplars` is renamed to `-ingester.max-global-exemplars-per-user`.
  * YAML `max_exemplars` is moved from `tsdb` to `overrides` and renamed to `max_global_exemplars_per_user`.
* [CHANGE] The metric `cortex_deprecated_flags_inuse_total` has been renamed to `deprecated_flags_inuse_total` as part of using grafana/dskit functionality. #185
* [CHANGE] Alertmanager: Don't count user-not-found errors from replicas as failures in the `cortex_alertmanager_state_fetch_replica_state_failed_total` metric. #190
* [CHANGE] Alertmanager: Use distributor for non-API routes when sharding is enabled. #213
* [CHANGE] Query-frontend: added `sharded` label to `cortex_query_seconds_total` metric. #235
* [CHANGE] Query-frontend: changed the flag name for controlling query sharding total shards from `-querier.total-shards` to `-frontend.query-sharding-total-shards`. #230
* [CHANGE] Querier/ruler: Option `-querier.ingester-streaming` has been removed. Querier/ruler now always use streaming method to query ingesters. #204
* [CHANGE] Limits: Option `-ingester.max-samples-per-query` is now deprecated. YAML field `max_samples_per_query` is no longer supported. It required `-querier.ingester-streaming` option to be set to false, but since `-querier.ingester-streaming` is removed (always defaulting to true), the limit using it was removed as well. #204
* [CHANGE] Compactor: removed the `cortex_compactor_group_vertical_compactions_total` metric. #278
* [CHANGE] Limits: Set the default max number of inflight ingester push requests (`-ingester.instance-limits.max-inflight-push-requests`) to 30000 in order to prevent clusters from being overwhelmed by request volume or temporary slow-downs. #259
* [CHANGE] Compactor no longer waits for initial blocks cleanup to finish before starting compactions. #282
* [CHANGE] Flag `-querier.parallelise-shardable-queries` has been renamed to `-frontend.parallelize-shardable-queries` #284
* [CHANGE] Update Go version to 1.17.3. #480
* [CHANGE] Compactor: removed overlapping sources detection. Overlapping sources may exist due to edge cases (timing issues) when horizontally sharding compactor, but are correctly handled by compactor. #494
* [CHANGE] Rename metric `cortex_query_fetched_chunks_bytes_total` to `cortex_query_fetched_chunk_bytes_total` to be consistent with the limit name. #476
* [CHANGE] The `status_code` label on gRPC client metrics has changed from '200' and '500' to '2xx', '5xx', '4xx', 'cancel' or 'error'. #537
* [CHANGE] Remove chunks storage engine. #510 #545 #743 #744 #748 #753 #755 #757 #758 #759 #760 #762 #764 #789 #812 #813
  * The following CLI flags (and their respective YAML config options) have been removed:
    * `-store.engine`
    * `-schema-config-file`
    * `-ingester.checkpoint-duration`
    * `-ingester.checkpoint-enabled`
    * `-ingester.chunk-encoding`
    * `-ingester.chunk-age-jitter`
    * `-ingester.concurrent-flushes`
    * `-ingester.flush-on-shutdown-with-wal-enabled`
    * `-ingester.flush-op-timeout`
    * `-ingester.flush-period`
    * `-ingester.max-chunk-age`
    * `-ingester.max-chunk-idle`
    * `-ingester.max-series-per-query` (and `max_series_per_query` from runtime config)
    * `-ingester.max-stale-chunk-idle`
    * `-ingester.max-transfer-retries`
    * `-ingester.min-chunk-length`
    * `-ingester.recover-from-wal`
    * `-ingester.retain-period`
    * `-ingester.spread-flushes`
    * `-ingester.wal-dir`
    * `-ingester.wal-enabled`
    * `-querier.query-parallelism`
    * `-querier.second-store-engine`
    * `-querier.use-second-store-before-time`
    * `-flusher.wal-dir`
    * `-flusher.concurrent-flushes`
    * `-flusher.flush-op-timeout`
    * All `-table-manager.*` flags
    * All `-deletes.*` flags
    * All `-purger.*` flags
    * All `-metrics.*` flags
    * All `-dynamodb.*` flags
    * All `-s3.*` flags
    * All `-azure.*` flags
    * All `-bigtable.*` flags
    * All `-gcs.*` flags
    * All `-cassandra.*` flags
    * All `-boltdb.*` flags
    * All `-local.*` flags
    * All `-swift.*` flags
    * All `-store.*` flags except `-store.engine`, `-store.max-query-length`, `-store.max-labels-query-length`
    * All `-grpc-store.*` flags
  * The following API endpoints have been removed:
    * `/api/v1/chunks` and `/chunks`
  * The following metrics have been removed:
    * `cortex_ingester_flush_queue_length`
    * `cortex_ingester_queried_chunks`
    * `cortex_ingester_chunks_created_total`
    * `cortex_ingester_wal_replay_duration_seconds`
    * `cortex_ingester_wal_corruptions_total`
    * `cortex_ingester_sent_chunks`
    * `cortex_ingester_received_chunks`
    * `cortex_ingester_flush_series_in_progress`
    * `cortex_ingester_chunk_utilization`
    * `cortex_ingester_chunk_length`
    * `cortex_ingester_chunk_size_bytes`
    * `cortex_ingester_chunk_age_seconds`
    * `cortex_ingester_memory_chunks`
    * `cortex_ingester_flushing_enqueued_series_total`
    * `cortex_ingester_flushing_dequeued_series_total`
    * `cortex_ingester_dropped_chunks_total`
    * `cortex_oldest_unflushed_chunk_timestamp_seconds`
    * `prometheus_local_storage_chunk_ops_total`
    * `prometheus_local_storage_chunkdesc_ops_total`
    * `prometheus_local_storage_memory_chunkdescs`
* [CHANGE] Compactor: compactor now uses deletion marks from `<tenant>/markers` location in the bucket. Marker files are no longer fetched, only listed. #550
* [CHANGE] Compactor: Default value of `-compactor.block-sync-concurrency` has changed from 20 to 8. This flag is now only used to control number of goroutines for downloading and uploading blocks during compaction. #552
* [CHANGE] Memberlist: changed probe interval from `1s` to `5s` and probe timeout from `500ms` to `2s`. #563
* [CHANGE] Query-frontend: removed the deprecated (and unused) `-frontend.cache-split-interval`. Use `-frontend.split-queries-by-interval` instead. #587
* [CHANGE] Store-gateway: index cache now includes tenant in cache keys, this invalidates previous cached entries. #607
* [CHANGE] Removed the deprecated `-<prefix>.fifocache.size` flag. #618
* [CHANGE] Ruler: removed the support for the deprecated storage configuration via `-ruler.storage.*` CLI flags (and their respective YAML config options). Use `-ruler-storage.*` instead. #628
* [CHANGE] Querier: always fetch labels from store and respect start/end times in request; the option `-querier.query-store-for-labels-enabled` is now always on. #518
* [CHANGE] Query Frontend: range query response now omits the `data` field when it's empty (error case) like Prometheus does, previously it was `"data":{"resultType":"","result":null}`. #629
* [CHANGE] Query Frontend: instant queries now honor the `-frontend.max-retries-per-request` flag. #630
* [CHANGE] Alertmanager: removed `-alertmanager.storage.*` configuration options, with the exception of the CLI flags `-alertmanager.storage.path` and `-alertmanager.storage.retention`. Use `-alertmanager-storage.*` instead. #632
* [CHANGE] Ingester: active series metrics `cortex_ingester_active_series` and `cortex_ingester_active_series_custom_tracker` are now removed when their value is zero. #672 #690
* [CHANGE] Querier / ruler: removed the `-store.query-chunk-limit` flag (and its respective YAML config option `max_chunks_per_query`). `-querier.max-fetched-chunks-per-query` (and its respective YAML config option `max_fetched_chunks_per_query`) should be used instead. #705
* [CHANGE] Querier/Ruler: `-querier.active-query-tracker-dir` option has been removed. Active query tracking is now done via Activity tracker configured by `-activity-tracker.filepath` and enabled by default. Limit for max number of concurrent queries (`-querier.max-concurrent`) is now respected even if activity tracking is not enabled. #661 #822
* [CHANGE] Enable index header lazy loading by default. #693
  * `-blocks-storage.bucket-store.index-header-lazy-loading-enabled` default from `false` to `true`
  * `-blocks-storage.bucket-store.index-header-lazy-loading-idle-timeout` default from `20m` to `1h`
* [CHANGE] Distributor: removed the `-distributor.shard-by-all-labels` configuration option. It is now assumed to be true. #698
* [CHANGE] Store-gateway: increased memcached index caching TTL from 1 day to 7 days. #718
* [CHANGE] Alertmanager: set default value for `-alertmanager.web.external-url=http://localhost`. #808
* [CHANGE] Query-frontend: removed in-memory and Redis cache support. Reason is that these caching backends were just supported by query-frontend, while all other Mimir services only support memcached. #796
  * The following CLI flags (and their respective YAML config options) have been removed:
    * `-frontend.cache.enable-fifocache`
    * `-frontend.redis.*`
    * `-frontend.fifocache.*`
  * The following metrics have been removed:
    * `querier_cache_added_total`
    * `querier_cache_added_new_total`
    * `querier_cache_evicted_total`
    * `querier_cache_entries`
    * `querier_cache_gets_total`
    * `querier_cache_misses_total`
    * `querier_cache_stale_gets_total`
    * `querier_cache_memory_bytes`
    * `cortex_rediscache_request_duration_seconds`
* [CHANGE] Query-frontend: migrated memcached backend client to the same one used in other components (memcached config and metrics are now consistent across all Mimir services). #821
  * The following CLI flags (and their respective YAML config options) have been added:
    * `-frontend.results-cache.backend` (set it to `memcached` if `-frontend.cache-results=true`)
  * The following CLI flags (and their respective YAML config options) have been changed:
    * `-frontend.memcached.hostname` and `-frontend.memcached.service`: use `-frontend.results-cache.memcached.addresses` instead
  * The following CLI flags (and their respective YAML config options) have been renamed:
    * `-frontend.background.write-back-concurrency` renamed to `-frontend.results-cache.memcached.max-async-concurrency`
    * `-frontend.background.write-back-buffer` renamed to `-frontend.results-cache.memcached.max-async-buffer-size`
    * `-frontend.memcached.batchsize` renamed to `-frontend.results-cache.memcached.max-get-multi-batch-size`
    * `-frontend.memcached.parallelism` renamed to `-frontend.results-cache.memcached.max-get-multi-concurrency`
    * `-frontend.memcached.timeout` renamed to `-frontend.results-cache.memcached.timeout`
    * `-frontend.memcached.max-item-size` renamed to `-frontend.results-cache.memcached.max-item-size`
    * `-frontend.memcached.max-idle-conns` renamed to `-frontend.results-cache.memcached.max-idle-connections`
    * `-frontend.compression` renamed to `-frontend.results-cache.compression`
  * The following CLI flags (and their respective YAML config options) have been removed:
    * `-frontend.memcached.circuit-breaker-consecutive-failures`: feature removed
    * `-frontend.memcached.circuit-breaker-timeout`: feature removed
    * `-frontend.memcached.circuit-breaker-interval`: feature removed
    * `-frontend.memcached.update-interval`: new setting is hardcoded to 30s
    * `-frontend.memcached.consistent-hash`: new setting is always enabled
    * `-frontend.default-validity` and `-frontend.memcached.expiration`: new setting is hardcoded to 7 days
  * The following metrics have been changed:
    * `cortex_cache_dropped_background_writes_total{name}` changed to `thanos_memcached_operation_skipped_total{name, operation, reason}`
    * `cortex_cache_value_size_bytes{name, method}` changed to `thanos_memcached_operation_data_size_bytes{name}`
    * `cortex_cache_request_duration_seconds{name, method, status_code}` changed to `thanos_memcached_operation_duration_seconds{name, operation}`
    * `cortex_cache_fetched_keys{name}` changed to `thanos_cache_memcached_requests_total{name}`
    * `cortex_cache_hits{name}` changed to `thanos_cache_memcached_hits_total{name}`
    * `cortex_memcache_request_duration_seconds{name, method, status_code}` changed to `thanos_memcached_operation_duration_seconds{name, operation}`
    * `cortex_memcache_client_servers{name}` changed to `thanos_memcached_dns_provider_results{name, addr}`
    * `cortex_memcache_client_set_skip_total{name}` changed to `thanos_memcached_operation_skipped_total{name, operation, reason}`
    * `cortex_dns_lookups_total` changed to `thanos_memcached_dns_lookups_total`
    * For all metrics the value of the "name" label has changed from `frontend.memcached` to `frontend-cache`
  * The following metrics have been removed:
    * `cortex_cache_background_queue_length{name}`
* [CHANGE] Frontend: merged `query_range` into `frontend` in the YAML config (keeping the same keys) and renamed flags: #825
  * `-querier.max-retries-per-request` renamed to `-frontend.max-retries-per-request`
  * `-querier.split-queries-by-interval` renamed to `-frontend.split-queries-by-interval`
  * `-querier.align-querier-with-step` renamed to `-frontend.align-querier-with-step`
  * `-querier.cache-results` renamed to `-frontend.cache-results`
  * `-query-frontend.parallelize-shardable-queries` renamed to `-frontend.parallelize-shardable-queries`
  * `-query-frontend.cache-unaligned-requests` renamed to `-frontend.cache-unaligned-requests`
* [CHANGE] Ruler: set new default limits for rule groups: `ruler.max_rules_per_rule_group` to 20 (previously 0, disabled) and `ruler.max_rule_groups_per_tenant` to 70 (previously 0, disabled). #847
* [CHANGE] Compactor is now included in `all` target (single-binary). #866
* [CHANGE] Shuffle-sharding:
  * `-distributor.sharding-strategy` option has been removed, and shuffle sharding is enabled by default. Default shard size is set to 0, which disables shuffle sharding for the tenant (all ingesters will receive tenants's samples). #888
  * `-ruler.sharding-strategy` option has been removed from ruler. Ruler now uses shuffle-sharding by default, but respects `ruler_tenant_shard_size`, which defaults to 0 (ie. use all rulers for tenant). #889
  * `-store-gateway.sharding-strategy` option has been removed store-gateways. Store-gateway now uses shuffle-sharding by default, but respects `store_gateway_tenant_shard_size` for tenant, and this value defaults to 0. #891
* [CHANGE] Server: `-server.http-listen-port` (yaml: `server.http_listen_port`) now defaults to `8080` (previously `80`). #871
* [CHANGE] Changed the default value of `blocks-storage.bucket-store.ignore-deletion-marks-delay` from 6h to 1h. #892
* [CHANGE] Querier/ruler/query-frontend: the experimental `-querier.at-modifier-enabled` CLI flag has been removed and the PromQL `@` modifier is always enabled. #941
* [CHANGE] Ruler: `-ruler.alertmanager-use-v2` now defaults to `true`. #954
<<<<<<< HEAD
* [CHANGE] Compactor: Removed `-compactor.sharding-enabled` option. Sharding in compactor is now always enabled. Default value of `-compactor.ring.store` has changed from `consul` to `memberlist`. Default value of `-compactor.ring.wait-stability-min-duration` is now 0, which disables the feature. #956
=======
* [CHANGE] Changed default settings for memcached clients: #959
  * The default value for the following config options has changed from `10000` to `25000`:
    * `-blocks-storage.bucket-store.chunks-cache.memcached.max-async-buffer-size`
    * `-blocks-storage.bucket-store.index-cache.memcached.max-async-buffer-size`
    * `-blocks-storage.bucket-store.metadata-cache.memcached.max-async-buffer-size`
    * `-frontend.results-cache.memcached.max-async-buffer-size`
  * The default value for the following config options has changed from `0` (unlimited) to `100`:
    * `-blocks-storage.bucket-store.chunks-cache.memcached.max-get-multi-batch-size`
    * `-blocks-storage.bucket-store.index-cache.memcached.max-get-multi-batch-size`
    * `-blocks-storage.bucket-store.metadata-cache.memcached.max-get-multi-batch-size`
    * `-frontend.results-cache.memcached.max-get-multi-batch-size`
  * The default value for the following config options has changed from `16` to `100`:
    * `-blocks-storage.bucket-store.chunks-cache.memcached.max-idle-connections`
    * `-blocks-storage.bucket-store.index-cache.memcached.max-idle-connections`
    * `-blocks-storage.bucket-store.metadata-cache.memcached.max-idle-connections`
    * `-frontend.results-cache.memcached.max-idle-connections`
>>>>>>> ef835a9d
* [FEATURE] Query Frontend: Add `cortex_query_fetched_chunks_total` per-user counter to expose the number of chunks fetched as part of queries. This metric can be enabled with the `-frontend.query-stats-enabled` flag (or its respective YAML config option `query_stats_enabled`). #31
* [FEATURE] Query Frontend: Add experimental querysharding for the blocks storage (instant and range queries). You can now enable querysharding for blocks storage (`-store.engine=blocks`) by setting `-frontend.parallelize-shardable-queries` to `true`. The following additional config and exported metrics have been added. #79 #80 #100 #124 #140 #148 #150 #151 #153 #154 #155 #156 #157 #158 #159 #160 #163 #169 #172 #196 #205 #225 #226 #227 #228 #230 #235 #240 #239 #246 #244 #319 #330 #371 #385 #400 #458 #586 #630 #660 #707
  * New config options:
    * `-frontend.query-sharding-total-shards`: The amount of shards to use when doing parallelisation via query sharding.
    * `-frontend.query-sharding-max-sharded-queries`: The max number of sharded queries that can be run for a given received query. 0 to disable limit.
    * `-blocks-storage.bucket-store.series-hash-cache-max-size-bytes`: Max size - in bytes - of the in-memory series hash cache in the store-gateway.
    * `-blocks-storage.tsdb.series-hash-cache-max-size-bytes`: Max size - in bytes - of the in-memory series hash cache in the ingester.
  * New exported metrics:
    * `cortex_bucket_store_series_hash_cache_requests_total`
    * `cortex_bucket_store_series_hash_cache_hits_total`
    * `cortex_frontend_query_sharding_rewrites_succeeded_total`
    * `cortex_frontend_sharded_queries_per_query`
  * Renamed metrics:
    * `cortex_frontend_mapped_asts_total` to `cortex_frontend_query_sharding_rewrites_attempted_total`
  * Modified metrics:
    * added `sharded` label to `cortex_query_seconds_total`
  * When query sharding is enabled, the following querier config must be set on query-frontend too:
    * `-querier.max-concurrent`
    * `-querier.timeout`
    * `-querier.max-samples`
    * `-querier.at-modifier-enabled`
    * `-querier.default-evaluation-interval`
    * `-querier.active-query-tracker-dir`
    * `-querier.lookback-delta`
  * Sharding can be dynamically controlled per request using the `Sharding-Control: 64` header. (0 to disable)
  * Sharding can be dynamically controlled per tenant using the limit `query_sharding_total_shards`. (0 to disable)
  * Added `sharded_queries` count to the "query stats" log.
  * The number of shards is adjusted to be compatible with number of compactor shards that are used by a split-and-merge compactor. The querier can use this to avoid querying blocks that cannot have series in a given query shard.
* [FEATURE] PromQL: added `present_over_time` support. #139
* [FEATURE] Ingester: can expose metrics on active series matching custom trackers configured via `-ingester.active-series-custom-trackers` (or its respective YAML config option). When configured, active series for custom trackers are exposed by the `cortex_ingester_active_series_custom_tracker` metric. #42 #672
* [FEATURE] Ingester: Enable snapshotting of in-memory TSDB on disk during shutdown via `-blocks-storage.tsdb.memory-snapshot-on-shutdown`. #249
* [FEATURE] Compactor: compactor now uses new algorithm that we call "split-and-merge". Previous compaction strategy was removed. With the `split-and-merge` compactor source blocks for a given tenant are grouped into `-compactor.split-groups` number of groups. Each group of blocks is then compacted separately, and is split into `-compactor.split-and-merge-shards` shards (configurable on a per-tenant basis). Compaction of each tenant shards can be horizontally scaled. Number of compactors that work on jobs for single tenant can be limited by using `-compactor.compactor-tenant-shard-size` parameter, or per-tenant `compactor_tenant_shard_size` override.  #275 #281 #282 #283 #288 #290 #303 #307 #317 #323 #324 #328 #353 #368 #479 #820
* [FEATURE] Querier: Added label names cardinality endpoint `<prefix>/api/v1/cardinality/label_names` that is disabled by default. Can be enabled/disabled via the CLI flag `-querier.cardinality-analysis-enabled` or its respective YAML config option. Configurable on a per-tenant basis. #301 #377 #474
* [FEATURE] Distributor: Added `-api.skip-label-name-validation-header-enabled` option to allow skipping label name validation on the HTTP write path based on `X-Mimir-SkipLabelNameValidation` header being `true` or not. #390
* [FEATURE] Querier: Added label values cardinality endpoint `<prefix>/api/v1/cardinality/label_values` that is disabled by default. Can be enabled/disabled via the CLI flag `-querier.cardinality-analysis-enabled` or its respective YAML config option. Configurable on a per-tenant basis. #332 #395 #474
* [FEATURE] Query-Frontend: Added `-frontend.cache-unaligned-requests` option to cache responses for requests that do not have step-aligned start and end times. This can improve speed of repeated queries, but can also pollute cache with results that are never reused. #432
* [FEATURE] Querier: Added `-store.max-labels-query-length` to restrict the range of `/series`, label-names and label-values requests. #507
* [FEATURE] Ingester: Added `-blocks-storage.tsdb.isolation-enabled` flag, which allows disabling TSDB isolation feature. This is enabled by default (per TSDB default), but disabling can improve performance of write requests. #512
* [FEATURE] Compactor: Added `-compactor.max-compaction-time` to control how long can compaction for a single tenant take. If compactions for a tenant take longer, no new compactions are started in the same compaction cycle. Running compactions are not stopped however, and may take much longer. #523
* [FEATURE] Compactor: When compactor finds blocks with out-of-order chunks, it will mark them for no-compaction. Blocks marked for no-compaction are ignored in future compactions too. Added metric `cortex_compactor_blocks_marked_for_no_compaction_total` to track number of blocks marked for no-compaction. Added `CortexCompactorSkippedBlocksWithOutOfOrderChunks` alert based on new metric. Markers are only checked from `<tenant>/markers` location, but uploaded to the block directory too. #520 #535 #550
* [FEATURE] Compactor: multiple blocks are now downloaded and uploaded at once, which can shorten compaction process. #552
* [FEATURE] Ingester: Added `-blocks-storage.tsdb.head-chunks-write-queue-size` flag, which allows setting the size of the queue used by the TSDB before m-mapping chunks. #591
  * Added `cortex_ingester_tsdb_mmap_chunk_write_queue_operations_total` metric to track different operations of this queue.
* [FEATURE] Ruler: Added federated rule groups. #533
  * Added `-ruler.tenant-federation.enabled` config flag.
  * Added support for `source_tenants` field on rule groups.
* [FEATURE] Mimir: Added "Activity tracker" feature which can log ongoing activities from previous Mimir run in case of the crash. It is enabled by default and controlled by the `-activity-tracker.filepath` flag. It can be disabled by setting this path to an empty string. Currently, the Store-gateway, Ruler, Querier, and Query-frontend components uses this feature. #631 #782 #822
* [FEATURE] Mimir: Divide configuration parameters into categories "basic", "advanced", and "experimental". Only flags in the basic category are shown when invoking `-help`, whereas `-help-all` will include flags in all categories (basic, advanced, experimental). #840
* [FEATURE] Store-gateway: Added `/store-gateway/tenants` and `/store-gateway/tenant/{tenant}/blocks` endpoints that provide functionality that was provided by `tools/listblocks`. #911
* [ENHANCEMENT] Query-frontend: added `cortex_query_frontend_workers_enqueued_requests_total` metric to track the number of requests enqueued in each query-scheduler. #384
* [ENHANCEMENT] Add a flag (`--proxy.compare-use-relative-error`) in the query-tee to compare floating point values using relative error. #208
* [ENHANCEMENT] Add a flag (`--proxy.compare-skip-recent-samples`) in the query-tee to skip comparing recent samples. By default samples not older than 1 minute are skipped. #234
* [ENHANCEMENT] Include additional limits in the per-tenant override exporter. The following limits have been added to the `cortex_limit_overrides` metric: #21
  * `max_fetched_series_per_query`
  * `max_fetched_chunk_bytes_per_query`
  * `ruler_max_rules_per_rule_group`
  * `ruler_max_rule_groups_per_tenant`
* [ENHANCEMENT] Querier now can use the `LabelNames` call with matchers, if matchers are provided in the `/labels` API call, instead of using the more expensive `MetricsForLabelMatchers` call as before. This can be enabled by enabling the `-querier.query-label-names-with-matchers-enabled` flag once the ingesters are updated to this version. In the future this is expected to become the default behavior. #3
* [ENHANCEMENT] Ingester: added option `-ingester.readiness-check-ring-health` to disable the ring health check in the readiness endpoint. When disabled, the health checks are run against only the ingester itself instead of all ingesters in the ring. #48 #126
* [ENHANCEMENT] Added option `-distributor.excluded-zones` to exclude ingesters running in specific zones both on write and read path. #51
* [ENHANCEMENT] Store-gateway: added `cortex_bucket_store_sent_chunk_size_bytes` metric, tracking the size of chunks sent from store-gateway to querier. #123
* [ENHANCEMENT] Store-gateway: reduced CPU and memory utilization due to exported metrics aggregation for instances with a large number of tenants. #123 #142
* [ENHANCEMENT] Query-frontend: if query sharding is enabled and a query is not shardable, then the query is executed by querier instead of query-frontend. #150
* [ENHANCEMENT] Add a metrics `cortex_limits_defaults` to expose the default values of limits. #173
* [ENHANCEMENT] Exemplars are now emitted for all gRPC calls and many operations tracked by histograms. #180
* [ENHANCEMENT] New options `-server.http-listen-network` and `-server.grpc-listen-network` allow binding as 'tcp4' or 'tcp6'. #180
* [ENHANCEMENT] Add tags to tracing span for distributor push with user, cluster and replica. #210
* [ENHANCEMENT] Optimisations to distributor. #212 #217 #242
* [ENHANCEMENT] Memberlist: Add `-memberlist.advertise-addr` and `-memberlist.advertise-port` options for setting the address to advertise to other members of the cluster to enable NAT traversal. #260
* [ENHANCEMENT] Distributor: reduce latency when HA-Tracking by doing KVStore updates in the background. #271
* [ENHANCEMENT] Compactor: when sharding is enabled, skip already planned compaction jobs if the tenant doesn't belong to the compactor instance anymore. #303
* [ENHANCEMENT] Query federation: improve performance in MergeQueryable by memoizing labels. #312
* [ENHANCEMENT] Compactor: Blocks cleaner will ignore users that it no longer "owns" when sharding is enabled, and user ownership has changed since last scan. #325
* [ENHANCEMENT] Querier / store-gateway: optimized regex matchers. #319 #334 #355
* [ENHANCEMENT] Query-frontend: added `cortex_query_frontend_non_step_aligned_queries_total` to track the total number of range queries with start/end not aligned to step. #347 #357 #582
* [ENHANCEMENT] Compactor: added `-compactor.compaction-jobs-order` support to configure which compaction jobs should run first for a given tenant (in case there are multiple ones). Supported values are: `smallest-range-oldest-blocks-first` (default), `newest-blocks-first` (not supported by `default` compaction strategy). #364
* [ENHANCEMENT] Add option (`-querier.label-values-max-cardinality-label-names-per-request`) to configure the maximum number of label names allowed to be queried in a single `<prefix>/api/v1/cardinality/label_values` API call. #332
* [ENHANCEMENT] Make distributor inflight push requests count include background calls to ingester. #398
* [ENHANCEMENT] Store-gateway: added an in-memory LRU cache for chunks attributes. Can be enabled setting `-blocks-storage.bucket-store.chunks-cache.attributes-in-memory-max-items=X` where `X` is the max number of items to keep in the in-memory cache. The following new metrics are exposed: #279 #415 #437
  * `cortex_cache_memory_requests_total`
  * `cortex_cache_memory_hits_total`
  * `cortex_cache_memory_items_count`
* [ENHANCEMENT] Store-gateway: log index cache requests to tracing spans. #419
* [ENHANCEMENT] Ingester: reduce CPU and memory utilization if remote write requests contains a large amount of "out of bounds" samples. #413
* [ENHANCEMENT] Ingester: reduce CPU and memory utilization when querying chunks from ingesters. #430
* [ENHANCEMENT] Querier: when fetching data for specific query-shard, we can ignore some blocks based on compactor-shard ID, since sharding of series by query sharding and compactor is the same. Added metrics: #438 #450
  * `cortex_querier_blocks_found_total`
  * `cortex_querier_blocks_queried_total`
  * `cortex_querier_blocks_with_compactor_shard_but_incompatible_query_shard_total`
* [ENHANCEMENT] Querier&Ruler: reduce cpu usage, latency and peak memory consumption. #459 #463 #589
* [ENHANCEMENT] Overrides Exporter: Add `max_fetched_chunks_per_query` and `max_global_exemplars_per_user` limits to the default and per-tenant limits exported as metrics. #471 #515
* [ENHANCEMENT] Compactor (blocks cleaner): Delete blocks marked for deletion faster. #490
* [ENHANCEMENT] Store-gateway: store-gateway can now ignore blocks with minimum time within `-blocks-storage.bucket-store.ignore-blocks-within` duration. Useful when used together with `-querier.query-store-after`. #502
* [ENHANCEMENT] Distributor: silently drop exemplars more than 5 minutes older than samples in the same batch. #544
* [ENHANCEMENT] Ring/Memberlist: reduce CPU utilization for rings with a large number of members. #537 #563 #634
* [ENHANCEMENT] Add histogram metrics `cortex_distributor_sample_delay_seconds` and `cortex_ingester_tsdb_sample_out_of_order_delta_seconds` #488
* [ENHANCEMENT] Compactor: expose low-level concurrency options for compactor: `-compactor.max-opening-blocks-concurrency`, `-compactor.max-closing-blocks-concurrency`, `-compactor.symbols-flushers-concurrency`. #569 #701
* [ENHANCEMENT] Querier: labels requests now obey `-querier.query-ingesters-within`, making them a little more efficient. #518
* [ENHANCEMENT] Store-gateway: label values with matchers now doesn't preload or list series, reducing latency and memory consumption. #534
* [ENHANCEMENT] Azure client: expose option to configure MSI URL and user-assigned identity. #584
* [ENHANCEMENT] Store-gateway: the results of `LabelNames()`, `LabelValues()` and `Series(skipChunks=true)` calls are now cached in the index cache. #590
* [ENHANCEMENT] Store-gateway: Added `-store-gateway.sharding-ring.unregister-on-shutdown` option that allows store-gateway to stay in the ring even after shutdown. Defaults to `true`, which is the same as current behaviour. #610 #614
* [ENHANCEMENT] Store-gateway: wait for ring tokens stability instead of ring stability to speed up startup and tests #620
* [ENHANCEMENT] Query-scheduler: exported summary `cortex_query_scheduler_inflight_requests` tracking total number of inflight requests (both enqueued and processing) in percentile buckets. #675
* [ENHANCEMENT] Ingester: Expose ingester ring page on ingesters. #654
* [BUGFIX] Frontend: Fixes @ modifier functions (start/end) when splitting queries by time. #206
* [BUGFIX] Fixes a panic in the query-tee when comparing result. #207
* [BUGFIX] Upgrade Prometheus. TSDB now waits for pending readers before truncating Head block, fixing the `chunk not found` error and preventing wrong query results. #16
* [BUGFIX] Compactor: fixed panic while collecting Prometheus metrics. #28
* [BUGFIX] Ingester: don't create TSDB or appender if no samples are sent by a tenant. #162
* [BUGFIX] Alertmanager: don't replace user configurations with blank fallback configurations (when enabled), particularly during scaling up/down instances when sharding is enabled. #224
* [BUGFIX] Query-tee: Ensure POST requests are handled correctly #286
* [BUGFIX] Query-frontend: Ensure query_range requests handled by the query-frontend return JSON formatted errors. #360 #499
* [BUGFIX] Query-frontend: don't reuse cached results for queries that are not step-aligned. #424
* [BUGFIX] Querier: fixed UserStats endpoint. When zone-aware replication is enabled, `MaxUnavailableZones` param is used instead of `MaxErrors`, so setting `MaxErrors = 0` doesn't make the Querier wait for all Ingesters responses. #474
* [BUGFIX] Ingester: fix out-of-order chunks in TSDB head in-memory series after WAL replay in case some samples were appended to TSDB WAL before series. #530
* [BUGFIX] Memberlist: fixed corrupted packets when sending compound messages with more than 255 messages or messages bigger than 64KB. #551
* [BUGFIX] Distributor: fix bug in query-exemplar where some results would get dropped. #583
* [BUGFIX] Azure storage: only create HTTP client once, to reduce memory utilization. #605
* [BUGFIX] Ruler: fix formatting of rule groups in `/ruler/rule_groups` endpoint. #655
* [BUGFIX] Querier: Disable query scheduler SRV DNS lookup. #689
* [BUGFIX] Query-frontend: fix API error messages that were mentioning Prometheus `--enable-feature=promql-negative-offset` and `--enable-feature=promql-at-modifier` flags. #688
* [BUGFIX] Query-frontend: worker's cancellation channels are now buffered to ensure that all request cancellations are properly handled. #741

### Mixin (changes since `grafana/cortex-jsonnet` `1.9.0`)

* [CHANGE] Removed chunks storage support from mixin. #641 #643 #645 #811 #812 #813
  * Removed `tsdb.libsonnet`: no need to import it anymore (its content is already automatically included when using Jsonnet)
  * Removed the following fields from `_config`:
    * `storage_engine` (defaults to `blocks`)
    * `chunk_index_backend`
    * `chunk_store_backend`
  * Removed schema config map
  * Removed the following dashboards:
    * "Cortex / Chunks"
    * "Cortex / WAL"
    * "Cortex / Blocks vs Chunks"
  * Removed the following alerts:
    * `CortexOldChunkInMemory`
    * `CortexCheckpointCreationFailed`
    * `CortexCheckpointDeletionFailed`
    * `CortexProvisioningMemcachedTooSmall`
    * `CortexWALCorruption`
    * `CortexTableSyncFailure`
    * `CortexTransferFailed`
  * Removed the following recording rules:
    * `cortex_chunk_store_index_lookups_per_query`
    * `cortex_chunk_store_series_pre_intersection_per_query`
    * `cortex_chunk_store_series_post_intersection_per_query`
    * `cortex_chunk_store_chunks_per_query`
    * `cortex_bigtable_request_duration_seconds`
    * `cortex_cassandra_request_duration_seconds`
    * `cortex_dynamo_request_duration_seconds`
    * `cortex_database_request_duration_seconds`
    * `cortex_gcs_request_duration_seconds`
* [CHANGE] Update grafana-builder dependency: use $__rate_interval in qpsPanel and latencyPanel. [#372](https://github.com/grafana/cortex-jsonnet/pull/372)
* [CHANGE] `namespace` template variable in dashboards now only selects namespaces for selected clusters. [#311](https://github.com/grafana/cortex-jsonnet/pull/311)
* [CHANGE] `CortexIngesterRestarts` alert severity changed from `critical` to `warning`. [#321](https://github.com/grafana/cortex-jsonnet/pull/321)
* [CHANGE] Dashboards: added overridable `job_labels` and `cluster_labels` to the configuration object as label lists to uniquely identify jobs and clusters in the metric names and group-by lists in dashboards. [#319](https://github.com/grafana/cortex-jsonnet/pull/319)
* [CHANGE] Dashboards: `alert_aggregation_labels` has been removed from the configuration and overriding this value has been deprecated. Instead the labels are now defined by the `cluster_labels` list, and should be overridden accordingly through that list. [#319](https://github.com/grafana/cortex-jsonnet/pull/319)
* [CHANGE] Renamed `CortexCompactorHasNotUploadedBlocksSinceStart` to `CortexCompactorHasNotUploadedBlocks`. [#334](https://github.com/grafana/cortex-jsonnet/pull/334)
* [CHANGE] Renamed `CortexCompactorRunFailed` to `CortexCompactorHasNotSuccessfullyRunCompaction`. [#334](https://github.com/grafana/cortex-jsonnet/pull/334)
* [CHANGE] Renamed `CortexInconsistentConfig` alert to `CortexInconsistentRuntimeConfig` and increased severity to `critical`. [#335](https://github.com/grafana/cortex-jsonnet/pull/335)
* [CHANGE] Increased `CortexBadRuntimeConfig` alert severity to `critical` and removed support for `cortex_overrides_last_reload_successful` metric (was removed in Cortex 1.3.0). [#335](https://github.com/grafana/cortex-jsonnet/pull/335)
* [CHANGE] Grafana 'min step' changed to 15s so dashboard show better detail. [#340](https://github.com/grafana/cortex-jsonnet/pull/340)
* [CHANGE] Replace `CortexRulerFailedEvaluations` with two new alerts: `CortexRulerTooManyFailedPushes` and `CortexRulerTooManyFailedQueries`. [#347](https://github.com/grafana/cortex-jsonnet/pull/347)
* [CHANGE] Removed `CortexCacheRequestErrors` alert. This alert was not working because the legacy Cortex cache client instrumentation doesn't track errors. [#346](https://github.com/grafana/cortex-jsonnet/pull/346)
* [CHANGE] Removed `CortexQuerierCapacityFull` alert. [#342](https://github.com/grafana/cortex-jsonnet/pull/342)
* [CHANGE] Changes blocks storage alerts to group metrics by the configured `cluster_labels` (supporting the deprecated `alert_aggregation_labels`). [#351](https://github.com/grafana/cortex-jsonnet/pull/351)
* [CHANGE] Increased `CortexIngesterReachingSeriesLimit` critical alert threshold from 80% to 85%. [#363](https://github.com/grafana/cortex-jsonnet/pull/363)
* [CHANGE] Changed default `job_names` for query-frontend, query-scheduler and querier to match custom deployments too. [#376](https://github.com/grafana/cortex-jsonnet/pull/376)
* [CHANGE] Split `cortex_api` recording rule group into three groups. This is a workaround for large clusters where this group can become slow to evaluate. [#401](https://github.com/grafana/cortex-jsonnet/pull/401)
* [CHANGE] Increased `CortexIngesterReachingSeriesLimit` warning threshold from 70% to 80% and critical threshold from 85% to 90%. [#404](https://github.com/grafana/cortex-jsonnet/pull/404)
* [CHANGE] Raised `CortexKVStoreFailure` alert severity from warning to critical. #493
* [CHANGE] Increase `CortexRolloutStuck` alert "for" duration from 15m to 30m. #493 #573
* [CHANGE] The Alertmanager and Ruler compiled dashboards (`alertmanager.json` and `ruler.json`) have been respectively renamed to `mimir-alertmanager.json` and `mimir-ruler.json`. #869
* [CHANGE] Removed `cortex_overrides_metric` from `_config`. #871
* [CHANGE] Renamed recording rule groups (`cortex_` prefix changed to `mimir_`). #871
* [CHANGE] Alerts name prefix has been changed from `Cortex` to `Mimir` (eg. alert `CortexIngesterUnhealthy` has been renamed to `MimirIngesterUnhealthy`). #879
* [CHANGE] Enabled resources dashboards by default. Can be disabled setting `resources_dashboards_enabled` config field to `false`. #920
* [FEATURE] Added `Cortex / Overrides` dashboard, displaying default limits and per-tenant overrides applied to Mimir. #673
* [FEATURE] Added `Mimir / Tenants` and `Mimir / Top tenants` dashboards, displaying user-based metrics. #776
* [ENHANCEMENT] cortex-mixin: Make `cluster_namespace_deployment:kube_pod_container_resource_requests_{cpu_cores,memory_bytes}:sum` backwards compatible with `kube-state-metrics` v2.0.0. [#317](https://github.com/grafana/cortex-jsonnet/pull/317)
* [ENHANCEMENT] Cortex-mixin: Include `cortex-gw-internal` naming variation in default `gateway` job names. [#328](https://github.com/grafana/cortex-jsonnet/pull/328)
* [ENHANCEMENT] Ruler dashboard: added object storage metrics. [#354](https://github.com/grafana/cortex-jsonnet/pull/354)
* [ENHANCEMENT] Alertmanager dashboard: added object storage metrics. [#354](https://github.com/grafana/cortex-jsonnet/pull/354)
* [ENHANCEMENT] Added documentation text panels and descriptions to reads and writes dashboards. [#324](https://github.com/grafana/cortex-jsonnet/pull/324)
* [ENHANCEMENT] Dashboards: defined container functions for common resources panels: containerDiskWritesPanel, containerDiskReadsPanel, containerDiskSpaceUtilization. [#331](https://github.com/grafana/cortex-jsonnet/pull/331)
* [ENHANCEMENT] cortex-mixin: Added `alert_excluded_routes` config to exclude specific routes from alerts. [#338](https://github.com/grafana/cortex-jsonnet/pull/338)
* [ENHANCEMENT] Added `CortexMemcachedRequestErrors` alert. [#346](https://github.com/grafana/cortex-jsonnet/pull/346)
* [ENHANCEMENT] Ruler dashboard: added "Per route p99 latency" panel in the "Configuration API" row. [#353](https://github.com/grafana/cortex-jsonnet/pull/353)
* [ENHANCEMENT] Increased the `for` duration of the `CortexIngesterReachingSeriesLimit` warning alert to 3h. [#362](https://github.com/grafana/cortex-jsonnet/pull/362)
* [ENHANCEMENT] Added a new tier (`medium_small_user`) so we have another tier between 100K and 1Mil active series. [#364](https://github.com/grafana/cortex-jsonnet/pull/364)
* [ENHANCEMENT] Extend Alertmanager dashboard: [#313](https://github.com/grafana/cortex-jsonnet/pull/313)
  * "Tenants" stat panel - shows number of discovered tenant configurations.
  * "Replication" row - information about the replication of tenants/alerts/silences over instances.
  * "Tenant Configuration Sync" row - information about the configuration sync procedure.
  * "Sharding Initial State Sync" row - information about the initial state sync procedure when sharding is enabled.
  * "Sharding Runtime State Sync" row - information about various state operations which occur when sharding is enabled (replication, fetch, marge, persist).
* [ENHANCEMENT] Update gsutil command for `not healthy index found` playbook [#370](https://github.com/grafana/cortex-jsonnet/pull/370)
* [ENHANCEMENT] Added Alertmanager alerts and playbooks covering configuration syncs and sharding operation: [#377 [#378](https://github.com/grafana/cortex-jsonnet/pull/378)
  * `CortexAlertmanagerSyncConfigsFailing`
  * `CortexAlertmanagerRingCheckFailing`
  * `CortexAlertmanagerPartialStateMergeFailing`
  * `CortexAlertmanagerReplicationFailing`
  * `CortexAlertmanagerPersistStateFailing`
  * `CortexAlertmanagerInitialSyncFailed`
* [ENHANCEMENT] Add recording rules to improve responsiveness of Alertmanager dashboard. [#387](https://github.com/grafana/cortex-jsonnet/pull/387)
* [ENHANCEMENT] Add `CortexRolloutStuck` alert. [#405](https://github.com/grafana/cortex-jsonnet/pull/405)
* [ENHANCEMENT] Added `CortexKVStoreFailure` alert. [#406](https://github.com/grafana/cortex-jsonnet/pull/406)
* [ENHANCEMENT] Use configured `ruler` jobname for ruler dashboard panels. [#409](https://github.com/grafana/cortex-jsonnet/pull/409)
* [ENHANCEMENT] Add ability to override `datasource` for generated dashboards. [#407](https://github.com/grafana/cortex-jsonnet/pull/407)
* [ENHANCEMENT] Use alertmanager jobname for alertmanager dashboard panels [#411](https://github.com/grafana/cortex-jsonnet/pull/411)
* [ENHANCEMENT] Added `CortexDistributorReachingInflightPushRequestLimit` alert. [#408](https://github.com/grafana/cortex-jsonnet/pull/408)
* [ENHANCEMENT] Added `CortexReachingTCPConnectionsLimit` alert. #403
* [ENHANCEMENT] Added "Cortex / Writes Networking" and "Cortex / Reads Networking" dashboards. #405
* [ENHANCEMENT] Improved "Queue length" panel in "Cortex / Queries" dashboard. #408
* [ENHANCEMENT] Add `CortexDistributorReachingInflightPushRequestLimit` alert and playbook. #401
* [ENHANCEMENT] Added "Recover accidentally deleted blocks (Google Cloud specific)" playbook. #475
* [ENHANCEMENT] Added support to multi-zone store-gateway deployments. #608 #615
* [ENHANCEMENT] Show supplementary alertmanager services in the Rollout Progress dashboard. #738 #855
* [ENHANCEMENT] Added `mimir` to default job names. This makes dashboards and alerts working when Mimir is installed in single-binary mode and the deployment is named `mimir`. #921
* [BUGFIX] Fixed `CortexIngesterHasNotShippedBlocks` alert false positive in case an ingester instance had ingested samples in the past, then no traffic was received for a long period and then it started receiving samples again. [#308](https://github.com/grafana/cortex-jsonnet/pull/308)
* [BUGFIX] Fixed `CortexInconsistentRuntimeConfig` metric. [#335](https://github.com/grafana/cortex-jsonnet/pull/335)
* [BUGFIX] Fixed scaling dashboard to correctly work when a Cortex service deployment spans across multiple zones (a zone is expected to have the `zone-[a-z]` suffix). [#365](https://github.com/grafana/cortex-jsonnet/pull/365)
* [BUGFIX] Fixed rollout progress dashboard to correctly work when a Cortex service deployment spans across multiple zones (a zone is expected to have the `zone-[a-z]` suffix). [#366](https://github.com/grafana/cortex-jsonnet/pull/366)
* [BUGFIX] Fixed rollout progress dashboard to include query-scheduler too. [#376](https://github.com/grafana/cortex-jsonnet/pull/376)
* [BUGFIX] Upstream recording rule `node_namespace_pod_container:container_cpu_usage_seconds_total:sum_irate` renamed. [#379](https://github.com/grafana/cortex-jsonnet/pull/379)
* [BUGFIX] Fixed writes/reads/alertmanager resources dashboards to use `$._config.job_names.gateway`. [#403](https://github.com/grafana/cortex-jsonnet/pull/403)
* [BUGFIX] Span the annotation.message in alerts as YAML multiline strings. [#412](https://github.com/grafana/cortex-jsonnet/pull/412)
* [BUGFIX] Fixed "Instant queries / sec" in "Cortex / Reads" dashboard. #445
* [BUGFIX] Fixed and added missing KV store panels in Writes, Reads, Ruler and Compactor dashboards. #448

### Jsonnet (changes since `grafana/cortex-jsonnet` `1.9.0`)

* [CHANGE] Removed chunks storage support. #639
  * Removed the following fields from `_config`:
    * `storage_engine` (defaults to `blocks`)
    * `querier_second_storage_engine` (not supported anymore)
    * `table_manager_enabled`, `table_prefix`
    * `memcached_index_writes_enabled` and `memcached_index_writes_max_item_size_mb`
    * `storeMemcachedChunksConfig`
    * `storeConfig`
    * `max_chunk_idle`
    * `schema` (the schema configmap is still added for backward compatibility reasons)
    * `bigtable_instance` and `bigtable_project`
    * `client_configs`
    * `enabledBackends`
    * `storage_backend`
    * `cassandra_addresses`
    * `s3_bucket_name`
    * `ingester_deployment_without_wal` (was only used by chunks storage)
    * `ingester` (was only used to configure chunks storage WAL)
  * Removed the following CLI flags from `ingester_args`:
    * `ingester.max-chunk-age`
    * `ingester.max-stale-chunk-idle`
    * `ingester.max-transfer-retries`
    * `ingester.retain-period`
* [CHANGE] Changed `overrides-exporter.libsonnet` from being based on cortex-tools to Mimir `overrides-exporter` target. #646
* [CHANGE] Store gateway: set `-blocks-storage.bucket-store.index-cache.memcached.max-get-multi-concurrency`,
  `-blocks-storage.bucket-store.chunks-cache.memcached.max-get-multi-concurrency`,
  `-blocks-storage.bucket-store.metadata-cache.memcached.max-get-multi-concurrency`,
  `-blocks-storage.bucket-store.index-cache.memcached.max-idle-connections`,
  `-blocks-storage.bucket-store.chunks-cache.memcached.max-idle-connections`,
  `-blocks-storage.bucket-store.metadata-cache.memcached.max-idle-connections` to 100 [#414](https://github.com/grafana/cortex-jsonnet/pull/414)
* [CHANGE] Alertmanager: mounted overrides configmap to alertmanager too. [#315](https://github.com/grafana/cortex-jsonnet/pull/315)
* [CHANGE] Memcached: upgraded memcached from `1.5.17` to `1.6.9`. [#316](https://github.com/grafana/cortex-jsonnet/pull/316)
* [CHANGE] Store-gateway: increased memory request and limit respectively from 6GB / 6GB to 12GB / 18GB. [#322](https://github.com/grafana/cortex-jsonnet/pull/322)
* [CHANGE] Store-gateway: increased `-blocks-storage.bucket-store.max-chunk-pool-bytes` from 2GB (default) to 12GB. [#322](https://github.com/grafana/cortex-jsonnet/pull/322)
* [CHANGE] Ingester/Ruler: set `-server.grpc-max-send-msg-size-bytes` and `-server.grpc-max-send-msg-size-bytes` to sensible default values (10MB). [#326](https://github.com/grafana/cortex-jsonnet/pull/326)
* [CHANGE] Decreased `-server.grpc-max-concurrent-streams` from 100k to 10k. [#369](https://github.com/grafana/cortex-jsonnet/pull/369)
* [CHANGE] Decreased blocks storage ingesters graceful termination period from 80m to 20m. [#369](https://github.com/grafana/cortex-jsonnet/pull/369)
* [CHANGE] Increase the rules per group and rule groups limits on different tiers. [#396](https://github.com/grafana/cortex-jsonnet/pull/396)
* [CHANGE] Removed `max_samples_per_query` limit, since it only works with chunks and only when using `-distributor.shard-by-all-labels=false`. [#397](https://github.com/grafana/cortex-jsonnet/pull/397)
* [CHANGE] Removed chunks storage query sharding config support. The following config options have been removed: [#398](https://github.com/grafana/cortex-jsonnet/pull/398)
  * `_config` > `queryFrontend` > `shard_factor`
  * `_config` > `queryFrontend` > `sharded_queries_enabled`
  * `_config` > `queryFrontend` > `query_split_factor`
* [CHANGE] Rename ruler_s3_bucket_name and ruler_gcs_bucket_name to ruler_storage_bucket_name: [#415](https://github.com/grafana/cortex-jsonnet/pull/415)
* [CHANGE] Fine-tuned rolling update policy for distributor, querier, query-frontend, query-scheduler. [#420](https://github.com/grafana/cortex-jsonnet/pull/420)
* [CHANGE] Increased memcached metadata/chunks/index-queries max connections from 4k to 16k. [#420](https://github.com/grafana/cortex-jsonnet/pull/420)
* [CHANGE] Disabled step alignment in query-frontend to be compliant with PromQL. [#420](https://github.com/grafana/cortex-jsonnet/pull/420)
* [CHANGE] Do not limit compactor CPU and request a number of cores equal to the configured concurrency. [#420](https://github.com/grafana/cortex-jsonnet/pull/420)
* [CHANGE] Configured split-and-merge compactor. #853
  * The following CLI flags are set on compactor:
    * `-compactor.split-and-merge-shards=0`
    * `-compactor.compactor-tenant-shard-size=1`
    * `-compactor.split-groups=1`
    * `-compactor.max-opening-blocks-concurrency=4`
    * `-compactor.max-closing-blocks-concurrency=2`
    * `-compactor.symbols-flushers-concurrency=4`
  * The following per-tenant overrides have been set on `super_user` and `mega_user` classes:
    ```
    compactor_split_and_merge_shards: 2,
    compactor_tenant_shard_size: 2,
    compactor_split_groups: 2,
    ```
* [CHANGE] The entrypoint file to include has been renamed from `cortex.libsonnet` to `mimir.libsonnet`. #897
* [CHANGE] The default image config field has been renamed from `cortex` to `mimir`. #896
   ```
   {
     _images+:: {
       mimir: '...',
     },
   }
   ```
* [CHANGE] Removed `cortex_` prefix from config fields. #898
  * The following config fields have been renamed:
    * `cortex_bucket_index_enabled` renamed to `bucket_index_enabled`
    * `cortex_compactor_cleanup_interval` renamed to `compactor_cleanup_interval`
    * `cortex_compactor_data_disk_class` renamed to `compactor_data_disk_class`
    * `cortex_compactor_data_disk_size` renamed to `compactor_data_disk_size`
    * `cortex_compactor_max_concurrency` renamed to `compactor_max_concurrency`
    * `cortex_distributor_allow_multiple_replicas_on_same_node` renamed to `distributor_allow_multiple_replicas_on_same_node`
    * `cortex_ingester_data_disk_class` renamed to `ingester_data_disk_class`
    * `cortex_ingester_data_disk_size` renamed to `ingester_data_disk_size`
    * `cortex_querier_allow_multiple_replicas_on_same_node` renamed to `querier_allow_multiple_replicas_on_same_node`
    * `cortex_query_frontend_allow_multiple_replicas_on_same_node` renamed to `query_frontend_allow_multiple_replicas_on_same_node`
    * `cortex_query_sharding_enabled` renamed to `query_sharding_enabled`
    * `cortex_query_sharding_msg_size_factor` renamed to `query_sharding_msg_size_factor`
    * `cortex_ruler_allow_multiple_replicas_on_same_node` renamed to `ruler_allow_multiple_replicas_on_same_node`
    * `cortex_store_gateway_data_disk_class` renamed to `store_gateway_data_disk_class`
    * `cortex_store_gateway_data_disk_size` renamed to `store_gateway_data_disk_size`
* [CHANGE] The overrides configmap default mountpoint has changed from `/etc/cortex` to `/etc/mimir`. It can be customized via the `overrides_configmap_mountpoint` config field. #899
* [CHANGE] Enabled in the querier the features to query label names with matchers, PromQL at modifier and query long-term storage for labels. #905
* [CHANGE] Reduced TSDB blocks retention on ingesters disk from 96h to 24h. #905
* [CHANGE] Enabled closing of idle TSDB in ingesters. #905
* [CHANGE] Disabled TSDB isolation in ingesters for better performances. #905
* [CHANGE] Changed log level of querier, query-frontend, query-scheduler and alertmanager from `debug` to `info`. #905
* [CHANGE] Enabled attributes in-memory cache in store-gateway. #905
* [CHANGE] Configured store-gateway to not load blocks containing samples more recent than 10h (because such samples are queried from ingesters). #905
* [CHANGE] Dynamically compute `-compactor.deletion-delay` based on other settings, in order to reduce the deletion delay as much as possible and lower the number of live blocks in the storage. #907
* [FEATURE] Added query sharding support. It can be enabled setting `cortex_query_sharding_enabled: true` in the `_config` object. #653
* [FEATURE] Added shuffle-sharding support. It can be enabled and configured using the following config: #902
   ```
   _config+:: {
     shuffle_sharding:: {
       ingester_write_path_enabled: true,
       ingester_read_path_enabled: true,
       querier_enabled: true,
       ruler_enabled: true,
       store_gateway_enabled: true,
     },
   }
   ```
* [ENHANCEMENT] Add overrides config to compactor. This allows setting retention configs per user. [#386](https://github.com/grafana/cortex-jsonnet/pull/386)
* [ENHANCEMENT] Added 256MB memory ballast to querier. [#369](https://github.com/grafana/cortex-jsonnet/pull/369)
* [ENHANCEMENT] Update `etcd-operator` to latest version (see https://github.com/grafana/jsonnet-libs/pull/480). [#263](https://github.com/grafana/cortex-jsonnet/pull/263)
* [ENHANCEMENT] Add support for Azure storage in Alertmanager configuration. [#381](https://github.com/grafana/cortex-jsonnet/pull/381)
* [ENHANCEMENT] Add support for running Alertmanager in sharding mode. [#394](https://github.com/grafana/cortex-jsonnet/pull/394)
* [ENHANCEMENT] Allow to customize PromQL engine settings via `queryEngineConfig`. [#399](https://github.com/grafana/cortex-jsonnet/pull/399)
* [ENHANCEMENT] Define Azure object storage ruler args. [#416](https://github.com/grafana/cortex-jsonnet/pull/416)
* [ENHANCEMENT] Added the following config options to allow to schedule multiple replicas of the same service on the same node: [#418](https://github.com/grafana/cortex-jsonnet/pull/418)
  * `cortex_distributor_allow_multiple_replicas_on_same_node`
  * `cortex_ruler_allow_multiple_replicas_on_same_node`
  * `cortex_querier_allow_multiple_replicas_on_same_node`
  * `cortex_query_frontend_allow_multiple_replicas_on_same_node`
* [BUGFIX] Alertmanager: fixed `--alertmanager.cluster.peers` CLI flag passed to alertmanager when HA is enabled. [#329](https://github.com/grafana/cortex-jsonnet/pull/329)
* [BUGFIX] Fixed `-distributor.extend-writes` setting on ruler when `unregister_ingesters_on_shutdown` is disabled. [#369](https://github.com/grafana/cortex-jsonnet/pull/369)
* [BUGFIX] Treat `compactor_blocks_retention_period` type as string rather than int.[#395](https://github.com/grafana/cortex-jsonnet/pull/395)
* [BUGFIX] Pass `-ruler-storage.s3.endpoint` to ruler when using S3. [#421](https://github.com/grafana/cortex-jsonnet/pull/421)

### Query-tee

* [ENHANCEMENT] Added `/api/v1/query_exemplars` API endpoint support (no results comparison). #168

### Blocksconvert:

* [CHANGE] Blocksconvert tool was removed from Mimir. #637

## main / unreleased

* [FEATURE] Ruler: Add new `-ruler.query-stats-enabled` which when enabled will report the `cortex_ruler_query_seconds_total` as a per-user metric that tracks the sum of the wall time of executing queries in the ruler in seconds. #4317
* [FEATURE] Query Frontend: Add `cortex_query_fetched_series_total` and `cortex_query_fetched_chunks_bytes_total` per-user counters to expose the number of series and bytes fetched as part of queries. These metrics can be enabled with the `-frontend.query-stats-enabled` flag (or its respective YAML config option `query_stats_enabled`). #4343
* [CHANGE] Update Go version to 1.16.6. #4362
* [CHANGE] Querier / ruler: Change `-querier.max-fetched-chunks-per-query` configuration to limit to maximum number of chunks that can be fetched in a single query. The number of chunks fetched by ingesters AND long-term storare combined should not exceed the value configured on `-querier.max-fetched-chunks-per-query`. #4260
* [CHANGE] Memberlist: the `memberlist_kv_store_value_bytes` has been removed due to values no longer being stored in-memory as encoded bytes. #4345
* [CHANGE] Compactor: compactor will no longer try to compact blocks that are already marked for deletion. Previously compactor would consider blocks marked for deletion within `-compactor.deletion-delay / 2` period as eligible for compaction. #4328
* [CHANGE] Memberlist: forward only changes, not entire original message. #4419
* [CHANGE] Memberlist: don't accept old tombstones as incoming change, and don't forward such messages to other gossip members. #4420
* [ENHANCEMENT] Add timeout for waiting on compactor to become ACTIVE in the ring. #4262
* [ENHANCEMENT] Reduce memory used by streaming queries, particularly in ruler. #4341
* [ENHANCEMENT] Ring: allow experimental configuration of disabling of heartbeat timeouts by setting the relevant configuration value to zero. Applies to the following: #4342
  * `-distributor.ring.heartbeat-timeout`
  * `-ring.heartbeat-timeout`
  * `-ruler.ring.heartbeat-timeout`
  * `-alertmanager.sharding-ring.heartbeat-timeout`
  * `-compactor.ring.heartbeat-timeout`
  * `-store-gateway.sharding-ring.heartbeat-timeout`
* [ENHANCEMENT] Ring: allow heartbeats to be explicitly disabled by setting the interval to zero. This is considered experimental. This applies to the following configuration options: #4344
  * `-distributor.ring.heartbeat-period`
  * `-ingester.heartbeat-period`
  * `-ruler.ring.heartbeat-period`
  * `-alertmanager.sharding-ring.heartbeat-period`
  * `-compactor.ring.heartbeat-period`
  * `-store-gateway.sharding-ring.heartbeat-period`
* [ENHANCEMENT] Memberlist: optimized receive path for processing ring state updates, to help reduce CPU utilization in large clusters. #4345
* [ENHANCEMENT] Memberlist: expose configuration of memberlist packet compression via `-memberlist.compression=enabled`. #4346
* [ENHANCEMENT] Rulers: Using shuffle sharding subring on GetRules API. #4466/#287
* [BUGFIX] HA Tracker: when cleaning up obsolete elected replicas from KV store, tracker didn't update number of cluster per user correctly. #4336
* [BUGFIX] Ruler: fixed counting of PromQL evaluation errors as user-errors when updating `cortex_ruler_queries_failed_total`. #4335
* [BUGFIX] Ingester: fixed ingester stuck on start up (LEAVING ring state) when `-ingester.heartbeat-period=0` and `-ingester.unregister-on-shutdown=false`. #4366
* [BUGFIX] Ingester: When using block storage, prevent any reads or writes while the ingester is stopping. This will prevent accessing TSDB blocks once they have been already closed. #4304
* [BUGFIX] AlertManager: remove stale template files. #4495

## 1.10.0-rc.0 / 2021-06-28

* [CHANGE] Enable strict JSON unmarshal for `pkg/util/validation.Limits` struct. The custom `UnmarshalJSON()` will now fail if the input has unknown fields. #4298
* [CHANGE] Cortex chunks storage has been deprecated and it's now in maintenance mode: all Cortex users are encouraged to migrate to the blocks storage. No new features will be added to the chunks storage. The default Cortex configuration still runs the chunks engine; please check out the [blocks storage doc](https://cortexmetrics.io/docs/blocks-storage/) on how to configure Cortex to run with the blocks storage.  #4268
* [CHANGE] The example Kubernetes manifests (stored at `k8s/`) have been removed due to a lack of proper support and maintenance. #4268
* [CHANGE] Querier / ruler: deprecated `-store.query-chunk-limit` CLI flag (and its respective YAML config option `max_chunks_per_query`) in favour of `-querier.max-fetched-chunks-per-query` (and its respective YAML config option `max_fetched_chunks_per_query`). The new limit specifies the maximum number of chunks that can be fetched in a single query from ingesters and long-term storage: the total number of actual fetched chunks could be 2x the limit, being independently applied when querying ingesters and long-term storage. #4125
* [CHANGE] Alertmanager: allowed to configure the experimental receivers firewall on a per-tenant basis. The following CLI flags (and their respective YAML config options) have been changed and moved to the limits config section: #4143
  - `-alertmanager.receivers-firewall.block.cidr-networks` renamed to `-alertmanager.receivers-firewall-block-cidr-networks`
  - `-alertmanager.receivers-firewall.block.private-addresses` renamed to `-alertmanager.receivers-firewall-block-private-addresses`
* [CHANGE] Change default value of `-server.grpc.keepalive.min-time-between-pings` from `5m` to `10s` and `-server.grpc.keepalive.ping-without-stream-allowed` to `true`. #4168
* [CHANGE] Ingester: Change default value of `-ingester.active-series-metrics-enabled` to `true`. This incurs a small increase in memory usage, between 1.2% and 1.6% as measured on ingesters with 1.3M active series. #4257
* [CHANGE] Dependency: update go-redis from v8.2.3 to v8.9.0. #4236
* [CHANGE] Memberlist: Expose default configuration values to the command line options. Note that setting these explicitly to zero will no longer cause the default to be used. If the default is desired, then do set the option. The following are affected: #4276
  - `-memberlist.stream-timeout`
  - `-memberlist.retransmit-factor`
  - `-memberlist.pull-push-interval`
  - `-memberlist.gossip-interval`
  - `-memberlist.gossip-nodes`
  - `-memberlist.gossip-to-dead-nodes-time`
  - `-memberlist.dead-node-reclaim-time`
* [FEATURE] Querier: Added new `-querier.max-fetched-series-per-query` flag. When Cortex is running with blocks storage, the max series per query limit is enforced in the querier and applies to unique series received from ingesters and store-gateway (long-term storage). #4179
* [FEATURE] Querier/Ruler: Added new `-querier.max-fetched-chunk-bytes-per-query` flag. When Cortex is running with blocks storage, the max chunk bytes limit is enforced in the querier and ruler and limits the size of all aggregated chunks returned from ingesters and storage as bytes for a query. #4216
* [FEATURE] Alertmanager: support negative matchers, time-based muting - [upstream release notes](https://github.com/prometheus/alertmanager/releases/tag/v0.22.0). #4237
* [FEATURE] Alertmanager: Added rate-limits to notifiers. Rate limits used by all integrations can be configured using `-alertmanager.notification-rate-limit`, while per-integration rate limits can be specified via `-alertmanager.notification-rate-limit-per-integration` parameter. Both shared and per-integration limits can be overwritten using overrides mechanism. These limits are applied on individual (per-tenant) alertmanagers. Rate-limited notifications are failed notifications. It is possible to monitor rate-limited notifications via new `cortex_alertmanager_notification_rate_limited_total` metric. #4135 #4163
* [FEATURE] Alertmanager: Added `-alertmanager.max-config-size-bytes` limit to control size of configuration files that Cortex users can upload to Alertmanager via API. This limit is configurable per-tenant. #4201
* [FEATURE] Alertmanager: Added `-alertmanager.max-templates-count` and `-alertmanager.max-template-size-bytes` options to control number and size of templates uploaded to Alertmanager via API. These limits are configurable per-tenant. #4223
* [FEATURE] Added flag `-debug.block-profile-rate` to enable goroutine blocking events profiling. #4217
* [FEATURE] Alertmanager: The experimental sharding feature is now considered complete. Detailed information about the configuration options can be found [here for alertmanager](https://cortexmetrics.io/docs/configuration/configuration-file/#alertmanager_config) and [here for the alertmanager storage](https://cortexmetrics.io/docs/configuration/configuration-file/#alertmanager_storage_config). To use the feature: #3925 #4020 #4021 #4031 #4084 #4110 #4126 #4127 #4141 #4146 #4161 #4162 #4222
  * Ensure that a remote storage backend is configured for Alertmanager to store state using `-alertmanager-storage.backend`, and flags related to the backend. Note that the `local` and `configdb` storage backends are not supported.
  * Ensure that a ring store is configured using `-alertmanager.sharding-ring.store`, and set the flags relevant to the chosen store type.
  * Enable the feature using `-alertmanager.sharding-enabled`.
  * Note the prior addition of a new configuration option `-alertmanager.persist-interval`. This sets the interval between persisting the current alertmanager state (notification log and silences) to object storage. See the [configuration file reference](https://cortexmetrics.io/docs/configuration/configuration-file/#alertmanager_config) for more information.
* [ENHANCEMENT] Alertmanager: Cleanup persisted state objects from remote storage when a tenant configuration is deleted. #4167
* [ENHANCEMENT] Storage: Added the ability to disable Open Census within GCS client (e.g `-gcs.enable-opencensus=false`). #4219
* [ENHANCEMENT] Etcd: Added username and password to etcd config. #4205
* [ENHANCEMENT] Alertmanager: introduced new metrics to monitor operation when using `-alertmanager.sharding-enabled`: #4149
  * `cortex_alertmanager_state_fetch_replica_state_total`
  * `cortex_alertmanager_state_fetch_replica_state_failed_total`
  * `cortex_alertmanager_state_initial_sync_total`
  * `cortex_alertmanager_state_initial_sync_completed_total`
  * `cortex_alertmanager_state_initial_sync_duration_seconds`
  * `cortex_alertmanager_state_persist_total`
  * `cortex_alertmanager_state_persist_failed_total`
* [ENHANCEMENT] Blocks storage: support ingesting exemplars and querying of exemplars.  Enabled by setting new CLI flag `-blocks-storage.tsdb.max-exemplars=<n>` or config option `blocks_storage.tsdb.max_exemplars` to positive value. #4124 #4181
* [ENHANCEMENT] Distributor: Added distributors ring status section in the admin page. #4151
* [ENHANCEMENT] Added zone-awareness support to alertmanager for use when sharding is enabled. When zone-awareness is enabled, alerts will be replicated across availability zones. #4204
* [ENHANCEMENT] Added `tenant_ids` tag to tracing spans #4186
* [ENHANCEMENT] Ring, query-frontend: Avoid using automatic private IPs (APIPA) when discovering IP address from the interface during the registration of the instance in the ring, or by query-frontend when used with query-scheduler. APIPA still used as last resort with logging indicating usage. #4032
* [ENHANCEMENT] Memberlist: introduced new metrics to aid troubleshooting tombstone convergence: #4231
  * `memberlist_client_kv_store_value_tombstones`
  * `memberlist_client_kv_store_value_tombstones_removed_total`
  * `memberlist_client_messages_to_broadcast_dropped_total`
* [ENHANCEMENT] Alertmanager: Added `-alertmanager.max-dispatcher-aggregation-groups` option to control max number of active dispatcher groups in Alertmanager (per tenant, also overrideable). When the limit is reached, Dispatcher produces log message and increases `cortex_alertmanager_dispatcher_aggregation_group_limit_reached_total` metric. #4254
* [ENHANCEMENT] Alertmanager: Added `-alertmanager.max-alerts-count` and `-alertmanager.max-alerts-size-bytes` to control max number of alerts and total size of alerts that a single user can have in Alertmanager's memory. Adding more alerts will fail with a log message and incrementing `cortex_alertmanager_alerts_insert_limited_total` metric (per-user). These limits can be overrided by using per-tenant overrides. Current values are tracked in `cortex_alertmanager_alerts_limiter_current_alerts` and `cortex_alertmanager_alerts_limiter_current_alerts_size_bytes` metrics. #4253
* [ENHANCEMENT] Store-gateway: added `-store-gateway.sharding-ring.wait-stability-min-duration` and `-store-gateway.sharding-ring.wait-stability-max-duration` support to store-gateway, to wait for ring stability at startup. #4271
* [ENHANCEMENT] Ruler: added `rule_group` label to metrics `cortex_prometheus_rule_group_iterations_total` and `cortex_prometheus_rule_group_iterations_missed_total`. #4121
* [ENHANCEMENT] Ruler: added new metrics for tracking total number of queries and push requests sent to ingester, as well as failed queries and push requests. Failures are only counted for internal errors, but not user-errors like limits or invalid query. This is in contrast to existing `cortex_prometheus_rule_evaluation_failures_total`, which is incremented also when query or samples appending fails due to user-errors. #4281
  * `cortex_ruler_write_requests_total`
  * `cortex_ruler_write_requests_failed_total`
  * `cortex_ruler_queries_total`
  * `cortex_ruler_queries_failed_total`
* [ENHANCEMENT] Ingester: Added option `-ingester.ignore-series-limit-for-metric-names` with comma-separated list of metric names that will be ignored in max series per metric limit. #4302
* [ENHANCEMENT] Added instrumentation to Redis client, with the following metrics: #3976
  - `cortex_rediscache_request_duration_seconds`
* [BUGFIX] Purger: fix `Invalid null value in condition for column range` caused by `nil` value in range for WriteBatch query. #4128
* [BUGFIX] Ingester: fixed infrequent panic caused by a race condition between TSDB mmap-ed head chunks truncation and queries. #4176
* [BUGFIX] Alertmanager: fix Alertmanager status page if clustering via gossip is disabled or sharding is enabled. #4184
* [BUGFIX] Ruler: fix `/ruler/rule_groups` endpoint doesn't work when used with object store. #4182
* [BUGFIX] Ruler: Honor the evaluation delay for the `ALERTS` and `ALERTS_FOR_STATE` series. #4227
* [BUGFIX] Make multiple Get requests instead of MGet on Redis Cluster. #4056
* [BUGFIX] Ingester: fix issue where runtime limits erroneously override default limits. #4246
* [BUGFIX] Ruler: fix startup in single-binary mode when the new `ruler_storage` is used. #4252
* [BUGFIX] Querier: fix queries failing with "at least 1 healthy replica required, could only find 0" error right after scaling up store-gateways until they're ACTIVE in the ring. #4263
* [BUGFIX] Store-gateway: when blocks sharding is enabled, do not load all blocks in each store-gateway in case of a cold startup, but load only blocks owned by the store-gateway replica. #4271
* [BUGFIX] Memberlist: fix to setting the default configuration value for `-memberlist.retransmit-factor` when not provided. This should improve propagation delay of the ring state (including, but not limited to, tombstones). Note that if the configuration is already explicitly given, this fix has no effect. #4269
* [BUGFIX] Querier: Fix issue where samples in a chunk might get skipped by batch iterator. #4218
## Blocksconvert

* [ENHANCEMENT] Scanner: add support for DynamoDB (v9 schema only). #3828
* [ENHANCEMENT] Add Cassandra support. #3795
* [ENHANCEMENT] Scanner: retry failed uploads. #4188

## 1.9.0 / 2021-05-14

* [CHANGE] Alertmanager now removes local files after Alertmanager is no longer running for removed or resharded user. #3910
* [CHANGE] Alertmanager now stores local files in per-tenant folders. Files stored by Alertmanager previously are migrated to new hierarchy. Support for this migration will be removed in Cortex 1.11. #3910
* [CHANGE] Ruler: deprecated `-ruler.storage.*` CLI flags (and their respective YAML config options) in favour of `-ruler-storage.*`. The deprecated config will be removed in Cortex 1.11. #3945
* [CHANGE] Alertmanager: deprecated `-alertmanager.storage.*` CLI flags (and their respective YAML config options) in favour of `-alertmanager-storage.*`. This change doesn't apply to `alertmanager.storage.path` and `alertmanager.storage.retention`. The deprecated config will be removed in Cortex 1.11. #4002
* [CHANGE] Alertmanager: removed `-cluster.` CLI flags deprecated in Cortex 1.7. The new config options to use are: #3946
  * `-alertmanager.cluster.listen-address` instead of `-cluster.listen-address`
  * `-alertmanager.cluster.advertise-address` instead of `-cluster.advertise-address`
  * `-alertmanager.cluster.peers` instead of `-cluster.peer`
  * `-alertmanager.cluster.peer-timeout` instead of `-cluster.peer-timeout`
* [CHANGE] Blocks storage: removed the config option `-blocks-storage.bucket-store.index-cache.postings-compression-enabled`, which was deprecated in Cortex 1.6. Postings compression is always enabled. #4101
* [CHANGE] Querier: removed the config option `-store.max-look-back-period`, which was deprecated in Cortex 1.6 and was used only by the chunks storage. You should use `-querier.max-query-lookback` instead. #4101
* [CHANGE] Query Frontend: removed the config option `-querier.compress-http-responses`, which was deprecated in Cortex 1.6. You should use`-api.response-compression-enabled` instead. #4101
* [CHANGE] Runtime-config / overrides: removed the config options `-limits.per-user-override-config` (use `-runtime-config.file`) and `-limits.per-user-override-period` (use `-runtime-config.reload-period`), both deprecated since Cortex 0.6.0. #4112
* [CHANGE] Cortex now fails fast on startup if unable to connect to the ring backend. #4068
* [FEATURE] The following features have been marked as stable: #4101
  - Shuffle-sharding
  - Querier support for querying chunks and blocks store at the same time
  - Tracking of active series and exporting them as metrics (`-ingester.active-series-metrics-enabled` and related flags)
  - Blocks storage: lazy mmap of block indexes in the store-gateway (`-blocks-storage.bucket-store.index-header-lazy-loading-enabled`)
  - Ingester: close idle TSDB and remove them from local disk (`-blocks-storage.tsdb.close-idle-tsdb-timeout`)
* [FEATURE] Memberlist: add TLS configuration options for the memberlist transport layer used by the gossip KV store. #4046
  * New flags added for memberlist communication:
    * `-memberlist.tls-enabled`
    * `-memberlist.tls-cert-path`
    * `-memberlist.tls-key-path`
    * `-memberlist.tls-ca-path`
    * `-memberlist.tls-server-name`
    * `-memberlist.tls-insecure-skip-verify`
* [FEATURE] Ruler: added `local` backend support to the ruler storage configuration under the `-ruler-storage.` flag prefix. #3932
* [ENHANCEMENT] Store-gateway: cache object attributes looked up when fetching chunks in the metadata cache when configured (`-blocks-storage.bucket-store.metadata-cache.backend`) instead of the chunk cache. #270
* [ENHANCEMENT] Upgraded Docker base images to `alpine:3.13`. #4042
* [ENHANCEMENT] Blocks storage: reduce ingester memory by eliminating series reference cache. #3951
* [ENHANCEMENT] Ruler: optimized `<prefix>/api/v1/rules` and `<prefix>/api/v1/alerts` when ruler sharding is enabled. #3916
* [ENHANCEMENT] Ruler: added the following metrics when ruler sharding is enabled: #3916
  * `cortex_ruler_clients`
  * `cortex_ruler_client_request_duration_seconds`
* [ENHANCEMENT] Alertmanager: Add API endpoint to list all tenant alertmanager configs: `GET /multitenant_alertmanager/configs`. #3529
* [ENHANCEMENT] Ruler: Add API endpoint to list all tenant ruler rule groups: `GET /ruler/rule_groups`. #3529
* [ENHANCEMENT] Query-frontend/scheduler: added querier forget delay (`-query-frontend.querier-forget-delay` and `-query-scheduler.querier-forget-delay`) to mitigate the blast radius in the event queriers crash because of a repeatedly sent "query of death" when shuffle-sharding is enabled. #3901
* [ENHANCEMENT] Query-frontend: reduced memory allocations when serializing query response. #3964
* [ENHANCEMENT] Querier / ruler: some optimizations to PromQL query engine. #3934 #3989
* [ENHANCEMENT] Ingester: reduce CPU and memory when an high number of errors are returned by the ingester on the write path with the blocks storage. #3969 #3971 #3973
* [ENHANCEMENT] Distributor: reduce CPU and memory when an high number of errors are returned by the distributor on the write path. #3990
* [ENHANCEMENT] Put metric before label value in the "label value too long" error message. #4018
* [ENHANCEMENT] Allow use of `y|w|d` suffixes for duration related limits and per-tenant limits. #4044
* [ENHANCEMENT] Query-frontend: Small optimization on top of PR #3968 to avoid unnecessary Extents merging. #4026
* [ENHANCEMENT] Add a metric `cortex_compactor_compaction_interval_seconds` for the compaction interval config value. #4040
* [ENHANCEMENT] Ingester: added following per-ingester (instance) experimental limits: max number of series in memory (`-ingester.instance-limits.max-series`), max number of users in memory (`-ingester.instance-limits.max-tenants`), max ingestion rate (`-ingester.instance-limits.max-ingestion-rate`), and max inflight requests (`-ingester.instance-limits.max-inflight-push-requests`). These limits are only used when using blocks storage. Limits can also be configured using runtime-config feature, and current values are exported as `cortex_ingester_instance_limits` metric. #3992.
* [ENHANCEMENT] Cortex is now built with Go 1.16. #4062
* [ENHANCEMENT] Distributor: added per-distributor experimental limits: max number of inflight requests (`-distributor.instance-limits.max-inflight-push-requests`) and max ingestion rate in samples/sec (`-distributor.instance-limits.max-ingestion-rate`). If not set, these two are unlimited. Also added metrics to expose current values (`cortex_distributor_inflight_push_requests`, `cortex_distributor_ingestion_rate_samples_per_second`) as well as limits (`cortex_distributor_instance_limits` with various `limit` label values). #4071
* [ENHANCEMENT] Ruler: Added `-ruler.enabled-tenants` and `-ruler.disabled-tenants` to explicitly enable or disable rules processing for specific tenants. #4074
* [ENHANCEMENT] Block Storage Ingester: `/flush` now accepts two new parameters: `tenant` to specify tenant to flush and `wait=true` to make call synchronous. Multiple tenants can be specified by repeating `tenant` parameter. If no `tenant` is specified, all tenants are flushed, as before. #4073
* [ENHANCEMENT] Alertmanager: validate configured `-alertmanager.web.external-url` and fail if ends with `/`. #4081
* [ENHANCEMENT] Alertmanager: added `-alertmanager.receivers-firewall.block.cidr-networks` and `-alertmanager.receivers-firewall.block.private-addresses` to block specific network addresses in HTTP-based Alertmanager receiver integrations. #4085
* [ENHANCEMENT] Allow configuration of Cassandra's host selection policy. #4069
* [ENHANCEMENT] Store-gateway: retry synching blocks if a per-tenant sync fails. #3975 #4088
* [ENHANCEMENT] Add metric `cortex_tcp_connections` exposing the current number of accepted TCP connections. #4099
* [ENHANCEMENT] Querier: Allow federated queries to run concurrently. #4065
* [ENHANCEMENT] Label Values API call now supports `match[]` parameter when querying blocks on storage (assuming `-querier.query-store-for-labels-enabled` is enabled). #4133
* [BUGFIX] Ruler-API: fix bug where `/api/v1/rules/<namespace>/<group_name>` endpoint return `400` instead of `404`. #4013
* [BUGFIX] Distributor: reverted changes done to rate limiting in #3825. #3948
* [BUGFIX] Ingester: Fix race condition when opening and closing tsdb concurrently. #3959
* [BUGFIX] Querier: streamline tracing spans. #3924
* [BUGFIX] Ruler Storage: ignore objects with empty namespace or group in the name. #3999
* [BUGFIX] Distributor: fix issue causing distributors to not extend the replication set because of failing instances when zone-aware replication is enabled. #3977
* [BUGFIX] Query-frontend: Fix issue where cached entry size keeps increasing when making tiny query repeatedly. #3968
* [BUGFIX] Compactor: `-compactor.blocks-retention-period` now supports weeks (`w`) and years (`y`). #4027
* [BUGFIX] Querier: returning 422 (instead of 500) when query hits `max_chunks_per_query` limit with block storage, when the limit is hit in the store-gateway. #3937
* [BUGFIX] Ruler: Rule group limit enforcement should now allow the same number of rules in a group as the limit. #3616
* [BUGFIX] Frontend, Query-scheduler: allow querier to notify about shutdown without providing any authentication. #4066
* [BUGFIX] Querier: fixed race condition causing queries to fail right after querier startup with the "empty ring" error. #4068
* [BUGFIX] Compactor: Increment `cortex_compactor_runs_failed_total` if compactor failed compact a single tenant. #4094
* [BUGFIX] Tracing: hot fix to avoid the Jaeger tracing client to indefinitely block the Cortex process shutdown in case the HTTP connection to the tracing backend is blocked. #4134
* [BUGFIX] Forward proper EndsAt from ruler to Alertmanager inline with Prometheus behaviour. #4017
* [BUGFIX] Querier: support filtering LabelValues with matchers when using tenant federation. #4277

## Blocksconvert

* [ENHANCEMENT] Builder: add `-builder.timestamp-tolerance` option which may reduce block size by rounding timestamps to make difference whole seconds. #3891

## 1.8.1 / 2021-04-27

* [CHANGE] Fix for CVE-2021-31232: Local file disclosure vulnerability when `-experimental.alertmanager.enable-api` is used. The HTTP basic auth `password_file` can be used as an attack vector to send any file content via a webhook. The alertmanager templates can be used as an attack vector to send any file content because the alertmanager can load any text file specified in the templates list.

## 1.8.0 / 2021-03-24

* [CHANGE] Alertmanager: Don't expose cluster information to tenants via the `/alertmanager/api/v1/status` API endpoint when operating with clustering enabled. #3903
* [CHANGE] Ingester: don't update internal "last updated" timestamp of TSDB if tenant only sends invalid samples. This affects how "idle" time is computed. #3727
* [CHANGE] Require explicit flag `-<prefix>.tls-enabled` to enable TLS in GRPC clients. Previously it was enough to specify a TLS flag to enable TLS validation. #3156
* [CHANGE] Query-frontend: removed `-querier.split-queries-by-day` (deprecated in Cortex 0.4.0). Please use `-querier.split-queries-by-interval` instead. #3813
* [CHANGE] Store-gateway: the chunks pool controlled by `-blocks-storage.bucket-store.max-chunk-pool-bytes` is now shared across all tenants. #3830
* [CHANGE] Ingester: return error code 400 instead of 429 when per-user/per-tenant series/metadata limits are reached. #3833
* [CHANGE] Compactor: add `reason` label to `cortex_compactor_blocks_marked_for_deletion_total` metric. Source blocks marked for deletion by compactor are labelled as `compaction`, while blocks passing the retention period are labelled as `retention`. #3879
* [CHANGE] Alertmanager: the `DELETE /api/v1/alerts` is now idempotent. No error is returned if the alertmanager config doesn't exist. #3888
* [FEATURE] Experimental Ruler Storage: Add a separate set of configuration options to configure the ruler storage backend under the `-ruler-storage.` flag prefix. All blocks storage bucket clients and the config service are currently supported. Clients using this implementation will only be enabled if the existing `-ruler.storage` flags are left unset. #3805 #3864
* [FEATURE] Experimental Alertmanager Storage: Add a separate set of configuration options to configure the alertmanager storage backend under the `-alertmanager-storage.` flag prefix. All blocks storage bucket clients and the config service are currently supported. Clients using this implementation will only be enabled if the existing `-alertmanager.storage` flags are left unset. #3888
* [FEATURE] Adds support to S3 server-side encryption using KMS. The S3 server-side encryption config can be overridden on a per-tenant basis for the blocks storage, ruler and alertmanager. Deprecated `-<prefix>.s3.sse-encryption`, please use the following CLI flags that have been added. #3651 #3810 #3811 #3870 #3886 #3906
  - `-<prefix>.s3.sse.type`
  - `-<prefix>.s3.sse.kms-key-id`
  - `-<prefix>.s3.sse.kms-encryption-context`
* [FEATURE] Querier: Enable `@ <timestamp>` modifier in PromQL using the new `-querier.at-modifier-enabled` flag. #3744
* [FEATURE] Overrides Exporter: Add `overrides-exporter` module for exposing per-tenant resource limit overrides as metrics. It is not included in `all` target (single-binary mode), and must be explicitly enabled. #3785
* [FEATURE] Experimental thanosconvert: introduce an experimental tool `thanosconvert` to migrate Thanos block metadata to Cortex metadata. #3770
* [FEATURE] Alertmanager: It now shards the `/api/v1/alerts` API using the ring when sharding is enabled. #3671
  * Added `-alertmanager.max-recv-msg-size` (defaults to 16M) to limit the size of HTTP request body handled by the alertmanager.
  * New flags added for communication between alertmanagers:
    * `-alertmanager.max-recv-msg-size`
    * `-alertmanager.alertmanager-client.remote-timeout`
    * `-alertmanager.alertmanager-client.tls-enabled`
    * `-alertmanager.alertmanager-client.tls-cert-path`
    * `-alertmanager.alertmanager-client.tls-key-path`
    * `-alertmanager.alertmanager-client.tls-ca-path`
    * `-alertmanager.alertmanager-client.tls-server-name`
    * `-alertmanager.alertmanager-client.tls-insecure-skip-verify`
* [FEATURE] Compactor: added blocks storage per-tenant retention support. This is configured via `-compactor.retention-period`, and can be overridden on a per-tenant basis. #3879
* [ENHANCEMENT] Queries: Instrument queries that were discarded due to the configured `max_outstanding_requests_per_tenant`. #3894
  * `cortex_query_frontend_discarded_requests_total`
  * `cortex_query_scheduler_discarded_requests_total`
* [ENHANCEMENT] Ruler: Add TLS and explicit basis authentication configuration options for the HTTP client the ruler uses to communicate with the alertmanager. #3752
  * `-ruler.alertmanager-client.basic-auth-username`: Configure the basic authentication username used by the client. Takes precedent over a URL configured username.
  * `-ruler.alertmanager-client.basic-auth-password`: Configure the basic authentication password used by the client. Takes precedent over a URL configured password.
  * `-ruler.alertmanager-client.tls-ca-path`: File path to the CA file.
  * `-ruler.alertmanager-client.tls-cert-path`: File path to the TLS certificate.
  * `-ruler.alertmanager-client.tls-insecure-skip-verify`: Boolean to disable verifying the certificate.
  * `-ruler.alertmanager-client.tls-key-path`: File path to the TLS key certificate.
  * `-ruler.alertmanager-client.tls-server-name`: Expected name on the TLS certificate.
* [ENHANCEMENT] Ingester: exposed metric `cortex_ingester_oldest_unshipped_block_timestamp_seconds`, tracking the unix timestamp of the oldest TSDB block not shipped to the storage yet. #3705
* [ENHANCEMENT] Prometheus upgraded. #3739 #3806
  * Avoid unnecessary `runtime.GC()` during compactions.
  * Prevent compaction loop in TSDB on data gap.
* [ENHANCEMENT] Query-Frontend now returns server side performance metrics using `Server-Timing` header when query stats is enabled. #3685
* [ENHANCEMENT] Runtime Config: Add a `mode` query parameter for the runtime config endpoint. `/runtime_config?mode=diff` now shows the YAML runtime configuration with all values that differ from the defaults. #3700
* [ENHANCEMENT] Distributor: Enable downstream projects to wrap distributor push function and access the deserialized write requests berfore/after they are pushed. #3755
* [ENHANCEMENT] Add flag `-<prefix>.tls-server-name` to require a specific server name instead of the hostname on the certificate. #3156
* [ENHANCEMENT] Alertmanager: Remove a tenant's alertmanager instead of pausing it as we determine it is no longer needed. #3722
* [ENHANCEMENT] Blocks storage: added more configuration options to S3 client. #3775
  * `-blocks-storage.s3.tls-handshake-timeout`: Maximum time to wait for a TLS handshake. 0 means no limit.
  * `-blocks-storage.s3.expect-continue-timeout`: The time to wait for a server's first response headers after fully writing the request headers if the request has an Expect header. 0 to send the request body immediately.
  * `-blocks-storage.s3.max-idle-connections`: Maximum number of idle (keep-alive) connections across all hosts. 0 means no limit.
  * `-blocks-storage.s3.max-idle-connections-per-host`: Maximum number of idle (keep-alive) connections to keep per-host. If 0, a built-in default value is used.
  * `-blocks-storage.s3.max-connections-per-host`: Maximum number of connections per host. 0 means no limit.
* [ENHANCEMENT] Ingester: when tenant's TSDB is closed, Ingester now removes pushed metrics-metadata from memory, and removes metadata (`cortex_ingester_memory_metadata`, `cortex_ingester_memory_metadata_created_total`, `cortex_ingester_memory_metadata_removed_total`) and validation metrics (`cortex_discarded_samples_total`, `cortex_discarded_metadata_total`). #3782
* [ENHANCEMENT] Distributor: cleanup metrics for inactive tenants. #3784
* [ENHANCEMENT] Ingester: Have ingester to re-emit following TSDB metrics. #3800
  * `cortex_ingester_tsdb_blocks_loaded`
  * `cortex_ingester_tsdb_reloads_total`
  * `cortex_ingester_tsdb_reloads_failures_total`
  * `cortex_ingester_tsdb_symbol_table_size_bytes`
  * `cortex_ingester_tsdb_storage_blocks_bytes`
  * `cortex_ingester_tsdb_time_retentions_total`
* [ENHANCEMENT] Querier: distribute workload across `-store-gateway.sharding-ring.replication-factor` store-gateway replicas when querying blocks and `-store-gateway.sharding-enabled=true`. #3824
* [ENHANCEMENT] Distributor / HA Tracker: added cleanup of unused elected HA replicas from KV store. Added following metrics to monitor this process: #3809
  * `cortex_ha_tracker_replicas_cleanup_started_total`
  * `cortex_ha_tracker_replicas_cleanup_marked_for_deletion_total`
  * `cortex_ha_tracker_replicas_cleanup_deleted_total`
  * `cortex_ha_tracker_replicas_cleanup_delete_failed_total`
* [ENHANCEMENT] Ruler now has new API endpoint `/ruler/delete_tenant_config` that can be used to delete all ruler groups for tenant. It is intended to be used by administrators who wish to clean up state after removed user. Note that this endpoint is enabled regardless of `-experimental.ruler.enable-api`. #3750 #3899
* [ENHANCEMENT] Query-frontend, query-scheduler: cleanup metrics for inactive tenants. #3826
* [ENHANCEMENT] Blocks storage: added `-blocks-storage.s3.region` support to S3 client configuration. #3811
* [ENHANCEMENT] Distributor: Remove cached subrings for inactive users when using shuffle sharding. #3849
* [ENHANCEMENT] Store-gateway: Reduced memory used to fetch chunks at query time. #3855
* [ENHANCEMENT] Ingester: attempt to prevent idle compaction from happening in concurrent ingesters by introducing a 25% jitter to the configured idle timeout (`-blocks-storage.tsdb.head-compaction-idle-timeout`). #3850
* [ENHANCEMENT] Compactor: cleanup local files for users that are no longer owned by compactor. #3851
* [ENHANCEMENT] Store-gateway: close empty bucket stores, and delete leftover local files for tenants that no longer belong to store-gateway. #3853
* [ENHANCEMENT] Store-gateway: added metrics to track partitioner behaviour. #3877
  * `cortex_bucket_store_partitioner_requested_bytes_total`
  * `cortex_bucket_store_partitioner_requested_ranges_total`
  * `cortex_bucket_store_partitioner_expanded_bytes_total`
  * `cortex_bucket_store_partitioner_expanded_ranges_total`
* [ENHANCEMENT] Store-gateway: added metrics to monitor chunk buffer pool behaviour. #3880
  * `cortex_bucket_store_chunk_pool_requested_bytes_total`
  * `cortex_bucket_store_chunk_pool_returned_bytes_total`
* [ENHANCEMENT] Alertmanager: load alertmanager configurations from object storage concurrently, and only load necessary configurations, speeding configuration synchronization process and executing fewer "GET object" operations to the storage when sharding is enabled. #3898
* [ENHANCEMENT] Ingester (blocks storage): Ingester can now stream entire chunks instead of individual samples to the querier. At the moment this feature must be explicitly enabled either by using `-ingester.stream-chunks-when-using-blocks` flag or `ingester_stream_chunks_when_using_blocks` (boolean) field in runtime config file, but these configuration options are temporary and will be removed when feature is stable. #3889
* [ENHANCEMENT] Alertmanager: New endpoint `/multitenant_alertmanager/delete_tenant_config` to delete configuration for tenant identified by `X-Scope-OrgID` header. This is an internal endpoint, available even if Alertmanager API is not enabled by using `-experimental.alertmanager.enable-api`. #3900
* [ENHANCEMENT] MemCached: Add `max_item_size` support. #3929
* [BUGFIX] Cortex: Fixed issue where fatal errors and various log messages where not logged. #3778
* [BUGFIX] HA Tracker: don't track as error in the `cortex_kv_request_duration_seconds` metric a CAS operation intentionally aborted. #3745
* [BUGFIX] Querier / ruler: do not log "error removing stale clients" if the ring is empty. #3761
* [BUGFIX] Store-gateway: fixed a panic caused by a race condition when the index-header lazy loading is enabled. #3775 #3789
* [BUGFIX] Compactor: fixed "could not guess file size" log when uploading blocks deletion marks to the global location. #3807
* [BUGFIX] Prevent panic at start if the http_prefix setting doesn't have a valid value. #3796
* [BUGFIX] Memberlist: fixed panic caused by race condition in `armon/go-metrics` used by memberlist client. #3725
* [BUGFIX] Querier: returning 422 (instead of 500) when query hits `max_chunks_per_query` limit with block storage. #3895
* [BUGFIX] Alertmanager: Ensure that experimental `/api/v1/alerts` endpoints work when `-http.prefix` is empty. #3905
* [BUGFIX] Chunk store: fix panic in inverted index when deleted fingerprint is no longer in the index. #3543

## 1.7.1 / 2021-04-27

* [CHANGE] Fix for CVE-2021-31232: Local file disclosure vulnerability when `-experimental.alertmanager.enable-api` is used. The HTTP basic auth `password_file` can be used as an attack vector to send any file content via a webhook. The alertmanager templates can be used as an attack vector to send any file content because the alertmanager can load any text file specified in the templates list.

## 1.7.0 / 2021-02-23

Note the blocks storage compactor runs a migration task at startup in this version, which can take many minutes and use a lot of RAM.
[Turn this off after first run](https://cortexmetrics.io/docs/blocks-storage/production-tips/#ensure-deletion-marks-migration-is-disabled-after-first-run).

* [CHANGE] FramedSnappy encoding support has been removed from Push and Remote Read APIs. This means Prometheus 1.6 support has been removed and the oldest Prometheus version supported in the remote write is 1.7. #3682
* [CHANGE] Ruler: removed the flag `-ruler.evaluation-delay-duration-deprecated` which was deprecated in 1.4.0. Please use the `ruler_evaluation_delay_duration` per-tenant limit instead. #3694
* [CHANGE] Removed the flags `-<prefix>.grpc-use-gzip-compression` which were deprecated in 1.3.0: #3694
  * `-query-scheduler.grpc-client-config.grpc-use-gzip-compression`: use `-query-scheduler.grpc-client-config.grpc-compression` instead
  * `-frontend.grpc-client-config.grpc-use-gzip-compression`: use `-frontend.grpc-client-config.grpc-compression` instead
  * `-ruler.client.grpc-use-gzip-compression`: use `-ruler.client.grpc-compression` instead
  * `-bigtable.grpc-use-gzip-compression`: use `-bigtable.grpc-compression` instead
  * `-ingester.client.grpc-use-gzip-compression`: use `-ingester.client.grpc-compression` instead
  * `-querier.frontend-client.grpc-use-gzip-compression`: use `-querier.frontend-client.grpc-compression` instead
* [CHANGE] Querier: it's not required to set `-frontend.query-stats-enabled=true` in the querier anymore to enable query statistics logging in the query-frontend. The flag is now required to be configured only in the query-frontend and it will be propagated to the queriers. #3595 #3695
* [CHANGE] Blocks storage: compactor is now required when running a Cortex cluster with the blocks storage, because it also keeps the bucket index updated. #3583
* [CHANGE] Blocks storage: block deletion marks are now stored in a per-tenant global markers/ location too, other than within the block location. The compactor, at startup, will copy deletion marks from the block location to the global location. This migration is required only once, so it can be safely disabled via `-compactor.block-deletion-marks-migration-enabled=false` after new compactor has successfully started at least once in the cluster. #3583
* [CHANGE] OpenStack Swift: the default value for the `-ruler.storage.swift.container-name` and `-swift.container-name` config options has changed from `cortex` to empty string. If you were relying on the default value, please set it back to `cortex`. #3660
* [CHANGE] HA Tracker: configured replica label is now verified against label value length limit (`-validation.max-length-label-value`). #3668
* [CHANGE] Distributor: `extend_writes` field in YAML configuration has moved from `lifecycler` (inside `ingester_config`) to `distributor_config`. This doesn't affect command line option `-distributor.extend-writes`, which stays the same. #3719
* [CHANGE] Alertmanager: Deprecated `-cluster.` CLI flags in favor of their `-alertmanager.cluster.` equivalent. The deprecated flags (and their respective YAML config options) are: #3677
  * `-cluster.listen-address` in favor of `-alertmanager.cluster.listen-address`
  * `-cluster.advertise-address` in favor of `-alertmanager.cluster.advertise-address`
  * `-cluster.peer` in favor of `-alertmanager.cluster.peers`
  * `-cluster.peer-timeout` in favor of `-alertmanager.cluster.peer-timeout`
* [CHANGE] Blocks storage: the default value of `-blocks-storage.bucket-store.sync-interval` has been changed from `5m` to `15m`. #3724
* [FEATURE] Querier: Queries can be federated across multiple tenants. The tenants IDs involved need to be specified separated by a `|` character in the `X-Scope-OrgID` request header. This is an experimental feature, which can be enabled by setting `-tenant-federation.enabled=true` on all Cortex services. #3250
* [FEATURE] Alertmanager: introduced the experimental option `-alertmanager.sharding-enabled` to shard tenants across multiple Alertmanager instances. This feature is still under heavy development and its usage is discouraged. The following new metrics are exported by the Alertmanager: #3664
  * `cortex_alertmanager_ring_check_errors_total`
  * `cortex_alertmanager_sync_configs_total`
  * `cortex_alertmanager_sync_configs_failed_total`
  * `cortex_alertmanager_tenants_discovered`
  * `cortex_alertmanager_tenants_owned`
* [ENHANCEMENT] Allow specifying JAEGER_ENDPOINT instead of sampling server or local agent port. #3682
* [ENHANCEMENT] Blocks storage: introduced a per-tenant bucket index, periodically updated by the compactor, used to avoid full bucket scanning done by queriers, store-gateways and rulers. The bucket index is updated by the compactor during blocks cleanup, on every `-compactor.cleanup-interval`. #3553 #3555 #3561 #3583 #3625 #3711 #3715
* [ENHANCEMENT] Blocks storage: introduced an option `-blocks-storage.bucket-store.bucket-index.enabled` to enable the usage of the bucket index in the querier, store-gateway and ruler. When enabled, the querier, store-gateway and ruler will use the bucket index to find a tenant's blocks instead of running the periodic bucket scan. The following new metrics are exported by the querier and ruler: #3614 #3625
  * `cortex_bucket_index_loads_total`
  * `cortex_bucket_index_load_failures_total`
  * `cortex_bucket_index_load_duration_seconds`
  * `cortex_bucket_index_loaded`
* [ENHANCEMENT] Compactor: exported the following metrics. #3583 #3625
  * `cortex_bucket_blocks_count`: Total number of blocks per tenant in the bucket. Includes blocks marked for deletion, but not partial blocks.
  * `cortex_bucket_blocks_marked_for_deletion_count`: Total number of blocks per tenant marked for deletion in the bucket.
  * `cortex_bucket_blocks_partials_count`: Total number of partial blocks.
  * `cortex_bucket_index_last_successful_update_timestamp_seconds`: Timestamp of the last successful update of a tenant's bucket index.
* [ENHANCEMENT] Ruler: Add `cortex_prometheus_last_evaluation_samples` to expose the number of samples generated by a rule group per tenant. #3582
* [ENHANCEMENT] Memberlist: add status page (/memberlist) with available details about memberlist-based KV store and memberlist cluster. It's also possible to view KV values in Go struct or JSON format, or download for inspection. #3575
* [ENHANCEMENT] Memberlist: client can now keep a size-bounded buffer with sent and received messages and display them in the admin UI (/memberlist) for troubleshooting. #3581 #3602
* [ENHANCEMENT] Blocks storage: added block index attributes caching support to metadata cache. The TTL can be configured via `-blocks-storage.bucket-store.metadata-cache.block-index-attributes-ttl`. #3629
* [ENHANCEMENT] Alertmanager: Add support for Azure blob storage. #3634
* [ENHANCEMENT] Compactor: tenants marked for deletion will now be fully cleaned up after some delay since deletion of last block. Cleanup includes removal of remaining marker files (including tenant deletion mark file) and files under `debug/metas`. #3613
* [ENHANCEMENT] Compactor: retry compaction of a single tenant on failure instead of re-running compaction for all tenants. #3627
* [ENHANCEMENT] Querier: Implement result caching for tenant query federation. #3640
* [ENHANCEMENT] API: Add a `mode` query parameter for the config endpoint: #3645
  * `/config?mode=diff`: Shows the YAML configuration with all values that differ from the defaults.
  * `/config?mode=defaults`: Shows the YAML configuration with all the default values.
* [ENHANCEMENT] OpenStack Swift: added the following config options to OpenStack Swift backend client: #3660
  - Chunks storage: `-swift.auth-version`, `-swift.max-retries`, `-swift.connect-timeout`, `-swift.request-timeout`.
  - Blocks storage: ` -blocks-storage.swift.auth-version`, ` -blocks-storage.swift.max-retries`, ` -blocks-storage.swift.connect-timeout`, ` -blocks-storage.swift.request-timeout`.
  - Ruler: `-ruler.storage.swift.auth-version`, `-ruler.storage.swift.max-retries`, `-ruler.storage.swift.connect-timeout`, `-ruler.storage.swift.request-timeout`.
* [ENHANCEMENT] Disabled in-memory shuffle-sharding subring cache in the store-gateway, ruler and compactor. This should reduce the memory utilisation in these services when shuffle-sharding is enabled, without introducing a significantly increase CPU utilisation. #3601
* [ENHANCEMENT] Shuffle sharding: optimised subring generation used by shuffle sharding. #3601
* [ENHANCEMENT] New /runtime_config endpoint that returns the defined runtime configuration in YAML format. The returned configuration includes overrides. #3639
* [ENHANCEMENT] Query-frontend: included the parameter name failed to validate in HTTP 400 message. #3703
* [ENHANCEMENT] Fail to startup Cortex if provided runtime config is invalid. #3707
* [ENHANCEMENT] Alertmanager: Add flags to customize the cluster configuration: #3667
  * `-alertmanager.cluster.gossip-interval`: The interval between sending gossip messages. By lowering this value (more frequent) gossip messages are propagated across cluster more quickly at the expense of increased bandwidth usage.
  * `-alertmanager.cluster.push-pull-interval`: The interval between gossip state syncs. Setting this interval lower (more frequent) will increase convergence speeds across larger clusters at the expense of increased bandwidth usage.
* [ENHANCEMENT] Distributor: change the error message returned when a received series has too many label values. The new message format has the series at the end and this plays better with Prometheus logs truncation. #3718
  - From: `sample for '<series>' has <value> label names; limit <value>`
  - To: `series has too many labels (actual: <value>, limit: <value>) series: '<series>'`
* [ENHANCEMENT] Improve bucket index loader to handle edge case where new tenant has not had blocks uploaded to storage yet. #3717
* [BUGFIX] Allow `-querier.max-query-lookback` use `y|w|d` suffix like deprecated `-store.max-look-back-period`. #3598
* [BUGFIX] Memberlist: Entry in the ring should now not appear again after using "Forget" feature (unless it's still heartbeating). #3603
* [BUGFIX] Ingester: do not close idle TSDBs while blocks shipping is in progress. #3630 #3632
* [BUGFIX] Ingester: correctly update `cortex_ingester_memory_users` and `cortex_ingester_active_series` when a tenant's idle TSDB is closed, when running Cortex with the blocks storage. #3646
* [BUGFIX] Querier: fix default value incorrectly overriding `-querier.frontend-address` in single-binary mode. #3650
* [BUGFIX] Compactor: delete `deletion-mark.json` at last when deleting a block in order to not leave partial blocks without deletion mark in the bucket if the compactor is interrupted while deleting a block. #3660
* [BUGFIX] Blocks storage: do not cleanup a partially uploaded block when `meta.json` upload fails. Despite failure to upload `meta.json`, this file may in some cases still appear in the bucket later. By skipping early cleanup, we avoid having corrupted blocks in the storage. #3660
* [BUGFIX] Alertmanager: disable access to `/alertmanager/metrics` (which exposes all Cortex metrics), `/alertmanager/-/reload` and `/alertmanager/debug/*`, which were available to any authenticated user with enabled AlertManager. #3678
* [BUGFIX] Query-Frontend: avoid creating many small sub-queries by discarding cache extents under 5 minutes #3653
* [BUGFIX] Ruler: Ensure the stale markers generated for evaluated rules respect the configured `-ruler.evaluation-delay-duration`. This will avoid issues with samples with NaN be persisted with timestamps set ahead of the next rule evaluation. #3687
* [BUGFIX] Alertmanager: don't serve HTTP requests until Alertmanager has fully started. Serving HTTP requests earlier may result in loss of configuration for the user. #3679
* [BUGFIX] Do not log "failed to load config" if runtime config file is empty. #3706
* [BUGFIX] Do not allow to use a runtime config file containing multiple YAML documents. #3706
* [BUGFIX] HA Tracker: don't track as error in the `cortex_kv_request_duration_seconds` metric a CAS operation intentionally aborted. #3745

## 1.6.0 / 2020-12-29

* [CHANGE] Query Frontend: deprecate `-querier.compress-http-responses` in favour of `-api.response-compression-enabled`. #3544
* [CHANGE] Querier: deprecated `-store.max-look-back-period`. You should use `-querier.max-query-lookback` instead. #3452
* [CHANGE] Blocks storage: increased `-blocks-storage.bucket-store.chunks-cache.attributes-ttl` default from `24h` to `168h` (1 week). #3528
* [CHANGE] Blocks storage: the config option `-blocks-storage.bucket-store.index-cache.postings-compression-enabled` has been deprecated and postings compression is always enabled. #3538
* [CHANGE] Ruler: gRPC message size default limits on the Ruler-client side have changed: #3523
  - limit for outgoing gRPC messages has changed from 2147483647 to 16777216 bytes
  - limit for incoming gRPC messages has changed from 4194304 to 104857600 bytes
* [FEATURE] Distributor/Ingester: Provide ability to not overflow writes in the presence of a leaving or unhealthy ingester. This allows for more efficient ingester rolling restarts. #3305
* [FEATURE] Query-frontend: introduced query statistics logged in the query-frontend when enabled via `-frontend.query-stats-enabled=true`. When enabled, the metric `cortex_query_seconds_total` is tracked, counting the sum of the wall time spent across all queriers while running queries (on a per-tenant basis). The metrics `cortex_request_duration_seconds` and `cortex_query_seconds_total` are different: the first one tracks the request duration (eg. HTTP request from the client), while the latter tracks the sum of the wall time on all queriers involved executing the query. #3539
* [ENHANCEMENT] API: Add GZIP HTTP compression to the API responses. Compression can be enabled via `-api.response-compression-enabled`. #3536
* [ENHANCEMENT] Added zone-awareness support on queries. When zone-awareness is enabled, queries will still succeed if all ingesters in a single zone will fail. #3414
* [ENHANCEMENT] Blocks storage ingester: exported more TSDB-related metrics. #3412
  - `cortex_ingester_tsdb_wal_corruptions_total`
  - `cortex_ingester_tsdb_head_truncations_failed_total`
  - `cortex_ingester_tsdb_head_truncations_total`
  - `cortex_ingester_tsdb_head_gc_duration_seconds`
* [ENHANCEMENT] Enforced keepalive on all gRPC clients used for inter-service communication. #3431
* [ENHANCEMENT] Added `cortex_alertmanager_config_hash` metric to expose hash of Alertmanager Config loaded per user. #3388
* [ENHANCEMENT] Query-Frontend / Query-Scheduler: New component called "Query-Scheduler" has been introduced. Query-Scheduler is simply a queue of requests, moved outside of Query-Frontend. This allows Query-Frontend to be scaled separately from number of queues. To make Query-Frontend and Querier use Query-Scheduler, they need to be started with `-frontend.scheduler-address` and `-querier.scheduler-address` options respectively. #3374 #3471
* [ENHANCEMENT] Query-frontend / Querier / Ruler: added `-querier.max-query-lookback` to limit how long back data (series and metadata) can be queried. This setting can be overridden on a per-tenant basis and is enforced in the query-frontend, querier and ruler. #3452 #3458
* [ENHANCEMENT] Querier: added `-querier.query-store-for-labels-enabled` to query store for label names, label values and series APIs. Only works with blocks storage engine. #3461 #3520
* [ENHANCEMENT] Ingester: exposed `-blocks-storage.tsdb.wal-segment-size-bytes` config option to customise the TSDB WAL segment max size. #3476
* [ENHANCEMENT] Compactor: concurrently run blocks cleaner for multiple tenants. Concurrency can be configured via `-compactor.cleanup-concurrency`. #3483
* [ENHANCEMENT] Compactor: shuffle tenants before running compaction. #3483
* [ENHANCEMENT] Compactor: wait for a stable ring at startup, when sharding is enabled. #3484
* [ENHANCEMENT] Store-gateway: added `-blocks-storage.bucket-store.index-header-lazy-loading-enabled` to enable index-header lazy loading (experimental). When enabled, index-headers will be mmap-ed only once required by a query and will be automatically released after `-blocks-storage.bucket-store.index-header-lazy-loading-idle-timeout` time of inactivity. #3498
* [ENHANCEMENT] Alertmanager: added metrics `cortex_alertmanager_notification_requests_total` and `cortex_alertmanager_notification_requests_failed_total`. #3518
* [ENHANCEMENT] Ingester: added `-blocks-storage.tsdb.head-chunks-write-buffer-size-bytes` to fine-tune the TSDB head chunks write buffer size when running Cortex blocks storage. #3518
* [ENHANCEMENT] /metrics now supports OpenMetrics output. HTTP and gRPC servers metrics can now include exemplars. #3524
* [ENHANCEMENT] Expose gRPC keepalive policy options by gRPC server. #3524
* [ENHANCEMENT] Blocks storage: enabled caching of `meta.json` attributes, configurable via `-blocks-storage.bucket-store.metadata-cache.metafile-attributes-ttl`. #3528
* [ENHANCEMENT] Compactor: added a config validation check to fail fast if the compactor has been configured invalid block range periods (each period is expected to be a multiple of the previous one). #3534
* [ENHANCEMENT] Blocks storage: concurrently fetch deletion marks from object storage. #3538
* [ENHANCEMENT] Blocks storage ingester: ingester can now close idle TSDB and delete local data. #3491 #3552
* [ENHANCEMENT] Blocks storage: add option to use V2 signatures for S3 authentication. #3540
* [ENHANCEMENT] Exported process metrics to monitor the number of memory map areas allocated. #3537
  * - `process_memory_map_areas`
  * - `process_memory_map_areas_limit`
* [ENHANCEMENT] Ruler: Expose gRPC client options. #3523
* [ENHANCEMENT] Compactor: added metrics to track on-going compaction. #3535
  * `cortex_compactor_tenants_discovered`
  * `cortex_compactor_tenants_skipped`
  * `cortex_compactor_tenants_processing_succeeded`
  * `cortex_compactor_tenants_processing_failed`
* [ENHANCEMENT] Added new experimental API endpoints: `POST /purger/delete_tenant` and `GET /purger/delete_tenant_status` for deleting all tenant data. Only works with blocks storage. Compactor removes blocks that belong to user marked for deletion. #3549 #3558
* [ENHANCEMENT] Chunks storage: add option to use V2 signatures for S3 authentication. #3560
* [ENHANCEMENT] HA Tracker: Added new limit `ha_max_clusters` to set the max number of clusters tracked for single user. This limit is disabled by default. #3668
* [BUGFIX] Query-Frontend: `cortex_query_seconds_total` now return seconds not nanoseconds. #3589
* [BUGFIX] Blocks storage ingester: fixed some cases leading to a TSDB WAL corruption after a partial write to disk. #3423
* [BUGFIX] Blocks storage: Fix the race between ingestion and `/flush` call resulting in overlapping blocks. #3422
* [BUGFIX] Querier: fixed `-querier.max-query-into-future` which wasn't correctly enforced on range queries. #3452
* [BUGFIX] Fixed float64 precision stability when aggregating metrics before exposing them. This could have lead to false counters resets when querying some metrics exposed by Cortex. #3506
* [BUGFIX] Querier: the meta.json sync concurrency done when running Cortex with the blocks storage is now controlled by `-blocks-storage.bucket-store.meta-sync-concurrency` instead of the incorrect `-blocks-storage.bucket-store.block-sync-concurrency` (default values are the same). #3531
* [BUGFIX] Querier: fixed initialization order of querier module when using blocks storage. It now (again) waits until blocks have been synchronized. #3551

## Blocksconvert

* [ENHANCEMENT] Scheduler: ability to ignore users based on regexp, using `-scheduler.ignore-users-regex` flag. #3477
* [ENHANCEMENT] Builder: Parallelize reading chunks in the final stage of building block. #3470
* [ENHANCEMENT] Builder: remove duplicate label names from chunk. #3547

## 1.5.0 / 2020-11-09

### Cortex

* [CHANGE] Blocks storage: update the default HTTP configuration values for the S3 client to the upstream Thanos default values. #3244
  - `-blocks-storage.s3.http.idle-conn-timeout` is set 90 seconds.
  - `-blocks-storage.s3.http.response-header-timeout` is set to 2 minutes.
* [CHANGE] Improved shuffle sharding support in the write path. This work introduced some config changes: #3090
  * Introduced `-distributor.sharding-strategy` CLI flag (and its respective `sharding_strategy` YAML config option) to explicitly specify which sharding strategy should be used in the write path
  * `-experimental.distributor.user-subring-size` flag renamed to `-distributor.ingestion-tenant-shard-size`
  * `user_subring_size` limit YAML config option renamed to `ingestion_tenant_shard_size`
* [CHANGE] Dropped "blank Alertmanager configuration; using fallback" message from Info to Debug level. #3205
* [CHANGE] Zone-awareness replication for time-series now should be explicitly enabled in the distributor via the `-distributor.zone-awareness-enabled` CLI flag (or its respective YAML config option). Before, zone-aware replication was implicitly enabled if a zone was set on ingesters. #3200
* [CHANGE] Removed the deprecated CLI flag `-config-yaml`. You should use `-schema-config-file` instead. #3225
* [CHANGE] Enforced the HTTP method required by some API endpoints which did (incorrectly) allow any method before that. #3228
  - `GET /`
  - `GET /config`
  - `GET /debug/fgprof`
  - `GET /distributor/all_user_stats`
  - `GET /distributor/ha_tracker`
  - `GET /all_user_stats`
  - `GET /ha-tracker`
  - `GET /api/v1/user_stats`
  - `GET /api/v1/chunks`
  - `GET <legacy-http-prefix>/user_stats`
  - `GET <legacy-http-prefix>/chunks`
  - `GET /services`
  - `GET /multitenant_alertmanager/status`
  - `GET /status` (alertmanager microservice)
  - `GET|POST /ingester/ring`
  - `GET|POST /ring`
  - `GET|POST /store-gateway/ring`
  - `GET|POST /compactor/ring`
  - `GET|POST /ingester/flush`
  - `GET|POST /ingester/shutdown`
  - `GET|POST /flush`
  - `GET|POST /shutdown`
  - `GET|POST /ruler/ring`
  - `POST /api/v1/push`
  - `POST <legacy-http-prefix>/push`
  - `POST /push`
  - `POST /ingester/push`
* [CHANGE] Renamed CLI flags to configure the network interface names from which automatically detect the instance IP. #3295
  - `-compactor.ring.instance-interface` renamed to `-compactor.ring.instance-interface-names`
  - `-store-gateway.sharding-ring.instance-interface` renamed to `-store-gateway.sharding-ring.instance-interface-names`
  - `-distributor.ring.instance-interface` renamed to `-distributor.ring.instance-interface-names`
  - `-ruler.ring.instance-interface` renamed to `-ruler.ring.instance-interface-names`
* [CHANGE] Renamed `-<prefix>.redis.enable-tls` CLI flag to `-<prefix>.redis.tls-enabled`, and its respective YAML config option from `enable_tls` to `tls_enabled`. #3298
* [CHANGE] Increased default `-<prefix>.redis.timeout` from `100ms` to `500ms`. #3301
* [CHANGE] `cortex_alertmanager_config_invalid` has been removed in favor of `cortex_alertmanager_config_last_reload_successful`. #3289
* [CHANGE] Query-frontend: POST requests whose body size exceeds 10MiB will be rejected. The max body size can be customised via `-frontend.max-body-size`. #3276
* [FEATURE] Shuffle sharding: added support for shuffle-sharding queriers in the query-frontend. When configured (`-frontend.max-queriers-per-tenant` globally, or using per-tenant limit `max_queriers_per_tenant`), each tenants's requests will be handled by different set of queriers. #3113 #3257
* [FEATURE] Shuffle sharding: added support for shuffle-sharding ingesters on the read path. When ingesters shuffle-sharding is enabled and `-querier.shuffle-sharding-ingesters-lookback-period` is set, queriers will fetch in-memory series from the minimum set of required ingesters, selecting only ingesters which may have received series since 'now - lookback period'. #3252
* [FEATURE] Query-frontend: added `compression` config to support results cache with compression. #3217
* [FEATURE] Add OpenStack Swift support to blocks storage. #3303
* [FEATURE] Added support for applying Prometheus relabel configs on series received by the distributor. A `metric_relabel_configs` field has been added to the per-tenant limits configuration. #3329
* [FEATURE] Support for Cassandra client SSL certificates. #3384
* [ENHANCEMENT] Ruler: Introduces two new limits `-ruler.max-rules-per-rule-group` and `-ruler.max-rule-groups-per-tenant` to control the number of rules per rule group and the total number of rule groups for a given user. They are disabled by default. #3366
* [ENHANCEMENT] Allow to specify multiple comma-separated Cortex services to `-target` CLI option (or its respective YAML config option). For example, `-target=all,compactor` can be used to start Cortex single-binary with compactor as well. #3275
* [ENHANCEMENT] Expose additional HTTP configs for the S3 backend client. New flag are listed below: #3244
  - `-blocks-storage.s3.http.idle-conn-timeout`
  - `-blocks-storage.s3.http.response-header-timeout`
  - `-blocks-storage.s3.http.insecure-skip-verify`
* [ENHANCEMENT] Added `cortex_query_frontend_connected_clients` metric to show the number of workers currently connected to the frontend. #3207
* [ENHANCEMENT] Shuffle sharding: improved shuffle sharding in the write path. Shuffle sharding now should be explicitly enabled via `-distributor.sharding-strategy` CLI flag (or its respective YAML config option) and guarantees stability, consistency, shuffling and balanced zone-awareness properties. #3090 #3214
* [ENHANCEMENT] Ingester: added new metric `cortex_ingester_active_series` to track active series more accurately. Also added options to control whether active series tracking is enabled (`-ingester.active-series-metrics-enabled`, defaults to false), and how often this metric is updated (`-ingester.active-series-metrics-update-period`) and max idle time for series to be considered inactive (`-ingester.active-series-metrics-idle-timeout`). #3153
* [ENHANCEMENT] Store-gateway: added zone-aware replication support to blocks replication in the store-gateway. #3200
* [ENHANCEMENT] Store-gateway: exported new metrics. #3231
  - `cortex_bucket_store_cached_series_fetch_duration_seconds`
  - `cortex_bucket_store_cached_postings_fetch_duration_seconds`
  - `cortex_bucket_stores_gate_queries_max`
* [ENHANCEMENT] Added `-version` flag to Cortex. #3233
* [ENHANCEMENT] Hash ring: added instance registered timestamp to the ring. #3248
* [ENHANCEMENT] Reduce tail latency by smoothing out spikes in rate of chunk flush operations. #3191
* [ENHANCEMENT] User Cortex as User Agent in http requests issued by Configs DB client. #3264
* [ENHANCEMENT] Experimental Ruler API: Fetch rule groups from object storage in parallel. #3218
* [ENHANCEMENT] Chunks GCS object storage client uses the `fields` selector to limit the payload size when listing objects in the bucket. #3218 #3292
* [ENHANCEMENT] Added shuffle sharding support to ruler. Added new metric `cortex_ruler_sync_rules_total`. #3235
* [ENHANCEMENT] Return an explicit error when the store-gateway is explicitly requested without a blocks storage engine. #3287
* [ENHANCEMENT] Ruler: only load rules that belong to the ruler. Improves rules synching performances when ruler sharding is enabled. #3269
* [ENHANCEMENT] Added `-<prefix>.redis.tls-insecure-skip-verify` flag. #3298
* [ENHANCEMENT] Added `cortex_alertmanager_config_last_reload_successful_seconds` metric to show timestamp of last successful AM config reload. #3289
* [ENHANCEMENT] Blocks storage: reduced number of bucket listing operations to list block content (applies to newly created blocks only). #3363
* [ENHANCEMENT] Ruler: Include the tenant ID on the notifier logs. #3372
* [ENHANCEMENT] Blocks storage Compactor: Added `-compactor.enabled-tenants` and `-compactor.disabled-tenants` to explicitly enable or disable compaction of specific tenants. #3385
* [ENHANCEMENT] Blocks storage ingester: Creating checkpoint only once even when there are multiple Head compactions in a single `Compact()` call. #3373
* [BUGFIX] Blocks storage ingester: Read repair memory-mapped chunks file which can end up being empty on abrupt shutdowns combined with faulty disks. #3373
* [BUGFIX] Blocks storage ingester: Close TSDB resources on failed startup preventing ingester OOMing. #3373
* [BUGFIX] No-longer-needed ingester operations for queries triggered by queriers and rulers are now canceled. #3178
* [BUGFIX] Ruler: directories in the configured `rules-path` will be removed on startup and shutdown in order to ensure they don't persist between runs. #3195
* [BUGFIX] Handle hash-collisions in the query path. #3192
* [BUGFIX] Check for postgres rows errors. #3197
* [BUGFIX] Ruler Experimental API: Don't allow rule groups without names or empty rule groups. #3210
* [BUGFIX] Experimental Alertmanager API: Do not allow empty Alertmanager configurations or bad template filenames to be submitted through the configuration API. #3185
* [BUGFIX] Reduce failures to update heartbeat when using Consul. #3259
* [BUGFIX] When using ruler sharding, moving all user rule groups from ruler to a different one and then back could end up with some user groups not being evaluated at all. #3235
* [BUGFIX] Fixed shuffle sharding consistency when zone-awareness is enabled and the shard size is increased or instances in a new zone are added. #3299
* [BUGFIX] Use a valid grpc header when logging IP addresses. #3307
* [BUGFIX] Fixed the metric `cortex_prometheus_rule_group_duration_seconds` in the Ruler, it wouldn't report any values. #3310
* [BUGFIX] Fixed gRPC connections leaking in rulers when rulers sharding is enabled and APIs called. #3314
* [BUGFIX] Fixed shuffle sharding consistency when zone-awareness is enabled and the shard size is increased or instances in a new zone are added. #3299
* [BUGFIX] Fixed Gossip memberlist members joining when addresses are configured using DNS-based service discovery. #3360
* [BUGFIX] Ingester: fail to start an ingester running the blocks storage, if unable to load any existing TSDB at startup. #3354
* [BUGFIX] Blocks storage: Avoid deletion of blocks in the ingester which are not shipped to the storage yet. #3346
* [BUGFIX] Fix common prefixes returned by List method of S3 client. #3358
* [BUGFIX] Honor configured timeout in Azure and GCS object clients. #3285
* [BUGFIX] Blocks storage: Avoid creating blocks larger than configured block range period on forced compaction and when TSDB is idle. #3344
* [BUGFIX] Shuffle sharding: fixed max global series per user/metric limit when shuffle sharding and `-distributor.shard-by-all-labels=true` are both enabled in distributor. When using these global limits you should now set `-distributor.sharding-strategy` and `-distributor.zone-awareness-enabled` to ingesters too. #3369
* [BUGFIX] Slow query logging: when using downstream server request parameters were not logged. #3276
* [BUGFIX] Fixed tenant detection in the ruler and alertmanager API when running without auth. #3343

### Blocksconvert

* [ENHANCEMENT] Blocksconvert – Builder: download plan file locally before processing it. #3209
* [ENHANCEMENT] Blocksconvert – Cleaner: added new tool for deleting chunks data. #3283
* [ENHANCEMENT] Blocksconvert – Scanner: support for scanning specific date-range only. #3222
* [ENHANCEMENT] Blocksconvert – Scanner: metrics for tracking progress. #3222
* [ENHANCEMENT] Blocksconvert – Builder: retry block upload before giving up. #3245
* [ENHANCEMENT] Blocksconvert – Scanner: upload plans concurrently. #3340
* [BUGFIX] Blocksconvert: fix chunks ordering in the block. Chunks in different order than series work just fine in TSDB blocks at the moment, but it's not consistent with what Prometheus does and future Prometheus and Cortex optimizations may rely on this ordering. #3371

## 1.4.0 / 2020-10-02

* [CHANGE] TLS configuration for gRPC, HTTP and etcd clients is now marked as experimental. These features are not yet fully baked, and we expect possible small breaking changes in Cortex 1.5. #3198
* [CHANGE] Cassandra backend support is now GA (stable). #3180
* [CHANGE] Blocks storage is now GA (stable). The `-experimental` prefix has been removed from all CLI flags related to the blocks storage (no YAML config changes). #3180 #3201
  - `-experimental.blocks-storage.*` flags renamed to `-blocks-storage.*`
  - `-experimental.store-gateway.*` flags renamed to `-store-gateway.*`
  - `-experimental.querier.store-gateway-client.*` flags renamed to `-querier.store-gateway-client.*`
  - `-experimental.querier.store-gateway-addresses` flag renamed to `-querier.store-gateway-addresses`
  - `-store-gateway.replication-factor` flag renamed to `-store-gateway.sharding-ring.replication-factor`
  - `-store-gateway.tokens-file-path` flag renamed to `store-gateway.sharding-ring.tokens-file-path`
* [CHANGE] Ingester: Removed deprecated untyped record from chunks WAL. Only if you are running `v1.0` or below, it is recommended to first upgrade to `v1.1`/`v1.2`/`v1.3` and run it for a day before upgrading to `v1.4` to avoid data loss. #3115
* [CHANGE] Distributor API endpoints are no longer served unless target is set to `distributor` or `all`. #3112
* [CHANGE] Increase the default Cassandra client replication factor to 3. #3007
* [CHANGE] Blocks storage: removed the support to transfer blocks between ingesters on shutdown. When running the Cortex blocks storage, ingesters are expected to run with a persistent disk. The following metrics have been removed: #2996
  * `cortex_ingester_sent_files`
  * `cortex_ingester_received_files`
  * `cortex_ingester_received_bytes_total`
  * `cortex_ingester_sent_bytes_total`
* [CHANGE] The buckets for the `cortex_chunk_store_index_lookups_per_query` metric have been changed to 1, 2, 4, 8, 16. #3021
* [CHANGE] Blocks storage: the `operation` label value `getrange` has changed into `get_range` for the metrics `thanos_store_bucket_cache_operation_requests_total` and `thanos_store_bucket_cache_operation_hits_total`. #3000
* [CHANGE] Experimental Delete Series: `/api/v1/admin/tsdb/delete_series` and `/api/v1/admin/tsdb/cancel_delete_request` purger APIs to return status code `204` instead of `200` for success. #2946
* [CHANGE] Histogram `cortex_memcache_request_duration_seconds` `method` label value changes from `Memcached.Get` to `Memcached.GetBatched` for batched lookups, and is not reported for non-batched lookups (label value `Memcached.GetMulti` remains, and had exactly the same value as `Get` in nonbatched lookups).  The same change applies to tracing spans. #3046
* [CHANGE] TLS server validation is now enabled by default, a new parameter `tls_insecure_skip_verify` can be set to true to skip validation optionally. #3030
* [CHANGE] `cortex_ruler_config_update_failures_total` has been removed in favor of `cortex_ruler_config_last_reload_successful`. #3056
* [CHANGE] `ruler.evaluation_delay_duration` field in YAML config has been moved and renamed to `limits.ruler_evaluation_delay_duration`. #3098
* [CHANGE] Removed obsolete `results_cache.max_freshness` from YAML config (deprecated since Cortex 1.2). #3145
* [CHANGE] Removed obsolete `-promql.lookback-delta` option (deprecated since Cortex 1.2, replaced with `-querier.lookback-delta`). #3144
* [CHANGE] Cache: added support for Redis Cluster and Redis Sentinel. #2961
  - The following changes have been made in Redis configuration:
   - `-redis.master_name` added
   - `-redis.db` added
   - `-redis.max-active-conns` changed to `-redis.pool-size`
   - `-redis.max-conn-lifetime` changed to `-redis.max-connection-age`
   - `-redis.max-idle-conns` removed
   - `-redis.wait-on-pool-exhaustion` removed
* [CHANGE] TLS configuration for gRPC, HTTP and etcd clients is now marked as experimental. These features are not yet fully baked, and we expect possible small breaking changes in Cortex 1.5. #3198
* [CHANGE] Fixed store-gateway CLI flags inconsistencies. #3201
  - `-store-gateway.replication-factor` flag renamed to `-store-gateway.sharding-ring.replication-factor`
  - `-store-gateway.tokens-file-path` flag renamed to `store-gateway.sharding-ring.tokens-file-path`
* [FEATURE] Logging of the source IP passed along by a reverse proxy is now supported by setting the `-server.log-source-ips-enabled`. For non standard headers the settings `-server.log-source-ips-header` and `-server.log-source-ips-regex` can be used. #2985
* [FEATURE] Blocks storage: added shuffle sharding support to store-gateway blocks sharding. Added the following additional metrics to store-gateway: #3069
  * `cortex_bucket_stores_tenants_discovered`
  * `cortex_bucket_stores_tenants_synced`
* [FEATURE] Experimental blocksconvert: introduce an experimental tool `blocksconvert` to migrate long-term storage chunks to blocks. #3092 #3122 #3127 #3162
* [ENHANCEMENT] Improve the Alertmanager logging when serving requests from its API / UI. #3397
* [ENHANCEMENT] Add support for azure storage in China, German and US Government environments. #2988
* [ENHANCEMENT] Query-tee: added a small tolerance to floating point sample values comparison. #2994
* [ENHANCEMENT] Query-tee: add support for doing a passthrough of requests to preferred backend for unregistered routes #3018
* [ENHANCEMENT] Expose `storage.aws.dynamodb.backoff_config` configuration file field. #3026
* [ENHANCEMENT] Added `cortex_request_message_bytes` and `cortex_response_message_bytes` histograms to track received and sent gRPC message and HTTP request/response sizes. Added `cortex_inflight_requests` gauge to track number of inflight gRPC and HTTP requests. #3064
* [ENHANCEMENT] Publish ruler's ring metrics. #3074
* [ENHANCEMENT] Add config validation to the experimental Alertmanager API. Invalid configs are no longer accepted. #3053
* [ENHANCEMENT] Add "integration" as a label for `cortex_alertmanager_notifications_total` and `cortex_alertmanager_notifications_failed_total` metrics. #3056
* [ENHANCEMENT] Add `cortex_ruler_config_last_reload_successful` and `cortex_ruler_config_last_reload_successful_seconds` to check status of users rule manager. #3056
* [ENHANCEMENT] The configuration validation now fails if an empty YAML node has been set for a root YAML config property. #3080
* [ENHANCEMENT] Memcached dial() calls now have a circuit-breaker to avoid hammering a broken cache. #3051, #3189
* [ENHANCEMENT] `-ruler.evaluation-delay-duration` is now overridable as a per-tenant limit, `ruler_evaluation_delay_duration`. #3098
* [ENHANCEMENT] Add TLS support to etcd client. #3102
* [ENHANCEMENT] When a tenant accesses the Alertmanager UI or its API, if we have valid `-alertmanager.configs.fallback` we'll use that to start the manager and avoid failing the request. #3073
* [ENHANCEMENT] Add `DELETE api/v1/rules/{namespace}` to the Ruler. It allows all the rule groups of a namespace to be deleted. #3120
* [ENHANCEMENT] Experimental Delete Series: Retry processing of Delete requests during failures. #2926
* [ENHANCEMENT] Improve performance of QueryStream() in ingesters. #3177
* [ENHANCEMENT] Modules included in "All" target are now visible in output of `-modules` CLI flag. #3155
* [ENHANCEMENT] Added `/debug/fgprof` endpoint to debug running Cortex process using `fgprof`. This adds up to the existing `/debug/...` endpoints. #3131
* [ENHANCEMENT] Blocks storage: optimised `/api/v1/series` for blocks storage. (#2976)
* [BUGFIX] Ruler: when loading rules from "local" storage, check for directory after resolving symlink. #3137
* [BUGFIX] Query-frontend: Fixed rounding for incoming query timestamps, to be 100% Prometheus compatible. #2990
* [BUGFIX] Querier: Merge results from chunks and blocks ingesters when using streaming of results. #3013
* [BUGFIX] Querier: query /series from ingesters regardless the `-querier.query-ingesters-within` setting. #3035
* [BUGFIX] Blocks storage: Ingester is less likely to hit gRPC message size limit when streaming data to queriers. #3015
* [BUGFIX] Blocks storage: fixed memberlist support for the store-gateways and compactors ring used when blocks sharding is enabled. #3058 #3095
* [BUGFIX] Fix configuration for TLS server validation, TLS skip verify was hardcoded to true for all TLS configurations and prevented validation of server certificates. #3030
* [BUGFIX] Fixes the Alertmanager panicking when no `-alertmanager.web.external-url` is provided. #3017
* [BUGFIX] Fixes the registration of the Alertmanager API metrics `cortex_alertmanager_alerts_received_total` and `cortex_alertmanager_alerts_invalid_total`. #3065
* [BUGFIX] Fixes `flag needs an argument: -config.expand-env` error. #3087
* [BUGFIX] An index optimisation actually slows things down when using caching. Moved it to the right location. #2973
* [BUGFIX] Ingester: If push request contained both valid and invalid samples, valid samples were ingested but not stored to WAL of the chunks storage. This has been fixed. #3067
* [BUGFIX] Cassandra: fixed consistency setting in the CQL session when creating the keyspace. #3105
* [BUGFIX] Ruler: Config API would return both the `record` and `alert` in `YAML` response keys even when one of them must be empty. #3120
* [BUGFIX] Index page now uses configured HTTP path prefix when creating links. #3126
* [BUGFIX] Purger: fixed deadlock when reloading of tombstones failed. #3182
* [BUGFIX] Fixed panic in flusher job, when error writing chunks to the store would cause "idle" chunks to be flushed, which triggered panic. #3140
* [BUGFIX] Index page no longer shows links that are not valid for running Cortex instance. #3133
* [BUGFIX] Configs: prevent validation of templates to fail when using template functions. #3157
* [BUGFIX] Configuring the S3 URL with an `@` but without username and password doesn't enable the AWS static credentials anymore. #3170
* [BUGFIX] Limit errors on ranged queries (`api/v1/query_range`) no longer return a status code `500` but `422` instead. #3167
* [BUGFIX] Handle hash-collisions in the query path. Before this fix, Cortex could occasionally mix up two different series in a query, leading to invalid results, when `-querier.ingester-streaming` was used. #3192

## 1.3.0 / 2020-08-21

* [CHANGE] Replace the metric `cortex_alertmanager_configs` with `cortex_alertmanager_config_invalid` exposed by Alertmanager. #2960
* [CHANGE] Experimental Delete Series: Change target flag for purger from `data-purger` to `purger`. #2777
* [CHANGE] Experimental blocks storage: The max concurrent queries against the long-term storage, configured via `-experimental.blocks-storage.bucket-store.max-concurrent`, is now a limit shared across all tenants and not a per-tenant limit anymore. The default value has changed from `20` to `100` and the following new metrics have been added: #2797
  * `cortex_bucket_stores_gate_queries_concurrent_max`
  * `cortex_bucket_stores_gate_queries_in_flight`
  * `cortex_bucket_stores_gate_duration_seconds`
* [CHANGE] Metric `cortex_ingester_flush_reasons` has been renamed to `cortex_ingester_flushing_enqueued_series_total`, and new metric `cortex_ingester_flushing_dequeued_series_total` with `outcome` label (superset of reason) has been added. #2802 #2818 #2998
* [CHANGE] Experimental Delete Series: Metric `cortex_purger_oldest_pending_delete_request_age_seconds` would track age of delete requests since they are over their cancellation period instead of their creation time. #2806
* [CHANGE] Experimental blocks storage: the store-gateway service is required in a Cortex cluster running with the experimental blocks storage. Removed the `-experimental.tsdb.store-gateway-enabled` CLI flag and `store_gateway_enabled` YAML config option. The store-gateway is now always enabled when the storage engine is `blocks`. #2822
* [CHANGE] Experimental blocks storage: removed support for `-experimental.blocks-storage.bucket-store.max-sample-count` flag because the implementation was flawed. To limit the number of samples/chunks processed by a single query you can set `-store.query-chunk-limit`, which is now supported by the blocks storage too. #2852
* [CHANGE] Ingester: Chunks flushed via /flush stay in memory until retention period is reached. This affects `cortex_ingester_memory_chunks` metric. #2778
* [CHANGE] Querier: the error message returned when the query time range exceeds `-store.max-query-length` has changed from `invalid query, length > limit (X > Y)` to `the query time range exceeds the limit (query length: X, limit: Y)`. #2826
* [CHANGE] Add `component` label to metrics exposed by chunk, delete and index store clients. #2774
* [CHANGE] Querier: when `-querier.query-ingesters-within` is configured, the time range of the query sent to ingesters is now manipulated to ensure the query start time is not older than 'now - query-ingesters-within'. #2904
* [CHANGE] KV: The `role` label which was a label of `multi` KV store client only has been added to metrics of every KV store client. If KV store client is not `multi`, then the value of `role` label is `primary`. #2837
* [CHANGE] Added the `engine` label to the metrics exposed by the Prometheus query engine, to distinguish between `ruler` and `querier` metrics. #2854
* [CHANGE] Added ruler to the single binary when started with `-target=all` (default). #2854
* [CHANGE] Experimental blocks storage: compact head when opening TSDB. This should only affect ingester startup after it was unable to compact head in previous run. #2870
* [CHANGE] Metric `cortex_overrides_last_reload_successful` has been renamed to `cortex_runtime_config_last_reload_successful`. #2874
* [CHANGE] HipChat support has been removed from the alertmanager (because removed from the Prometheus upstream too). #2902
* [CHANGE] Add constant label `name` to metric `cortex_cache_request_duration_seconds`. #2903
* [CHANGE] Add `user` label to metric `cortex_query_frontend_queue_length`. #2939
* [CHANGE] Experimental blocks storage: cleaned up the config and renamed "TSDB" to "blocks storage". #2937
  - The storage engine setting value has been changed from `tsdb` to `blocks`; this affects `-store.engine` CLI flag and its respective YAML option.
  - The root level YAML config has changed from `tsdb` to `blocks_storage`
  - The prefix of all CLI flags has changed from `-experimental.tsdb.` to `-experimental.blocks-storage.`
  - The following settings have been grouped under `tsdb` property in the YAML config and their CLI flags changed:
    - `-experimental.tsdb.dir` changed to `-experimental.blocks-storage.tsdb.dir`
    - `-experimental.tsdb.block-ranges-period` changed to `-experimental.blocks-storage.tsdb.block-ranges-period`
    - `-experimental.tsdb.retention-period` changed to `-experimental.blocks-storage.tsdb.retention-period`
    - `-experimental.tsdb.ship-interval` changed to `-experimental.blocks-storage.tsdb.ship-interval`
    - `-experimental.tsdb.ship-concurrency` changed to `-experimental.blocks-storage.tsdb.ship-concurrency`
    - `-experimental.tsdb.max-tsdb-opening-concurrency-on-startup` changed to `-experimental.blocks-storage.tsdb.max-tsdb-opening-concurrency-on-startup`
    - `-experimental.tsdb.head-compaction-interval` changed to `-experimental.blocks-storage.tsdb.head-compaction-interval`
    - `-experimental.tsdb.head-compaction-concurrency` changed to `-experimental.blocks-storage.tsdb.head-compaction-concurrency`
    - `-experimental.tsdb.head-compaction-idle-timeout` changed to `-experimental.blocks-storage.tsdb.head-compaction-idle-timeout`
    - `-experimental.tsdb.stripe-size` changed to `-experimental.blocks-storage.tsdb.stripe-size`
    - `-experimental.tsdb.wal-compression-enabled` changed to `-experimental.blocks-storage.tsdb.wal-compression-enabled`
    - `-experimental.tsdb.flush-blocks-on-shutdown` changed to `-experimental.blocks-storage.tsdb.flush-blocks-on-shutdown`
* [CHANGE] Flags `-bigtable.grpc-use-gzip-compression`, `-ingester.client.grpc-use-gzip-compression`, `-querier.frontend-client.grpc-use-gzip-compression` are now deprecated. #2940
* [CHANGE] Limit errors reported by ingester during query-time now return HTTP status code 422. #2941
* [FEATURE] Introduced `ruler.for-outage-tolerance`, Max time to tolerate outage for restoring "for" state of alert. #2783
* [FEATURE] Introduced `ruler.for-grace-period`, Minimum duration between alert and restored "for" state. This is maintained only for alerts with configured "for" time greater than grace period. #2783
* [FEATURE] Introduced `ruler.resend-delay`, Minimum amount of time to wait before resending an alert to Alertmanager. #2783
* [FEATURE] Ruler: added `local` filesystem support to store rules (read-only). #2854
* [ENHANCEMENT] Upgraded Docker base images to `alpine:3.12`. #2862
* [ENHANCEMENT] Experimental: Querier can now optionally query secondary store. This is specified by using `-querier.second-store-engine` option, with values `chunks` or `blocks`. Standard configuration options for this store are used. Additionally, this querying can be configured to happen only for queries that need data older than `-querier.use-second-store-before-time`. Default value of zero will always query secondary store. #2747
* [ENHANCEMENT] Query-tee: increased the `cortex_querytee_request_duration_seconds` metric buckets granularity. #2799
* [ENHANCEMENT] Query-tee: fail to start if the configured `-backend.preferred` is unknown. #2799
* [ENHANCEMENT] Ruler: Added the following metrics: #2786
  * `cortex_prometheus_notifications_latency_seconds`
  * `cortex_prometheus_notifications_errors_total`
  * `cortex_prometheus_notifications_sent_total`
  * `cortex_prometheus_notifications_dropped_total`
  * `cortex_prometheus_notifications_queue_length`
  * `cortex_prometheus_notifications_queue_capacity`
  * `cortex_prometheus_notifications_alertmanagers_discovered`
* [ENHANCEMENT] The behavior of the `/ready` was changed for the query frontend to indicate when it was ready to accept queries. This is intended for use by a read path load balancer that would want to wait for the frontend to have attached queriers before including it in the backend. #2733
* [ENHANCEMENT] Experimental Delete Series: Add support for deletion of chunks for remaining stores. #2801
* [ENHANCEMENT] Add `-modules` command line flag to list possible values for `-target`. Also, log warning if given target is internal component. #2752
* [ENHANCEMENT] Added `-ingester.flush-on-shutdown-with-wal-enabled` option to enable chunks flushing even when WAL is enabled. #2780
* [ENHANCEMENT] Query-tee: Support for custom API prefix by using `-server.path-prefix` option. #2814
* [ENHANCEMENT] Query-tee: Forward `X-Scope-OrgId` header to backend, if present in the request. #2815
* [ENHANCEMENT] Experimental blocks storage: Added `-experimental.blocks-storage.tsdb.head-compaction-idle-timeout` option to force compaction of data in memory into a block. #2803
* [ENHANCEMENT] Experimental blocks storage: Added support for flushing blocks via `/flush`, `/shutdown` (previously these only worked for chunks storage) and by using `-experimental.blocks-storage.tsdb.flush-blocks-on-shutdown` option. #2794
* [ENHANCEMENT] Experimental blocks storage: Added support to enforce max query time range length via `-store.max-query-length`. #2826
* [ENHANCEMENT] Experimental blocks storage: Added support to limit the max number of chunks that can be fetched from the long-term storage while executing a query. The limit is enforced both in the querier and store-gateway, and is configurable via `-store.query-chunk-limit`. #2852 #2922
* [ENHANCEMENT] Ingester: Added new metric `cortex_ingester_flush_series_in_progress` that reports number of ongoing flush-series operations. Useful when calling `/flush` handler: if `cortex_ingester_flush_queue_length + cortex_ingester_flush_series_in_progress` is 0, all flushes are finished. #2778
* [ENHANCEMENT] Memberlist members can join cluster via SRV records. #2788
* [ENHANCEMENT] Added configuration options for chunks s3 client. #2831
  * `s3.endpoint`
  * `s3.region`
  * `s3.access-key-id`
  * `s3.secret-access-key`
  * `s3.insecure`
  * `s3.sse-encryption`
  * `s3.http.idle-conn-timeout`
  * `s3.http.response-header-timeout`
  * `s3.http.insecure-skip-verify`
* [ENHANCEMENT] Prometheus upgraded. #2798 #2849 #2867 #2902 #2918
  * Optimized labels regex matchers for patterns containing literals (eg. `foo.*`, `.*foo`, `.*foo.*`)
* [ENHANCEMENT] Add metric `cortex_ruler_config_update_failures_total` to Ruler to track failures of loading rules files. #2857
* [ENHANCEMENT] Experimental Alertmanager: Alertmanager configuration persisted to object storage using an experimental API that accepts and returns YAML-based Alertmanager configuration. #2768
* [ENHANCEMENT] Ruler: `-ruler.alertmanager-url` now supports multiple URLs. Each URL is treated as a separate Alertmanager group. Support for multiple Alertmanagers in a group can be achieved by using DNS service discovery. #2851
* [ENHANCEMENT] Experimental blocks storage: Cortex Flusher now works with blocks engine. Flusher needs to be provided with blocks-engine configuration, existing Flusher flags are not used (they are only relevant for chunks engine). Note that flush errors are only reported via log. #2877
* [ENHANCEMENT] Flusher: Added `-flusher.exit-after-flush` option (defaults to true) to control whether Cortex should stop completely after Flusher has finished its work. #2877
* [ENHANCEMENT] Added metrics `cortex_config_hash` and `cortex_runtime_config_hash` to expose hash of the currently active config file. #2874
* [ENHANCEMENT] Logger: added JSON logging support, configured via the `-log.format=json` CLI flag or its respective YAML config option. #2386
* [ENHANCEMENT] Added new flags `-bigtable.grpc-compression`, `-ingester.client.grpc-compression`, `-querier.frontend-client.grpc-compression` to configure compression used by gRPC. Valid values are `gzip`, `snappy`, or empty string (no compression, default). #2940
* [ENHANCEMENT] Clarify limitations of the `/api/v1/series`, `/api/v1/labels` and `/api/v1/label/{name}/values` endpoints. #2953
* [ENHANCEMENT] Ingester: added `Dropped` outcome to metric `cortex_ingester_flushing_dequeued_series_total`. #2998
* [BUGFIX] Fixed a bug with `api/v1/query_range` where no responses would return null values for `result` and empty values for `resultType`. #2962
* [BUGFIX] Fixed a bug in the index intersect code causing storage to return more chunks/series than required. #2796
* [BUGFIX] Fixed the number of reported keys in the background cache queue. #2764
* [BUGFIX] Fix race in processing of headers in sharded queries. #2762
* [BUGFIX] Query Frontend: Do not re-split sharded requests around ingester boundaries. #2766
* [BUGFIX] Experimental Delete Series: Fixed a problem with cache generation numbers prefixed to cache keys. #2800
* [BUGFIX] Ingester: Flushing chunks via `/flush` endpoint could previously lead to panic, if chunks were already flushed before and then removed from memory during the flush caused by `/flush` handler. Immediate flush now doesn't cause chunks to be flushed again. Samples received during flush triggered via `/flush` handler are no longer discarded. #2778
* [BUGFIX] Prometheus upgraded. #2849
  * Fixed unknown symbol error during head compaction
* [BUGFIX] Fix panic when using cassandra as store for both index and delete requests. #2774
* [BUGFIX] Experimental Delete Series: Fixed a data race in Purger. #2817
* [BUGFIX] KV: Fixed a bug that triggered a panic due to metrics being registered with the same name but different labels when using a `multi` configured KV client. #2837
* [BUGFIX] Query-frontend: Fix passing HTTP `Host` header if `-frontend.downstream-url` is configured. #2880
* [BUGFIX] Ingester: Improve time-series distribution when `-experimental.distributor.user-subring-size` is enabled. #2887
* [BUGFIX] Set content type to `application/x-protobuf` for remote_read responses. #2915
* [BUGFIX] Fixed ruler and store-gateway instance registration in the ring (when sharding is enabled) when a new instance replaces abruptly terminated one, and the only difference between the two instances is the address. #2954
* [BUGFIX] Fixed `Missing chunks and index config causing silent failure` Absence of chunks and index from schema config is not validated. #2732
* [BUGFIX] Fix panic caused by KVs from boltdb being used beyond their life. #2971
* [BUGFIX] Experimental blocks storage: `/api/v1/series`, `/api/v1/labels` and `/api/v1/label/{name}/values` only query the TSDB head regardless of the configured `-experimental.blocks-storage.tsdb.retention-period`. #2974
* [BUGFIX] Ingester: Avoid indefinite checkpointing in case of surge in number of series. #2955
* [BUGFIX] Querier: query /series from ingesters regardless the `-querier.query-ingesters-within` setting. #3035
* [BUGFIX] Ruler: fixed an unintentional breaking change introduced in the ruler's `alertmanager_url` YAML config option, which changed the value from a string to a list of strings. #2989

## 1.2.0 / 2020-07-01

* [CHANGE] Metric `cortex_kv_request_duration_seconds` now includes `name` label to denote which client is being used as well as the `backend` label to denote the KV backend implementation in use. #2648
* [CHANGE] Experimental Ruler: Rule groups persisted to object storage using the experimental API have an updated object key encoding to better handle special characters. Rule groups previously-stored using object storage must be renamed to the new format. #2646
* [CHANGE] Query Frontend now uses Round Robin to choose a tenant queue to service next. #2553
* [CHANGE] `-promql.lookback-delta` is now deprecated and has been replaced by `-querier.lookback-delta` along with `lookback_delta` entry under `querier` in the config file. `-promql.lookback-delta` will be removed in v1.4.0. #2604
* [CHANGE] Experimental TSDB: removed `-experimental.tsdb.bucket-store.binary-index-header-enabled` flag. Now the binary index-header is always enabled.
* [CHANGE] Experimental TSDB: Renamed index-cache metrics to use original metric names from Thanos, as Cortex is not aggregating them in any way: #2627
  * `cortex_<service>_blocks_index_cache_items_evicted_total` => `thanos_store_index_cache_items_evicted_total{name="index-cache"}`
  * `cortex_<service>_blocks_index_cache_items_added_total` => `thanos_store_index_cache_items_added_total{name="index-cache"}`
  * `cortex_<service>_blocks_index_cache_requests_total` => `thanos_store_index_cache_requests_total{name="index-cache"}`
  * `cortex_<service>_blocks_index_cache_items_overflowed_total` => `thanos_store_index_cache_items_overflowed_total{name="index-cache"}`
  * `cortex_<service>_blocks_index_cache_hits_total` => `thanos_store_index_cache_hits_total{name="index-cache"}`
  * `cortex_<service>_blocks_index_cache_items` => `thanos_store_index_cache_items{name="index-cache"}`
  * `cortex_<service>_blocks_index_cache_items_size_bytes` => `thanos_store_index_cache_items_size_bytes{name="index-cache"}`
  * `cortex_<service>_blocks_index_cache_total_size_bytes` => `thanos_store_index_cache_total_size_bytes{name="index-cache"}`
  * `cortex_<service>_blocks_index_cache_memcached_operations_total` =>  `thanos_memcached_operations_total{name="index-cache"}`
  * `cortex_<service>_blocks_index_cache_memcached_operation_failures_total` =>  `thanos_memcached_operation_failures_total{name="index-cache"}`
  * `cortex_<service>_blocks_index_cache_memcached_operation_duration_seconds` =>  `thanos_memcached_operation_duration_seconds{name="index-cache"}`
  * `cortex_<service>_blocks_index_cache_memcached_operation_skipped_total` =>  `thanos_memcached_operation_skipped_total{name="index-cache"}`
* [CHANGE] Experimental TSDB: Renamed metrics in bucket stores: #2627
  * `cortex_<service>_blocks_meta_syncs_total` => `cortex_blocks_meta_syncs_total{component="<service>"}`
  * `cortex_<service>_blocks_meta_sync_failures_total` => `cortex_blocks_meta_sync_failures_total{component="<service>"}`
  * `cortex_<service>_blocks_meta_sync_duration_seconds` => `cortex_blocks_meta_sync_duration_seconds{component="<service>"}`
  * `cortex_<service>_blocks_meta_sync_consistency_delay_seconds` => `cortex_blocks_meta_sync_consistency_delay_seconds{component="<service>"}`
  * `cortex_<service>_blocks_meta_synced` => `cortex_blocks_meta_synced{component="<service>"}`
  * `cortex_<service>_bucket_store_block_loads_total` => `cortex_bucket_store_block_loads_total{component="<service>"}`
  * `cortex_<service>_bucket_store_block_load_failures_total` => `cortex_bucket_store_block_load_failures_total{component="<service>"}`
  * `cortex_<service>_bucket_store_block_drops_total` => `cortex_bucket_store_block_drops_total{component="<service>"}`
  * `cortex_<service>_bucket_store_block_drop_failures_total` => `cortex_bucket_store_block_drop_failures_total{component="<service>"}`
  * `cortex_<service>_bucket_store_blocks_loaded` => `cortex_bucket_store_blocks_loaded{component="<service>"}`
  * `cortex_<service>_bucket_store_series_data_touched` => `cortex_bucket_store_series_data_touched{component="<service>"}`
  * `cortex_<service>_bucket_store_series_data_fetched` => `cortex_bucket_store_series_data_fetched{component="<service>"}`
  * `cortex_<service>_bucket_store_series_data_size_touched_bytes` => `cortex_bucket_store_series_data_size_touched_bytes{component="<service>"}`
  * `cortex_<service>_bucket_store_series_data_size_fetched_bytes` => `cortex_bucket_store_series_data_size_fetched_bytes{component="<service>"}`
  * `cortex_<service>_bucket_store_series_blocks_queried` => `cortex_bucket_store_series_blocks_queried{component="<service>"}`
  * `cortex_<service>_bucket_store_series_get_all_duration_seconds` => `cortex_bucket_store_series_get_all_duration_seconds{component="<service>"}`
  * `cortex_<service>_bucket_store_series_merge_duration_seconds` => `cortex_bucket_store_series_merge_duration_seconds{component="<service>"}`
  * `cortex_<service>_bucket_store_series_refetches_total` => `cortex_bucket_store_series_refetches_total{component="<service>"}`
  * `cortex_<service>_bucket_store_series_result_series` => `cortex_bucket_store_series_result_series{component="<service>"}`
  * `cortex_<service>_bucket_store_cached_postings_compressions_total` => `cortex_bucket_store_cached_postings_compressions_total{component="<service>"}`
  * `cortex_<service>_bucket_store_cached_postings_compression_errors_total` => `cortex_bucket_store_cached_postings_compression_errors_total{component="<service>"}`
  * `cortex_<service>_bucket_store_cached_postings_compression_time_seconds` => `cortex_bucket_store_cached_postings_compression_time_seconds{component="<service>"}`
  * `cortex_<service>_bucket_store_cached_postings_original_size_bytes_total` => `cortex_bucket_store_cached_postings_original_size_bytes_total{component="<service>"}`
  * `cortex_<service>_bucket_store_cached_postings_compressed_size_bytes_total` => `cortex_bucket_store_cached_postings_compressed_size_bytes_total{component="<service>"}`
  * `cortex_<service>_blocks_sync_seconds` => `cortex_bucket_stores_blocks_sync_seconds{component="<service>"}`
  * `cortex_<service>_blocks_last_successful_sync_timestamp_seconds` => `cortex_bucket_stores_blocks_last_successful_sync_timestamp_seconds{component="<service>"}`
* [CHANGE] Available command-line flags are printed to stdout, and only when requested via `-help`. Using invalid flag no longer causes printing of all available flags. #2691
* [CHANGE] Experimental Memberlist ring: randomize gossip node names to avoid conflicts when running multiple clients on the same host, or reusing host names (eg. pods in statefulset). Node name randomization can be disabled by using `-memberlist.randomize-node-name=false`. #2715
* [CHANGE] Memberlist KV client is no longer considered experimental. #2725
* [CHANGE] Experimental Delete Series: Make delete request cancellation duration configurable. #2760
* [CHANGE] Removed `-store.fullsize-chunks` option which was undocumented and unused (it broke ingester hand-overs). #2656
* [CHANGE] Query with no metric name that has previously resulted in HTTP status code 500 now returns status code 422 instead. #2571
* [FEATURE] TLS config options added for GRPC clients in Querier (Query-frontend client & Ingester client), Ruler, Store Gateway, as well as HTTP client in Config store client. #2502
* [FEATURE] The flag `-frontend.max-cache-freshness` is now supported within the limits overrides, to specify per-tenant max cache freshness values. The corresponding YAML config parameter has been changed from `results_cache.max_freshness` to `limits_config.max_cache_freshness`. The legacy YAML config parameter (`results_cache.max_freshness`) will continue to be supported till Cortex release `v1.4.0`. #2609
* [FEATURE] Experimental gRPC Store: Added support to 3rd parties index and chunk stores using gRPC client/server plugin mechanism. #2220
* [FEATURE] Add `-cassandra.table-options` flag to customize table options of Cassandra when creating the index or chunk table. #2575
* [ENHANCEMENT] Propagate GOPROXY value when building `build-image`. This is to help the builders building the code in a Network where default Go proxy is not accessible (e.g. when behind some corporate VPN). #2741
* [ENHANCEMENT] Querier: Added metric `cortex_querier_request_duration_seconds` for all requests to the querier. #2708
* [ENHANCEMENT] Cortex is now built with Go 1.14. #2480 #2749 #2753
* [ENHANCEMENT] Experimental TSDB: added the following metrics to the ingester: #2580 #2583 #2589 #2654
  * `cortex_ingester_tsdb_appender_add_duration_seconds`
  * `cortex_ingester_tsdb_appender_commit_duration_seconds`
  * `cortex_ingester_tsdb_refcache_purge_duration_seconds`
  * `cortex_ingester_tsdb_compactions_total`
  * `cortex_ingester_tsdb_compaction_duration_seconds`
  * `cortex_ingester_tsdb_wal_fsync_duration_seconds`
  * `cortex_ingester_tsdb_wal_page_flushes_total`
  * `cortex_ingester_tsdb_wal_completed_pages_total`
  * `cortex_ingester_tsdb_wal_truncations_failed_total`
  * `cortex_ingester_tsdb_wal_truncations_total`
  * `cortex_ingester_tsdb_wal_writes_failed_total`
  * `cortex_ingester_tsdb_checkpoint_deletions_failed_total`
  * `cortex_ingester_tsdb_checkpoint_deletions_total`
  * `cortex_ingester_tsdb_checkpoint_creations_failed_total`
  * `cortex_ingester_tsdb_checkpoint_creations_total`
  * `cortex_ingester_tsdb_wal_truncate_duration_seconds`
  * `cortex_ingester_tsdb_head_active_appenders`
  * `cortex_ingester_tsdb_head_series_not_found_total`
  * `cortex_ingester_tsdb_head_chunks`
  * `cortex_ingester_tsdb_mmap_chunk_corruptions_total`
  * `cortex_ingester_tsdb_head_chunks_created_total`
  * `cortex_ingester_tsdb_head_chunks_removed_total`
* [ENHANCEMENT] Experimental TSDB: added metrics useful to alert on critical conditions of the blocks storage: #2573
  * `cortex_compactor_last_successful_run_timestamp_seconds`
  * `cortex_querier_blocks_last_successful_sync_timestamp_seconds` (when store-gateway is disabled)
  * `cortex_querier_blocks_last_successful_scan_timestamp_seconds` (when store-gateway is enabled)
  * `cortex_storegateway_blocks_last_successful_sync_timestamp_seconds`
* [ENHANCEMENT] Experimental TSDB: added the flag `-experimental.tsdb.wal-compression-enabled` to allow to enable TSDB WAL compression. #2585
* [ENHANCEMENT] Experimental TSDB: Querier and store-gateway components can now use so-called "caching bucket", which can currently cache fetched chunks into shared memcached server. #2572
* [ENHANCEMENT] Ruler: Automatically remove unhealthy rulers from the ring. #2587
* [ENHANCEMENT] Query-tee: added support to `/metadata`, `/alerts`, and `/rules` endpoints #2600
* [ENHANCEMENT] Query-tee: added support to query results comparison between two different backends. The comparison is disabled by default and can be enabled via `-proxy.compare-responses=true`. #2611
* [ENHANCEMENT] Query-tee: improved the query-tee to not wait all backend responses before sending back the response to the client. The query-tee now sends back to the client first successful response, while honoring the `-backend.preferred` option. #2702
* [ENHANCEMENT] Thanos and Prometheus upgraded. #2602 #2604 #2634 #2659 #2686 #2756
  * TSDB now holds less WAL files after Head Truncation.
  * TSDB now does memory-mapping of Head chunks and reduces memory usage.
* [ENHANCEMENT] Experimental TSDB: decoupled blocks deletion from blocks compaction in the compactor, so that blocks deletion is not blocked by a busy compactor. The following metrics have been added: #2623
  * `cortex_compactor_block_cleanup_started_total`
  * `cortex_compactor_block_cleanup_completed_total`
  * `cortex_compactor_block_cleanup_failed_total`
  * `cortex_compactor_block_cleanup_last_successful_run_timestamp_seconds`
* [ENHANCEMENT] Experimental TSDB: Use shared cache for metadata. This is especially useful when running multiple querier and store-gateway components to reduce number of object store API calls. #2626 #2640
* [ENHANCEMENT] Experimental TSDB: when `-querier.query-store-after` is configured and running the experimental blocks storage, the time range of the query sent to the store is now manipulated to ensure the query end time is not more recent than 'now - query-store-after'. #2642
* [ENHANCEMENT] Experimental TSDB: small performance improvement in concurrent usage of RefCache, used during samples ingestion. #2651
* [ENHANCEMENT] The following endpoints now respond appropriately to an `Accept` header with the value `application/json` #2673
  * `/distributor/all_user_stats`
  * `/distributor/ha_tracker`
  * `/ingester/ring`
  * `/store-gateway/ring`
  * `/compactor/ring`
  * `/ruler/ring`
  * `/services`
* [ENHANCEMENT] Experimental Cassandra backend: Add `-cassandra.num-connections` to allow increasing the number of TCP connections to each Cassandra server. #2666
* [ENHANCEMENT] Experimental Cassandra backend: Use separate Cassandra clients and connections for reads and writes. #2666
* [ENHANCEMENT] Experimental Cassandra backend: Add `-cassandra.reconnect-interval` to allow specifying the reconnect interval to a Cassandra server that has been marked `DOWN` by the gocql driver. Also change the default value of the reconnect interval from `60s` to `1s`. #2687
* [ENHANCEMENT] Experimental Cassandra backend: Add option `-cassandra.convict-hosts-on-failure=false` to not convict host of being down when a request fails. #2684
* [ENHANCEMENT] Experimental TSDB: Applied a jitter to the period bucket scans in order to better distribute bucket operations over the time and increase the probability of hitting the shared cache (if configured). #2693
* [ENHANCEMENT] Experimental TSDB: Series limit per user and per metric now work in TSDB blocks. #2676
* [ENHANCEMENT] Experimental Memberlist: Added ability to periodically rejoin the memberlist cluster. #2724
* [ENHANCEMENT] Experimental Delete Series: Added the following metrics for monitoring processing of delete requests: #2730
  - `cortex_purger_load_pending_requests_attempts_total`: Number of attempts that were made to load pending requests with status.
  - `cortex_purger_oldest_pending_delete_request_age_seconds`: Age of oldest pending delete request in seconds.
  - `cortex_purger_pending_delete_requests_count`: Count of requests which are in process or are ready to be processed.
* [ENHANCEMENT] Experimental TSDB: Improved compactor to hard-delete also partial blocks with an deletion mark (even if the deletion mark threshold has not been reached). #2751
* [ENHANCEMENT] Experimental TSDB: Introduced a consistency check done by the querier to ensure all expected blocks have been queried via the store-gateway. If a block is missing on a store-gateway, the querier retries fetching series from missing blocks up to 3 times. If the consistency check fails once all retries have been exhausted, the query execution fails. The following metrics have been added: #2593 #2630 #2689 #2695
  * `cortex_querier_blocks_consistency_checks_total`
  * `cortex_querier_blocks_consistency_checks_failed_total`
  * `cortex_querier_storegateway_refetches_per_query`
* [ENHANCEMENT] Delete requests can now be canceled #2555
* [ENHANCEMENT] Table manager can now provision tables for delete store #2546
* [BUGFIX] Ruler: Ensure temporary rule files with special characters are properly mapped and cleaned up. #2506
* [BUGFIX] Fixes #2411, Ensure requests are properly routed to the prometheus api embedded in the query if `-server.path-prefix` is set. #2372
* [BUGFIX] Experimental TSDB: fixed chunk data corruption when querying back series using the experimental blocks storage. #2400
* [BUGFIX] Fixed collection of tracing spans from Thanos components used internally. #2655
* [BUGFIX] Experimental TSDB: fixed memory leak in ingesters. #2586
* [BUGFIX] QueryFrontend: fixed a situation where HTTP error is ignored and an incorrect status code is set. #2590
* [BUGFIX] Ingester: Fix an ingester starting up in the JOINING state and staying there forever. #2565
* [BUGFIX] QueryFrontend: fixed a panic (`integer divide by zero`) in the query-frontend. The query-frontend now requires the `-querier.default-evaluation-interval` config to be set to the same value of the querier. #2614
* [BUGFIX] Experimental TSDB: when the querier receives a `/series` request with a time range older than the data stored in the ingester, it now ignores the requested time range and returns known series anyway instead of returning an empty response. This aligns the behaviour with the chunks storage. #2617
* [BUGFIX] Cassandra: fixed an edge case leading to an invalid CQL query when querying the index on a Cassandra store. #2639
* [BUGFIX] Ingester: increment series per metric when recovering from WAL or transfer. #2674
* [BUGFIX] Fixed `wrong number of arguments for 'mget' command` Redis error when a query has no chunks to lookup from storage. #2700 #2796
* [BUGFIX] Ingester: Automatically remove old tmp checkpoints, fixing a potential disk space leak after an ingester crashes. #2726

## 1.1.0 / 2020-05-21

This release brings the usual mix of bugfixes and improvements. The biggest change is that WAL support for chunks is now considered to be production-ready!

Please make sure to review renamed metrics, and update your dashboards and alerts accordingly.

* [CHANGE] Added v1 API routes documented in #2327. #2372
  * Added `-http.alertmanager-http-prefix` flag which allows the configuration of the path where the Alertmanager API and UI can be reached. The default is set to `/alertmanager`.
  * Added `-http.prometheus-http-prefix` flag which allows the configuration of the path where the Prometheus API and UI can be reached. The default is set to `/prometheus`.
  * Updated the index hosted at the root prefix to point to the updated routes.
  * Legacy routes hardcoded with the `/api/prom` prefix now respect the `-http.prefix` flag.
* [CHANGE] The metrics `cortex_distributor_ingester_appends_total` and `distributor_ingester_append_failures_total` now include a `type` label to differentiate between `samples` and `metadata`. #2336
* [CHANGE] The metrics for number of chunks and bytes flushed to the chunk store are renamed. Note that previous metrics were counted pre-deduplication, while new metrics are counted after deduplication. #2463
  * `cortex_ingester_chunks_stored_total` > `cortex_chunk_store_stored_chunks_total`
  * `cortex_ingester_chunk_stored_bytes_total` > `cortex_chunk_store_stored_chunk_bytes_total`
* [CHANGE] Experimental TSDB: renamed blocks meta fetcher metrics: #2375
  * `cortex_querier_bucket_store_blocks_meta_syncs_total` > `cortex_querier_blocks_meta_syncs_total`
  * `cortex_querier_bucket_store_blocks_meta_sync_failures_total` > `cortex_querier_blocks_meta_sync_failures_total`
  * `cortex_querier_bucket_store_blocks_meta_sync_duration_seconds` > `cortex_querier_blocks_meta_sync_duration_seconds`
  * `cortex_querier_bucket_store_blocks_meta_sync_consistency_delay_seconds` > `cortex_querier_blocks_meta_sync_consistency_delay_seconds`
* [CHANGE] Experimental TSDB: Modified default values for `compactor.deletion-delay` option from 48h to 12h and `-experimental.tsdb.bucket-store.ignore-deletion-marks-delay` from 24h to 6h. #2414
* [CHANGE] WAL: Default value of `-ingester.checkpoint-enabled` changed to `true`. #2416
* [CHANGE] `trace_id` field in log files has been renamed to `traceID`. #2518
* [CHANGE] Slow query log has a different output now. Previously used `url` field has been replaced with `host` and `path`, and query parameters are logged as individual log fields with `qs_` prefix. #2520
* [CHANGE] WAL: WAL and checkpoint compression is now disabled. #2436
* [CHANGE] Update in dependency `go-kit/kit` from `v0.9.0` to `v0.10.0`. HTML escaping disabled in JSON Logger. #2535
* [CHANGE] Experimental TSDB: Removed `cortex_<service>_` prefix from Thanos objstore metrics and added `component` label to distinguish which Cortex component is doing API calls to the object storage when running in single-binary mode: #2568
  - `cortex_<service>_thanos_objstore_bucket_operations_total` renamed to `thanos_objstore_bucket_operations_total{component="<name>"}`
  - `cortex_<service>_thanos_objstore_bucket_operation_failures_total` renamed to `thanos_objstore_bucket_operation_failures_total{component="<name>"}`
  - `cortex_<service>_thanos_objstore_bucket_operation_duration_seconds` renamed to `thanos_objstore_bucket_operation_duration_seconds{component="<name>"}`
  - `cortex_<service>_thanos_objstore_bucket_last_successful_upload_time` renamed to `thanos_objstore_bucket_last_successful_upload_time{component="<name>"}`
* [CHANGE] FIFO cache: The `-<prefix>.fifocache.size` CLI flag has been renamed to `-<prefix>.fifocache.max-size-items` as well as its YAML config option `size` renamed to `max_size_items`. #2319
* [FEATURE] Ruler: The `-ruler.evaluation-delay` flag was added to allow users to configure a default evaluation delay for all rules in cortex. The default value is 0 which is the current behavior. #2423
* [FEATURE] Experimental: Added a new object storage client for OpenStack Swift. #2440
* [FEATURE] TLS config options added to the Server. #2535
* [FEATURE] Experimental: Added support for `/api/v1/metadata` Prometheus-based endpoint. #2549
* [FEATURE] Add ability to limit concurrent queries to Cassandra with `-cassandra.query-concurrency` flag. #2562
* [FEATURE] Experimental TSDB: Introduced store-gateway service used by the experimental blocks storage to load and query blocks. The store-gateway optionally supports blocks sharding and replication via a dedicated hash ring, configurable via `-experimental.store-gateway.sharding-enabled` and `-experimental.store-gateway.sharding-ring.*` flags. The following metrics have been added: #2433 #2458 #2469 #2523
  * `cortex_querier_storegateway_instances_hit_per_query`
* [ENHANCEMENT] Experimental TSDB: sample ingestion errors are now reported via existing `cortex_discarded_samples_total` metric. #2370
* [ENHANCEMENT] Failures on samples at distributors and ingesters return the first validation error as opposed to the last. #2383
* [ENHANCEMENT] Experimental TSDB: Added `cortex_querier_blocks_meta_synced`, which reflects current state of synced blocks over all tenants. #2392
* [ENHANCEMENT] Added `cortex_distributor_latest_seen_sample_timestamp_seconds` metric to see how far behind Prometheus servers are in sending data. #2371
* [ENHANCEMENT] FIFO cache to support eviction based on memory usage. Added `-<prefix>.fifocache.max-size-bytes` CLI flag and YAML config option `max_size_bytes` to specify memory limit of the cache. #2319, #2527
* [ENHANCEMENT] Added `-querier.worker-match-max-concurrent`. Force worker concurrency to match the `-querier.max-concurrent` option.  Overrides `-querier.worker-parallelism`.  #2456
* [ENHANCEMENT] Added the following metrics for monitoring delete requests: #2445
  - `cortex_purger_delete_requests_received_total`: Number of delete requests received per user.
  - `cortex_purger_delete_requests_processed_total`: Number of delete requests processed per user.
  - `cortex_purger_delete_requests_chunks_selected_total`: Number of chunks selected while building delete plans per user.
  - `cortex_purger_delete_requests_processing_failures_total`: Number of delete requests processing failures per user.
* [ENHANCEMENT] Single Binary: Added query-frontend to the single binary.  Single binary users will now benefit from various query-frontend features.  Primarily: sharding, parallelization, load shedding, additional caching (if configured), and query retries. #2437
* [ENHANCEMENT] Allow 1w (where w denotes week) and 1y (where y denotes year) when setting `-store.cache-lookups-older-than` and `-store.max-look-back-period`. #2454
* [ENHANCEMENT] Optimize index queries for matchers using "a|b|c"-type regex. #2446 #2475
* [ENHANCEMENT] Added per tenant metrics for queries and chunks and bytes read from chunk store: #2463
  * `cortex_chunk_store_fetched_chunks_total` and `cortex_chunk_store_fetched_chunk_bytes_total`
  * `cortex_query_frontend_queries_total` (per tenant queries counted by the frontend)
* [ENHANCEMENT] WAL: New metrics `cortex_ingester_wal_logged_bytes_total` and `cortex_ingester_checkpoint_logged_bytes_total` added to track total bytes logged to disk for WAL and checkpoints. #2497
* [ENHANCEMENT] Add de-duplicated chunks counter `cortex_chunk_store_deduped_chunks_total` which counts every chunk not sent to the store because it was already sent by another replica. #2485
* [ENHANCEMENT] Query-frontend now also logs the POST data of long queries. #2481
* [ENHANCEMENT] WAL: Ingester WAL records now have type header and the custom WAL records have been replaced by Prometheus TSDB's WAL records. Old records will not be supported from 1.3 onwards. Note: once this is deployed, you cannot downgrade without data loss. #2436
* [ENHANCEMENT] Redis Cache: Added `idle_timeout`, `wait_on_pool_exhaustion` and `max_conn_lifetime` options to redis cache configuration. #2550
* [ENHANCEMENT] WAL: the experimental tag has been removed on the WAL in ingesters. #2560
* [ENHANCEMENT] Use newer AWS API for paginated queries - removes 'Deprecated' message from logfiles. #2452
* [ENHANCEMENT] Experimental memberlist: Add retry with backoff on memberlist join other members. #2705
* [ENHANCEMENT] Experimental TSDB: when the store-gateway sharding is enabled, unhealthy store-gateway instances are automatically removed from the ring after 10 consecutive `-experimental.store-gateway.sharding-ring.heartbeat-timeout` periods. #2526
* [BUGFIX] Ruler: Ensure temporary rule files with special characters are properly mapped and cleaned up. #2506
* [BUGFIX] Ensure requests are properly routed to the prometheus api embedded in the query if `-server.path-prefix` is set. Fixes #2411. #2372
* [BUGFIX] Experimental TSDB: Fixed chunk data corruption when querying back series using the experimental blocks storage. #2400
* [BUGFIX] Cassandra Storage: Fix endpoint TLS host verification. #2109
* [BUGFIX] Experimental TSDB: Fixed response status code from `422` to `500` when an error occurs while iterating chunks with the experimental blocks storage. #2402
* [BUGFIX] Ring: Fixed a situation where upgrading from pre-1.0 cortex with a rolling strategy caused new 1.0 ingesters to lose their zone value in the ring until manually forced to re-register. #2404
* [BUGFIX] Distributor: `/all_user_stats` now show API and Rule Ingest Rate correctly. #2457
* [BUGFIX] Fixed `version`, `revision` and `branch` labels exported by the `cortex_build_info` metric. #2468
* [BUGFIX] QueryFrontend: fixed a situation where span context missed when downstream_url is used. #2539
* [BUGFIX] Querier: Fixed a situation where querier would crash because of an unresponsive frontend instance. #2569

## 1.0.1 / 2020-04-23

* [BUGFIX] Fix gaps when querying ingesters with replication factor = 3 and 2 ingesters in the cluster. #2503

## 1.0.0 / 2020-04-02

This is the first major release of Cortex. We made a lot of **breaking changes** in this release which have been detailed below. Please also see the stability guarantees we provide as part of a major release: https://cortexmetrics.io/docs/configuration/v1guarantees/

* [CHANGE] Remove the following deprecated flags: #2339
  - `-metrics.error-rate-query` (use `-metrics.write-throttle-query` instead).
  - `-store.cardinality-cache-size` (use `-store.index-cache-read.enable-fifocache` and `-store.index-cache-read.fifocache.size` instead).
  - `-store.cardinality-cache-validity` (use `-store.index-cache-read.enable-fifocache` and `-store.index-cache-read.fifocache.duration` instead).
  - `-distributor.limiter-reload-period` (flag unused)
  - `-ingester.claim-on-rollout` (flag unused)
  - `-ingester.normalise-tokens` (flag unused)
* [CHANGE] Renamed YAML file options to be more consistent. See [full config file changes below](#config-file-breaking-changes). #2273
* [CHANGE] AWS based autoscaling has been removed. You can only use metrics based autoscaling now. `-applicationautoscaling.url` has been removed. See https://cortexmetrics.io/docs/production/aws/#dynamodb-capacity-provisioning on how to migrate. #2328
* [CHANGE] Renamed the `memcache.write-back-goroutines` and `memcache.write-back-buffer` flags to `background.write-back-concurrency` and `background.write-back-buffer`. This affects the following flags: #2241
  - `-frontend.memcache.write-back-buffer` --> `-frontend.background.write-back-buffer`
  - `-frontend.memcache.write-back-goroutines` --> `-frontend.background.write-back-concurrency`
  - `-store.index-cache-read.memcache.write-back-buffer` --> `-store.index-cache-read.background.write-back-buffer`
  - `-store.index-cache-read.memcache.write-back-goroutines` --> `-store.index-cache-read.background.write-back-concurrency`
  - `-store.index-cache-write.memcache.write-back-buffer` --> `-store.index-cache-write.background.write-back-buffer`
  - `-store.index-cache-write.memcache.write-back-goroutines` --> `-store.index-cache-write.background.write-back-concurrency`
  - `-memcache.write-back-buffer` --> `-store.chunks-cache.background.write-back-buffer`. Note the next change log for the difference.
  - `-memcache.write-back-goroutines` --> `-store.chunks-cache.background.write-back-concurrency`. Note the next change log for the difference.

* [CHANGE] Renamed the chunk cache flags to have `store.chunks-cache.` as prefix. This means the following flags have been changed: #2241
  - `-cache.enable-fifocache` --> `-store.chunks-cache.cache.enable-fifocache`
  - `-default-validity` --> `-store.chunks-cache.default-validity`
  - `-fifocache.duration` --> `-store.chunks-cache.fifocache.duration`
  - `-fifocache.size` --> `-store.chunks-cache.fifocache.size`
  - `-memcache.write-back-buffer` --> `-store.chunks-cache.background.write-back-buffer`. Note the previous change log for the difference.
  - `-memcache.write-back-goroutines` --> `-store.chunks-cache.background.write-back-concurrency`. Note the previous change log for the difference.
  - `-memcached.batchsize` --> `-store.chunks-cache.memcached.batchsize`
  - `-memcached.consistent-hash` --> `-store.chunks-cache.memcached.consistent-hash`
  - `-memcached.expiration` --> `-store.chunks-cache.memcached.expiration`
  - `-memcached.hostname` --> `-store.chunks-cache.memcached.hostname`
  - `-memcached.max-idle-conns` --> `-store.chunks-cache.memcached.max-idle-conns`
  - `-memcached.parallelism` --> `-store.chunks-cache.memcached.parallelism`
  - `-memcached.service` --> `-store.chunks-cache.memcached.service`
  - `-memcached.timeout` --> `-store.chunks-cache.memcached.timeout`
  - `-memcached.update-interval` --> `-store.chunks-cache.memcached.update-interval`
  - `-redis.enable-tls` --> `-store.chunks-cache.redis.enable-tls`
  - `-redis.endpoint` --> `-store.chunks-cache.redis.endpoint`
  - `-redis.expiration` --> `-store.chunks-cache.redis.expiration`
  - `-redis.max-active-conns` --> `-store.chunks-cache.redis.max-active-conns`
  - `-redis.max-idle-conns` --> `-store.chunks-cache.redis.max-idle-conns`
  - `-redis.password` --> `-store.chunks-cache.redis.password`
  - `-redis.timeout` --> `-store.chunks-cache.redis.timeout`
* [CHANGE] Rename the `-store.chunk-cache-stubs` to `-store.chunks-cache.cache-stubs` to be more inline with above. #2241
* [CHANGE] Change prefix of flags `-dynamodb.periodic-table.*` to `-table-manager.index-table.*`. #2359
* [CHANGE] Change prefix of flags `-dynamodb.chunk-table.*` to `-table-manager.chunk-table.*`. #2359
* [CHANGE] Change the following flags: #2359
  - `-dynamodb.poll-interval` --> `-table-manager.poll-interval`
  - `-dynamodb.periodic-table.grace-period` --> `-table-manager.periodic-table.grace-period`
* [CHANGE] Renamed the following flags: #2273
  - `-dynamodb.chunk.gang.size` --> `-dynamodb.chunk-gang-size`
  - `-dynamodb.chunk.get.max.parallelism` --> `-dynamodb.chunk-get-max-parallelism`
* [CHANGE] Don't support mixed time units anymore for duration. For example, 168h5m0s doesn't work anymore, please use just one unit (s|m|h|d|w|y). #2252
* [CHANGE] Utilize separate protos for rule state and storage. Experimental ruler API will not be functional until the rollout is complete. #2226
* [CHANGE] Frontend worker in querier now starts after all Querier module dependencies are started. This fixes issue where frontend worker started to send queries to querier before it was ready to serve them (mostly visible when using experimental blocks storage). #2246
* [CHANGE] Lifecycler component now enters Failed state on errors, and doesn't exit the process. (Important if you're vendoring Cortex and use Lifecycler) #2251
* [CHANGE] `/ready` handler now returns 200 instead of 204. #2330
* [CHANGE] Better defaults for the following options: #2344
  - `-<prefix>.consul.consistent-reads`: Old default: `true`, new default: `false`. This reduces the load on Consul.
  - `-<prefix>.consul.watch-rate-limit`: Old default: 0, new default: 1. This rate limits the reads to 1 per second. Which is good enough for ring watches.
  - `-distributor.health-check-ingesters`: Old default: `false`, new default: `true`.
  - `-ingester.max-stale-chunk-idle`: Old default: 0, new default: 2m. This lets us expire series that we know are stale early.
  - `-ingester.spread-flushes`: Old default: false, new default: true. This allows to better de-duplicate data and use less space.
  - `-ingester.chunk-age-jitter`: Old default: 20mins, new default: 0. This is to enable the `-ingester.spread-flushes` to true.
  - `-<prefix>.memcached.batchsize`: Old default: 0, new default: 1024. This allows batching of requests and keeps the concurrent requests low.
  - `-<prefix>.memcached.consistent-hash`: Old default: false, new default: true. This allows for better cache hits when the memcaches are scaled up and down.
  - `-querier.batch-iterators`: Old default: false, new default: true.
  - `-querier.ingester-streaming`: Old default: false, new default: true.
* [CHANGE] Experimental TSDB: Added `-experimental.tsdb.bucket-store.postings-cache-compression-enabled` to enable postings compression when storing to cache. #2335
* [CHANGE] Experimental TSDB: Added `-compactor.deletion-delay`, which is time before a block marked for deletion is deleted from bucket. If not 0, blocks will be marked for deletion and compactor component will delete blocks marked for deletion from the bucket. If delete-delay is 0, blocks will be deleted straight away. Note that deleting blocks immediately can cause query failures, if store gateway / querier still has the block loaded, or compactor is ignoring the deletion because it's compacting the block at the same time. Default value is 48h. #2335
* [CHANGE] Experimental TSDB: Added `-experimental.tsdb.bucket-store.index-cache.postings-compression-enabled`, to set duration after which the blocks marked for deletion will be filtered out while fetching blocks used for querying. This option allows querier to ignore blocks that are marked for deletion with some delay. This ensures store can still serve blocks that are meant to be deleted but do not have a replacement yet. Default is 24h, half of the default value for `-compactor.deletion-delay`. #2335
* [CHANGE] Experimental TSDB: Added `-experimental.tsdb.bucket-store.index-cache.memcached.max-item-size` to control maximum size of item that is stored to memcached. Defaults to 1 MiB. #2335
* [FEATURE] Added experimental storage API to the ruler service that is enabled when the `-experimental.ruler.enable-api` is set to true #2269
  * `-ruler.storage.type` flag now allows `s3`,`gcs`, and `azure` values
  * `-ruler.storage.(s3|gcs|azure)` flags exist to allow the configuration of object clients set for rule storage
* [CHANGE] Renamed table manager metrics. #2307 #2359
  * `cortex_dynamo_sync_tables_seconds` -> `cortex_table_manager_sync_duration_seconds`
  * `cortex_dynamo_table_capacity_units` -> `cortex_table_capacity_units`
* [FEATURE] Flusher target to flush the WAL. #2075
  * `-flusher.wal-dir` for the WAL directory to recover from.
  * `-flusher.concurrent-flushes` for number of concurrent flushes.
  * `-flusher.flush-op-timeout` is duration after which a flush should timeout.
* [FEATURE] Ingesters can now have an optional availability zone set, to ensure metric replication is distributed across zones. This is set via the `-ingester.availability-zone` flag or the `availability_zone` field in the config file. #2317
* [ENHANCEMENT] Better re-use of connections to DynamoDB and S3. #2268
* [ENHANCEMENT] Reduce number of goroutines used while executing a single index query. #2280
* [ENHANCEMENT] Experimental TSDB: Add support for local `filesystem` backend. #2245
* [ENHANCEMENT] Experimental TSDB: Added memcached support for the TSDB index cache. #2290
* [ENHANCEMENT] Experimental TSDB: Removed gRPC server to communicate between querier and BucketStore. #2324
* [ENHANCEMENT] Allow 1w (where w denotes week) and 1y (where y denotes year) when setting table period and retention. #2252
* [ENHANCEMENT] Added FIFO cache metrics for current number of entries and memory usage. #2270
* [ENHANCEMENT] Output all config fields to /config API, including those with empty value. #2209
* [ENHANCEMENT] Add "missing_metric_name" and "metric_name_invalid" reasons to cortex_discarded_samples_total metric. #2346
* [ENHANCEMENT] Experimental TSDB: sample ingestion errors are now reported via existing `cortex_discarded_samples_total` metric. #2370
* [BUGFIX] Ensure user state metrics are updated if a transfer fails. #2338
* [BUGFIX] Fixed etcd client keepalive settings. #2278
* [BUGFIX] Register the metrics of the WAL. #2295
* [BUXFIX] Experimental TSDB: fixed error handling when ingesting out of bound samples. #2342

### Known issues

- This experimental blocks storage in Cortex `1.0.0` has a bug which may lead to the error `cannot iterate chunk for series` when running queries. This bug has been fixed in #2400. If you're running the experimental blocks storage, please build Cortex from `master`.

### Config file breaking changes

In this section you can find a config file diff showing the breaking changes introduced in Cortex. You can also find the [full configuration file reference doc](https://cortexmetrics.io/docs/configuration/configuration-file/) in the website.

```diff
### ingester_config

 # Period with which to attempt to flush chunks.
 # CLI flag: -ingester.flush-period
-[flushcheckperiod: <duration> | default = 1m0s]
+[flush_period: <duration> | default = 1m0s]

 # Period chunks will remain in memory after flushing.
 # CLI flag: -ingester.retain-period
-[retainperiod: <duration> | default = 5m0s]
+[retain_period: <duration> | default = 5m0s]

 # Maximum chunk idle time before flushing.
 # CLI flag: -ingester.max-chunk-idle
-[maxchunkidle: <duration> | default = 5m0s]
+[max_chunk_idle_time: <duration> | default = 5m0s]

 # Maximum chunk idle time for chunks terminating in stale markers before
 # flushing. 0 disables it and a stale series is not flushed until the
 # max-chunk-idle timeout is reached.
 # CLI flag: -ingester.max-stale-chunk-idle
-[maxstalechunkidle: <duration> | default = 0s]
+[max_stale_chunk_idle_time: <duration> | default = 2m0s]

 # Timeout for individual flush operations.
 # CLI flag: -ingester.flush-op-timeout
-[flushoptimeout: <duration> | default = 1m0s]
+[flush_op_timeout: <duration> | default = 1m0s]

 # Maximum chunk age before flushing.
 # CLI flag: -ingester.max-chunk-age
-[maxchunkage: <duration> | default = 12h0m0s]
+[max_chunk_age: <duration> | default = 12h0m0s]

-# Range of time to subtract from MaxChunkAge to spread out flushes
+# Range of time to subtract from -ingester.max-chunk-age to spread out flushes
 # CLI flag: -ingester.chunk-age-jitter
-[chunkagejitter: <duration> | default = 20m0s]
+[chunk_age_jitter: <duration> | default = 0]

 # Number of concurrent goroutines flushing to dynamodb.
 # CLI flag: -ingester.concurrent-flushes
-[concurrentflushes: <int> | default = 50]
+[concurrent_flushes: <int> | default = 50]

-# If true, spread series flushes across the whole period of MaxChunkAge
+# If true, spread series flushes across the whole period of
+# -ingester.max-chunk-age.
 # CLI flag: -ingester.spread-flushes
-[spreadflushes: <boolean> | default = false]
+[spread_flushes: <boolean> | default = true]

 # Period with which to update the per-user ingestion rates.
 # CLI flag: -ingester.rate-update-period
-[rateupdateperiod: <duration> | default = 15s]
+[rate_update_period: <duration> | default = 15s]


### querier_config

 # The maximum number of concurrent queries.
 # CLI flag: -querier.max-concurrent
-[maxconcurrent: <int> | default = 20]
+[max_concurrent: <int> | default = 20]

 # Use batch iterators to execute query, as opposed to fully materialising the
 # series in memory.  Takes precedent over the -querier.iterators flag.
 # CLI flag: -querier.batch-iterators
-[batchiterators: <boolean> | default = false]
+[batch_iterators: <boolean> | default = true]

 # Use streaming RPCs to query ingester.
 # CLI flag: -querier.ingester-streaming
-[ingesterstreaming: <boolean> | default = false]
+[ingester_streaming: <boolean> | default = true]

 # Maximum number of samples a single query can load into memory.
 # CLI flag: -querier.max-samples
-[maxsamples: <int> | default = 50000000]
+[max_samples: <int> | default = 50000000]

 # The default evaluation interval or step size for subqueries.
 # CLI flag: -querier.default-evaluation-interval
-[defaultevaluationinterval: <duration> | default = 1m0s]
+[default_evaluation_interval: <duration> | default = 1m0s]

### query_frontend_config

 # URL of downstream Prometheus.
 # CLI flag: -frontend.downstream-url
-[downstream: <string> | default = ""]
+[downstream_url: <string> | default = ""]


### ruler_config

 # URL of alerts return path.
 # CLI flag: -ruler.external.url
-[externalurl: <url> | default = ]
+[external_url: <url> | default = ]

 # How frequently to evaluate rules
 # CLI flag: -ruler.evaluation-interval
-[evaluationinterval: <duration> | default = 1m0s]
+[evaluation_interval: <duration> | default = 1m0s]

 # How frequently to poll for rule changes
 # CLI flag: -ruler.poll-interval
-[pollinterval: <duration> | default = 1m0s]
+[poll_interval: <duration> | default = 1m0s]

-storeconfig:
+storage:

 # file path to store temporary rule files for the prometheus rule managers
 # CLI flag: -ruler.rule-path
-[rulepath: <string> | default = "/rules"]
+[rule_path: <string> | default = "/rules"]

 # URL of the Alertmanager to send notifications to.
 # CLI flag: -ruler.alertmanager-url
-[alertmanagerurl: <url> | default = ]
+[alertmanager_url: <url> | default = ]

 # Use DNS SRV records to discover alertmanager hosts.
 # CLI flag: -ruler.alertmanager-discovery
-[alertmanagerdiscovery: <boolean> | default = false]
+[enable_alertmanager_discovery: <boolean> | default = false]

 # How long to wait between refreshing alertmanager hosts.
 # CLI flag: -ruler.alertmanager-refresh-interval
-[alertmanagerrefreshinterval: <duration> | default = 1m0s]
+[alertmanager_refresh_interval: <duration> | default = 1m0s]

 # If enabled requests to alertmanager will utilize the V2 API.
 # CLI flag: -ruler.alertmanager-use-v2
-[alertmanangerenablev2api: <boolean> | default = false]
+[enable_alertmanager_v2: <boolean> | default = false]

 # Capacity of the queue for notifications to be sent to the Alertmanager.
 # CLI flag: -ruler.notification-queue-capacity
-[notificationqueuecapacity: <int> | default = 10000]
+[notification_queue_capacity: <int> | default = 10000]

 # HTTP timeout duration when sending notifications to the Alertmanager.
 # CLI flag: -ruler.notification-timeout
-[notificationtimeout: <duration> | default = 10s]
+[notification_timeout: <duration> | default = 10s]

 # Distribute rule evaluation using ring backend
 # CLI flag: -ruler.enable-sharding
-[enablesharding: <boolean> | default = false]
+[enable_sharding: <boolean> | default = false]

 # Time to spend searching for a pending ruler when shutting down.
 # CLI flag: -ruler.search-pending-for
-[searchpendingfor: <duration> | default = 5m0s]
+[search_pending_for: <duration> | default = 5m0s]

 # Period with which to attempt to flush rule groups.
 # CLI flag: -ruler.flush-period
-[flushcheckperiod: <duration> | default = 1m0s]
+[flush_period: <duration> | default = 1m0s]

### alertmanager_config

 # Base path for data storage.
 # CLI flag: -alertmanager.storage.path
-[datadir: <string> | default = "data/"]
+[data_dir: <string> | default = "data/"]

 # will be used to prefix all HTTP endpoints served by Alertmanager. If omitted,
 # relevant URL components will be derived automatically.
 # CLI flag: -alertmanager.web.external-url
-[externalurl: <url> | default = ]
+[external_url: <url> | default = ]

 # How frequently to poll Cortex configs
 # CLI flag: -alertmanager.configs.poll-interval
-[pollinterval: <duration> | default = 15s]
+[poll_interval: <duration> | default = 15s]

 # Listen address for cluster.
 # CLI flag: -cluster.listen-address
-[clusterbindaddr: <string> | default = "0.0.0.0:9094"]
+[cluster_bind_address: <string> | default = "0.0.0.0:9094"]

 # Explicit address to advertise in cluster.
 # CLI flag: -cluster.advertise-address
-[clusteradvertiseaddr: <string> | default = ""]
+[cluster_advertise_address: <string> | default = ""]

 # Time to wait between peers to send notifications.
 # CLI flag: -cluster.peer-timeout
-[peertimeout: <duration> | default = 15s]
+[peer_timeout: <duration> | default = 15s]

 # Filename of fallback config to use if none specified for instance.
 # CLI flag: -alertmanager.configs.fallback
-[fallbackconfigfile: <string> | default = ""]
+[fallback_config_file: <string> | default = ""]

 # Root of URL to generate if config is http://internal.monitor
 # CLI flag: -alertmanager.configs.auto-webhook-root
-[autowebhookroot: <string> | default = ""]
+[auto_webhook_root: <string> | default = ""]

### table_manager_config

-store:
+storage:

-# How frequently to poll DynamoDB to learn our capacity.
-# CLI flag: -dynamodb.poll-interval
-[dynamodb_poll_interval: <duration> | default = 2m0s]
+# How frequently to poll backend to learn our capacity.
+# CLI flag: -table-manager.poll-interval
+[poll_interval: <duration> | default = 2m0s]

-# DynamoDB periodic tables grace period (duration which table will be
-# created/deleted before/after it's needed).
-# CLI flag: -dynamodb.periodic-table.grace-period
+# Periodic tables grace period (duration which table will be created/deleted
+# before/after it's needed).
+# CLI flag: -table-manager.periodic-table.grace-period
 [creation_grace_period: <duration> | default = 10m0s]

 index_tables_provisioning:
   # Enables on demand throughput provisioning for the storage provider (if
-  # supported). Applies only to tables which are not autoscaled
-  # CLI flag: -dynamodb.periodic-table.enable-ondemand-throughput-mode
-  [provisioned_throughput_on_demand_mode: <boolean> | default = false]
+  # supported). Applies only to tables which are not autoscaled. Supported by
+  # DynamoDB
+  # CLI flag: -table-manager.index-table.enable-ondemand-throughput-mode
+  [enable_ondemand_throughput_mode: <boolean> | default = false]


   # Enables on demand throughput provisioning for the storage provider (if
-  # supported). Applies only to tables which are not autoscaled
-  # CLI flag: -dynamodb.periodic-table.inactive-enable-ondemand-throughput-mode
-  [inactive_throughput_on_demand_mode: <boolean> | default = false]
+  # supported). Applies only to tables which are not autoscaled. Supported by
+  # DynamoDB
+  # CLI flag: -table-manager.index-table.inactive-enable-ondemand-throughput-mode
+  [enable_inactive_throughput_on_demand_mode: <boolean> | default = false]


 chunk_tables_provisioning:
   # Enables on demand throughput provisioning for the storage provider (if
-  # supported). Applies only to tables which are not autoscaled
-  # CLI flag: -dynamodb.chunk-table.enable-ondemand-throughput-mode
-  [provisioned_throughput_on_demand_mode: <boolean> | default = false]
+  # supported). Applies only to tables which are not autoscaled. Supported by
+  # DynamoDB
+  # CLI flag: -table-manager.chunk-table.enable-ondemand-throughput-mode
+  [enable_ondemand_throughput_mode: <boolean> | default = false]

### storage_config

 aws:
-  dynamodbconfig:
+  dynamodb:
     # DynamoDB endpoint URL with escaped Key and Secret encoded. If only region
     # is specified as a host, proper endpoint will be deduced. Use
     # inmemory:///<table-name> to use a mock in-memory implementation.
     # CLI flag: -dynamodb.url
-    [dynamodb: <url> | default = ]
+    [dynamodb_url: <url> | default = ]

     # DynamoDB table management requests per second limit.
     # CLI flag: -dynamodb.api-limit
-    [apilimit: <float> | default = 2]
+    [api_limit: <float> | default = 2]

     # DynamoDB rate cap to back off when throttled.
     # CLI flag: -dynamodb.throttle-limit
-    [throttlelimit: <float> | default = 10]
+    [throttle_limit: <float> | default = 10]
-
-    # ApplicationAutoscaling endpoint URL with escaped Key and Secret encoded.
-    # CLI flag: -applicationautoscaling.url
-    [applicationautoscaling: <url> | default = ]


       # Queue length above which we will scale up capacity
       # CLI flag: -metrics.target-queue-length
-      [targetqueuelen: <int> | default = 100000]
+      [target_queue_length: <int> | default = 100000]

       # Scale up capacity by this multiple
       # CLI flag: -metrics.scale-up-factor
-      [scaleupfactor: <float> | default = 1.3]
+      [scale_up_factor: <float> | default = 1.3]

       # Ignore throttling below this level (rate per second)
       # CLI flag: -metrics.ignore-throttle-below
-      [minthrottling: <float> | default = 1]
+      [ignore_throttle_below: <float> | default = 1]

       # query to fetch ingester queue length
       # CLI flag: -metrics.queue-length-query
-      [queuelengthquery: <string> | default = "sum(avg_over_time(cortex_ingester_flush_queue_length{job=\"cortex/ingester\"}[2m]))"]
+      [queue_length_query: <string> | default = "sum(avg_over_time(cortex_ingester_flush_queue_length{job=\"cortex/ingester\"}[2m]))"]

       # query to fetch throttle rates per table
       # CLI flag: -metrics.write-throttle-query
-      [throttlequery: <string> | default = "sum(rate(cortex_dynamo_throttled_total{operation=\"DynamoDB.BatchWriteItem\"}[1m])) by (table) > 0"]
+      [write_throttle_query: <string> | default = "sum(rate(cortex_dynamo_throttled_total{operation=\"DynamoDB.BatchWriteItem\"}[1m])) by (table) > 0"]

       # query to fetch write capacity usage per table
       # CLI flag: -metrics.usage-query
-      [usagequery: <string> | default = "sum(rate(cortex_dynamo_consumed_capacity_total{operation=\"DynamoDB.BatchWriteItem\"}[15m])) by (table) > 0"]
+      [write_usage_query: <string> | default = "sum(rate(cortex_dynamo_consumed_capacity_total{operation=\"DynamoDB.BatchWriteItem\"}[15m])) by (table) > 0"]

       # query to fetch read capacity usage per table
       # CLI flag: -metrics.read-usage-query
-      [readusagequery: <string> | default = "sum(rate(cortex_dynamo_consumed_capacity_total{operation=\"DynamoDB.QueryPages\"}[1h])) by (table) > 0"]
+      [read_usage_query: <string> | default = "sum(rate(cortex_dynamo_consumed_capacity_total{operation=\"DynamoDB.QueryPages\"}[1h])) by (table) > 0"]

       # query to fetch read errors per table
       # CLI flag: -metrics.read-error-query
-      [readerrorquery: <string> | default = "sum(increase(cortex_dynamo_failures_total{operation=\"DynamoDB.QueryPages\",error=\"ProvisionedThroughputExceededException\"}[1m])) by (table) > 0"]
+      [read_error_query: <string> | default = "sum(increase(cortex_dynamo_failures_total{operation=\"DynamoDB.QueryPages\",error=\"ProvisionedThroughputExceededException\"}[1m])) by (table) > 0"]

     # Number of chunks to group together to parallelise fetches (zero to
     # disable)
-    # CLI flag: -dynamodb.chunk.gang.size
-    [chunkgangsize: <int> | default = 10]
+    # CLI flag: -dynamodb.chunk-gang-size
+    [chunk_gang_size: <int> | default = 10]

     # Max number of chunk-get operations to start in parallel
-    # CLI flag: -dynamodb.chunk.get.max.parallelism
-    [chunkgetmaxparallelism: <int> | default = 32]
+    # CLI flag: -dynamodb.chunk.get-max-parallelism
+    [chunk_get_max_parallelism: <int> | default = 32]

     backoff_config:
       # Minimum delay when backing off.
       # CLI flag: -bigtable.backoff-min-period
-      [minbackoff: <duration> | default = 100ms]
+      [min_period: <duration> | default = 100ms]

       # Maximum delay when backing off.
       # CLI flag: -bigtable.backoff-max-period
-      [maxbackoff: <duration> | default = 10s]
+      [max_period: <duration> | default = 10s]

       # Number of times to backoff and retry before failing.
       # CLI flag: -bigtable.backoff-retries
-      [maxretries: <int> | default = 10]
+      [max_retries: <int> | default = 10]

   # If enabled, once a tables info is fetched, it is cached.
   # CLI flag: -bigtable.table-cache.enabled
-  [tablecacheenabled: <boolean> | default = true]
+  [table_cache_enabled: <boolean> | default = true]

   # Duration to cache tables before checking again.
   # CLI flag: -bigtable.table-cache.expiration
-  [tablecacheexpiration: <duration> | default = 30m0s]
+  [table_cache_expiration: <duration> | default = 30m0s]

 # Cache validity for active index entries. Should be no higher than
 # -ingester.max-chunk-idle.
 # CLI flag: -store.index-cache-validity
-[indexcachevalidity: <duration> | default = 5m0s]
+[index_cache_validity: <duration> | default = 5m0s]

### ingester_client_config

 grpc_client_config:
   backoff_config:
     # Minimum delay when backing off.
     # CLI flag: -ingester.client.backoff-min-period
-    [minbackoff: <duration> | default = 100ms]
+    [min_period: <duration> | default = 100ms]

     # Maximum delay when backing off.
     # CLI flag: -ingester.client.backoff-max-period
-    [maxbackoff: <duration> | default = 10s]
+    [max_period: <duration> | default = 10s]

     # Number of times to backoff and retry before failing.
     # CLI flag: -ingester.client.backoff-retries
-    [maxretries: <int> | default = 10]
+    [max_retries: <int> | default = 10]

### frontend_worker_config

-# Address of query frontend service.
+# Address of query frontend service, in host:port format.
 # CLI flag: -querier.frontend-address
-[address: <string> | default = ""]
+[frontend_address: <string> | default = ""]

 # How often to query DNS.
 # CLI flag: -querier.dns-lookup-period
-[dnslookupduration: <duration> | default = 10s]
+[dns_lookup_duration: <duration> | default = 10s]

 grpc_client_config:
   backoff_config:
     # Minimum delay when backing off.
     # CLI flag: -querier.frontend-client.backoff-min-period
-    [minbackoff: <duration> | default = 100ms]
+    [min_period: <duration> | default = 100ms]

     # Maximum delay when backing off.
     # CLI flag: -querier.frontend-client.backoff-max-period
-    [maxbackoff: <duration> | default = 10s]
+    [max_period: <duration> | default = 10s]

     # Number of times to backoff and retry before failing.
     # CLI flag: -querier.frontend-client.backoff-retries
-    [maxretries: <int> | default = 10]
+    [max_retries: <int> | default = 10]

### consul_config

 # ACL Token used to interact with Consul.
-# CLI flag: -<prefix>.consul.acltoken
-[acltoken: <string> | default = ""]
+# CLI flag: -<prefix>.consul.acl-token
+[acl_token: <string> | default = ""]

 # HTTP timeout when talking to Consul
 # CLI flag: -<prefix>.consul.client-timeout
-[httpclienttimeout: <duration> | default = 20s]
+[http_client_timeout: <duration> | default = 20s]

 # Enable consistent reads to Consul.
 # CLI flag: -<prefix>.consul.consistent-reads
-[consistentreads: <boolean> | default = true]
+[consistent_reads: <boolean> | default = false]

 # Rate limit when watching key or prefix in Consul, in requests per second. 0
 # disables the rate limit.
 # CLI flag: -<prefix>.consul.watch-rate-limit
-[watchkeyratelimit: <float> | default = 0]
+[watch_rate_limit: <float> | default = 1]

 # Burst size used in rate limit. Values less than 1 are treated as 1.
 # CLI flag: -<prefix>.consul.watch-burst-size
-[watchkeyburstsize: <int> | default = 1]
+[watch_burst_size: <int> | default = 1]


### configstore_config
 # URL of configs API server.
 # CLI flag: -<prefix>.configs.url
-[configsapiurl: <url> | default = ]
+[configs_api_url: <url> | default = ]

 # Timeout for requests to Weave Cloud configs service.
 # CLI flag: -<prefix>.configs.client-timeout
-[clienttimeout: <duration> | default = 5s]
+[client_timeout: <duration> | default = 5s]
```

## 0.7.0 / 2020-03-16

Cortex `0.7.0` is a major step forward the upcoming `1.0` release. In this release, we've got 164 contributions from 26 authors. Thanks to all contributors! ❤️

Please be aware that Cortex `0.7.0` introduces some **breaking changes**. You're encouraged to read all the `[CHANGE]` entries below before upgrading your Cortex cluster. In particular:

- Cleaned up some configuration options in preparation for the Cortex `1.0.0` release (see also the [annotated config file breaking changes](#annotated-config-file-breaking-changes) below):
  - Removed CLI flags support to configure the schema (see [how to migrate from flags to schema file](https://cortexmetrics.io/docs/configuration/schema-configuration/#migrating-from-flags-to-schema-file))
  - Renamed CLI flag `-config-yaml` to `-schema-config-file`
  - Removed CLI flag `-store.min-chunk-age` in favor of `-querier.query-store-after`. The corresponding YAML config option `ingestermaxquerylookback` has been renamed to [`query_ingesters_within`](https://cortexmetrics.io/docs/configuration/configuration-file/#querier-config)
  - Deprecated CLI flag `-frontend.cache-split-interval` in favor of `-querier.split-queries-by-interval`
  - Renamed the YAML config option `defaul_validity` to `default_validity`
  - Removed the YAML config option `config_store` (in the [`alertmanager YAML config`](https://cortexmetrics.io/docs/configuration/configuration-file/#alertmanager-config)) in favor of `store`
  - Removed the YAML config root block `configdb` in favor of [`configs`](https://cortexmetrics.io/docs/configuration/configuration-file/#configs-config). This change is also reflected in the following CLI flags renaming:
      * `-database.*` -> `-configs.database.*`
      * `-database.migrations` -> `-configs.database.migrations-dir`
  - Removed the fluentd-based billing infrastructure including the CLI flags:
      * `-distributor.enable-billing`
      * `-billing.max-buffered-events`
      * `-billing.retry-delay`
      * `-billing.ingester`
- Removed support for using denormalised tokens in the ring. Before upgrading, make sure your Cortex cluster is already running `v0.6.0` or an earlier version with `-ingester.normalise-tokens=true`

### Full changelog

* [CHANGE] Removed support for flags to configure schema. Further, the flag for specifying the config file (`-config-yaml`) has been deprecated. Please use `-schema-config-file`. See the [Schema Configuration documentation](https://cortexmetrics.io/docs/configuration/schema-configuration/) for more details on how to configure the schema using the YAML file. #2221
* [CHANGE] In the config file, the root level `config_store` config option has been moved to `alertmanager` > `store` > `configdb`. #2125
* [CHANGE] Removed unnecessary `frontend.cache-split-interval` in favor of `querier.split-queries-by-interval` both to reduce configuration complexity and guarantee alignment of these two configs. Starting from now, `-querier.cache-results` may only be enabled in conjunction with `-querier.split-queries-by-interval` (previously the cache interval default was `24h` so if you want to preserve the same behaviour you should set `-querier.split-queries-by-interval=24h`). #2040
* [CHANGE] Renamed Configs configuration options. #2187
  * configuration options
    * `-database.*` -> `-configs.database.*`
    * `-database.migrations` -> `-configs.database.migrations-dir`
  * config file
    * `configdb.uri:` -> `configs.database.uri:`
    * `configdb.migrationsdir:` -> `configs.database.migrations_dir:`
    * `configdb.passwordfile:` -> `configs.database.password_file:`
* [CHANGE] Moved `-store.min-chunk-age` to the Querier config as `-querier.query-store-after`, allowing the store to be skipped during query time if the metrics wouldn't be found. The YAML config option `ingestermaxquerylookback` has been renamed to `query_ingesters_within` to match its CLI flag. #1893
* [CHANGE] Renamed the cache configuration setting `defaul_validity` to `default_validity`. #2140
* [CHANGE] Remove fluentd-based billing infrastructure and flags such as `-distributor.enable-billing`. #1491
* [CHANGE] Removed remaining support for using denormalised tokens in the ring. If you're still running ingesters with denormalised tokens (Cortex 0.4 or earlier, with `-ingester.normalise-tokens=false`), such ingesters will now be completely invisible to distributors and need to be either switched to Cortex 0.6.0 or later, or be configured to use normalised tokens. #2034
* [CHANGE] The frontend http server will now send 502 in case of deadline exceeded and 499 if the user requested cancellation. #2156
* [CHANGE] We now enforce queries to be up to `-querier.max-query-into-future` into the future (defaults to 10m). #1929
  * `-store.min-chunk-age` has been removed
  * `-querier.query-store-after` has been added in it's place.
* [CHANGE] Removed unused `/validate_expr endpoint`. #2152
* [CHANGE] Updated Prometheus dependency to v2.16.0. This Prometheus version uses Active Query Tracker to limit concurrent queries. In order to keep `-querier.max-concurrent` working, Active Query Tracker is enabled by default, and is configured to store its data to `active-query-tracker` directory (relative to current directory when Cortex started). This can be changed by using `-querier.active-query-tracker-dir` option. Purpose of Active Query Tracker is to log queries that were running when Cortex crashes. This logging happens on next Cortex start. #2088
* [CHANGE] Default to BigChunk encoding; may result in slightly higher disk usage if many timeseries have a constant value, but should generally result in fewer, bigger chunks. #2207
* [CHANGE] WAL replays are now done while the rest of Cortex is starting, and more specifically, when HTTP server is running. This makes it possible to scrape metrics during WAL replays. Applies to both chunks and experimental blocks storage. #2222
* [CHANGE] Cortex now has `/ready` probe for all services, not just ingester and querier as before. In single-binary mode, /ready reports 204 only if all components are running properly. #2166
* [CHANGE] If you are vendoring Cortex and use its components in your project, be aware that many Cortex components no longer start automatically when they are created. You may want to review PR and attached document. #2166
* [CHANGE] Experimental TSDB: the querier in-memory index cache used by the experimental blocks storage shifted from per-tenant to per-querier. The `-experimental.tsdb.bucket-store.index-cache-size-bytes` now configures the per-querier index cache max size instead of a per-tenant cache and its default has been increased to 1GB. #2189
* [CHANGE] Experimental TSDB: TSDB head compaction interval and concurrency is now configurable (defaults to 1 min interval and 5 concurrent head compactions). New options: `-experimental.tsdb.head-compaction-interval` and `-experimental.tsdb.head-compaction-concurrency`. #2172
* [CHANGE] Experimental TSDB: switched the blocks storage index header to the binary format. This change is expected to have no visible impact, except lower startup times and memory usage in the queriers. It's possible to switch back to the old JSON format via the flag `-experimental.tsdb.bucket-store.binary-index-header-enabled=false`. #2223
* [CHANGE] Experimental Memberlist KV store can now be used in single-binary Cortex. Attempts to use it previously would fail with panic. This change also breaks existing binary protocol used to exchange gossip messages, so this version will not be able to understand gossiped Ring when used in combination with the previous version of Cortex. Easiest way to upgrade is to shutdown old Cortex installation, and restart it with new version. Incremental rollout works too, but with reduced functionality until all components run the same version. #2016
* [FEATURE] Added a read-only local alertmanager config store using files named corresponding to their tenant id. #2125
* [FEATURE] Added flag `-experimental.ruler.enable-api` to enable the ruler api which implements the Prometheus API `/api/v1/rules` and `/api/v1/alerts` endpoints under the configured `-http.prefix`. #1999
* [FEATURE] Added sharding support to compactor when using the experimental TSDB blocks storage. #2113
* [FEATURE] Added ability to override YAML config file settings using environment variables. #2147
  * `-config.expand-env`
* [FEATURE] Added flags to disable Alertmanager notifications methods. #2187
  * `-configs.notifications.disable-email`
  * `-configs.notifications.disable-webhook`
* [FEATURE] Add /config HTTP endpoint which exposes the current Cortex configuration as YAML. #2165
* [FEATURE] Allow Prometheus remote write directly to ingesters. #1491
* [FEATURE] Introduced new standalone service `query-tee` that can be used for testing purposes to send the same Prometheus query to multiple backends (ie. two Cortex clusters ingesting the same metrics) and compare the performances. #2203
* [FEATURE] Fan out parallelizable queries to backend queriers concurrently. #1878
  * `querier.parallelise-shardable-queries` (bool)
  * Requires a shard-compatible schema (v10+)
  * This causes the number of traces to increase accordingly.
  * The query-frontend now requires a schema config to determine how/when to shard queries, either from a file or from flags (i.e. by the `config-yaml` CLI flag). This is the same schema config the queriers consume. The schema is only required to use this option.
  * It's also advised to increase downstream concurrency controls as well:
    * `querier.max-outstanding-requests-per-tenant`
    * `querier.max-query-parallelism`
    * `querier.max-concurrent`
    * `server.grpc-max-concurrent-streams` (for both query-frontends and queriers)
* [FEATURE] Added user sub rings to distribute users to a subset of ingesters. #1947
  * `-experimental.distributor.user-subring-size`
* [FEATURE] Add flag `-experimental.tsdb.stripe-size` to expose TSDB stripe size option. #2185
* [FEATURE] Experimental Delete Series: Added support for Deleting Series with Prometheus style API. Needs to be enabled first by setting `-purger.enable` to `true`. Deletion only supported when using `boltdb` and `filesystem` as index and object store respectively. Support for other stores to follow in separate PRs #2103
* [ENHANCEMENT] Alertmanager: Expose Per-tenant alertmanager metrics #2124
* [ENHANCEMENT] Add `status` label to `cortex_alertmanager_configs` metric to gauge the number of valid and invalid configs. #2125
* [ENHANCEMENT] Cassandra Authentication: added the `custom_authenticators` config option that allows users to authenticate with cassandra clusters using password authenticators that are not approved by default in [gocql](https://github.com/gocql/gocql/blob/81b8263d9fe526782a588ef94d3fa5c6148e5d67/conn.go#L27) #2093
* [ENHANCEMENT] Cassandra Storage: added `max_retries`, `retry_min_backoff` and `retry_max_backoff` configuration options to enable retrying recoverable errors. #2054
* [ENHANCEMENT] Allow to configure HTTP and gRPC server listen address, maximum number of simultaneous connections and connection keepalive settings.
  * `-server.http-listen-address`
  * `-server.http-conn-limit`
  * `-server.grpc-listen-address`
  * `-server.grpc-conn-limit`
  * `-server.grpc.keepalive.max-connection-idle`
  * `-server.grpc.keepalive.max-connection-age`
  * `-server.grpc.keepalive.max-connection-age-grace`
  * `-server.grpc.keepalive.time`
  * `-server.grpc.keepalive.timeout`
* [ENHANCEMENT] PostgreSQL: Bump up `github.com/lib/pq` from `v1.0.0` to `v1.3.0` to support PostgreSQL SCRAM-SHA-256 authentication. #2097
* [ENHANCEMENT] Cassandra Storage: User no longer need `CREATE` privilege on `<all keyspaces>` if given keyspace exists. #2032
* [ENHANCEMENT] Cassandra Storage: added `password_file` configuration options to enable reading Cassandra password from file. #2096
* [ENHANCEMENT] Configs API: Allow GET/POST configs in YAML format. #2181
* [ENHANCEMENT] Background cache writes are batched to improve parallelism and observability. #2135
* [ENHANCEMENT] Add automatic repair for checkpoint and WAL. #2105
* [ENHANCEMENT] Support `lastEvaluation` and `evaluationTime` in `/api/v1/rules` endpoints and make order of groups stable. #2196
* [ENHANCEMENT] Skip expired requests in query-frontend scheduling. #2082
* [ENHANCEMENT] Add ability to configure gRPC keepalive settings. #2066
* [ENHANCEMENT] Experimental TSDB: Export TSDB Syncer metrics from Compactor component, they are prefixed with `cortex_compactor_`. #2023
* [ENHANCEMENT] Experimental TSDB: Added dedicated flag `-experimental.tsdb.bucket-store.tenant-sync-concurrency` to configure the maximum number of concurrent tenants for which blocks are synched. #2026
* [ENHANCEMENT] Experimental TSDB: Expose metrics for objstore operations (prefixed with `cortex_<component>_thanos_objstore_`, component being one of `ingester`, `querier` and `compactor`). #2027
* [ENHANCEMENT] Experimental TSDB: Added support for Azure Storage to be used for block storage, in addition to S3 and GCS. #2083
* [ENHANCEMENT] Experimental TSDB: Reduced memory allocations in the ingesters when using the experimental blocks storage. #2057
* [ENHANCEMENT] Experimental Memberlist KV: expose `-memberlist.gossip-to-dead-nodes-time` and `-memberlist.dead-node-reclaim-time` options to control how memberlist library handles dead nodes and name reuse. #2131
* [BUGFIX] Alertmanager: fixed panic upon applying a new config, caused by duplicate metrics registration in the `NewPipelineBuilder` function. #211
* [BUGFIX] Azure Blob ChunkStore: Fixed issue causing `invalid chunk checksum` errors. #2074
* [BUGFIX] The gauge `cortex_overrides_last_reload_successful` is now only exported by components that use a `RuntimeConfigManager`. Previously, for components that do not initialize a `RuntimeConfigManager` (such as the compactor) the gauge was initialized with 0 (indicating error state) and then never updated, resulting in a false-negative permanent error state. #2092
* [BUGFIX] Fixed WAL metric names, added the `cortex_` prefix.
* [BUGFIX] Restored histogram `cortex_configs_request_duration_seconds` #2138
* [BUGFIX] Fix wrong syntax for `url` in config-file-reference. #2148
* [BUGFIX] Fixed some 5xx status code returned by the query-frontend when they should actually be 4xx. #2122
* [BUGFIX] Fixed leaked goroutines in the querier. #2070
* [BUGFIX] Experimental TSDB: fixed `/all_user_stats` and `/api/prom/user_stats` endpoints when using the experimental TSDB blocks storage. #2042
* [BUGFIX] Experimental TSDB: fixed ruler to correctly work with the experimental TSDB blocks storage. #2101

### Changes to denormalised tokens in the ring

Cortex 0.4.0 is the last version that can *write* denormalised tokens. Cortex 0.5.0 and above always write normalised tokens.

Cortex 0.6.0 is the last version that can *read* denormalised tokens. Starting with Cortex 0.7.0 only normalised tokens are supported, and ingesters writing denormalised tokens to the ring (running Cortex 0.4.0 or earlier with `-ingester.normalise-tokens=false`) are ignored by distributors. Such ingesters should either switch to using normalised tokens, or be upgraded to Cortex 0.5.0 or later.

### Known issues

- The gRPC streaming for ingesters doesn't work when using the experimental TSDB blocks storage. Please do not enable `-querier.ingester-streaming` if you're using the TSDB blocks storage. If you want to enable it, you can build Cortex from `master` given the issue has been fixed after Cortex `0.7` branch has been cut and the fix wasn't included in the `0.7` because related to an experimental feature.

### Annotated config file breaking changes

In this section you can find a config file diff showing the breaking changes introduced in Cortex `0.7`. You can also find the [full configuration file reference doc](https://cortexmetrics.io/docs/configuration/configuration-file/) in the website.

 ```diff
### Root level config

 # "configdb" has been moved to "alertmanager > store > configdb".
-[configdb: <configdb_config>]

 # "config_store" has been renamed to "configs".
-[config_store: <configstore_config>]
+[configs: <configs_config>]


### `distributor_config`

 # The support to hook an external billing system has been removed.
-[enable_billing: <boolean> | default = false]
-billing:
-  [maxbufferedevents: <int> | default = 1024]
-  [retrydelay: <duration> | default = 500ms]
-  [ingesterhostport: <string> | default = "localhost:24225"]


### `querier_config`

 # "ingestermaxquerylookback" has been renamed to "query_ingesters_within".
-[ingestermaxquerylookback: <duration> | default = 0s]
+[query_ingesters_within: <duration> | default = 0s]


### `queryrange_config`

results_cache:
  cache:
     # "defaul_validity" has been renamed to "default_validity".
-    [defaul_validity: <duration> | default = 0s]
+    [default_validity: <duration> | default = 0s]

   # "cache_split_interval" has been deprecated in favor of "split_queries_by_interval".
-  [cache_split_interval: <duration> | default = 24h0m0s]


### `alertmanager_config`

# The "store" config block has been added. This includes "configdb" which previously
# was the "configdb" root level config block.
+store:
+  [type: <string> | default = "configdb"]
+  [configdb: <configstore_config>]
+  local:
+    [path: <string> | default = ""]


### `storage_config`

index_queries_cache_config:
   # "defaul_validity" has been renamed to "default_validity".
-  [defaul_validity: <duration> | default = 0s]
+  [default_validity: <duration> | default = 0s]


### `chunk_store_config`

chunk_cache_config:
   # "defaul_validity" has been renamed to "default_validity".
-  [defaul_validity: <duration> | default = 0s]
+  [default_validity: <duration> | default = 0s]

write_dedupe_cache_config:
   # "defaul_validity" has been renamed to "default_validity".
-  [defaul_validity: <duration> | default = 0s]
+  [default_validity: <duration> | default = 0s]

 # "min_chunk_age" has been removed in favor of "querier > query_store_after".
-[min_chunk_age: <duration> | default = 0s]


### `configs_config`

-# "uri" has been moved to "database > uri".
-[uri: <string> | default = "postgres://postgres@configs-db.weave.local/configs?sslmode=disable"]

-# "migrationsdir" has been moved to "database > migrations_dir".
-[migrationsdir: <string> | default = ""]

-# "passwordfile" has been moved to "database > password_file".
-[passwordfile: <string> | default = ""]

+database:
+  [uri: <string> | default = "postgres://postgres@configs-db.weave.local/configs?sslmode=disable"]
+  [migrations_dir: <string> | default = ""]
+  [password_file: <string> | default = ""]
```

## 0.6.1 / 2020-02-05

* [BUGFIX] Fixed parsing of the WAL configuration when specified in the YAML config file. #2071

## 0.6.0 / 2020-01-28

Note that the ruler flags need to be changed in this upgrade. You're moving from a single node ruler to something that might need to be sharded.
Further, if you're using the configs service, we've upgraded the migration library and this requires some manual intervention. See full instructions below to upgrade your PostgreSQL.

* [CHANGE] The frontend component now does not cache results if it finds a `Cache-Control` header and if one of its values is `no-store`. #1974
* [CHANGE] Flags changed with transition to upstream Prometheus rules manager:
  * `-ruler.client-timeout` is now `ruler.configs.client-timeout` in order to match `ruler.configs.url`.
  * `-ruler.group-timeout`has been removed.
  * `-ruler.num-workers` has been removed.
  * `-ruler.rule-path` has been added to specify where the prometheus rule manager will sync rule files.
  * `-ruler.storage.type` has beem added to specify the rule store backend type, currently only the configdb.
  * `-ruler.poll-interval` has been added to specify the interval in which to poll new rule groups.
  * `-ruler.evaluation-interval` default value has changed from `15s` to `1m` to match the default evaluation interval in Prometheus.
  * Ruler sharding requires a ring which can be configured via the ring flags prefixed by `ruler.ring.`. #1987
* [CHANGE] Use relative links from /ring page to make it work when used behind reverse proxy. #1896
* [CHANGE] Deprecated `-distributor.limiter-reload-period` flag. #1766
* [CHANGE] Ingesters now write only normalised tokens to the ring, although they can still read denormalised tokens used by other ingesters. `-ingester.normalise-tokens` is now deprecated, and ignored. If you want to switch back to using denormalised tokens, you need to downgrade to Cortex 0.4.0. Previous versions don't handle claiming tokens from normalised ingesters correctly. #1809
* [CHANGE] Overrides mechanism has been renamed to "runtime config", and is now separate from limits. Runtime config is simply a file that is reloaded by Cortex every couple of seconds. Limits and now also multi KV use this mechanism.<br />New arguments were introduced: `-runtime-config.file` (defaults to empty) and `-runtime-config.reload-period` (defaults to 10 seconds), which replace previously used `-limits.per-user-override-config` and `-limits.per-user-override-period` options. Old options are still used if `-runtime-config.file` is not specified. This change is also reflected in YAML configuration, where old `limits.per_tenant_override_config` and `limits.per_tenant_override_period` fields are replaced with `runtime_config.file` and `runtime_config.period` respectively. #1749
* [CHANGE] Cortex now rejects data with duplicate labels. Previously, such data was accepted, with duplicate labels removed with only one value left. #1964
* [CHANGE] Changed the default value for `-distributor.ha-tracker.prefix` from `collectors/` to `ha-tracker/` in order to not clash with other keys (ie. ring) stored in the same key-value store. #1940
* [FEATURE] Experimental: Write-Ahead-Log added in ingesters for more data reliability against ingester crashes. #1103
  * `--ingester.wal-enabled`: Setting this to `true` enables writing to WAL during ingestion.
  * `--ingester.wal-dir`: Directory where the WAL data should be stored and/or recovered from.
  * `--ingester.checkpoint-enabled`: Set this to `true` to enable checkpointing of in-memory chunks to disk.
  * `--ingester.checkpoint-duration`: This is the interval at which checkpoints should be created.
  * `--ingester.recover-from-wal`: Set this to `true` to recover data from an existing WAL.
  * For more information, please checkout the ["Ingesters with WAL" guide](https://cortexmetrics.io/docs/guides/ingesters-with-wal/).
* [FEATURE] The distributor can now drop labels from samples (similar to the removal of the replica label for HA ingestion) per user via the `distributor.drop-label` flag. #1726
* [FEATURE] Added flag `debug.mutex-profile-fraction` to enable mutex profiling #1969
* [FEATURE] Added `global` ingestion rate limiter strategy. Deprecated `-distributor.limiter-reload-period` flag. #1766
* [FEATURE] Added support for Microsoft Azure blob storage to be used for storing chunk data. #1913
* [FEATURE] Added readiness probe endpoint`/ready` to queriers. #1934
* [FEATURE] Added "multi" KV store that can interact with two other KV stores, primary one for all reads and writes, and secondary one, which only receives writes. Primary/secondary store can be modified in runtime via runtime-config mechanism (previously "overrides"). #1749
* [FEATURE] Added support to store ring tokens to a file and read it back on startup, instead of generating/fetching the tokens to/from the ring. This feature can be enabled with the flag `-ingester.tokens-file-path`. #1750
* [FEATURE] Experimental TSDB: Added `/series` API endpoint support with TSDB blocks storage. #1830
* [FEATURE] Experimental TSDB: Added TSDB blocks `compactor` component, which iterates over users blocks stored in the bucket and compact them according to the configured block ranges. #1942
* [ENHANCEMENT] metric `cortex_ingester_flush_reasons` gets a new `reason` value: `Spread`, when `-ingester.spread-flushes` option is enabled. #1978
* [ENHANCEMENT] Added `password` and `enable_tls` options to redis cache configuration. Enables usage of Microsoft Azure Cache for Redis service. #1923
* [ENHANCEMENT] Upgraded Kubernetes API version for deployments from `extensions/v1beta1` to `apps/v1`. #1941
* [ENHANCEMENT] Experimental TSDB: Open existing TSDB on startup to prevent ingester from becoming ready before it can accept writes. The max concurrency is set via `--experimental.tsdb.max-tsdb-opening-concurrency-on-startup`. #1917
* [ENHANCEMENT] Experimental TSDB: Querier now exports aggregate metrics from Thanos bucket store and in memory index cache (many metrics to list, but all have `cortex_querier_bucket_store_` or `cortex_querier_blocks_index_cache_` prefix). #1996
* [ENHANCEMENT] Experimental TSDB: Improved multi-tenant bucket store. #1991
  * Allowed to configure the blocks sync interval via `-experimental.tsdb.bucket-store.sync-interval` (0 disables the sync)
  * Limited the number of tenants concurrently synched by `-experimental.tsdb.bucket-store.block-sync-concurrency`
  * Renamed `cortex_querier_sync_seconds` metric to `cortex_querier_blocks_sync_seconds`
  * Track `cortex_querier_blocks_sync_seconds` metric for the initial sync too
* [BUGFIX] Fixed unnecessary CAS operations done by the HA tracker when the jitter is enabled. #1861
* [BUGFIX] Fixed ingesters getting stuck in a LEAVING state after coming up from an ungraceful exit. #1921
* [BUGFIX] Reduce memory usage when ingester Push() errors. #1922
* [BUGFIX] Table Manager: Fixed calculation of expected tables and creation of tables from next active schema considering grace period. #1976
* [BUGFIX] Experimental TSDB: Fixed ingesters consistency during hand-over when using experimental TSDB blocks storage. #1854 #1818
* [BUGFIX] Experimental TSDB: Fixed metrics when using experimental TSDB blocks storage. #1981 #1982 #1990 #1983
* [BUGFIX] Experimental memberlist: Use the advertised address when sending packets to other peers of the Gossip memberlist. #1857
* [BUGFIX] Experimental TSDB: Fixed incorrect query results introduced in #2604 caused by a buffer incorrectly reused while iterating samples. #2697

### Upgrading PostgreSQL (if you're using configs service)

Reference: <https://github.com/golang-migrate/migrate/tree/master/database/postgres#upgrading-from-v1>

1. Install the migrate package cli tool: <https://github.com/golang-migrate/migrate/tree/master/cmd/migrate#installation>
2. Drop the `schema_migrations` table: `DROP TABLE schema_migrations;`.
2. Run the migrate command:

```bash
migrate  -path <absolute_path_to_cortex>/cmd/cortex/migrations -database postgres://localhost:5432/database force 2
```

### Known issues

- The `cortex_prometheus_rule_group_last_evaluation_timestamp_seconds` metric, tracked by the ruler, is not unregistered for rule groups not being used anymore. This issue will be fixed in the next Cortex release (see [2033](https://github.com/cortexproject/cortex/issues/2033)).

- Write-Ahead-Log (WAL) does not have automatic repair of corrupt checkpoint or WAL segments, which is possible if ingester crashes abruptly or the underlying disk corrupts. Currently the only way to resolve this is to manually delete the affected checkpoint and/or WAL segments. Automatic repair will be added in the future releases.

## 0.4.0 / 2019-12-02

* [CHANGE] The frontend component has been refactored to be easier to re-use. When upgrading the frontend, cache entries will be discarded and re-created with the new protobuf schema. #1734
* [CHANGE] Removed direct DB/API access from the ruler. `-ruler.configs.url` has been now deprecated. #1579
* [CHANGE] Removed `Delta` encoding. Any old chunks with `Delta` encoding cannot be read anymore. If `ingester.chunk-encoding` is set to `Delta` the ingester will fail to start. #1706
* [CHANGE] Setting `-ingester.max-transfer-retries` to 0 now disables hand-over when ingester is shutting down. Previously, zero meant infinite number of attempts. #1771
* [CHANGE] `dynamo` has been removed as a valid storage name to make it consistent for all components. `aws` and `aws-dynamo` remain as valid storage names.
* [CHANGE/FEATURE] The frontend split and cache intervals can now be configured using the respective flag `--querier.split-queries-by-interval` and `--frontend.cache-split-interval`.
  * If `--querier.split-queries-by-interval` is not provided request splitting is disabled by default.
  * __`--querier.split-queries-by-day` is still accepted for backward compatibility but has been deprecated. You should now use `--querier.split-queries-by-interval`. We recommend a to use a multiple of 24 hours.__
* [FEATURE] Global limit on the max series per user and metric #1760
  * `-ingester.max-global-series-per-user`
  * `-ingester.max-global-series-per-metric`
  * Requires `-distributor.replication-factor` and `-distributor.shard-by-all-labels` set for the ingesters too
* [FEATURE] Flush chunks with stale markers early with `ingester.max-stale-chunk-idle`. #1759
* [FEATURE] EXPERIMENTAL: Added new KV Store backend based on memberlist library. Components can gossip about tokens and ingester states, instead of using Consul or Etcd. #1721
* [FEATURE] EXPERIMENTAL: Use TSDB in the ingesters & flush blocks to S3/GCS ala Thanos. This will let us use an Object Store more efficiently and reduce costs. #1695
* [FEATURE] Allow Query Frontend to log slow queries with `frontend.log-queries-longer-than`. #1744
* [FEATURE] Add HTTP handler to trigger ingester flush & shutdown - used when running as a stateful set with the WAL enabled.  #1746
* [FEATURE] EXPERIMENTAL: Added GCS support to TSDB blocks storage. #1772
* [ENHANCEMENT] Reduce memory allocations in the write path. #1706
* [ENHANCEMENT] Consul client now follows recommended practices for blocking queries wrt returned Index value. #1708
* [ENHANCEMENT] Consul client can optionally rate-limit itself during Watch (used e.g. by ring watchers) and WatchPrefix (used by HA feature) operations. Rate limiting is disabled by default. New flags added: `--consul.watch-rate-limit`, and `--consul.watch-burst-size`. #1708
* [ENHANCEMENT] Added jitter to HA deduping heartbeats, configure using `distributor.ha-tracker.update-timeout-jitter-max` #1534
* [ENHANCEMENT] Add ability to flush chunks with stale markers early. #1759
* [BUGFIX] Stop reporting successful actions as 500 errors in KV store metrics. #1798
* [BUGFIX] Fix bug where duplicate labels can be returned through metadata APIs. #1790
* [BUGFIX] Fix reading of old, v3 chunk data. #1779
* [BUGFIX] Now support IAM roles in service accounts in AWS EKS. #1803
* [BUGFIX] Fixed duplicated series returned when querying both ingesters and store with the experimental TSDB blocks storage. #1778

In this release we updated the following dependencies:

- gRPC v1.25.0  (resulted in a drop of 30% CPU usage when compression is on)
- jaeger-client v2.20.0
- aws-sdk-go to v1.25.22

## 0.3.0 / 2019-10-11

This release adds support for Redis as an alternative to Memcached, and also includes many optimisations which reduce CPU and memory usage.

* [CHANGE] Gauge metrics were renamed to drop the `_total` suffix. #1685
  * In Alertmanager, `alertmanager_configs_total` is now `alertmanager_configs`
  * In Ruler, `scheduler_configs_total` is now `scheduler_configs`
  * `scheduler_groups_total` is now `scheduler_groups`.
* [CHANGE] `--alertmanager.configs.auto-slack-root` flag was dropped as auto Slack root is not supported anymore. #1597
* [CHANGE] In table-manager, default DynamoDB capacity was reduced from 3,000 units to 1,000 units. We recommend you do not run with the defaults: find out what figures are needed for your environment and set that via `-dynamodb.periodic-table.write-throughput` and `-dynamodb.chunk-table.write-throughput`.
* [FEATURE] Add Redis support for caching #1612
* [FEATURE] Allow spreading chunk writes across multiple S3 buckets #1625
* [FEATURE] Added `/shutdown` endpoint for ingester to shutdown all operations of the ingester. #1746
* [ENHANCEMENT] Upgraded Prometheus to 2.12.0 and Alertmanager to 0.19.0. #1597
* [ENHANCEMENT] Cortex is now built with Go 1.13 #1675, #1676, #1679
* [ENHANCEMENT] Many optimisations, mostly impacting ingester and querier: #1574, #1624, #1638, #1644, #1649, #1654, #1702

Full list of changes: <https://github.com/cortexproject/cortex/compare/v0.2.0...v0.3.0>

## 0.2.0 / 2019-09-05

This release has several exciting features, the most notable of them being setting `-ingester.spread-flushes` to potentially reduce your storage space by upto 50%.

* [CHANGE] Flags changed due to changes upstream in Prometheus Alertmanager #929:
  * `alertmanager.mesh.listen-address` is now `cluster.listen-address`
  * `alertmanager.mesh.peer.host` and `alertmanager.mesh.peer.service` can be replaced by `cluster.peer`
  * `alertmanager.mesh.hardware-address`, `alertmanager.mesh.nickname`, `alertmanager.mesh.password`, and `alertmanager.mesh.peer.refresh-interval` all disappear.
* [CHANGE] --claim-on-rollout flag deprecated; feature is now always on #1566
* [CHANGE] Retention period must now be a multiple of periodic table duration #1564
* [CHANGE] The value for the name label for the chunks memcache in all `cortex_cache_` metrics is now `chunksmemcache` (before it was `memcache`) #1569
* [FEATURE] Makes the ingester flush each timeseries at a specific point in the max-chunk-age cycle with `-ingester.spread-flushes`. This means multiple replicas of a chunk are very likely to contain the same contents which cuts chunk storage space by up to 66%. #1578
* [FEATURE] Make minimum number of chunk samples configurable per user #1620
* [FEATURE] Honor HTTPS for custom S3 URLs #1603
* [FEATURE] You can now point the query-frontend at a normal Prometheus for parallelisation and caching #1441
* [FEATURE] You can now specify `http_config` on alert receivers #929
* [FEATURE] Add option to use jump hashing to load balance requests to memcached #1554
* [FEATURE] Add status page for HA tracker to distributors #1546
* [FEATURE] The distributor ring page is now easier to read with alternate rows grayed out #1621

## 0.1.0 / 2019-08-07

* [CHANGE] HA Tracker flags were renamed to provide more clarity #1465
  * `distributor.accept-ha-labels` is now `distributor.ha-tracker.enable`
  * `distributor.accept-ha-samples` is now `distributor.ha-tracker.enable-for-all-users`
  * `ha-tracker.replica` is now `distributor.ha-tracker.replica`
  * `ha-tracker.cluster` is now `distributor.ha-tracker.cluster`
* [FEATURE] You can specify "heap ballast" to reduce Go GC Churn #1489
* [BUGFIX] HA Tracker no longer always makes a request to Consul/Etcd when a request is not from the active replica #1516
* [BUGFIX] Queries are now correctly cancelled by the query-frontend #1508<|MERGE_RESOLUTION|>--- conflicted
+++ resolved
@@ -222,9 +222,7 @@
 * [CHANGE] Changed the default value of `blocks-storage.bucket-store.ignore-deletion-marks-delay` from 6h to 1h. #892
 * [CHANGE] Querier/ruler/query-frontend: the experimental `-querier.at-modifier-enabled` CLI flag has been removed and the PromQL `@` modifier is always enabled. #941
 * [CHANGE] Ruler: `-ruler.alertmanager-use-v2` now defaults to `true`. #954
-<<<<<<< HEAD
 * [CHANGE] Compactor: Removed `-compactor.sharding-enabled` option. Sharding in compactor is now always enabled. Default value of `-compactor.ring.store` has changed from `consul` to `memberlist`. Default value of `-compactor.ring.wait-stability-min-duration` is now 0, which disables the feature. #956
-=======
 * [CHANGE] Changed default settings for memcached clients: #959
   * The default value for the following config options has changed from `10000` to `25000`:
     * `-blocks-storage.bucket-store.chunks-cache.memcached.max-async-buffer-size`
@@ -241,7 +239,6 @@
     * `-blocks-storage.bucket-store.index-cache.memcached.max-idle-connections`
     * `-blocks-storage.bucket-store.metadata-cache.memcached.max-idle-connections`
     * `-frontend.results-cache.memcached.max-idle-connections`
->>>>>>> ef835a9d
 * [FEATURE] Query Frontend: Add `cortex_query_fetched_chunks_total` per-user counter to expose the number of chunks fetched as part of queries. This metric can be enabled with the `-frontend.query-stats-enabled` flag (or its respective YAML config option `query_stats_enabled`). #31
 * [FEATURE] Query Frontend: Add experimental querysharding for the blocks storage (instant and range queries). You can now enable querysharding for blocks storage (`-store.engine=blocks`) by setting `-frontend.parallelize-shardable-queries` to `true`. The following additional config and exported metrics have been added. #79 #80 #100 #124 #140 #148 #150 #151 #153 #154 #155 #156 #157 #158 #159 #160 #163 #169 #172 #196 #205 #225 #226 #227 #228 #230 #235 #240 #239 #246 #244 #319 #330 #371 #385 #400 #458 #586 #630 #660 #707
   * New config options:
