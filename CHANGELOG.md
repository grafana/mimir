--- conflicted
+++ resolved
@@ -55,11 +55,8 @@
 * [ENHANCEMENT] Ingester, Distributor: added experimental support for rejecting push requests received via gRPC before reading them into memory, if ingester or distributor is unable to accept the request. This is activated by using `-ingester.limit-inflight-requests-using-grpc-method-limiter` for ingester, and `-distributor.limit-inflight-requests-using-grpc-method-limiter` for distributor. #5976 #6300
 * [ENHANCEMENT] Query-frontend: return warnings generated during query evaluation. #6391
 * [ENHANCEMENT] Server: Add the option `-server.http-read-header-timeout` to enable specifying a timeout for reading HTTP request headers. It defaults to 0, in which case reading of headers can take up to `-server.http-read-timeout`, leaving no time for reading body, if there's any. #6517
-<<<<<<< HEAD
+* [ENHANCEMENT] Add connection-string option, `-<prefix>.azure.connection-string`, for Azure Blob Storage. #6487
 * [ENHANCEMENT] Ingester: Add `-ingester.instance-limits.max-inflight-push-requests-bytes`. This limit protects the ingester against requests that together may cause an OOM. #6492
-=======
-* [ENHANCEMENT] Add connection-string option, `-<prefix>.azure.connection-string`, for Azure Blob Storage. #6487
->>>>>>> 79827a8e
 * [BUGFIX] Ring: Ensure network addresses used for component hash rings are formatted correctly when using IPv6. #6068
 * [BUGFIX] Query-scheduler: don't retain connections from queriers that have shut down, leading to gradually increasing enqueue latency over time. #6100 #6145
 * [BUGFIX] Ingester: prevent query logic from continuing to execute after queries are canceled. #6085
