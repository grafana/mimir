# Changelog

## main / unreleased

### Grafana Mimir

* [CHANGE] Ingester: Increase default value of `-blocks-storage.tsdb.head-postings-for-matchers-cache-max-bytes` and `-blocks-storage.tsdb.block-postings-for-matchers-cache-max-bytes` to 100 MiB (previous default value was 10 MiB). #6764
* [CHANGE] Validate tenant IDs according to [documented behavior](https://grafana.com/docs/mimir/latest/configure/about-tenant-ids/) even when tenant federation is not enabled. Note that this will cause some previously accepted tenant IDs to be rejected such as those longer than 150 bytes or containing `|` characters. #6959
* [CHANGE] Ruler: don't use backoff retry on remote evaluation in case of `4xx` errors. #7004
* [CHANGE] Server: responses with HTTP 4xx status codes are now treated as errors and used in `status_code` label of request duration metric. #7045
* [ENHANCEMENT] Store-gateway: add no-compact details column on store-gateway tenants admin UI. #6848
* [ENHANCEMENT] PromQL: ignore small errors for bucketQuantile #6766
* [ENHANCEMENT] Distributor: improve efficiency of some errors #6785
* [ENHANCEMENT] Ruler: exclude vector queries from being tracked in `cortex_ruler_queries_zero_fetched_series_total`. #6544
* [ENHANCEMENT] Query-Frontend and Query-Scheduler: split tenant query request queues by query component with `query-frontend.additional-query-queue-dimensions-enabled` and `query-scheduler.additional-query-queue-dimensions-enabled`. #6772
* [ENHANCEMENT] Distributor: support disabling metric relabel rules per-tenant via the flag `-distributor.metric-relabeling-enabled` or associated YAML. #6970
* [ENHANCEMENT] Distributor: `-distributor.remote-timeout` is now accounted from the first ingester push request being sent. #6972
* [FEATURE] Introduce `-tenant-federation.max-tenants` option to limit the max number of tenants allowed for requests when federation is enabled. #6959
* [ENHANCEMENT] Query-frontend: add experimental support for sharding active series queries via `-query-frontend.shard-active-series-queries`. #6784
* [BUGFIX] Ingester: don't ignore errors encountered while iterating through chunks or samples in response to a query request. #6451
* [BUGFIX] Fix issue where queries can fail or omit OOO samples if OOO head compaction occurs between creating a querier and reading chunks #6766
* [BUGFIX] Fix issue where concatenatingChunkIterator can obscure errors #6766
* [BUGFIX] Fix panic during tsdb Commit #6766
* [BUGFIX] tsdb/head: wlog exemplars after samples #6766
* [BUGFIX] Ruler: fix issue where "failed to remotely evaluate query expression, will retry" messages are logged without context such as the trace ID and do not appear in trace events. #6789
* [BUGFIX] Querier: fix issue where spans in query request traces were not nested correctly. #6893
* [BUGFIX] Fix issue where all incoming HTTP requests have duplicate trace spans. #6920
* [BUGFIX] Querier: do not retry requests to store-gateway when a query gets canceled. #6934
* [BUGFIX] Querier: return 499 status code instead of 500 when a request to remote read endpoint gets canceled. #6934
* [BUGFIX] Querier: fix issue where `-querier.max-fetched-series-per-query` is not applied to `/series` endpoint if the series are loaded from ingesters. #7055

### Mixin

* [CHANGE] The `job` label matcher for distributor and gateway have been extended to include any deployment matching `distributor.*` and `cortex-gw.*` respectively. This change allows to match custom and multi-zone distributor and gateway deployments too. #6817
* [ENHANCEMENT] Dashboards: Add panels for alertmanager activity of a tenant #6826
* [ENHANCEMENT] Dashboards: Add graphs to "Slow Queries" dashboard. #6880
* [ENHANCEMENT] Dashboards: remove legacy `graph` panel from Rollout Progress dashboard. #6864
* [ENHANCEMENT] Dashboards: Make most columns in "Slow Queries" sortable. #7000
* [ENHANCEMENT] Dashboards: Render graph panels at full resolution as opposed to at half resolution. #7027

### Jsonnet

* [CHANGE] Querier: Increase `JAEGER_REPORTER_MAX_QUEUE_SIZE` from 1000 to 5000, to avoid dropping tracing spans. #6764
<<<<<<< HEAD
* [CHANGE] Store-gateway: Increase `JAEGER_REPORTER_MAX_QUEUE_SIZE` from the default (100) to 1000, to avoid dropping tracing spans. #7068
=======
* [CHANGE] rollout-operator: remove default CPU limit. #7066
>>>>>>> 71ff0923
* [FEATURE] Added support for the following root-level settings to configure the list of matchers to apply to node affinity: #6782 #6829
  * `alertmanager_node_affinity_matchers`
  * `compactor_node_affinity_matchers`
  * `continuous_test_node_affinity_matchers`
  * `distributor_node_affinity_matchers`
  * `ingester_node_affinity_matchers`
  * `ingester_zone_a_node_affinity_matchers`
  * `ingester_zone_b_node_affinity_matchers`
  * `ingester_zone_c_node_affinity_matchers`
  * `mimir_backend_node_affinity_matchers`
  * `mimir_backend_zone_a_node_affinity_matchers`
  * `mimir_backend_zone_b_node_affinity_matchers`
  * `mimir_backend_zone_c_node_affinity_matchers`
  * `mimir_read_node_affinity_matchers`
  * `mimir_write_node_affinity_matchers`
  * `mimir_write_zone_a_node_affinity_matchers`
  * `mimir_write_zone_b_node_affinity_matchers`
  * `mimir_write_zone_c_node_affinity_matchers`
  * `overrides_exporter_node_affinity_matchers`
  * `querier_node_affinity_matchers`
  * `query_frontend_node_affinity_matchers`
  * `query_scheduler_node_affinity_matchers`
  * `rollout_operator_node_affinity_matchers`
  * `ruler_node_affinity_matchers`
  * `ruler_node_affinity_matchers`
  * `ruler_querier_node_affinity_matchers`
  * `ruler_query_frontend_node_affinity_matchers`
  * `ruler_query_scheduler_node_affinity_matchers`
  * `store_gateway_node_affinity_matchers`
  * `store_gateway_node_affinity_matchers`
  * `store_gateway_zone_a_node_affinity_matchers`
  * `store_gateway_zone_b_node_affinity_matchers`
  * `store_gateway_zone_c_node_affinity_matchers`
* [FEATURE] Ingester: Allow automated zone-by-zone downscaling, that can be enabled via the `ingester_automated_downscale_enabled` flag. It is disabled by default. #6850
* [ENHANCEMENT] Alerts: Add `MimirStoreGatewayTooManyFailedOperations` warning alert that triggers when Mimir store-gateway report error when interacting with the object storage. #6831
* [ENHANCEMENT] Querier HPA: improved scaling metric and scaling policies, in order to scale up and down more gradually. #6971
* [BUGFIX] Update memcached-exporter to 0.14.1 due to CVE-2023-39325. #6861

### Mimirtool

* [ENHANCEMENT] Analyze Prometheus: set tenant header. #6737
* [ENHANCEMENT] Add argument `--output-dir` to `mimirtool alertmanager get` where the config and templates will be written to and can be loaded via `mimirtool alertmanager load` #6760
* [BUGFIX] Analyze rule-file: .metricsUsed field wasn't populated. #6953

### Mimir Continuous Test

* [ENHANCEMENT] Include comparison of all expected and actual values when any float sample does not match. #6756

### Query-tee

### Documentation

### Tools

## 2.11.0

### Grafana Mimir

* [CHANGE] The following deprecated configurations have been removed: #6673 #6779 #6808 #6814
  * `-querier.iterators`
  * `-querier.batch-iterators`
  * `-blocks-storage.bucket-store.max-chunk-pool-bytes`
  * `-blocks-storage.bucket-store.chunk-pool-min-bucket-size-bytes`
  * `-blocks-storage.bucket-store.chunk-pool-max-bucket-size-bytes`
  * `-blocks-storage.bucket-store.bucket-index.enabled`
* [CHANGE] Querier: Split worker GRPC config into separate client configs for the frontend and scheduler to allow TLS to be configured correctly when specifying the `tls_server_name`. The GRPC config specified under `-querier.frontend-client.*` will no longer apply to the scheduler client, and will need to be set explicitly under `-querier.scheduler-client.*`. #6445 #6573
* [CHANGE] Store-gateway: enable sparse index headers by default. Sparse index headers reduce the time to load an index header up to 90%. #6005
* [CHANGE] Store-gateway: lazy-loading concurrency limit default value is now 4. #6004
* [CHANGE] General: enabled `-log.buffered` by default. The `-log.buffered` has been deprecated and will be removed in Mimir 2.13. #6131
* [CHANGE] Ingester: changed default `-blocks-storage.tsdb.series-hash-cache-max-size-bytes` setting from `1GB` to `350MB`. The new default cache size is enough to store the hashes for all series in a ingester, assuming up to 2M in-memory series per ingester and using the default 13h retention period for local TSDB blocks in the ingesters. #6130
* [CHANGE] Query-frontend: removed `cortex_query_frontend_workers_enqueued_requests_total`. Use `cortex_query_frontend_enqueue_duration_seconds_count` instead. #6121
* [CHANGE] Ingester / querier: enable ingester to querier chunks streaming by default and mark it as stable. #6174
* [CHANGE] Ingester / querier: enable ingester query request minimisation by default and mark it as stable. #6174
* [CHANGE] Ingester: changed the default value for the experimental configuration parameter `-blocks-storage.tsdb.early-head-compaction-min-estimated-series-reduction-percentage` from 10 to 15. #6186
* [CHANGE] Ingester: `/ingester/push` HTTP endpoint has been removed. This endpoint was added for testing and troubleshooting, but was never documented or used for anything. #6299
* [CHANGE] Experimental setting `-log.rate-limit-logs-per-second-burst` renamed to `-log.rate-limit-logs-burst-size`. #6230
* [CHANGE] Distributor: instead of errors with HTTP status codes, `Push()` now returns errors with gRPC codes: #6377
  * `http.StatusAccepted` (202) code is replaced with `codes.AlreadyExists`.
  * `http.BadRequest` (400) code is replaced with `codes.FailedPrecondition`.
  * `http.StatusTooManyRequests` (429) and the non-standard `529` (The service is overloaded) codes are replaced with `codes.ResourceExhausted`.
* [CHANGE] Ingester: by setting the newly introduced experimental CLI flag `-ingester.return-only-grpc-errors` to true, ingester will return only gRPC errors. This feature changes the following status codes: #6443 #6680 #6723
  * `http.StatusBadRequest` (400) is replaced with `codes.FailedPrecondition` on the write path.
  * `http.StatusServiceUnavailable` (503) is replaced with `codes.Internal` on the write path, and with `codes.ResourceExhausted` on the read path.
  * `codes.Unknown` is replaced with `codes.Internal` on both write and read path.
* [CHANGE] Upgrade Node.js to v20. #6540
* [CHANGE] Querier: `cortex_querier_blocks_consistency_checks_failed_total` is now incremented when a block couldn't be queried from any attempted store-gateway as opposed to incremented after each attempt. Also `cortex_querier_blocks_consistency_checks_total` is incremented once per query as opposed to once per attempt (with 3 attempts). #6590
* [CHANGE] Ingester: Modify utilization based read path limiter to base memory usage on Go heap size. #6584
* [FEATURE] Distributor: added option `-distributor.retry-after-header.enabled` to include the `Retry-After` header in recoverable error responses. #6608
* [FEATURE] Query-frontend: add experimental support for query blocking. Queries are blocked on a per-tenant basis and is configured via the limit `blocked_queries`. #5609
* [FEATURE] Vault: Added support for new Vault authentication methods: `AppRole`, `Kubernetes`, `UserPass` and `Token`. #6143
* [FEATURE] Add experimental endpoint `/api/v1/cardinality/active_series` to return the set of active series for a given selector. #6536 #6619 #6651 #6667 #6717
* [FEATURE] Added `-<prefix>.s3.part-size` flag to configure the S3 minimum file size in bytes used for multipart uploads. #6592
* [FEATURE] Add the experimental `-<prefix>.s3.send-content-md5` flag (defaults to `false`) to configure S3 Put Object requests to send a `Content-MD5` header. Setting this flag is not recommended unless your object storage does not support checksums. #6622
* [FEATURE] Distributor: add an experimental flag `-distributor.reusable-ingester-push-worker` that can be used to pre-allocate a pool of workers to be used to send push requests to the ingesters. #6660
* [FEATURE] Distributor: Support enabling of automatically generated name suffixes for metrics ingested via OTLP, through the flag `-distributor.otel-metric-suffixes-enabled`. #6542
* [FEATURE] Ingester: ingester can now track which of the user's series the ingester actually owns according to the ring, and only consider owned series when checking for user series limit. This helps to avoid hitting the user's series limit when scaling up ingesters or changing user's ingester shard size. Feature is currently experimental, and disabled by default. It can be enabled by setting `-ingester.use-ingester-owned-series-for-limits` (to use owned series for limiting). This is currently limited to multi-zone ingester setup, with replication factor being equal to number of zones. #6718
* [ENHANCEMENT] Query-frontend: don't treat cancel as an error. #4648
* [ENHANCEMENT] Ingester: exported summary `cortex_ingester_inflight_push_requests_summary` tracking total number of inflight requests in percentile buckets. #5845
* [ENHANCEMENT] Query-scheduler: add `cortex_query_scheduler_enqueue_duration_seconds` metric that records the time taken to enqueue or reject a query request. #5879
* [ENHANCEMENT] Query-frontend: add `cortex_query_frontend_enqueue_duration_seconds` metric that records the time taken to enqueue or reject a query request. When query-scheduler is in use, the metric has the `scheduler_address` label to differentiate the enqueue duration by query-scheduler backend. #5879 #6087 #6120
* [ENHANCEMENT] Store-gateway: add metric `cortex_bucket_store_blocks_loaded_by_duration` for counting the loaded number of blocks based on their duration. #6074  #6129
* [ENHANCEMENT] Expose `/sync/mutex/wait/total:seconds` Go runtime metric as `go_sync_mutex_wait_total_seconds_total` from all components. #5879
* [ENHANCEMENT] Query-scheduler: improve latency with many concurrent queriers. #5880
* [ENHANCEMENT] Ruler: add new per-tenant `cortex_ruler_queries_zero_fetched_series_total` metric to track rules that fetched no series. #5925
* [ENHANCEMENT] Implement support for `limit`, `limit_per_metric` and `metric` parameters for `<Prometheus HTTP prefix>/api/v1/metadata` endpoint. #5890
* [ENHANCEMENT] Distributor: add experimental support for storing metadata when ingesting metrics via OTLP. This makes metrics description and type available when ingesting metrics via OTLP. Enable with `-distributor.enable-otlp-metadata-storage=true`. #5693 #6035 #6254
* [ENHANCEMENT] Ingester: added support for sampling errors, which can be enabled by setting `-ingester.error-sample-rate`. This way each error will be logged once in the configured number of times. All the discarded samples will still be tracked by the `cortex_discarded_samples_total` metric. #5584 #6014
* [ENHANCEMENT] Ruler: Fetch secrets used to configure TLS on the Alertmanager client from Vault when `-vault.enabled` is true. #5239
* [ENHANCEMENT] Query-frontend: added query-sharding support for `group by` aggregation queries. #6024
* [ENHANCEMENT] Fetch secrets used to configure server-side TLS from Vault when `-vault.enabled` is true. #6052.
* [ENHANCEMENT] Packaging: add logrotate config file. #6142
* [ENHANCEMENT] Ingester: add the experimental configuration options `-blocks-storage.tsdb.head-postings-for-matchers-cache-max-bytes` and `-blocks-storage.tsdb.block-postings-for-matchers-cache-max-bytes` to enforce a limit in bytes on the `PostingsForMatchers()` cache used by ingesters (the cache limit is per TSDB head and block basis, not a global one). The experimental configuration options `-blocks-storage.tsdb.head-postings-for-matchers-cache-size` and `-blocks-storage.tsdb.block-postings-for-matchers-cache-size` have been deprecated. #6151
* [ENHANCEMENT] Ingester: use the `PostingsForMatchers()` in-memory cache for label values queries with matchers too. #6151
* [ENHANCEMENT] Ingester / store-gateway: optimized regex matchers. #6168 #6250
* [ENHANCEMENT] Distributor: Include ingester IDs in circuit breaker related metrics and logs. #6206
* [ENHANCEMENT] Querier: improve errors and logging when streaming chunks from ingesters and store-gateways. #6194 #6309
* [ENHANCEMENT] Querier: Add `cortex_querier_federation_exemplar_tenants_queried` and `cortex_querier_federation_tenants_queried` metrics to track the number of tenants queried by multi-tenant queries. #6374 #6409
* [ENHANCEMENT] All: added an experimental `-server.grpc.num-workers` flag that configures the number of long-living workers used to process gRPC requests. This could decrease the CPU usage by reducing the number of stack allocations. #6311
* [ENHANCEMENT] All: improved IPv6 support by using the proper host:port formatting. #6311
* [ENHANCEMENT] Querier: always return error encountered during chunks streaming, rather than `the stream has already been exhausted`. #6345 #6433
* [ENHANCEMENT] Query-frontend: add `instance_enable_ipv6` to support IPv6. #6111
* [ENHANCEMENT] Store-gateway: return same detailed error messages as queriers when chunks or series limits are reached. #6347
* [ENHANCEMENT] Querier: reduce memory consumed for queries that hit store-gateways. #6348
* [ENHANCEMENT] Ruler: include corresponding trace ID with log messages associated with rule evaluation. #6379 #6520
* [ENHANCEMENT] Querier: clarify log messages and span events emitted while querying ingesters, and include both ingester name and address when relevant. #6381
* [ENHANCEMENT] Memcached: introduce new experimental configuration parameters `-<prefix>.memcached.write-buffer-size-bytes` `-<prefix>.memcached.read-buffer-size-bytes` to customise the memcached client write and read buffer size (the buffer is allocated for each memcached connection). #6468
* [ENHANCEMENT] Ingester, Distributor: added experimental support for rejecting push requests received via gRPC before reading them into memory, if ingester or distributor is unable to accept the request. This is activated by using `-ingester.limit-inflight-requests-using-grpc-method-limiter` for ingester, and `-distributor.limit-inflight-requests-using-grpc-method-limiter` for distributor. #5976 #6300
* [ENHANCEMENT] Add capability in store-gateways to accept number of tokens through config. `-store-gateway.sharding-ring.num-tokens`, `default-value=512` #4863
* [ENHANCEMENT] Query-frontend: return warnings generated during query evaluation. #6391
* [ENHANCEMENT] Server: Add the option `-server.http-read-header-timeout` to enable specifying a timeout for reading HTTP request headers. It defaults to 0, in which case reading of headers can take up to `-server.http-read-timeout`, leaving no time for reading body, if there's any. #6517
* [ENHANCEMENT] Add connection-string option, `-<prefix>.azure.connection-string`, for Azure Blob Storage. #6487
* [ENHANCEMENT] Ingester: Add `-ingester.instance-limits.max-inflight-push-requests-bytes`. This limit protects the ingester against requests that together may cause an OOM. #6492
* [ENHANCEMENT] Ingester: add new per-tenant `cortex_ingester_local_limits` metric to expose the calculated local per-tenant limits seen at each ingester. Exports the local per-tenant series limit with label `{limit="max_global_series_per_user"}` #6403
* [ENHANCEMENT] Query-frontend: added "queue_time_seconds" field to "query stats" log. This is total time that query and subqueries spent in the queue, before queriers picked it up. #6537
* [ENHANCEMENT] Server: Add `-server.report-grpc-codes-in-instrumentation-label-enabled` CLI flag to specify whether gRPC status codes should be used in `status_code` label of `cortex_request_duration_seconds` metric. It defaults to false, meaning that successful and erroneous gRPC status codes are represented with `success` and `error` respectively. #6562
* [ENHANCEMENT] Server: Add `-ingester.client.report-grpc-codes-in-instrumentation-label-enabled` CLI flag to specify whether gRPC status codes should be used in `status_code` label of `cortex_ingester_client_request_duration_seconds` metric. It defaults to false, meaning that successful and erroneous gRPC status codes are represented with `2xx` and `error` respectively. #6562
* [ENHANCEMENT] Server: Add `-server.http-log-closed-connections-without-response-enabled` option to log details about connections to HTTP server that were closed before any data was sent back. This can happen if client doesn't manage to send complete HTTP headers before timeout. #6612
* [ENHANCEMENT] Query-frontend: include length of query, time since the earliest and latest points of a query, time since the earliest and latest points of a query, cached/uncached bytes in "query stats" logs. Time parameters (start/end/time) are always formatted as RFC3339 now. #6473 #6477 #6709 #6710
* [ENHANCEMENT] Query-frontend: `-query-frontend.align-queries-with-step` has been moved from a global flag to a per-tenant override. #6714
* [ENHANCEMENT] Distributor: added support for reducing the resolution of native histogram samples upon ingestion if the sample has too many buckets compared to `-validation.max-native-histogram-buckets`. This is enabled by default and can be turned off by setting `-validation.reduce-native-histogram-over-max-buckets` to `false`. #6535
* [ENHANCEMENT] Query-frontend: optionally wait for the frontend to complete startup if requests are received while the frontend is still starting. Disabled by default, set `-query-frontend.not-running-timeout` to a non-zero value to enable. #6621
* [ENHANCEMENT] Distributor: Include source IPs in OTLP push handler logs. #6652
* [ENHANCEMENT] Query-frontend: return clearer error message when a query request is received while shutting down. #6675
* [ENHANCEMENT] Querier: return clearer error message when a query request is cancelled by the caller. #6697
* [ENHANCEMENT] Compactor: Mark corrupted blocks for no-compaction to avoid blocking compactor future runs. #6588
* [ENHANCEMENT] Distributor: Added an experimental configuration option `distributor.ingestion-burst-factor` that overrides the `distributor.ingestion-burst-size` option if set. The `distributor.ingestion-burst-factor` is used to set the underlying ingestion rate limiter token bucket's burst size to a multiple of the per distributor `distributor.ingestion-rate-limit` and the `distributor.ingestion-burst-factor`. This is disabled by default. #6662
* [ENHANCEMENT] Add debug message to track tenants sending queries that are not able to benefit from caches. #6732
* [BUGFIX] Distributor: return server overload error in the event of exceeding the ingestion rate limit. #6549
* [BUGFIX] Ring: Ensure network addresses used for component hash rings are formatted correctly when using IPv6. #6068
* [BUGFIX] Query-scheduler: don't retain connections from queriers that have shut down, leading to gradually increasing enqueue latency over time. #6100 #6145
* [BUGFIX] Ingester: prevent query logic from continuing to execute after queries are canceled. #6085
* [BUGFIX] Ensure correct nesting of children of the `querier.Select` tracing span. #6085
* [BUGFIX] Packaging: fix preremove script preventing upgrades on RHEL based OS. #6067
* [BUGFIX] Querier: return actual error rather than `attempted to read series at index XXX from stream, but the stream has already been exhausted` (or even no error at all) when streaming chunks from ingesters or store-gateways is enabled and an error occurs while streaming chunks. #6346
* [BUGFIX] Querier: reduce log volume when querying ingesters with zone-awareness enabled and one or more instances in a single zone unavailable. #6381
* [BUGFIX] Querier: don't try to query further ingesters if ingester query request minimization is enabled and a query limit is reached as a result of the responses from the initial set of ingesters. #6402
* [BUGFIX] Ingester: Don't cache context cancellation error when querying. #6446
* [BUGFIX] Ingester: don't ignore errors encountered while iterating through chunks or samples in response to a query request. #6469
* [BUGFIX] All: fix issue where traces for some inter-component gRPC calls would incorrectly show the call as failing due to cancellation. #6470
* [BUGFIX] Querier: correctly mark streaming requests to ingesters or store-gateways as successful, not cancelled, in metrics and traces. #6471 #6505
* [BUGFIX] Querier: fix issue where queries fail with "context canceled" error when an ingester or store-gateway fails healthcheck while the query is in progress. #6550
* [BUGFIX] Tracing: When creating an OpenTelemetry tracing span, add it to the context for later retrieval. #6614
* [BUGFIX] Querier: always report query results to query-frontends, even when cancelled, to ensure query-frontends don't wait for results that will otherwise never arrive. #6703
* [BUGFIX] Querier: attempt to query ingesters in PENDING state, to reduce the likelihood that scaling up the number of ingesters in multiple zones simultaneously causes a read outage. #6726 #6727
* [BUGFIX] Querier: don't cancel inflight queries from a query-scheduler if the stream between the querier and query-scheduler is broken. #6728
* [BUGFIX] Store-gateway: Fix double-counting of some duration metrics. #6616
* [BUGFIX] Fixed possible series matcher corruption leading to wrong series being included in query results. #6884

### Mixin

* [CHANGE] Dashboards: enabled reporting gRPC codes as `status_code` label in Mimir dashboards. In case of gRPC calls, the successful `status_code` label on `cortex_request_duration_seconds` and gRPC client request duration metrics has changed from 'success' and '2xx' to 'OK'. #6561
* [CHANGE] Alerts: remove `MimirGossipMembersMismatch` alert and replace it with `MimirGossipMembersTooHigh` and `MimirGossipMembersTooLow` alerts that should have a higher signal-to-noise ratio. #6508
* [ENHANCEMENT] Dashboards: Optionally show rejected requests on Mimir Writes dashboard. Useful when used together with "early request rejection" in ingester and distributor. #6132 #6556
* [ENHANCEMENT] Alerts: added a critical alert for `CompactorSkippedBlocksWithOutOfOrderChunks` when multiple blocks are affected. #6410
* [ENHANCEMENT] Dashboards: Added the min-replicas for autoscaling dashboards. #6528
* [BUGFIX] Alerts: fixed issue where `GossipMembersMismatch` warning message referred to per-instance labels that were not produced by the alert query. #6146
* [BUGFIX] Dashboards: Fix autoscaling dashboard panels for KEDA > 2.9. [Requires scraping the KEDA operator for metrics since they moved](https://github.com/kedacore/keda/issues/3972). #6528
* [BUGFIX] Alerts: Fix autoscaling alerts for KEDA > 2.9. [Requires scraping the KEDA operator for metrics since they moved](https://github.com/kedacore/keda/issues/3972). #6528

### Jsonnet

* [CHANGE] Ingester: reduce `-server.grpc-max-concurrent-streams` to 500. #5666
* [CHANGE] Changed default `_config.cluster_domain` from `cluster.local` to `cluster.local.` to reduce the number of DNS lookups made by Mimir. #6389
* [CHANGE] Query-frontend: changed default `_config.autoscaling_query_frontend_cpu_target_utilization` from `1` to `0.75`. #6395
* [CHANGE] Distributor: Increase HPA scale down period such that distributors are slower to scale down after autoscaling up. #6589
* [CHANGE] Store-gateway: Change the default timeout used for index-queries caches from `200ms` to `450ms`. #6786
* [FEATURE] Store-gateway: Allow automated zone-by-zone downscaling, that can be enabled via the `store_gateway_automated_downscale_enabled` flag. It is disabled by default. #6149
* [FEATURE] Ingester: Allow to configure TSDB Head early compaction using the following `_config` parameters: #6181
  * `ingester_tsdb_head_early_compaction_enabled` (disabled by default)
  * `ingester_tsdb_head_early_compaction_reduction_percentage`
  * `ingester_tsdb_head_early_compaction_min_in_memory_series`
* [ENHANCEMENT] Double the amount of rule groups for each user tier. #5897
* [ENHANCEMENT] Set `maxUnavailable` to 0 for `distributor`, `overrides-exporter`, `querier`, `query-frontend`, `query-scheduler` `ruler-querier`, `ruler-query-frontend`, `ruler-query-scheduler` and `consul` deployments, to ensure they don't become completely unavailable during a rollout. #5924
* [ENHANCEMENT] Update rollout-operator to `v0.9.0`. #6022 #6110 #6558 #6681
* [ENHANCEMENT] Update memcached to `memcached:1.6.22-alpine`. #6585
* [ENHANCEMENT] Store-gateway: replaced the following deprecated CLI flags: #6319
  * `-blocks-storage.bucket-store.index-header-lazy-loading-enabled` replaced with `-blocks-storage.bucket-store.index-header.lazy-loading-enabled`
  * `-blocks-storage.bucket-store.index-header-lazy-loading-idle-timeout` replaced with `-blocks-storage.bucket-store.index-header.lazy-loading-idle-timeout`
* [ENHANCEMENT] Store-gateway: Allow selective enablement of store-gateway automated scaling on a per-zone basis. #6302
* [BUGFIX] Autoscaling: KEDA > 2.9 removed the ability to set metricName in the trigger metadata. To help discern which metric is used by the HPA, we set the trigger name to what was the metricName. This is available as the `scaler` label on `keda_*` metrics. #6528

### Mimirtool

* [ENHANCEMENT] Analyze Grafana: Improve support for variables in range. #6657
* [BUGFIX] Fix out of bounds error on export with large timespans and/or series count. #5700
* [BUGFIX] Fix the issue where `--read-timeout` was applied to the entire `mimirtool analyze grafana` invocation rather than to individual Grafana API calls. #5915
* [BUGFIX] Fix incorrect remote-read path joining for `mimirtool remote-read` commands on Windows. #6011
* [BUGFIX] Fix template files full path being sent in `mimirtool alertmanager load` command. #6138
* [BUGFIX] Analyze rule-file: .metricsUsed field wasn't populated. #6953

### Mimir Continuous Test

### Query-tee

### Documentation

* [ENHANCEMENT] Document the concept of native histograms and how to send them to Mimir, migration path. #5956 #6488 #6539 #6752
* [ENHANCEMENT] Document native histograms query and visualization. #6231

### Tools

* [CHANGE] tsdb-index: Rename tool to tsdb-series. #6317
* [FEATURE] tsdb-labels: Add tool to print label names and values of a TSDB block. #6317
* [ENHANCEMENT] trafficdump: Trafficdump can now parse OTEL requests. Entire request is dumped to output, there's no filtering of fields or matching of series done. #6108

## 2.10.5

### Grafana Mimir

* [ENHANCEMENT] Update Docker base images from `alpine:3.18.3` to `alpine:3.18.5`. #6897
* [BUGFIX] Fixed possible series matcher corruption leading to wrong series being included in query results. #6886

### Documentation

* [ENHANCEMENT] Document the concept of native histograms and how to send them to Mimir, migration path. #6757
* [ENHANCEMENT] Document native histograms query and visualization. #6757

## 2.10.4

### Grafana Mimir

* [BUGFIX] Update otelhttp library to v0.44.0 as a mitigation for CVE-2023-45142. #6634

## 2.10.3

### Grafana Mimir

* [BUGFIX] Update grpc-go library to 1.57.2-dev that includes a fix for a bug introduced in 1.57.1. #6419

## 2.10.2

### Grafana Mimir

* [BUGFIX] Update grpc-go library to 1.57.1 and `golang.org/x/net` to `0.17`, which include fix for CVE-2023-44487. #6349

## 2.10.1

### Grafana Mimir

* [CHANGE] Update Go version to 1.21.3. #6244 #6325
* [BUGFIX] Query-frontend: Don't retry read requests rejected by the ingester due to utilization based read path limiting. #6032
* [BUGFIX] Ingester: fix panic in WAL replay of certain native histograms. #6086

## 2.10.0

### Grafana Mimir

* [CHANGE] Store-gateway: skip verifying index header integrity upon loading. To enable verification set `blocks_storage.bucket_store.index_header.verify_on_load: true`. #5174
* [CHANGE] Querier: change the default value of the experimental `-querier.streaming-chunks-per-ingester-buffer-size` flag to 256. #5203
* [CHANGE] Querier: only initiate query requests to ingesters in the `ACTIVE` state in the ring. #5342
* [CHANGE] Querier: renamed `-querier.prefer-streaming-chunks` to `-querier.prefer-streaming-chunks-from-ingesters` to enable streaming chunks from ingesters to queriers. #5182
* [CHANGE] Querier: `-query-frontend.cache-unaligned-requests` has been moved from a global flag to a per-tenant override. #5312
* [CHANGE] Ingester: removed `cortex_ingester_shipper_dir_syncs_total` and `cortex_ingester_shipper_dir_sync_failures_total` metrics. The former metric was not much useful, and the latter was never incremented. #5396
* [CHANGE] Ingester: removed logging of errors related to hitting per-instance limits to reduce resource usage when ingesters are under pressure. #5585
* [CHANGE] gRPC clients: use default connect timeout of 5s, and therefore enable default connect backoff max delay of 5s. #5562
* [CHANGE] Ingester: the `-validation.create-grace-period` is now enforced in the ingester too, other than distributor and query-frontend. If you've configured `-validation.create-grace-period` then make sure the configuration is applied to ingesters too. #5712
* [CHANGE] Distributor: the `-validation.create-grace-period` is now enforced for examplars too in the distributor. If an examplar has timestamp greater than "now + grace_period", then the exemplar will be dropped and the metric `cortex_discarded_exemplars_total{reason="exemplar_too_far_in_future",user="..."}` increased. #5761
* [CHANGE] Query-frontend: the `-validation.create-grace-period` is now enforced in the query-frontend even when the configured value is 0. When the value is 0, the query end time range is truncated to the current real-world time. #5829
* [CHANGE] Store-gateway: deprecated configuration parameters for index header under `blocks-storage.bucket-store` and use a new configurations in `blocks-storage.bucket-store.index-header`, deprecated configuration will be removed in Mimir 2.12. Configuration changes: #5726
  * `-blocks-storage.bucket-store.index-header-lazy-loading-enabled` is deprecated, use the new configuration `-blocks-storage.bucket-store.index-header.lazy-loading-enabled`
  * `-blocks-storage.bucket-store.index-header-lazy-loading-idle-timeout` is deprecated, use the new configuration `-blocks-storage.bucket-store.index-header.lazy-loading-idle-timeout`
  * `-blocks-storage.bucket-store.index-header-lazy-loading-concurrency` is deprecated, use the new configuration `-blocks-storage.bucket-store.index-header.lazy-loading-concurrency`
* [CHANGE] Store-gateway: remove experimental fine-grained chunks caching. The following experimental configuration parameters have been removed `-blocks-storage.bucket-store.chunks-cache.fine-grained-chunks-caching-enabled`, `-blocks-storage.bucket-store.fine-grained-chunks-caching-ranges-per-series`. #5816 #5875
* [CHANGE] Ingester: remove deprecated `blocks-storage.tsdb.max-tsdb-opening-concurrency-on-startup`. #5850
* [FEATURE] Introduced `-distributor.service-overload-status-code-on-rate-limit-enabled` flag for configuring status code to 529 instead of 429 upon rate limit exhaustion. #5752
* [FEATURE] Cardinality API: added a new `count_method` parameter which enables counting active series. #5136
* [FEATURE] Query-frontend: added experimental support to cache cardinality, label names and label values query responses. The cache will be used when `-query-frontend.cache-results` is enabled, and `-query-frontend.results-cache-ttl-for-cardinality-query` or `-query-frontend.results-cache-ttl-for-labels-query` set to a value greater than 0. The following metrics have been added to track the query results cache hit ratio per `request_type`: #5212 #5235 #5426 #5524
  * `cortex_frontend_query_result_cache_requests_total{request_type="query_range|cardinality|label_names_and_values"}`
  * `cortex_frontend_query_result_cache_hits_total{request_type="query_range|cardinality|label_names_and_values"}`
* [FEATURE] Added `-<prefix>.s3.list-objects-version` flag to configure the S3 list objects version. #5099
* [FEATURE] Ingester: add optional CPU/memory utilization based read request limiting, considered experimental. Disabled by default, enable by configuring limits via both of the following flags: #5012 #5392 #5394 #5526 #5508 #5704
  * `-ingester.read-path-cpu-utilization-limit`
  * `-ingester.read-path-memory-utilization-limit`
  * `-ingester.log-utilization-based-limiter-cpu-samples`
* [FEATURE] Ruler: support filtering results from rule status endpoint by `file`, `rule_group` and `rule_name`. #5291
* [FEATURE] Ingester: add experimental support for creating tokens by using spread minimizing strategy. This can be enabled with `-ingester.ring.token-generation-strategy: spread-minimizing` and `-ingester.ring.spread-minimizing-zones: <all available zones>`. In that case `-ingester.ring.tokens-file-path` must be empty. #5308 #5324
* [FEATURE] Storegateway: Persist sparse index-headers to disk and read from disk on index-header loads instead of reconstructing. #5465 #5651 #5726
* [FEATURE] Ingester: add experimental CLI flag `-ingester.ring.spread-minimizing-join-ring-in-order` that allows an ingester to register tokens in the ring only after all previous ingesters (with ID lower than its own ID) have already been registered. #5541
* [FEATURE] Ingester: add experimental support to compact the TSDB Head when the number of in-memory series is equal or greater than `-blocks-storage.tsdb.early-head-compaction-min-in-memory-series`, and the ingester estimates that the per-tenant TSDB Head compaction will reduce in-memory series by at least `-blocks-storage.tsdb.early-head-compaction-min-estimated-series-reduction-percentage`. #5371
* [FEATURE] Ingester: add new metrics for tracking native histograms in active series: `cortex_ingester_active_native_histogram_series`, `cortex_ingester_active_native_histogram_series_custom_tracker`, `cortex_ingester_active_native_histogram_buckets`, `cortex_ingester_active_native_histogram_buckets_custom_tracker`. The first 2 are the subsets of the existing and unmodified `cortex_ingester_active_series` and `cortex_ingester_active_series_custom_tracker` respectively, only tracking native histogram series, and the last 2 are the equivalents for tracking the number of buckets in native histogram series. #5318
* [FEATURE] Add experimental CLI flag `-<prefix>.s3.native-aws-auth-enabled` that allows to enable the default credentials provider chain of the AWS SDK. #5636
* [FEATURE] Distributor: add experimental support for circuit breaking when writing to ingesters via `-ingester.client.circuit-breaker.enabled`, `-ingester.client.circuit-breaker.failure-threshold`, or `-ingester.client.circuit-breaker.cooldown-period` or their corresponding YAML. #5650
* [FEATURE] The following features are no longer considered experimental. #5701 #5872
  * Ruler storage cache (`-ruler-storage.cache.*`)
  * Exclude ingesters running in specific zones (`-ingester.ring.excluded-zones`)
  * Cardinality-based query sharding (`-query-frontend.query-sharding-target-series-per-shard`)
  * Cardinality query result caching (`-query-frontend.results-cache-ttl-for-cardinality-query`)
  * Label names and values query result caching (`-query-frontend.results-cache-ttl-for-labels-query`)
  * Query expression size limit (`-query-frontend.max-query-expression-size-bytes`)
  * Peer discovery / tenant sharding for overrides exporters (`-overrides-exporter.ring.enabled`)
  * Configuring enabled metrics in overrides exporter (`-overrides-exporter.enabled-metrics`)
  * Per-tenant results cache TTL (`-query-frontend.results-cache-ttl`, `-query-frontend.results-cache-ttl-for-out-of-order-time-window`)
  * Shutdown delay (`-shutdown-delay`)
* [FEATURE] Querier: add experimental CLI flag `-tenant-federation.max-concurrent` to adjust the max number of per-tenant queries that can be run at a time when executing a single multi-tenant query. #5874
* [FEATURE] Alertmanager: add Microsoft Teams as a supported integration. #5840
* [ENHANCEMENT] Overrides-exporter: Add new metrics for write path and alertmanager (`max_global_metadata_per_user`, `max_global_metadata_per_metric`, `request_rate`, `request_burst_size`, `alertmanager_notification_rate_limit`, `alertmanager_max_dispatcher_aggregation_groups`, `alertmanager_max_alerts_count`, `alertmanager_max_alerts_size_bytes`) and added flag `-overrides-exporter.enabled-metrics` to explicitly configure desired metrics, e.g. `-overrides-exporter.enabled-metrics=request_rate,ingestion_rate`. Default value for this flag is: `ingestion_rate,ingestion_burst_size,max_global_series_per_user,max_global_series_per_metric,max_global_exemplars_per_user,max_fetched_chunks_per_query,max_fetched_series_per_query,ruler_max_rules_per_rule_group,ruler_max_rule_groups_per_tenant`. #5376
* [ENHANCEMENT] Cardinality API: when zone aware replication is enabled, the label values cardinality API can now tolerate single zone failure #5178
* [ENHANCEMENT] Distributor: optimize sending requests to ingesters when incoming requests don't need to be modified. For now this feature can be disabled by setting `-timeseries-unmarshal-caching-optimization-enabled=false`. #5137
* [ENHANCEMENT] Add advanced CLI flags to control gRPC client behaviour: #5161
  * `-<prefix>.connect-timeout`
  * `-<prefix>.connect-backoff-base-delay`
  * `-<prefix>.connect-backoff-max-delay`
  * `-<prefix>.initial-stream-window-size`
  * `-<prefix>.initial-connection-window-size`
* [ENHANCEMENT] Query-frontend: added "response_size_bytes" field to "query stats" log. #5196
* [ENHANCEMENT] Querier: refine error messages for per-tenant query limits, informing the user of the preferred strategy for not hitting the limit, in addition to how they may tweak the limit. #5059
* [ENHANCEMENT] Distributor: optimize sending of requests to ingesters by reusing memory buffers for marshalling requests. This optimization can be enabled by setting `-distributor.write-requests-buffer-pooling-enabled` to `true`. #5195 #5805 #5830
* [ENHANCEMENT] Querier: add experimental `-querier.minimize-ingester-requests` option to initially query only the minimum set of ingesters required to reach quorum. #5202 #5259 #5263
* [ENHANCEMENT] Querier: improve error message when streaming chunks from ingesters to queriers and a query limit is reached. #5245
* [ENHANCEMENT] Use new data structure for labels, to reduce memory consumption. #3555 #5731
* [ENHANCEMENT] Update alpine base image to 3.18.2. #5276
* [ENHANCEMENT] Ruler: add `cortex_ruler_sync_rules_duration_seconds` metric, tracking the time spent syncing all rule groups owned by the ruler instance. #5311
* [ENHANCEMENT] Store-gateway: add experimental `blocks-storage.bucket-store.index-header-lazy-loading-concurrency` config option to limit the number of concurrent index-headers loads when lazy loading. #5313 #5605
* [ENHANCEMENT] Ingester and querier: improve level of detail in traces emitted for queries that hit ingesters. #5315
* [ENHANCEMENT] Querier: add `cortex_querier_queries_rejected_total` metric that counts the number of queries rejected due to hitting a limit (eg. max series per query or max chunks per query). #5316 #5440 #5450
* [ENHANCEMENT] Querier: add experimental `-querier.minimize-ingester-requests-hedging-delay` option to initiate requests to further ingesters when request minimisation is enabled and not all initial requests have completed. #5368
* [ENHANCEMENT] Clarify docs for `-ingester.client.*` flags to make it clear that these are used by both queriers and distributors. #5375
* [ENHANCEMENT] Querier and store-gateway: add experimental support for streaming chunks from store-gateways to queriers while evaluating queries. This can be enabled with `-querier.prefer-streaming-chunks-from-store-gateways=true`. #5182
* [ENHANCEMENT] Querier: enforce `max-chunks-per-query` limit earlier in query processing when streaming chunks from ingesters to queriers to avoid unnecessarily consuming resources for queries that will be aborted. #5369 #5447
* [ENHANCEMENT] Ingester: added `cortex_ingester_shipper_last_successful_upload_timestamp_seconds` metric tracking the last successful TSDB block uploaded to the bucket (unix timestamp in seconds). #5396
* [ENHANCEMENT] Ingester: add two metrics tracking resource utilization calculated by utilization based limiter: #5496
  * `cortex_ingester_utilization_limiter_current_cpu_load`: The current exponential weighted moving average of the ingester's CPU load
  * `cortex_ingester_utilization_limiter_current_memory_usage_bytes`: The current ingester memory utilization
* [ENHANCEMENT] Ruler: added `insight=true` field to ruler's prometheus component for rule evaluation logs. #5510
* [ENHANCEMENT] Distributor Ingester: add metrics to count the number of requests rejected for hitting per-instance limits, `cortex_distributor_instance_rejected_requests_total` and `cortex_ingester_instance_rejected_requests_total` respectively. #5551
* [ENHANCEMENT] Distributor: add support for ingesting exponential histograms that are over the native histogram scale limit of 8 in OpenTelemetry format by downscaling them. #5532 #5607
* [ENHANCEMENT] General: buffered logging: #5506
  * `-log.buffered` CLI flag enable buffered logging.
* [ENHANCEMENT] Distributor: add more detailed information to traces generated while processing OTLP write requests. #5539
* [ENHANCEMENT] Distributor: improve performance ingesting OTLP payloads. #5531 #5607 #5616
* [ENHANCEMENT] Ingester: optimize label-values with matchers call when number of matched series is small. #5600
* [ENHANCEMENT] Compactor: delete bucket-index, markers and debug files if there are no blocks left in the bucket index. This cleanup must be enabled by using `-compactor.no-blocks-file-cleanup-enabled` option. #5648
* [ENHANCEMENT] Ingester: reduce memory usage of active series tracker. #5665
* [ENHANCEMENT] Store-gateway: added `-store-gateway.sharding-ring.auto-forget-enabled` configuration parameter to control whether store-gateway auto-forget feature should be enabled or disabled (enabled by default). #5702
* [ENHANCEMENT] Compactor: added per tenant block upload counters `cortex_block_upload_api_blocks_total`, `cortex_block_upload_api_bytes_total`, and `cortex_block_upload_api_files_total`. #5738
* [ENHANCEMENT] Compactor: verify time range of compacted block(s) matches the time range of input blocks. #5760
* [ENHANCEMENT] Querier: improved observability of calls to ingesters during queries. #5724
* [ENHANCEMENT] Compactor: block backfilling logging is now more verbose. #5711
* [ENHANCEMENT] Added support to rate limit application logs: #5764
  * `-log.rate-limit-enabled`
  * `-log.rate-limit-logs-per-second`
  * `-log.rate-limit-logs-per-second-burst`
* [ENHANCEMENT] Ingester: added `cortex_ingester_tsdb_head_min_timestamp_seconds` and `cortex_ingester_tsdb_head_max_timestamp_seconds` metrics which return min and max time of all TSDB Heads open in an ingester. #5786 #5815
* [ENHANCEMENT] Querier: cancel query requests to ingesters in a zone upon first error received from the zone, to reduce wasted effort spent computing results that won't be used #5764
* [ENHANCEMENT] All: improve tracing of internal HTTP requests sent over httpgrpc. #5782
* [ENHANCEMENT] Querier: add experimental per-query chunks limit based on an estimate of the number of chunks that will be sent from ingesters and store-gateways that is enforced earlier during query evaluation. This limit is disabled by default and can be configured with `-querier.max-estimated-fetched-chunks-per-query-multiplier`. #5765
* [ENHANCEMENT] Ingester: add UI for listing tenants with TSDB on given ingester and viewing details of tenants's TSDB on given ingester. #5803 #5824
* [ENHANCEMENT] Querier: improve observability of calls to store-gateways during queries. #5809
* [ENHANCEMENT] Query-frontend: improve tracing of interactions with query-scheduler. #5818
* [ENHANCEMENT] Query-scheduler: improve tracing of requests when request is rejected by query-scheduler. #5848
* [ENHANCEMENT] Ingester: avoid logging some errors that could cause logging contention. #5494 #5581
* [ENHANCEMENT] Store-gateway: wait for query gate after loading blocks. #5507
* [ENHANCEMENT] Store-gateway: always include `__name__` posting group in selection in order to reduce the number of object storage API calls. #5246
* [ENHANCEMENT] Ingester: track active series by ref instead of hash/labels to reduce memory usage. #5134 #5193
* [ENHANCEMENT] Go: updated to 1.21.1. #5955 #5960
* [ENHANCEMENT] Alertmanager: updated to alertmanager 0.26.0. #5840
* [BUGFIX] Ingester: Handle when previous ring state is leaving and the number of tokens has changed. #5204
* [BUGFIX] Querier: fix issue where queries that use the `timestamp()` function fail with `execution: attempted to read series at index 0 from stream, but the stream has already been exhausted` if streaming chunks from ingesters to queriers is enabled. #5370
* [BUGFIX] memberlist: bring back `memberlist_client_kv_store_count` metric that used to exist in Cortex, but got lost during dskit updates before Mimir 2.0. #5377
* [BUGFIX] Querier: pass on HTTP 503 query response code. #5364
* [BUGFIX] Store-gateway: Fix issue where stopping a store-gateway could cause all store-gateways to unload all blocks. #5464
* [BUGFIX] Allocate ballast in smaller blocks to avoid problem when entire ballast was kept in memory working set. #5565
* [BUGFIX] Querier: retry frontend result notification when an error is returned. #5591
* [BUGFIX] Querier: fix issue where `cortex_ingester_client_request_duration_seconds` metric did not include streaming query requests that did not return any series. #5695
* [BUGFIX] Ingester: fix ActiveSeries tracker double-counting series that have been deleted from the Head while still being active and then recreated again. #5678
* [BUGFIX] Ingester: don't set "last update time" of TSDB into the future when opening TSDB. This could prevent detecting of idle TSDB for a long time, if sample in distant future was ingested. #5787
* [BUGFIX] Store-gateway: fix bug when lazy index header could be closed prematurely even when still in use. #5795
* [BUGFIX] Ruler: gracefully shut down rule evaluations. #5778
* [BUGFIX] Querier: fix performance when ingesters stream samples. #5836
* [BUGFIX] Ingester: fix spurious `not found` errors on label values API during head compaction. #5957
* [BUGFIX] All: updated Minio object storage client from 7.0.62 to 7.0.63 to fix auto-detection of AWS GovCloud environments. #5905

### Mixin

* [CHANGE] Dashboards: show all workloads in selected namespace on "rollout progress" dashboard. #5113
* [CHANGE] Dashboards: show the number of updated and ready pods for each workload in the "rollout progress" panel on the "rollout progress" dashboard. #5113
* [CHANGE] Dashboards: removed "Query results cache misses" panel on the "Mimir / Queries" dashboard. #5423
* [CHANGE] Dashboards: default to shared crosshair on all dashboards. #5489
* [CHANGE] Dashboards: sort variable drop-down lists from A to Z, rather than Z to A. #5490
* [CHANGE] Alerts: removed `MimirProvisioningTooManyActiveSeries` alert. You should configure `-ingester.instance-limits.max-series` and rely on `MimirIngesterReachingSeriesLimit` alert instead. #5593
* [CHANGE] Alerts: removed `MimirProvisioningTooManyWrites` alert. The alerting threshold used in this alert was chosen arbitrarily and ingesters receiving an higher number of samples / sec don't necessarily have any issue. You should rely on SLOs metrics and alerts instead. #5706
* [CHANGE] Alerts: don't raise `MimirRequestErrors` or `MimirRequestLatency` alert for the `/debug/pprof` endpoint. #5826
* [ENHANCEMENT] Dashboards: adjust layout of "rollout progress" dashboard panels so that the "rollout progress" panel doesn't require scrolling. #5113
* [ENHANCEMENT] Dashboards: show container name first in "pods count per version" panel on "rollout progress" dashboard. #5113
* [ENHANCEMENT] Dashboards: show time spend waiting for turn when lazy loading index headers in the "index-header lazy load gate latency" panel on the "queries" dashboard. #5313
* [ENHANCEMENT] Dashboards: split query results cache hit ratio by request type in "Query results cache hit ratio" panel on the "Mimir / Queries" dashboard. #5423
* [ENHANCEMENT] Dashboards: add "rejected queries" panel to "queries" dashboard. #5429
* [ENHANCEMENT] Dashboards: add native histogram active series and active buckets to "tenants" dashboard. #5543
* [ENHANCEMENT] Dashboards: add panels to "Mimir / Writes" for requests rejected for per-instance limits. #5638
* [ENHANCEMENT] Dashboards: rename "Blocks currently loaded" to "Blocks currently owned" in the "Mimir / Queries" dashboard. #5705
* [ENHANCEMENT] Alerts: Add `MimirIngestedDataTooFarInTheFuture` warning alert that triggers when Mimir ingests sample with timestamp more than 1h in the future. #5822
* [BUGFIX] Alerts: fix `MimirIngesterRestarts` to fire only when the ingester container is restarted, excluding the cases the pod is rescheduled. #5397
* [BUGFIX] Dashboards: fix "unhealthy pods" panel on "rollout progress" dashboard showing only a number rather than the name of the workload and the number of unhealthy pods if only one workload has unhealthy pods. #5113 #5200
* [BUGFIX] Alerts: fixed `MimirIngesterHasNotShippedBlocks` and `MimirIngesterHasNotShippedBlocksSinceStart` alerts. #5396
* [BUGFIX] Alerts: Fix `MimirGossipMembersMismatch` to include `admin-api` and custom compactor pods. `admin-api` is a GEM component. #5641 #5797
* [BUGFIX] Dashboards: fix autoscaling dashboard panels that could show multiple series for a single component. #5810
* [BUGFIX] Dashboards: fix ruler-querier scaling metric panel query and split into CPU and memory scaling metric panels. #5739

### Jsonnet

* [CHANGE] Removed `_config.querier.concurrency` configuration option and replaced it with `_config.querier_max_concurrency` and `_config.ruler_querier_max_concurrency` to allow to easily fine tune it for different querier deployments. #5322
* [CHANGE] Change `_config.multi_zone_ingester_max_unavailable` to 50. #5327
* [CHANGE] Change distributors rolling update strategy configuration: `maxSurge` and `maxUnavailable` are set to `15%` and `0`. #5714
* [FEATURE] Alertmanager: Add horizontal pod autoscaler config, that can be enabled using `autoscaling_alertmanager_enabled: true`. #5194 #5249
* [ENHANCEMENT] Enable the `track_sizes` feature for Memcached pods to help determine cache efficiency. #5209
* [ENHANCEMENT] Add per-container map for environment variables. #5181
* [ENHANCEMENT] Add `PodDisruptionBudget`s for compactor, continuous-test, distributor, overrides-exporter, querier, query-frontend, query-scheduler, rollout-operator, ruler, ruler-querier, ruler-query-frontend, ruler-query-scheduler, and all memcached workloads. #5098
* [ENHANCEMENT] Ruler: configure the ruler storage cache when the metadata cache is enabled. #5326 #5334
* [ENHANCEMENT] Shuffle-sharding: ingester shards in user-classes can now be configured to target different series and limit percentage utilization through `_config.shuffle_sharding.target_series_per_ingester` and `_config.shuffle_sharding.target_utilization_percentage` values. #5470
* [ENHANCEMENT] Distributor: allow adjustment of the targeted CPU usage as a percentage of requested CPU. This can be adjusted with `_config.autoscaling_distributor_cpu_target_utilization`. #5525
* [ENHANCEMENT] Ruler: add configuration option `_config.ruler_remote_evaluation_max_query_response_size_bytes` to easily set the maximum query response size allowed (in bytes). #5592
* [ENHANCEMENT] Distributor: dynamically set `GOMAXPROCS` based on the CPU request. This should reduce distributor CPU utilization, assuming the CPU request is set to a value close to the actual utilization. #5588
* [ENHANCEMENT] Querier: dynamically set `GOMAXPROCS` based on the CPU request. This should reduce noisy neighbour issues created by the querier, whose CPU utilization could eventually saturate the Kubernetes node if unbounded. #5646 #5658
* [ENHANCEMENT] Allow to remove an entry from the configured environment variable for a given component, setting the environment value to `null` in the `*_env_map` objects (e.g. `store_gateway_env_map+:: { 'field': null}`). #5599
* [ENHANCEMENT] Allow overriding the default number of replicas for `etcd`. #5589
* [ENHANCEMENT] Memcached: reduce memory request for results, chunks and metadata caches. The requested memory is 5% greater than the configured memcached max cache size. #5661
* [ENHANCEMENT] Autoscaling: Add the following configuration options to fine tune autoscaler target utilization: #5679 #5682 #5689
  * `autoscaling_querier_target_utilization` (defaults to `0.75`)
  * `autoscaling_mimir_read_target_utilization` (defaults to `0.75`)
  * `autoscaling_ruler_querier_cpu_target_utilization` (defaults to `1`)
  * `autoscaling_distributor_memory_target_utilization` (defaults to `1`)
  * `autoscaling_ruler_cpu_target_utilization` (defaults to `1`)
  * `autoscaling_query_frontend_cpu_target_utilization` (defaults to `1`)
  * `autoscaling_ruler_query_frontend_cpu_target_utilization` (defaults to `1`)
  * `autoscaling_alertmanager_cpu_target_utilization` (defaults to `1`)
* [ENHANCEMENT] Gossip-ring: add appProtocol for istio compatibility. #5680
* [ENHANCEMENT] Add _config.commonConfig to allow adding common configuration parameters for all Mimir components. #5703
* [ENHANCEMENT] Update rollout-operator to `v0.7.0`. #5718
* [ENHANCEMENT] Increase the default rollout speed for store-gateway when lazy loading is disabled. #5823
* [ENHANCEMENT] Add autoscaling on memory for ruler-queriers. #5739
* [ENHANCEMENT] Deduplicate scaled object creation for most objects that scale on CPU and memory. #6411
* [BUGFIX] Fix compilation when index, chunks or metadata caches are disabled. #5710
* [BUGFIX] Autoscaling: treat OOMing containers as though they are using their full memory request. #5739
* [BUGFIX] Autoscaling: if no containers are up, report 0 memory usage instead of no data. #6411

### Mimirtool

* [ENHANCEMENT] Mimirtool uses paging to fetch all dashboards from Grafana when running `mimirtool analyse grafana`. This allows the tool to work correctly when running against Grafana instances with more than a 1000 dashboards. #5825
* [ENHANCEMENT] Extract metric name from queries that have a `__name__` matcher. #5911
* [BUGFIX] Mimirtool no longer parses label names as metric names when handling templating variables that are populated using `label_values(<label_name>)` when running `mimirtool analyse grafana`. #5832
* [BUGFIX] Fix panic when analyzing a grafana dashboard with multiline queries in templating variables. #5911

### Query-tee

* [CHANGE] Proxy `Content-Type` response header from backend. Previously `Content-Type: text/plain; charset=utf-8` was returned on all requests. #5183
* [CHANGE] Increase default value of `-proxy.compare-skip-recent-samples` to avoid racing with recording rule evaluation. #5561
* [CHANGE] Add `-backend.skip-tls-verify` to optionally skip TLS verification on backends. #5656

### Documentation

* [CHANGE] Fix reference to `get-started` documentation directory. #5476
* [CHANGE] Fix link to external OTLP/HTTP documentation.
* [ENHANCEMENT] Improved `MimirRulerTooManyFailedQueries` runbook. #5586
* [ENHANCEMENT] Improved "Recover accidentally deleted blocks" runbook. #5620
* [ENHANCEMENT] Documented options and trade-offs to query label names and values. #5582
* [ENHANCEMENT] Improved `MimirRequestErrors` runbook for alertmanager. #5694

### Tools

* [CHANGE] copyblocks: add support for S3 and the ability to copy between different object storage services. Due to this, the `-source-service` and `-destination-service` flags are now required and the `-service` flag has been removed. #5486
* [FEATURE] undelete-block-gcs: Added new tool for undeleting blocks on GCS storage. #5610 #5855
* [FEATURE] wal-reader: Added new tool for printing entries in TSDB WAL. #5780
* [ENHANCEMENT] ulidtime: add -seconds flag to print timestamps as Unix timestamps. #5621
* [ENHANCEMENT] ulidtime: exit with status code 1 if some ULIDs can't be parsed. #5621
* [ENHANCEMENT] tsdb-index-toc: added index-header size estimates. #5652
* [BUGFIX] Stop tools from panicking when `-help` flag is passed. #5412
* [BUGFIX] Remove github.com/golang/glog command line flags from tools. #5413

## 2.9.4

### Grafana Mimir

* [ENHANCEMENT] Update Docker base images from `alpine:3.18.3` to `alpine:3.18.5`. #6895

## 2.9.3

### Grafana Mimir

* [BUGFIX] Update `go.opentelemetry.io/contrib/instrumentation/net/http/otelhttp` to `0.44` which includes a fix for CVE-2023-45142. #6637

## 2.9.2

### Grafana Mimir

* [BUGFIX] Update grpc-go library to 1.56.3 and `golang.org/x/net` to `0.17`, which include fix for CVE-2023-44487. #6353 #6364

## 2.9.1

### Grafana Mimir

* [ENHANCEMENT] Update alpine base image to 3.18.3. #6021

## 2.9.0

### Grafana Mimir

* [CHANGE] Store-gateway: change expanded postings, postings, and label values index cache key format. These caches will be invalidated when rolling out the new Mimir version. #4770 #4978 #5037
* [CHANGE] Distributor: remove the "forwarding" feature as it isn't necessary anymore. #4876
* [CHANGE] Query-frontend: Change the default value of `-query-frontend.query-sharding-max-regexp-size-bytes` from `0` to `4096`. #4932
* [CHANGE] Querier: `-querier.query-ingesters-within` has been moved from a global flag to a per-tenant override. #4287
* [CHANGE] Querier: Use `-blocks-storage.tsdb.retention-period` instead of `-querier.query-ingesters-within` for calculating the lookback period for shuffle sharded ingesters. Setting `-querier.query-ingesters-within=0` no longer disables shuffle sharding on the read path. #4287
* [CHANGE] Block upload: `/api/v1/upload/block/{block}/files` endpoint now allows file uploads with no `Content-Length`. #4956
* [CHANGE] Store-gateway: deprecate configuration parameters for chunk pooling, they will be removed in Mimir 2.11. The following options are now also ignored: #4996
  * `-blocks-storage.bucket-store.max-chunk-pool-bytes`
  * `-blocks-storage.bucket-store.chunk-pool-min-bucket-size-bytes`
  * `-blocks-storage.bucket-store.chunk-pool-max-bucket-size-bytes`
* [CHANGE] Store-gateway: remove metrics `cortex_bucket_store_chunk_pool_requested_bytes_total` and `cortex_bucket_store_chunk_pool_returned_bytes_total`. #4996
* [CHANGE] Compactor: change default of `-compactor.partial-block-deletion-delay` to `1d`. This will automatically clean up partial blocks that were a result of failed block upload or deletion. #5026
* [CHANGE] Compactor: the deprecated configuration parameter `-compactor.consistency-delay` has been removed. #5050
* [CHANGE] Store-gateway: the deprecated configuration parameter `-blocks-storage.bucket-store.consistency-delay` has been removed. #5050
* [CHANGE] The configuration parameter `-blocks-storage.bucket-store.bucket-index.enabled` has been deprecated and will be removed in Mimir 2.11. Mimir is running by default with the bucket index enabled since version 2.0, and starting from the version 2.11 it will not be possible to disable it. #5051
* [CHANGE] The configuration parameters `-querier.iterators` and `-query.batch-iterators` have been deprecated and will be removed in Mimir 2.11. Mimir runs by default with `-querier.batch-iterators=true`, and starting from version 2.11 it will not be possible to change this. #5114
* [CHANGE] Compactor: change default of `-compactor.first-level-compaction-wait-period` to 25m. #5128
* [CHANGE] Ruler: changed default of `-ruler.poll-interval` from `1m` to `10m`. Starting from this release, the configured rule groups will also be re-synced each time they're modified calling the ruler configuration API. #5170
* [FEATURE] Query-frontend: add `-query-frontend.log-query-request-headers` to enable logging of request headers in query logs. #5030
* [FEATURE] Store-gateway: add experimental feature to retain lazy-loaded index headers between restarts by eagerly loading them during startup. This is disabled by default and can only be enabled if lazy loading is enabled. To enable this set the following: #5606
  * `-blocks-storage.bucket-store.index-header-lazy-loading-enabled` must be set to true
  * `-blocks-storage.bucket-store.index-header.eager-loading-startup-enabled` must be set to true
* [ENHANCEMENT] Add per-tenant limit `-validation.max-native-histogram-buckets` to be able to ignore native histogram samples that have too many buckets. #4765
* [ENHANCEMENT] Store-gateway: reduce memory usage in some LabelValues calls. #4789
* [ENHANCEMENT] Store-gateway: add a `stage` label to the metric `cortex_bucket_store_series_data_touched`. This label now applies to `data_type="chunks"` and `data_type="series"`. The `stage` label has 2 values: `processed` - the number of series that parsed - and `returned` - the number of series selected from the processed bytes to satisfy the query. #4797 #4830
* [ENHANCEMENT] Distributor: make `__meta_tenant_id` label available in relabeling rules configured via `metric_relabel_configs`. #4725
* [ENHANCEMENT] Compactor: added the configurable limit `compactor.block-upload-max-block-size-bytes` or `compactor_block_upload_max_block_size_bytes` to limit the byte size of uploaded or validated blocks. #4680
* [ENHANCEMENT] Querier: reduce CPU utilisation when shuffle sharding is enabled with large shard sizes. #4851
* [ENHANCEMENT] Packaging: facilitate configuration management by instructing systemd to start mimir with a configuration file. #4810
* [ENHANCEMENT] Store-gateway: reduce memory allocations when looking up postings from cache. #4861 #4869 #4962 #5047
* [ENHANCEMENT] Store-gateway: retain only necessary bytes when reading series from the bucket. #4926
* [ENHANCEMENT] Ingester, store-gateway: clear the shutdown marker after a successful shutdown to enable reusing their persistent volumes in case the ingester or store-gateway is restarted. #4985
* [ENHANCEMENT] Store-gateway, query-frontend: Reduced memory allocations when looking up cached entries from Memcached. #4862
* [ENHANCEMENT] Alertmanager: Add additional template function `queryFromGeneratorURL` returning query URL decoded query from the `GeneratorURL` field of an alert. #4301
* [ENHANCEMENT] Ruler: added experimental ruler storage cache support. The cache should reduce the number of "list objects" API calls issued to the object storage when there are 2+ ruler replicas running in a Mimir cluster. The cache can be configured setting `-ruler-storage.cache.*` CLI flags or their respective YAML config options. #4950 #5054
* [ENHANCEMENT] Store-gateway: added HTTP `/store-gateway/prepare-shutdown` endpoint for gracefully scaling down of store-gateways. A gauge `cortex_store_gateway_prepare_shutdown_requested` has been introduced for tracing this process. #4955
* [ENHANCEMENT] Updated Kuberesolver dependency (github.com/sercand/kuberesolver) from v2.4.0 to v4.0.0 and gRPC dependency (google.golang.org/grpc) from v1.47.0 to v1.53.0. #4922
* [ENHANCEMENT] Introduced new options for logging HTTP request headers: `-server.log-request-headers` enables logging HTTP request headers, `-server.log-request-headers-exclude-list` lists headers which should not be logged. #4922
* [ENHANCEMENT] Block upload: `/api/v1/upload/block/{block}/files` endpoint now disables read and write HTTP timeout, overriding `-server.http-read-timeout` and `-server.http-write-timeout` values. This is done to allow large file uploads to succeed. #4956
* [ENHANCEMENT] Alertmanager: Introduce new metrics from upstream. #4918
  * `cortex_alertmanager_notifications_failed_total` (added `reason` label)
  * `cortex_alertmanager_nflog_maintenance_total`
  * `cortex_alertmanager_nflog_maintenance_errors_total`
  * `cortex_alertmanager_silences_maintenance_total`
  * `cortex_alertmanager_silences_maintenance_errors_total`
* [ENHANCEMENT] Add native histogram support for `cortex_request_duration_seconds` metric family. #4987
* [ENHANCEMENT] Ruler: do not list rule groups in the object storage for disabled tenants. #5004
* [ENHANCEMENT] Query-frontend and querier: add HTTP API endpoint `<prometheus-http-prefix>/api/v1/format_query` to format a PromQL query. #4373
* [ENHANCEMENT] Query-frontend: Add `cortex_query_frontend_regexp_matcher_count` and `cortex_query_frontend_regexp_matcher_optimized_count` metrics to track optimization of regular expression label matchers. #4813
* [ENHANCEMENT] Alertmanager: Add configuration option to enable or disable the deletion of alertmanager state from object storage. This is useful when migrating alertmanager tenants from one cluster to another, because it avoids a condition where the state object is copied but then deleted before the configuration object is copied. #4989
* [ENHANCEMENT] Querier: only use the minimum set of chunks from ingesters when querying, and cancel unnecessary requests to ingesters sooner if we know their results won't be used. #5016
* [ENHANCEMENT] Add `-enable-go-runtime-metrics` flag to expose all go runtime metrics as Prometheus metrics. #5009
* [ENHANCEMENT] Ruler: trigger a synchronization of tenant's rule groups as soon as they change the rules configuration via API. This synchronization is in addition of the periodic syncing done every `-ruler.poll-interval`. The new behavior is enabled by default, but can be disabled with `-ruler.sync-rules-on-changes-enabled=false` (configurable on a per-tenant basis too). If you disable the new behaviour, then you may want to revert `-ruler.poll-interval` to `1m`. #4975 #5053 #5115 #5170
* [ENHANCEMENT] Distributor: Improve invalid tenant shard size error message. #5024
* [ENHANCEMENT] Store-gateway: record index header loading time separately in `cortex_bucket_store_series_request_stage_duration_seconds{stage="load_index_header"}`. Now index header loading will be visible in the "Mimir / Queries" dashboard in the "Series request p99/average latency" panels. #5011 #5062
* [ENHANCEMENT] Querier and ingester: add experimental support for streaming chunks from ingesters to queriers while evaluating queries. This can be enabled with `-querier.prefer-streaming-chunks=true`. #4886 #5078 #5094 #5126
* [ENHANCEMENT] Update Docker base images from `alpine:3.17.3` to `alpine:3.18.0`. #5065
* [ENHANCEMENT] Compactor: reduced the number of "object exists" API calls issued by the compactor to the object storage when syncing block's `meta.json` files. #5063
* [ENHANCEMENT] Distributor: Push request rate limits (`-distributor.request-rate-limit` and `-distributor.request-burst-size`) and their associated YAML configuration are now stable. #5124
* [ENHANCEMENT] Go: updated to 1.20.5. #5185
* [ENHANCEMENT] Update alpine base image to 3.18.2. #5274 #5276
* [BUGFIX] Metadata API: Mimir will now return an empty object when no metadata is available, matching Prometheus. #4782
* [BUGFIX] Store-gateway: add collision detection on expanded postings and individual postings cache keys. #4770
* [BUGFIX] Ruler: Support the `type=alert|record` query parameter for the API endpoint `<prometheus-http-prefix>/api/v1/rules`. #4302
* [BUGFIX] Backend: Check that alertmanager's data-dir doesn't overlap with bucket-sync dir. #4921
* [BUGFIX] Alertmanager: Allow to rate-limit webex, telegram and discord notifications. #4979
* [BUGFIX] Store-gateway: panics when decoding LabelValues responses that contain more than 655360 values. These responses are no longer cached. #5021
* [BUGFIX] Querier: don't leak memory when processing query requests from query-frontends (ie. when the query-scheduler is disabled). #5199

### Documentation

* [ENHANCEMENT] Improve `MimirIngesterReachingTenantsLimit` runbook. #4744 #4752
* [ENHANCEMENT] Add `symbol table size exceeds` case to `MimirCompactorHasNotSuccessfullyRunCompaction` runbook. #4945
* [ENHANCEMENT] Clarify which APIs use query sharding. #4948

### Mixin

* [CHANGE] Alerts: Remove `MimirQuerierHighRefetchRate`. #4980
* [CHANGE] Alerts: Remove `MimirTenantHasPartialBlocks`. This is obsoleted by the changed default of `-compactor.partial-block-deletion-delay` to `1d`, which will auto remediate this alert. #5026
* [ENHANCEMENT] Alertmanager dashboard: display active aggregation groups #4772
* [ENHANCEMENT] Alerts: `MimirIngesterTSDBWALCorrupted` now only fires when there are more than one corrupted WALs in single-zone deployments and when there are more than two zones affected in multi-zone deployments. #4920
* [ENHANCEMENT] Alerts: added labels to duplicated `MimirRolloutStuck` and `MimirCompactorHasNotUploadedBlocks` rules in order to distinguish them. #5023
* [ENHANCEMENT] Dashboards: fix holes in graph for lightly loaded clusters #4915
* [ENHANCEMENT] Dashboards: allow configuring additional services for the Rollout Progress dashboard. #5007
* [ENHANCEMENT] Alerts: do not fire `MimirAllocatingTooMuchMemory` alert for any matching container outside of namespaces where Mimir is running. #5089
* [BUGFIX] Dashboards: show cancelled requests in a different color to successful requests in throughput panels on dashboards. #5039
* [BUGFIX] Dashboards: fix dashboard panels that showed percentages with axes from 0 to 10000%. #5084
* [BUGFIX] Remove dependency on upstream Kubernetes mixin. #4732

### Jsonnet

* [CHANGE] Ruler: changed ruler autoscaling policy, extended scale down period from 60s to 600s. #4786
* [CHANGE] Update to v0.5.0 rollout-operator. #4893
* [CHANGE] Backend: add `alertmanager_args` to `mimir-backend` when running in read-write deployment mode. Remove hardcoded `filesystem` alertmanager storage. This moves alertmanager's data-dir to `/data/alertmanager` by default. #4907 #4921
* [CHANGE] Remove `-pdb` suffix from `PodDisruptionBudget` names. This will create new `PodDisruptionBudget` resources. Make sure to prune the old resources; otherwise, rollouts will be blocked. #5109
* [CHANGE] Query-frontend: enable query sharding for cardinality estimation via `-query-frontend.query-sharding-target-series-per-shard` by default if the results cache is enabled. #5128
* [ENHANCEMENT] Ingester: configure `-blocks-storage.tsdb.head-compaction-interval=15m` to spread TSDB head compaction over a wider time range. #4870
* [ENHANCEMENT] Ingester: configure `-blocks-storage.tsdb.wal-replay-concurrency` to CPU request minus 1. #4864
* [ENHANCEMENT] Compactor: configure `-compactor.first-level-compaction-wait-period` to TSDB head compaction interval plus 10 minutes. #4872
* [ENHANCEMENT] Store-gateway: set `GOMEMLIMIT` to the memory request value. This should reduce the likelihood the store-gateway may go out of memory, at the cost of an higher CPU utilization due to more frequent garbage collections when the memory utilization gets closer or above the configured requested memory. #4971
* [ENHANCEMENT] Store-gateway: dynamically set `GOMAXPROCS` based on the CPU request. This should reduce the likelihood a high load on the store-gateway will slow down the entire Kubernetes node. #5104
* [ENHANCEMENT] Store-gateway: add `store_gateway_lazy_loading_enabled` configuration option which combines disabled lazy-loading and reducing blocks sync concurrency. Reducing blocks sync concurrency improves startup times with disabled lazy loading on HDDs. #5025
* [ENHANCEMENT] Update `rollout-operator` image to `v0.6.0`. #5155
* [BUGFIX] Backend: configure `-ruler.alertmanager-url` to `mimir-backend` when running in read-write deployment mode. #4892
* [ENHANCEMENT] Memcached: don't overwrite upsteam memcached statefulset jsonnet to allow chosing between antiAffinity and topologySpreadConstraints.

### Mimirtool

* [CHANGE] check rules: will fail on duplicate rules when `--strict` is provided. #5035
* [FEATURE] sync/diff can now include/exclude namespaces based on a regular expression using `--namespaces-regex` and `--ignore-namespaces-regex`. #5100
* [ENHANCEMENT] analyze prometheus: allow to specify `-prometheus-http-prefix`. #4966
* [ENHANCEMENT] analyze grafana: allow to specify `--folder-title` to limit dashboards analysis based on their exact folder title. #4973

### Tools

* [CHANGE] copyblocks: copying between Azure Blob Storage buckets is now supported in addition to copying between Google Cloud Storage buckets. As a result, the `--service` flag is now required to be specified (accepted values are `gcs` or `abs`). #4756

## 2.8.0

### Grafana Mimir

* [CHANGE] Ingester: changed experimental CLI flag from `-out-of-order-blocks-external-label-enabled` to `-ingester.out-of-order-blocks-external-label-enabled` #4440
* [CHANGE] Store-gateway: The following metrics have been removed: #4332
  * `cortex_bucket_store_series_get_all_duration_seconds`
  * `cortex_bucket_store_series_merge_duration_seconds`
* [CHANGE] Ingester: changed default value of `-blocks-storage.tsdb.retention-period` from `24h` to `13h`. If you're running Mimir with a custom configuration and you're overriding `-querier.query-store-after` to a value greater than the default `12h` then you should increase `-blocks-storage.tsdb.retention-period` accordingly. #4382
* [CHANGE] Ingester: the configuration parameter `-blocks-storage.tsdb.max-tsdb-opening-concurrency-on-startup` has been deprecated and will be removed in Mimir 2.10. #4445
* [CHANGE] Query-frontend: Cached results now contain timestamp which allows Mimir to check if cached results are still valid based on current TTL configured for tenant. Results cached by previous Mimir version are used until they expire from cache, which can take up to 7 days. If you need to use per-tenant TTL sooner, please flush results cache manually. #4439
* [CHANGE] Ingester: the `cortex_ingester_tsdb_wal_replay_duration_seconds` metrics has been removed. #4465
* [CHANGE] Query-frontend and ruler: use protobuf internal query result payload format by default. This feature is no longer considered experimental. #4557 #4709
* [CHANGE] Ruler: reject creating federated rule groups while tenant federation is disabled. Previously the rule groups would be silently dropped during bucket sync. #4555
* [CHANGE] Compactor: the `/api/v1/upload/block/{block}/finish` endpoint now returns a `429` status code when the compactor has reached the limit specified by `-compactor.max-block-upload-validation-concurrency`. #4598
* [CHANGE] Compactor: when starting a block upload the maximum byte size of the block metadata provided in the request body is now limited to 1 MiB. If this limit is exceeded a `413` status code is returned. #4683
* [CHANGE] Store-gateway: cache key format for expanded postings has changed. This will invalidate the expanded postings in the index cache when deployed. #4667
* [FEATURE] Cache: Introduce experimental support for using Redis for results, chunks, index, and metadata caches. #4371
* [FEATURE] Vault: Introduce experimental integration with Vault to fetch secrets used to configure TLS for clients. Server TLS secrets will still be read from a file. `tls-ca-path`, `tls-cert-path` and `tls-key-path` will denote the path in Vault for the following CLI flags when `-vault.enabled` is true: #4446.
  * `-distributor.ha-tracker.etcd.*`
  * `-distributor.ring.etcd.*`
  * `-distributor.forwarding.grpc-client.*`
  * `-querier.store-gateway-client.*`
  * `-ingester.client.*`
  * `-ingester.ring.etcd.*`
  * `-querier.frontend-client.*`
  * `-query-frontend.grpc-client-config.*`
  * `-query-frontend.results-cache.redis.*`
  * `-blocks-storage.bucket-store.index-cache.redis.*`
  * `-blocks-storage.bucket-store.chunks-cache.redis.*`
  * `-blocks-storage.bucket-store.metadata-cache.redis.*`
  * `-compactor.ring.etcd.*`
  * `-store-gateway.sharding-ring.etcd.*`
  * `-ruler.client.*`
  * `-ruler.alertmanager-client.*`
  * `-ruler.ring.etcd.*`
  * `-ruler.query-frontend.grpc-client-config.*`
  * `-alertmanager.sharding-ring.etcd.*`
  * `-alertmanager.alertmanager-client.*`
  * `-memberlist.*`
  * `-query-scheduler.grpc-client-config.*`
  * `-query-scheduler.ring.etcd.*`
  * `-overrides-exporter.ring.etcd.*`
* [FEATURE] Distributor, ingester, querier, query-frontend, store-gateway: add experimental support for native histograms. Requires that the experimental protobuf query result response format is enabled by `-query-frontend.query-result-response-format=protobuf` on the query frontend. #4286 #4352 #4354 #4376 #4377 #4387 #4396 #4425 #4442 #4494 #4512 #4513 #4526
* [FEATURE] Added `-<prefix>.s3.storage-class` flag to configure the S3 storage class for objects written to S3 buckets. #4300
* [FEATURE] Add `freebsd` to the target OS when generating binaries for a Mimir release. #4654
* [FEATURE] Ingester: Add `prepare-shutdown` endpoint which can be used as part of Kubernetes scale down automations. #4718
* [ENHANCEMENT] Add timezone information to Alpine Docker images. #4583
* [ENHANCEMENT] Ruler: Sync rules when ruler JOINING the ring instead of ACTIVE, In order to reducing missed rule iterations during ruler restarts. #4451
* [ENHANCEMENT] Allow to define service name used for tracing via `JAEGER_SERVICE_NAME` environment variable. #4394
* [ENHANCEMENT] Querier and query-frontend: add experimental, more performant protobuf query result response format enabled with `-query-frontend.query-result-response-format=protobuf`. #4304 #4318 #4375
* [ENHANCEMENT] Compactor: added experimental configuration parameter `-compactor.first-level-compaction-wait-period`, to configure how long the compactor should wait before compacting 1st level blocks (uploaded by ingesters). This configuration option allows to reduce the chances compactor begins compacting blocks before all ingesters have uploaded their blocks to the storage. #4401
* [ENHANCEMENT] Store-gateway: use more efficient chunks fetching and caching. #4255
* [ENHANCEMENT] Query-frontend and ruler: add experimental, more performant protobuf internal query result response format enabled with `-ruler.query-frontend.query-result-response-format=protobuf`. #4331
* [ENHANCEMENT] Ruler: increased tolerance for missed iterations on alerts, reducing the chances of flapping firing alerts during ruler restarts. #4432
* [ENHANCEMENT] Optimized `.*` and `.+` regular expression label matchers. #4432
* [ENHANCEMENT] Optimized regular expression label matchers with alternates (e.g. `a|b|c`). #4647
* [ENHANCEMENT] Added an in-memory cache for regular expression matchers, to avoid parsing and compiling the same expression multiple times when used in recurring queries. #4633
* [ENHANCEMENT] Query-frontend: results cache TTL is now configurable by using `-query-frontend.results-cache-ttl` and `-query-frontend.results-cache-ttl-for-out-of-order-time-window` options. These values can also be specified per tenant. Default values are unchanged (7 days and 10 minutes respectively). #4385
* [ENHANCEMENT] Ingester: added advanced configuration parameter `-blocks-storage.tsdb.wal-replay-concurrency` representing the maximum number of CPUs used during WAL replay. #4445
* [ENHANCEMENT] Ingester: added metrics `cortex_ingester_tsdb_open_duration_seconds_total` to measure the total time it takes to open all existing TSDBs. The time tracked by this metric also includes the TSDBs WAL replay duration. #4465
* [ENHANCEMENT] Store-gateway: use streaming implementation for LabelNames RPC. The batch size for streaming is controlled by `-blocks-storage.bucket-store.batch-series-size`. #4464
* [ENHANCEMENT] Memcached: Add support for TLS or mTLS connections to cache servers. #4535
* [ENHANCEMENT] Compactor: blocks index files are now validated for correctness for blocks uploaded via the TSDB block upload feature. #4503
* [ENHANCEMENT] Compactor: block chunks and segment files are now validated for correctness for blocks uploaded via the TSDB block upload feature. #4549
* [ENHANCEMENT] Ingester: added configuration options to configure the "postings for matchers" cache of each compacted block queried from ingesters: #4561
  * `-blocks-storage.tsdb.block-postings-for-matchers-cache-ttl`
  * `-blocks-storage.tsdb.block-postings-for-matchers-cache-size`
  * `-blocks-storage.tsdb.block-postings-for-matchers-cache-force`
* [ENHANCEMENT] Compactor: validation of blocks uploaded via the TSDB block upload feature is now configurable on a per tenant basis: #4585
  * `-compactor.block-upload-validation-enabled` has been added, `compactor_block_upload_validation_enabled` can be used to override per tenant
  * `-compactor.block-upload.block-validation-enabled` was the previous global flag and has been removed
* [ENHANCEMENT] TSDB Block Upload: block upload validation concurrency can now be limited with `-compactor.max-block-upload-validation-concurrency`. #4598
* [ENHANCEMENT] OTLP: Add support for converting OTel exponential histograms to Prometheus native histograms. The ingestion of native histograms must be enabled, please set `-ingester.native-histograms-ingestion-enabled` to `true`. #4063 #4639
* [ENHANCEMENT] Query-frontend: add metric `cortex_query_fetched_index_bytes_total` to measure TSDB index bytes fetched to execute a query. #4597
* [ENHANCEMENT] Query-frontend: add experimental limit to enforce a max query expression size in bytes via `-query-frontend.max-query-expression-size-bytes` or `max_query_expression_size_bytes`. #4604
* [ENHANCEMENT] Query-tee: improve message logged when comparing responses and one response contains a non-JSON payload. #4588
* [ENHANCEMENT] Distributor: add ability to set per-distributor limits via `distributor_limits` block in runtime configuration in addition to the existing configuration. #4619
* [ENHANCEMENT] Querier: reduce peak memory consumption for queries that touch a large number of chunks. #4625
* [ENHANCEMENT] Query-frontend: added experimental `-query-frontend.query-sharding-max-regexp-size-bytes` limit to query-frontend. When set to a value greater than 0, query-frontend disabled query sharding for any query with a regexp matcher longer than the configured limit. #4632
* [ENHANCEMENT] Store-gateway: include statistics from LabelValues and LabelNames calls in `cortex_bucket_store_series*` metrics. #4673
* [ENHANCEMENT] Query-frontend: improve readability of distributed tracing spans. #4656
* [ENHANCEMENT] Update Docker base images from `alpine:3.17.2` to `alpine:3.17.3`. #4685
* [ENHANCEMENT] Querier: improve performance when shuffle sharding is enabled and the shard size is large. #4711
* [ENHANCEMENT] Ingester: improve performance when Active Series Tracker is in use. #4717
* [ENHANCEMENT] Store-gateway: optionally select `-blocks-storage.bucket-store.series-selection-strategy`, which can limit the impact of large posting lists (when many series share the same label name and value). #4667 #4695 #4698
* [ENHANCEMENT] Querier: Cache the converted float histogram from chunk iterator, hence there is no need to lookup chunk every time to get the converted float histogram. #4684
* [ENHANCEMENT] Ruler: Improve rule upload performance when not enforcing per-tenant rule group limits. #4828
* [ENHANCEMENT] Improved memory limit on the in-memory cache used for regular expression matchers. #4751
* [BUGFIX] Querier: Streaming remote read will now continue to return multiple chunks per frame after the first frame. #4423
* [BUGFIX] Store-gateway: the values for `stage="processed"` for the metrics `cortex_bucket_store_series_data_touched` and  `cortex_bucket_store_series_data_size_touched_bytes` when using fine-grained chunks caching is now reporting the correct values of chunks held in memory. #4449
* [BUGFIX] Compactor: fixed reporting a compaction error when compactor is correctly shut down while populating blocks. #4580
* [BUGFIX] OTLP: Do not drop exemplars of the OTLP Monotonic Sum metric. #4063
* [BUGFIX] Packaging: flag `/etc/default/mimir` and `/etc/sysconfig/mimir` as config to prevent overwrite. #4587
* [BUGFIX] Query-frontend: don't retry queries which error inside PromQL. #4643
* [BUGFIX] Store-gateway & query-frontend: report more consistent statistics for fetched index bytes. #4671
* [BUGFIX] Native histograms: fix how IsFloatHistogram determines if mimirpb.Histogram is a float histogram. #4706
* [BUGFIX] Query-frontend: fix query sharding for native histograms. #4666
* [BUGFIX] Ring status page: fixed the owned tokens percentage value displayed. #4730
* [BUGFIX] Querier: fixed chunk iterator that can return sample with wrong timestamp. #4450
* [BUGFIX] Packaging: fix preremove script preventing upgrades. #4801
* [BUGFIX] Security: updates Go to version 1.20.4 to fix CVE-2023-24539, CVE-2023-24540, CVE-2023-29400. #4903

### Mixin

* [ENHANCEMENT] Queries: Display data touched per sec in bytes instead of number of items. #4492
* [ENHANCEMENT] `_config.job_names.<job>` values can now be arrays of regular expressions in addition to a single string. Strings are still supported and behave as before. #4543
* [ENHANCEMENT] Queries dashboard: remove mention to store-gateway "streaming enabled" in panels because store-gateway only support streaming series since Mimir 2.7. #4569
* [ENHANCEMENT] Ruler: Add panel description for Read QPS panel in Ruler dashboard to explain values when in remote ruler mode. #4675
* [BUGFIX] Ruler dashboard: show data for reads from ingesters. #4543
* [BUGFIX] Pod selector regex for deployments: change `(.*-mimir-)` to `(.*mimir-)`. #4603

### Jsonnet

* [CHANGE] Ruler: changed ruler deployment max surge from `0` to `50%`, and max unavailable from `1` to `0`. #4381
* [CHANGE] Memcached connections parameters `-blocks-storage.bucket-store.index-cache.memcached.max-idle-connections`, `-blocks-storage.bucket-store.chunks-cache.memcached.max-idle-connections` and `-blocks-storage.bucket-store.metadata-cache.memcached.max-idle-connections` settings are now configured based on `max-get-multi-concurrency` and `max-async-concurrency`. #4591
* [CHANGE] Add support to use external Redis as cache. Following are some changes in the jsonnet config: #4386 #4640
  * Renamed `memcached_*_enabled` config options to `cache_*_enabled`
  * Renamed `memcached_*_max_item_size_mb` config options to `cache_*_max_item_size_mb`
  * Added `cache_*_backend` config options
* [CHANGE] Store-gateway StatefulSets with disabled multi-zone deployment are also unregistered from the ring on shutdown. This eliminated resharding during rollouts, at the cost of extra effort during scaling down store-gateways. For more information see [Scaling down store-gateways](https://grafana.com/docs/mimir/v2.7.x/operators-guide/run-production-environment/scaling-out/#scaling-down-store-gateways). #4713
* [CHANGE] Removed `$._config.querier.replicas` and `$._config.queryFrontend.replicas`. If you need to customize the number of querier or query-frontend replicas, and autoscaling is disabled, please set an override as is done for other stateless components (e.g. distributors). #5130
* [ENHANCEMENT] Alertmanager: add `alertmanager_data_disk_size` and  `alertmanager_data_disk_class` configuration options, by default no storage class is set. #4389
* [ENHANCEMENT] Update `rollout-operator` to `v0.4.0`. #4524
* [ENHANCEMENT] Update memcached to `memcached:1.6.19-alpine`. #4581
* [ENHANCEMENT] Add support for mTLS connections to Memcached servers. #4553
* [ENHANCEMENT] Update the `memcached-exporter` to `v0.11.2`. #4570
* [ENHANCEMENT] Autoscaling: Add `autoscaling_query_frontend_memory_target_utilization`, `autoscaling_ruler_query_frontend_memory_target_utilization`, and `autoscaling_ruler_memory_target_utilization` configuration options, for controlling the corresponding autoscaler memory thresholds. Each has a default of 1, i.e. 100%. #4612
* [ENHANCEMENT] Distributor: add ability to set per-distributor limits via `distributor_instance_limits` using runtime configuration. #4627
* [BUGFIX] Add missing query sharding settings for user_24M and user_32M plans. #4374

### Mimirtool

* [ENHANCEMENT] Backfill: mimirtool will now sleep and retry if it receives a 429 response while trying to finish an upload due to validation concurrency limits. #4598
* [ENHANCEMENT] `gauge` panel type is supported now in `mimirtool analyze dashboard`. #4679
* [ENHANCEMENT] Set a `User-Agent` header on requests to Mimir or Prometheus servers. #4700

### Mimir Continuous Test

* [FEATURE] Allow continuous testing of native histograms as well by enabling the flag `-tests.write-read-series-test.histogram-samples-enabled`. The metrics exposed by the tool will now have a new label called `type` with possible values of `float`, `histogram_float_counter`, `histogram_float_gauge`, `histogram_int_counter`, `histogram_int_gauge`, the list of metrics impacted: #4457
  * `mimir_continuous_test_writes_total`
  * `mimir_continuous_test_writes_failed_total`
  * `mimir_continuous_test_queries_total`
  * `mimir_continuous_test_queries_failed_total`
  * `mimir_continuous_test_query_result_checks_total`
  * `mimir_continuous_test_query_result_checks_failed_total`
* [ENHANCEMENT] Added a new metric `mimir_continuous_test_build_info` that reports version information, similar to the existing `cortex_build_info` metric exposed by other Mimir components. #4712
* [ENHANCEMENT] Add coherency for the selected ranges and instants of test queries. #4704

### Query-tee

### Documentation

* [CHANGE] Clarify what deprecation means in the lifecycle of configuration parameters. #4499
* [CHANGE] Update compactor `split-groups` and `split-and-merge-shards` recommendation on component page. #4623
* [FEATURE] Add instructions about how to configure native histograms. #4527
* [ENHANCEMENT] Runbook for MimirCompactorHasNotSuccessfullyRunCompaction extended to include scenario where compaction has fallen behind. #4609
* [ENHANCEMENT] Add explanation for QPS values for reads in remote ruler mode and writes generally, to the Ruler dashboard page. #4629
* [ENHANCEMENT] Expand zone-aware replication page to cover single physical availability zone deployments. #4631
* [FEATURE] Add instructions to use puppet module. #4610
* [FEATURE] Add documentation on how deploy mixin with terraform. #4161

### Tools

* [ENHANCEMENT] tsdb-index: iteration over index is now faster when any equal matcher is supplied. #4515

## 2.7.3

### Grafana Mimir

* [BUGFIX] Security: updates Go to version 1.20.4 to fix CVE-2023-24539, CVE-2023-24540, CVE-2023-29400. #4905

## 2.7.2

### Grafana Mimir

* [BUGFIX] Security: updated Go version to 1.20.3 to fix CVE-2023-24538 #4795

## 2.7.1

**Note**: During the release process, version 2.7.0 was tagged too early, before completing the release checklist and production testing. Release 2.7.1 doesn't include any code changes since 2.7.0, but now has proper release notes, published documentation, and has been fully tested in our production environment.

### Grafana Mimir

* [CHANGE] Ingester: the configuration parameter `-ingester.ring.readiness-check-ring-health` has been deprecated and will be removed in Mimir 2.9. #4422
* [CHANGE] Ruler: changed default value of `-ruler.evaluation-delay-duration` option from 0 to 1m. #4250
* [CHANGE] Querier: Errors with status code `422` coming from the store-gateway are propagated and not converted to the consistency check error anymore. #4100
* [CHANGE] Store-gateway: When a query hits `max_fetched_chunks_per_query` and `max_fetched_series_per_query` limits, an error with the status code `422` is created and returned. #4056
* [CHANGE] Packaging: Migrate FPM packaging solution to NFPM. Rationalize packages dependencies and add package for all binaries. #3911
* [CHANGE] Store-gateway: Deprecate flag `-blocks-storage.bucket-store.chunks-cache.subrange-size` since there's no benefit to changing the default of `16000`. #4135
* [CHANGE] Experimental support for ephemeral storage introduced in Mimir 2.6.0 has been removed. Following options are no longer available: #4252
  * `-blocks-storage.ephemeral-tsdb.*`
  * `-distributor.ephemeral-series-enabled`
  * `-distributor.ephemeral-series-matchers`
  * `-ingester.max-ephemeral-series-per-user`
  * `-ingester.instance-limits.max-ephemeral-series`
Querying with using `{__mimir_storage__="ephemeral"}` selector no longer works. All label values with `ephemeral-` prefix in `reason` label of `cortex_discarded_samples_total` metric are no longer available. Following metrics have been removed:
  * `cortex_ingester_ephemeral_series`
  * `cortex_ingester_ephemeral_series_created_total`
  * `cortex_ingester_ephemeral_series_removed_total`
  * `cortex_ingester_ingested_ephemeral_samples_total`
  * `cortex_ingester_ingested_ephemeral_samples_failures_total`
  * `cortex_ingester_memory_ephemeral_users`
  * `cortex_ingester_queries_ephemeral_total`
  * `cortex_ingester_queried_ephemeral_samples`
  * `cortex_ingester_queried_ephemeral_series`
* [CHANGE] Store-gateway: use mmap-less index-header reader by default and remove mmap-based index header reader. The following flags have changed: #4280
   * `-blocks-storage.bucket-store.index-header.map-populate-enabled` has been removed
   * `-blocks-storage.bucket-store.index-header.stream-reader-enabled` has been removed
   * `-blocks-storage.bucket-store.index-header.stream-reader-max-idle-file-handles` has been renamed to `-blocks-storage.bucket-store.index-header.max-idle-file-handles`, and the corresponding configuration file option has been renamed from `stream_reader_max_idle_file_handles` to `max_idle_file_handles`
* [CHANGE] Store-gateway: the streaming store-gateway is now enabled by default. The new default setting for `-blocks-storage.bucket-store.batch-series-size` is `5000`. #4330
* [CHANGE] Compactor: the configuration parameter `-compactor.consistency-delay` has been deprecated and will be removed in Mimir 2.9. #4409
* [CHANGE] Store-gateway: the configuration parameter `-blocks-storage.bucket-store.consistency-delay` has been deprecated and will be removed in Mimir 2.9. #4409
* [FEATURE] Ruler: added `keep_firing_for` support to alerting rules. #4099
* [FEATURE] Distributor, ingester: ingestion of native histograms. The new per-tenant limit `-ingester.native-histograms-ingestion-enabled` controls whether native histograms are stored or ignored. #4159
* [FEATURE] Query-frontend: Introduce experimental `-query-frontend.query-sharding-target-series-per-shard` to allow query sharding to take into account cardinality of similar requests executed previously. This feature uses the same cache that's used for results caching. #4121 #4177 #4188 #4254
* [ENHANCEMENT] Go: update go to 1.20.1. #4266
* [ENHANCEMENT] Ingester: added `out_of_order_blocks_external_label_enabled` shipper option to label out-of-order blocks before shipping them to cloud storage. #4182 #4297
* [ENHANCEMENT] Ruler: introduced concurrency when loading per-tenant rules configuration. This improvement is expected to speed up the ruler start up time in a Mimir cluster with a large number of tenants. #4258
* [ENHANCEMENT] Compactor: Add `reason` label to `cortex_compactor_runs_failed_total`. The value can be `shutdown` or `error`. #4012
* [ENHANCEMENT] Store-gateway: enforce `max_fetched_series_per_query`. #4056
* [ENHANCEMENT] Query-frontend: Disambiguate logs for failed queries. #4067
* [ENHANCEMENT] Query-frontend: log caller user agent in query stats logs. #4093
* [ENHANCEMENT] Store-gateway: add `data_type` label with values on `cortex_bucket_store_partitioner_extended_ranges_total`, `cortex_bucket_store_partitioner_expanded_ranges_total`, `cortex_bucket_store_partitioner_requested_ranges_total`, `cortex_bucket_store_partitioner_expanded_bytes_total`, `cortex_bucket_store_partitioner_requested_bytes_total` for `postings`, `series`, and `chunks`. #4095
* [ENHANCEMENT] Store-gateway: Reduce memory allocation rate when loading TSDB chunks from Memcached. #4074
* [ENHANCEMENT] Query-frontend: track `cortex_frontend_query_response_codec_duration_seconds` and `cortex_frontend_query_response_codec_payload_bytes` metrics to measure the time taken and bytes read / written while encoding and decoding query result payloads. #4110
* [ENHANCEMENT] Alertmanager: expose additional upstream metrics `cortex_alertmanager_dispatcher_aggregation_groups`, `cortex_alertmanager_dispatcher_alert_processing_duration_seconds`. #4151
* [ENHANCEMENT] Querier and query-frontend: add experimental, more performant protobuf internal query result response format enabled with `-query-frontend.query-result-response-format=protobuf`. #4153
* [ENHANCEMENT] Store-gateway: use more efficient chunks fetching and caching. This should reduce CPU, memory utilization, and receive bandwidth of a store-gateway. Enable with `-blocks-storage.bucket-store.chunks-cache.fine-grained-chunks-caching-enabled=true`. #4163 #4174 #4227
* [ENHANCEMENT] Query-frontend: Wait for in-flight queries to finish before shutting down. #4073 #4170
* [ENHANCEMENT] Store-gateway: added `encode` and `other` stage to `cortex_bucket_store_series_request_stage_duration_seconds` metric. #4179
* [ENHANCEMENT] Ingester: log state of TSDB when shipping or forced compaction can't be done due to unexpected state of TSDB. #4211
* [ENHANCEMENT] Update Docker base images from `alpine:3.17.1` to `alpine:3.17.2`. #4240
* [ENHANCEMENT] Store-gateway: add a `stage` label to the metrics `cortex_bucket_store_series_data_fetched`, `cortex_bucket_store_series_data_size_fetched_bytes`, `cortex_bucket_store_series_data_touched`, `cortex_bucket_store_series_data_size_touched_bytes`. This label only applies to `data_type="chunks"`. For `fetched` metrics with `data_type="chunks"` the `stage` label has 2 values: `fetched` - the chunks or bytes that were fetched from the cache or the object store, `refetched` - the chunks or bytes that had to be refetched from the cache or the object store because their size was underestimated during the first fetch. For `touched` metrics with `data_type="chunks"` the `stage` label has 2 values: `processed` - the chunks or bytes that were read from the fetched chunks or bytes and were processed in memory, `returned` - the chunks or bytes that were selected from the processed bytes to satisfy the query. #4227 #4316
* [ENHANCEMENT] Compactor: improve the partial block check related to `compactor.partial-block-deletion-delay` to potentially issue less requests to object storage. #4246
* [ENHANCEMENT] Memcached: added `-*.memcached.min-idle-connections-headroom-percentage` support to configure the minimum number of idle connections to keep open as a percentage (0-100) of the number of recently used idle connections. This feature is disabled when set to a negative value (default), which means idle connections are kept open indefinitely. #4249
* [ENHANCEMENT] Querier and store-gateway: optimized regular expression label matchers with case insensitive alternate operator. #4340 #4357
* [ENHANCEMENT] Compactor: added the experimental flag `-compactor.block-upload.block-validation-enabled` with the default `true` to configure whether block validation occurs on backfilled blocks. #3411
* [ENHANCEMENT] Ingester: apply a jitter to the first TSDB head compaction interval configured via `-blocks-storage.tsdb.head-compaction-interval`. Subsequent checks will happen at the configured interval. This should help to spread the TSDB head compaction among different ingesters over the configured interval. #4364
* [ENHANCEMENT] Ingester: the maximum accepted value for `-blocks-storage.tsdb.head-compaction-interval` has been increased from 5m to 15m. #4364
* [BUGFIX] Store-gateway: return `Canceled` rather than `Aborted` or `Internal` error when the calling querier cancels a label names or values request, and return `Internal` if processing the request fails for another reason. #4061
* [BUGFIX] Querier: track canceled requests with status code `499` in the metrics instead of `503` or `422`. #4099
* [BUGFIX] Ingester: compact out-of-order data during `/ingester/flush` or when TSDB is idle. #4180
* [BUGFIX] Ingester: conversion of global limits `max-series-per-user`, `max-series-per-metric`, `max-metadata-per-user` and `max-metadata-per-metric` into corresponding local limits now takes into account the number of ingesters in each zone. #4238
* [BUGFIX] Ingester: track `cortex_ingester_memory_series` metric consistently with `cortex_ingester_memory_series_created_total` and `cortex_ingester_memory_series_removed_total`. #4312
* [BUGFIX] Querier: fixed a bug which was incorrectly matching series with regular expression label matchers with begin/end anchors in the middle of the regular expression. #4340

### Mixin

* [CHANGE] Move auto-scaling panel rows down beneath logical network path in Reads and Writes dashboards. #4049
* [CHANGE] Make distributor auto-scaling metric panels show desired number of replicas. #4218
* [CHANGE] Alerts: The alert `MimirMemcachedRequestErrors` has been renamed to `MimirCacheRequestErrors`. #4242
* [ENHANCEMENT] Alerts: Added `MimirAutoscalerKedaFailing` alert firing when a KEDA scaler is failing. #4045
* [ENHANCEMENT] Add auto-scaling panels to ruler dashboard. #4046
* [ENHANCEMENT] Add gateway auto-scaling panels to Reads and Writes dashboards. #4049 #4216
* [ENHANCEMENT] Dashboards: distinguish between label names and label values queries. #4065
* [ENHANCEMENT] Add query-frontend and ruler-query-frontend auto-scaling panels to Reads and Ruler dashboards. #4199
* [BUGFIX] Alerts: Fixed `MimirAutoscalerNotActive` to not fire if scaling metric does not exist, to avoid false positives on scaled objects with 0 min replicas. #4045
* [BUGFIX] Alerts: `MimirCompactorHasNotSuccessfullyRunCompaction` is no longer triggered by frequent compactor restarts. #4012
* [BUGFIX] Tenants dashboard: Correctly show the ruler-query-scheduler queue size. #4152

### Jsonnet

* [CHANGE] Create the `query-frontend-discovery` service only when Mimir is deployed in microservice mode without query-scheduler. #4353
* [CHANGE] Add results cache backend config to `ruler-query-frontend` configuration to allow cache reuse for cardinality-estimation based sharding. #4257
* [ENHANCEMENT] Add support for ruler auto-scaling. #4046
* [ENHANCEMENT] Add optional `weight` param to `newQuerierScaledObject` and `newRulerQuerierScaledObject` to allow running multiple querier deployments on different node types. #4141
* [ENHANCEMENT] Add support for query-frontend and ruler-query-frontend auto-scaling. #4199
* [BUGFIX] Shuffle sharding: when applying user class limits, honor the minimum shard size configured in `$._config.shuffle_sharding.*`. #4363

### Mimirtool

* [FEATURE] Added `keep_firing_for` support to rules configuration. #4099
* [ENHANCEMENT] Add `-tls-insecure-skip-verify` to rules, alertmanager and backfill commands. #4162

### Query-tee

* [CHANGE] Increase default value of `-backend.read-timeout` to 150s, to accommodate default querier and query frontend timeout of 120s. #4262
* [ENHANCEMENT] Log errors that occur while performing requests to compare two endpoints. #4262
* [ENHANCEMENT] When comparing two responses that both contain an error, only consider the comparison failed if the errors differ. Previously, if either response contained an error, the comparison always failed, even if both responses contained the same error. #4262
* [ENHANCEMENT] Include the value of the `X-Scope-OrgID` header when logging a comparison failure. #4262
* [BUGFIX] Parameters (expression, time range etc.) for a query request where the parameters are in the HTTP request body rather than in the URL are now logged correctly when responses differ. #4265

### Documentation

* [ENHANCEMENT] Add guide on alternative migration method for Thanos to Mimir #3554
* [ENHANCEMENT] Restore "Migrate from Cortex" for Jsonnet. #3929
* [ENHANCEMENT] Document migration from microservices to read-write deployment mode. #3951
* [ENHANCEMENT] Do not error when there is nothing to commit as part of a publish #4058
* [ENHANCEMENT] Explain how to run Mimir locally using docker-compose #4079
* [ENHANCEMENT] Docs: use long flag names in runbook commands. #4088
* [ENHANCEMENT] Clarify how ingester replication happens. #4101
* [ENHANCEMENT] Improvements to the Get Started guide. #4315
* [BUGFIX] Added indentation to Azure and SWIFT backend definition. #4263

### Tools

* [ENHANCEMENT] Adapt tsdb-print-chunk for native histograms. #4186
* [ENHANCEMENT] Adapt tsdb-index-health for blocks containing native histograms. #4186
* [ENHANCEMENT] Adapt tsdb-chunks tool to handle native histograms. #4186

## 2.6.2

* [BUGFIX] Security: updates Go to version 1.20.4 to fix CVE-2023-24539, CVE-2023-24540, CVE-2023-29400. #4903

## 2.6.1

### Grafana Mimir

* [BUGFIX] Security: updates Go to version 1.20.3 to fix CVE-2023-24538 #4798

## 2.6.0

### Grafana Mimir

* [CHANGE] Querier: Introduce `-querier.max-partial-query-length` to limit the time range for partial queries at the querier level and deprecate `-store.max-query-length`. #3825 #4017
* [CHANGE] Store-gateway: Remove experimental `-blocks-storage.bucket-store.max-concurrent-reject-over-limit` flag. #3706
* [CHANGE] Ingester: If shipping is enabled block retention will now be relative to the upload time to cloud storage. If shipping is disabled block retention will be relative to the creation time of the block instead of the mintime of the last block created. #3816
* [CHANGE] Query-frontend: Deprecated CLI flag `-query-frontend.align-querier-with-step` has been removed. #3982
* [CHANGE] Alertmanager: added default configuration for `-alertmanager.configs.fallback`. Allows tenants to send alerts without first uploading an Alertmanager configuration. #3541
* [FEATURE] Store-gateway: streaming of series. The store-gateway can now stream results back to the querier instead of buffering them. This is expected to greatly reduce peak memory consumption while keeping latency the same. You can enable this feature by setting `-blocks-storage.bucket-store.batch-series-size` to a value in the high thousands (5000-10000). This is still an experimental feature and is subject to a changing API and instability. #3540 #3546 #3587 #3606 #3611 #3620 #3645 #3355 #3697 #3666 #3687 #3728 #3739 #3751 #3779 #3839
* [FEATURE] Alertmanager: Added support for the Webex receiver. #3758
* [FEATURE] Limits: Added the `-validation.separate-metrics-group-label` flag. This allows further separation of the `cortex_discarded_samples_total` metric by an additional `group` label - which is configured by this flag to be the value of a specific label on an incoming timeseries. Active groups are tracked and inactive groups are cleaned up on a defined interval. The maximum number of groups tracked is controlled by the `-max-separate-metrics-groups-per-user` flag. #3439
* [FEATURE] Overrides-exporter: Added experimental ring support to overrides-exporter via `-overrides-exporter.ring.enabled`. When enabled, the ring is used to establish a leader replica for the export of limit override metrics. #3908 #3953
* [FEATURE] Ephemeral storage (experimental): Mimir can now accept samples into "ephemeral storage". Such samples are available for querying for a short amount of time (`-blocks-storage.ephemeral-tsdb.retention-period`, defaults to 10 minutes), and then removed from memory. To use ephemeral storage, distributor must be configured with `-distributor.ephemeral-series-enabled` option. Series matching `-distributor.ephemeral-series-matchers` will be marked for storing into ephemeral storage in ingesters. Each tenant needs to have ephemeral storage enabled by using `-ingester.max-ephemeral-series-per-user` limit, which defaults to 0 (no ephemeral storage). Ingesters have new `-ingester.instance-limits.max-ephemeral-series` limit for total number of series in ephemeral storage across all tenants. If ingestion of samples into ephemeral storage fails, `cortex_discarded_samples_total` metric will use values prefixed with `ephemeral-` for `reason` label. Querying of ephemeral storage is possible by using `{__mimir_storage__="ephemeral"}` as metric selector. Following new metrics related to ephemeral storage are introduced: #3897 #3922 #3961 #3997 #4004
  * `cortex_ingester_ephemeral_series`
  * `cortex_ingester_ephemeral_series_created_total`
  * `cortex_ingester_ephemeral_series_removed_total`
  * `cortex_ingester_ingested_ephemeral_samples_total`
  * `cortex_ingester_ingested_ephemeral_samples_failures_total`
  * `cortex_ingester_memory_ephemeral_users`
  * `cortex_ingester_queries_ephemeral_total`
  * `cortex_ingester_queried_ephemeral_samples`
  * `cortex_ingester_queried_ephemeral_series`
* [ENHANCEMENT] Added new metric `thanos_shipper_last_successful_upload_time`: Unix timestamp (in seconds) of the last successful TSDB block uploaded to the bucket. #3627
* [ENHANCEMENT] Ruler: Added `-ruler.alertmanager-client.tls-enabled` configuration for alertmanager client. #3432 #3597
* [ENHANCEMENT] Activity tracker logs now have `component=activity-tracker` label. #3556
* [ENHANCEMENT] Distributor: remove labels with empty values #2439
* [ENHANCEMENT] Query-frontend: track query HTTP requests in the Activity Tracker. #3561
* [ENHANCEMENT] Store-gateway: Add experimental alternate implementation of index-header reader that does not use memory mapped files. The index-header reader is expected to improve stability of the store-gateway. You can enable this implementation with the flag `-blocks-storage.bucket-store.index-header.stream-reader-enabled`. #3639 #3691 #3703 #3742 #3785 #3787 #3797
* [ENHANCEMENT] Query-scheduler: add `cortex_query_scheduler_cancelled_requests_total` metric to track the number of requests that are already cancelled when dequeued. #3696
* [ENHANCEMENT] Store-gateway: add `cortex_bucket_store_partitioner_extended_ranges_total` metric to keep track of the ranges that the partitioner decided to overextend and merge in order to save API call to the object storage. #3769
* [ENHANCEMENT] Compactor: Auto-forget unhealthy compactors after ten failed ring heartbeats. #3771
* [ENHANCEMENT] Ruler: change default value of `-ruler.for-grace-period` from `10m` to `2m` and update help text. The new default value reflects how we operate Mimir at Grafana Labs. #3817
* [ENHANCEMENT] Ingester: Added experimental flags to force usage of _postings for matchers cache_. These flags will be removed in the future and it's not recommended to change them. #3823
  * `-blocks-storage.tsdb.head-postings-for-matchers-cache-ttl`
  * `-blocks-storage.tsdb.head-postings-for-matchers-cache-size`
  * `-blocks-storage.tsdb.head-postings-for-matchers-cache-force`
* [ENHANCEMENT] Ingester: Improved series selection performance when some of the matchers do not match any series. #3827
* [ENHANCEMENT] Alertmanager: Add new additional template function `tenantID` returning id of the tenant owning the alert. #3758
* [ENHANCEMENT] Alertmanager: Add additional template function `grafanaExploreURL` returning URL to grafana explore with range query. #3849
* [ENHANCEMENT] Reduce overhead of debug logging when filtered out. #3875
* [ENHANCEMENT] Update Docker base images from `alpine:3.16.2` to `alpine:3.17.1`. #3898
* [ENHANCEMENT] Ingester: Add new `/ingester/tsdb_metrics` endpoint to return tenant-specific TSDB metrics. #3923
* [ENHANCEMENT] Query-frontend: CLI flag `-query-frontend.max-total-query-length` and its associated YAML configuration is now stable. #3882
* [ENHANCEMENT] Ruler: rule groups now support optional and experimental `align_evaluation_time_on_interval` field, which causes all evaluations to happen on interval-aligned timestamp. #4013
* [ENHANCEMENT] Query-scheduler: ring-based service discovery is now stable. #4028
* [ENHANCEMENT] Store-gateway: improved performance of prefix matching on the labels. #4055 #4080
* [BUGFIX] Log the names of services that are not yet running rather than `unsupported value type` when calling `/ready` and some services are not running. #3625
* [BUGFIX] Alertmanager: Fix template spurious deletion with relative data dir. #3604
* [BUGFIX] Security: update prometheus/exporter-toolkit for CVE-2022-46146. #3675
* [BUGFIX] Security: update golang.org/x/net for CVE-2022-41717. #3755
* [BUGFIX] Debian package: Fix post-install, environment file path and user creation. #3720
* [BUGFIX] memberlist: Fix panic during Mimir startup when Mimir receives gossip message before it's ready. #3746
* [BUGFIX] Store-gateway: fix `cortex_bucket_store_partitioner_requested_bytes_total` metric to not double count overlapping ranges. #3769
* [BUGFIX] Update `github.com/thanos-io/objstore` to address issue with Multipart PUT on s3-compatible Object Storage. #3802 #3821
* [BUGFIX] Distributor, Query-scheduler: Make sure ring metrics include a `cortex_` prefix as expected by dashboards. #3809
* [BUGFIX] Querier: canceled requests are no longer reported as "consistency check" failures. #3837 #3927
* [BUGFIX] Distributor: don't panic when `metric_relabel_configs` in overrides contains null element. #3868
* [BUGFIX] Distributor: don't panic when OTLP histograms don't have any buckets. #3853
* [BUGFIX] Ingester, Compactor: fix panic that can occur when compaction fails. #3955
* [BUGFIX] Store-gateway: return `Canceled` rather than `Aborted` error when the calling querier cancels the request. #4007

### Mixin

* [ENHANCEMENT] Alerts: Added `MimirIngesterInstanceHasNoTenants` alert that fires when an ingester replica is not receiving write requests for any tenant. #3681
* [ENHANCEMENT] Alerts: Extended `MimirAllocatingTooMuchMemory` to check read-write deployment containers. #3710
* [ENHANCEMENT] Alerts: Added `MimirAlertmanagerInstanceHasNoTenants` alert that fires when an alertmanager instance ows no tenants. #3826
* [ENHANCEMENT] Alerts: Added `MimirRulerInstanceHasNoRuleGroups` alert that fires when a ruler replica is not assigned any rule group to evaluate. #3723
* [ENHANCEMENT] Support for baremetal deployment for alerts and scaling recording rules. #3719
* [ENHANCEMENT] Dashboards: querier autoscaling now supports multiple scaled objects (configurable via `$._config.autoscale.querier.hpa_name`). #3962
* [BUGFIX] Alerts: Fixed `MimirIngesterRestarts` alert when Mimir is deployed in read-write mode. #3716
* [BUGFIX] Alerts: Fixed `MimirIngesterHasNotShippedBlocks` and `MimirIngesterHasNotShippedBlocksSinceStart` alerts for when Mimir is deployed in read-write or monolithic modes and updated them to use new `thanos_shipper_last_successful_upload_time` metric. #3627
* [BUGFIX] Alerts: Fixed `MimirMemoryMapAreasTooHigh` alert when Mimir is deployed in read-write mode. #3626
* [BUGFIX] Alerts: Fixed `MimirCompactorSkippedBlocksWithOutOfOrderChunks` matching on non-existent label. #3628
* [BUGFIX] Dashboards: Fix `Rollout Progress` dashboard incorrectly using Gateway metrics when Gateway was not enabled. #3709
* [BUGFIX] Tenants dashboard: Make it compatible with all deployment types. #3754
* [BUGFIX] Alerts: Fixed `MimirCompactorHasNotUploadedBlocks` to not fire if compactor has nothing to do. #3793
* [BUGFIX] Alerts: Fixed `MimirAutoscalerNotActive` to not fire if scaling metric is 0, to avoid false positives on scaled objects with 0 min replicas. #3999

### Jsonnet

* [CHANGE] Replaced the deprecated `policy/v1beta1` with `policy/v1` when configuring a PodDisruptionBudget for read-write deployment mode. #3811
* [CHANGE] Removed `-server.http-write-timeout` default option value from querier and query-frontend, as it defaults to a higher value in the code now, and cannot be lower than `-querier.timeout`. #3836
* [CHANGE] Replaced `-store.max-query-length` with `-query-frontend.max-total-query-length` in the query-frontend config. #3879
* [CHANGE] Changed default `mimir_backend_data_disk_size` from `100Gi` to `250Gi`. #3894
* [ENHANCEMENT] Update `rollout-operator` to `v0.2.0`. #3624
* [ENHANCEMENT] Add `user_24M` and `user_32M` classes to operations config. #3367
* [ENHANCEMENT] Update memcached image from `memcached:1.6.16-alpine` to `memcached:1.6.17-alpine`. #3914
* [ENHANCEMENT] Allow configuring the ring for overrides-exporter. #3995
* [BUGFIX] Apply ingesters and store-gateways per-zone CLI flags overrides to read-write deployment mode too. #3766
* [BUGFIX] Apply overrides-exporter CLI flags to mimir-backend when running Mimir in read-write deployment mode. #3790
* [BUGFIX] Fixed `mimir-write` and `mimir-read` Kubernetes service to correctly balance requests among pods. #3855 #3864 #3906
* [BUGFIX] Fixed `ruler-query-frontend` and `mimir-read` gRPC server configuration to force clients to periodically re-resolve the backend addresses. #3862
* [BUGFIX] Fixed `mimir-read` CLI flags to ensure query-frontend configuration takes precedence over querier configuration. #3877

### Mimirtool

* [ENHANCEMENT] Update `mimirtool config convert` to work with Mimir 2.4, 2.5, 2.6 changes. #3952
* [ENHANCEMENT] Mimirtool is now available to install through Homebrew with `brew install mimirtool`. #3776
* [ENHANCEMENT] Added `--concurrency` to `mimirtool rules sync` command. #3996
* [BUGFIX] Fix summary output from `mimirtool rules sync` to display correct number of groups created and updated. #3918

### Documentation

* [BUGFIX] Querier: Remove assertion that the `-querier.max-concurrent` flag must also be set for the query-frontend. #3678
* [ENHANCEMENT] Update migration from cortex documentation. #3662
* [ENHANCEMENT] Query-scheduler: documented how to migrate from DNS-based to ring-based service discovery. #4028

### Tools

## 2.5.0

### Grafana Mimir

* [CHANGE] Flag `-azure.msi-resource` is now ignored, and will be removed in Mimir 2.7. This setting is now made automatically by Azure. #2682
* [CHANGE] Experimental flag `-blocks-storage.tsdb.out-of-order-capacity-min` has been removed. #3261
* [CHANGE] Distributor: Wrap errors from pushing to ingesters with useful context, for example clarifying timeouts. #3307
* [CHANGE] The default value of `-server.http-write-timeout` has changed from 30s to 2m. #3346
* [CHANGE] Reduce period of health checks in connection pools for querier->store-gateway, ruler->ruler, and alertmanager->alertmanager clients to 10s. This reduces the time to fail a gRPC call when the remote stops responding. #3168
* [CHANGE] Hide TSDB block ranges period config from doc and mark it experimental. #3518
* [FEATURE] Alertmanager: added Discord support. #3309
* [ENHANCEMENT] Added `-server.tls-min-version` and `-server.tls-cipher-suites` flags to configure cipher suites and min TLS version supported by HTTP and gRPC servers. #2898
* [ENHANCEMENT] Distributor: Add age filter to forwarding functionality, to not forward samples which are older than defined duration. If such samples are not ingested, `cortex_discarded_samples_total{reason="forwarded-sample-too-old"}` is increased. #3049 #3113
* [ENHANCEMENT] Store-gateway: Reduce memory allocation when generating ids in index cache. #3179
* [ENHANCEMENT] Query-frontend: truncate queries based on the configured creation grace period (`--validation.create-grace-period`) to avoid querying too far into the future. #3172
* [ENHANCEMENT] Ingester: Reduce activity tracker memory allocation. #3203
* [ENHANCEMENT] Query-frontend: Log more detailed information in the case of a failed query. #3190
* [ENHANCEMENT] Added `-usage-stats.installation-mode` configuration to track the installation mode via the anonymous usage statistics. #3244
* [ENHANCEMENT] Compactor: Add new `cortex_compactor_block_max_time_delta_seconds` histogram for detecting if compaction of blocks is lagging behind. #3240 #3429
* [ENHANCEMENT] Ingester: reduced the memory footprint of active series custom trackers. #2568
* [ENHANCEMENT] Distributor: Include `X-Scope-OrgId` header in requests forwarded to configured forwarding endpoint. #3283 #3385
* [ENHANCEMENT] Alertmanager: reduced memory utilization in Mimir clusters with a large number of tenants. #3309
* [ENHANCEMENT] Add experimental flag `-shutdown-delay` to allow components to wait after receiving SIGTERM and before stopping. In this time the component returns 503 from /ready endpoint. #3298
* [ENHANCEMENT] Go: update to go 1.19.3. #3371
* [ENHANCEMENT] Alerts: added `RulerRemoteEvaluationFailing` alert, firing when communication between ruler and frontend fails in remote operational mode. #3177 #3389
* [ENHANCEMENT] Clarify which S3 signature versions are supported in the error "unsupported signature version". #3376
* [ENHANCEMENT] Store-gateway: improved index header reading performance. #3393 #3397 #3436
* [ENHANCEMENT] Store-gateway: improved performance of series matching. #3391
* [ENHANCEMENT] Move the validation of incoming series before the distributor's forwarding functionality, so that we don't forward invalid series. #3386 #3458
* [ENHANCEMENT] S3 bucket configuration now validates that the endpoint does not have the bucket name prefix. #3414
* [ENHANCEMENT] Query-frontend: added "fetched index bytes" to query statistics, so that the statistics contain the total bytes read by store-gateways from TSDB block indexes. #3206
* [ENHANCEMENT] Distributor: push wrapper should only receive unforwarded samples. #2980
* [ENHANCEMENT] Added `/api/v1/status/config` and `/api/v1/status/flags` APIs to maintain compatibility with prometheus. #3596 #3983
* [BUGFIX] Flusher: Add `Overrides` as a dependency to prevent panics when starting with `-target=flusher`. #3151
* [BUGFIX] Updated `golang.org/x/text` dependency to fix CVE-2022-32149. #3285
* [BUGFIX] Query-frontend: properly close gRPC streams to the query-scheduler to stop memory and goroutines leak. #3302
* [BUGFIX] Ruler: persist evaluation delay configured in the rulegroup. #3392
* [BUGFIX] Ring status pages: show 100% ownership as "100%", not "1e+02%". #3435
* [BUGFIX] Fix panics in OTLP ingest path when parse errors exist. #3538

### Mixin

* [CHANGE] Alerts: Change `MimirSchedulerQueriesStuck` `for` time to 7 minutes to account for the time it takes for HPA to scale up. #3223
* [CHANGE] Dashboards: Removed the `Querier > Stages` panel from the `Mimir / Queries` dashboard. #3311
* [CHANGE] Configuration: The format of the `autoscaling` section of the configuration has changed to support more components. #3378
  * Instead of specific config variables for each component, they are listed in a dictionary. For example, `autoscaling.querier_enabled` becomes `autoscaling.querier.enabled`.
* [FEATURE] Dashboards: Added "Mimir / Overview resources" dashboard, providing an high level view over a Mimir cluster resources utilization. #3481
* [FEATURE] Dashboards: Added "Mimir / Overview networking" dashboard, providing an high level view over a Mimir cluster network bandwidth, inflight requests and TCP connections. #3487
* [FEATURE] Compile baremetal mixin along k8s mixin. #3162 #3514
* [ENHANCEMENT] Alerts: Add MimirRingMembersMismatch firing when a component does not have the expected number of running jobs. #2404
* [ENHANCEMENT] Dashboards: Add optional row about the Distributor's metric forwarding feature to the `Mimir / Writes` dashboard. #3182 #3394 #3394 #3461
* [ENHANCEMENT] Dashboards: Remove the "Instance Mapper" row from the "Alertmanager Resources Dashboard". This is a Grafana Cloud specific service and not relevant for external users. #3152
* [ENHANCEMENT] Dashboards: Add "remote read", "metadata", and "exemplar" queries to "Mimir / Overview" dashboard. #3245
* [ENHANCEMENT] Dashboards: Use non-red colors for non-error series in the "Mimir / Overview" dashboard. #3246
* [ENHANCEMENT] Dashboards: Add support to multi-zone deployments for the experimental read-write deployment mode. #3256
* [ENHANCEMENT] Dashboards: If enabled, add new row to the `Mimir / Writes` for distributor autoscaling metrics. #3378
* [ENHANCEMENT] Dashboards: Add read path insights row to the "Mimir / Tenants" dashboard. #3326
* [ENHANCEMENT] Alerts: Add runbook urls for alerts. #3452
* [ENHANCEMENT] Configuration: Make it possible to configure namespace label, job label, and job prefix. #3482
* [ENHANCEMENT] Dashboards: improved resources and networking dashboards to work with read-write deployment mode too. #3497 #3504 #3519 #3531
* [ENHANCEMENT] Alerts: Added "MimirDistributorForwardingErrorRate" alert, which fires on high error rates in the distributor’s forwarding feature. #3200
* [ENHANCEMENT] Improve phrasing in Overview dashboard. #3488
* [BUGFIX] Dashboards: Fix legend showing `persistentvolumeclaim` when using `deployment_type=baremetal` for `Disk space utilization` panels. #3173 #3184
* [BUGFIX] Alerts: Fixed `MimirGossipMembersMismatch` alert when Mimir is deployed in read-write mode. #3489
* [BUGFIX] Dashboards: Remove "Inflight requests" from object store panels because the panel is not tracking the inflight requests to object storage. #3521

### Jsonnet

* [CHANGE] Replaced the deprecated `policy/v1beta1` with `policy/v1` when configuring a PodDisruptionBudget. #3284
* [CHANGE] [Common storage configuration](https://grafana.com/docs/mimir/v2.3.x/operators-guide/configure/configure-object-storage-backend/#common-configuration) is now used to configure object storage in all components. This is a breaking change in terms of Jsonnet manifests and also a CLI flag update for components that use object storage, so it will require a rollout of those components. The changes include: #3257
  * `blocks_storage_backend` was renamed to `storage_backend` and is now used as the common storage backend for all components.
    * So were the related `blocks_storage_azure_account_(name|key)` and `blocks_storage_s3_endpoint` configurations.
  * `storage_s3_endpoint` is now rendered by default using the `aws_region` configuration instead of a hardcoded `us-east-1`.
  * `ruler_client_type` and `alertmanager_client_type` were renamed to `ruler_storage_backend` and `alertmanager_storage_backend` respectively, and their corresponding CLI flags won't be rendered unless explicitly set to a value different from the one in `storage_backend` (like `local`).
  * `alertmanager_s3_bucket_name`, `alertmanager_gcs_bucket_name` and `alertmanager_azure_container_name` have been removed, and replaced by a single `alertmanager_storage_bucket_name` configuration used for all object storages.
  * `genericBlocksStorageConfig` configuration object was removed, and so any extensions to it will be now ignored. Use `blockStorageConfig` instead.
  * `rulerClientConfig` and `alertmanagerStorageClientConfig` configuration objects were renamed to `rulerStorageConfig` and `alertmanagerStorageConfig` respectively, and so any extensions to their previous names will be now ignored. Use the new names instead.
  * The CLI flags `*.s3.region` are no longer rendered as they are optional and the region can be inferred by Mimir by performing an initial API call to the endpoint.
  * The migration to this change should usually consist of:
    * Renaming `blocks_storage_backend` key to `storage_backend`.
    * For Azure/S3:
      * Renaming `blocks_storage_(azure|s3)_*` configurations to `storage_(azure|s3)_*`.
      * If `ruler_storage_(azure|s3)_*` and `alertmanager_storage_(azure|s3)_*` keys were different from the `block_storage_*` ones, they should be now provided using CLI flags, see [configuration reference](https://grafana.com/docs/mimir/v2.3.x/operators-guide/configure/reference-configuration-parameters/) for more details.
    * Removing `ruler_client_type` and `alertmanager_client_type` if their value match the `storage_backend`, or renaming them to their new names otherwise.
    * Reviewing any possible extensions to `genericBlocksStorageConfig`, `rulerClientConfig` and `alertmanagerStorageClientConfig` and moving them to the corresponding new options.
    * Renaming the alertmanager's bucket name configuration from provider-specific to the new `alertmanager_storage_bucket_name` key.
* [CHANGE] The `overrides-exporter.libsonnet` file is now always imported. The overrides-exporter can be enabled in jsonnet setting the following: #3379
  ```jsonnet
  {
    _config+:: {
      overrides_exporter_enabled: true,
    }
  }
  ```
* [FEATURE] Added support for experimental read-write deployment mode. Enabling the read-write deployment mode on a existing Mimir cluster is a destructive operation, because the cluster will be re-created. If you're creating a new Mimir cluster, you can deploy it in read-write mode adding the following configuration: #3379 #3475 #3405
  ```jsonnet
  {
    _config+:: {
      deployment_mode: 'read-write',

      // See operations/mimir/read-write-deployment.libsonnet for more configuration options.
      mimir_write_replicas: 3,
      mimir_read_replicas: 2,
      mimir_backend_replicas: 3,
    }
  }
  ```
* [ENHANCEMENT] Add autoscaling support to the `mimir-read` component when running the read-write-deployment model. #3419
* [ENHANCEMENT] Added `$._config.usageStatsConfig` to track the installation mode via the anonymous usage statistics. #3294
* [ENHANCEMENT] The query-tee node port (`$._config.query_tee_node_port`) is now optional. #3272
* [ENHANCEMENT] Add support for autoscaling distributors. #3378
* [ENHANCEMENT] Make auto-scaling logic ensure integer KEDA thresholds. #3512
* [BUGFIX] Fixed query-scheduler ring configuration for dedicated ruler's queries and query-frontends. #3237 #3239
* [BUGFIX] Jsonnet: Fix auto-scaling so that ruler-querier CPU threshold is a string-encoded integer millicores value. #3520

### Mimirtool

* [FEATURE] Added `mimirtool alertmanager verify` command to validate configuration without uploading. #3440
* [ENHANCEMENT] Added `mimirtool rules delete-namespace` command to delete all of the rule groups in a namespace including the namespace itself. #3136
* [ENHANCEMENT] Refactor `mimirtool analyze prometheus`: add concurrency and resiliency #3349
  * Add `--concurrency` flag. Default: number of logical CPUs
* [BUGFIX] `--log.level=debug` now correctly prints the response from the remote endpoint when a request fails. #3180

### Documentation

* [ENHANCEMENT] Documented how to configure HA deduplication using Consul in a Mimir Helm deployment. #2972
* [ENHANCEMENT] Improve `MimirQuerierAutoscalerNotActive` runbook. #3186
* [ENHANCEMENT] Improve `MimirSchedulerQueriesStuck` runbook to reflect debug steps with querier auto-scaling enabled. #3223
* [ENHANCEMENT] Use imperative for docs titles. #3178 #3332 #3343
* [ENHANCEMENT] Docs: mention gRPC compression in "Production tips". #3201
* [ENHANCEMENT] Update ADOPTERS.md. #3224 #3225
* [ENHANCEMENT] Add a note for jsonnet deploying. #3213
* [ENHANCEMENT] out-of-order runbook update with use case. #3253
* [ENHANCEMENT] Fixed TSDB retention mentioned in the "Recover source blocks from ingesters" runbook. #3280
* [ENHANCEMENT] Run Grafana Mimir in production using the Helm chart. #3072
* [ENHANCEMENT] Use common configuration in the tutorial. #3282
* [ENHANCEMENT] Updated detailed steps for migrating blocks from Thanos to Mimir. #3290
* [ENHANCEMENT] Add scheme to DNS service discovery docs. #3450
* [BUGFIX] Remove reference to file that no longer exists in contributing guide. #3404
* [BUGFIX] Fix some minor typos in the contributing guide and on the runbooks page. #3418
* [BUGFIX] Fix small typos in API reference. #3526
* [BUGFIX] Fixed TSDB retention mentioned in the "Recover source blocks from ingesters" runbook. #3278
* [BUGFIX] Fixed configuration example in the "Configuring the Grafana Mimir query-frontend to work with Prometheus" guide. #3374

### Tools

* [FEATURE] Add `copyblocks` tool, to copy Mimir blocks between two GCS buckets. #3264
* [ENHANCEMENT] copyblocks: copy no-compact global markers and optimize min time filter check. #3268
* [ENHANCEMENT] Mimir rules GitHub action: Added the ability to change default value of `label` when running `prepare` command. #3236
* [BUGFIX] Mimir rules Github action: Fix single line output. #3421

## 2.4.0

### Grafana Mimir

* [CHANGE] Distributor: change the default value of `-distributor.remote-timeout` to `2s` from `20s` and `-distributor.forwarding.request-timeout` to `2s` from `10s` to improve distributor resource usage when ingesters crash. #2728 #2912
* [CHANGE] Anonymous usage statistics tracking: added the `-ingester.ring.store` value. #2981
* [CHANGE] Series metadata `HELP` that is longer than `-validation.max-metadata-length` is now truncated silently, instead of being dropped with a 400 status code. #2993
* [CHANGE] Ingester: changed default setting for `-ingester.ring.readiness-check-ring-health` from `true` to `false`. #2953
* [CHANGE] Anonymous usage statistics tracking has been enabled by default, to help Mimir maintainers make better decisions to support the open source community. #2939 #3034
* [CHANGE] Anonymous usage statistics tracking: added the minimum and maximum value of `-ingester.out-of-order-time-window`. #2940
* [CHANGE] The default hash ring heartbeat period for distributors, ingesters, rulers and compactors has been increased from `5s` to `15s`. Now the default heartbeat period for all Mimir hash rings is `15s`. #3033
* [CHANGE] Reduce the default TSDB head compaction concurrency (`-blocks-storage.tsdb.head-compaction-concurrency`) from 5 to 1, in order to reduce CPU spikes. #3093
* [CHANGE] Ruler: the ruler's [remote evaluation mode](https://grafana.com/docs/mimir/latest/operators-guide/architecture/components/ruler/#remote) (`-ruler.query-frontend.address`) is now stable. #3109
* [CHANGE] Limits: removed the deprecated YAML configuration option `active_series_custom_trackers_config`. Please use `active_series_custom_trackers` instead. #3110
* [CHANGE] Ingester: removed the deprecated configuration option `-ingester.ring.join-after`. #3111
* [CHANGE] Querier: removed the deprecated configuration option `-querier.shuffle-sharding-ingesters-lookback-period`. The value of `-querier.query-ingesters-within` is now used internally for shuffle sharding lookback, while you can use `-querier.shuffle-sharding-ingesters-enabled` to enable or disable shuffle sharding on the read path. #3111
* [CHANGE] Memberlist: cluster label verification feature (`-memberlist.cluster-label` and `-memberlist.cluster-label-verification-disabled`) is now marked as stable. #3108
* [CHANGE] Distributor: only single per-tenant forwarding endpoint can be configured now. Support for per-rule endpoint has been removed. #3095
* [FEATURE] Query-scheduler: added an experimental ring-based service discovery support for the query-scheduler. Refer to [query-scheduler configuration](https://grafana.com/docs/mimir/next/operators-guide/architecture/components/query-scheduler/#configuration) for more information. #2957
* [FEATURE] Introduced the experimental endpoint `/api/v1/user_limits` exposed by all components that load runtime configuration. This endpoint exposes realtime limits for the authenticated tenant, in JSON format. #2864 #3017
* [FEATURE] Query-scheduler: added the experimental configuration option `-query-scheduler.max-used-instances` to restrict the number of query-schedulers effectively used regardless how many replicas are running. This feature can be useful when using the experimental read-write deployment mode. #3005
* [ENHANCEMENT] Go: updated to go 1.19.2. #2637 #3127 #3129
* [ENHANCEMENT] Runtime config: don't unmarshal runtime configuration files if they haven't changed. This can save a bit of CPU and memory on every component using runtime config. #2954
* [ENHANCEMENT] Query-frontend: Add `cortex_frontend_query_result_cache_skipped_total` and `cortex_frontend_query_result_cache_attempted_total` metrics to track the reason why query results are not cached. #2855
* [ENHANCEMENT] Distributor: pool more connections per host when forwarding request. Mark requests as idempotent so they can be retried under some conditions. #2968
* [ENHANCEMENT] Distributor: failure to send request to forwarding target now also increments `cortex_distributor_forward_errors_total`, with `status_code="failed"`. #2968
* [ENHANCEMENT] Distributor: added support forwarding push requests via gRPC, using `httpgrpc` messages from weaveworks/common library. #2996
* [ENHANCEMENT] Query-frontend / Querier: increase internal backoff period used to retry connections to query-frontend / query-scheduler. #3011
* [ENHANCEMENT] Querier: do not log "error processing requests from scheduler" when the query-scheduler is shutting down. #3012
* [ENHANCEMENT] Query-frontend: query sharding process is now time-bounded and it is cancelled if the request is aborted. #3028
* [ENHANCEMENT] Query-frontend: improved Prometheus response JSON encoding performance. #2450
* [ENHANCEMENT] TLS: added configuration parameters to configure the client's TLS cipher suites and minimum version. The following new CLI flags have been added: #3070
  * `-alertmanager.alertmanager-client.tls-cipher-suites`
  * `-alertmanager.alertmanager-client.tls-min-version`
  * `-alertmanager.sharding-ring.etcd.tls-cipher-suites`
  * `-alertmanager.sharding-ring.etcd.tls-min-version`
  * `-compactor.ring.etcd.tls-cipher-suites`
  * `-compactor.ring.etcd.tls-min-version`
  * `-distributor.forwarding.grpc-client.tls-cipher-suites`
  * `-distributor.forwarding.grpc-client.tls-min-version`
  * `-distributor.ha-tracker.etcd.tls-cipher-suites`
  * `-distributor.ha-tracker.etcd.tls-min-version`
  * `-distributor.ring.etcd.tls-cipher-suites`
  * `-distributor.ring.etcd.tls-min-version`
  * `-ingester.client.tls-cipher-suites`
  * `-ingester.client.tls-min-version`
  * `-ingester.ring.etcd.tls-cipher-suites`
  * `-ingester.ring.etcd.tls-min-version`
  * `-memberlist.tls-cipher-suites`
  * `-memberlist.tls-min-version`
  * `-querier.frontend-client.tls-cipher-suites`
  * `-querier.frontend-client.tls-min-version`
  * `-querier.store-gateway-client.tls-cipher-suites`
  * `-querier.store-gateway-client.tls-min-version`
  * `-query-frontend.grpc-client-config.tls-cipher-suites`
  * `-query-frontend.grpc-client-config.tls-min-version`
  * `-query-scheduler.grpc-client-config.tls-cipher-suites`
  * `-query-scheduler.grpc-client-config.tls-min-version`
  * `-query-scheduler.ring.etcd.tls-cipher-suites`
  * `-query-scheduler.ring.etcd.tls-min-version`
  * `-ruler.alertmanager-client.tls-cipher-suites`
  * `-ruler.alertmanager-client.tls-min-version`
  * `-ruler.client.tls-cipher-suites`
  * `-ruler.client.tls-min-version`
  * `-ruler.query-frontend.grpc-client-config.tls-cipher-suites`
  * `-ruler.query-frontend.grpc-client-config.tls-min-version`
  * `-ruler.ring.etcd.tls-cipher-suites`
  * `-ruler.ring.etcd.tls-min-version`
  * `-store-gateway.sharding-ring.etcd.tls-cipher-suites`
  * `-store-gateway.sharding-ring.etcd.tls-min-version`
* [ENHANCEMENT] Store-gateway: Add `-blocks-storage.bucket-store.max-concurrent-reject-over-limit` option to allow requests that exceed the max number of inflight object storage requests to be rejected. #2999
* [ENHANCEMENT] Query-frontend: allow setting a separate limit on the total (before splitting/sharding) query length of range queries with the new experimental `-query-frontend.max-total-query-length` flag, which defaults to `-store.max-query-length` if unset or set to 0. #3058
* [ENHANCEMENT] Query-frontend: Lower TTL for cache entries overlapping the out-of-order samples ingestion window (re-using `-ingester.out-of-order-allowance` from ingesters). #2935
* [ENHANCEMENT] Ruler: added support to forcefully disable recording and/or alerting rules evaluation. The following new configuration options have been introduced, which can be overridden on a per-tenant basis in the runtime configuration: #3088
  * `-ruler.recording-rules-evaluation-enabled`
  * `-ruler.alerting-rules-evaluation-enabled`
* [ENHANCEMENT] Distributor: Improved error messages reported when the distributor fails to remote write to ingesters. #3055
* [ENHANCEMENT] Improved tracing spans tracked by distributors, ingesters and store-gateways. #2879 #3099 #3089
* [ENHANCEMENT] Ingester: improved the performance of label value cardinality endpoint. #3044
* [ENHANCEMENT] Ruler: use backoff retry on remote evaluation #3098
* [ENHANCEMENT] Query-frontend: Include multiple tenant IDs in query logs when present instead of dropping them. #3125
* [ENHANCEMENT] Query-frontend: truncate queries based on the configured blocks retention period (`-compactor.blocks-retention-period`) to avoid querying past this period. #3134
* [ENHANCEMENT] Alertmanager: reduced memory utilization in Mimir clusters with a large number of tenants. #3143
* [ENHANCEMENT] Store-gateway: added extra span logging to improve observability. #3131
* [ENHANCEMENT] Compactor: cleaning up different tenants' old blocks and updating bucket indexes is now more independent. This prevents a single tenant from delaying cleanup for other tenants. #2631
* [ENHANCEMENT] Distributor: request rate, ingestion rate, and inflight requests limits are now enforced before reading and parsing the body of the request. This makes the distributor more resilient against a burst of requests over those limit. #2419
* [BUGFIX] Querier: Fix 400 response while handling streaming remote read. #2963
* [BUGFIX] Fix a bug causing query-frontend, query-scheduler, and querier not failing if one of their internal components fail. #2978
* [BUGFIX] Querier: re-balance the querier worker connections when a query-frontend or query-scheduler is terminated. #3005
* [BUGFIX] Distributor: Now returns the quorum error from ingesters. For example, with replication_factor=3, two HTTP 400 errors and one HTTP 500 error, now the distributor will always return HTTP 400. Previously the behaviour was to return the error which the distributor first received. #2979
* [BUGFIX] Ruler: fix panic when ruler.external_url is explicitly set to an empty string ("") in YAML. #2915
* [BUGFIX] Alertmanager: Fix support for the Telegram API URL in the global settings. #3097
* [BUGFIX] Alertmanager: Fix parsing of label matchers without label value in the API used to retrieve alerts. #3097
* [BUGFIX] Ruler: Fix not restoring alert state for rule groups when other ruler replicas shut down. #3156
* [BUGFIX] Updated `golang.org/x/net` dependency to fix CVE-2022-27664. #3124
* [BUGFIX] Fix distributor from returning a `500` status code when a `400` was received from the ingester. #3211
* [BUGFIX] Fix incorrect OS value set in Mimir v2.3.* RPM packages. #3221

### Mixin

* [CHANGE] Alerts: MimirQuerierAutoscalerNotActive is now critical and fires after 1h instead of 15m. #2958
* [FEATURE] Dashboards: Added "Mimir / Overview" dashboards, providing an high level view over a Mimir cluster. #3122 #3147 #3155
* [ENHANCEMENT] Dashboards: Updated the "Writes" and "Rollout progress" dashboards to account for samples ingested via the new OTLP ingestion endpoint. #2919 #2938
* [ENHANCEMENT] Dashboards: Include per-tenant request rate in "Tenants" dashboard. #2874
* [ENHANCEMENT] Dashboards: Include inflight object store requests in "Reads" dashboard. #2914
* [ENHANCEMENT] Dashboards: Make queries used to find job, cluster and namespace for dropdown menus configurable. #2893
* [ENHANCEMENT] Dashboards: Include rate of label and series queries in "Reads" dashboard. #3065 #3074
* [ENHANCEMENT] Dashboards: Fix legend showing on per-pod panels. #2944
* [ENHANCEMENT] Dashboards: Use the "req/s" unit on panels showing the requests rate. #3118
* [ENHANCEMENT] Dashboards: Use a consistent color across dashboards for the error rate. #3154

### Jsonnet

* [FEATURE] Added support for query-scheduler ring-based service discovery. #3128
* [ENHANCEMENT] Querier autoscaling is now slower on scale downs: scale down 10% every 1m instead of 100%. #2962
* [BUGFIX] Memberlist: `gossip_member_label` is now set for ruler-queriers. #3141

### Mimirtool

* [ENHANCEMENT] mimirtool analyze: Store the query errors instead of exit during the analysis. #3052
* [BUGFIX] mimir-tool remote-read: fix returns where some conditions [return nil error even if there is error](https://github.com/grafana/cortex-tools/issues/260). #3053

### Documentation

* [ENHANCEMENT] Added documentation on how to configure storage retention. #2970
* [ENHANCEMENT] Improved gRPC clients config documentation. #3020
* [ENHANCEMENT] Added documentation on how to manage alerting and recording rules. #2983
* [ENHANCEMENT] Improved `MimirSchedulerQueriesStuck` runbook. #3006
* [ENHANCEMENT] Added "Cluster label verification" section to memberlist documentation. #3096
* [ENHANCEMENT] Mention compression in multi-zone replication documentation. #3107
* [BUGFIX] Fixed configuration option names in "Enabling zone-awareness via the Grafana Mimir Jsonnet". #3018
* [BUGFIX] Fixed `mimirtool analyze` parameters documentation. #3094
* [BUGFIX] Fixed YAML configuraton in the "Manage the configuration of Grafana Mimir with Helm" guide. #3042
* [BUGFIX] Fixed Alertmanager capacity planning documentation. #3132

### Tools

- [BUGFIX] trafficdump: Fixed panic occurring when `-success-only=true` and the captured request failed. #2863

## 2.3.1

### Grafana Mimir
* [BUGFIX] Query-frontend: query sharding took exponential time to map binary expressions. #3027
* [BUGFIX] Distributor: Stop panics on OTLP endpoint when a single metric has multiple timeseries. #3040

## 2.3.0

### Grafana Mimir

* [CHANGE] Ingester: Added user label to ingester metric `cortex_ingester_tsdb_out_of_order_samples_appended_total`. On multitenant clusters this helps us find the rate of appended out-of-order samples for a specific tenant. #2493
* [CHANGE] Compactor: delete source and output blocks from local disk on compaction failed, to reduce likelihood that subsequent compactions fail because of no space left on disk. #2261
* [CHANGE] Ruler: Remove unused CLI flags `-ruler.search-pending-for` and `-ruler.flush-period` (and their respective YAML config options). #2288
* [CHANGE] Successful gRPC requests are no longer logged (only affects internal API calls). #2309
* [CHANGE] Add new `-*.consul.cas-retry-delay` flags. They have a default value of `1s`, while previously there was no delay between retries. #2309
* [CHANGE] Store-gateway: Remove the experimental ability to run requests in a dedicated OS thread pool and associated CLI flag `-store-gateway.thread-pool-size`. #2423
* [CHANGE] Memberlist: disabled TCP-based ping fallback, because Mimir already uses a custom transport based on TCP. #2456
* [CHANGE] Change default value for `-distributor.ha-tracker.max-clusters` to `100` to provide a DoS protection. #2465
* [CHANGE] Experimental block upload API exposed by compactor has changed: Previous `/api/v1/upload/block/{block}` endpoint for starting block upload is now `/api/v1/upload/block/{block}/start`, and previous endpoint `/api/v1/upload/block/{block}?uploadComplete=true` for finishing block upload is now `/api/v1/upload/block/{block}/finish`. New API endpoint has been added: `/api/v1/upload/block/{block}/check`. #2486 #2548
* [CHANGE] Compactor: changed `-compactor.max-compaction-time` default from `0s` (disabled) to `1h`. When compacting blocks for a tenant, the compactor will move to compact blocks of another tenant or re-plan blocks to compact at least every 1h. #2514
* [CHANGE] Distributor: removed previously deprecated `extend_writes` (see #1856) YAML key and `-distributor.extend-writes` CLI flag from the distributor config. #2551
* [CHANGE] Ingester: removed previously deprecated `active_series_custom_trackers` (see #1188) YAML key from the ingester config. #2552
* [CHANGE] The tenant ID `__mimir_cluster` is reserved by Mimir and not allowed to store metrics. #2643
* [CHANGE] Purger: removed the purger component and moved its API endpoints `/purger/delete_tenant` and `/purger/delete_tenant_status` to the compactor at `/compactor/delete_tenant` and `/compactor/delete_tenant_status`. The new endpoints on the compactor are stable. #2644
* [CHANGE] Memberlist: Change the leave timeout duration (`-memberlist.leave-timeout duration`) from 5s to 20s and connection timeout (`-memberlist.packet-dial-timeout`) from 5s to 2s. This makes leave timeout 10x the connection timeout, so that we can communicate the leave to at least 1 node, if the first 9 we try to contact times out. #2669
* [CHANGE] Alertmanager: return status code `412 Precondition Failed` and log info message when alertmanager isn't configured for a tenant. #2635
* [CHANGE] Distributor: if forwarding rules are used to forward samples, exemplars are now removed from the request. #2710 #2725
* [CHANGE] Limits: change the default value of `max_global_series_per_metric` limit to `0` (disabled). Setting this limit by default does not provide much benefit because series are sharded by all labels. #2714
* [CHANGE] Ingester: experimental `-blocks-storage.tsdb.new-chunk-disk-mapper` has been removed, new chunk disk mapper is now always used, and is no longer marked experimental. Default value of `-blocks-storage.tsdb.head-chunks-write-queue-size` has changed to 1000000, this enables async chunk queue by default, which leads to improved latency on the write path when new chunks are created in ingesters. #2762
* [CHANGE] Ingester: removed deprecated `-blocks-storage.tsdb.isolation-enabled` option. TSDB-level isolation is now always disabled in Mimir. #2782
* [CHANGE] Compactor: `-compactor.partial-block-deletion-delay` must either be set to 0 (to disable partial blocks deletion) or a value higher than `4h`. #2787
* [CHANGE] Query-frontend: CLI flag `-query-frontend.align-querier-with-step` has been deprecated. Please use `-query-frontend.align-queries-with-step` instead. #2840
* [FEATURE] Compactor: Adds the ability to delete partial blocks after a configurable delay. This option can be configured per tenant. #2285
  - `-compactor.partial-block-deletion-delay`, as a duration string, allows you to set the delay since a partial block has been modified before marking it for deletion. A value of `0`, the default, disables this feature.
  - The metric `cortex_compactor_blocks_marked_for_deletion_total` has a new value for the `reason` label `reason="partial"`, when a block deletion marker is triggered by the partial block deletion delay.
* [FEATURE] Querier: enabled support for queries with negative offsets, which are not cached in the query results cache. #2429
* [FEATURE] EXPERIMENTAL: OpenTelemetry Metrics ingestion path on `/otlp/v1/metrics`. #695 #2436 #2461
* [FEATURE] Querier: Added support for tenant federation to metric metadata endpoint. #2467
* [FEATURE] Query-frontend: introduced experimental support to split instant queries by time. The instant query splitting can be enabled setting `-query-frontend.split-instant-queries-by-interval`. #2469 #2564 #2565 #2570 #2571 #2572 #2573 #2574 #2575 #2576 #2581 #2582 #2601 #2632 #2633 #2634 #2641 #2642 #2766
* [FEATURE] Introduced an experimental anonymous usage statistics tracking (disabled by default), to help Mimir maintainers make better decisions to support the open source community. The tracking system anonymously collects non-sensitive, non-personally identifiable information about the running Mimir cluster, and is disabled by default. #2643 #2662 #2685 #2732 #2733 #2735
* [FEATURE] Introduced an experimental deployment mode called read-write and running a fully featured Mimir cluster with three components: write, read and backend. The read-write deployment mode is a trade-off between the monolithic mode (only one component, no isolation) and the microservices mode (many components, high isolation). #2754 #2838
* [ENHANCEMENT] Distributor: Decreased distributor tests execution time. #2562
* [ENHANCEMENT] Alertmanager: Allow the HTTP `proxy_url` configuration option in the receiver's configuration. #2317
* [ENHANCEMENT] ring: optimize shuffle-shard computation when lookback is used, and all instances have registered timestamp within the lookback window. In that case we can immediately return origial ring, because we would select all instances anyway. #2309
* [ENHANCEMENT] Memberlist: added experimental memberlist cluster label support via `-memberlist.cluster-label` and `-memberlist.cluster-label-verification-disabled` CLI flags (and their respective YAML config options). #2354
* [ENHANCEMENT] Object storage can now be configured for all components using the `common` YAML config option key (or `-common.storage.*` CLI flags). #2330 #2347
* [ENHANCEMENT] Go: updated to go 1.18.4. #2400
* [ENHANCEMENT] Store-gateway, listblocks: list of blocks now includes stats from `meta.json` file: number of series, samples and chunks. #2425
* [ENHANCEMENT] Added more buckets to `cortex_ingester_client_request_duration_seconds` histogram metric, to correctly track requests taking longer than 1s (up until 16s). #2445
* [ENHANCEMENT] Azure client: Improve memory usage for large object storage downloads. #2408
* [ENHANCEMENT] Distributor: Add `-distributor.instance-limits.max-inflight-push-requests-bytes`. This limit protects the distributor against multiple large requests that together may cause an OOM, but are only a few, so do not trigger the `max-inflight-push-requests` limit. #2413
* [ENHANCEMENT] Distributor: Drop exemplars in distributor for tenants where exemplars are disabled. #2504
* [ENHANCEMENT] Runtime Config: Allow operator to specify multiple comma-separated yaml files in `-runtime-config.file` that will be merged in left to right order. #2583
* [ENHANCEMENT] Query sharding: shard binary operations only if it doesn't lead to non-shardable vector selectors in one of the operands. #2696
* [ENHANCEMENT] Add packaging for both debian based deb file and redhat based rpm file using FPM. #1803
* [ENHANCEMENT] Distributor: Add `cortex_distributor_query_ingester_chunks_deduped_total` and `cortex_distributor_query_ingester_chunks_total` metrics for determining how effective ingester chunk deduplication at query time is. #2713
* [ENHANCEMENT] Upgrade Docker base images to `alpine:3.16.2`. #2729
* [ENHANCEMENT] Ruler: Add `<prometheus-http-prefix>/api/v1/status/buildinfo` endpoint. #2724
* [ENHANCEMENT] Querier: Ensure all queries pulled from query-frontend or query-scheduler are immediately executed. The maximum workers concurrency in each querier is configured by `-querier.max-concurrent`. #2598
* [ENHANCEMENT] Distributor: Add `cortex_distributor_received_requests_total` and `cortex_distributor_requests_in_total` metrics to provide visiblity into appropriate per-tenant request limits. #2770
* [ENHANCEMENT] Distributor: Add single forwarding remote-write endpoint for a tenant (`forwarding_endpoint`), instead of using per-rule endpoints. This takes precendence over per-rule endpoints. #2801
* [ENHANCEMENT] Added `err-mimir-distributor-max-write-message-size` to the errors catalog. #2470
* [ENHANCEMENT] Add sanity check at startup to ensure the configured filesystem directories don't overlap for different components. #2828 #2947
* [BUGFIX] TSDB: Fixed a bug on the experimental out-of-order implementation that led to wrong query results. #2701
* [BUGFIX] Compactor: log the actual error on compaction failed. #2261
* [BUGFIX] Alertmanager: restore state from storage even when running a single replica. #2293
* [BUGFIX] Ruler: do not block "List Prometheus rules" API endpoint while syncing rules. #2289
* [BUGFIX] Ruler: return proper `*status.Status` error when running in remote operational mode. #2417
* [BUGFIX] Alertmanager: ensure the configured `-alertmanager.web.external-url` is either a path starting with `/`, or a full URL including the scheme and hostname. #2381 #2542
* [BUGFIX] Memberlist: fix problem with loss of some packets, typically ring updates when instances were removed from the ring during shutdown. #2418
* [BUGFIX] Ingester: fix misfiring `MimirIngesterHasUnshippedBlocks` and stale `cortex_ingester_oldest_unshipped_block_timestamp_seconds` when some block uploads fail. #2435
* [BUGFIX] Query-frontend: fix incorrect mapping of http status codes 429 to 500 when request queue is full. #2447
* [BUGFIX] Memberlist: Fix problem with ring being empty right after startup. Memberlist KV store now tries to "fast-join" the cluster to avoid serving empty KV store. #2505
* [BUGFIX] Compactor: Fix bug when using `-compactor.partial-block-deletion-delay`: compactor didn't correctly check for modification time of all block files. #2559
* [BUGFIX] Query-frontend: fix wrong query sharding results for queries with boolean result like `1 < bool 0`. #2558
* [BUGFIX] Fixed error messages related to per-instance limits incorrectly reporting they can be set on a per-tenant basis. #2610
* [BUGFIX] Perform HA-deduplication before forwarding samples according to forwarding rules in the distributor. #2603 #2709
* [BUGFIX] Fix reporting of tracing spans from PromQL engine. #2707
* [BUGFIX] Apply relabel and drop_label rules before forwarding rules in the distributor. #2703
* [BUGFIX] Distributor: Register `cortex_discarded_requests_total` metric, which previously was not registered and therefore not exported. #2712
* [BUGFIX] Ruler: fix not restoring alerts' state at startup. #2648
* [BUGFIX] Ingester: Fix disk filling up after restarting ingesters with out-of-order support disabled while it was enabled before. #2799
* [BUGFIX] Memberlist: retry joining memberlist cluster on startup when no nodes are resolved. #2837
* [BUGFIX] Query-frontend: fix incorrect mapping of http status codes 413 to 500 when request is too large. #2819
* [BUGFIX] Alertmanager: revert upstream alertmananger to v0.24.0 to fix panic when unmarshalling email headers #2924 #2925

### Mixin

* [CHANGE] Dashboards: "Slow Queries" dashboard no longer works with versions older than Grafana 9.0. #2223
* [CHANGE] Alerts: use RSS memory instead of working set memory in the `MimirAllocatingTooMuchMemory` alert for ingesters. #2480
* [CHANGE] Dashboards: remove the "Cache - Latency (old)" panel from the "Mimir / Queries" dashboard. #2796
* [FEATURE] Dashboards: added support to experimental read-write deployment mode. #2780
* [ENHANCEMENT] Dashboards: added missed rule evaluations to the "Evaluations per second" panel in the "Mimir / Ruler" dashboard. #2314
* [ENHANCEMENT] Dashboards: add k8s resource requests to CPU and memory panels. #2346
* [ENHANCEMENT] Dashboards: add RSS memory utilization panel for ingesters, store-gateways and compactors. #2479
* [ENHANCEMENT] Dashboards: allow to configure graph tooltip. #2647
* [ENHANCEMENT] Alerts: MimirFrontendQueriesStuck and MimirSchedulerQueriesStuck alerts are more reliable now as they consider all the intermediate samples in the minute prior to the evaluation. #2630
* [ENHANCEMENT] Alerts: added `RolloutOperatorNotReconciling` alert, firing if the optional rollout-operator is not successfully reconciling. #2700
* [ENHANCEMENT] Dashboards: added support to query-tee in front of ruler-query-frontend in the "Remote ruler reads" dashboard. #2761
* [ENHANCEMENT] Dashboards: Introduce support for baremetal deployment, setting `deployment_type: 'baremetal'` in the mixin `_config`. #2657
* [ENHANCEMENT] Dashboards: use timeseries panel to show exemplars. #2800
* [BUGFIX] Dashboards: fixed unit of latency panels in the "Mimir / Ruler" dashboard. #2312
* [BUGFIX] Dashboards: fixed "Intervals per query" panel in the "Mimir / Queries" dashboard. #2308
* [BUGFIX] Dashboards: Make "Slow Queries" dashboard works with Grafana 9.0. #2223
* [BUGFIX] Dashboards: add missing API routes to Ruler dashboard. #2412
* [BUGFIX] Dashboards: stop setting 'interval' in dashboards; it should be set on your datasource. #2802

### Jsonnet

* [CHANGE] query-scheduler is enabled by default. We advise to deploy the query-scheduler to improve the scalability of the query-frontend. #2431
* [CHANGE] Replaced anti-affinity rules with pod topology spread constraints for distributor, query-frontend, querier and ruler. #2517
  - The following configuration options have been removed:
    - `distributor_allow_multiple_replicas_on_same_node`
    - `query_frontend_allow_multiple_replicas_on_same_node`
    - `querier_allow_multiple_replicas_on_same_node`
    - `ruler_allow_multiple_replicas_on_same_node`
  - The following configuration options have been added:
    - `distributor_topology_spread_max_skew`
    - `query_frontend_topology_spread_max_skew`
    - `querier_topology_spread_max_skew`
    - `ruler_topology_spread_max_skew`
* [CHANGE] Change `max_global_series_per_metric` to 0 in all plans, and as a default value. #2669
* [FEATURE] Memberlist: added support for experimental memberlist cluster label, through the jsonnet configuration options `memberlist_cluster_label` and `memberlist_cluster_label_verification_disabled`. #2349
* [FEATURE] Added ruler-querier autoscaling support. It requires [KEDA](https://keda.sh) installed in the Kubernetes cluster. Ruler-querier autoscaler can be enabled and configure through the following options in the jsonnet config: #2545
  * `autoscaling_ruler_querier_enabled`: `true` to enable autoscaling.
  * `autoscaling_ruler_querier_min_replicas`: minimum number of ruler-querier replicas.
  * `autoscaling_ruler_querier_max_replicas`: maximum number of ruler-querier replicas.
  * `autoscaling_prometheus_url`: Prometheus base URL from which to scrape Mimir metrics (e.g. `http://prometheus.default:9090/prometheus`).
* [ENHANCEMENT] Memberlist now uses DNS service-discovery by default. #2549
* [ENHANCEMENT] Upgrade memcached image tag to `memcached:1.6.16-alpine`. #2740
* [ENHANCEMENT] Added `$._config.configmaps` and `$._config.runtime_config_files` to make it easy to add new configmaps or runtime config file to all components. #2748

### Mimirtool

* [ENHANCEMENT] Added `mimirtool backfill` command to upload Prometheus blocks using API available in the compactor. #1822
* [ENHANCEMENT] mimirtool bucket-validation: Verify existing objects can be overwritten by subsequent uploads. #2491
* [ENHANCEMENT] mimirtool config convert: Now supports migrating to the current version of Mimir. #2629
* [BUGFIX] mimirtool analyze: Fix dashboard JSON unmarshalling errors by using custom parsing. #2386
* [BUGFIX] Version checking no longer prompts for updating when already on latest version. #2723

### Mimir Continuous Test

* [ENHANCEMENT] Added basic authentication and bearer token support for when Mimir is behind a gateway authenticating the calls. #2717

### Query-tee

* [CHANGE] Renamed CLI flag `-server.service-port` to `-server.http-service-port`. #2683
* [CHANGE] Renamed metric `cortex_querytee_request_duration_seconds` to `cortex_querytee_backend_request_duration_seconds`. Metric `cortex_querytee_request_duration_seconds` is now reported without label `backend`. #2683
* [ENHANCEMENT] Added HTTP over gRPC support to `query-tee` to allow testing gRPC requests to Mimir instances. #2683

### Documentation

* [ENHANCEMENT] Referenced `mimirtool` commands in the HTTP API documentation. #2516
* [ENHANCEMENT] Improved DNS service discovery documentation. #2513

### Tools

* [ENHANCEMENT] `markblocks` now processes multiple blocks concurrently. #2677

## 2.2.0

### Grafana Mimir

* [CHANGE] Increased default configuration for `-server.grpc-max-recv-msg-size-bytes` and `-server.grpc-max-send-msg-size-bytes` from 4MB to 100MB. #1884
* [CHANGE] Default values have changed for the following settings. This improves query performance for recent data (within 12h) by only reading from ingesters: #1909 #1921
    - `-blocks-storage.bucket-store.ignore-blocks-within` now defaults to `10h` (previously `0`)
    - `-querier.query-store-after` now defaults to `12h` (previously `0`)
* [CHANGE] Alertmanager: removed support for migrating local files from Cortex 1.8 or earlier. Related to original Cortex PR https://github.com/cortexproject/cortex/pull/3910. #2253
* [CHANGE] The following settings are now classified as advanced because the defaults should work for most users and tuning them requires in-depth knowledge of how the read path works: #1929
    - `-querier.query-ingesters-within`
    - `-querier.query-store-after`
* [CHANGE] Config flag category overrides can be set dynamically at runtime. #1934
* [CHANGE] Ingester: deprecated `-ingester.ring.join-after`. Mimir now behaves as this setting is always set to 0s. This configuration option will be removed in Mimir 2.4.0. #1965
* [CHANGE] Blocks uploaded by ingester no longer contain `__org_id__` label. Compactor now ignores this label and will compact blocks with and without this label together. `mimirconvert` tool will remove the label from blocks as "unknown" label. #1972
* [CHANGE] Querier: deprecated `-querier.shuffle-sharding-ingesters-lookback-period`, instead adding `-querier.shuffle-sharding-ingesters-enabled` to enable or disable shuffle sharding on the read path. The value of `-querier.query-ingesters-within` is now used internally for shuffle sharding lookback. #2110
* [CHANGE] Memberlist: `-memberlist.abort-if-join-fails` now defaults to false. Previously it defaulted to true. #2168
* [CHANGE] Ruler: `/api/v1/rules*` and `/prometheus/rules*` configuration endpoints are removed. Use `/prometheus/config/v1/rules*`. #2182
* [CHANGE] Ingester: `-ingester.exemplars-update-period` has been renamed to `-ingester.tsdb-config-update-period`. You can use it to update multiple, per-tenant TSDB configurations. #2187
* [FEATURE] Ingester: (Experimental) Add the ability to ingest out-of-order samples up to an allowed limit. If you enable this feature, it requires additional memory and disk space. This feature also enables a write-behind log, which might lead to longer ingester-start replays. When this feature is disabled, there is no overhead on memory, disk space, or startup times. #2187
  * `-ingester.out-of-order-time-window`, as duration string, allows you to set how back in time a sample can be. The default is `0s`, where `s` is seconds.
  * `cortex_ingester_tsdb_out_of_order_samples_appended_total` metric tracks the total number of out-of-order samples ingested by the ingester.
  * `cortex_discarded_samples_total` has a new label `reason="sample-too-old"`, when the `-ingester.out-of-order-time-window` flag is greater than zero. The label tracks the number of samples that were discarded for being too old; they were out of order, but beyond the time window allowed. The labels `reason="sample-out-of-order"` and `reason="sample-out-of-bounds"` are not used when out-of-order ingestion is enabled.
* [ENHANCEMENT] Distributor: Added limit to prevent tenants from sending excessive number of requests: #1843
  * The following CLI flags (and their respective YAML config options) have been added:
    * `-distributor.request-rate-limit`
    * `-distributor.request-burst-limit`
  * The following metric is exposed to tell how many requests have been rejected:
    * `cortex_discarded_requests_total`
* [ENHANCEMENT] Store-gateway: Add the experimental ability to run requests in a dedicated OS thread pool. This feature can be configured using `-store-gateway.thread-pool-size` and is disabled by default. Replaces the ability to run index header operations in a dedicated thread pool. #1660 #1812
* [ENHANCEMENT] Improved error messages to make them easier to understand; each now have a unique, global identifier that you can use to look up in the runbooks for more information. #1907 #1919 #1888 #1939 #1984 #2009 #2056 #2066 #2104 #2150 #2234
* [ENHANCEMENT] Memberlist KV: incoming messages are now processed on per-key goroutine. This may reduce loss of "maintanance" packets in busy memberlist installations, but use more CPU. New `memberlist_client_received_broadcasts_dropped_total` counter tracks number of dropped per-key messages. #1912
* [ENHANCEMENT] Blocks Storage, Alertmanager, Ruler: add support a prefix to the bucket store (`*_storage.storage_prefix`). This enables using the same bucket for the three components. #1686 #1951
* [ENHANCEMENT] Upgrade Docker base images to `alpine:3.16.0`. #2028
* [ENHANCEMENT] Store-gateway: Add experimental configuration option for the store-gateway to attempt to pre-populate the file system cache when memory-mapping index-header files. Enabled with `-blocks-storage.bucket-store.index-header.map-populate-enabled=true`. Note this flag only has an effect when running on Linux. #2019 #2054
* [ENHANCEMENT] Chunk Mapper: reduce memory usage of async chunk mapper. #2043
* [ENHANCEMENT] Ingester: reduce sleep time when reading WAL. #2098
* [ENHANCEMENT] Compactor: Run sanity check on blocks storage configuration at startup. #2144
* [ENHANCEMENT] Compactor: Add HTTP API for uploading TSDB blocks. Enabled with `-compactor.block-upload-enabled`. #1694 #2126
* [ENHANCEMENT] Ingester: Enable querying overlapping blocks by default. #2187
* [ENHANCEMENT] Distributor: Auto-forget unhealthy distributors after ten failed ring heartbeats. #2154
* [ENHANCEMENT] Distributor: Add new metric `cortex_distributor_forward_errors_total` for error codes resulting from forwarding requests. #2077
* [ENHANCEMENT] `/ready` endpoint now returns and logs detailed services information. #2055
* [ENHANCEMENT] Memcached client: Reduce number of connections required to fetch cached keys from memcached. #1920
* [ENHANCEMENT] Improved error message returned when `-querier.query-store-after` validation fails. #1914
* [BUGFIX] Fix regexp parsing panic for regexp label matchers with start/end quantifiers. #1883
* [BUGFIX] Ingester: fixed deceiving error log "failed to update cached shipped blocks after shipper initialisation", occurring for each new tenant in the ingester. #1893
* [BUGFIX] Ring: fix bug where instances may appear unhealthy in the hash ring web UI even though they are not. #1933
* [BUGFIX] API: gzip is now enforced when identity encoding is explicitly rejected. #1864
* [BUGFIX] Fix panic at startup when Mimir is running in monolithic mode and query sharding is enabled. #2036
* [BUGFIX] Ruler: report `cortex_ruler_queries_failed_total` metric for any remote query error except 4xx when remote operational mode is enabled. #2053 #2143
* [BUGFIX] Ingester: fix slow rollout when using `-ingester.ring.unregister-on-shutdown=false` with long `-ingester.ring.heartbeat-period`. #2085
* [BUGFIX] Ruler: add timeout for remote rule evaluation queries to prevent rule group evaluations getting stuck indefinitely. The duration is configurable with `-querier.timeout` (default `2m`). #2090 #2222
* [BUGFIX] Limits: Active series custom tracker configuration has been named back from `active_series_custom_trackers_config` to `active_series_custom_trackers`. For backwards compatibility both version is going to be supported for until Mimir v2.4. When both fields are specified, `active_series_custom_trackers_config` takes precedence over `active_series_custom_trackers`. #2101
* [BUGFIX] Ingester: fixed the order of labels applied when incrementing the `cortex_discarded_metadata_total` metric. #2096
* [BUGFIX] Ingester: fixed bug where retrieving metadata for a metric with multiple metadata entries would return multiple copies of a single metadata entry rather than all available entries. #2096
* [BUGFIX] Distributor: canceled requests are no longer accounted as internal errors. #2157
* [BUGFIX] Memberlist: Fix typo in memberlist admin UI. #2202
* [BUGFIX] Ruler: fixed typo in error message when ruler failed to decode a rule group. #2151
* [BUGFIX] Active series custom tracker configuration is now displayed properly on `/runtime_config` page. #2065
* [BUGFIX] Query-frontend: `vector` and `time` functions were sharded, which made expressions like `vector(1) > 0 and vector(1)` fail. #2355

### Mixin

* [CHANGE] Split `mimir_queries` rules group into `mimir_queries` and `mimir_ingester_queries` to keep number of rules per group within the default per-tenant limit. #1885
* [CHANGE] Dashboards: Expose full image tag in "Mimir / Rollout progress" dashboard's "Pod per version panel." #1932
* [CHANGE] Dashboards: Disabled gateway panels by default, because most users don't have a gateway exposing the metrics expected by Mimir dashboards. You can re-enable it setting `gateway_enabled: true` in the mixin config and recompiling the mixin running `make build-mixin`. #1955
* [CHANGE] Alerts: adapt `MimirFrontendQueriesStuck` and `MimirSchedulerQueriesStuck` to consider ruler query path components. #1949
* [CHANGE] Alerts: Change `MimirRulerTooManyFailedQueries` severity to `critical`. #2165
* [ENHANCEMENT] Dashboards: Add config option `datasource_regex` to customise the regular expression used to select valid datasources for Mimir dashboards. #1802
* [ENHANCEMENT] Dashboards: Added "Mimir / Remote ruler reads" and "Mimir / Remote ruler reads resources" dashboards. #1911 #1937
* [ENHANCEMENT] Dashboards: Make networking panels work for pods created by the mimir-distributed helm chart. #1927
* [ENHANCEMENT] Alerts: Add `MimirStoreGatewayNoSyncedTenants` alert that fires when there is a store-gateway owning no tenants. #1882
* [ENHANCEMENT] Rules: Make `recording_rules_range_interval` configurable for cases where Mimir metrics are scraped less often that every 30 seconds. #2118
* [ENHANCEMENT] Added minimum Grafana version to mixin dashboards. #1943
* [BUGFIX] Fix `container_memory_usage_bytes:sum` recording rule. #1865
* [BUGFIX] Fix `MimirGossipMembersMismatch` alerts if Mimir alertmanager is activated. #1870
* [BUGFIX] Fix `MimirRulerMissedEvaluations` to show % of missed alerts as a value between 0 and 100 instead of 0 and 1. #1895
* [BUGFIX] Fix `MimirCompactorHasNotUploadedBlocks` alert false positive when Mimir is deployed in monolithic mode. #1902
* [BUGFIX] Fix `MimirGossipMembersMismatch` to make it less sensitive during rollouts and fire one alert per installation, not per job. #1926
* [BUGFIX] Do not trigger `MimirAllocatingTooMuchMemory` alerts if no container limits are supplied. #1905
* [BUGFIX] Dashboards: Remove empty "Chunks per query" panel from `Mimir / Queries` dashboard. #1928
* [BUGFIX] Dashboards: Use Grafana's `$__rate_interval` for rate queries in dashboards to support scrape intervals of >15s. #2011
* [BUGFIX] Alerts: Make each version of `MimirCompactorHasNotUploadedBlocks` distinct to avoid rule evaluation failures due to duplicate series being generated. #2197
* [BUGFIX] Fix `MimirGossipMembersMismatch` alert when using remote ruler evaluation. #2159

### Jsonnet

* [CHANGE] Remove use of `-querier.query-store-after`, `-querier.shuffle-sharding-ingesters-lookback-period`, `-blocks-storage.bucket-store.ignore-blocks-within`, and `-blocks-storage.tsdb.close-idle-tsdb-timeout` CLI flags since the values now match defaults. #1915 #1921
* [CHANGE] Change default value for `-blocks-storage.bucket-store.chunks-cache.memcached.timeout` to `450ms` to increase use of cached data. #2035
* [CHANGE] The `memberlist_ring_enabled` configuration now applies to Alertmanager. #2102 #2103 #2107
* [CHANGE] Default value for `memberlist_ring_enabled` is now true. It means that all hash rings use Memberlist as default KV store instead of Consul (previous default). #2161
* [CHANGE] Configure `-ingester.max-global-metadata-per-user` to correspond to 20% of the configured max number of series per tenant. #2250
* [CHANGE] Configure `-ingester.max-global-metadata-per-metric` to be 10. #2250
* [CHANGE] Change `_config.multi_zone_ingester_max_unavailable` to 25. #2251
* [FEATURE] Added querier autoscaling support. It requires [KEDA](https://keda.sh) installed in the Kubernetes cluster and query-scheduler enabled in the Mimir cluster. Querier autoscaler can be enabled and configure through the following options in the jsonnet config: #2013 #2023
  * `autoscaling_querier_enabled`: `true` to enable autoscaling.
  * `autoscaling_querier_min_replicas`: minimum number of querier replicas.
  * `autoscaling_querier_max_replicas`: maximum number of querier replicas.
  * `autoscaling_prometheus_url`: Prometheus base URL from which to scrape Mimir metrics (e.g. `http://prometheus.default:9090/prometheus`).
* [FEATURE] Jsonnet: Add support for ruler remote evaluation mode (`ruler_remote_evaluation_enabled`), which deploys and uses a dedicated query path for rule evaluation. This enables the benefits of the query-frontend for rule evaluation, such as query sharding. #2073
* [ENHANCEMENT] Added `compactor` service, that can be used to route requests directly to compactor (e.g. admin UI). #2063
* [ENHANCEMENT] Added a `consul_enabled` configuration option to provide the ability to disable consul. It is automatically set to false when `memberlist_ring_enabled` is true and `multikv_migration_enabled` (used for migration from Consul to memberlist) is not set. #2093 #2152
* [BUGFIX] Querier: Fix disabling shuffle sharding on the read path whilst keeping it enabled on write path. #2164

### Mimirtool

* [CHANGE] mimirtool rules: `--use-legacy-routes` now toggles between using `/prometheus/config/v1/rules` (default) and `/api/v1/rules` (legacy) endpoints. #2182
* [FEATURE] Added bearer token support for when Mimir is behind a gateway authenticating by bearer token. #2146
* [BUGFIX] mimirtool analyze: Fix dashboard JSON unmarshalling errors (#1840). #1973
* [BUGFIX] Make mimirtool build for Windows work again. #2273

### Mimir Continuous Test

* [ENHANCEMENT] Added the `-tests.smoke-test` flag to run the `mimir-continuous-test` suite once and immediately exit. #2047 #2094
* [ENHANCEMENT] Added the `-tests.write-protocol` flag to write using the `prometheus` remote write protocol or `otlp-http` in the `mimir-continuous-test` suite. #5719

### Documentation

* [ENHANCEMENT] Published Grafana Mimir runbooks as part of documentation. #1970
* [ENHANCEMENT] Improved ruler's "remote operational mode" documentation. #1906
* [ENHANCEMENT] Recommend fast disks for ingesters and store-gateways in production tips. #1903
* [ENHANCEMENT] Explain the runtime override of active series matchers. #1868
* [ENHANCEMENT] Clarify "Set rule group" API specification. #1869
* [ENHANCEMENT] Published Mimir jsonnet documentation. #2024
* [ENHANCEMENT] Documented required scrape interval for using alerting and recording rules from Mimir jsonnet. #2147
* [ENHANCEMENT] Runbooks: Mention memberlist as possible source of problems for various alerts. #2158
* [ENHANCEMENT] Added step-by-step article about migrating from Consul to Memberlist KV store using jsonnet without downtime. #2166
* [ENHANCEMENT] Documented `/memberlist` admin page. #2166
* [ENHANCEMENT] Documented how to configure Grafana Mimir's ruler with Jsonnet. #2127
* [ENHANCEMENT] Documented how to configure queriers’ autoscaling with Jsonnet. #2128
* [ENHANCEMENT] Updated mixin building instructions in "Installing Grafana Mimir dashboards and alerts" article. #2015 #2163
* [ENHANCEMENT] Fix location of "Monitoring Grafana Mimir" article in the documentation hierarchy. #2130
* [ENHANCEMENT] Runbook for `MimirRequestLatency` was expanded with more practical advice. #1967
* [BUGFIX] Fixed ruler configuration used in the getting started guide. #2052
* [BUGFIX] Fixed Mimir Alertmanager datasource in Grafana used by "Play with Grafana Mimir" tutorial. #2115
* [BUGFIX] Fixed typos in "Scaling out Grafana Mimir" article. #2170
* [BUGFIX] Added missing ring endpoint exposed by Ingesters. #1918

## 2.1.0

### Grafana Mimir

* [CHANGE] Compactor: No longer upload debug meta files to object storage. #1257
* [CHANGE] Default values have changed for the following settings: #1547
    - `-alertmanager.alertmanager-client.grpc-max-recv-msg-size` now defaults to 100 MiB (previously was not configurable and set to 16 MiB)
    - `-alertmanager.alertmanager-client.grpc-max-send-msg-size` now defaults to 100 MiB (previously was not configurable and set to 4 MiB)
    - `-alertmanager.max-recv-msg-size` now defaults to 100 MiB (previously was 16 MiB)
* [CHANGE] Ingester: Add `user` label to metrics `cortex_ingester_ingested_samples_total` and `cortex_ingester_ingested_samples_failures_total`. #1533
* [CHANGE] Ingester: Changed `-blocks-storage.tsdb.isolation-enabled` default from `true` to `false`. The config option has also been deprecated and will be removed in 2 minor version. #1655
* [CHANGE] Query-frontend: results cache keys are now versioned, this will cause cache to be re-filled when rolling out this version. #1631
* [CHANGE] Store-gateway: enabled attributes in-memory cache by default. New default configuration is `-blocks-storage.bucket-store.chunks-cache.attributes-in-memory-max-items=50000`. #1727
* [CHANGE] Compactor: Removed the metric `cortex_compactor_garbage_collected_blocks_total` since it duplicates `cortex_compactor_blocks_marked_for_deletion_total`. #1728
* [CHANGE] All: Logs that used the`org_id` label now use `user` label. #1634 #1758
* [CHANGE] Alertmanager: the following metrics are not exported for a given `user` and `integration` when the metric value is zero: #1783
  * `cortex_alertmanager_notifications_total`
  * `cortex_alertmanager_notifications_failed_total`
  * `cortex_alertmanager_notification_requests_total`
  * `cortex_alertmanager_notification_requests_failed_total`
  * `cortex_alertmanager_notification_rate_limited_total`
* [CHANGE] Removed the following metrics exposed by the Mimir hash rings: #1791
  * `cortex_member_ring_tokens_owned`
  * `cortex_member_ring_tokens_to_own`
  * `cortex_ring_tokens_owned`
  * `cortex_ring_member_ownership_percent`
* [CHANGE] Querier / Ruler: removed the following metrics tracking number of query requests send to each ingester. You can use `cortex_request_duration_seconds_count{route=~"/cortex.Ingester/(QueryStream|QueryExemplars)"}` instead. #1797
  * `cortex_distributor_ingester_queries_total`
  * `cortex_distributor_ingester_query_failures_total`
* [CHANGE] Distributor: removed the following metrics tracking the number of requests from a distributor to ingesters: #1799
  * `cortex_distributor_ingester_appends_total`
  * `cortex_distributor_ingester_append_failures_total`
* [CHANGE] Distributor / Ruler: deprecated `-distributor.extend-writes`. Now Mimir always behaves as if this setting was set to `false`, which we expect to be safe for every Mimir cluster setup. #1856
* [FEATURE] Querier: Added support for [streaming remote read](https://prometheus.io/blog/2019/10/10/remote-read-meets-streaming/). Should be noted that benefits of chunking the response are partial here, since in a typical `query-frontend` setup responses will be buffered until they've been completed. #1735
* [FEATURE] Ruler: Allow setting `evaluation_delay` for each rule group via rules group configuration file. #1474
* [FEATURE] Ruler: Added support for expression remote evaluation. #1536 #1818
  * The following CLI flags (and their respective YAML config options) have been added:
    * `-ruler.query-frontend.address`
    * `-ruler.query-frontend.grpc-client-config.grpc-max-recv-msg-size`
    * `-ruler.query-frontend.grpc-client-config.grpc-max-send-msg-size`
    * `-ruler.query-frontend.grpc-client-config.grpc-compression`
    * `-ruler.query-frontend.grpc-client-config.grpc-client-rate-limit`
    * `-ruler.query-frontend.grpc-client-config.grpc-client-rate-limit-burst`
    * `-ruler.query-frontend.grpc-client-config.backoff-on-ratelimits`
    * `-ruler.query-frontend.grpc-client-config.backoff-min-period`
    * `-ruler.query-frontend.grpc-client-config.backoff-max-period`
    * `-ruler.query-frontend.grpc-client-config.backoff-retries`
    * `-ruler.query-frontend.grpc-client-config.tls-enabled`
    * `-ruler.query-frontend.grpc-client-config.tls-ca-path`
    * `-ruler.query-frontend.grpc-client-config.tls-cert-path`
    * `-ruler.query-frontend.grpc-client-config.tls-key-path`
    * `-ruler.query-frontend.grpc-client-config.tls-server-name`
    * `-ruler.query-frontend.grpc-client-config.tls-insecure-skip-verify`
* [FEATURE] Distributor: Added the ability to forward specifics metrics to alternative remote_write API endpoints. #1052
* [FEATURE] Ingester: Active series custom trackers now supports runtime tenant-specific overrides. The configuration has been moved to limit config, the ingester config has been deprecated.  #1188
* [ENHANCEMENT] Alertmanager API: Concurrency limit for GET requests is now configurable using `-alertmanager.max-concurrent-get-requests-per-tenant`. #1547
* [ENHANCEMENT] Alertmanager: Added the ability to configure additional gRPC client settings for the Alertmanager distributor #1547
  - `-alertmanager.alertmanager-client.backoff-max-period`
  - `-alertmanager.alertmanager-client.backoff-min-period`
  - `-alertmanager.alertmanager-client.backoff-on-ratelimits`
  - `-alertmanager.alertmanager-client.backoff-retries`
  - `-alertmanager.alertmanager-client.grpc-client-rate-limit`
  - `-alertmanager.alertmanager-client.grpc-client-rate-limit-burst`
  - `-alertmanager.alertmanager-client.grpc-compression`
  - `-alertmanager.alertmanager-client.grpc-max-recv-msg-size`
  - `-alertmanager.alertmanager-client.grpc-max-send-msg-size`
* [ENHANCEMENT] Ruler: Add more detailed query information to ruler query stats logging. #1411
* [ENHANCEMENT] Admin: Admin API now has some styling. #1482 #1549 #1821 #1824
* [ENHANCEMENT] Alertmanager: added `insight=true` field to alertmanager dispatch logs. #1379
* [ENHANCEMENT] Store-gateway: Add the experimental ability to run index header operations in a dedicated thread pool. This feature can be configured using `-blocks-storage.bucket-store.index-header-thread-pool-size` and is disabled by default. #1660
* [ENHANCEMENT] Store-gateway: don't drop all blocks if instance finds itself as unhealthy or missing in the ring. #1806 #1823
* [ENHANCEMENT] Querier: wait until inflight queries are completed when shutting down queriers. #1756 #1767
* [BUGFIX] Query-frontend: do not shard queries with a subquery unless the subquery is inside a shardable aggregation function call. #1542
* [BUGFIX] Query-frontend: added `component=query-frontend` label to results cache memcached metrics to fix a panic when Mimir is running in single binary mode and results cache is enabled. #1704
* [BUGFIX] Mimir: services' status content-type is now correctly set to `text/html`. #1575
* [BUGFIX] Multikv: Fix panic when using using runtime config to set primary KV store used by `multi` KV. #1587
* [BUGFIX] Multikv: Fix watching for runtime config changes in `multi` KV store in ruler and querier. #1665
* [BUGFIX] Memcached: allow to use CNAME DNS records for the memcached backend addresses. #1654
* [BUGFIX] Querier: fixed temporary partial query results when shuffle sharding is enabled and hash ring backend storage is flushed / reset. #1829
* [BUGFIX] Alertmanager: prevent more file traversal cases related to template names. #1833
* [BUGFUX] Alertmanager: Allow usage with `-alertmanager-storage.backend=local`. Note that when using this storage type, the Alertmanager is not able persist state remotely, so it not recommended for production use. #1836
* [BUGFIX] Alertmanager: Do not validate alertmanager configuration if it's not running. #1835

### Mixin

* [CHANGE] Dashboards: Remove per-user series legends from Tenants dashboard. #1605
* [CHANGE] Dashboards: Show in-memory series and the per-user series limit on Tenants dashboard. #1613
* [CHANGE] Dashboards: Slow-queries dashboard now uses `user` label from logs instead of `org_id`. #1634
* [CHANGE] Dashboards: changed all Grafana dashboards UIDs to not conflict with Cortex ones, to let people install both while migrating from Cortex to Mimir: #1801 #1808
  * Alertmanager from `a76bee5913c97c918d9e56a3cc88cc28` to `b0d38d318bbddd80476246d4930f9e55`
  * Alertmanager Resources from `68b66aed90ccab448009089544a8d6c6` to `a6883fb22799ac74479c7db872451092`
  * Compactor from `9c408e1d55681ecb8a22c9fab46875cc` to `1b3443aea86db629e6efdb7d05c53823`
  * Compactor Resources from `df9added6f1f4332f95848cca48ebd99` to `09a5c49e9cdb2f2b24c6d184574a07fd`
  * Config from `61bb048ced9817b2d3e07677fb1c6290` to `5d9d0b4724c0f80d68467088ec61e003`
  * Object Store from `d5a3a4489d57c733b5677fb55370a723` to `e1324ee2a434f4158c00a9ee279d3292`
  * Overrides from `b5c95fee2e5e7c4b5930826ff6e89a12` to `1e2c358600ac53f09faea133f811b5bb`
  * Queries from `d9931b1054053c8b972d320774bb8f1d` to `b3abe8d5c040395cc36615cb4334c92d`
  * Reads from `8d6ba60eccc4b6eedfa329b24b1bd339` to `e327503188913dc38ad571c647eef643`
  * Reads Networking from `c0464f0d8bd026f776c9006b05910000` to `54b2a0a4748b3bd1aefa92ce5559a1c2`
  * Reads Resources from `2fd2cda9eea8d8af9fbc0a5960425120` to `cc86fd5aa9301c6528986572ad974db9`
  * Rollout Progress from `7544a3a62b1be6ffd919fc990ab8ba8f` to `7f0b5567d543a1698e695b530eb7f5de`
  * Ruler from `44d12bcb1f95661c6ab6bc946dfc3473` to `631e15d5d85afb2ca8e35d62984eeaa0`
  * Scaling from `88c041017b96856c9176e07cf557bdcf` to `64bbad83507b7289b514725658e10352`
  * Slow queries from `e6f3091e29d2636e3b8393447e925668` to `6089e1ce1e678788f46312a0a1e647e6`
  * Tenants from `35fa247ce651ba189debf33d7ae41611` to `35fa247ce651ba189debf33d7ae41611`
  * Top Tenants from `bc6e12d4fe540e4a1785b9d3ca0ffdd9` to `bc6e12d4fe540e4a1785b9d3ca0ffdd9`
  * Writes from `0156f6d15aa234d452a33a4f13c838e3` to `8280707b8f16e7b87b840fc1cc92d4c5`
  * Writes Networking from `681cd62b680b7154811fe73af55dcfd4` to `978c1cb452585c96697a238eaac7fe2d`
  * Writes Resources from `c0464f0d8bd026f776c9006b0591bb0b` to `bc9160e50b52e89e0e49c840fea3d379`
* [FEATURE] Alerts: added the following alerts on `mimir-continuous-test` tool: #1676
  - `MimirContinuousTestNotRunningOnWrites`
  - `MimirContinuousTestNotRunningOnReads`
  - `MimirContinuousTestFailed`
* [ENHANCEMENT] Added `per_cluster_label` support to allow to change the label name used to differentiate between Kubernetes clusters. #1651
* [ENHANCEMENT] Dashboards: Show QPS and latency of the Alertmanager Distributor. #1696
* [ENHANCEMENT] Playbooks: Add Alertmanager suggestions for `MimirRequestErrors` and `MimirRequestLatency` #1702
* [ENHANCEMENT] Dashboards: Allow custom datasources. #1749
* [ENHANCEMENT] Dashboards: Add config option `gateway_enabled` (defaults to `true`) to disable gateway panels from dashboards. #1761
* [ENHANCEMENT] Dashboards: Extend Top tenants dashboard with queries for tenants with highest sample rate, discard rate, and discard rate growth. #1842
* [ENHANCEMENT] Dashboards: Show ingestion rate limit and rule group limit on Tenants dashboard. #1845
* [ENHANCEMENT] Dashboards: Add "last successful run" panel to compactor dashboard. #1628
* [BUGFIX] Dashboards: Fix "Failed evaluation rate" panel on Tenants dashboard. #1629
* [BUGFIX] Honor the configured `per_instance_label` in all dashboards and alerts. #1697

### Jsonnet

* [FEATURE] Added support for `mimir-continuous-test`. To deploy `mimir-continuous-test` you can use the following configuration: #1675 #1850
  ```jsonnet
  _config+: {
    continuous_test_enabled: true,
    continuous_test_tenant_id: 'type-tenant-id',
    continuous_test_write_endpoint: 'http://type-write-path-hostname',
    continuous_test_read_endpoint: 'http://type-read-path-hostname/prometheus',
  },
  ```
* [ENHANCEMENT] Ingester anti-affinity can now be disabled by using `ingester_allow_multiple_replicas_on_same_node` configuration key. #1581
* [ENHANCEMENT] Added `node_selector` configuration option to select Kubernetes nodes where Mimir should run. #1596
* [ENHANCEMENT] Alertmanager: Added a `PodDisruptionBudget` of `withMaxUnavailable = 1`, to ensure we maintain quorum during rollouts. #1683
* [ENHANCEMENT] Store-gateway anti-affinity can now be enabled/disabled using `store_gateway_allow_multiple_replicas_on_same_node` configuration key. #1730
* [ENHANCEMENT] Added `store_gateway_zone_a_args`, `store_gateway_zone_b_args` and `store_gateway_zone_c_args` configuration options. #1807
* [BUGFIX] Pass primary and secondary multikv stores via CLI flags. Introduced new `multikv_switch_primary_secondary` config option to flip primary and secondary in runtime config.

### Mimirtool

* [BUGFIX] `config convert`: Retain Cortex defaults for `blocks_storage.backend`, `ruler_storage.backend`, `alertmanager_storage.backend`, `auth.type`, `activity_tracker.filepath`, `alertmanager.data_dir`, `blocks_storage.filesystem.dir`, `compactor.data_dir`, `ruler.rule_path`, `ruler_storage.filesystem.dir`, and `graphite.querier.schemas.backend`. #1626 #1762

### Tools

* [FEATURE] Added a `markblocks` tool that creates `no-compact` and `delete` marks for the blocks. #1551
* [FEATURE] Added `mimir-continuous-test` tool to continuously run smoke tests on live Mimir clusters. #1535 #1540 #1653 #1603 #1630 #1691 #1675 #1676 #1692 #1706 #1709 #1775 #1777 #1778 #1795
* [FEATURE] Added `mimir-rules-action` GitHub action, located at `operations/mimir-rules-action/`, used to lint, prepare, verify, diff, and sync rules to a Mimir cluster. #1723

## 2.0.0

### Grafana Mimir

_Changes since Cortex 1.10.0._

* [CHANGE] Remove chunks storage engine. #86 #119 #510 #545 #743 #744 #748 #753 #755 #757 #758 #759 #760 #762 #764 #789 #812 #813
  * The following CLI flags (and their respective YAML config options) have been removed:
    * `-store.engine`
    * `-schema-config-file`
    * `-ingester.checkpoint-duration`
    * `-ingester.checkpoint-enabled`
    * `-ingester.chunk-encoding`
    * `-ingester.chunk-age-jitter`
    * `-ingester.concurrent-flushes`
    * `-ingester.flush-on-shutdown-with-wal-enabled`
    * `-ingester.flush-op-timeout`
    * `-ingester.flush-period`
    * `-ingester.max-chunk-age`
    * `-ingester.max-chunk-idle`
    * `-ingester.max-series-per-query` (and `max_series_per_query` from runtime config)
    * `-ingester.max-stale-chunk-idle`
    * `-ingester.max-transfer-retries`
    * `-ingester.min-chunk-length`
    * `-ingester.recover-from-wal`
    * `-ingester.retain-period`
    * `-ingester.spread-flushes`
    * `-ingester.wal-dir`
    * `-ingester.wal-enabled`
    * `-querier.query-parallelism`
    * `-querier.second-store-engine`
    * `-querier.use-second-store-before-time`
    * `-flusher.wal-dir`
    * `-flusher.concurrent-flushes`
    * `-flusher.flush-op-timeout`
    * All `-table-manager.*` flags
    * All `-deletes.*` flags
    * All `-purger.*` flags
    * All `-metrics.*` flags
    * All `-dynamodb.*` flags
    * All `-s3.*` flags
    * All `-azure.*` flags
    * All `-bigtable.*` flags
    * All `-gcs.*` flags
    * All `-cassandra.*` flags
    * All `-boltdb.*` flags
    * All `-local.*` flags
    * All `-swift.*` flags
    * All `-store.*` flags except `-store.engine`, `-store.max-query-length`, `-store.max-labels-query-length`
    * All `-grpc-store.*` flags
  * The following API endpoints have been removed:
    * `/api/v1/chunks` and `/chunks`
  * The following metrics have been removed:
    * `cortex_ingester_flush_queue_length`
    * `cortex_ingester_queried_chunks`
    * `cortex_ingester_chunks_created_total`
    * `cortex_ingester_wal_replay_duration_seconds`
    * `cortex_ingester_wal_corruptions_total`
    * `cortex_ingester_sent_chunks`
    * `cortex_ingester_received_chunks`
    * `cortex_ingester_flush_series_in_progress`
    * `cortex_ingester_chunk_utilization`
    * `cortex_ingester_chunk_length`
    * `cortex_ingester_chunk_size_bytes`
    * `cortex_ingester_chunk_age_seconds`
    * `cortex_ingester_memory_chunks`
    * `cortex_ingester_flushing_enqueued_series_total`
    * `cortex_ingester_flushing_dequeued_series_total`
    * `cortex_ingester_dropped_chunks_total`
    * `cortex_oldest_unflushed_chunk_timestamp_seconds`
    * `prometheus_local_storage_chunk_ops_total`
    * `prometheus_local_storage_chunkdesc_ops_total`
    * `prometheus_local_storage_memory_chunkdescs`
* [CHANGE] Changed default storage backends from `s3` to `filesystem` #833
  This effects the following flags:
  * `-blocks-storage.backend` now defaults to `filesystem`
  * `-blocks-storage.filesystem.dir` now defaults to `blocks`
  * `-alertmanager-storage.backend` now defaults to `filesystem`
  * `-alertmanager-storage.filesystem.dir` now defaults to `alertmanager`
  * `-ruler-storage.backend` now defaults to `filesystem`
  * `-ruler-storage.filesystem.dir` now defaults to `ruler`
* [CHANGE] Renamed metric `cortex_experimental_features_in_use_total` as `cortex_experimental_features_used_total` and added `feature` label. #32 #658
* [CHANGE] Removed `log_messages_total` metric. #32
* [CHANGE] Some files and directories created by Mimir components on local disk now have stricter permissions, and are only readable by owner, but not group or others. #58
* [CHANGE] Memcached client DNS resolution switched from golang built-in to [`miekg/dns`](https://github.com/miekg/dns). #142
* [CHANGE] The metric `cortex_deprecated_flags_inuse_total` has been renamed to `deprecated_flags_inuse_total` as part of using grafana/dskit functionality. #185
* [CHANGE] API: The `-api.response-compression-enabled` flag has been removed, and GZIP response compression is always enabled except on `/api/v1/push` and `/push` endpoints. #880
* [CHANGE] Update Go version to 1.17.3. #480
* [CHANGE] The `status_code` label on gRPC client metrics has changed from '200' and '500' to '2xx', '5xx', '4xx', 'cancel' or 'error'. #537
* [CHANGE] Removed the deprecated `-<prefix>.fifocache.size` flag. #618
* [CHANGE] Enable index header lazy loading by default. #693
  * `-blocks-storage.bucket-store.index-header-lazy-loading-enabled` default from `false` to `true`
  * `-blocks-storage.bucket-store.index-header-lazy-loading-idle-timeout` default from `20m` to `1h`
* [CHANGE] Shuffle-sharding:
  * `-distributor.sharding-strategy` option has been removed, and shuffle sharding is enabled by default. Default shard size is set to 0, which disables shuffle sharding for the tenant (all ingesters will receive tenants's samples). #888
  * `-ruler.sharding-strategy` option has been removed from ruler. Ruler now uses shuffle-sharding by default, but respects `ruler_tenant_shard_size`, which defaults to 0 (ie. use all rulers for tenant). #889
  * `-store-gateway.sharding-strategy` option has been removed store-gateways. Store-gateway now uses shuffle-sharding by default, but respects `store_gateway_tenant_shard_size` for tenant, and this value defaults to 0. #891
* [CHANGE] Server: `-server.http-listen-port` (yaml: `server.http_listen_port`) now defaults to `8080` (previously `80`). #871
* [CHANGE] Changed the default value of `-blocks-storage.bucket-store.ignore-deletion-marks-delay` from 6h to 1h. #892
* [CHANGE] Changed default settings for memcached clients: #959 #1000
  * The default value for the following config options has changed from `10000` to `25000`:
    * `-blocks-storage.bucket-store.chunks-cache.memcached.max-async-buffer-size`
    * `-blocks-storage.bucket-store.index-cache.memcached.max-async-buffer-size`
    * `-blocks-storage.bucket-store.metadata-cache.memcached.max-async-buffer-size`
    * `-query-frontend.results-cache.memcached.max-async-buffer-size`
  * The default value for the following config options has changed from `0` (unlimited) to `100`:
    * `-blocks-storage.bucket-store.chunks-cache.memcached.max-get-multi-batch-size`
    * `-blocks-storage.bucket-store.index-cache.memcached.max-get-multi-batch-size`
    * `-blocks-storage.bucket-store.metadata-cache.memcached.max-get-multi-batch-size`
    * `-query-frontend.results-cache.memcached.max-get-multi-batch-size`
  * The default value for the following config options has changed from `16` to `100`:
    * `-blocks-storage.bucket-store.chunks-cache.memcached.max-idle-connections`
    * `-blocks-storage.bucket-store.index-cache.memcached.max-idle-connections`
    * `-blocks-storage.bucket-store.metadata-cache.memcached.max-idle-connections`
    * `-query-frontend.results-cache.memcached.max-idle-connections`
  * The default value for the following config options has changed from `100ms` to `200ms`:
    * `-blocks-storage.bucket-store.metadata-cache.memcached.timeout`
    * `-blocks-storage.bucket-store.index-cache.memcached.timeout`
    * `-blocks-storage.bucket-store.chunks-cache.memcached.timeout`
    * `-query-frontend.results-cache.memcached.timeout`
* [CHANGE] Changed the default value of `-blocks-storage.bucket-store.bucket-index.enabled` to `true`. The default configuration must now run the compactor in order to write the bucket index or else queries to long term storage will fail. #924
* [CHANGE] Option `-auth.enabled` has been renamed to `-auth.multitenancy-enabled`. #1130
* [CHANGE] Default tenant ID used with disabled auth (`-auth.multitenancy-enabled=false`) has changed from `fake` to `anonymous`. This tenant ID can now be changed with `-auth.no-auth-tenant` option. #1063
* [CHANGE] The default values for the following local directories have changed: #1072
  * `-alertmanager.storage.path` default value changed to `./data-alertmanager/`
  * `-compactor.data-dir` default value changed to `./data-compactor/`
  * `-ruler.rule-path` default value changed to `./data-ruler/`
* [CHANGE] The default value for gRPC max send message size has been changed from 16MB to 100MB. This affects the following parameters: #1152
  * `-query-frontend.grpc-client-config.grpc-max-send-msg-size`
  * `-ingester.client.grpc-max-send-msg-size`
  * `-querier.frontend-client.grpc-max-send-msg-size`
  * `-query-scheduler.grpc-client-config.grpc-max-send-msg-size`
  * `-ruler.client.grpc-max-send-msg-size`
* [CHANGE] Remove `-http.prefix` flag (and `http_prefix` config file option). #763
* [CHANGE] Remove legacy endpoints. Please use their alternatives listed below. As part of the removal process we are
  introducing two new sets of endpoints for the ruler configuration API: `<prometheus-http-prefix>/rules` and
  `<prometheus-http-prefix>/config/v1/rules/**`. We are also deprecating `<prometheus-http-prefix>/rules` and `/api/v1/rules`;
  and will remove them in Mimir 2.2.0. #763 #1222
  * Query endpoints

    | Legacy                                                  | Alternative                                                |
    | ------------------------------------------------------- | ---------------------------------------------------------- |
    | `/<legacy-http-prefix>/api/v1/query`                    | `<prometheus-http-prefix>/api/v1/query`                    |
    | `/<legacy-http-prefix>/api/v1/query_range`              | `<prometheus-http-prefix>/api/v1/query_range`              |
    | `/<legacy-http-prefix>/api/v1/query_exemplars`          | `<prometheus-http-prefix>/api/v1/query_exemplars`          |
    | `/<legacy-http-prefix>/api/v1/series`                   | `<prometheus-http-prefix>/api/v1/series`                   |
    | `/<legacy-http-prefix>/api/v1/labels`                   | `<prometheus-http-prefix>/api/v1/labels`                   |
    | `/<legacy-http-prefix>/api/v1/label/{name}/values`      | `<prometheus-http-prefix>/api/v1/label/{name}/values`      |
    | `/<legacy-http-prefix>/api/v1/metadata`                 | `<prometheus-http-prefix>/api/v1/metadata`                 |
    | `/<legacy-http-prefix>/api/v1/read`                     | `<prometheus-http-prefix>/api/v1/read`                     |
    | `/<legacy-http-prefix>/api/v1/cardinality/label_names`  | `<prometheus-http-prefix>/api/v1/cardinality/label_names`  |
    | `/<legacy-http-prefix>/api/v1/cardinality/label_values` | `<prometheus-http-prefix>/api/v1/cardinality/label_values` |
    | `/api/prom/user_stats`                                  | `/api/v1/user_stats`                                       |

  * Distributor endpoints

    | Legacy endpoint               | Alternative                   |
    | ----------------------------- | ----------------------------- |
    | `/<legacy-http-prefix>/push`  | `/api/v1/push`                |
    | `/all_user_stats`             | `/distributor/all_user_stats` |
    | `/ha-tracker`                 | `/distributor/ha_tracker`     |

  * Ingester endpoints

    | Legacy          | Alternative           |
    | --------------- | --------------------- |
    | `/ring`         | `/ingester/ring`      |
    | `/shutdown`     | `/ingester/shutdown`  |
    | `/flush`        | `/ingester/flush`     |
    | `/push`         | `/ingester/push`      |

  * Ruler endpoints

    | Legacy                                                | Alternative                                         | Alternative #2 (not available before Mimir 2.0.0)                    |
    | ----------------------------------------------------- | --------------------------------------------------- | ------------------------------------------------------------------- |
    | `/<legacy-http-prefix>/api/v1/rules`                  | `<prometheus-http-prefix>/api/v1/rules`             |                                                                     |
    | `/<legacy-http-prefix>/api/v1/alerts`                 | `<prometheus-http-prefix>/api/v1/alerts`            |                                                                     |
    | `/<legacy-http-prefix>/rules`                         | `/api/v1/rules` (see below)                         |  `<prometheus-http-prefix>/config/v1/rules`                         |
    | `/<legacy-http-prefix>/rules/{namespace}`             | `/api/v1/rules/{namespace}` (see below)             |  `<prometheus-http-prefix>/config/v1/rules/{namespace}`             |
    | `/<legacy-http-prefix>/rules/{namespace}/{groupName}` | `/api/v1/rules/{namespace}/{groupName}` (see below) |  `<prometheus-http-prefix>/config/v1/rules/{namespace}/{groupName}` |
    | `/<legacy-http-prefix>/rules/{namespace}`             | `/api/v1/rules/{namespace}` (see below)             |  `<prometheus-http-prefix>/config/v1/rules/{namespace}`             |
    | `/<legacy-http-prefix>/rules/{namespace}/{groupName}` | `/api/v1/rules/{namespace}/{groupName}` (see below) |  `<prometheus-http-prefix>/config/v1/rules/{namespace}/{groupName}` |
    | `/<legacy-http-prefix>/rules/{namespace}`             | `/api/v1/rules/{namespace}` (see below)             |  `<prometheus-http-prefix>/config/v1/rules/{namespace}`             |
    | `/ruler_ring`                                         | `/ruler/ring`                                       |                                                                     |

    > __Note:__ The `/api/v1/rules/**` endpoints are considered deprecated with Mimir 2.0.0 and will be removed
    in Mimir 2.2.0. After upgrading to 2.0.0 we recommend switching uses to the equivalent
    `/<prometheus-http-prefix>/config/v1/**` endpoints that Mimir 2.0.0 introduces.

  * Alertmanager endpoints

    | Legacy                      | Alternative                        |
    | --------------------------- | ---------------------------------- |
    | `/<legacy-http-prefix>`     | `/alertmanager`                    |
    | `/status`                   | `/multitenant_alertmanager/status` |

* [CHANGE] Ingester: changed `-ingester.stream-chunks-when-using-blocks` default value from `false` to `true`. #717
* [CHANGE] Ingester: default `-ingester.ring.min-ready-duration` reduced from 1m to 15s. #126
* [CHANGE] Ingester: `-ingester.ring.min-ready-duration` now start counting the delay after the ring's health checks have passed instead of when the ring client was started. #126
* [CHANGE] Ingester: allow experimental ingester max-exemplars setting to be changed dynamically #144
  * CLI flag `-blocks-storage.tsdb.max-exemplars` is renamed to `-ingester.max-global-exemplars-per-user`.
  * YAML `max_exemplars` is moved from `tsdb` to `overrides` and renamed to `max_global_exemplars_per_user`.
* [CHANGE] Ingester: active series metrics `cortex_ingester_active_series` and `cortex_ingester_active_series_custom_tracker` are now removed when their value is zero. #672 #690
* [CHANGE] Ingester: changed default value of `-blocks-storage.tsdb.retention-period` from `6h` to `24h`. #966
* [CHANGE] Ingester: changed default value of `-blocks-storage.tsdb.close-idle-tsdb-timeout` from `0` to `13h`. #967
* [CHANGE] Ingester: changed default value of `-ingester.ring.final-sleep` from `30s` to `0s`. #981
* [CHANGE] Ingester: the following low level settings have been removed: #1153
  * `-ingester-client.expected-labels`
  * `-ingester-client.expected-samples-per-series`
  * `-ingester-client.expected-timeseries`
* [CHANGE] Ingester: following command line options related to ingester ring were renamed: #1155
  * `-consul.*` changed to `-ingester.ring.consul.*`
  * `-etcd.*` changed to `-ingester.ring.etcd.*`
  * `-multi.*` changed to `-ingester.ring.multi.*`
  * `-distributor.excluded-zones` changed to `-ingester.ring.excluded-zones`
  * `-distributor.replication-factor` changed to `-ingester.ring.replication-factor`
  * `-distributor.zone-awareness-enabled` changed to `-ingester.ring.zone-awareness-enabled`
  * `-ingester.availability-zone` changed to `-ingester.ring.instance-availability-zone`
  * `-ingester.final-sleep` changed to `-ingester.ring.final-sleep`
  * `-ingester.heartbeat-period` changed to `-ingester.ring.heartbeat-period`
  * `-ingester.join-after` changed to `-ingester.ring.join-after`
  * `-ingester.lifecycler.ID` changed to `-ingester.ring.instance-id`
  * `-ingester.lifecycler.addr` changed to `-ingester.ring.instance-addr`
  * `-ingester.lifecycler.interface` changed to `-ingester.ring.instance-interface-names`
  * `-ingester.lifecycler.port` changed to `-ingester.ring.instance-port`
  * `-ingester.min-ready-duration` changed to `-ingester.ring.min-ready-duration`
  * `-ingester.num-tokens` changed to `-ingester.ring.num-tokens`
  * `-ingester.observe-period` changed to `-ingester.ring.observe-period`
  * `-ingester.readiness-check-ring-health` changed to `-ingester.ring.readiness-check-ring-health`
  * `-ingester.tokens-file-path` changed to `-ingester.ring.tokens-file-path`
  * `-ingester.unregister-on-shutdown` changed to `-ingester.ring.unregister-on-shutdown`
  * `-ring.heartbeat-timeout` changed to `-ingester.ring.heartbeat-timeout`
  * `-ring.prefix` changed to `-ingester.ring.prefix`
  * `-ring.store` changed to `-ingester.ring.store`
* [CHANGE] Ingester: fields in YAML configuration for ingester ring have been changed: #1155
  * `ingester.lifecycler` changed to `ingester.ring`
  * Fields from `ingester.lifecycler.ring` moved to `ingester.ring`
  * `ingester.lifecycler.address` changed to `ingester.ring.instance_addr`
  * `ingester.lifecycler.id` changed to `ingester.ring.instance_id`
  * `ingester.lifecycler.port` changed to `ingester.ring.instance_port`
  * `ingester.lifecycler.availability_zone` changed to `ingester.ring.instance_availability_zone`
  * `ingester.lifecycler.interface_names` changed to `ingester.ring.instance_interface_names`
* [CHANGE] Distributor: removed the `-distributor.shard-by-all-labels` configuration option. It is now assumed to be true. #698
* [CHANGE] Distributor: change default value of `-distributor.instance-limits.max-inflight-push-requests` to `2000`. #964
* [CHANGE] Distributor: change default value of `-distributor.remote-timeout` from `2s` to `20s`. #970
* [CHANGE] Distributor: removed the `-distributor.extra-query-delay` flag (and its respective YAML config option). #1048
* [CHANGE] Query-frontend: Enable query stats by default, they can still be disabled with `-query-frontend.query-stats-enabled=false`. #83
* [CHANGE] Query-frontend: the `cortex_frontend_mapped_asts_total` metric has been renamed to `cortex_frontend_query_sharding_rewrites_attempted_total`. #150
* [CHANGE] Query-frontend: added `sharded` label to `cortex_query_seconds_total` metric. #235
* [CHANGE] Query-frontend: changed the flag name for controlling query sharding total shards from `-querier.total-shards` to `-query-frontend.query-sharding-total-shards`. #230
* [CHANGE] Query-frontend: flag `-querier.parallelise-shardable-queries` has been renamed to `-query-frontend.parallelize-shardable-queries` #284
* [CHANGE] Query-frontend: removed the deprecated (and unused) `-frontend.cache-split-interval`. Use `-query-frontend.split-queries-by-interval` instead. #587
* [CHANGE] Query-frontend: range query response now omits the `data` field when it's empty (error case) like Prometheus does, previously it was `"data":{"resultType":"","result":null}`. #629
* [CHANGE] Query-frontend: instant queries now honor the `-query-frontend.max-retries-per-request` flag. #630
* [CHANGE] Query-frontend: removed in-memory and Redis cache support. Reason is that these caching backends were just supported by query-frontend, while all other Mimir services only support memcached. #796
  * The following CLI flags (and their respective YAML config options) have been removed:
    * `-frontend.cache.enable-fifocache`
    * `-frontend.redis.*`
    * `-frontend.fifocache.*`
  * The following metrics have been removed:
    * `querier_cache_added_total`
    * `querier_cache_added_new_total`
    * `querier_cache_evicted_total`
    * `querier_cache_entries`
    * `querier_cache_gets_total`
    * `querier_cache_misses_total`
    * `querier_cache_stale_gets_total`
    * `querier_cache_memory_bytes`
    * `cortex_rediscache_request_duration_seconds`
* [CHANGE] Query-frontend: migrated memcached backend client to the same one used in other components (memcached config and metrics are now consistent across all Mimir services). #821
  * The following CLI flags (and their respective YAML config options) have been added:
    * `-query-frontend.results-cache.backend` (set it to `memcached` if `-query-frontend.cache-results=true`)
  * The following CLI flags (and their respective YAML config options) have been changed:
    * `-frontend.memcached.hostname` and `-frontend.memcached.service` have been removed: use `-query-frontend.results-cache.memcached.addresses` instead
  * The following CLI flags (and their respective YAML config options) have been renamed:
    * `-frontend.background.write-back-concurrency` renamed to `-query-frontend.results-cache.memcached.max-async-concurrency`
    * `-frontend.background.write-back-buffer` renamed to `-query-frontend.results-cache.memcached.max-async-buffer-size`
    * `-frontend.memcached.batchsize` renamed to `-query-frontend.results-cache.memcached.max-get-multi-batch-size`
    * `-frontend.memcached.parallelism` renamed to `-query-frontend.results-cache.memcached.max-get-multi-concurrency`
    * `-frontend.memcached.timeout` renamed to `-query-frontend.results-cache.memcached.timeout`
    * `-frontend.memcached.max-item-size` renamed to `-query-frontend.results-cache.memcached.max-item-size`
    * `-frontend.memcached.max-idle-conns` renamed to `-query-frontend.results-cache.memcached.max-idle-connections`
    * `-frontend.compression` renamed to `-query-frontend.results-cache.compression`
  * The following CLI flags (and their respective YAML config options) have been removed:
    * `-frontend.memcached.circuit-breaker-consecutive-failures`: feature removed
    * `-frontend.memcached.circuit-breaker-timeout`: feature removed
    * `-frontend.memcached.circuit-breaker-interval`: feature removed
    * `-frontend.memcached.update-interval`: new setting is hardcoded to 30s
    * `-frontend.memcached.consistent-hash`: new setting is always enabled
    * `-frontend.default-validity` and `-frontend.memcached.expiration`: new setting is hardcoded to 7 days
  * The following metrics have been changed:
    * `cortex_cache_dropped_background_writes_total{name}` changed to `thanos_memcached_operation_skipped_total{name, operation, reason}`
    * `cortex_cache_value_size_bytes{name, method}` changed to `thanos_memcached_operation_data_size_bytes{name}`
    * `cortex_cache_request_duration_seconds{name, method, status_code}` changed to `thanos_memcached_operation_duration_seconds{name, operation}`
    * `cortex_cache_fetched_keys{name}` changed to `thanos_cache_memcached_requests_total{name}`
    * `cortex_cache_hits{name}` changed to `thanos_cache_memcached_hits_total{name}`
    * `cortex_memcache_request_duration_seconds{name, method, status_code}` changed to `thanos_memcached_operation_duration_seconds{name, operation}`
    * `cortex_memcache_client_servers{name}` changed to `thanos_memcached_dns_provider_results{name, addr}`
    * `cortex_memcache_client_set_skip_total{name}` changed to `thanos_memcached_operation_skipped_total{name, operation, reason}`
    * `cortex_dns_lookups_total` changed to `thanos_memcached_dns_lookups_total`
    * For all metrics the value of the "name" label has changed from `frontend.memcached` to `frontend-cache`
  * The following metrics have been removed:
    * `cortex_cache_background_queue_length{name}`
* [CHANGE] Query-frontend: merged `query_range` into `frontend` in the YAML config (keeping the same keys) and renamed flags: #825
  * `-querier.max-retries-per-request` renamed to `-query-frontend.max-retries-per-request`
  * `-querier.split-queries-by-interval` renamed to `-query-frontend.split-queries-by-interval`
  * `-querier.align-querier-with-step` renamed to `-query-frontend.align-querier-with-step`
  * `-querier.cache-results` renamed to `-query-frontend.cache-results`
  * `-querier.parallelise-shardable-queries` renamed to `-query-frontend.parallelize-shardable-queries`
* [CHANGE] Query-frontend: the default value of `-query-frontend.split-queries-by-interval` has changed from `0` to `24h`. #1131
* [CHANGE] Query-frontend: `-frontend.` flags were renamed to `-query-frontend.`: #1167
* [CHANGE] Query-frontend / Query-scheduler: classified the `-query-frontend.querier-forget-delay` and `-query-scheduler.querier-forget-delay` flags (and their respective YAML config options) as experimental. #1208
* [CHANGE] Querier / ruler: Change `-querier.max-fetched-chunks-per-query` configuration to limit to maximum number of chunks that can be fetched in a single query. The number of chunks fetched by ingesters AND long-term storare combined should not exceed the value configured on `-querier.max-fetched-chunks-per-query`. [#4260](https://github.com/cortexproject/cortex/pull/4260)
* [CHANGE] Querier / ruler: Option `-querier.ingester-streaming` has been removed. Querier/ruler now always use streaming method to query ingesters. #204
* [CHANGE] Querier: always fetch labels from store and respect start/end times in request; the option `-querier.query-store-for-labels-enabled` has been removed and is now always on. #518 #1132
* [CHANGE] Querier / ruler: removed the `-store.query-chunk-limit` flag (and its respective YAML config option `max_chunks_per_query`). `-querier.max-fetched-chunks-per-query` (and its respective YAML config option `max_fetched_chunks_per_query`) should be used instead. #705
* [CHANGE] Querier/Ruler: `-querier.active-query-tracker-dir` option has been removed. Active query tracking is now done via Activity tracker configured by `-activity-tracker.filepath` and enabled by default. Limit for max number of concurrent queries (`-querier.max-concurrent`) is now respected even if activity tracking is not enabled. #661 #822
* [CHANGE] Querier/ruler/query-frontend: the experimental `-querier.at-modifier-enabled` CLI flag has been removed and the PromQL `@` modifier is always enabled. #941
* [CHANGE] Querier: removed `-querier.worker-match-max-concurrent` and `-querier.worker-parallelism` CLI flags (and their respective YAML config options). Mimir now behaves like if `-querier.worker-match-max-concurrent` is always enabled and you should configure the max concurrency per querier process using `-querier.max-concurrent` instead. #958
* [CHANGE] Querier: changed default value of `-querier.query-ingesters-within` from `0` to `13h`. #967
* [CHANGE] Querier: rename metric `cortex_query_fetched_chunks_bytes_total` to `cortex_query_fetched_chunk_bytes_total` to be consistent with the limit name. #476
* [CHANGE] Ruler: add two new metrics `cortex_ruler_list_rules_seconds` and `cortex_ruler_load_rule_groups_seconds` to the ruler. #906
* [CHANGE] Ruler: endpoints for listing configured rules now return HTTP status code 200 and an empty map when there are no rules instead of an HTTP 404 and plain text error message. The following endpoints are affected: #456
  * `<prometheus-http-prefix>/config/v1/rules`
  * `<prometheus-http-prefix>/config/v1/rules/{namespace}`
  * `<prometheus-http-prefix>/rules` (deprecated)
  * `<prometheus-http-prefix>/rules/{namespace}` (deprecated)
  * `/api/v1/rules` (deprecated)
  * `/api/v1/rules/{namespace}` (deprecated)
* [CHANGE] Ruler: removed `configdb` support from Ruler backend storages. #15 #38 #819
* [CHANGE] Ruler: removed the support for the deprecated storage configuration via `-ruler.storage.*` CLI flags (and their respective YAML config options). Use `-ruler-storage.*` instead. #628
* [CHANGE] Ruler: set new default limits for rule groups: `-ruler.max-rules-per-rule-group` to 20 (previously 0, disabled) and `-ruler.max-rule-groups-per-tenant` to 70 (previously 0, disabled). #847
* [CHANGE] Ruler: removed `-ruler.enable-sharding` option, and changed default value of `-ruler.ring.store` to `memberlist`. #943
* [CHANGE] Ruler: `-ruler.alertmanager-use-v2` has been removed. The ruler will always use the `v2` endpoints. #954 #1100
* [CHANGE] Ruler: `-experimental.ruler.enable-api` flag has been renamed to `-ruler.enable-api` and is now stable. The default value has also changed from `false` to `true`, so both ruler and alertmanager API are enabled by default. #913 #1065
* [CHANGE] Ruler: add support for [DNS service discovery format](./docs/sources/configuration/arguments.md#dns-service-discovery) for `-ruler.alertmanager-url`. `-ruler.alertmanager-discovery` flag has been removed. URLs following the prior SRV format, will be treated as a static target. To continue using service discovery for these URLs prepend `dnssrvnoa+` to them. #993
  * The following metrics for Alertmanager DNS service discovery are replaced:
    * `prometheus_sd_dns_lookups_total` replaced by `cortex_dns_lookups_total{component="ruler"}`
    * `prometheus_sd_dns_lookup_failures_total` replaced by `cortex_dns_failures_total{component="ruler"}`
* [CHANGE] Ruler: deprecate `/api/v1/rules/**` and `<prometheus-http-prefix/rules/**` configuration API endpoints in favour of `/<prometheus-http-prefix>/config/v1/rules/**`. Deprecated endpoints will be removed in Mimir 2.2.0. Main configuration API endpoints are now `/<prometheus-http-prefix>/config/api/v1/rules/**` introduced in Mimir 2.0.0. #1222
* [CHANGE] Store-gateway: index cache now includes tenant in cache keys, this invalidates previous cached entries. #607
* [CHANGE] Store-gateway: increased memcached index caching TTL from 1 day to 7 days. #718
* [CHANGE] Store-gateway: options `-store-gateway.sharding-enabled` and `-querier.store-gateway-addresses` were removed. Default value of `-store-gateway.sharding-ring.store` is now `memberlist` and default value for `-store-gateway.sharding-ring.wait-stability-min-duration` changed from `1m` to `0` (disabled). #976
* [CHANGE] Compactor: compactor will no longer try to compact blocks that are already marked for deletion. Previously compactor would consider blocks marked for deletion within `-compactor.deletion-delay / 2` period as eligible for compaction. [#4328](https://github.com/cortexproject/cortex/pull/4328)
* [CHANGE] Compactor: Removed support for block deletion marks migration. If you're upgrading from Cortex < 1.7.0 to Mimir, you should upgrade the compactor to Cortex >= 1.7.0 first, run it at least once and then upgrade to Mimir. #122
* [CHANGE] Compactor: removed the `cortex_compactor_group_vertical_compactions_total` metric. #278
* [CHANGE] Compactor: no longer waits for initial blocks cleanup to finish before starting compactions. #282
* [CHANGE] Compactor: removed overlapping sources detection. Overlapping sources may exist due to edge cases (timing issues) when horizontally sharding compactor, but are correctly handled by compactor. #494
* [CHANGE] Compactor: compactor now uses deletion marks from `<tenant>/markers` location in the bucket. Marker files are no longer fetched, only listed. #550
* [CHANGE] Compactor: Default value of `-compactor.block-sync-concurrency` has changed from 20 to 8. This flag is now only used to control number of goroutines for downloading and uploading blocks during compaction. #552
* [CHANGE] Compactor is now included in `all` target (single-binary). #866
* [CHANGE] Compactor: Removed `-compactor.sharding-enabled` option. Sharding in compactor is now always enabled. Default value of `-compactor.ring.store` has changed from `consul` to `memberlist`. Default value of `-compactor.ring.wait-stability-min-duration` is now 0, which disables the feature. #956
* [CHANGE] Alertmanager: removed `-alertmanager.configs.auto-webhook-root` #977
* [CHANGE] Alertmanager: removed `configdb` support from Alertmanager backend storages. #15 #38 #819
* [CHANGE] Alertmanager: Don't count user-not-found errors from replicas as failures in the `cortex_alertmanager_state_fetch_replica_state_failed_total` metric. #190
* [CHANGE] Alertmanager: Use distributor for non-API routes. #213
* [CHANGE] Alertmanager: removed `-alertmanager.storage.*` configuration options, with the exception of the CLI flags `-alertmanager.storage.path` and `-alertmanager.storage.retention`. Use `-alertmanager-storage.*` instead. #632
* [CHANGE] Alertmanager: set default value for `-alertmanager.web.external-url=http://localhost:8080/alertmanager` to match the default configuration. #808 #1067
* [CHANGE] Alertmanager: `-experimental.alertmanager.enable-api` flag has been renamed to `-alertmanager.enable-api` and is now stable. #913
* [CHANGE] Alertmanager: now always runs with sharding enabled; other modes of operation are removed. #1044 #1126
  * The following configuration options are removed:
    * `-alertmanager.sharding-enabled`
    * `-alertmanager.cluster.advertise-address`
    * `-alertmanager.cluster.gossip-interval`
    * `-alertmanager.cluster.listen-address`
    * `-alertmanager.cluster.peers`
    * `-alertmanager.cluster.push-pull-interval`
  * The following configuration options are renamed:
    * `-alertmanager.cluster.peer-timeout` to `-alertmanager.peer-timeout`
* [CHANGE] Alertmanager: the default value of `-alertmanager.sharding-ring.store` is now `memberlist`. #1171
* [CHANGE] Ring: changed default value of `-distributor.ring.store` (Distributor ring) and `-ring.store` (Ingester ring) to `memberlist`. #1046
* [CHANGE] Memberlist: the `memberlist_kv_store_value_bytes` metric has been removed due to values no longer being stored in-memory as encoded bytes. [#4345](https://github.com/cortexproject/cortex/pull/4345)
* [CHANGE] Memberlist: forward only changes, not entire original message. [#4419](https://github.com/cortexproject/cortex/pull/4419)
* [CHANGE] Memberlist: don't accept old tombstones as incoming change, and don't forward such messages to other gossip members. [#4420](https://github.com/cortexproject/cortex/pull/4420)
* [CHANGE] Memberlist: changed probe interval from `1s` to `5s` and probe timeout from `500ms` to `2s`. #563
* [CHANGE] Memberlist: the `name` label on metrics `cortex_dns_failures_total`, `cortex_dns_lookups_total` and `cortex_dns_provider_results` was renamed to `component`. #993
* [CHANGE] Limits: removed deprecated limits for rejecting old samples #799
  This removes the following flags:
  * `-validation.reject-old-samples`
  * `-validation.reject-old-samples.max-age`
* [CHANGE] Limits: removed local limit-related flags in favor of global limits. #725
  The distributor ring is now required, and can be configured via the `distributor.ring.*` flags.
  This removes the following flags:
  * `-distributor.ingestion-rate-strategy` -> will now always use the "global" strategy
  * `-ingester.max-series-per-user` -> set `-ingester.max-global-series-per-user` to `N` times the existing value of `-ingester.max-series-per-user` instead
  * `-ingester.max-series-per-metric` -> set `-ingester.max-global-series-per-metric`  to `N` times the existing value of `-ingester.max-series-per-metric` instead
  * `-ingester.max-metadata-per-user` -> set `-ingester.max-global-metadata-per-user` to `N` times the existing value of `-ingester.max-metadata-per-user` instead
  * `-ingester.max-metadata-per-metric` -> set `-ingester.max-global-metadata-per-metric` to `N` times the existing value of `-ingester.max-metadata-per-metric` instead
  * In the above notes, `N` refers to the number of ingester replicas
  Additionally, default values for the following flags have changed:
  * `-ingester.max-global-series-per-user` from `0` to `150000`
  * `-ingester.max-global-series-per-metric` from `0` to `20000`
  * `-distributor.ingestion-rate-limit` from `25000` to `10000`
  * `-distributor.ingestion-burst-size` from `50000` to `200000`
* [CHANGE] Limits: removed limit `enforce_metric_name`, now behave as if set to `true` always. #686
* [CHANGE] Limits: Option `-ingester.max-samples-per-query` and its YAML field `max_samples_per_query` have been removed. It required `-querier.ingester-streaming` option to be set to false, but since `-querier.ingester-streaming` is removed (always defaulting to true), the limit using it was removed as well. #204 #1132
* [CHANGE] Limits: Set the default max number of inflight ingester push requests (`-ingester.instance-limits.max-inflight-push-requests`) to 30000 in order to prevent clusters from being overwhelmed by request volume or temporary slow-downs. #259
* [CHANGE] Overrides exporter: renamed metric `cortex_overrides` to `cortex_limits_overrides`. #173 #407
* [FEATURE] The following features have been moved from experimental to stable: #913 #1002
  * Alertmanager config API
  * Alertmanager receiver firewall
  * Alertmanager sharding
  * Azure blob storage support
  * Blocks storage bucket index
  * Disable the ring health check in the readiness endpoint (`-ingester.readiness-check-ring-health=false`)
  * Distributor: do not extend writes on unhealthy ingesters
  * Do not unregister ingesters from ring on shutdown (`-ingester.unregister-on-shutdown=false`)
  * HA Tracker: cleanup of old replicas from KV Store
  * Instance limits in ingester and distributor
  * OpenStack Swift storage support
  * Query-frontend: query stats tracking
  * Query-scheduler
  * Querier: tenant federation
  * Ruler config API
  * S3 Server Side Encryption (SSE) using KMS
  * TLS configuration for gRPC, HTTP and etcd clients
  * Zone-aware replication
  * `/labels` API using matchers
  * The following querier limits:
    * `-querier.max-fetched-chunks-per-query`
    * `-querier.max-fetched-chunk-bytes-per-query`
    * `-querier.max-fetched-series-per-query`
  * The following alertmanager limits:
    * Notification rate (`-alertmanager.notification-rate-limit` and `-alertmanager.notification-rate-limit-per-integration`)
    * Dispatcher groups (`-alertmanager.max-dispatcher-aggregation-groups`)
    * User config size (`-alertmanager.max-config-size-bytes`)
    * Templates count in user config (`-alertmanager.max-templates-count`)
    * Max template size (`-alertmanager.max-template-size-bytes`)
* [FEATURE] The endpoints `/api/v1/status/buildinfo`, `<prometheus-http-prefix>/api/v1/status/buildinfo`, and `<alertmanager-http-prefix>/api/v1/status/buildinfo` have been added to display build information and enabled features. #1219 #1240
* [FEATURE] PromQL: added `present_over_time` support. #139
* [FEATURE] Added "Activity tracker" feature which can log ongoing activities from previous Mimir run in case of a crash. It is enabled by default and controlled by the `-activity-tracker.filepath` flag. It can be disabled by setting this path to an empty string. Currently, the Store-gateway, Ruler, Querier, Query-frontend and Ingester components use this feature to track queries. #631 #782 #822 #1121
* [FEATURE] Divide configuration parameters into categories "basic", "advanced", and "experimental". Only flags in the basic category are shown when invoking `-help`, whereas `-help-all` will include flags in all categories (basic, advanced, experimental). #840
* [FEATURE] Querier: Added support for tenant federation to exemplar endpoints. #927
* [FEATURE] Ingester: can expose metrics on active series matching custom trackers configured via `-ingester.active-series-custom-trackers` (or its respective YAML config option). When configured, active series for custom trackers are exposed by the `cortex_ingester_active_series_custom_tracker` metric. #42 #672
* [FEATURE] Ingester: Enable snapshotting of in-memory TSDB on disk during shutdown via `-blocks-storage.tsdb.memory-snapshot-on-shutdown` (experimental). #249
* [FEATURE] Ingester: Added `-blocks-storage.tsdb.isolation-enabled` flag, which allows disabling TSDB isolation feature. This is enabled by default (per TSDB default), but disabling can improve performance of write requests. #512
* [FEATURE] Ingester: Added `-blocks-storage.tsdb.head-chunks-write-queue-size` flag, which allows setting the size of the queue used by the TSDB before m-mapping chunks (experimental). #591
  * Added `cortex_ingester_tsdb_mmap_chunk_write_queue_operations_total` metric to track different operations of this queue.
* [FEATURE] Distributor: Added `-api.skip-label-name-validation-header-enabled` option to allow skipping label name validation on the HTTP write path based on `X-Mimir-SkipLabelNameValidation` header being `true` or not. #390
* [FEATURE] Query-frontend: Add `cortex_query_fetched_series_total` and `cortex_query_fetched_chunks_bytes_total` per-user counters to expose the number of series and bytes fetched as part of queries. These metrics can be enabled with the `-frontend.query-stats-enabled` flag (or its respective YAML config option `query_stats_enabled`). [#4343](https://github.com/cortexproject/cortex/pull/4343)
* [FEATURE] Query-frontend: Add `cortex_query_fetched_chunks_total` per-user counter to expose the number of chunks fetched as part of queries. This metric can be enabled with the `-query-frontend.query-stats-enabled` flag (or its respective YAML config option `query_stats_enabled`). #31
* [FEATURE] Query-frontend: Add query sharding for instant and range queries. You can enable querysharding by setting `-query-frontend.parallelize-shardable-queries` to `true`. The following additional config and exported metrics have been added. #79 #80 #100 #124 #140 #148 #150 #151 #153 #154 #155 #156 #157 #158 #159 #160 #163 #169 #172 #196 #205 #225 #226 #227 #228 #230 #235 #240 #239 #246 #244 #319 #330 #371 #385 #400 #458 #586 #630 #660 #707 #1542
  * New config options:
    * `-query-frontend.query-sharding-total-shards`: The amount of shards to use when doing parallelisation via query sharding.
    * `-query-frontend.query-sharding-max-sharded-queries`: The max number of sharded queries that can be run for a given received query. 0 to disable limit.
    * `-blocks-storage.bucket-store.series-hash-cache-max-size-bytes`: Max size - in bytes - of the in-memory series hash cache in the store-gateway.
    * `-blocks-storage.tsdb.series-hash-cache-max-size-bytes`: Max size - in bytes - of the in-memory series hash cache in the ingester.
  * New exported metrics:
    * `cortex_bucket_store_series_hash_cache_requests_total`
    * `cortex_bucket_store_series_hash_cache_hits_total`
    * `cortex_frontend_query_sharding_rewrites_succeeded_total`
    * `cortex_frontend_sharded_queries_per_query`
  * Renamed metrics:
    * `cortex_frontend_mapped_asts_total` to `cortex_frontend_query_sharding_rewrites_attempted_total`
  * Modified metrics:
    * added `sharded` label to `cortex_query_seconds_total`
  * When query sharding is enabled, the following querier config must be set on query-frontend too:
    * `-querier.max-concurrent`
    * `-querier.timeout`
    * `-querier.max-samples`
    * `-querier.at-modifier-enabled`
    * `-querier.default-evaluation-interval`
    * `-querier.active-query-tracker-dir`
    * `-querier.lookback-delta`
  * Sharding can be dynamically controlled per request using the `Sharding-Control: 64` header. (0 to disable)
  * Sharding can be dynamically controlled per tenant using the limit `query_sharding_total_shards`. (0 to disable)
  * Added `sharded_queries` count to the "query stats" log.
  * The number of shards is adjusted to be compatible with number of compactor shards that are used by a split-and-merge compactor. The querier can use this to avoid querying blocks that cannot have series in a given query shard.
* [FEATURE] Query-Frontend: Added `-query-frontend.cache-unaligned-requests` option to cache responses for requests that do not have step-aligned start and end times. This can improve speed of repeated queries, but can also pollute cache with results that are never reused. #432
* [FEATURE] Querier: Added label names cardinality endpoint `<prefix>/api/v1/cardinality/label_names` that is disabled by default. Can be enabled/disabled via the CLI flag `-querier.cardinality-analysis-enabled` or its respective YAML config option. Configurable on a per-tenant basis. #301 #377 #474
* [FEATURE] Querier: Added label values cardinality endpoint `<prefix>/api/v1/cardinality/label_values` that is disabled by default. Can be enabled/disabled via the CLI flag `-querier.cardinality-analysis-enabled` or its respective YAML config option, and configurable on a per-tenant basis. The maximum number of label names allowed to be queried in a single API call can be controlled via `-querier.label-values-max-cardinality-label-names-per-request`. #332 #395 #474
* [FEATURE] Querier: Added `-store.max-labels-query-length` to restrict the range of `/series`, label-names and label-values requests. #507
* [FEATURE] Ruler: Add new `-ruler.query-stats-enabled` which when enabled will report the `cortex_ruler_query_seconds_total` as a per-user metric that tracks the sum of the wall time of executing queries in the ruler in seconds. [#4317](https://github.com/cortexproject/cortex/pull/4317)
* [FEATURE] Ruler: Added federated rule groups. #533
  * Added `-ruler.tenant-federation.enabled` config flag.
  * Added support for `source_tenants` field on rule groups.
* [FEATURE] Store-gateway: Added `/store-gateway/tenants` and `/store-gateway/tenant/{tenant}/blocks` endpoints that provide functionality that was provided by `tools/listblocks`. #911 #973
* [FEATURE] Compactor: compactor now uses new algorithm that we call "split-and-merge". Previous compaction strategy was removed. With the `split-and-merge` compactor source blocks for a given tenant are grouped into `-compactor.split-groups` number of groups. Each group of blocks is then compacted separately, and is split into `-compactor.split-and-merge-shards` shards (configurable on a per-tenant basis). Compaction of each tenant shards can be horizontally scaled. Number of compactors that work on jobs for single tenant can be limited by using `-compactor.compactor-tenant-shard-size` parameter, or per-tenant `compactor_tenant_shard_size` override.  #275 #281 #282 #283 #288 #290 #303 #307 #317 #323 #324 #328 #353 #368 #479 #820
* [FEATURE] Compactor: Added `-compactor.max-compaction-time` to control how long can compaction for a single tenant take. If compactions for a tenant take longer, no new compactions are started in the same compaction cycle. Running compactions are not stopped however, and may take much longer. #523
* [FEATURE] Compactor: When compactor finds blocks with out-of-order chunks, it will mark them for no-compaction. Blocks marked for no-compaction are ignored in future compactions too. Added metric `cortex_compactor_blocks_marked_for_no_compaction_total` to track number of blocks marked for no-compaction. Added `CortexCompactorSkippedBlocksWithOutOfOrderChunks` alert based on new metric. Markers are only checked from `<tenant>/markers` location, but uploaded to the block directory too. #520 #535 #550
* [FEATURE] Compactor: multiple blocks are now downloaded and uploaded at once, which can shorten compaction process. #552
* [ENHANCEMENT] Exemplars are now emitted for all gRPC calls and many operations tracked by histograms. #180
* [ENHANCEMENT] New options `-server.http-listen-network` and `-server.grpc-listen-network` allow binding as 'tcp4' or 'tcp6'. #180
* [ENHANCEMENT] Query federation: improve performance in MergeQueryable by memoizing labels. #312
* [ENHANCEMENT] Add histogram metrics `cortex_distributor_sample_delay_seconds` and `cortex_ingester_tsdb_sample_out_of_order_delta_seconds` #488
* [ENHANCEMENT] Check internal directory access before starting up. #1217
* [ENHANCEMENT] Azure client: expose option to configure MSI URL and user-assigned identity. #584
* [ENHANCEMENT] Added a new metric `mimir_build_info` to coincide with `cortex_build_info`. The metric `cortex_build_info` has not been removed. #1022
* [ENHANCEMENT] Mimir runs a sanity check of storage config at startup and will fail to start if the sanity check doesn't pass. This is done to find potential config issues before starting up. #1180
* [ENHANCEMENT] Validate alertmanager and ruler storage configurations to ensure they don't use same bucket name and region values as those configured for the blocks storage. #1214
* [ENHANCEMENT] Ingester: added option `-ingester.readiness-check-ring-health` to disable the ring health check in the readiness endpoint. When disabled, the health checks are run against only the ingester itself instead of all ingesters in the ring. #48 #126
* [ENHANCEMENT] Ingester: reduce CPU and memory utilization if remote write requests contains a large amount of "out of bounds" samples. #413
* [ENHANCEMENT] Ingester: reduce CPU and memory utilization when querying chunks from ingesters. #430
* [ENHANCEMENT] Ingester: Expose ingester ring page on ingesters. #654
* [ENHANCEMENT] Distributor: added option `-distributor.excluded-zones` to exclude ingesters running in specific zones both on write and read path. #51
* [ENHANCEMENT] Distributor: add tags to tracing span for distributor push with user, cluster and replica. #210
* [ENHANCEMENT] Distributor: performance optimisations. #212 #217 #242
* [ENHANCEMENT] Distributor: reduce latency when HA-Tracking by doing KVStore updates in the background. #271
* [ENHANCEMENT] Distributor: make distributor inflight push requests count include background calls to ingester. #398
* [ENHANCEMENT] Distributor: silently drop exemplars more than 5 minutes older than samples in the same batch. #544
* [ENHANCEMENT] Distributor: reject exemplars with blank label names or values. The `cortex_discarded_exemplars_total` metric will use the `exemplar_labels_blank` reason in this case. #873
* [ENHANCEMENT] Query-frontend: added `cortex_query_frontend_workers_enqueued_requests_total` metric to track the number of requests enqueued in each query-scheduler. #384
* [ENHANCEMENT] Query-frontend: added `cortex_query_frontend_non_step_aligned_queries_total` to track the total number of range queries with start/end not aligned to step. #347 #357 #582
* [ENHANCEMENT] Query-scheduler: exported summary `cortex_query_scheduler_inflight_requests` tracking total number of inflight requests (both enqueued and processing) in percentile buckets. #675
* [ENHANCEMENT] Querier: can use the `LabelNames` call with matchers, if matchers are provided in the `/labels` API call, instead of using the more expensive `MetricsForLabelMatchers` call as before. #3 #1186
* [ENHANCEMENT] Querier / store-gateway: optimized regex matchers. #319 #334 #355
* [ENHANCEMENT] Querier: when fetching data for specific query-shard, we can ignore some blocks based on compactor-shard ID, since sharding of series by query sharding and compactor is the same. Added metrics: #438 #450
  * `cortex_querier_blocks_found_total`
  * `cortex_querier_blocks_queried_total`
  * `cortex_querier_blocks_with_compactor_shard_but_incompatible_query_shard_total`
* [ENHANCEMENT] Querier / ruler: reduce cpu usage, latency and peak memory consumption. #459 #463 #589
* [ENHANCEMENT] Querier: labels requests now obey `-querier.query-ingesters-within`, making them a little more efficient. #518
* [ENHANCEMENT] Querier: retry store-gateway in case of unexpected failure, instead of failing the query. #1003
* [ENHANCEMENT] Querier / ruler: reduce memory used by streaming queries, particularly in ruler. [#4341](https://github.com/cortexproject/cortex/pull/4341)
* [ENHANCEMENT] Ruler: Using shuffle sharding subring on GetRules API. [#4466](https://github.com/cortexproject/cortex/pull/4466)
* [ENHANCEMENT] Ruler: wait for ruler ring client to self-detect during startup. #990
* [ENHANCEMENT] Store-gateway: added `cortex_bucket_store_sent_chunk_size_bytes` metric, tracking the size of chunks sent from store-gateway to querier. #123
* [ENHANCEMENT] Store-gateway: reduced CPU and memory utilization due to exported metrics aggregation for instances with a large number of tenants. #123 #142
* [ENHANCEMENT] Store-gateway: added an in-memory LRU cache for chunks attributes. Can be enabled setting `-blocks-storage.bucket-store.chunks-cache.attributes-in-memory-max-items=X` where `X` is the max number of items to keep in the in-memory cache. The following new metrics are exposed: #279 #415 #437
  * `cortex_cache_memory_requests_total`
  * `cortex_cache_memory_hits_total`
  * `cortex_cache_memory_items_count`
* [ENHANCEMENT] Store-gateway: log index cache requests to tracing spans. #419
* [ENHANCEMENT] Store-gateway: store-gateway can now ignore blocks with minimum time within `-blocks-storage.bucket-store.ignore-blocks-within` duration. Useful when used together with `-querier.query-store-after`. #502
* [ENHANCEMENT] Store-gateway: label values with matchers now doesn't preload or list series, reducing latency and memory consumption. #534
* [ENHANCEMENT] Store-gateway: the results of `LabelNames()`, `LabelValues()` and `Series(skipChunks=true)` calls are now cached in the index cache. #590
* [ENHANCEMENT] Store-gateway: Added `-store-gateway.sharding-ring.unregister-on-shutdown` option that allows store-gateway to stay in the ring even after shutdown. Defaults to `true`, which is the same as current behaviour. #610 #614
* [ENHANCEMENT] Store-gateway: wait for ring tokens stability instead of ring stability to speed up startup and tests. #620
* [ENHANCEMENT] Compactor: add timeout for waiting on compactor to become ACTIVE in the ring. [#4262](https://github.com/cortexproject/cortex/pull/4262)
* [ENHANCEMENT] Compactor: skip already planned compaction jobs if the tenant doesn't belong to the compactor instance anymore. #303
* [ENHANCEMENT] Compactor: Blocks cleaner will ignore users that it no longer "owns" when sharding is enabled, and user ownership has changed since last scan. #325
* [ENHANCEMENT] Compactor: added `-compactor.compaction-jobs-order` support to configure which compaction jobs should run first for a given tenant (in case there are multiple ones). Supported values are: `smallest-range-oldest-blocks-first` (default), `newest-blocks-first`. #364
* [ENHANCEMENT] Compactor: delete blocks marked for deletion faster. #490
* [ENHANCEMENT] Compactor: expose low-level concurrency options for compactor: `-compactor.max-opening-blocks-concurrency`, `-compactor.max-closing-blocks-concurrency`, `-compactor.symbols-flushers-concurrency`. #569 #701
* [ENHANCEMENT] Compactor: expand compactor logs to include total compaction job time, total time for uploads and block counts. #549
* [ENHANCEMENT] Ring: allow experimental configuration of disabling of heartbeat timeouts by setting the relevant configuration value to zero. Applies to the following: [#4342](https://github.com/cortexproject/cortex/pull/4342)
  * `-distributor.ring.heartbeat-timeout`
  * `-ingester.ring.heartbeat-timeout`
  * `-ruler.ring.heartbeat-timeout`
  * `-alertmanager.sharding-ring.heartbeat-timeout`
  * `-compactor.ring.heartbeat-timeout`
  * `-store-gateway.sharding-ring.heartbeat-timeout`
* [ENHANCEMENT] Ring: allow heartbeats to be explicitly disabled by setting the interval to zero. This is considered experimental. This applies to the following configuration options: [#4344](https://github.com/cortexproject/cortex/pull/4344)
  * `-distributor.ring.heartbeat-period`
  * `-ingester.ring.heartbeat-period`
  * `-ruler.ring.heartbeat-period`
  * `-alertmanager.sharding-ring.heartbeat-period`
  * `-compactor.ring.heartbeat-period`
  * `-store-gateway.sharding-ring.heartbeat-period`
* [ENHANCEMENT] Memberlist: optimized receive path for processing ring state updates, to help reduce CPU utilization in large clusters. [#4345](https://github.com/cortexproject/cortex/pull/4345)
* [ENHANCEMENT] Memberlist: expose configuration of memberlist packet compression via `-memberlist.compression-enabled`. [#4346](https://github.com/cortexproject/cortex/pull/4346)
* [ENHANCEMENT] Memberlist: Add `-memberlist.advertise-addr` and `-memberlist.advertise-port` options for setting the address to advertise to other members of the cluster to enable NAT traversal. #260
* [ENHANCEMENT] Memberlist: reduce CPU utilization for rings with a large number of members. #537 #563 #634
* [ENHANCEMENT] Overrides exporter: include additional limits in the per-tenant override exporter. The following limits have been added to the `cortex_limit_overrides` metric: #21
  * `max_fetched_series_per_query`
  * `max_fetched_chunk_bytes_per_query`
  * `ruler_max_rules_per_rule_group`
  * `ruler_max_rule_groups_per_tenant`
* [ENHANCEMENT] Overrides exporter: add a metrics `cortex_limits_defaults` to expose the default values of limits. #173
* [ENHANCEMENT] Overrides exporter: Add `max_fetched_chunks_per_query` and `max_global_exemplars_per_user` limits to the default and per-tenant limits exported as metrics. #471 #515
* [ENHANCEMENT] Upgrade Go to 1.17.8. #1347 #1381
* [ENHANCEMENT] Upgrade Docker base images to `alpine:3.15.0`. #1348
* [BUGFIX] Azure storage: only create HTTP client once, to reduce memory utilization. #605
* [BUGFIX] Ingester: fixed ingester stuck on start up (LEAVING ring state) when `-ingester.ring.heartbeat-period=0` and `-ingester.unregister-on-shutdown=false`. [#4366](https://github.com/cortexproject/cortex/pull/4366)
* [BUGFIX] Ingester: prevent any reads or writes while the ingester is stopping. This will prevent accessing TSDB blocks once they have been already closed. [#4304](https://github.com/cortexproject/cortex/pull/4304)
* [BUGFIX] Ingester: TSDB now waits for pending readers before truncating Head block, fixing the `chunk not found` error and preventing wrong query results. #16
* [BUGFIX] Ingester: don't create TSDB or appender if no samples are sent by a tenant. #162
* [BUGFIX] Ingester: fix out-of-order chunks in TSDB head in-memory series after WAL replay in case some samples were appended to TSDB WAL before series. #530
* [BUGFIX] Distributor: when cleaning up obsolete elected replicas from KV store, HA tracker didn't update number of cluster per user correctly. [#4336](https://github.com/cortexproject/cortex/pull/4336)
* [BUGFIX] Distributor: fix bug in query-exemplar where some results would get dropped. #583
* [BUGFIX] Query-frontend: Fixes @ modifier functions (start/end) when splitting queries by time. #206
* [BUGFIX] Query-frontend: Ensure query_range requests handled by the query-frontend return JSON formatted errors. #360 #499
* [BUGFIX] Query-frontend: don't reuse cached results for queries that are not step-aligned. #424
* [BUGFIX] Query-frontend: fix API error messages that were mentioning Prometheus `--enable-feature=promql-negative-offset` and `--enable-feature=promql-at-modifier` flags. #688
* [BUGFIX] Query-frontend: worker's cancellation channels are now buffered to ensure that all request cancellations are properly handled. #741
* [BUGFIX] Querier: fixed `/api/v1/user_stats` endpoint. When zone-aware replication is enabled, `MaxUnavailableZones` param is used instead of `MaxErrors`, so setting `MaxErrors = 0` doesn't make the Querier wait for all Ingesters responses. #474
* [BUGFIX] Querier: Disable query scheduler SRV DNS lookup. #689
* [BUGFIX] Ruler: fixed counting of PromQL evaluation errors as user-errors when updating `cortex_ruler_queries_failed_total`. [#4335](https://github.com/cortexproject/cortex/pull/4335)
* [BUGFIX] Ruler: fix formatting of rule groups in `/ruler/rule_groups` endpoint. #655
* [BUGFIX] Ruler: do not log `unable to read rules directory` at startup if the directory hasn't been created yet. #1058
* [BUGFIX] Ruler: enable Prometheus-compatible endpoints regardless of `-ruler.enable-api`. The flag now only controls the configuration API. This is what the config flag description stated, but not what was happening. #1216
* [BUGFIX] Compactor: fixed panic while collecting Prometheus metrics. #28
* [BUGFIX] Compactor: compactor should now be able to correctly mark blocks for deletion and no-compaction, if such marking was previously interrupted. #1015
* [BUGFIX] Alertmanager: remove stale template files. #4495
* [BUGFIX] Alertmanager: don't replace user configurations with blank fallback configurations (when enabled), particularly during scaling up/down instances when sharding is enabled. #224
* [BUGFIX] Ring: multi KV runtime config changes are now propagated to all rings, not just ingester ring. #1047
* [BUGFIX] Memberlist: fixed corrupted packets when sending compound messages with more than 255 messages or messages bigger than 64KB. #551
* [BUGFIX] Overrides exporter: successfully startup even if runtime config is not set. #1056
* [BUGFIX] Fix internal modules to wait for other modules depending on them before stopping. #1472

### Mixin

_Changes since `grafana/cortex-jsonnet` `1.9.0`._

* [CHANGE] Removed chunks storage support from mixin. #641 #643 #645 #811 #812 #813
  * Removed `tsdb.libsonnet`: no need to import it anymore (its content is already automatically included when using Jsonnet)
  * Removed the following fields from `_config`:
    * `storage_engine` (defaults to `blocks`)
    * `chunk_index_backend`
    * `chunk_store_backend`
  * Removed schema config map
  * Removed the following dashboards:
    * "Cortex / Chunks"
    * "Cortex / WAL"
    * "Cortex / Blocks vs Chunks"
  * Removed the following alerts:
    * `CortexOldChunkInMemory`
    * `CortexCheckpointCreationFailed`
    * `CortexCheckpointDeletionFailed`
    * `CortexProvisioningMemcachedTooSmall`
    * `CortexWALCorruption`
    * `CortexTableSyncFailure`
    * `CortexTransferFailed`
  * Removed the following recording rules:
    * `cortex_chunk_store_index_lookups_per_query`
    * `cortex_chunk_store_series_pre_intersection_per_query`
    * `cortex_chunk_store_series_post_intersection_per_query`
    * `cortex_chunk_store_chunks_per_query`
    * `cortex_bigtable_request_duration_seconds`
    * `cortex_cassandra_request_duration_seconds`
    * `cortex_dynamo_request_duration_seconds`
    * `cortex_database_request_duration_seconds`
    * `cortex_gcs_request_duration_seconds`
* [CHANGE] Update grafana-builder dependency: use $__rate_interval in qpsPanel and latencyPanel. [#372](https://github.com/grafana/cortex-jsonnet/pull/372)
* [CHANGE] `namespace` template variable in dashboards now only selects namespaces for selected clusters. [#311](https://github.com/grafana/cortex-jsonnet/pull/311)
* [CHANGE] `CortexIngesterRestarts` alert severity changed from `critical` to `warning`. [#321](https://github.com/grafana/cortex-jsonnet/pull/321)
* [CHANGE] Dashboards: added overridable `job_labels` and `cluster_labels` to the configuration object as label lists to uniquely identify jobs and clusters in the metric names and group-by lists in dashboards. [#319](https://github.com/grafana/cortex-jsonnet/pull/319)
* [CHANGE] Dashboards: `alert_aggregation_labels` has been removed from the configuration and overriding this value has been deprecated. Instead the labels are now defined by the `cluster_labels` list, and should be overridden accordingly through that list. [#319](https://github.com/grafana/cortex-jsonnet/pull/319)
* [CHANGE] Renamed `CortexCompactorHasNotUploadedBlocksSinceStart` to `CortexCompactorHasNotUploadedBlocks`. [#334](https://github.com/grafana/cortex-jsonnet/pull/334)
* [CHANGE] Renamed `CortexCompactorRunFailed` to `CortexCompactorHasNotSuccessfullyRunCompaction`. [#334](https://github.com/grafana/cortex-jsonnet/pull/334)
* [CHANGE] Renamed `CortexInconsistentConfig` alert to `CortexInconsistentRuntimeConfig` and increased severity to `critical`. [#335](https://github.com/grafana/cortex-jsonnet/pull/335)
* [CHANGE] Increased `CortexBadRuntimeConfig` alert severity to `critical` and removed support for `cortex_overrides_last_reload_successful` metric (was removed in Cortex 1.3.0). [#335](https://github.com/grafana/cortex-jsonnet/pull/335)
* [CHANGE] Grafana 'min step' changed to 15s so dashboard show better detail. [#340](https://github.com/grafana/cortex-jsonnet/pull/340)
* [CHANGE] Replace `CortexRulerFailedEvaluations` with two new alerts: `CortexRulerTooManyFailedPushes` and `CortexRulerTooManyFailedQueries`. [#347](https://github.com/grafana/cortex-jsonnet/pull/347)
* [CHANGE] Removed `CortexCacheRequestErrors` alert. This alert was not working because the legacy Cortex cache client instrumentation doesn't track errors. [#346](https://github.com/grafana/cortex-jsonnet/pull/346)
* [CHANGE] Removed `CortexQuerierCapacityFull` alert. [#342](https://github.com/grafana/cortex-jsonnet/pull/342)
* [CHANGE] Changes blocks storage alerts to group metrics by the configured `cluster_labels` (supporting the deprecated `alert_aggregation_labels`). [#351](https://github.com/grafana/cortex-jsonnet/pull/351)
* [CHANGE] Increased `CortexIngesterReachingSeriesLimit` critical alert threshold from 80% to 85%. [#363](https://github.com/grafana/cortex-jsonnet/pull/363)
* [CHANGE] Changed default `job_names` for query-frontend, query-scheduler and querier to match custom deployments too. [#376](https://github.com/grafana/cortex-jsonnet/pull/376)
* [CHANGE] Split `cortex_api` recording rule group into three groups. This is a workaround for large clusters where this group can become slow to evaluate. [#401](https://github.com/grafana/cortex-jsonnet/pull/401)
* [CHANGE] Increased `CortexIngesterReachingSeriesLimit` warning threshold from 70% to 80% and critical threshold from 85% to 90%. [#404](https://github.com/grafana/cortex-jsonnet/pull/404)
* [CHANGE] Raised `CortexKVStoreFailure` alert severity from warning to critical. #493
* [CHANGE] Increase `CortexRolloutStuck` alert "for" duration from 15m to 30m. #493 #573
* [CHANGE] The Alertmanager and Ruler compiled dashboards (`alertmanager.json` and `ruler.json`) have been respectively renamed to `mimir-alertmanager.json` and `mimir-ruler.json`. #869
* [CHANGE] Removed `cortex_overrides_metric` from `_config`. #871
* [CHANGE] Renamed recording rule groups (`cortex_` prefix changed to `mimir_`). #871
* [CHANGE] Alerts name prefix has been changed from `Cortex` to `Mimir` (eg. alert `CortexIngesterUnhealthy` has been renamed to `MimirIngesterUnhealthy`). #879
* [CHANGE] Enabled resources dashboards by default. Can be disabled setting `resources_dashboards_enabled` config field to `false`. #920
* [FEATURE] Added `Cortex / Overrides` dashboard, displaying default limits and per-tenant overrides applied to Mimir. #673
* [FEATURE] Added `Mimir / Tenants` and `Mimir / Top tenants` dashboards, displaying user-based metrics. #776
* [FEATURE] Added querier autoscaling panels and alerts. #1006 #1016
* [FEATURE] Mimir / Top tenants dashboard now has tenants ranked by rule group size and evaluation time. #1338
* [ENHANCEMENT] cortex-mixin: Make `cluster_namespace_deployment:kube_pod_container_resource_requests_{cpu_cores,memory_bytes}:sum` backwards compatible with `kube-state-metrics` v2.0.0. [#317](https://github.com/grafana/cortex-jsonnet/pull/317)
* [ENHANCEMENT] Cortex-mixin: Include `cortex-gw-internal` naming variation in default `gateway` job names. [#328](https://github.com/grafana/cortex-jsonnet/pull/328)
* [ENHANCEMENT] Ruler dashboard: added object storage metrics. [#354](https://github.com/grafana/cortex-jsonnet/pull/354)
* [ENHANCEMENT] Alertmanager dashboard: added object storage metrics. [#354](https://github.com/grafana/cortex-jsonnet/pull/354)
* [ENHANCEMENT] Added documentation text panels and descriptions to reads and writes dashboards. [#324](https://github.com/grafana/cortex-jsonnet/pull/324)
* [ENHANCEMENT] Dashboards: defined container functions for common resources panels: containerDiskWritesPanel, containerDiskReadsPanel, containerDiskSpaceUtilization. [#331](https://github.com/grafana/cortex-jsonnet/pull/331)
* [ENHANCEMENT] cortex-mixin: Added `alert_excluded_routes` config to exclude specific routes from alerts. [#338](https://github.com/grafana/cortex-jsonnet/pull/338)
* [ENHANCEMENT] Added `CortexMemcachedRequestErrors` alert. [#346](https://github.com/grafana/cortex-jsonnet/pull/346)
* [ENHANCEMENT] Ruler dashboard: added "Per route p99 latency" panel in the "Configuration API" row. [#353](https://github.com/grafana/cortex-jsonnet/pull/353)
* [ENHANCEMENT] Increased the `for` duration of the `CortexIngesterReachingSeriesLimit` warning alert to 3h. [#362](https://github.com/grafana/cortex-jsonnet/pull/362)
* [ENHANCEMENT] Added a new tier (`medium_small_user`) so we have another tier between 100K and 1Mil active series. [#364](https://github.com/grafana/cortex-jsonnet/pull/364)
* [ENHANCEMENT] Extend Alertmanager dashboard: [#313](https://github.com/grafana/cortex-jsonnet/pull/313)
  * "Tenants" stat panel - shows number of discovered tenant configurations.
  * "Replication" row - information about the replication of tenants/alerts/silences over instances.
  * "Tenant Configuration Sync" row - information about the configuration sync procedure.
  * "Sharding Initial State Sync" row - information about the initial state sync procedure when sharding is enabled.
  * "Sharding Runtime State Sync" row - information about various state operations which occur when sharding is enabled (replication, fetch, marge, persist).
* [ENHANCEMENT] Update gsutil command for `not healthy index found` playbook [#370](https://github.com/grafana/cortex-jsonnet/pull/370)
* [ENHANCEMENT] Added Alertmanager alerts and playbooks covering configuration syncs and sharding operation: [#377 [#378](https://github.com/grafana/cortex-jsonnet/pull/378)
  * `CortexAlertmanagerSyncConfigsFailing`
  * `CortexAlertmanagerRingCheckFailing`
  * `CortexAlertmanagerPartialStateMergeFailing`
  * `CortexAlertmanagerReplicationFailing`
  * `CortexAlertmanagerPersistStateFailing`
  * `CortexAlertmanagerInitialSyncFailed`
* [ENHANCEMENT] Add recording rules to improve responsiveness of Alertmanager dashboard. [#387](https://github.com/grafana/cortex-jsonnet/pull/387)
* [ENHANCEMENT] Add `CortexRolloutStuck` alert. [#405](https://github.com/grafana/cortex-jsonnet/pull/405)
* [ENHANCEMENT] Added `CortexKVStoreFailure` alert. [#406](https://github.com/grafana/cortex-jsonnet/pull/406)
* [ENHANCEMENT] Use configured `ruler` jobname for ruler dashboard panels. [#409](https://github.com/grafana/cortex-jsonnet/pull/409)
* [ENHANCEMENT] Add ability to override `datasource` for generated dashboards. [#407](https://github.com/grafana/cortex-jsonnet/pull/407)
* [ENHANCEMENT] Use alertmanager jobname for alertmanager dashboard panels [#411](https://github.com/grafana/cortex-jsonnet/pull/411)
* [ENHANCEMENT] Added `CortexDistributorReachingInflightPushRequestLimit` alert. [#408](https://github.com/grafana/cortex-jsonnet/pull/408)
* [ENHANCEMENT] Added `CortexReachingTCPConnectionsLimit` alert. #403
* [ENHANCEMENT] Added "Cortex / Writes Networking" and "Cortex / Reads Networking" dashboards. #405
* [ENHANCEMENT] Improved "Queue length" panel in "Cortex / Queries" dashboard. #408
* [ENHANCEMENT] Add `CortexDistributorReachingInflightPushRequestLimit` alert and playbook. #401
* [ENHANCEMENT] Added "Recover accidentally deleted blocks (Google Cloud specific)" playbook. #475
* [ENHANCEMENT] Added support to multi-zone store-gateway deployments. #608 #615
* [ENHANCEMENT] Show supplementary alertmanager services in the Rollout Progress dashboard. #738 #855
* [ENHANCEMENT] Added `mimir` to default job names. This makes dashboards and alerts working when Mimir is installed in single-binary mode and the deployment is named `mimir`. #921
* [ENHANCEMENT] Introduced a new alert for the Alertmanager: `MimirAlertmanagerAllocatingTooMuchMemory`. It has two severities based on the memory usage against limits, a `warning` level at 80% and a `critical` level at 90%. #1206
* [ENHANCEMENT] Faster memcached cache requests. #2720
* [BUGFIX] Fixed `CortexIngesterHasNotShippedBlocks` alert false positive in case an ingester instance had ingested samples in the past, then no traffic was received for a long period and then it started receiving samples again. [#308](https://github.com/grafana/cortex-jsonnet/pull/308)
* [BUGFIX] Fixed `CortexInconsistentRuntimeConfig` metric. [#335](https://github.com/grafana/cortex-jsonnet/pull/335)
* [BUGFIX] Fixed scaling dashboard to correctly work when a Cortex service deployment spans across multiple zones (a zone is expected to have the `zone-[a-z]` suffix). [#365](https://github.com/grafana/cortex-jsonnet/pull/365)
* [BUGFIX] Fixed rollout progress dashboard to correctly work when a Cortex service deployment spans across multiple zones (a zone is expected to have the `zone-[a-z]` suffix). [#366](https://github.com/grafana/cortex-jsonnet/pull/366)
* [BUGFIX] Fixed rollout progress dashboard to include query-scheduler too. [#376](https://github.com/grafana/cortex-jsonnet/pull/376)
* [BUGFIX] Upstream recording rule `node_namespace_pod_container:container_cpu_usage_seconds_total:sum_irate` renamed. [#379](https://github.com/grafana/cortex-jsonnet/pull/379)
* [BUGFIX] Fixed writes/reads/alertmanager resources dashboards to use `$._config.job_names.gateway`. [#403](https://github.com/grafana/cortex-jsonnet/pull/403)
* [BUGFIX] Span the annotation.message in alerts as YAML multiline strings. [#412](https://github.com/grafana/cortex-jsonnet/pull/412)
* [BUGFIX] Fixed "Instant queries / sec" in "Cortex / Reads" dashboard. #445
* [BUGFIX] Fixed and added missing KV store panels in Writes, Reads, Ruler and Compactor dashboards. #448
* [BUGFIX] Fixed Alertmanager dashboard when alertmanager is running as part of single binary. #1064
* [BUGFIX] Fixed Ruler dashboard when ruler is running as part of single binary. #1260
* [BUGFIX] Query-frontend: fixed bad querier status code mapping with query-sharding enabled. #1227

### Jsonnet

_Changes since `grafana/cortex-jsonnet` `1.9.0`._

* [CHANGE] Removed chunks storage support. #639
  * Removed the following fields from `_config`:
    * `storage_engine` (defaults to `blocks`)
    * `querier_second_storage_engine` (not supported anymore)
    * `table_manager_enabled`, `table_prefix`
    * `memcached_index_writes_enabled` and `memcached_index_writes_max_item_size_mb`
    * `storeMemcachedChunksConfig`
    * `storeConfig`
    * `max_chunk_idle`
    * `schema` (the schema configmap is still added for backward compatibility reasons)
    * `bigtable_instance` and `bigtable_project`
    * `client_configs`
    * `enabledBackends`
    * `storage_backend`
    * `cassandra_addresses`
    * `s3_bucket_name`
    * `ingester_deployment_without_wal` (was only used by chunks storage)
    * `ingester` (was only used to configure chunks storage WAL)
  * Removed the following CLI flags from `ingester_args`:
    * `ingester.max-chunk-age`
    * `ingester.max-stale-chunk-idle`
    * `ingester.max-transfer-retries`
    * `ingester.retain-period`
* [CHANGE] Changed `overrides-exporter.libsonnet` from being based on cortex-tools to Mimir `overrides-exporter` target. #646
* [CHANGE] Store gateway: set `-blocks-storage.bucket-store.index-cache.memcached.max-get-multi-concurrency`,
  `-blocks-storage.bucket-store.chunks-cache.memcached.max-get-multi-concurrency`,
  `-blocks-storage.bucket-store.metadata-cache.memcached.max-get-multi-concurrency`,
  `-blocks-storage.bucket-store.index-cache.memcached.max-idle-connections`,
  `-blocks-storage.bucket-store.chunks-cache.memcached.max-idle-connections`,
  `-blocks-storage.bucket-store.metadata-cache.memcached.max-idle-connections` to 100 [#414](https://github.com/grafana/cortex-jsonnet/pull/414)
* [CHANGE] Alertmanager: mounted overrides configmap to alertmanager too. [#315](https://github.com/grafana/cortex-jsonnet/pull/315)
* [CHANGE] Memcached: upgraded memcached from `1.5.17` to `1.6.9`. [#316](https://github.com/grafana/cortex-jsonnet/pull/316)
* [CHANGE] Store-gateway: increased memory request and limit respectively from 6GB / 6GB to 12GB / 18GB. [#322](https://github.com/grafana/cortex-jsonnet/pull/322)
* [CHANGE] Store-gateway: increased `-blocks-storage.bucket-store.max-chunk-pool-bytes` from 2GB (default) to 12GB. [#322](https://github.com/grafana/cortex-jsonnet/pull/322)
* [CHANGE] Ingester/Ruler: set `-server.grpc-max-send-msg-size-bytes` and `-server.grpc-max-send-msg-size-bytes` to sensible default values (10MB). [#326](https://github.com/grafana/cortex-jsonnet/pull/326)
* [CHANGE] Decreased `-server.grpc-max-concurrent-streams` from 100k to 10k. [#369](https://github.com/grafana/cortex-jsonnet/pull/369)
* [CHANGE] Decreased blocks storage ingesters graceful termination period from 80m to 20m. [#369](https://github.com/grafana/cortex-jsonnet/pull/369)
* [CHANGE] Increase the rules per group and rule groups limits on different tiers. [#396](https://github.com/grafana/cortex-jsonnet/pull/396)
* [CHANGE] Removed `max_samples_per_query` limit, since it only works with chunks and only when using `-distributor.shard-by-all-labels=false`. [#397](https://github.com/grafana/cortex-jsonnet/pull/397)
* [CHANGE] Removed chunks storage query sharding config support. The following config options have been removed: [#398](https://github.com/grafana/cortex-jsonnet/pull/398)
  * `_config` > `queryFrontend` > `shard_factor`
  * `_config` > `queryFrontend` > `sharded_queries_enabled`
  * `_config` > `queryFrontend` > `query_split_factor`
* [CHANGE] Rename ruler_s3_bucket_name and ruler_gcs_bucket_name to ruler_storage_bucket_name: [#415](https://github.com/grafana/cortex-jsonnet/pull/415)
* [CHANGE] Fine-tuned rolling update policy for distributor, querier, query-frontend, query-scheduler. [#420](https://github.com/grafana/cortex-jsonnet/pull/420)
* [CHANGE] Increased memcached metadata/chunks/index-queries max connections from 4k to 16k. [#420](https://github.com/grafana/cortex-jsonnet/pull/420)
* [CHANGE] Disabled step alignment in query-frontend to be compliant with PromQL. [#420](https://github.com/grafana/cortex-jsonnet/pull/420)
* [CHANGE] Do not limit compactor CPU and request a number of cores equal to the configured concurrency. [#420](https://github.com/grafana/cortex-jsonnet/pull/420)
* [CHANGE] Configured split-and-merge compactor. #853
  * The following CLI flags are set on compactor:
    * `-compactor.split-and-merge-shards=0`
    * `-compactor.compactor-tenant-shard-size=1`
    * `-compactor.split-groups=1`
    * `-compactor.max-opening-blocks-concurrency=4`
    * `-compactor.max-closing-blocks-concurrency=2`
    * `-compactor.symbols-flushers-concurrency=4`
  * The following per-tenant overrides have been set on `super_user` and `mega_user` classes:
    ```
    compactor_split_and_merge_shards: 2,
    compactor_tenant_shard_size: 2,
    compactor_split_groups: 2,
    ```
* [CHANGE] The entrypoint file to include has been renamed from `cortex.libsonnet` to `mimir.libsonnet`. #897
* [CHANGE] The default image config field has been renamed from `cortex` to `mimir`. #896
   ```
   {
     _images+:: {
       mimir: '...',
     },
   }
   ```
* [CHANGE] Removed `cortex_` prefix from config fields. #898
  * The following config fields have been renamed:
    * `cortex_bucket_index_enabled` renamed to `bucket_index_enabled`
    * `cortex_compactor_cleanup_interval` renamed to `compactor_cleanup_interval`
    * `cortex_compactor_data_disk_class` renamed to `compactor_data_disk_class`
    * `cortex_compactor_data_disk_size` renamed to `compactor_data_disk_size`
    * `cortex_compactor_max_concurrency` renamed to `compactor_max_concurrency`
    * `cortex_distributor_allow_multiple_replicas_on_same_node` renamed to `distributor_allow_multiple_replicas_on_same_node`
    * `cortex_ingester_data_disk_class` renamed to `ingester_data_disk_class`
    * `cortex_ingester_data_disk_size` renamed to `ingester_data_disk_size`
    * `cortex_querier_allow_multiple_replicas_on_same_node` renamed to `querier_allow_multiple_replicas_on_same_node`
    * `cortex_query_frontend_allow_multiple_replicas_on_same_node` renamed to `query_frontend_allow_multiple_replicas_on_same_node`
    * `cortex_query_sharding_enabled` renamed to `query_sharding_enabled`
    * `cortex_query_sharding_msg_size_factor` renamed to `query_sharding_msg_size_factor`
    * `cortex_ruler_allow_multiple_replicas_on_same_node` renamed to `ruler_allow_multiple_replicas_on_same_node`
    * `cortex_store_gateway_data_disk_class` renamed to `store_gateway_data_disk_class`
    * `cortex_store_gateway_data_disk_size` renamed to `store_gateway_data_disk_size`
* [CHANGE] The overrides configmap default mountpoint has changed from `/etc/cortex` to `/etc/mimir`. It can be customized via the `overrides_configmap_mountpoint` config field. #899
* [CHANGE] Enabled in the querier the features to query label names with matchers, PromQL at modifier and query long-term storage for labels. #905
* [CHANGE] Reduced TSDB blocks retention on ingesters disk from 96h to 24h. #905
* [CHANGE] Enabled closing of idle TSDB in ingesters. #905
* [CHANGE] Disabled TSDB isolation in ingesters for better performances. #905
* [CHANGE] Changed log level of querier, query-frontend, query-scheduler and alertmanager from `debug` to `info`. #905
* [CHANGE] Enabled attributes in-memory cache in store-gateway. #905
* [CHANGE] Configured store-gateway to not load blocks containing samples more recent than 10h (because such samples are queried from ingesters). #905
* [CHANGE] Dynamically compute `-compactor.deletion-delay` based on other settings, in order to reduce the deletion delay as much as possible and lower the number of live blocks in the storage. #907
* [CHANGE] The config field `distributorConfig` has been renamed to `ingesterRingClientConfig`. Config field `ringClient` has been removed in favor of `ingesterRingClientConfig`. #997 #1057
* [CHANGE] Gossip.libsonnet has been fixed to modify all ring configurations, not only the ingester ring config. Furthermore it now supports migration via multi KV store. #1057 #1099
* [CHANGE] Changed the default of `bucket_index_enabled` to `true`. #924
* [CHANGE] Remove the support for the test-exporter. #1133
* [CHANGE] Removed `$.distributor_deployment_labels`, `$.ingester_deployment_labels` and `$.querier_deployment_labels` fields, that were used by gossip.libsonnet to inject additional label. Now the label is injected directly into pods of statefulsets and deployments. #1297
* [CHANGE] Disabled `-ingester.readiness-check-ring-health`. #1352
* [CHANGE] Changed Alertmanager CPU request from `100m` to `2` cores, and memory request from `1Gi` to `10Gi`. Set Alertmanager memory limit to `15Gi`. #1206
* [CHANGE] gossip.libsonnet has been renamed to memberlist.libsonnet, and is now imported by default. Use of memberlist for ring is enabled by setting `_config.memberlist_ring_enabled` to true. #1526
* [FEATURE] Added query sharding support. It can be enabled setting `cortex_query_sharding_enabled: true` in the `_config` object. #653
* [FEATURE] Added shuffle-sharding support. It can be enabled and configured using the following config: #902
   ```
   _config+:: {
     shuffle_sharding:: {
       ingester_write_path_enabled: true,
       ingester_read_path_enabled: true,
       querier_enabled: true,
       ruler_enabled: true,
       store_gateway_enabled: true,
     },
   }
   ```
* [FEATURE] Added multi-zone ingesters and store-gateways support. #1352 #1552
* [ENHANCEMENT] Add overrides config to compactor. This allows setting retention configs per user. [#386](https://github.com/grafana/cortex-jsonnet/pull/386)
* [ENHANCEMENT] Added 256MB memory ballast to querier. [#369](https://github.com/grafana/cortex-jsonnet/pull/369)
* [ENHANCEMENT] Update `etcd-operator` to latest version (see https://github.com/grafana/jsonnet-libs/pull/480). [#263](https://github.com/grafana/cortex-jsonnet/pull/263)
* [ENHANCEMENT] Add support for Azure storage in Alertmanager configuration. [#381](https://github.com/grafana/cortex-jsonnet/pull/381)
* [ENHANCEMENT] Add support for running Alertmanager in sharding mode. [#394](https://github.com/grafana/cortex-jsonnet/pull/394)
* [ENHANCEMENT] Allow to customize PromQL engine settings via `queryEngineConfig`. [#399](https://github.com/grafana/cortex-jsonnet/pull/399)
* [ENHANCEMENT] Define Azure object storage ruler args. [#416](https://github.com/grafana/cortex-jsonnet/pull/416)
* [ENHANCEMENT] Added the following config options to allow to schedule multiple replicas of the same service on the same node: [#418](https://github.com/grafana/cortex-jsonnet/pull/418)
  * `cortex_distributor_allow_multiple_replicas_on_same_node`
  * `cortex_ruler_allow_multiple_replicas_on_same_node`
  * `cortex_querier_allow_multiple_replicas_on_same_node`
  * `cortex_query_frontend_allow_multiple_replicas_on_same_node`
* [BUGFIX] Alertmanager: fixed `--alertmanager.cluster.peers` CLI flag passed to alertmanager when HA is enabled. [#329](https://github.com/grafana/cortex-jsonnet/pull/329)
* [BUGFIX] Fixed `-distributor.extend-writes` setting on ruler when `unregister_ingesters_on_shutdown` is disabled. [#369](https://github.com/grafana/cortex-jsonnet/pull/369)
* [BUGFIX] Treat `compactor_blocks_retention_period` type as string rather than int.[#395](https://github.com/grafana/cortex-jsonnet/pull/395)
* [BUGFIX] Pass `-ruler-storage.s3.endpoint` to ruler when using S3. [#421](https://github.com/grafana/cortex-jsonnet/pull/421)
* [BUGFIX] Remove service selector on label `gossip_ring_member` from other services than `gossip-ring`. [#1008](https://github.com/grafana/mimir/pull/1008)
* [BUGFIX] Rename `-ingester.readiness-check-ring-health` to `-ingester.ring.readiness-check-ring-health`, to reflect current name of flag. #1460

### Mimirtool

_Changes since cortextool `0.10.7`._

* [CHANGE] The following environment variables have been renamed: #883
  * `CORTEX_ADDRESS` to `MIMIR_ADDRESS`
  * `CORTEX_API_USER` to `MIMIR_API_USER`
  * `CORTEX_API_KEY` to `MIMIR_API_KEY`
  * `CORTEX_TENANT_ID` to `MIMIR_TENANT_ID`
  * `CORTEX_TLS_CA_PATH` to `MIMIR_TLS_CA_PATH`
  * `CORTEX_TLS_CERT_PATH` to `MIMIR_TLS_CERT_PATH`
  * `CORTEX_TLS_KEY_PATH` to `MIMIR_TLS_KEY_PATH`
* [CHANGE] Change `cortex` backend to `mimir`. #883
* [CHANGE] Do not publish `mimirtool` binary for 386 windows architecture. #1263
* [CHANGE] `analyse` command has been renamed to `analyze`. #1318
* [FEATURE] Support Arm64 on Darwin for all binaries (benchtool etc). https://github.com/grafana/cortex-tools/pull/215
* [ENHANCEMENT] Correctly support federated rules. #823
* [BUGFIX] Fix `cortextool rules` legends displaying wrong symbols for updates and deletions. https://github.com/grafana/cortex-tools/pull/226

### Query-tee

_Changes since Cortex `1.10.0`._

* [ENHANCEMENT] Added `/api/v1/query_exemplars` API endpoint support (no results comparison). #168
* [ENHANCEMENT] Add a flag (`--proxy.compare-use-relative-error`) in the query-tee to compare floating point values using relative error. #208
* [ENHANCEMENT] Add a flag (`--proxy.compare-skip-recent-samples`) in the query-tee to skip comparing recent samples. By default samples not older than 1 minute are skipped. #234
* [BUGFIX] Fixes a panic in the query-tee when comparing result. #207
* [BUGFIX] Ensure POST requests are handled correctly #286

### Blocksconvert

_Changes since Cortex `1.10.0`._

* [CHANGE] Blocksconvert tool was removed from Mimir. #637

### Metaconvert

_Changes since Cortex `1.10.0`._

* [CHANGE] `thanosconvert` tool has been renamed to `metaconvert`. `-config.file` option has been removed, while it now requires `-tenant` option to work on single tenant only. It now also preserves labels recognized by Mimir. #1120

### Test-exporter

_Changes since Cortex `1.10.0`._

* [CHANGE] Removed the test-exporter tool. #1133

### Tools

_Changes since Cortex `1.10.0`._

* [CHANGE] Removed `query-audit`. You can use `query-tee` to compare query results and performances of two Grafana Mimir backends. #1380

## [Cortex 1.10.0 CHANGELOG](https://github.com/grafana/mimir/blob/a13959db5d38ff65c2b7ef52c56331d2f4dbc00c/CHANGELOG.md#cortex-1100--2021-08-03)<|MERGE_RESOLUTION|>--- conflicted
+++ resolved
@@ -41,11 +41,8 @@
 ### Jsonnet
 
 * [CHANGE] Querier: Increase `JAEGER_REPORTER_MAX_QUEUE_SIZE` from 1000 to 5000, to avoid dropping tracing spans. #6764
-<<<<<<< HEAD
+* [CHANGE] rollout-operator: remove default CPU limit. #7066
 * [CHANGE] Store-gateway: Increase `JAEGER_REPORTER_MAX_QUEUE_SIZE` from the default (100) to 1000, to avoid dropping tracing spans. #7068
-=======
-* [CHANGE] rollout-operator: remove default CPU limit. #7066
->>>>>>> 71ff0923
 * [FEATURE] Added support for the following root-level settings to configure the list of matchers to apply to node affinity: #6782 #6829
   * `alertmanager_node_affinity_matchers`
   * `compactor_node_affinity_matchers`
