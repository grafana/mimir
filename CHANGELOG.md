# Changelog

## main / unreleased

## 2.8.0-rc.0

### Grafana Mimir

* [CHANGE] Ingester: changed experimental CLI flag from `-out-of-order-blocks-external-label-enabled` to `-ingester.out-of-order-blocks-external-label-enabled` #4440
* [CHANGE] Store-gateway: The following metrics have been removed: #4332
    * `cortex_bucket_store_series_get_all_duration_seconds`
    * `cortex_bucket_store_series_merge_duration_seconds`
* [CHANGE] Ingester: changed default value of `-blocks-storage.tsdb.retention-period` from `24h` to `13h`. If you're running Mimir with a custom configuration and you're overriding `-querier.query-store-after` to a value greater than the default `12h` then you should increase `-blocks-storage.tsdb.retention-period` accordingly. #4382
* [CHANGE] Ingester: the configuration parameter `-blocks-storage.tsdb.max-tsdb-opening-concurrency-on-startup` has been deprecated and will be removed in Mimir 2.10. #4445
* [CHANGE] Query-frontend: Cached results now contain timestamp which allows Mimir to check if cached results are still valid based on current TTL configured for tenant. Results cached by previous Mimir version are used until they expire from cache, which can take up to 7 days. If you need to use per-tenant TTL sooner, please flush results cache manually. #4439
* [CHANGE] Ingester: the `cortex_ingester_tsdb_wal_replay_duration_seconds` metrics has been removed. #4465
* [CHANGE] Query-frontend and ruler: use protobuf internal query result payload format by default. This feature is no longer considered experimental. #4557 #4709
* [CHANGE] Ruler: reject creating federated rule groups while tenant federation is disabled. Previously the rule groups would be silently dropped during bucket sync. #4555
* [CHANGE] Compactor: the `/api/v1/upload/block/{block}/finish` endpoint now returns a `429` status code when the compactor has reached the limit specified by `-compactor.max-block-upload-validation-concurrency`. #4598
* [CHANGE] Compactor: when starting a block upload the maximum byte size of the block metadata provided in the request body is now limited to 1 MiB. If this limit is exceeded a `413` status code is returned. #4683
* [CHANGE] Store-gateway: cache key format for expanded postings has changed. This will invalidate the expanded postings in the index cache when deployed. #4667
* [FEATURE] Cache: Introduce experimental support for using Redis for results, chunks, index, and metadata caches. #4371
* [FEATURE] Vault: Introduce experimental integration with Vault to fetch secrets used to configure TLS for clients. Server TLS secrets will still be read from a file. `tls-ca-path`, `tls-cert-path` and `tls-key-path` will denote the path in Vault for the following CLI flags when `-vault.enabled` is true: #4446.
  * `-distributor.ha-tracker.etcd.*`
  * `-distributor.ring.etcd.*`
  * `-distributor.forwarding.grpc-client.*`
  * `-querier.store-gateway-client.*`
  * `-ingester.client.*`
  * `-ingester.ring.etcd.*`
  * `-querier.frontend-client.*`
  * `-query-frontend.grpc-client-config.*`
  * `-query-frontend.results-cache.redis.*`
  * `-blocks-storage.bucket-store.index-cache.redis.*`
  * `-blocks-storage.bucket-store.chunks-cache.redis.*`
  * `-blocks-storage.bucket-store.metadata-cache.redis.*`
  * `-compactor.ring.etcd.*`
  * `-store-gateway.sharding-ring.etcd.*`
  * `-ruler.client.*`
  * `-ruler.alertmanager-client.*`
  * `-ruler.ring.etcd.*`
  * `-ruler.query-frontend.grpc-client-config.*`
  * `-alertmanager.sharding-ring.etcd.*`
  * `-alertmanager.alertmanager-client.*`
  * `-memberlist.*`
  * `-query-scheduler.grpc-client-config.*`
  * `-query-scheduler.ring.etcd.*`
  * `-overrides-exporter.ring.etcd.*`
* [FEATURE] Distributor, ingester, querier, query-frontend, store-gateway: add experimental support for native histograms. Requires that the experimental protobuf query result response format is enabled by `-query-frontend.query-result-response-format=protobuf` on the query frontend. #4286 #4352 #4354 #4376 #4377 #4387 #4396 #4425 #4442 #4494 #4512 #4513 #4526
* [FEATURE] Added `-<prefix>.s3.storage-class` flag to configure the S3 storage class for objects written to S3 buckets. #4300
* [FEATURE] Add `freebsd` to the target OS when generating binaries for a Mimir release. #4654
* [FEATURE] Ingester: Add `prepare-shutdown` endpoint which can be used as part of Kubernetes scale down automations. #4718
* [ENHANCEMENT] Add timezone information to Alpine Docker images. #4583
* [ENHANCEMENT] Ruler: Sync rules when ruler JOINING the ring instead of ACTIVE, In order to reducing missed rule iterations during ruler restarts. #4451
* [ENHANCEMENT] Allow to define service name used for tracing via `JAEGER_SERVICE_NAME` environment variable. #4394
* [ENHANCEMENT] Querier and query-frontend: add experimental, more performant protobuf query result response format enabled with `-query-frontend.query-result-response-format=protobuf`. #4304 #4318 #4375
* [ENHANCEMENT] Compactor: added experimental configuration parameter `-compactor.first-level-compaction-wait-period`, to configure how long the compactor should wait before compacting 1st level blocks (uploaded by ingesters). This configuration option allows to reduce the chances compactor begins compacting blocks before all ingesters have uploaded their blocks to the storage. #4401
* [ENHANCEMENT] Store-gateway: use more efficient chunks fetching and caching. #4255
* [ENHANCEMENT] Query-frontend and ruler: add experimental, more performant protobuf internal query result response format enabled with `-ruler.query-frontend.query-result-response-format=protobuf`. #4331
* [ENHANCEMENT] Ruler: increased tolerance for missed iterations on alerts, reducing the chances of flapping firing alerts during ruler restarts. #4432
* [ENHANCEMENT] Optimized `.*` and `.+` regular expression label matchers. #4432
* [ENHANCEMENT] Optimized regular expression label matchers with alternates (e.g. `a|b|c`). #4647
* [ENHANCEMENT] Added an in-memory cache for regular expression matchers, to avoid parsing and compiling the same expression multiple times when used in recurring queries. #4633
* [ENHANCEMENT] Query-frontend: results cache TTL is now configurable by using `-query-frontend.results-cache-ttl` and `-query-frontend.results-cache-ttl-for-out-of-order-time-window` options. These values can also be specified per tenant. Default values are unchanged (7 days and 10 minutes respectively). #4385
* [ENHANCEMENT] Ingester: added advanced configuration parameter `-blocks-storage.tsdb.wal-replay-concurrency` representing the maximum number of CPUs used during WAL replay. #4445
* [ENHANCEMENT] Ingester: added metrics `cortex_ingester_tsdb_open_duration_seconds_total` to measure the total time it takes to open all existing TSDBs. The time tracked by this metric also includes the TSDBs WAL replay duration. #4465
* [ENHANCEMENT] Store-gateway: use streaming implementation for LabelNames RPC. The batch size for streaming is controlled by `-blocks-storage.bucket-store.batch-series-size`. #4464
* [ENHANCEMENT] Memcached: Add support for TLS or mTLS connections to cache servers. #4535
* [ENHANCEMENT] Compactor: blocks index files are now validated for correctness for blocks uploaded via the TSDB block upload feature. #4503
* [ENHANCEMENT] Compactor: block chunks and segment files are now validated for correctness for blocks uploaded via the TSDB block upload feature. #4549
* [ENHANCEMENT] Ingester: added configuration options to configure the "postings for matchers" cache of each compacted block queried from ingesters: #4561
  * `-blocks-storage.tsdb.block-postings-for-matchers-cache-ttl`
  * `-blocks-storage.tsdb.block-postings-for-matchers-cache-size`
  * `-blocks-storage.tsdb.block-postings-for-matchers-cache-force`
* [ENHANCEMENT] Compactor: validation of blocks uploaded via the TSDB block upload feature is now configurable on a per tenant basis: #4585
  * `-compactor.block-upload-validation-enabled` has been added, `compactor_block_upload_validation_enabled` can be used to override per tenant
  * `-compactor.block-upload.block-validation-enabled` was the previous global flag and has been removed
* [ENHANCEMENT] TSDB Block Upload: block upload validation concurrency can now be limited with `-compactor.max-block-upload-validation-concurrency`. #4598
* [ENHANCEMENT] OTLP: Add support for converting OTel exponential histograms to Prometheus native histograms. The ingestion of native histograms must be enabled, please set `-ingester.native-histograms-ingestion-enabled` to `true`. #4063 #4639
* [ENHANCEMENT] Query-frontend: add metric `cortex_query_fetched_index_bytes_total` to measure TSDB index bytes fetched to execute a query. #4597
* [ENHANCEMENT] Query-frontend: add experimental limit to enforce a max query expression size in bytes via `-query-frontend.max-query-expression-size-bytes` or `max_query_expression_size_bytes`. #4604
* [ENHANCEMENT] Query-tee: improve message logged when comparing responses and one response contains a non-JSON payload. #4588
* [ENHANCEMENT] Distributor: add ability to set per-distributor limits via `distributor_limits` block in runtime configuration in addition to the existing configuration. #4619
* [ENHANCEMENT] Querier: reduce peak memory consumption for queries that touch a large number of chunks. #4625
* [ENHANCEMENT] Query-frontend: added experimental `-query-frontend.query-sharding-max-regexp-size-bytes` limit to query-frontend. When set to a value greater than 0, query-frontend disabled query sharding for any query with a regexp matcher longer than the configured limit. #4632
* [ENHANCEMENT] Store-gateway: include statistics from LabelValues and LabelNames calls in `cortex_bucket_store_series*` metrics. #4673
* [ENHANCEMENT] Query-frontend: improve readability of distributed tracing spans. #4656
* [ENHANCEMENT] Update Docker base images from `alpine:3.17.2` to `alpine:3.17.3`. #4685
* [ENHANCEMENT] Querier: improve performance when shuffle sharding is enabled and the shard size is large. #4711
* [ENHANCEMENT] Ingester: improve performance when Active Series Tracker is in use. #4717
* [ENHANCEMENT] Store-gateway: optionally select `-blocks-storage.bucket-store.series-selection-strategy`, which can limit the impact of large posting lists (when many series share the same label name and value). #4667 #4695 #4698
<<<<<<< HEAD
* [ENHANCEMENT] Distributor: make `__meta_tenant_id` available in `metric_relabel_configs` #4725
=======
* [ENHANCEMENT] Querier: Cache the converted float histogram from chunk iterator, hence there is no need to lookup chunk every time to get the converted float histogram. #4684
>>>>>>> b26b70d1
* [BUGFIX] Querier: Streaming remote read will now continue to return multiple chunks per frame after the first frame. #4423
* [BUGFIX] Store-gateway: the values for `stage="processed"` for the metrics `cortex_bucket_store_series_data_touched` and  `cortex_bucket_store_series_data_size_touched_bytes` when using fine-grained chunks caching is now reporting the correct values of chunks held in memory. #4449
* [BUGFIX] Compactor: fixed reporting a compaction error when compactor is correctly shut down while populating blocks. #4580
* [BUGFIX] OTLP: Do not drop exemplars of the OTLP Monotonic Sum metric. #4063
* [BUGFIX] Packaging: flag `/etc/default/mimir` and `/etc/sysconfig/mimir` as config to prevent overwrite. #4587
* [BUGFIX] Query-frontend: don't retry queries which error inside PromQL. #4643
* [BUGFIX] Store-gateway & query-frontend: report more consistent statistics for fetched index bytes. #4671
* [BUGFIX] Native histograms: fix how IsFloatHistogram determines if mimirpb.Histogram is a float histogram. #4706
* [BUGFIX] Query-frontend: fix query sharding for native histograms. #4666
* [BUGFIX] Ring status page: fixed the owned tokens percentage value displayed. #4730
* [BUGFIX] Querier: fixed chunk iterator that can return sample with wrong timestamp. #4450

### Mixin

* [ENHANCEMENT] Queries: Display data touched per sec in bytes instead of number of items. #4492
* [ENHANCEMENT] `_config.job_names.<job>` values can now be arrays of regular expressions in addition to a single string. Strings are still supported and behave as before. #4543
* [ENHANCEMENT] Queries dashboard: remove mention to store-gateway "streaming enabled" in panels because store-gateway only support streaming series since Mimir 2.7. #4569
* [ENHANCEMENT] Ruler: Add panel description for Read QPS panel in Ruler dashboard to explain values when in remote ruler mode. #4675
* [BUGFIX] Ruler dashboard: show data for reads from ingesters. #4543
* [BUGFIX] Pod selector regex for deployments: change `(.*-mimir-)` to `(.*mimir-)`. #4603

### Jsonnet

* [CHANGE] Ruler: changed ruler deployment max surge from `0` to `50%`, and max unavailable from `1` to `0`. #4381
* [CHANGE] Memcached connections parameters `-blocks-storage.bucket-store.index-cache.memcached.max-idle-connections`, `-blocks-storage.bucket-store.chunks-cache.memcached.max-idle-connections` and `-blocks-storage.bucket-store.metadata-cache.memcached.max-idle-connections` settings are now configured based on `max-get-multi-concurrency` and `max-async-concurrency`. #4591
* [CHANGE] Add support to use external Redis as cache. Following are some changes in the jsonnet config: #4386 #4640
  * Renamed `memcached_*_enabled` config options to `cache_*_enabled`
  * Renamed `memcached_*_max_item_size_mb` config options to `cache_*_max_item_size_mb`
  * Added `cache_*_backend` config options
* [CHANGE] Store-gateway StatefulSets with disabled multi-zone deployment are also unregistered from the ring on shutdown. This eliminated resharding during rollouts, at the cost of extra effort during scaling down store-gateways. For more information see [Scaling down store-gateways](https://grafana.com/docs/mimir/v2.7.x/operators-guide/run-production-environment/scaling-out/#scaling-down-store-gateways). #4713
* [ENHANCEMENT] Alertmanager: add `alertmanager_data_disk_size` and  `alertmanager_data_disk_class` configuration options, by default no storage class is set. #4389
* [ENHANCEMENT] Update `rollout-operator` to `v0.4.0`. #4524
* [ENHANCEMENT] Update memcached to `memcached:1.6.19-alpine`. #4581
* [ENHANCEMENT] Add support for mTLS connections to Memcached servers. #4553
* [ENHANCEMENT] Update the `memcached-exporter` to `v0.11.2`. #4570
* [ENHANCEMENT] Autoscaling: Add `autoscaling_query_frontend_memory_target_utilization`, `autoscaling_ruler_query_frontend_memory_target_utilization`, and `autoscaling_ruler_memory_target_utilization` configuration options, for controlling the corresponding autoscaler memory thresholds. Each has a default of 1, i.e. 100%. #4612
* [ENHANCEMENT] Distributor: add ability to set per-distributor limits via `distributor_instance_limits` using runtime configuration. #4627
* [BUGFIX] Add missing query sharding settings for user_24M and user_32M plans. #4374

### Mimirtool

* [ENHANCEMENT] Backfill: mimirtool will now sleep and retry if it receives a 429 response while trying to finish an upload due to validation concurrency limits. #4598
* [ENHANCEMENT] `gauge` panel type is supported now in `mimirtool analyze dashboard`. #4679
* [ENHANCEMENT] Set a `User-Agent` header on requests to Mimir or Prometheus servers. #4700

### Mimir Continuous Test

* [FEATURE] Allow continuous testing of native histograms as well by enabling the flag `-tests.write-read-series-test.histogram-samples-enabled`. The metrics exposed by the tool will now have a new label called `type` with possible values of `float`, `histogram_float_counter`, `histogram_float_gauge`, `histogram_int_counter`, `histogram_int_gauge`, the list of metrics impacted: #4457
  * `mimir_continuous_test_writes_total`
  * `mimir_continuous_test_writes_failed_total`
  * `mimir_continuous_test_queries_total`
  * `mimir_continuous_test_queries_failed_total`
  * `mimir_continuous_test_query_result_checks_total`
  * `mimir_continuous_test_query_result_checks_failed_total`
* [ENHANCEMENT] Added a new metric `mimir_continuous_test_build_info` that reports version information, similar to the existing `cortex_build_info` metric exposed by other Mimir components. #4712
* [ENHANCEMENT] Add coherency for the selected ranges and instants of test queries. #4704

### Query-tee

### Documentation

* [CHANGE] Clarify what deprecation means in the lifecycle of configuration parameters. #4499
* [CHANGE] Update compactor `split-groups` and `split-and-merge-shards` recommendation on component page. #4623
* [FEATURE] Add instructions about how to configure native histograms. #4527
* [ENHANCEMENT] Runbook for MimirCompactorHasNotSuccessfullyRunCompaction extended to include scenario where compaction has fallen behind. #4609
* [ENHANCEMENT] Add explanation for QPS values for reads in remote ruler mode and writes generally, to the Ruler dashboard page. #4629
* [ENHANCEMENT] Expand zone-aware replication page to cover single physical availability zone deployments. #4631
* [FEATURE] Add instructions to use puppet module. #4610

### Tools

* [ENHANCEMENT] tsdb-index: iteration over index is now faster when any equal matcher is supplied. #4515

## 2.7.1

**Note**: During the release process, version 2.7.0 was tagged too early, before completing the release checklist and production testing. Release 2.7.1 doesn't include any code changes since 2.7.0, but now has proper release notes, published documentation, and has been fully tested in our production environment.

### Grafana Mimir

* [CHANGE] Ingester: the configuration parameter `-ingester.ring.readiness-check-ring-health` has been deprecated and will be removed in Mimir 2.9. #4422
* [CHANGE] Ruler: changed default value of `-ruler.evaluation-delay-duration` option from 0 to 1m. #4250
* [CHANGE] Querier: Errors with status code `422` coming from the store-gateway are propagated and not converted to the consistency check error anymore. #4100
* [CHANGE] Store-gateway: When a query hits `max_fetched_chunks_per_query` and `max_fetched_series_per_query` limits, an error with the status code `422` is created and returned. #4056
* [CHANGE] Packaging: Migrate FPM packaging solution to NFPM. Rationalize packages dependencies and add package for all binaries. #3911
* [CHANGE] Store-gateway: Deprecate flag `-blocks-storage.bucket-store.chunks-cache.subrange-size` since there's no benefit to changing the default of `16000`. #4135
* [CHANGE] Experimental support for ephemeral storage introduced in Mimir 2.6.0 has been removed. Following options are no longer available: #4252
  * `-blocks-storage.ephemeral-tsdb.*`
  * `-distributor.ephemeral-series-enabled`
  * `-distributor.ephemeral-series-matchers`
  * `-ingester.max-ephemeral-series-per-user`
  * `-ingester.instance-limits.max-ephemeral-series`
Querying with using `{__mimir_storage__="ephemeral"}` selector no longer works. All label values with `ephemeral-` prefix in `reason` label of `cortex_discarded_samples_total` metric are no longer available. Following metrics have been removed:
  * `cortex_ingester_ephemeral_series`
  * `cortex_ingester_ephemeral_series_created_total`
  * `cortex_ingester_ephemeral_series_removed_total`
  * `cortex_ingester_ingested_ephemeral_samples_total`
  * `cortex_ingester_ingested_ephemeral_samples_failures_total`
  * `cortex_ingester_memory_ephemeral_users`
  * `cortex_ingester_queries_ephemeral_total`
  * `cortex_ingester_queried_ephemeral_samples`
  * `cortex_ingester_queried_ephemeral_series`
* [CHANGE] Store-gateway: use mmap-less index-header reader by default and remove mmap-based index header reader. The following flags have changed: #4280
   * `-blocks-storage.bucket-store.index-header.map-populate-enabled` has been removed
   * `-blocks-storage.bucket-store.index-header.stream-reader-enabled` has been removed
   * `-blocks-storage.bucket-store.index-header.stream-reader-max-idle-file-handles` has been renamed to `-blocks-storage.bucket-store.index-header.max-idle-file-handles`, and the corresponding configuration file option has been renamed from `stream_reader_max_idle_file_handles` to `max_idle_file_handles`
* [CHANGE] Store-gateway: the streaming store-gateway is now enabled by default. The new default setting for `-blocks-storage.bucket-store.batch-series-size` is `5000`. #4330
* [CHANGE] Compactor: the configuration parameter `-compactor.consistency-delay` has been deprecated and will be removed in Mimir 2.9. #4409
* [CHANGE] Store-gateway: the configuration parameter `-blocks-storage.bucket-store.consistency-delay` has been deprecated and will be removed in Mimir 2.9. #4409
* [FEATURE] Ruler: added `keep_firing_for` support to alerting rules. #4099
* [FEATURE] Distributor, ingester: ingestion of native histograms. The new per-tenant limit `-ingester.native-histograms-ingestion-enabled` controls whether native histograms are stored or ignored. #4159
* [FEATURE] Query-frontend: Introduce experimental `-query-frontend.query-sharding-target-series-per-shard` to allow query sharding to take into account cardinality of similar requests executed previously. This feature uses the same cache that's used for results caching. #4121 #4177 #4188 #4254
* [ENHANCEMENT] Go: update go to 1.20.1. #4266
* [ENHANCEMENT] Ingester: added `out_of_order_blocks_external_label_enabled` shipper option to label out-of-order blocks before shipping them to cloud storage. #4182 #4297
* [ENHANCEMENT] Ruler: introduced concurrency when loading per-tenant rules configuration. This improvement is expected to speed up the ruler start up time in a Mimir cluster with a large number of tenants. #4258
* [ENHANCEMENT] Compactor: Add `reason` label to `cortex_compactor_runs_failed_total`. The value can be `shutdown` or `error`. #4012
* [ENHANCEMENT] Store-gateway: enforce `max_fetched_series_per_query`. #4056
* [ENHANCEMENT] Query-frontend: Disambiguate logs for failed queries. #4067
* [ENHANCEMENT] Query-frontend: log caller user agent in query stats logs. #4093
* [ENHANCEMENT] Store-gateway: add `data_type` label with values on `cortex_bucket_store_partitioner_extended_ranges_total`, `cortex_bucket_store_partitioner_expanded_ranges_total`, `cortex_bucket_store_partitioner_requested_ranges_total`, `cortex_bucket_store_partitioner_expanded_bytes_total`, `cortex_bucket_store_partitioner_requested_bytes_total` for `postings`, `series`, and `chunks`. #4095
* [ENHANCEMENT] Store-gateway: Reduce memory allocation rate when loading TSDB chunks from Memcached. #4074
* [ENHANCEMENT] Query-frontend: track `cortex_frontend_query_response_codec_duration_seconds` and `cortex_frontend_query_response_codec_payload_bytes` metrics to measure the time taken and bytes read / written while encoding and decoding query result payloads. #4110
* [ENHANCEMENT] Alertmanager: expose additional upstream metrics `cortex_alertmanager_dispatcher_aggregation_groups`, `cortex_alertmanager_dispatcher_alert_processing_duration_seconds`. #4151
* [ENHANCEMENT] Querier and query-frontend: add experimental, more performant protobuf internal query result response format enabled with `-query-frontend.query-result-response-format=protobuf`. #4153
* [ENHANCEMENT] Store-gateway: use more efficient chunks fetching and caching. This should reduce CPU, memory utilization, and receive bandwidth of a store-gateway. Enable with `-blocks-storage.bucket-store.chunks-cache.fine-grained-chunks-caching-enabled=true`. #4163 #4174 #4227
* [ENHANCEMENT] Query-frontend: Wait for in-flight queries to finish before shutting down. #4073 #4170
* [ENHANCEMENT] Store-gateway: added `encode` and `other` stage to `cortex_bucket_store_series_request_stage_duration_seconds` metric. #4179
* [ENHANCEMENT] Distributor: moves the distributor push wrappers from the API configuration into the distributor configuration. #4244
* [ENHANCEMENT] Ingester: log state of TSDB when shipping or forced compaction can't be done due to unexpected state of TSDB. #4211
* [ENHANCEMENT] Update Docker base images from `alpine:3.17.1` to `alpine:3.17.2`. #4240
* [ENHANCEMENT] Store-gateway: add a `stage` label to the metrics `cortex_bucket_store_series_data_fetched`, `cortex_bucket_store_series_data_size_fetched_bytes`, `cortex_bucket_store_series_data_touched`, `cortex_bucket_store_series_data_size_touched_bytes`. This label only applies to `data_type="chunks"`. For `fetched` metrics with `data_type="chunks"` the `stage` label has 2 values: `fetched` - the chunks or bytes that were fetched from the cache or the object store, `refetched` - the chunks or bytes that had to be refetched from the cache or the object store because their size was underestimated during the first fetch. For `touched` metrics with `data_type="chunks"` the `stage` label has 2 values: `processed` - the chunks or bytes that were read from the fetched chunks or bytes and were processed in memory, `returned` - the chunks or bytes that were selected from the processed bytes to satisfy the query. #4227 #4316
* [ENHANCEMENT] Compactor: improve the partial block check related to `compactor.partial-block-deletion-delay` to potentially issue less requests to object storage. #4246
* [ENHANCEMENT] Memcached: added `-*.memcached.min-idle-connections-headroom-percentage` support to configure the minimum number of idle connections to keep open as a percentage (0-100) of the number of recently used idle connections. This feature is disabled when set to a negative value (default), which means idle connections are kept open indefinitely. #4249
* [ENHANCEMENT] Querier and store-gateway: optimized regular expression label matchers with case insensitive alternate operator. #4340 #4357
* [ENHANCEMENT] Compactor: added the experimental flag `-compactor.block-upload.block-validation-enabled` with the default `true` to configure whether block validation occurs on backfilled blocks. #3411
* [ENHANCEMENT] Ingester: apply a jitter to the first TSDB head compaction interval configured via `-blocks-storage.tsdb.head-compaction-interval`. Subsequent checks will happen at the configured interval. This should help to spread the TSDB head compaction among different ingesters over the configured interval. #4364
* [ENHANCEMENT] Ingester: the maximum accepted value for `-blocks-storage.tsdb.head-compaction-interval` has been increased from 5m to 15m. #4364
* [BUGFIX] Store-gateway: return `Canceled` rather than `Aborted` or `Internal` error when the calling querier cancels a label names or values request, and return `Internal` if processing the request fails for another reason. #4061
* [BUGFIX] Querier: track canceled requests with status code `499` in the metrics instead of `503` or `422`. #4099
* [BUGFIX] Ingester: compact out-of-order data during `/ingester/flush` or when TSDB is idle. #4180
* [BUGFIX] Ingester: conversion of global limits `max-series-per-user`, `max-series-per-metric`, `max-metadata-per-user` and `max-metadata-per-metric` into corresponding local limits now takes into account the number of ingesters in each zone. #4238
* [BUGFIX] Ingester: track `cortex_ingester_memory_series` metric consistently with `cortex_ingester_memory_series_created_total` and `cortex_ingester_memory_series_removed_total`. #4312
* [BUGFIX] Querier: fixed a bug which was incorrectly matching series with regular expression label matchers with begin/end anchors in the middle of the regular expression. #4340

### Mixin

* [CHANGE] Move auto-scaling panel rows down beneath logical network path in Reads and Writes dashboards. #4049
* [CHANGE] Make distributor auto-scaling metric panels show desired number of replicas. #4218
* [CHANGE] Alerts: The alert `MimirMemcachedRequestErrors` has been renamed to `MimirCacheRequestErrors`. #4242
* [ENHANCEMENT] Alerts: Added `MimirAutoscalerKedaFailing` alert firing when a KEDA scaler is failing. #4045
* [ENHANCEMENT] Add auto-scaling panels to ruler dashboard. #4046
* [ENHANCEMENT] Add gateway auto-scaling panels to Reads and Writes dashboards. #4049 #4216
* [ENHANCEMENT] Dashboards: distinguish between label names and label values queries. #4065
* [ENHANCEMENT] Add query-frontend and ruler-query-frontend auto-scaling panels to Reads and Ruler dashboards. #4199
* [BUGFIX] Alerts: Fixed `MimirAutoscalerNotActive` to not fire if scaling metric does not exist, to avoid false positives on scaled objects with 0 min replicas. #4045
* [BUGFIX] Alerts: `MimirCompactorHasNotSuccessfullyRunCompaction` is no longer triggered by frequent compactor restarts. #4012
* [BUGFIX] Tenants dashboard: Correctly show the ruler-query-scheduler queue size. #4152

### Jsonnet

* [CHANGE] Create the `query-frontend-discovery` service only when Mimir is deployed in microservice mode without query-scheduler. #4353
* [CHANGE] Add results cache backend config to `ruler-query-frontend` configuration to allow cache reuse for cardinality-estimation based sharding. #4257
* [ENHANCEMENT] Add support for ruler auto-scaling. #4046
* [ENHANCEMENT] Add optional `weight` param to `newQuerierScaledObject` and `newRulerQuerierScaledObject` to allow running multiple querier deployments on different node types. #4141
* [ENHANCEMENT] Add support for query-frontend and ruler-query-frontend auto-scaling. #4199
* [BUGFIX] Shuffle sharding: when applying user class limits, honor the minimum shard size configured in `$._config.shuffle_sharding.*`. #4363

### Mimirtool

* [FEATURE] Added `keep_firing_for` support to rules configuration. #4099
* [ENHANCEMENT] Add `-tls-insecure-skip-verify` to rules, alertmanager and backfill commands. #4162

### Query-tee

* [CHANGE] Increase default value of `-backend.read-timeout` to 150s, to accommodate default querier and query frontend timeout of 120s. #4262
* [ENHANCEMENT] Log errors that occur while performing requests to compare two endpoints. #4262
* [ENHANCEMENT] When comparing two responses that both contain an error, only consider the comparison failed if the errors differ. Previously, if either response contained an error, the comparison always failed, even if both responses contained the same error. #4262
* [ENHANCEMENT] Include the value of the `X-Scope-OrgID` header when logging a comparison failure. #4262
* [BUGFIX] Parameters (expression, time range etc.) for a query request where the parameters are in the HTTP request body rather than in the URL are now logged correctly when responses differ. #4265

### Documentation

* [ENHANCEMENT] Add guide on alternative migration method for Thanos to Mimir #3554
* [ENHANCEMENT] Restore "Migrate from Cortex" for Jsonnet. #3929
* [ENHANCEMENT] Document migration from microservices to read-write deployment mode. #3951
* [ENHANCEMENT] Do not error when there is nothing to commit as part of a publish #4058
* [ENHANCEMENT] Explain how to run Mimir locally using docker-compose #4079
* [ENHANCEMENT] Docs: use long flag names in runbook commands. #4088
* [ENHANCEMENT] Clarify how ingester replication happens. #4101
* [ENHANCEMENT] Improvements to the Get Started guide. #4315
* [BUGFIX] Added indentation to Azure and SWIFT backend definition. #4263

### Tools

* [ENHANCEMENT] Adapt tsdb-print-chunk for native histograms. #4186
* [ENHANCEMENT] Adapt tsdb-index-health for blocks containing native histograms. #4186
* [ENHANCEMENT] Adapt tsdb-chunks tool to handle native histograms. #4186

## 2.6.0

### Grafana Mimir

* [CHANGE] Querier: Introduce `-querier.max-partial-query-length` to limit the time range for partial queries at the querier level and deprecate `-store.max-query-length`. #3825 #4017
* [CHANGE] Store-gateway: Remove experimental `-blocks-storage.bucket-store.max-concurrent-reject-over-limit` flag. #3706
* [CHANGE] Ingester: If shipping is enabled block retention will now be relative to the upload time to cloud storage. If shipping is disabled block retention will be relative to the creation time of the block instead of the mintime of the last block created. #3816
* [CHANGE] Query-frontend: Deprecated CLI flag `-query-frontend.align-querier-with-step` has been removed. #3982
* [CHANGE] Alertmanager: added default configuration for `-alertmanager.configs.fallback`. Allows tenants to send alerts without first uploading an Alertmanager configuration. #3541
* [FEATURE] Store-gateway: streaming of series. The store-gateway can now stream results back to the querier instead of buffering them. This is expected to greatly reduce peak memory consumption while keeping latency the same. You can enable this feature by setting `-blocks-storage.bucket-store.batch-series-size` to a value in the high thousands (5000-10000). This is still an experimental feature and is subject to a changing API and instability. #3540 #3546 #3587 #3606 #3611 #3620 #3645 #3355 #3697 #3666 #3687 #3728 #3739 #3751 #3779 #3839
* [FEATURE] Alertmanager: Added support for the Webex receiver. #3758
* [FEATURE] Limits: Added the `-validation.separate-metrics-group-label` flag. This allows further separation of the `cortex_discarded_samples_total` metric by an additional `group` label - which is configured by this flag to be the value of a specific label on an incoming timeseries. Active groups are tracked and inactive groups are cleaned up on a defined interval. The maximum number of groups tracked is controlled by the `-max-separate-metrics-groups-per-user` flag. #3439
* [FEATURE] Overrides-exporter: Added experimental ring support to overrides-exporter via `-overrides-exporter.ring.enabled`. When enabled, the ring is used to establish a leader replica for the export of limit override metrics. #3908 #3953
* [FEATURE] Ephemeral storage (experimental): Mimir can now accept samples into "ephemeral storage". Such samples are available for querying for a short amount of time (`-blocks-storage.ephemeral-tsdb.retention-period`, defaults to 10 minutes), and then removed from memory. To use ephemeral storage, distributor must be configured with `-distributor.ephemeral-series-enabled` option. Series matching `-distributor.ephemeral-series-matchers` will be marked for storing into ephemeral storage in ingesters. Each tenant needs to have ephemeral storage enabled by using `-ingester.max-ephemeral-series-per-user` limit, which defaults to 0 (no ephemeral storage). Ingesters have new `-ingester.instance-limits.max-ephemeral-series` limit for total number of series in ephemeral storage across all tenants. If ingestion of samples into ephemeral storage fails, `cortex_discarded_samples_total` metric will use values prefixed with `ephemeral-` for `reason` label. Querying of ephemeral storage is possible by using `{__mimir_storage__="ephemeral"}` as metric selector. Following new metrics related to ephemeral storage are introduced: #3897 #3922 #3961 #3997 #4004
  * `cortex_ingester_ephemeral_series`
  * `cortex_ingester_ephemeral_series_created_total`
  * `cortex_ingester_ephemeral_series_removed_total`
  * `cortex_ingester_ingested_ephemeral_samples_total`
  * `cortex_ingester_ingested_ephemeral_samples_failures_total`
  * `cortex_ingester_memory_ephemeral_users`
  * `cortex_ingester_queries_ephemeral_total`
  * `cortex_ingester_queried_ephemeral_samples`
  * `cortex_ingester_queried_ephemeral_series`
* [ENHANCEMENT] Added new metric `thanos_shipper_last_successful_upload_time`: Unix timestamp (in seconds) of the last successful TSDB block uploaded to the bucket. #3627
* [ENHANCEMENT] Ruler: Added `-ruler.alertmanager-client.tls-enabled` configuration for alertmanager client. #3432 #3597
* [ENHANCEMENT] Activity tracker logs now have `component=activity-tracker` label. #3556
* [ENHANCEMENT] Distributor: remove labels with empty values #2439
* [ENHANCEMENT] Query-frontend: track query HTTP requests in the Activity Tracker. #3561
* [ENHANCEMENT] Store-gateway: Add experimental alternate implementation of index-header reader that does not use memory mapped files. The index-header reader is expected to improve stability of the store-gateway. You can enable this implementation with the flag `-blocks-storage.bucket-store.index-header.stream-reader-enabled`. #3639 #3691 #3703 #3742 #3785 #3787 #3797
* [ENHANCEMENT] Query-scheduler: add `cortex_query_scheduler_cancelled_requests_total` metric to track the number of requests that are already cancelled when dequeued. #3696
* [ENHANCEMENT] Store-gateway: add `cortex_bucket_store_partitioner_extended_ranges_total` metric to keep track of the ranges that the partitioner decided to overextend and merge in order to save API call to the object storage. #3769
* [ENHANCEMENT] Compactor: Auto-forget unhealthy compactors after ten failed ring heartbeats. #3771
* [ENHANCEMENT] Ruler: change default value of `-ruler.for-grace-period` from `10m` to `2m` and update help text. The new default value reflects how we operate Mimir at Grafana Labs. #3817
* [ENHANCEMENT] Ingester: Added experimental flags to force usage of _postings for matchers cache_. These flags will be removed in the future and it's not recommended to change them. #3823
  * `-blocks-storage.tsdb.head-postings-for-matchers-cache-ttl`
  * `-blocks-storage.tsdb.head-postings-for-matchers-cache-size`
  * `-blocks-storage.tsdb.head-postings-for-matchers-cache-force`
* [ENHANCEMENT] Ingester: Improved series selection performance when some of the matchers do not match any series. #3827
* [ENHANCEMENT] Alertmanager: Add new additional template function `tenantID` returning id of the tenant owning the alert. #3758
* [ENHANCEMENT] Alertmanager: Add additional template function `grafanaExploreURL` returning URL to grafana explore with range query. #3849
* [ENHANCEMENT] Reduce overhead of debug logging when filtered out. #3875
* [ENHANCEMENT] Update Docker base images from `alpine:3.16.2` to `alpine:3.17.1`. #3898
* [ENHANCEMENT] Ingester: Add new `/ingester/tsdb_metrics` endpoint to return tenant-specific TSDB metrics. #3923
* [ENHANCEMENT] Query-frontend: CLI flag `-query-frontend.max-total-query-length` and its associated YAML configuration is now stable. #3882
* [ENHANCEMENT] Ruler: rule groups now support optional and experimental `align_evaluation_time_on_interval` field, which causes all evaluations to happen on interval-aligned timestamp. #4013
* [ENHANCEMENT] Query-scheduler: ring-based service discovery is now stable. #4028
* [ENHANCEMENT] Store-gateway: improved performance of prefix matching on the labels. #4055 #4080
* [BUGFIX] Log the names of services that are not yet running rather than `unsupported value type` when calling `/ready` and some services are not running. #3625
* [BUGFIX] Alertmanager: Fix template spurious deletion with relative data dir. #3604
* [BUGFIX] Security: update prometheus/exporter-toolkit for CVE-2022-46146. #3675
* [BUGFIX] Security: update golang.org/x/net for CVE-2022-41717. #3755
* [BUGFIX] Debian package: Fix post-install, environment file path and user creation. #3720
* [BUGFIX] memberlist: Fix panic during Mimir startup when Mimir receives gossip message before it's ready. #3746
* [BUGFIX] Store-gateway: fix `cortex_bucket_store_partitioner_requested_bytes_total` metric to not double count overlapping ranges. #3769
* [BUGFIX] Update `github.com/thanos-io/objstore` to address issue with Multipart PUT on s3-compatible Object Storage. #3802 #3821
* [BUGFIX] Distributor, Query-scheduler: Make sure ring metrics include a `cortex_` prefix as expected by dashboards. #3809
* [BUGFIX] Querier: canceled requests are no longer reported as "consistency check" failures. #3837 #3927
* [BUGFIX] Distributor: don't panic when `metric_relabel_configs` in overrides contains null element. #3868
* [BUGFIX] Distributor: don't panic when OTLP histograms don't have any buckets. #3853
* [BUGFIX] Ingester, Compactor: fix panic that can occur when compaction fails. #3955
* [BUGFIX] Store-gateway: return `Canceled` rather than `Aborted` error when the calling querier cancels the request. #4007

### Mixin

* [ENHANCEMENT] Alerts: Added `MimirIngesterInstanceHasNoTenants` alert that fires when an ingester replica is not receiving write requests for any tenant. #3681
* [ENHANCEMENT] Alerts: Extended `MimirAllocatingTooMuchMemory` to check read-write deployment containers. #3710
* [ENHANCEMENT] Alerts: Added `MimirAlertmanagerInstanceHasNoTenants` alert that fires when an alertmanager instance ows no tenants. #3826
* [ENHANCEMENT] Alerts: Added `MimirRulerInstanceHasNoRuleGroups` alert that fires when a ruler replica is not assigned any rule group to evaluate. #3723
* [ENHANCEMENT] Support for baremetal deployment for alerts and scaling recording rules. #3719
* [ENHANCEMENT] Dashboards: querier autoscaling now supports multiple scaled objects (configurable via `$._config.autoscale.querier.hpa_name`). #3962
* [BUGFIX] Alerts: Fixed `MimirIngesterRestarts` alert when Mimir is deployed in read-write mode. #3716
* [BUGFIX] Alerts: Fixed `MimirIngesterHasNotShippedBlocks` and `MimirIngesterHasNotShippedBlocksSinceStart` alerts for when Mimir is deployed in read-write or monolithic modes and updated them to use new `thanos_shipper_last_successful_upload_time` metric. #3627
* [BUGFIX] Alerts: Fixed `MimirMemoryMapAreasTooHigh` alert when Mimir is deployed in read-write mode. #3626
* [BUGFIX] Alerts: Fixed `MimirCompactorSkippedBlocksWithOutOfOrderChunks` matching on non-existent label. #3628
* [BUGFIX] Dashboards: Fix `Rollout Progress` dashboard incorrectly using Gateway metrics when Gateway was not enabled. #3709
* [BUGFIX] Tenants dashboard: Make it compatible with all deployment types. #3754
* [BUGFIX] Alerts: Fixed `MimirCompactorHasNotUploadedBlocks` to not fire if compactor has nothing to do. #3793
* [BUGFIX] Alerts: Fixed `MimirAutoscalerNotActive` to not fire if scaling metric is 0, to avoid false positives on scaled objects with 0 min replicas. #3999

### Jsonnet

* [CHANGE] Replaced the deprecated `policy/v1beta1` with `policy/v1` when configuring a PodDisruptionBudget for read-write deployment mode. #3811
* [CHANGE] Removed `-server.http-write-timeout` default option value from querier and query-frontend, as it defaults to a higher value in the code now, and cannot be lower than `-querier.timeout`. #3836
* [CHANGE] Replaced `-store.max-query-length` with `-query-frontend.max-total-query-length` in the query-frontend config. #3879
* [CHANGE] Changed default `mimir_backend_data_disk_size` from `100Gi` to `250Gi`. #3894
* [ENHANCEMENT] Update `rollout-operator` to `v0.2.0`. #3624
* [ENHANCEMENT] Add `user_24M` and `user_32M` classes to operations config. #3367
* [ENHANCEMENT] Update memcached image from `memcached:1.6.16-alpine` to `memcached:1.6.17-alpine`. #3914
* [ENHANCEMENT] Allow configuring the ring for overrides-exporter. #3995
* [BUGFIX] Apply ingesters and store-gateways per-zone CLI flags overrides to read-write deployment mode too. #3766
* [BUGFIX] Apply overrides-exporter CLI flags to mimir-backend when running Mimir in read-write deployment mode. #3790
* [BUGFIX] Fixed `mimir-write` and `mimir-read` Kubernetes service to correctly balance requests among pods. #3855 #3864 #3906
* [BUGFIX] Fixed `ruler-query-frontend` and `mimir-read` gRPC server configuration to force clients to periodically re-resolve the backend addresses. #3862
* [BUGFIX] Fixed `mimir-read` CLI flags to ensure query-frontend configuration takes precedence over querier configuration. #3877

### Mimirtool

* [ENHANCEMENT] Update `mimirtool config convert` to work with Mimir 2.4, 2.5, 2.6 changes. #3952
* [ENHANCEMENT] Mimirtool is now available to install through Homebrew with `brew install mimirtool`. #3776
* [ENHANCEMENT] Added `--concurrency` to `mimirtool rules sync` command. #3996
* [BUGFIX] Fix summary output from `mimirtool rules sync` to display correct number of groups created and updated. #3918

### Documentation

* [BUGFIX] Querier: Remove assertion that the `-querier.max-concurrent` flag must also be set for the query-frontend. #3678
* [ENHANCEMENT] Update migration from cortex documentation. #3662
* [ENHANCEMENT] Query-scheduler: documented how to migrate from DNS-based to ring-based service discovery. #4028

### Tools

## 2.5.0

### Grafana Mimir

* [CHANGE] Flag `-azure.msi-resource` is now ignored, and will be removed in Mimir 2.7. This setting is now made automatically by Azure. #2682
* [CHANGE] Experimental flag `-blocks-storage.tsdb.out-of-order-capacity-min` has been removed. #3261
* [CHANGE] Distributor: Wrap errors from pushing to ingesters with useful context, for example clarifying timeouts. #3307
* [CHANGE] The default value of `-server.http-write-timeout` has changed from 30s to 2m. #3346
* [CHANGE] Reduce period of health checks in connection pools for querier->store-gateway, ruler->ruler, and alertmanager->alertmanager clients to 10s. This reduces the time to fail a gRPC call when the remote stops responding. #3168
* [CHANGE] Hide TSDB block ranges period config from doc and mark it experimental. #3518
* [FEATURE] Alertmanager: added Discord support. #3309
* [ENHANCEMENT] Added `-server.tls-min-version` and `-server.tls-cipher-suites` flags to configure cipher suites and min TLS version supported by HTTP and gRPC servers. #2898
* [ENHANCEMENT] Distributor: Add age filter to forwarding functionality, to not forward samples which are older than defined duration. If such samples are not ingested, `cortex_discarded_samples_total{reason="forwarded-sample-too-old"}` is increased. #3049 #3113
* [ENHANCEMENT] Store-gateway: Reduce memory allocation when generating ids in index cache. #3179
* [ENHANCEMENT] Query-frontend: truncate queries based on the configured creation grace period (`--validation.create-grace-period`) to avoid querying too far into the future. #3172
* [ENHANCEMENT] Ingester: Reduce activity tracker memory allocation. #3203
* [ENHANCEMENT] Query-frontend: Log more detailed information in the case of a failed query. #3190
* [ENHANCEMENT] Added `-usage-stats.installation-mode` configuration to track the installation mode via the anonymous usage statistics. #3244
* [ENHANCEMENT] Compactor: Add new `cortex_compactor_block_max_time_delta_seconds` histogram for detecting if compaction of blocks is lagging behind. #3240 #3429
* [ENHANCEMENT] Ingester: reduced the memory footprint of active series custom trackers. #2568
* [ENHANCEMENT] Distributor: Include `X-Scope-OrgId` header in requests forwarded to configured forwarding endpoint. #3283 #3385
* [ENHANCEMENT] Alertmanager: reduced memory utilization in Mimir clusters with a large number of tenants. #3309
* [ENHANCEMENT] Add experimental flag `-shutdown-delay` to allow components to wait after receiving SIGTERM and before stopping. In this time the component returns 503 from /ready endpoint. #3298
* [ENHANCEMENT] Go: update to go 1.19.3. #3371
* [ENHANCEMENT] Alerts: added `RulerRemoteEvaluationFailing` alert, firing when communication between ruler and frontend fails in remote operational mode. #3177 #3389
* [ENHANCEMENT] Clarify which S3 signature versions are supported in the error "unsupported signature version". #3376
* [ENHANCEMENT] Store-gateway: improved index header reading performance. #3393 #3397 #3436
* [ENHANCEMENT] Store-gateway: improved performance of series matching. #3391
* [ENHANCEMENT] Move the validation of incoming series before the distributor's forwarding functionality, so that we don't forward invalid series. #3386 #3458
* [ENHANCEMENT] S3 bucket configuration now validates that the endpoint does not have the bucket name prefix. #3414
* [ENHANCEMENT] Query-frontend: added "fetched index bytes" to query statistics, so that the statistics contain the total bytes read by store-gateways from TSDB block indexes. #3206
* [ENHANCEMENT] Distributor: push wrapper should only receive unforwarded samples. #2980
* [ENHANCEMENT] Added `/api/v1/status/config` and `/api/v1/status/flags` APIs to maintain compatibility with prometheus. #3596 #3983
* [BUGFIX] Flusher: Add `Overrides` as a dependency to prevent panics when starting with `-target=flusher`. #3151
* [BUGFIX] Updated `golang.org/x/text` dependency to fix CVE-2022-32149. #3285
* [BUGFIX] Query-frontend: properly close gRPC streams to the query-scheduler to stop memory and goroutines leak. #3302
* [BUGFIX] Ruler: persist evaluation delay configured in the rulegroup. #3392
* [BUGFIX] Ring status pages: show 100% ownership as "100%", not "1e+02%". #3435
* [BUGFIX] Fix panics in OTLP ingest path when parse errors exist. #3538

### Mixin

* [CHANGE] Alerts: Change `MimirSchedulerQueriesStuck` `for` time to 7 minutes to account for the time it takes for HPA to scale up. #3223
* [CHANGE] Dashboards: Removed the `Querier > Stages` panel from the `Mimir / Queries` dashboard. #3311
* [CHANGE] Configuration: The format of the `autoscaling` section of the configuration has changed to support more components. #3378
  * Instead of specific config variables for each component, they are listed in a dictionary. For example, `autoscaling.querier_enabled` becomes `autoscaling.querier.enabled`.
* [FEATURE] Dashboards: Added "Mimir / Overview resources" dashboard, providing an high level view over a Mimir cluster resources utilization. #3481
* [FEATURE] Dashboards: Added "Mimir / Overview networking" dashboard, providing an high level view over a Mimir cluster network bandwidth, inflight requests and TCP connections. #3487
* [FEATURE] Compile baremetal mixin along k8s mixin. #3162 #3514
* [ENHANCEMENT] Alerts: Add MimirRingMembersMismatch firing when a component does not have the expected number of running jobs. #2404
* [ENHANCEMENT] Dashboards: Add optional row about the Distributor's metric forwarding feature to the `Mimir / Writes` dashboard. #3182 #3394 #3394 #3461
* [ENHANCEMENT] Dashboards: Remove the "Instance Mapper" row from the "Alertmanager Resources Dashboard". This is a Grafana Cloud specific service and not relevant for external users. #3152
* [ENHANCEMENT] Dashboards: Add "remote read", "metadata", and "exemplar" queries to "Mimir / Overview" dashboard. #3245
* [ENHANCEMENT] Dashboards: Use non-red colors for non-error series in the "Mimir / Overview" dashboard. #3246
* [ENHANCEMENT] Dashboards: Add support to multi-zone deployments for the experimental read-write deployment mode. #3256
* [ENHANCEMENT] Dashboards: If enabled, add new row to the `Mimir / Writes` for distributor autoscaling metrics. #3378
* [ENHANCEMENT] Dashboards: Add read path insights row to the "Mimir / Tenants" dashboard. #3326
* [ENHANCEMENT] Alerts: Add runbook urls for alerts. #3452
* [ENHANCEMENT] Configuration: Make it possible to configure namespace label, job label, and job prefix. #3482
* [ENHANCEMENT] Dashboards: improved resources and networking dashboards to work with read-write deployment mode too. #3497 #3504 #3519 #3531
* [ENHANCEMENT] Alerts: Added "MimirDistributorForwardingErrorRate" alert, which fires on high error rates in the distributor’s forwarding feature. #3200
* [ENHANCEMENT] Improve phrasing in Overview dashboard. #3488
* [BUGFIX] Dashboards: Fix legend showing `persistentvolumeclaim` when using `deployment_type=baremetal` for `Disk space utilization` panels. #3173 #3184
* [BUGFIX] Alerts: Fixed `MimirGossipMembersMismatch` alert when Mimir is deployed in read-write mode. #3489
* [BUGFIX] Dashboards: Remove "Inflight requests" from object store panels because the panel is not tracking the inflight requests to object storage. #3521

### Jsonnet

* [CHANGE] Replaced the deprecated `policy/v1beta1` with `policy/v1` when configuring a PodDisruptionBudget. #3284
* [CHANGE] [Common storage configuration](https://grafana.com/docs/mimir/v2.3.x/operators-guide/configure/configure-object-storage-backend/#common-configuration) is now used to configure object storage in all components. This is a breaking change in terms of Jsonnet manifests and also a CLI flag update for components that use object storage, so it will require a rollout of those components. The changes include: #3257
  * `blocks_storage_backend` was renamed to `storage_backend` and is now used as the common storage backend for all components.
    * So were the related `blocks_storage_azure_account_(name|key)` and `blocks_storage_s3_endpoint` configurations.
  * `storage_s3_endpoint` is now rendered by default using the `aws_region` configuration instead of a hardcoded `us-east-1`.
  * `ruler_client_type` and `alertmanager_client_type` were renamed to `ruler_storage_backend` and `alertmanager_storage_backend` respectively, and their corresponding CLI flags won't be rendered unless explicitly set to a value different from the one in `storage_backend` (like `local`).
  * `alertmanager_s3_bucket_name`, `alertmanager_gcs_bucket_name` and `alertmanager_azure_container_name` have been removed, and replaced by a single `alertmanager_storage_bucket_name` configuration used for all object storages.
  * `genericBlocksStorageConfig` configuration object was removed, and so any extensions to it will be now ignored. Use `blockStorageConfig` instead.
  * `rulerClientConfig` and `alertmanagerStorageClientConfig` configuration objects were renamed to `rulerStorageConfig` and `alertmanagerStorageConfig` respectively, and so any extensions to their previous names will be now ignored. Use the new names instead.
  * The CLI flags `*.s3.region` are no longer rendered as they are optional and the region can be inferred by Mimir by performing an initial API call to the endpoint.
  * The migration to this change should usually consist of:
    * Renaming `blocks_storage_backend` key to `storage_backend`.
    * For Azure/S3:
      * Renaming `blocks_storage_(azure|s3)_*` configurations to `storage_(azure|s3)_*`.
      * If `ruler_storage_(azure|s3)_*` and `alertmanager_storage_(azure|s3)_*` keys were different from the `block_storage_*` ones, they should be now provided using CLI flags, see [configuration reference](https://grafana.com/docs/mimir/v2.3.x/operators-guide/configure/reference-configuration-parameters/) for more details.
    * Removing `ruler_client_type` and `alertmanager_client_type` if their value match the `storage_backend`, or renaming them to their new names otherwise.
    * Reviewing any possible extensions to `genericBlocksStorageConfig`, `rulerClientConfig` and `alertmanagerStorageClientConfig` and moving them to the corresponding new options.
    * Renaming the alertmanager's bucket name configuration from provider-specific to the new `alertmanager_storage_bucket_name` key.
* [CHANGE] The `overrides-exporter.libsonnet` file is now always imported. The overrides-exporter can be enabled in jsonnet setting the following: #3379
  ```jsonnet
  {
    _config+:: {
      overrides_exporter_enabled: true,
    }
  }
  ```
* [FEATURE] Added support for experimental read-write deployment mode. Enabling the read-write deployment mode on a existing Mimir cluster is a destructive operation, because the cluster will be re-created. If you're creating a new Mimir cluster, you can deploy it in read-write mode adding the following configuration: #3379 #3475 #3405
  ```jsonnet
  {
    _config+:: {
      deployment_mode: 'read-write',

      // See operations/mimir/read-write-deployment.libsonnet for more configuration options.
      mimir_write_replicas: 3,
      mimir_read_replicas: 2,
      mimir_backend_replicas: 3,
    }
  }
  ```
* [ENHANCEMENT] Add autoscaling support to the `mimir-read` component when running the read-write-deployment model. #3419
* [ENHANCEMENT] Added `$._config.usageStatsConfig` to track the installation mode via the anonymous usage statistics. #3294
* [ENHANCEMENT] The query-tee node port (`$._config.query_tee_node_port`) is now optional. #3272
* [ENHANCEMENT] Add support for autoscaling distributors. #3378
* [ENHANCEMENT] Make auto-scaling logic ensure integer KEDA thresholds. #3512
* [BUGFIX] Fixed query-scheduler ring configuration for dedicated ruler's queries and query-frontends. #3237 #3239
* [BUGFIX] Jsonnet: Fix auto-scaling so that ruler-querier CPU threshold is a string-encoded integer millicores value. #3520

### Mimirtool

* [FEATURE] Added `mimirtool alertmanager verify` command to validate configuration without uploading. #3440
* [ENHANCEMENT] Added `mimirtool rules delete-namespace` command to delete all of the rule groups in a namespace including the namespace itself. #3136
* [ENHANCEMENT] Refactor `mimirtool analyze prometheus`: add concurrency and resiliency #3349
  * Add `--concurrency` flag. Default: number of logical CPUs
* [BUGFIX] `--log.level=debug` now correctly prints the response from the remote endpoint when a request fails. #3180

### Documentation

* [ENHANCEMENT] Documented how to configure HA deduplication using Consul in a Mimir Helm deployment. #2972
* [ENHANCEMENT] Improve `MimirQuerierAutoscalerNotActive` runbook. #3186
* [ENHANCEMENT] Improve `MimirSchedulerQueriesStuck` runbook to reflect debug steps with querier auto-scaling enabled. #3223
* [ENHANCEMENT] Use imperative for docs titles. #3178 #3332 #3343
* [ENHANCEMENT] Docs: mention gRPC compression in "Production tips". #3201
* [ENHANCEMENT] Update ADOPTERS.md. #3224 #3225
* [ENHANCEMENT] Add a note for jsonnet deploying. #3213
* [ENHANCEMENT] out-of-order runbook update with use case. #3253
* [ENHANCEMENT] Fixed TSDB retention mentioned in the "Recover source blocks from ingesters" runbook. #3280
* [ENHANCEMENT] Run Grafana Mimir in production using the Helm chart. #3072
* [ENHANCEMENT] Use common configuration in the tutorial. #3282
* [ENHANCEMENT] Updated detailed steps for migrating blocks from Thanos to Mimir. #3290
* [ENHANCEMENT] Add scheme to DNS service discovery docs. #3450
* [BUGFIX] Remove reference to file that no longer exists in contributing guide. #3404
* [BUGFIX] Fix some minor typos in the contributing guide and on the runbooks page. #3418
* [BUGFIX] Fix small typos in API reference. #3526
* [BUGFIX] Fixed TSDB retention mentioned in the "Recover source blocks from ingesters" runbook. #3278
* [BUGFIX] Fixed configuration example in the "Configuring the Grafana Mimir query-frontend to work with Prometheus" guide. #3374

### Tools

* [FEATURE] Add `copyblocks` tool, to copy Mimir blocks between two GCS buckets. #3264
* [ENHANCEMENT] copyblocks: copy no-compact global markers and optimize min time filter check. #3268
* [ENHANCEMENT] Mimir rules GitHub action: Added the ability to change default value of `label` when running `prepare` command. #3236
* [BUGFIX] Mimir rules Github action: Fix single line output. #3421

## 2.4.0

### Grafana Mimir

* [CHANGE] Distributor: change the default value of `-distributor.remote-timeout` to `2s` from `20s` and `-distributor.forwarding.request-timeout` to `2s` from `10s` to improve distributor resource usage when ingesters crash. #2728 #2912
* [CHANGE] Anonymous usage statistics tracking: added the `-ingester.ring.store` value. #2981
* [CHANGE] Series metadata `HELP` that is longer than `-validation.max-metadata-length` is now truncated silently, instead of being dropped with a 400 status code. #2993
* [CHANGE] Ingester: changed default setting for `-ingester.ring.readiness-check-ring-health` from `true` to `false`. #2953
* [CHANGE] Anonymous usage statistics tracking has been enabled by default, to help Mimir maintainers make better decisions to support the open source community. #2939 #3034
* [CHANGE] Anonymous usage statistics tracking: added the minimum and maximum value of `-ingester.out-of-order-time-window`. #2940
* [CHANGE] The default hash ring heartbeat period for distributors, ingesters, rulers and compactors has been increased from `5s` to `15s`. Now the default heartbeat period for all Mimir hash rings is `15s`. #3033
* [CHANGE] Reduce the default TSDB head compaction concurrency (`-blocks-storage.tsdb.head-compaction-concurrency`) from 5 to 1, in order to reduce CPU spikes. #3093
* [CHANGE] Ruler: the ruler's [remote evaluation mode](https://grafana.com/docs/mimir/latest/operators-guide/architecture/components/ruler/#remote) (`-ruler.query-frontend.address`) is now stable. #3109
* [CHANGE] Limits: removed the deprecated YAML configuration option `active_series_custom_trackers_config`. Please use `active_series_custom_trackers` instead. #3110
* [CHANGE] Ingester: removed the deprecated configuration option `-ingester.ring.join-after`. #3111
* [CHANGE] Querier: removed the deprecated configuration option `-querier.shuffle-sharding-ingesters-lookback-period`. The value of `-querier.query-ingesters-within` is now used internally for shuffle sharding lookback, while you can use `-querier.shuffle-sharding-ingesters-enabled` to enable or disable shuffle sharding on the read path. #3111
* [CHANGE] Memberlist: cluster label verification feature (`-memberlist.cluster-label` and `-memberlist.cluster-label-verification-disabled`) is now marked as stable. #3108
* [CHANGE] Distributor: only single per-tenant forwarding endpoint can be configured now. Support for per-rule endpoint has been removed. #3095
* [FEATURE] Query-scheduler: added an experimental ring-based service discovery support for the query-scheduler. Refer to [query-scheduler configuration](https://grafana.com/docs/mimir/next/operators-guide/architecture/components/query-scheduler/#configuration) for more information. #2957
* [FEATURE] Introduced the experimental endpoint `/api/v1/user_limits` exposed by all components that load runtime configuration. This endpoint exposes realtime limits for the authenticated tenant, in JSON format. #2864 #3017
* [FEATURE] Query-scheduler: added the experimental configuration option `-query-scheduler.max-used-instances` to restrict the number of query-schedulers effectively used regardless how many replicas are running. This feature can be useful when using the experimental read-write deployment mode. #3005
* [ENHANCEMENT] Go: updated to go 1.19.2. #2637 #3127 #3129
* [ENHANCEMENT] Runtime config: don't unmarshal runtime configuration files if they haven't changed. This can save a bit of CPU and memory on every component using runtime config. #2954
* [ENHANCEMENT] Query-frontend: Add `cortex_frontend_query_result_cache_skipped_total` and `cortex_frontend_query_result_cache_attempted_total` metrics to track the reason why query results are not cached. #2855
* [ENHANCEMENT] Distributor: pool more connections per host when forwarding request. Mark requests as idempotent so they can be retried under some conditions. #2968
* [ENHANCEMENT] Distributor: failure to send request to forwarding target now also increments `cortex_distributor_forward_errors_total`, with `status_code="failed"`. #2968
* [ENHANCEMENT] Distributor: added support forwarding push requests via gRPC, using `httpgrpc` messages from weaveworks/common library. #2996
* [ENHANCEMENT] Query-frontend / Querier: increase internal backoff period used to retry connections to query-frontend / query-scheduler. #3011
* [ENHANCEMENT] Querier: do not log "error processing requests from scheduler" when the query-scheduler is shutting down. #3012
* [ENHANCEMENT] Query-frontend: query sharding process is now time-bounded and it is cancelled if the request is aborted. #3028
* [ENHANCEMENT] Query-frontend: improved Prometheus response JSON encoding performance. #2450
* [ENHANCEMENT] TLS: added configuration parameters to configure the client's TLS cipher suites and minimum version. The following new CLI flags have been added: #3070
  * `-alertmanager.alertmanager-client.tls-cipher-suites`
  * `-alertmanager.alertmanager-client.tls-min-version`
  * `-alertmanager.sharding-ring.etcd.tls-cipher-suites`
  * `-alertmanager.sharding-ring.etcd.tls-min-version`
  * `-compactor.ring.etcd.tls-cipher-suites`
  * `-compactor.ring.etcd.tls-min-version`
  * `-distributor.forwarding.grpc-client.tls-cipher-suites`
  * `-distributor.forwarding.grpc-client.tls-min-version`
  * `-distributor.ha-tracker.etcd.tls-cipher-suites`
  * `-distributor.ha-tracker.etcd.tls-min-version`
  * `-distributor.ring.etcd.tls-cipher-suites`
  * `-distributor.ring.etcd.tls-min-version`
  * `-ingester.client.tls-cipher-suites`
  * `-ingester.client.tls-min-version`
  * `-ingester.ring.etcd.tls-cipher-suites`
  * `-ingester.ring.etcd.tls-min-version`
  * `-memberlist.tls-cipher-suites`
  * `-memberlist.tls-min-version`
  * `-querier.frontend-client.tls-cipher-suites`
  * `-querier.frontend-client.tls-min-version`
  * `-querier.store-gateway-client.tls-cipher-suites`
  * `-querier.store-gateway-client.tls-min-version`
  * `-query-frontend.grpc-client-config.tls-cipher-suites`
  * `-query-frontend.grpc-client-config.tls-min-version`
  * `-query-scheduler.grpc-client-config.tls-cipher-suites`
  * `-query-scheduler.grpc-client-config.tls-min-version`
  * `-query-scheduler.ring.etcd.tls-cipher-suites`
  * `-query-scheduler.ring.etcd.tls-min-version`
  * `-ruler.alertmanager-client.tls-cipher-suites`
  * `-ruler.alertmanager-client.tls-min-version`
  * `-ruler.client.tls-cipher-suites`
  * `-ruler.client.tls-min-version`
  * `-ruler.query-frontend.grpc-client-config.tls-cipher-suites`
  * `-ruler.query-frontend.grpc-client-config.tls-min-version`
  * `-ruler.ring.etcd.tls-cipher-suites`
  * `-ruler.ring.etcd.tls-min-version`
  * `-store-gateway.sharding-ring.etcd.tls-cipher-suites`
  * `-store-gateway.sharding-ring.etcd.tls-min-version`
* [ENHANCEMENT] Store-gateway: Add `-blocks-storage.bucket-store.max-concurrent-reject-over-limit` option to allow requests that exceed the max number of inflight object storage requests to be rejected. #2999
* [ENHANCEMENT] Query-frontend: allow setting a separate limit on the total (before splitting/sharding) query length of range queries with the new experimental `-query-frontend.max-total-query-length` flag, which defaults to `-store.max-query-length` if unset or set to 0. #3058
* [ENHANCEMENT] Query-frontend: Lower TTL for cache entries overlapping the out-of-order samples ingestion window (re-using `-ingester.out-of-order-allowance` from ingesters). #2935
* [ENHANCEMENT] Ruler: added support to forcefully disable recording and/or alerting rules evaluation. The following new configuration options have been introduced, which can be overridden on a per-tenant basis in the runtime configuration: #3088
  * `-ruler.recording-rules-evaluation-enabled`
  * `-ruler.alerting-rules-evaluation-enabled`
* [ENHANCEMENT] Distributor: Improved error messages reported when the distributor fails to remote write to ingesters. #3055
* [ENHANCEMENT] Improved tracing spans tracked by distributors, ingesters and store-gateways. #2879 #3099 #3089
* [ENHANCEMENT] Ingester: improved the performance of label value cardinality endpoint. #3044
* [ENHANCEMENT] Ruler: use backoff retry on remote evaluation #3098
* [ENHANCEMENT] Query-frontend: Include multiple tenant IDs in query logs when present instead of dropping them. #3125
* [ENHANCEMENT] Query-frontend: truncate queries based on the configured blocks retention period (`-compactor.blocks-retention-period`) to avoid querying past this period. #3134
* [ENHANCEMENT] Alertmanager: reduced memory utilization in Mimir clusters with a large number of tenants. #3143
* [ENHANCEMENT] Store-gateway: added extra span logging to improve observability. #3131
* [ENHANCEMENT] Compactor: cleaning up different tenants' old blocks and updating bucket indexes is now more independent. This prevents a single tenant from delaying cleanup for other tenants. #2631
* [ENHANCEMENT] Distributor: request rate, ingestion rate, and inflight requests limits are now enforced before reading and parsing the body of the request. This makes the distributor more resilient against a burst of requests over those limit. #2419
* [BUGFIX] Querier: Fix 400 response while handling streaming remote read. #2963
* [BUGFIX] Fix a bug causing query-frontend, query-scheduler, and querier not failing if one of their internal components fail. #2978
* [BUGFIX] Querier: re-balance the querier worker connections when a query-frontend or query-scheduler is terminated. #3005
* [BUGFIX] Distributor: Now returns the quorum error from ingesters. For example, with replication_factor=3, two HTTP 400 errors and one HTTP 500 error, now the distributor will always return HTTP 400. Previously the behaviour was to return the error which the distributor first received. #2979
* [BUGFIX] Ruler: fix panic when ruler.external_url is explicitly set to an empty string ("") in YAML. #2915
* [BUGFIX] Alertmanager: Fix support for the Telegram API URL in the global settings. #3097
* [BUGFIX] Alertmanager: Fix parsing of label matchers without label value in the API used to retrieve alerts. #3097
* [BUGFIX] Ruler: Fix not restoring alert state for rule groups when other ruler replicas shut down. #3156
* [BUGFIX] Updated `golang.org/x/net` dependency to fix CVE-2022-27664. #3124
* [BUGFIX] Fix distributor from returning a `500` status code when a `400` was received from the ingester. #3211
* [BUGFIX] Fix incorrect OS value set in Mimir v2.3.* RPM packages. #3221

### Mixin

* [CHANGE] Alerts: MimirQuerierAutoscalerNotActive is now critical and fires after 1h instead of 15m. #2958
* [FEATURE] Dashboards: Added "Mimir / Overview" dashboards, providing an high level view over a Mimir cluster. #3122 #3147 #3155
* [ENHANCEMENT] Dashboards: Updated the "Writes" and "Rollout progress" dashboards to account for samples ingested via the new OTLP ingestion endpoint. #2919 #2938
* [ENHANCEMENT] Dashboards: Include per-tenant request rate in "Tenants" dashboard. #2874
* [ENHANCEMENT] Dashboards: Include inflight object store requests in "Reads" dashboard. #2914
* [ENHANCEMENT] Dashboards: Make queries used to find job, cluster and namespace for dropdown menus configurable. #2893
* [ENHANCEMENT] Dashboards: Include rate of label and series queries in "Reads" dashboard. #3065 #3074
* [ENHANCEMENT] Dashboards: Fix legend showing on per-pod panels. #2944
* [ENHANCEMENT] Dashboards: Use the "req/s" unit on panels showing the requests rate. #3118
* [ENHANCEMENT] Dashboards: Use a consistent color across dashboards for the error rate. #3154

### Jsonnet

* [FEATURE] Added support for query-scheduler ring-based service discovery. #3128
* [ENHANCEMENT] Querier autoscaling is now slower on scale downs: scale down 10% every 1m instead of 100%. #2962
* [BUGFIX] Memberlist: `gossip_member_label` is now set for ruler-queriers. #3141

### Mimirtool

* [ENHANCEMENT] mimirtool analyze: Store the query errors instead of exit during the analysis. #3052
* [BUGFIX] mimir-tool remote-read: fix returns where some conditions [return nil error even if there is error](https://github.com/grafana/cortex-tools/issues/260). #3053

### Documentation

* [ENHANCEMENT] Added documentation on how to configure storage retention. #2970
* [ENHANCEMENT] Improved gRPC clients config documentation. #3020
* [ENHANCEMENT] Added documentation on how to manage alerting and recording rules. #2983
* [ENHANCEMENT] Improved `MimirSchedulerQueriesStuck` runbook. #3006
* [ENHANCEMENT] Added "Cluster label verification" section to memberlist documentation. #3096
* [ENHANCEMENT] Mention compression in multi-zone replication documentation. #3107
* [BUGFIX] Fixed configuration option names in "Enabling zone-awareness via the Grafana Mimir Jsonnet". #3018
* [BUGFIX] Fixed `mimirtool analyze` parameters documentation. #3094
* [BUGFIX] Fixed YAML configuraton in the "Manage the configuration of Grafana Mimir with Helm" guide. #3042
* [BUGFIX] Fixed Alertmanager capacity planning documentation. #3132

### Tools

- [BUGFIX] trafficdump: Fixed panic occurring when `-success-only=true` and the captured request failed. #2863

## 2.3.1

### Grafana Mimir
* [BUGFIX] Query-frontend: query sharding took exponential time to map binary expressions. #3027
* [BUGFIX] Distributor: Stop panics on OTLP endpoint when a single metric has multiple timeseries. #3040

## 2.3.0

### Grafana Mimir

* [CHANGE] Ingester: Added user label to ingester metric `cortex_ingester_tsdb_out_of_order_samples_appended_total`. On multitenant clusters this helps us find the rate of appended out-of-order samples for a specific tenant. #2493
* [CHANGE] Compactor: delete source and output blocks from local disk on compaction failed, to reduce likelihood that subsequent compactions fail because of no space left on disk. #2261
* [CHANGE] Ruler: Remove unused CLI flags `-ruler.search-pending-for` and `-ruler.flush-period` (and their respective YAML config options). #2288
* [CHANGE] Successful gRPC requests are no longer logged (only affects internal API calls). #2309
* [CHANGE] Add new `-*.consul.cas-retry-delay` flags. They have a default value of `1s`, while previously there was no delay between retries. #2309
* [CHANGE] Store-gateway: Remove the experimental ability to run requests in a dedicated OS thread pool and associated CLI flag `-store-gateway.thread-pool-size`. #2423
* [CHANGE] Memberlist: disabled TCP-based ping fallback, because Mimir already uses a custom transport based on TCP. #2456
* [CHANGE] Change default value for `-distributor.ha-tracker.max-clusters` to `100` to provide a DoS protection. #2465
* [CHANGE] Experimental block upload API exposed by compactor has changed: Previous `/api/v1/upload/block/{block}` endpoint for starting block upload is now `/api/v1/upload/block/{block}/start`, and previous endpoint `/api/v1/upload/block/{block}?uploadComplete=true` for finishing block upload is now `/api/v1/upload/block/{block}/finish`. New API endpoint has been added: `/api/v1/upload/block/{block}/check`. #2486 #2548
* [CHANGE] Compactor: changed `-compactor.max-compaction-time` default from `0s` (disabled) to `1h`. When compacting blocks for a tenant, the compactor will move to compact blocks of another tenant or re-plan blocks to compact at least every 1h. #2514
* [CHANGE] Distributor: removed previously deprecated `extend_writes` (see #1856) YAML key and `-distributor.extend-writes` CLI flag from the distributor config. #2551
* [CHANGE] Ingester: removed previously deprecated `active_series_custom_trackers` (see #1188) YAML key from the ingester config. #2552
* [CHANGE] The tenant ID `__mimir_cluster` is reserved by Mimir and not allowed to store metrics. #2643
* [CHANGE] Purger: removed the purger component and moved its API endpoints `/purger/delete_tenant` and `/purger/delete_tenant_status` to the compactor at `/compactor/delete_tenant` and `/compactor/delete_tenant_status`. The new endpoints on the compactor are stable. #2644
* [CHANGE] Memberlist: Change the leave timeout duration (`-memberlist.leave-timeout duration`) from 5s to 20s and connection timeout (`-memberlist.packet-dial-timeout`) from 5s to 2s. This makes leave timeout 10x the connection timeout, so that we can communicate the leave to at least 1 node, if the first 9 we try to contact times out. #2669
* [CHANGE] Alertmanager: return status code `412 Precondition Failed` and log info message when alertmanager isn't configured for a tenant. #2635
* [CHANGE] Distributor: if forwarding rules are used to forward samples, exemplars are now removed from the request. #2710 #2725
* [CHANGE] Limits: change the default value of `max_global_series_per_metric` limit to `0` (disabled). Setting this limit by default does not provide much benefit because series are sharded by all labels. #2714
* [CHANGE] Ingester: experimental `-blocks-storage.tsdb.new-chunk-disk-mapper` has been removed, new chunk disk mapper is now always used, and is no longer marked experimental. Default value of `-blocks-storage.tsdb.head-chunks-write-queue-size` has changed to 1000000, this enables async chunk queue by default, which leads to improved latency on the write path when new chunks are created in ingesters. #2762
* [CHANGE] Ingester: removed deprecated `-blocks-storage.tsdb.isolation-enabled` option. TSDB-level isolation is now always disabled in Mimir. #2782
* [CHANGE] Compactor: `-compactor.partial-block-deletion-delay` must either be set to 0 (to disable partial blocks deletion) or a value higher than `4h`. #2787
* [CHANGE] Query-frontend: CLI flag `-query-frontend.align-querier-with-step` has been deprecated. Please use `-query-frontend.align-queries-with-step` instead. #2840
* [FEATURE] Compactor: Adds the ability to delete partial blocks after a configurable delay. This option can be configured per tenant. #2285
  - `-compactor.partial-block-deletion-delay`, as a duration string, allows you to set the delay since a partial block has been modified before marking it for deletion. A value of `0`, the default, disables this feature.
  - The metric `cortex_compactor_blocks_marked_for_deletion_total` has a new value for the `reason` label `reason="partial"`, when a block deletion marker is triggered by the partial block deletion delay.
* [FEATURE] Querier: enabled support for queries with negative offsets, which are not cached in the query results cache. #2429
* [FEATURE] EXPERIMENTAL: OpenTelemetry Metrics ingestion path on `/otlp/v1/metrics`. #695 #2436 #2461
* [FEATURE] Querier: Added support for tenant federation to metric metadata endpoint. #2467
* [FEATURE] Query-frontend: introduced experimental support to split instant queries by time. The instant query splitting can be enabled setting `-query-frontend.split-instant-queries-by-interval`. #2469 #2564 #2565 #2570 #2571 #2572 #2573 #2574 #2575 #2576 #2581 #2582 #2601 #2632 #2633 #2634 #2641 #2642 #2766
* [FEATURE] Introduced an experimental anonymous usage statistics tracking (disabled by default), to help Mimir maintainers make better decisions to support the open source community. The tracking system anonymously collects non-sensitive, non-personally identifiable information about the running Mimir cluster, and is disabled by default. #2643 #2662 #2685 #2732 #2733 #2735
* [FEATURE] Introduced an experimental deployment mode called read-write and running a fully featured Mimir cluster with three components: write, read and backend. The read-write deployment mode is a trade-off between the monolithic mode (only one component, no isolation) and the microservices mode (many components, high isolation). #2754 #2838
* [ENHANCEMENT] Distributor: Decreased distributor tests execution time. #2562
* [ENHANCEMENT] Alertmanager: Allow the HTTP `proxy_url` configuration option in the receiver's configuration. #2317
* [ENHANCEMENT] ring: optimize shuffle-shard computation when lookback is used, and all instances have registered timestamp within the lookback window. In that case we can immediately return origial ring, because we would select all instances anyway. #2309
* [ENHANCEMENT] Memberlist: added experimental memberlist cluster label support via `-memberlist.cluster-label` and `-memberlist.cluster-label-verification-disabled` CLI flags (and their respective YAML config options). #2354
* [ENHANCEMENT] Object storage can now be configured for all components using the `common` YAML config option key (or `-common.storage.*` CLI flags). #2330 #2347
* [ENHANCEMENT] Go: updated to go 1.18.4. #2400
* [ENHANCEMENT] Store-gateway, listblocks: list of blocks now includes stats from `meta.json` file: number of series, samples and chunks. #2425
* [ENHANCEMENT] Added more buckets to `cortex_ingester_client_request_duration_seconds` histogram metric, to correctly track requests taking longer than 1s (up until 16s). #2445
* [ENHANCEMENT] Azure client: Improve memory usage for large object storage downloads. #2408
* [ENHANCEMENT] Distributor: Add `-distributor.instance-limits.max-inflight-push-requests-bytes`. This limit protects the distributor against multiple large requests that together may cause an OOM, but are only a few, so do not trigger the `max-inflight-push-requests` limit. #2413
* [ENHANCEMENT] Distributor: Drop exemplars in distributor for tenants where exemplars are disabled. #2504
* [ENHANCEMENT] Runtime Config: Allow operator to specify multiple comma-separated yaml files in `-runtime-config.file` that will be merged in left to right order. #2583
* [ENHANCEMENT] Query sharding: shard binary operations only if it doesn't lead to non-shardable vector selectors in one of the operands. #2696
* [ENHANCEMENT] Add packaging for both debian based deb file and redhat based rpm file using FPM. #1803
* [ENHANCEMENT] Distributor: Add `cortex_distributor_query_ingester_chunks_deduped_total` and `cortex_distributor_query_ingester_chunks_total` metrics for determining how effective ingester chunk deduplication at query time is. #2713
* [ENHANCEMENT] Upgrade Docker base images to `alpine:3.16.2`. #2729
* [ENHANCEMENT] Ruler: Add `<prometheus-http-prefix>/api/v1/status/buildinfo` endpoint. #2724
* [ENHANCEMENT] Querier: Ensure all queries pulled from query-frontend or query-scheduler are immediately executed. The maximum workers concurrency in each querier is configured by `-querier.max-concurrent`. #2598
* [ENHANCEMENT] Distributor: Add `cortex_distributor_received_requests_total` and `cortex_distributor_requests_in_total` metrics to provide visiblity into appropriate per-tenant request limits. #2770
* [ENHANCEMENT] Distributor: Add single forwarding remote-write endpoint for a tenant (`forwarding_endpoint`), instead of using per-rule endpoints. This takes precendence over per-rule endpoints. #2801
* [ENHANCEMENT] Added `err-mimir-distributor-max-write-message-size` to the errors catalog. #2470
* [ENHANCEMENT] Add sanity check at startup to ensure the configured filesystem directories don't overlap for different components. #2828 #2947
* [BUGFIX] TSDB: Fixed a bug on the experimental out-of-order implementation that led to wrong query results. #2701
* [BUGFIX] Compactor: log the actual error on compaction failed. #2261
* [BUGFIX] Alertmanager: restore state from storage even when running a single replica. #2293
* [BUGFIX] Ruler: do not block "List Prometheus rules" API endpoint while syncing rules. #2289
* [BUGFIX] Ruler: return proper `*status.Status` error when running in remote operational mode. #2417
* [BUGFIX] Alertmanager: ensure the configured `-alertmanager.web.external-url` is either a path starting with `/`, or a full URL including the scheme and hostname. #2381 #2542
* [BUGFIX] Memberlist: fix problem with loss of some packets, typically ring updates when instances were removed from the ring during shutdown. #2418
* [BUGFIX] Ingester: fix misfiring `MimirIngesterHasUnshippedBlocks` and stale `cortex_ingester_oldest_unshipped_block_timestamp_seconds` when some block uploads fail. #2435
* [BUGFIX] Query-frontend: fix incorrect mapping of http status codes 429 to 500 when request queue is full. #2447
* [BUGFIX] Memberlist: Fix problem with ring being empty right after startup. Memberlist KV store now tries to "fast-join" the cluster to avoid serving empty KV store. #2505
* [BUGFIX] Compactor: Fix bug when using `-compactor.partial-block-deletion-delay`: compactor didn't correctly check for modification time of all block files. #2559
* [BUGFIX] Query-frontend: fix wrong query sharding results for queries with boolean result like `1 < bool 0`. #2558
* [BUGFIX] Fixed error messages related to per-instance limits incorrectly reporting they can be set on a per-tenant basis. #2610
* [BUGFIX] Perform HA-deduplication before forwarding samples according to forwarding rules in the distributor. #2603 #2709
* [BUGFIX] Fix reporting of tracing spans from PromQL engine. #2707
* [BUGFIX] Apply relabel and drop_label rules before forwarding rules in the distributor. #2703
* [BUGFIX] Distributor: Register `cortex_discarded_requests_total` metric, which previously was not registered and therefore not exported. #2712
* [BUGFIX] Ruler: fix not restoring alerts' state at startup. #2648
* [BUGFIX] Ingester: Fix disk filling up after restarting ingesters with out-of-order support disabled while it was enabled before. #2799
* [BUGFIX] Memberlist: retry joining memberlist cluster on startup when no nodes are resolved. #2837
* [BUGFIX] Query-frontend: fix incorrect mapping of http status codes 413 to 500 when request is too large. #2819
* [BUGFIX] Alertmanager: revert upstream alertmananger to v0.24.0 to fix panic when unmarshalling email headers #2924 #2925

### Mixin

* [CHANGE] Dashboards: "Slow Queries" dashboard no longer works with versions older than Grafana 9.0. #2223
* [CHANGE] Alerts: use RSS memory instead of working set memory in the `MimirAllocatingTooMuchMemory` alert for ingesters. #2480
* [CHANGE] Dashboards: remove the "Cache - Latency (old)" panel from the "Mimir / Queries" dashboard. #2796
* [FEATURE] Dashboards: added support to experimental read-write deployment mode. #2780
* [ENHANCEMENT] Dashboards: added missed rule evaluations to the "Evaluations per second" panel in the "Mimir / Ruler" dashboard. #2314
* [ENHANCEMENT] Dashboards: add k8s resource requests to CPU and memory panels. #2346
* [ENHANCEMENT] Dashboards: add RSS memory utilization panel for ingesters, store-gateways and compactors. #2479
* [ENHANCEMENT] Dashboards: allow to configure graph tooltip. #2647
* [ENHANCEMENT] Alerts: MimirFrontendQueriesStuck and MimirSchedulerQueriesStuck alerts are more reliable now as they consider all the intermediate samples in the minute prior to the evaluation. #2630
* [ENHANCEMENT] Alerts: added `RolloutOperatorNotReconciling` alert, firing if the optional rollout-operator is not successfully reconciling. #2700
* [ENHANCEMENT] Dashboards: added support to query-tee in front of ruler-query-frontend in the "Remote ruler reads" dashboard. #2761
* [ENHANCEMENT] Dashboards: Introduce support for baremetal deployment, setting `deployment_type: 'baremetal'` in the mixin `_config`. #2657
* [ENHANCEMENT] Dashboards: use timeseries panel to show exemplars. #2800
* [BUGFIX] Dashboards: fixed unit of latency panels in the "Mimir / Ruler" dashboard. #2312
* [BUGFIX] Dashboards: fixed "Intervals per query" panel in the "Mimir / Queries" dashboard. #2308
* [BUGFIX] Dashboards: Make "Slow Queries" dashboard works with Grafana 9.0. #2223
* [BUGFIX] Dashboards: add missing API routes to Ruler dashboard. #2412
* [BUGFIX] Dashboards: stop setting 'interval' in dashboards; it should be set on your datasource. #2802

### Jsonnet

* [CHANGE] query-scheduler is enabled by default. We advise to deploy the query-scheduler to improve the scalability of the query-frontend. #2431
* [CHANGE] Replaced anti-affinity rules with pod topology spread constraints for distributor, query-frontend, querier and ruler. #2517
  - The following configuration options have been removed:
    - `distributor_allow_multiple_replicas_on_same_node`
    - `query_frontend_allow_multiple_replicas_on_same_node`
    - `querier_allow_multiple_replicas_on_same_node`
    - `ruler_allow_multiple_replicas_on_same_node`
  - The following configuration options have been added:
    - `distributor_topology_spread_max_skew`
    - `query_frontend_topology_spread_max_skew`
    - `querier_topology_spread_max_skew`
    - `ruler_topology_spread_max_skew`
* [CHANGE] Change `max_global_series_per_metric` to 0 in all plans, and as a default value. #2669
* [FEATURE] Memberlist: added support for experimental memberlist cluster label, through the jsonnet configuration options `memberlist_cluster_label` and `memberlist_cluster_label_verification_disabled`. #2349
* [FEATURE] Added ruler-querier autoscaling support. It requires [KEDA](https://keda.sh) installed in the Kubernetes cluster. Ruler-querier autoscaler can be enabled and configure through the following options in the jsonnet config: #2545
  * `autoscaling_ruler_querier_enabled`: `true` to enable autoscaling.
  * `autoscaling_ruler_querier_min_replicas`: minimum number of ruler-querier replicas.
  * `autoscaling_ruler_querier_max_replicas`: maximum number of ruler-querier replicas.
  * `autoscaling_prometheus_url`: Prometheus base URL from which to scrape Mimir metrics (e.g. `http://prometheus.default:9090/prometheus`).
* [ENHANCEMENT] Memberlist now uses DNS service-discovery by default. #2549
* [ENHANCEMENT] Upgrade memcached image tag to `memcached:1.6.16-alpine`. #2740
* [ENHANCEMENT] Added `$._config.configmaps` and `$._config.runtime_config_files` to make it easy to add new configmaps or runtime config file to all components. #2748

### Mimirtool

* [ENHANCEMENT] Added `mimirtool backfill` command to upload Prometheus blocks using API available in the compactor. #1822
* [ENHANCEMENT] mimirtool bucket-validation: Verify existing objects can be overwritten by subsequent uploads. #2491
* [ENHANCEMENT] mimirtool config convert: Now supports migrating to the current version of Mimir. #2629
* [BUGFIX] mimirtool analyze: Fix dashboard JSON unmarshalling errors by using custom parsing. #2386
* [BUGFIX] Version checking no longer prompts for updating when already on latest version. #2723

### Mimir Continuous Test

* [ENHANCEMENT] Added basic authentication and bearer token support for when Mimir is behind a gateway authenticating the calls. #2717

### Query-tee

* [CHANGE] Renamed CLI flag `-server.service-port` to `-server.http-service-port`. #2683
* [CHANGE] Renamed metric `cortex_querytee_request_duration_seconds` to `cortex_querytee_backend_request_duration_seconds`. Metric `cortex_querytee_request_duration_seconds` is now reported without label `backend`. #2683
* [ENHANCEMENT] Added HTTP over gRPC support to `query-tee` to allow testing gRPC requests to Mimir instances. #2683

### Documentation

* [ENHANCEMENT] Referenced `mimirtool` commands in the HTTP API documentation. #2516
* [ENHANCEMENT] Improved DNS service discovery documentation. #2513

### Tools

* [ENHANCEMENT] `markblocks` now processes multiple blocks concurrently. #2677

## 2.2.0

### Grafana Mimir

* [CHANGE] Increased default configuration for `-server.grpc-max-recv-msg-size-bytes` and `-server.grpc-max-send-msg-size-bytes` from 4MB to 100MB. #1884
* [CHANGE] Default values have changed for the following settings. This improves query performance for recent data (within 12h) by only reading from ingesters: #1909 #1921
    - `-blocks-storage.bucket-store.ignore-blocks-within` now defaults to `10h` (previously `0`)
    - `-querier.query-store-after` now defaults to `12h` (previously `0`)
* [CHANGE] Alertmanager: removed support for migrating local files from Cortex 1.8 or earlier. Related to original Cortex PR https://github.com/cortexproject/cortex/pull/3910. #2253
* [CHANGE] The following settings are now classified as advanced because the defaults should work for most users and tuning them requires in-depth knowledge of how the read path works: #1929
    - `-querier.query-ingesters-within`
    - `-querier.query-store-after`
* [CHANGE] Config flag category overrides can be set dynamically at runtime. #1934
* [CHANGE] Ingester: deprecated `-ingester.ring.join-after`. Mimir now behaves as this setting is always set to 0s. This configuration option will be removed in Mimir 2.4.0. #1965
* [CHANGE] Blocks uploaded by ingester no longer contain `__org_id__` label. Compactor now ignores this label and will compact blocks with and without this label together. `mimirconvert` tool will remove the label from blocks as "unknown" label. #1972
* [CHANGE] Querier: deprecated `-querier.shuffle-sharding-ingesters-lookback-period`, instead adding `-querier.shuffle-sharding-ingesters-enabled` to enable or disable shuffle sharding on the read path. The value of `-querier.query-ingesters-within` is now used internally for shuffle sharding lookback. #2110
* [CHANGE] Memberlist: `-memberlist.abort-if-join-fails` now defaults to false. Previously it defaulted to true. #2168
* [CHANGE] Ruler: `/api/v1/rules*` and `/prometheus/rules*` configuration endpoints are removed. Use `/prometheus/config/v1/rules*`. #2182
* [CHANGE] Ingester: `-ingester.exemplars-update-period` has been renamed to `-ingester.tsdb-config-update-period`. You can use it to update multiple, per-tenant TSDB configurations. #2187
* [FEATURE] Ingester: (Experimental) Add the ability to ingest out-of-order samples up to an allowed limit. If you enable this feature, it requires additional memory and disk space. This feature also enables a write-behind log, which might lead to longer ingester-start replays. When this feature is disabled, there is no overhead on memory, disk space, or startup times. #2187
  * `-ingester.out-of-order-time-window`, as duration string, allows you to set how back in time a sample can be. The default is `0s`, where `s` is seconds.
  * `cortex_ingester_tsdb_out_of_order_samples_appended_total` metric tracks the total number of out-of-order samples ingested by the ingester.
  * `cortex_discarded_samples_total` has a new label `reason="sample-too-old"`, when the `-ingester.out-of-order-time-window` flag is greater than zero. The label tracks the number of samples that were discarded for being too old; they were out of order, but beyond the time window allowed. The labels `reason="sample-out-of-order"` and `reason="sample-out-of-bounds"` are not used when out-of-order ingestion is enabled.
* [ENHANCEMENT] Distributor: Added limit to prevent tenants from sending excessive number of requests: #1843
  * The following CLI flags (and their respective YAML config options) have been added:
    * `-distributor.request-rate-limit`
    * `-distributor.request-burst-limit`
  * The following metric is exposed to tell how many requests have been rejected:
    * `cortex_discarded_requests_total`
* [ENHANCEMENT] Store-gateway: Add the experimental ability to run requests in a dedicated OS thread pool. This feature can be configured using `-store-gateway.thread-pool-size` and is disabled by default. Replaces the ability to run index header operations in a dedicated thread pool. #1660 #1812
* [ENHANCEMENT] Improved error messages to make them easier to understand; each now have a unique, global identifier that you can use to look up in the runbooks for more information. #1907 #1919 #1888 #1939 #1984 #2009 #2056 #2066 #2104 #2150 #2234
* [ENHANCEMENT] Memberlist KV: incoming messages are now processed on per-key goroutine. This may reduce loss of "maintanance" packets in busy memberlist installations, but use more CPU. New `memberlist_client_received_broadcasts_dropped_total` counter tracks number of dropped per-key messages. #1912
* [ENHANCEMENT] Blocks Storage, Alertmanager, Ruler: add support a prefix to the bucket store (`*_storage.storage_prefix`). This enables using the same bucket for the three components. #1686 #1951
* [ENHANCEMENT] Upgrade Docker base images to `alpine:3.16.0`. #2028
* [ENHANCEMENT] Store-gateway: Add experimental configuration option for the store-gateway to attempt to pre-populate the file system cache when memory-mapping index-header files. Enabled with `-blocks-storage.bucket-store.index-header.map-populate-enabled=true`. Note this flag only has an effect when running on Linux. #2019 #2054
* [ENHANCEMENT] Chunk Mapper: reduce memory usage of async chunk mapper. #2043
* [ENHANCEMENT] Ingester: reduce sleep time when reading WAL. #2098
* [ENHANCEMENT] Compactor: Run sanity check on blocks storage configuration at startup. #2144
* [ENHANCEMENT] Compactor: Add HTTP API for uploading TSDB blocks. Enabled with `-compactor.block-upload-enabled`. #1694 #2126
* [ENHANCEMENT] Ingester: Enable querying overlapping blocks by default. #2187
* [ENHANCEMENT] Distributor: Auto-forget unhealthy distributors after ten failed ring heartbeats. #2154
* [ENHANCEMENT] Distributor: Add new metric `cortex_distributor_forward_errors_total` for error codes resulting from forwarding requests. #2077
* [ENHANCEMENT] `/ready` endpoint now returns and logs detailed services information. #2055
* [ENHANCEMENT] Memcached client: Reduce number of connections required to fetch cached keys from memcached. #1920
* [ENHANCEMENT] Improved error message returned when `-querier.query-store-after` validation fails. #1914
* [BUGFIX] Fix regexp parsing panic for regexp label matchers with start/end quantifiers. #1883
* [BUGFIX] Ingester: fixed deceiving error log "failed to update cached shipped blocks after shipper initialisation", occurring for each new tenant in the ingester. #1893
* [BUGFIX] Ring: fix bug where instances may appear unhealthy in the hash ring web UI even though they are not. #1933
* [BUGFIX] API: gzip is now enforced when identity encoding is explicitly rejected. #1864
* [BUGFIX] Fix panic at startup when Mimir is running in monolithic mode and query sharding is enabled. #2036
* [BUGFIX] Ruler: report `cortex_ruler_queries_failed_total` metric for any remote query error except 4xx when remote operational mode is enabled. #2053 #2143
* [BUGFIX] Ingester: fix slow rollout when using `-ingester.ring.unregister-on-shutdown=false` with long `-ingester.ring.heartbeat-period`. #2085
* [BUGFIX] Ruler: add timeout for remote rule evaluation queries to prevent rule group evaluations getting stuck indefinitely. The duration is configurable with `-querier.timeout` (default `2m`). #2090 #2222
* [BUGFIX] Limits: Active series custom tracker configuration has been named back from `active_series_custom_trackers_config` to `active_series_custom_trackers`. For backwards compatibility both version is going to be supported for until Mimir v2.4. When both fields are specified, `active_series_custom_trackers_config` takes precedence over `active_series_custom_trackers`. #2101
* [BUGFIX] Ingester: fixed the order of labels applied when incrementing the `cortex_discarded_metadata_total` metric. #2096
* [BUGFIX] Ingester: fixed bug where retrieving metadata for a metric with multiple metadata entries would return multiple copies of a single metadata entry rather than all available entries. #2096
* [BUGFIX] Distributor: canceled requests are no longer accounted as internal errors. #2157
* [BUGFIX] Memberlist: Fix typo in memberlist admin UI. #2202
* [BUGFIX] Ruler: fixed typo in error message when ruler failed to decode a rule group. #2151
* [BUGFIX] Active series custom tracker configuration is now displayed properly on `/runtime_config` page. #2065
* [BUGFIX] Query-frontend: `vector` and `time` functions were sharded, which made expressions like `vector(1) > 0 and vector(1)` fail. #2355

### Mixin

* [CHANGE] Split `mimir_queries` rules group into `mimir_queries` and `mimir_ingester_queries` to keep number of rules per group within the default per-tenant limit. #1885
* [CHANGE] Dashboards: Expose full image tag in "Mimir / Rollout progress" dashboard's "Pod per version panel." #1932
* [CHANGE] Dashboards: Disabled gateway panels by default, because most users don't have a gateway exposing the metrics expected by Mimir dashboards. You can re-enable it setting `gateway_enabled: true` in the mixin config and recompiling the mixin running `make build-mixin`. #1955
* [CHANGE] Alerts: adapt `MimirFrontendQueriesStuck` and `MimirSchedulerQueriesStuck` to consider ruler query path components. #1949
* [CHANGE] Alerts: Change `MimirRulerTooManyFailedQueries` severity to `critical`. #2165
* [ENHANCEMENT] Dashboards: Add config option `datasource_regex` to customise the regular expression used to select valid datasources for Mimir dashboards. #1802
* [ENHANCEMENT] Dashboards: Added "Mimir / Remote ruler reads" and "Mimir / Remote ruler reads resources" dashboards. #1911 #1937
* [ENHANCEMENT] Dashboards: Make networking panels work for pods created by the mimir-distributed helm chart. #1927
* [ENHANCEMENT] Alerts: Add `MimirStoreGatewayNoSyncedTenants` alert that fires when there is a store-gateway owning no tenants. #1882
* [ENHANCEMENT] Rules: Make `recording_rules_range_interval` configurable for cases where Mimir metrics are scraped less often that every 30 seconds. #2118
* [ENHANCEMENT] Added minimum Grafana version to mixin dashboards. #1943
* [BUGFIX] Fix `container_memory_usage_bytes:sum` recording rule. #1865
* [BUGFIX] Fix `MimirGossipMembersMismatch` alerts if Mimir alertmanager is activated. #1870
* [BUGFIX] Fix `MimirRulerMissedEvaluations` to show % of missed alerts as a value between 0 and 100 instead of 0 and 1. #1895
* [BUGFIX] Fix `MimirCompactorHasNotUploadedBlocks` alert false positive when Mimir is deployed in monolithic mode. #1902
* [BUGFIX] Fix `MimirGossipMembersMismatch` to make it less sensitive during rollouts and fire one alert per installation, not per job. #1926
* [BUGFIX] Do not trigger `MimirAllocatingTooMuchMemory` alerts if no container limits are supplied. #1905
* [BUGFIX] Dashboards: Remove empty "Chunks per query" panel from `Mimir / Queries` dashboard. #1928
* [BUGFIX] Dashboards: Use Grafana's `$__rate_interval` for rate queries in dashboards to support scrape intervals of >15s. #2011
* [BUGFIX] Alerts: Make each version of `MimirCompactorHasNotUploadedBlocks` distinct to avoid rule evaluation failures due to duplicate series being generated. #2197
* [BUGFIX] Fix `MimirGossipMembersMismatch` alert when using remote ruler evaluation. #2159

### Jsonnet

* [CHANGE] Remove use of `-querier.query-store-after`, `-querier.shuffle-sharding-ingesters-lookback-period`, `-blocks-storage.bucket-store.ignore-blocks-within`, and `-blocks-storage.tsdb.close-idle-tsdb-timeout` CLI flags since the values now match defaults. #1915 #1921
* [CHANGE] Change default value for `-blocks-storage.bucket-store.chunks-cache.memcached.timeout` to `450ms` to increase use of cached data. #2035
* [CHANGE] The `memberlist_ring_enabled` configuration now applies to Alertmanager. #2102 #2103 #2107
* [CHANGE] Default value for `memberlist_ring_enabled` is now true. It means that all hash rings use Memberlist as default KV store instead of Consul (previous default). #2161
* [CHANGE] Configure `-ingester.max-global-metadata-per-user` to correspond to 20% of the configured max number of series per tenant. #2250
* [CHANGE] Configure `-ingester.max-global-metadata-per-metric` to be 10. #2250
* [CHANGE] Change `_config.multi_zone_ingester_max_unavailable` to 25. #2251
* [FEATURE] Added querier autoscaling support. It requires [KEDA](https://keda.sh) installed in the Kubernetes cluster and query-scheduler enabled in the Mimir cluster. Querier autoscaler can be enabled and configure through the following options in the jsonnet config: #2013 #2023
  * `autoscaling_querier_enabled`: `true` to enable autoscaling.
  * `autoscaling_querier_min_replicas`: minimum number of querier replicas.
  * `autoscaling_querier_max_replicas`: maximum number of querier replicas.
  * `autoscaling_prometheus_url`: Prometheus base URL from which to scrape Mimir metrics (e.g. `http://prometheus.default:9090/prometheus`).
* [FEATURE] Jsonnet: Add support for ruler remote evaluation mode (`ruler_remote_evaluation_enabled`), which deploys and uses a dedicated query path for rule evaluation. This enables the benefits of the query-frontend for rule evaluation, such as query sharding. #2073
* [ENHANCEMENT] Added `compactor` service, that can be used to route requests directly to compactor (e.g. admin UI). #2063
* [ENHANCEMENT] Added a `consul_enabled` configuration option to provide the ability to disable consul. It is automatically set to false when `memberlist_ring_enabled` is true and `multikv_migration_enabled` (used for migration from Consul to memberlist) is not set. #2093 #2152
* [BUGFIX] Querier: Fix disabling shuffle sharding on the read path whilst keeping it enabled on write path. #2164

### Mimirtool

* [CHANGE] mimirtool rules: `--use-legacy-routes` now toggles between using `/prometheus/config/v1/rules` (default) and `/api/v1/rules` (legacy) endpoints. #2182
* [FEATURE] Added bearer token support for when Mimir is behind a gateway authenticating by bearer token. #2146
* [BUGFIX] mimirtool analyze: Fix dashboard JSON unmarshalling errors (#1840). #1973
* [BUGFIX] Make mimirtool build for Windows work again. #2273

### Mimir Continuous Test

* [ENHANCEMENT] Added the `-tests.smoke-test` flag to run the `mimir-continuous-test` suite once and immediately exit. #2047 #2094

### Documentation

* [ENHANCEMENT] Published Grafana Mimir runbooks as part of documentation. #1970
* [ENHANCEMENT] Improved ruler's "remote operational mode" documentation. #1906
* [ENHANCEMENT] Recommend fast disks for ingesters and store-gateways in production tips. #1903
* [ENHANCEMENT] Explain the runtime override of active series matchers. #1868
* [ENHANCEMENT] Clarify "Set rule group" API specification. #1869
* [ENHANCEMENT] Published Mimir jsonnet documentation. #2024
* [ENHANCEMENT] Documented required scrape interval for using alerting and recording rules from Mimir jsonnet. #2147
* [ENHANCEMENT] Runbooks: Mention memberlist as possible source of problems for various alerts. #2158
* [ENHANCEMENT] Added step-by-step article about migrating from Consul to Memberlist KV store using jsonnet without downtime. #2166
* [ENHANCEMENT] Documented `/memberlist` admin page. #2166
* [ENHANCEMENT] Documented how to configure Grafana Mimir's ruler with Jsonnet. #2127
* [ENHANCEMENT] Documented how to configure queriers’ autoscaling with Jsonnet. #2128
* [ENHANCEMENT] Updated mixin building instructions in "Installing Grafana Mimir dashboards and alerts" article. #2015 #2163
* [ENHANCEMENT] Fix location of "Monitoring Grafana Mimir" article in the documentation hierarchy. #2130
* [ENHANCEMENT] Runbook for `MimirRequestLatency` was expanded with more practical advice. #1967
* [BUGFIX] Fixed ruler configuration used in the getting started guide. #2052
* [BUGFIX] Fixed Mimir Alertmanager datasource in Grafana used by "Play with Grafana Mimir" tutorial. #2115
* [BUGFIX] Fixed typos in "Scaling out Grafana Mimir" article. #2170
* [BUGFIX] Added missing ring endpoint exposed by Ingesters. #1918

## 2.1.0

### Grafana Mimir

* [CHANGE] Compactor: No longer upload debug meta files to object storage. #1257
* [CHANGE] Default values have changed for the following settings: #1547
    - `-alertmanager.alertmanager-client.grpc-max-recv-msg-size` now defaults to 100 MiB (previously was not configurable and set to 16 MiB)
    - `-alertmanager.alertmanager-client.grpc-max-send-msg-size` now defaults to 100 MiB (previously was not configurable and set to 4 MiB)
    - `-alertmanager.max-recv-msg-size` now defaults to 100 MiB (previously was 16 MiB)
* [CHANGE] Ingester: Add `user` label to metrics `cortex_ingester_ingested_samples_total` and `cortex_ingester_ingested_samples_failures_total`. #1533
* [CHANGE] Ingester: Changed `-blocks-storage.tsdb.isolation-enabled` default from `true` to `false`. The config option has also been deprecated and will be removed in 2 minor version. #1655
* [CHANGE] Query-frontend: results cache keys are now versioned, this will cause cache to be re-filled when rolling out this version. #1631
* [CHANGE] Store-gateway: enabled attributes in-memory cache by default. New default configuration is `-blocks-storage.bucket-store.chunks-cache.attributes-in-memory-max-items=50000`. #1727
* [CHANGE] Compactor: Removed the metric `cortex_compactor_garbage_collected_blocks_total` since it duplicates `cortex_compactor_blocks_marked_for_deletion_total`. #1728
* [CHANGE] All: Logs that used the`org_id` label now use `user` label. #1634 #1758
* [CHANGE] Alertmanager: the following metrics are not exported for a given `user` and `integration` when the metric value is zero: #1783
  * `cortex_alertmanager_notifications_total`
  * `cortex_alertmanager_notifications_failed_total`
  * `cortex_alertmanager_notification_requests_total`
  * `cortex_alertmanager_notification_requests_failed_total`
  * `cortex_alertmanager_notification_rate_limited_total`
* [CHANGE] Removed the following metrics exposed by the Mimir hash rings: #1791
  * `cortex_member_ring_tokens_owned`
  * `cortex_member_ring_tokens_to_own`
  * `cortex_ring_tokens_owned`
  * `cortex_ring_member_ownership_percent`
* [CHANGE] Querier / Ruler: removed the following metrics tracking number of query requests send to each ingester. You can use `cortex_request_duration_seconds_count{route=~"/cortex.Ingester/(QueryStream|QueryExemplars)"}` instead. #1797
  * `cortex_distributor_ingester_queries_total`
  * `cortex_distributor_ingester_query_failures_total`
* [CHANGE] Distributor: removed the following metrics tracking the number of requests from a distributor to ingesters: #1799
  * `cortex_distributor_ingester_appends_total`
  * `cortex_distributor_ingester_append_failures_total`
* [CHANGE] Distributor / Ruler: deprecated `-distributor.extend-writes`. Now Mimir always behaves as if this setting was set to `false`, which we expect to be safe for every Mimir cluster setup. #1856
* [FEATURE] Querier: Added support for [streaming remote read](https://prometheus.io/blog/2019/10/10/remote-read-meets-streaming/). Should be noted that benefits of chunking the response are partial here, since in a typical `query-frontend` setup responses will be buffered until they've been completed. #1735
* [FEATURE] Ruler: Allow setting `evaluation_delay` for each rule group via rules group configuration file. #1474
* [FEATURE] Ruler: Added support for expression remote evaluation. #1536 #1818
  * The following CLI flags (and their respective YAML config options) have been added:
    * `-ruler.query-frontend.address`
    * `-ruler.query-frontend.grpc-client-config.grpc-max-recv-msg-size`
    * `-ruler.query-frontend.grpc-client-config.grpc-max-send-msg-size`
    * `-ruler.query-frontend.grpc-client-config.grpc-compression`
    * `-ruler.query-frontend.grpc-client-config.grpc-client-rate-limit`
    * `-ruler.query-frontend.grpc-client-config.grpc-client-rate-limit-burst`
    * `-ruler.query-frontend.grpc-client-config.backoff-on-ratelimits`
    * `-ruler.query-frontend.grpc-client-config.backoff-min-period`
    * `-ruler.query-frontend.grpc-client-config.backoff-max-period`
    * `-ruler.query-frontend.grpc-client-config.backoff-retries`
    * `-ruler.query-frontend.grpc-client-config.tls-enabled`
    * `-ruler.query-frontend.grpc-client-config.tls-ca-path`
    * `-ruler.query-frontend.grpc-client-config.tls-cert-path`
    * `-ruler.query-frontend.grpc-client-config.tls-key-path`
    * `-ruler.query-frontend.grpc-client-config.tls-server-name`
    * `-ruler.query-frontend.grpc-client-config.tls-insecure-skip-verify`
* [FEATURE] Distributor: Added the ability to forward specifics metrics to alternative remote_write API endpoints. #1052
* [FEATURE] Ingester: Active series custom trackers now supports runtime tenant-specific overrides. The configuration has been moved to limit config, the ingester config has been deprecated.  #1188
* [ENHANCEMENT] Alertmanager API: Concurrency limit for GET requests is now configurable using `-alertmanager.max-concurrent-get-requests-per-tenant`. #1547
* [ENHANCEMENT] Alertmanager: Added the ability to configure additional gRPC client settings for the Alertmanager distributor #1547
  - `-alertmanager.alertmanager-client.backoff-max-period`
  - `-alertmanager.alertmanager-client.backoff-min-period`
  - `-alertmanager.alertmanager-client.backoff-on-ratelimits`
  - `-alertmanager.alertmanager-client.backoff-retries`
  - `-alertmanager.alertmanager-client.grpc-client-rate-limit`
  - `-alertmanager.alertmanager-client.grpc-client-rate-limit-burst`
  - `-alertmanager.alertmanager-client.grpc-compression`
  - `-alertmanager.alertmanager-client.grpc-max-recv-msg-size`
  - `-alertmanager.alertmanager-client.grpc-max-send-msg-size`
* [ENHANCEMENT] Ruler: Add more detailed query information to ruler query stats logging. #1411
* [ENHANCEMENT] Admin: Admin API now has some styling. #1482 #1549 #1821 #1824
* [ENHANCEMENT] Alertmanager: added `insight=true` field to alertmanager dispatch logs. #1379
* [ENHANCEMENT] Store-gateway: Add the experimental ability to run index header operations in a dedicated thread pool. This feature can be configured using `-blocks-storage.bucket-store.index-header-thread-pool-size` and is disabled by default. #1660
* [ENHANCEMENT] Store-gateway: don't drop all blocks if instance finds itself as unhealthy or missing in the ring. #1806 #1823
* [ENHANCEMENT] Querier: wait until inflight queries are completed when shutting down queriers. #1756 #1767
* [BUGFIX] Query-frontend: do not shard queries with a subquery unless the subquery is inside a shardable aggregation function call. #1542
* [BUGFIX] Query-frontend: added `component=query-frontend` label to results cache memcached metrics to fix a panic when Mimir is running in single binary mode and results cache is enabled. #1704
* [BUGFIX] Mimir: services' status content-type is now correctly set to `text/html`. #1575
* [BUGFIX] Multikv: Fix panic when using using runtime config to set primary KV store used by `multi` KV. #1587
* [BUGFIX] Multikv: Fix watching for runtime config changes in `multi` KV store in ruler and querier. #1665
* [BUGFIX] Memcached: allow to use CNAME DNS records for the memcached backend addresses. #1654
* [BUGFIX] Querier: fixed temporary partial query results when shuffle sharding is enabled and hash ring backend storage is flushed / reset. #1829
* [BUGFIX] Alertmanager: prevent more file traversal cases related to template names. #1833
* [BUGFUX] Alertmanager: Allow usage with `-alertmanager-storage.backend=local`. Note that when using this storage type, the Alertmanager is not able persist state remotely, so it not recommended for production use. #1836
* [BUGFIX] Alertmanager: Do not validate alertmanager configuration if it's not running. #1835

### Mixin

* [CHANGE] Dashboards: Remove per-user series legends from Tenants dashboard. #1605
* [CHANGE] Dashboards: Show in-memory series and the per-user series limit on Tenants dashboard. #1613
* [CHANGE] Dashboards: Slow-queries dashboard now uses `user` label from logs instead of `org_id`. #1634
* [CHANGE] Dashboards: changed all Grafana dashboards UIDs to not conflict with Cortex ones, to let people install both while migrating from Cortex to Mimir: #1801 #1808
  * Alertmanager from `a76bee5913c97c918d9e56a3cc88cc28` to `b0d38d318bbddd80476246d4930f9e55`
  * Alertmanager Resources from `68b66aed90ccab448009089544a8d6c6` to `a6883fb22799ac74479c7db872451092`
  * Compactor from `9c408e1d55681ecb8a22c9fab46875cc` to `1b3443aea86db629e6efdb7d05c53823`
  * Compactor Resources from `df9added6f1f4332f95848cca48ebd99` to `09a5c49e9cdb2f2b24c6d184574a07fd`
  * Config from `61bb048ced9817b2d3e07677fb1c6290` to `5d9d0b4724c0f80d68467088ec61e003`
  * Object Store from `d5a3a4489d57c733b5677fb55370a723` to `e1324ee2a434f4158c00a9ee279d3292`
  * Overrides from `b5c95fee2e5e7c4b5930826ff6e89a12` to `1e2c358600ac53f09faea133f811b5bb`
  * Queries from `d9931b1054053c8b972d320774bb8f1d` to `b3abe8d5c040395cc36615cb4334c92d`
  * Reads from `8d6ba60eccc4b6eedfa329b24b1bd339` to `e327503188913dc38ad571c647eef643`
  * Reads Networking from `c0464f0d8bd026f776c9006b05910000` to `54b2a0a4748b3bd1aefa92ce5559a1c2`
  * Reads Resources from `2fd2cda9eea8d8af9fbc0a5960425120` to `cc86fd5aa9301c6528986572ad974db9`
  * Rollout Progress from `7544a3a62b1be6ffd919fc990ab8ba8f` to `7f0b5567d543a1698e695b530eb7f5de`
  * Ruler from `44d12bcb1f95661c6ab6bc946dfc3473` to `631e15d5d85afb2ca8e35d62984eeaa0`
  * Scaling from `88c041017b96856c9176e07cf557bdcf` to `64bbad83507b7289b514725658e10352`
  * Slow queries from `e6f3091e29d2636e3b8393447e925668` to `6089e1ce1e678788f46312a0a1e647e6`
  * Tenants from `35fa247ce651ba189debf33d7ae41611` to `35fa247ce651ba189debf33d7ae41611`
  * Top Tenants from `bc6e12d4fe540e4a1785b9d3ca0ffdd9` to `bc6e12d4fe540e4a1785b9d3ca0ffdd9`
  * Writes from `0156f6d15aa234d452a33a4f13c838e3` to `8280707b8f16e7b87b840fc1cc92d4c5`
  * Writes Networking from `681cd62b680b7154811fe73af55dcfd4` to `978c1cb452585c96697a238eaac7fe2d`
  * Writes Resources from `c0464f0d8bd026f776c9006b0591bb0b` to `bc9160e50b52e89e0e49c840fea3d379`
* [FEATURE] Alerts: added the following alerts on `mimir-continuous-test` tool: #1676
  - `MimirContinuousTestNotRunningOnWrites`
  - `MimirContinuousTestNotRunningOnReads`
  - `MimirContinuousTestFailed`
* [ENHANCEMENT] Added `per_cluster_label` support to allow to change the label name used to differentiate between Kubernetes clusters. #1651
* [ENHANCEMENT] Dashboards: Show QPS and latency of the Alertmanager Distributor. #1696
* [ENHANCEMENT] Playbooks: Add Alertmanager suggestions for `MimirRequestErrors` and `MimirRequestLatency` #1702
* [ENHANCEMENT] Dashboards: Allow custom datasources. #1749
* [ENHANCEMENT] Dashboards: Add config option `gateway_enabled` (defaults to `true`) to disable gateway panels from dashboards. #1761
* [ENHANCEMENT] Dashboards: Extend Top tenants dashboard with queries for tenants with highest sample rate, discard rate, and discard rate growth. #1842
* [ENHANCEMENT] Dashboards: Show ingestion rate limit and rule group limit on Tenants dashboard. #1845
* [ENHANCEMENT] Dashboards: Add "last successful run" panel to compactor dashboard. #1628
* [BUGFIX] Dashboards: Fix "Failed evaluation rate" panel on Tenants dashboard. #1629
* [BUGFIX] Honor the configured `per_instance_label` in all dashboards and alerts. #1697

### Jsonnet

* [FEATURE] Added support for `mimir-continuous-test`. To deploy `mimir-continuous-test` you can use the following configuration: #1675 #1850
  ```jsonnet
  _config+: {
    continuous_test_enabled: true,
    continuous_test_tenant_id: 'type-tenant-id',
    continuous_test_write_endpoint: 'http://type-write-path-hostname',
    continuous_test_read_endpoint: 'http://type-read-path-hostname/prometheus',
  },
  ```
* [ENHANCEMENT] Ingester anti-affinity can now be disabled by using `ingester_allow_multiple_replicas_on_same_node` configuration key. #1581
* [ENHANCEMENT] Added `node_selector` configuration option to select Kubernetes nodes where Mimir should run. #1596
* [ENHANCEMENT] Alertmanager: Added a `PodDisruptionBudget` of `withMaxUnavailable = 1`, to ensure we maintain quorum during rollouts. #1683
* [ENHANCEMENT] Store-gateway anti-affinity can now be enabled/disabled using `store_gateway_allow_multiple_replicas_on_same_node` configuration key. #1730
* [ENHANCEMENT] Added `store_gateway_zone_a_args`, `store_gateway_zone_b_args` and `store_gateway_zone_c_args` configuration options. #1807
* [BUGFIX] Pass primary and secondary multikv stores via CLI flags. Introduced new `multikv_switch_primary_secondary` config option to flip primary and secondary in runtime config.

### Mimirtool

* [BUGFIX] `config convert`: Retain Cortex defaults for `blocks_storage.backend`, `ruler_storage.backend`, `alertmanager_storage.backend`, `auth.type`, `activity_tracker.filepath`, `alertmanager.data_dir`, `blocks_storage.filesystem.dir`, `compactor.data_dir`, `ruler.rule_path`, `ruler_storage.filesystem.dir`, and `graphite.querier.schemas.backend`. #1626 #1762

### Tools

* [FEATURE] Added a `markblocks` tool that creates `no-compact` and `delete` marks for the blocks. #1551
* [FEATURE] Added `mimir-continuous-test` tool to continuously run smoke tests on live Mimir clusters. #1535 #1540 #1653 #1603 #1630 #1691 #1675 #1676 #1692 #1706 #1709 #1775 #1777 #1778 #1795
* [FEATURE] Added `mimir-rules-action` GitHub action, located at `operations/mimir-rules-action/`, used to lint, prepare, verify, diff, and sync rules to a Mimir cluster. #1723

## 2.0.0

### Grafana Mimir

_Changes since Cortex 1.10.0._

* [CHANGE] Remove chunks storage engine. #86 #119 #510 #545 #743 #744 #748 #753 #755 #757 #758 #759 #760 #762 #764 #789 #812 #813
  * The following CLI flags (and their respective YAML config options) have been removed:
    * `-store.engine`
    * `-schema-config-file`
    * `-ingester.checkpoint-duration`
    * `-ingester.checkpoint-enabled`
    * `-ingester.chunk-encoding`
    * `-ingester.chunk-age-jitter`
    * `-ingester.concurrent-flushes`
    * `-ingester.flush-on-shutdown-with-wal-enabled`
    * `-ingester.flush-op-timeout`
    * `-ingester.flush-period`
    * `-ingester.max-chunk-age`
    * `-ingester.max-chunk-idle`
    * `-ingester.max-series-per-query` (and `max_series_per_query` from runtime config)
    * `-ingester.max-stale-chunk-idle`
    * `-ingester.max-transfer-retries`
    * `-ingester.min-chunk-length`
    * `-ingester.recover-from-wal`
    * `-ingester.retain-period`
    * `-ingester.spread-flushes`
    * `-ingester.wal-dir`
    * `-ingester.wal-enabled`
    * `-querier.query-parallelism`
    * `-querier.second-store-engine`
    * `-querier.use-second-store-before-time`
    * `-flusher.wal-dir`
    * `-flusher.concurrent-flushes`
    * `-flusher.flush-op-timeout`
    * All `-table-manager.*` flags
    * All `-deletes.*` flags
    * All `-purger.*` flags
    * All `-metrics.*` flags
    * All `-dynamodb.*` flags
    * All `-s3.*` flags
    * All `-azure.*` flags
    * All `-bigtable.*` flags
    * All `-gcs.*` flags
    * All `-cassandra.*` flags
    * All `-boltdb.*` flags
    * All `-local.*` flags
    * All `-swift.*` flags
    * All `-store.*` flags except `-store.engine`, `-store.max-query-length`, `-store.max-labels-query-length`
    * All `-grpc-store.*` flags
  * The following API endpoints have been removed:
    * `/api/v1/chunks` and `/chunks`
  * The following metrics have been removed:
    * `cortex_ingester_flush_queue_length`
    * `cortex_ingester_queried_chunks`
    * `cortex_ingester_chunks_created_total`
    * `cortex_ingester_wal_replay_duration_seconds`
    * `cortex_ingester_wal_corruptions_total`
    * `cortex_ingester_sent_chunks`
    * `cortex_ingester_received_chunks`
    * `cortex_ingester_flush_series_in_progress`
    * `cortex_ingester_chunk_utilization`
    * `cortex_ingester_chunk_length`
    * `cortex_ingester_chunk_size_bytes`
    * `cortex_ingester_chunk_age_seconds`
    * `cortex_ingester_memory_chunks`
    * `cortex_ingester_flushing_enqueued_series_total`
    * `cortex_ingester_flushing_dequeued_series_total`
    * `cortex_ingester_dropped_chunks_total`
    * `cortex_oldest_unflushed_chunk_timestamp_seconds`
    * `prometheus_local_storage_chunk_ops_total`
    * `prometheus_local_storage_chunkdesc_ops_total`
    * `prometheus_local_storage_memory_chunkdescs`
* [CHANGE] Changed default storage backends from `s3` to `filesystem` #833
  This effects the following flags:
  * `-blocks-storage.backend` now defaults to `filesystem`
  * `-blocks-storage.filesystem.dir` now defaults to `blocks`
  * `-alertmanager-storage.backend` now defaults to `filesystem`
  * `-alertmanager-storage.filesystem.dir` now defaults to `alertmanager`
  * `-ruler-storage.backend` now defaults to `filesystem`
  * `-ruler-storage.filesystem.dir` now defaults to `ruler`
* [CHANGE] Renamed metric `cortex_experimental_features_in_use_total` as `cortex_experimental_features_used_total` and added `feature` label. #32 #658
* [CHANGE] Removed `log_messages_total` metric. #32
* [CHANGE] Some files and directories created by Mimir components on local disk now have stricter permissions, and are only readable by owner, but not group or others. #58
* [CHANGE] Memcached client DNS resolution switched from golang built-in to [`miekg/dns`](https://github.com/miekg/dns). #142
* [CHANGE] The metric `cortex_deprecated_flags_inuse_total` has been renamed to `deprecated_flags_inuse_total` as part of using grafana/dskit functionality. #185
* [CHANGE] API: The `-api.response-compression-enabled` flag has been removed, and GZIP response compression is always enabled except on `/api/v1/push` and `/push` endpoints. #880
* [CHANGE] Update Go version to 1.17.3. #480
* [CHANGE] The `status_code` label on gRPC client metrics has changed from '200' and '500' to '2xx', '5xx', '4xx', 'cancel' or 'error'. #537
* [CHANGE] Removed the deprecated `-<prefix>.fifocache.size` flag. #618
* [CHANGE] Enable index header lazy loading by default. #693
  * `-blocks-storage.bucket-store.index-header-lazy-loading-enabled` default from `false` to `true`
  * `-blocks-storage.bucket-store.index-header-lazy-loading-idle-timeout` default from `20m` to `1h`
* [CHANGE] Shuffle-sharding:
  * `-distributor.sharding-strategy` option has been removed, and shuffle sharding is enabled by default. Default shard size is set to 0, which disables shuffle sharding for the tenant (all ingesters will receive tenants's samples). #888
  * `-ruler.sharding-strategy` option has been removed from ruler. Ruler now uses shuffle-sharding by default, but respects `ruler_tenant_shard_size`, which defaults to 0 (ie. use all rulers for tenant). #889
  * `-store-gateway.sharding-strategy` option has been removed store-gateways. Store-gateway now uses shuffle-sharding by default, but respects `store_gateway_tenant_shard_size` for tenant, and this value defaults to 0. #891
* [CHANGE] Server: `-server.http-listen-port` (yaml: `server.http_listen_port`) now defaults to `8080` (previously `80`). #871
* [CHANGE] Changed the default value of `-blocks-storage.bucket-store.ignore-deletion-marks-delay` from 6h to 1h. #892
* [CHANGE] Changed default settings for memcached clients: #959 #1000
  * The default value for the following config options has changed from `10000` to `25000`:
    * `-blocks-storage.bucket-store.chunks-cache.memcached.max-async-buffer-size`
    * `-blocks-storage.bucket-store.index-cache.memcached.max-async-buffer-size`
    * `-blocks-storage.bucket-store.metadata-cache.memcached.max-async-buffer-size`
    * `-query-frontend.results-cache.memcached.max-async-buffer-size`
  * The default value for the following config options has changed from `0` (unlimited) to `100`:
    * `-blocks-storage.bucket-store.chunks-cache.memcached.max-get-multi-batch-size`
    * `-blocks-storage.bucket-store.index-cache.memcached.max-get-multi-batch-size`
    * `-blocks-storage.bucket-store.metadata-cache.memcached.max-get-multi-batch-size`
    * `-query-frontend.results-cache.memcached.max-get-multi-batch-size`
  * The default value for the following config options has changed from `16` to `100`:
    * `-blocks-storage.bucket-store.chunks-cache.memcached.max-idle-connections`
    * `-blocks-storage.bucket-store.index-cache.memcached.max-idle-connections`
    * `-blocks-storage.bucket-store.metadata-cache.memcached.max-idle-connections`
    * `-query-frontend.results-cache.memcached.max-idle-connections`
  * The default value for the following config options has changed from `100ms` to `200ms`:
    * `-blocks-storage.bucket-store.metadata-cache.memcached.timeout`
    * `-blocks-storage.bucket-store.index-cache.memcached.timeout`
    * `-blocks-storage.bucket-store.chunks-cache.memcached.timeout`
    * `-query-frontend.results-cache.memcached.timeout`
* [CHANGE] Changed the default value of `-blocks-storage.bucket-store.bucket-index.enabled` to `true`. The default configuration must now run the compactor in order to write the bucket index or else queries to long term storage will fail. #924
* [CHANGE] Option `-auth.enabled` has been renamed to `-auth.multitenancy-enabled`. #1130
* [CHANGE] Default tenant ID used with disabled auth (`-auth.multitenancy-enabled=false`) has changed from `fake` to `anonymous`. This tenant ID can now be changed with `-auth.no-auth-tenant` option. #1063
* [CHANGE] The default values for the following local directories have changed: #1072
  * `-alertmanager.storage.path` default value changed to `./data-alertmanager/`
  * `-compactor.data-dir` default value changed to `./data-compactor/`
  * `-ruler.rule-path` default value changed to `./data-ruler/`
* [CHANGE] The default value for gRPC max send message size has been changed from 16MB to 100MB. This affects the following parameters: #1152
  * `-query-frontend.grpc-client-config.grpc-max-send-msg-size`
  * `-ingester.client.grpc-max-send-msg-size`
  * `-querier.frontend-client.grpc-max-send-msg-size`
  * `-query-scheduler.grpc-client-config.grpc-max-send-msg-size`
  * `-ruler.client.grpc-max-send-msg-size`
* [CHANGE] Remove `-http.prefix` flag (and `http_prefix` config file option). #763
* [CHANGE] Remove legacy endpoints. Please use their alternatives listed below. As part of the removal process we are
  introducing two new sets of endpoints for the ruler configuration API: `<prometheus-http-prefix>/rules` and
  `<prometheus-http-prefix>/config/v1/rules/**`. We are also deprecating `<prometheus-http-prefix>/rules` and `/api/v1/rules`;
  and will remove them in Mimir 2.2.0. #763 #1222
  * Query endpoints

    | Legacy                                                  | Alternative                                                |
    | ------------------------------------------------------- | ---------------------------------------------------------- |
    | `/<legacy-http-prefix>/api/v1/query`                    | `<prometheus-http-prefix>/api/v1/query`                    |
    | `/<legacy-http-prefix>/api/v1/query_range`              | `<prometheus-http-prefix>/api/v1/query_range`              |
    | `/<legacy-http-prefix>/api/v1/query_exemplars`          | `<prometheus-http-prefix>/api/v1/query_exemplars`          |
    | `/<legacy-http-prefix>/api/v1/series`                   | `<prometheus-http-prefix>/api/v1/series`                   |
    | `/<legacy-http-prefix>/api/v1/labels`                   | `<prometheus-http-prefix>/api/v1/labels`                   |
    | `/<legacy-http-prefix>/api/v1/label/{name}/values`      | `<prometheus-http-prefix>/api/v1/label/{name}/values`      |
    | `/<legacy-http-prefix>/api/v1/metadata`                 | `<prometheus-http-prefix>/api/v1/metadata`                 |
    | `/<legacy-http-prefix>/api/v1/read`                     | `<prometheus-http-prefix>/api/v1/read`                     |
    | `/<legacy-http-prefix>/api/v1/cardinality/label_names`  | `<prometheus-http-prefix>/api/v1/cardinality/label_names`  |
    | `/<legacy-http-prefix>/api/v1/cardinality/label_values` | `<prometheus-http-prefix>/api/v1/cardinality/label_values` |
    | `/api/prom/user_stats`                                  | `/api/v1/user_stats`                                       |

  * Distributor endpoints

    | Legacy endpoint               | Alternative                   |
    | ----------------------------- | ----------------------------- |
    | `/<legacy-http-prefix>/push`  | `/api/v1/push`                |
    | `/all_user_stats`             | `/distributor/all_user_stats` |
    | `/ha-tracker`                 | `/distributor/ha_tracker`     |

  * Ingester endpoints

    | Legacy          | Alternative           |
    | --------------- | --------------------- |
    | `/ring`         | `/ingester/ring`      |
    | `/shutdown`     | `/ingester/shutdown`  |
    | `/flush`        | `/ingester/flush`     |
    | `/push`         | `/ingester/push`      |

  * Ruler endpoints

    | Legacy                                                | Alternative                                         | Alternative #2 (not available before Mimir 2.0.0)                    |
    | ----------------------------------------------------- | --------------------------------------------------- | ------------------------------------------------------------------- |
    | `/<legacy-http-prefix>/api/v1/rules`                  | `<prometheus-http-prefix>/api/v1/rules`             |                                                                     |
    | `/<legacy-http-prefix>/api/v1/alerts`                 | `<prometheus-http-prefix>/api/v1/alerts`            |                                                                     |
    | `/<legacy-http-prefix>/rules`                         | `/api/v1/rules` (see below)                         |  `<prometheus-http-prefix>/config/v1/rules`                         |
    | `/<legacy-http-prefix>/rules/{namespace}`             | `/api/v1/rules/{namespace}` (see below)             |  `<prometheus-http-prefix>/config/v1/rules/{namespace}`             |
    | `/<legacy-http-prefix>/rules/{namespace}/{groupName}` | `/api/v1/rules/{namespace}/{groupName}` (see below) |  `<prometheus-http-prefix>/config/v1/rules/{namespace}/{groupName}` |
    | `/<legacy-http-prefix>/rules/{namespace}`             | `/api/v1/rules/{namespace}` (see below)             |  `<prometheus-http-prefix>/config/v1/rules/{namespace}`             |
    | `/<legacy-http-prefix>/rules/{namespace}/{groupName}` | `/api/v1/rules/{namespace}/{groupName}` (see below) |  `<prometheus-http-prefix>/config/v1/rules/{namespace}/{groupName}` |
    | `/<legacy-http-prefix>/rules/{namespace}`             | `/api/v1/rules/{namespace}` (see below)             |  `<prometheus-http-prefix>/config/v1/rules/{namespace}`             |
    | `/ruler_ring`                                         | `/ruler/ring`                                       |                                                                     |

    > __Note:__ The `/api/v1/rules/**` endpoints are considered deprecated with Mimir 2.0.0 and will be removed
    in Mimir 2.2.0. After upgrading to 2.0.0 we recommend switching uses to the equivalent
    `/<prometheus-http-prefix>/config/v1/**` endpoints that Mimir 2.0.0 introduces.

  * Alertmanager endpoints

    | Legacy                      | Alternative                        |
    | --------------------------- | ---------------------------------- |
    | `/<legacy-http-prefix>`     | `/alertmanager`                    |
    | `/status`                   | `/multitenant_alertmanager/status` |

* [CHANGE] Ingester: changed `-ingester.stream-chunks-when-using-blocks` default value from `false` to `true`. #717
* [CHANGE] Ingester: default `-ingester.ring.min-ready-duration` reduced from 1m to 15s. #126
* [CHANGE] Ingester: `-ingester.ring.min-ready-duration` now start counting the delay after the ring's health checks have passed instead of when the ring client was started. #126
* [CHANGE] Ingester: allow experimental ingester max-exemplars setting to be changed dynamically #144
  * CLI flag `-blocks-storage.tsdb.max-exemplars` is renamed to `-ingester.max-global-exemplars-per-user`.
  * YAML `max_exemplars` is moved from `tsdb` to `overrides` and renamed to `max_global_exemplars_per_user`.
* [CHANGE] Ingester: active series metrics `cortex_ingester_active_series` and `cortex_ingester_active_series_custom_tracker` are now removed when their value is zero. #672 #690
* [CHANGE] Ingester: changed default value of `-blocks-storage.tsdb.retention-period` from `6h` to `24h`. #966
* [CHANGE] Ingester: changed default value of `-blocks-storage.tsdb.close-idle-tsdb-timeout` from `0` to `13h`. #967
* [CHANGE] Ingester: changed default value of `-ingester.ring.final-sleep` from `30s` to `0s`. #981
* [CHANGE] Ingester: the following low level settings have been removed: #1153
  * `-ingester-client.expected-labels`
  * `-ingester-client.expected-samples-per-series`
  * `-ingester-client.expected-timeseries`
* [CHANGE] Ingester: following command line options related to ingester ring were renamed: #1155
  * `-consul.*` changed to `-ingester.ring.consul.*`
  * `-etcd.*` changed to `-ingester.ring.etcd.*`
  * `-multi.*` changed to `-ingester.ring.multi.*`
  * `-distributor.excluded-zones` changed to `-ingester.ring.excluded-zones`
  * `-distributor.replication-factor` changed to `-ingester.ring.replication-factor`
  * `-distributor.zone-awareness-enabled` changed to `-ingester.ring.zone-awareness-enabled`
  * `-ingester.availability-zone` changed to `-ingester.ring.instance-availability-zone`
  * `-ingester.final-sleep` changed to `-ingester.ring.final-sleep`
  * `-ingester.heartbeat-period` changed to `-ingester.ring.heartbeat-period`
  * `-ingester.join-after` changed to `-ingester.ring.join-after`
  * `-ingester.lifecycler.ID` changed to `-ingester.ring.instance-id`
  * `-ingester.lifecycler.addr` changed to `-ingester.ring.instance-addr`
  * `-ingester.lifecycler.interface` changed to `-ingester.ring.instance-interface-names`
  * `-ingester.lifecycler.port` changed to `-ingester.ring.instance-port`
  * `-ingester.min-ready-duration` changed to `-ingester.ring.min-ready-duration`
  * `-ingester.num-tokens` changed to `-ingester.ring.num-tokens`
  * `-ingester.observe-period` changed to `-ingester.ring.observe-period`
  * `-ingester.readiness-check-ring-health` changed to `-ingester.ring.readiness-check-ring-health`
  * `-ingester.tokens-file-path` changed to `-ingester.ring.tokens-file-path`
  * `-ingester.unregister-on-shutdown` changed to `-ingester.ring.unregister-on-shutdown`
  * `-ring.heartbeat-timeout` changed to `-ingester.ring.heartbeat-timeout`
  * `-ring.prefix` changed to `-ingester.ring.prefix`
  * `-ring.store` changed to `-ingester.ring.store`
* [CHANGE] Ingester: fields in YAML configuration for ingester ring have been changed: #1155
  * `ingester.lifecycler` changed to `ingester.ring`
  * Fields from `ingester.lifecycler.ring` moved to `ingester.ring`
  * `ingester.lifecycler.address` changed to `ingester.ring.instance_addr`
  * `ingester.lifecycler.id` changed to `ingester.ring.instance_id`
  * `ingester.lifecycler.port` changed to `ingester.ring.instance_port`
  * `ingester.lifecycler.availability_zone` changed to `ingester.ring.instance_availability_zone`
  * `ingester.lifecycler.interface_names` changed to `ingester.ring.instance_interface_names`
* [CHANGE] Distributor: removed the `-distributor.shard-by-all-labels` configuration option. It is now assumed to be true. #698
* [CHANGE] Distributor: change default value of `-distributor.instance-limits.max-inflight-push-requests` to `2000`. #964
* [CHANGE] Distributor: change default value of `-distributor.remote-timeout` from `2s` to `20s`. #970
* [CHANGE] Distributor: removed the `-distributor.extra-query-delay` flag (and its respective YAML config option). #1048
* [CHANGE] Query-frontend: Enable query stats by default, they can still be disabled with `-query-frontend.query-stats-enabled=false`. #83
* [CHANGE] Query-frontend: the `cortex_frontend_mapped_asts_total` metric has been renamed to `cortex_frontend_query_sharding_rewrites_attempted_total`. #150
* [CHANGE] Query-frontend: added `sharded` label to `cortex_query_seconds_total` metric. #235
* [CHANGE] Query-frontend: changed the flag name for controlling query sharding total shards from `-querier.total-shards` to `-query-frontend.query-sharding-total-shards`. #230
* [CHANGE] Query-frontend: flag `-querier.parallelise-shardable-queries` has been renamed to `-query-frontend.parallelize-shardable-queries` #284
* [CHANGE] Query-frontend: removed the deprecated (and unused) `-frontend.cache-split-interval`. Use `-query-frontend.split-queries-by-interval` instead. #587
* [CHANGE] Query-frontend: range query response now omits the `data` field when it's empty (error case) like Prometheus does, previously it was `"data":{"resultType":"","result":null}`. #629
* [CHANGE] Query-frontend: instant queries now honor the `-query-frontend.max-retries-per-request` flag. #630
* [CHANGE] Query-frontend: removed in-memory and Redis cache support. Reason is that these caching backends were just supported by query-frontend, while all other Mimir services only support memcached. #796
  * The following CLI flags (and their respective YAML config options) have been removed:
    * `-frontend.cache.enable-fifocache`
    * `-frontend.redis.*`
    * `-frontend.fifocache.*`
  * The following metrics have been removed:
    * `querier_cache_added_total`
    * `querier_cache_added_new_total`
    * `querier_cache_evicted_total`
    * `querier_cache_entries`
    * `querier_cache_gets_total`
    * `querier_cache_misses_total`
    * `querier_cache_stale_gets_total`
    * `querier_cache_memory_bytes`
    * `cortex_rediscache_request_duration_seconds`
* [CHANGE] Query-frontend: migrated memcached backend client to the same one used in other components (memcached config and metrics are now consistent across all Mimir services). #821
  * The following CLI flags (and their respective YAML config options) have been added:
    * `-query-frontend.results-cache.backend` (set it to `memcached` if `-query-frontend.cache-results=true`)
  * The following CLI flags (and their respective YAML config options) have been changed:
    * `-frontend.memcached.hostname` and `-frontend.memcached.service` have been removed: use `-query-frontend.results-cache.memcached.addresses` instead
  * The following CLI flags (and their respective YAML config options) have been renamed:
    * `-frontend.background.write-back-concurrency` renamed to `-query-frontend.results-cache.memcached.max-async-concurrency`
    * `-frontend.background.write-back-buffer` renamed to `-query-frontend.results-cache.memcached.max-async-buffer-size`
    * `-frontend.memcached.batchsize` renamed to `-query-frontend.results-cache.memcached.max-get-multi-batch-size`
    * `-frontend.memcached.parallelism` renamed to `-query-frontend.results-cache.memcached.max-get-multi-concurrency`
    * `-frontend.memcached.timeout` renamed to `-query-frontend.results-cache.memcached.timeout`
    * `-frontend.memcached.max-item-size` renamed to `-query-frontend.results-cache.memcached.max-item-size`
    * `-frontend.memcached.max-idle-conns` renamed to `-query-frontend.results-cache.memcached.max-idle-connections`
    * `-frontend.compression` renamed to `-query-frontend.results-cache.compression`
  * The following CLI flags (and their respective YAML config options) have been removed:
    * `-frontend.memcached.circuit-breaker-consecutive-failures`: feature removed
    * `-frontend.memcached.circuit-breaker-timeout`: feature removed
    * `-frontend.memcached.circuit-breaker-interval`: feature removed
    * `-frontend.memcached.update-interval`: new setting is hardcoded to 30s
    * `-frontend.memcached.consistent-hash`: new setting is always enabled
    * `-frontend.default-validity` and `-frontend.memcached.expiration`: new setting is hardcoded to 7 days
  * The following metrics have been changed:
    * `cortex_cache_dropped_background_writes_total{name}` changed to `thanos_memcached_operation_skipped_total{name, operation, reason}`
    * `cortex_cache_value_size_bytes{name, method}` changed to `thanos_memcached_operation_data_size_bytes{name}`
    * `cortex_cache_request_duration_seconds{name, method, status_code}` changed to `thanos_memcached_operation_duration_seconds{name, operation}`
    * `cortex_cache_fetched_keys{name}` changed to `thanos_cache_memcached_requests_total{name}`
    * `cortex_cache_hits{name}` changed to `thanos_cache_memcached_hits_total{name}`
    * `cortex_memcache_request_duration_seconds{name, method, status_code}` changed to `thanos_memcached_operation_duration_seconds{name, operation}`
    * `cortex_memcache_client_servers{name}` changed to `thanos_memcached_dns_provider_results{name, addr}`
    * `cortex_memcache_client_set_skip_total{name}` changed to `thanos_memcached_operation_skipped_total{name, operation, reason}`
    * `cortex_dns_lookups_total` changed to `thanos_memcached_dns_lookups_total`
    * For all metrics the value of the "name" label has changed from `frontend.memcached` to `frontend-cache`
  * The following metrics have been removed:
    * `cortex_cache_background_queue_length{name}`
* [CHANGE] Query-frontend: merged `query_range` into `frontend` in the YAML config (keeping the same keys) and renamed flags: #825
  * `-querier.max-retries-per-request` renamed to `-query-frontend.max-retries-per-request`
  * `-querier.split-queries-by-interval` renamed to `-query-frontend.split-queries-by-interval`
  * `-querier.align-querier-with-step` renamed to `-query-frontend.align-querier-with-step`
  * `-querier.cache-results` renamed to `-query-frontend.cache-results`
  * `-querier.parallelise-shardable-queries` renamed to `-query-frontend.parallelize-shardable-queries`
* [CHANGE] Query-frontend: the default value of `-query-frontend.split-queries-by-interval` has changed from `0` to `24h`. #1131
* [CHANGE] Query-frontend: `-frontend.` flags were renamed to `-query-frontend.`: #1167
* [CHANGE] Query-frontend / Query-scheduler: classified the `-query-frontend.querier-forget-delay` and `-query-scheduler.querier-forget-delay` flags (and their respective YAML config options) as experimental. #1208
* [CHANGE] Querier / ruler: Change `-querier.max-fetched-chunks-per-query` configuration to limit to maximum number of chunks that can be fetched in a single query. The number of chunks fetched by ingesters AND long-term storare combined should not exceed the value configured on `-querier.max-fetched-chunks-per-query`. [#4260](https://github.com/cortexproject/cortex/pull/4260)
* [CHANGE] Querier / ruler: Option `-querier.ingester-streaming` has been removed. Querier/ruler now always use streaming method to query ingesters. #204
* [CHANGE] Querier: always fetch labels from store and respect start/end times in request; the option `-querier.query-store-for-labels-enabled` has been removed and is now always on. #518 #1132
* [CHANGE] Querier / ruler: removed the `-store.query-chunk-limit` flag (and its respective YAML config option `max_chunks_per_query`). `-querier.max-fetched-chunks-per-query` (and its respective YAML config option `max_fetched_chunks_per_query`) should be used instead. #705
* [CHANGE] Querier/Ruler: `-querier.active-query-tracker-dir` option has been removed. Active query tracking is now done via Activity tracker configured by `-activity-tracker.filepath` and enabled by default. Limit for max number of concurrent queries (`-querier.max-concurrent`) is now respected even if activity tracking is not enabled. #661 #822
* [CHANGE] Querier/ruler/query-frontend: the experimental `-querier.at-modifier-enabled` CLI flag has been removed and the PromQL `@` modifier is always enabled. #941
* [CHANGE] Querier: removed `-querier.worker-match-max-concurrent` and `-querier.worker-parallelism` CLI flags (and their respective YAML config options). Mimir now behaves like if `-querier.worker-match-max-concurrent` is always enabled and you should configure the max concurrency per querier process using `-querier.max-concurrent` instead. #958
* [CHANGE] Querier: changed default value of `-querier.query-ingesters-within` from `0` to `13h`. #967
* [CHANGE] Querier: rename metric `cortex_query_fetched_chunks_bytes_total` to `cortex_query_fetched_chunk_bytes_total` to be consistent with the limit name. #476
* [CHANGE] Ruler: add two new metrics `cortex_ruler_list_rules_seconds` and `cortex_ruler_load_rule_groups_seconds` to the ruler. #906
* [CHANGE] Ruler: endpoints for listing configured rules now return HTTP status code 200 and an empty map when there are no rules instead of an HTTP 404 and plain text error message. The following endpoints are affected: #456
  * `<prometheus-http-prefix>/config/v1/rules`
  * `<prometheus-http-prefix>/config/v1/rules/{namespace}`
  * `<prometheus-http-prefix>/rules` (deprecated)
  * `<prometheus-http-prefix>/rules/{namespace}` (deprecated)
  * `/api/v1/rules` (deprecated)
  * `/api/v1/rules/{namespace}` (deprecated)
* [CHANGE] Ruler: removed `configdb` support from Ruler backend storages. #15 #38 #819
* [CHANGE] Ruler: removed the support for the deprecated storage configuration via `-ruler.storage.*` CLI flags (and their respective YAML config options). Use `-ruler-storage.*` instead. #628
* [CHANGE] Ruler: set new default limits for rule groups: `-ruler.max-rules-per-rule-group` to 20 (previously 0, disabled) and `-ruler.max-rule-groups-per-tenant` to 70 (previously 0, disabled). #847
* [CHANGE] Ruler: removed `-ruler.enable-sharding` option, and changed default value of `-ruler.ring.store` to `memberlist`. #943
* [CHANGE] Ruler: `-ruler.alertmanager-use-v2` has been removed. The ruler will always use the `v2` endpoints. #954 #1100
* [CHANGE] Ruler: `-experimental.ruler.enable-api` flag has been renamed to `-ruler.enable-api` and is now stable. The default value has also changed from `false` to `true`, so both ruler and alertmanager API are enabled by default. #913 #1065
* [CHANGE] Ruler: add support for [DNS service discovery format](./docs/sources/configuration/arguments.md#dns-service-discovery) for `-ruler.alertmanager-url`. `-ruler.alertmanager-discovery` flag has been removed. URLs following the prior SRV format, will be treated as a static target. To continue using service discovery for these URLs prepend `dnssrvnoa+` to them. #993
  * The following metrics for Alertmanager DNS service discovery are replaced:
    * `prometheus_sd_dns_lookups_total` replaced by `cortex_dns_lookups_total{component="ruler"}`
    * `prometheus_sd_dns_lookup_failures_total` replaced by `cortex_dns_failures_total{component="ruler"}`
* [CHANGE] Ruler: deprecate `/api/v1/rules/**` and `<prometheus-http-prefix/rules/**` configuration API endpoints in favour of `/<prometheus-http-prefix>/config/v1/rules/**`. Deprecated endpoints will be removed in Mimir 2.2.0. Main configuration API endpoints are now `/<prometheus-http-prefix>/config/api/v1/rules/**` introduced in Mimir 2.0.0. #1222
* [CHANGE] Store-gateway: index cache now includes tenant in cache keys, this invalidates previous cached entries. #607
* [CHANGE] Store-gateway: increased memcached index caching TTL from 1 day to 7 days. #718
* [CHANGE] Store-gateway: options `-store-gateway.sharding-enabled` and `-querier.store-gateway-addresses` were removed. Default value of `-store-gateway.sharding-ring.store` is now `memberlist` and default value for `-store-gateway.sharding-ring.wait-stability-min-duration` changed from `1m` to `0` (disabled). #976
* [CHANGE] Compactor: compactor will no longer try to compact blocks that are already marked for deletion. Previously compactor would consider blocks marked for deletion within `-compactor.deletion-delay / 2` period as eligible for compaction. [#4328](https://github.com/cortexproject/cortex/pull/4328)
* [CHANGE] Compactor: Removed support for block deletion marks migration. If you're upgrading from Cortex < 1.7.0 to Mimir, you should upgrade the compactor to Cortex >= 1.7.0 first, run it at least once and then upgrade to Mimir. #122
* [CHANGE] Compactor: removed the `cortex_compactor_group_vertical_compactions_total` metric. #278
* [CHANGE] Compactor: no longer waits for initial blocks cleanup to finish before starting compactions. #282
* [CHANGE] Compactor: removed overlapping sources detection. Overlapping sources may exist due to edge cases (timing issues) when horizontally sharding compactor, but are correctly handled by compactor. #494
* [CHANGE] Compactor: compactor now uses deletion marks from `<tenant>/markers` location in the bucket. Marker files are no longer fetched, only listed. #550
* [CHANGE] Compactor: Default value of `-compactor.block-sync-concurrency` has changed from 20 to 8. This flag is now only used to control number of goroutines for downloading and uploading blocks during compaction. #552
* [CHANGE] Compactor is now included in `all` target (single-binary). #866
* [CHANGE] Compactor: Removed `-compactor.sharding-enabled` option. Sharding in compactor is now always enabled. Default value of `-compactor.ring.store` has changed from `consul` to `memberlist`. Default value of `-compactor.ring.wait-stability-min-duration` is now 0, which disables the feature. #956
* [CHANGE] Alertmanager: removed `-alertmanager.configs.auto-webhook-root` #977
* [CHANGE] Alertmanager: removed `configdb` support from Alertmanager backend storages. #15 #38 #819
* [CHANGE] Alertmanager: Don't count user-not-found errors from replicas as failures in the `cortex_alertmanager_state_fetch_replica_state_failed_total` metric. #190
* [CHANGE] Alertmanager: Use distributor for non-API routes. #213
* [CHANGE] Alertmanager: removed `-alertmanager.storage.*` configuration options, with the exception of the CLI flags `-alertmanager.storage.path` and `-alertmanager.storage.retention`. Use `-alertmanager-storage.*` instead. #632
* [CHANGE] Alertmanager: set default value for `-alertmanager.web.external-url=http://localhost:8080/alertmanager` to match the default configuration. #808 #1067
* [CHANGE] Alertmanager: `-experimental.alertmanager.enable-api` flag has been renamed to `-alertmanager.enable-api` and is now stable. #913
* [CHANGE] Alertmanager: now always runs with sharding enabled; other modes of operation are removed. #1044 #1126
  * The following configuration options are removed:
    * `-alertmanager.sharding-enabled`
    * `-alertmanager.cluster.advertise-address`
    * `-alertmanager.cluster.gossip-interval`
    * `-alertmanager.cluster.listen-address`
    * `-alertmanager.cluster.peers`
    * `-alertmanager.cluster.push-pull-interval`
  * The following configuration options are renamed:
    * `-alertmanager.cluster.peer-timeout` to `-alertmanager.peer-timeout`
* [CHANGE] Alertmanager: the default value of `-alertmanager.sharding-ring.store` is now `memberlist`. #1171
* [CHANGE] Ring: changed default value of `-distributor.ring.store` (Distributor ring) and `-ring.store` (Ingester ring) to `memberlist`. #1046
* [CHANGE] Memberlist: the `memberlist_kv_store_value_bytes` metric has been removed due to values no longer being stored in-memory as encoded bytes. [#4345](https://github.com/cortexproject/cortex/pull/4345)
* [CHANGE] Memberlist: forward only changes, not entire original message. [#4419](https://github.com/cortexproject/cortex/pull/4419)
* [CHANGE] Memberlist: don't accept old tombstones as incoming change, and don't forward such messages to other gossip members. [#4420](https://github.com/cortexproject/cortex/pull/4420)
* [CHANGE] Memberlist: changed probe interval from `1s` to `5s` and probe timeout from `500ms` to `2s`. #563
* [CHANGE] Memberlist: the `name` label on metrics `cortex_dns_failures_total`, `cortex_dns_lookups_total` and `cortex_dns_provider_results` was renamed to `component`. #993
* [CHANGE] Limits: removed deprecated limits for rejecting old samples #799
  This removes the following flags:
  * `-validation.reject-old-samples`
  * `-validation.reject-old-samples.max-age`
* [CHANGE] Limits: removed local limit-related flags in favor of global limits. #725
  The distributor ring is now required, and can be configured via the `distributor.ring.*` flags.
  This removes the following flags:
  * `-distributor.ingestion-rate-strategy` -> will now always use the "global" strategy
  * `-ingester.max-series-per-user` -> set `-ingester.max-global-series-per-user` to `N` times the existing value of `-ingester.max-series-per-user` instead
  * `-ingester.max-series-per-metric` -> set `-ingester.max-global-series-per-metric`  to `N` times the existing value of `-ingester.max-series-per-metric` instead
  * `-ingester.max-metadata-per-user` -> set `-ingester.max-global-metadata-per-user` to `N` times the existing value of `-ingester.max-metadata-per-user` instead
  * `-ingester.max-metadata-per-metric` -> set `-ingester.max-global-metadata-per-metric` to `N` times the existing value of `-ingester.max-metadata-per-metric` instead
  * In the above notes, `N` refers to the number of ingester replicas
  Additionally, default values for the following flags have changed:
  * `-ingester.max-global-series-per-user` from `0` to `150000`
  * `-ingester.max-global-series-per-metric` from `0` to `20000`
  * `-distributor.ingestion-rate-limit` from `25000` to `10000`
  * `-distributor.ingestion-burst-size` from `50000` to `200000`
* [CHANGE] Limits: removed limit `enforce_metric_name`, now behave as if set to `true` always. #686
* [CHANGE] Limits: Option `-ingester.max-samples-per-query` and its YAML field `max_samples_per_query` have been removed. It required `-querier.ingester-streaming` option to be set to false, but since `-querier.ingester-streaming` is removed (always defaulting to true), the limit using it was removed as well. #204 #1132
* [CHANGE] Limits: Set the default max number of inflight ingester push requests (`-ingester.instance-limits.max-inflight-push-requests`) to 30000 in order to prevent clusters from being overwhelmed by request volume or temporary slow-downs. #259
* [CHANGE] Overrides exporter: renamed metric `cortex_overrides` to `cortex_limits_overrides`. #173 #407
* [FEATURE] The following features have been moved from experimental to stable: #913 #1002
  * Alertmanager config API
  * Alertmanager receiver firewall
  * Alertmanager sharding
  * Azure blob storage support
  * Blocks storage bucket index
  * Disable the ring health check in the readiness endpoint (`-ingester.readiness-check-ring-health=false`)
  * Distributor: do not extend writes on unhealthy ingesters
  * Do not unregister ingesters from ring on shutdown (`-ingester.unregister-on-shutdown=false`)
  * HA Tracker: cleanup of old replicas from KV Store
  * Instance limits in ingester and distributor
  * OpenStack Swift storage support
  * Query-frontend: query stats tracking
  * Query-scheduler
  * Querier: tenant federation
  * Ruler config API
  * S3 Server Side Encryption (SSE) using KMS
  * TLS configuration for gRPC, HTTP and etcd clients
  * Zone-aware replication
  * `/labels` API using matchers
  * The following querier limits:
    * `-querier.max-fetched-chunks-per-query`
    * `-querier.max-fetched-chunk-bytes-per-query`
    * `-querier.max-fetched-series-per-query`
  * The following alertmanager limits:
    * Notification rate (`-alertmanager.notification-rate-limit` and `-alertmanager.notification-rate-limit-per-integration`)
    * Dispatcher groups (`-alertmanager.max-dispatcher-aggregation-groups`)
    * User config size (`-alertmanager.max-config-size-bytes`)
    * Templates count in user config (`-alertmanager.max-templates-count`)
    * Max template size (`-alertmanager.max-template-size-bytes`)
* [FEATURE] The endpoints `/api/v1/status/buildinfo`, `<prometheus-http-prefix>/api/v1/status/buildinfo`, and `<alertmanager-http-prefix>/api/v1/status/buildinfo` have been added to display build information and enabled features. #1219 #1240
* [FEATURE] PromQL: added `present_over_time` support. #139
* [FEATURE] Added "Activity tracker" feature which can log ongoing activities from previous Mimir run in case of a crash. It is enabled by default and controlled by the `-activity-tracker.filepath` flag. It can be disabled by setting this path to an empty string. Currently, the Store-gateway, Ruler, Querier, Query-frontend and Ingester components use this feature to track queries. #631 #782 #822 #1121
* [FEATURE] Divide configuration parameters into categories "basic", "advanced", and "experimental". Only flags in the basic category are shown when invoking `-help`, whereas `-help-all` will include flags in all categories (basic, advanced, experimental). #840
* [FEATURE] Querier: Added support for tenant federation to exemplar endpoints. #927
* [FEATURE] Ingester: can expose metrics on active series matching custom trackers configured via `-ingester.active-series-custom-trackers` (or its respective YAML config option). When configured, active series for custom trackers are exposed by the `cortex_ingester_active_series_custom_tracker` metric. #42 #672
* [FEATURE] Ingester: Enable snapshotting of in-memory TSDB on disk during shutdown via `-blocks-storage.tsdb.memory-snapshot-on-shutdown` (experimental). #249
* [FEATURE] Ingester: Added `-blocks-storage.tsdb.isolation-enabled` flag, which allows disabling TSDB isolation feature. This is enabled by default (per TSDB default), but disabling can improve performance of write requests. #512
* [FEATURE] Ingester: Added `-blocks-storage.tsdb.head-chunks-write-queue-size` flag, which allows setting the size of the queue used by the TSDB before m-mapping chunks (experimental). #591
  * Added `cortex_ingester_tsdb_mmap_chunk_write_queue_operations_total` metric to track different operations of this queue.
* [FEATURE] Distributor: Added `-api.skip-label-name-validation-header-enabled` option to allow skipping label name validation on the HTTP write path based on `X-Mimir-SkipLabelNameValidation` header being `true` or not. #390
* [FEATURE] Query-frontend: Add `cortex_query_fetched_series_total` and `cortex_query_fetched_chunks_bytes_total` per-user counters to expose the number of series and bytes fetched as part of queries. These metrics can be enabled with the `-frontend.query-stats-enabled` flag (or its respective YAML config option `query_stats_enabled`). [#4343](https://github.com/cortexproject/cortex/pull/4343)
* [FEATURE] Query-frontend: Add `cortex_query_fetched_chunks_total` per-user counter to expose the number of chunks fetched as part of queries. This metric can be enabled with the `-query-frontend.query-stats-enabled` flag (or its respective YAML config option `query_stats_enabled`). #31
* [FEATURE] Query-frontend: Add query sharding for instant and range queries. You can enable querysharding by setting `-query-frontend.parallelize-shardable-queries` to `true`. The following additional config and exported metrics have been added. #79 #80 #100 #124 #140 #148 #150 #151 #153 #154 #155 #156 #157 #158 #159 #160 #163 #169 #172 #196 #205 #225 #226 #227 #228 #230 #235 #240 #239 #246 #244 #319 #330 #371 #385 #400 #458 #586 #630 #660 #707 #1542
  * New config options:
    * `-query-frontend.query-sharding-total-shards`: The amount of shards to use when doing parallelisation via query sharding.
    * `-query-frontend.query-sharding-max-sharded-queries`: The max number of sharded queries that can be run for a given received query. 0 to disable limit.
    * `-blocks-storage.bucket-store.series-hash-cache-max-size-bytes`: Max size - in bytes - of the in-memory series hash cache in the store-gateway.
    * `-blocks-storage.tsdb.series-hash-cache-max-size-bytes`: Max size - in bytes - of the in-memory series hash cache in the ingester.
  * New exported metrics:
    * `cortex_bucket_store_series_hash_cache_requests_total`
    * `cortex_bucket_store_series_hash_cache_hits_total`
    * `cortex_frontend_query_sharding_rewrites_succeeded_total`
    * `cortex_frontend_sharded_queries_per_query`
  * Renamed metrics:
    * `cortex_frontend_mapped_asts_total` to `cortex_frontend_query_sharding_rewrites_attempted_total`
  * Modified metrics:
    * added `sharded` label to `cortex_query_seconds_total`
  * When query sharding is enabled, the following querier config must be set on query-frontend too:
    * `-querier.max-concurrent`
    * `-querier.timeout`
    * `-querier.max-samples`
    * `-querier.at-modifier-enabled`
    * `-querier.default-evaluation-interval`
    * `-querier.active-query-tracker-dir`
    * `-querier.lookback-delta`
  * Sharding can be dynamically controlled per request using the `Sharding-Control: 64` header. (0 to disable)
  * Sharding can be dynamically controlled per tenant using the limit `query_sharding_total_shards`. (0 to disable)
  * Added `sharded_queries` count to the "query stats" log.
  * The number of shards is adjusted to be compatible with number of compactor shards that are used by a split-and-merge compactor. The querier can use this to avoid querying blocks that cannot have series in a given query shard.
* [FEATURE] Query-Frontend: Added `-query-frontend.cache-unaligned-requests` option to cache responses for requests that do not have step-aligned start and end times. This can improve speed of repeated queries, but can also pollute cache with results that are never reused. #432
* [FEATURE] Querier: Added label names cardinality endpoint `<prefix>/api/v1/cardinality/label_names` that is disabled by default. Can be enabled/disabled via the CLI flag `-querier.cardinality-analysis-enabled` or its respective YAML config option. Configurable on a per-tenant basis. #301 #377 #474
* [FEATURE] Querier: Added label values cardinality endpoint `<prefix>/api/v1/cardinality/label_values` that is disabled by default. Can be enabled/disabled via the CLI flag `-querier.cardinality-analysis-enabled` or its respective YAML config option, and configurable on a per-tenant basis. The maximum number of label names allowed to be queried in a single API call can be controlled via `-querier.label-values-max-cardinality-label-names-per-request`. #332 #395 #474
* [FEATURE] Querier: Added `-store.max-labels-query-length` to restrict the range of `/series`, label-names and label-values requests. #507
* [FEATURE] Ruler: Add new `-ruler.query-stats-enabled` which when enabled will report the `cortex_ruler_query_seconds_total` as a per-user metric that tracks the sum of the wall time of executing queries in the ruler in seconds. [#4317](https://github.com/cortexproject/cortex/pull/4317)
* [FEATURE] Ruler: Added federated rule groups. #533
  * Added `-ruler.tenant-federation.enabled` config flag.
  * Added support for `source_tenants` field on rule groups.
* [FEATURE] Store-gateway: Added `/store-gateway/tenants` and `/store-gateway/tenant/{tenant}/blocks` endpoints that provide functionality that was provided by `tools/listblocks`. #911 #973
* [FEATURE] Compactor: compactor now uses new algorithm that we call "split-and-merge". Previous compaction strategy was removed. With the `split-and-merge` compactor source blocks for a given tenant are grouped into `-compactor.split-groups` number of groups. Each group of blocks is then compacted separately, and is split into `-compactor.split-and-merge-shards` shards (configurable on a per-tenant basis). Compaction of each tenant shards can be horizontally scaled. Number of compactors that work on jobs for single tenant can be limited by using `-compactor.compactor-tenant-shard-size` parameter, or per-tenant `compactor_tenant_shard_size` override.  #275 #281 #282 #283 #288 #290 #303 #307 #317 #323 #324 #328 #353 #368 #479 #820
* [FEATURE] Compactor: Added `-compactor.max-compaction-time` to control how long can compaction for a single tenant take. If compactions for a tenant take longer, no new compactions are started in the same compaction cycle. Running compactions are not stopped however, and may take much longer. #523
* [FEATURE] Compactor: When compactor finds blocks with out-of-order chunks, it will mark them for no-compaction. Blocks marked for no-compaction are ignored in future compactions too. Added metric `cortex_compactor_blocks_marked_for_no_compaction_total` to track number of blocks marked for no-compaction. Added `CortexCompactorSkippedBlocksWithOutOfOrderChunks` alert based on new metric. Markers are only checked from `<tenant>/markers` location, but uploaded to the block directory too. #520 #535 #550
* [FEATURE] Compactor: multiple blocks are now downloaded and uploaded at once, which can shorten compaction process. #552
* [ENHANCEMENT] Exemplars are now emitted for all gRPC calls and many operations tracked by histograms. #180
* [ENHANCEMENT] New options `-server.http-listen-network` and `-server.grpc-listen-network` allow binding as 'tcp4' or 'tcp6'. #180
* [ENHANCEMENT] Query federation: improve performance in MergeQueryable by memoizing labels. #312
* [ENHANCEMENT] Add histogram metrics `cortex_distributor_sample_delay_seconds` and `cortex_ingester_tsdb_sample_out_of_order_delta_seconds` #488
* [ENHANCEMENT] Check internal directory access before starting up. #1217
* [ENHANCEMENT] Azure client: expose option to configure MSI URL and user-assigned identity. #584
* [ENHANCEMENT] Added a new metric `mimir_build_info` to coincide with `cortex_build_info`. The metric `cortex_build_info` has not been removed. #1022
* [ENHANCEMENT] Mimir runs a sanity check of storage config at startup and will fail to start if the sanity check doesn't pass. This is done to find potential config issues before starting up. #1180
* [ENHANCEMENT] Validate alertmanager and ruler storage configurations to ensure they don't use same bucket name and region values as those configured for the blocks storage. #1214
* [ENHANCEMENT] Ingester: added option `-ingester.readiness-check-ring-health` to disable the ring health check in the readiness endpoint. When disabled, the health checks are run against only the ingester itself instead of all ingesters in the ring. #48 #126
* [ENHANCEMENT] Ingester: reduce CPU and memory utilization if remote write requests contains a large amount of "out of bounds" samples. #413
* [ENHANCEMENT] Ingester: reduce CPU and memory utilization when querying chunks from ingesters. #430
* [ENHANCEMENT] Ingester: Expose ingester ring page on ingesters. #654
* [ENHANCEMENT] Distributor: added option `-distributor.excluded-zones` to exclude ingesters running in specific zones both on write and read path. #51
* [ENHANCEMENT] Distributor: add tags to tracing span for distributor push with user, cluster and replica. #210
* [ENHANCEMENT] Distributor: performance optimisations. #212 #217 #242
* [ENHANCEMENT] Distributor: reduce latency when HA-Tracking by doing KVStore updates in the background. #271
* [ENHANCEMENT] Distributor: make distributor inflight push requests count include background calls to ingester. #398
* [ENHANCEMENT] Distributor: silently drop exemplars more than 5 minutes older than samples in the same batch. #544
* [ENHANCEMENT] Distributor: reject exemplars with blank label names or values. The `cortex_discarded_exemplars_total` metric will use the `exemplar_labels_blank` reason in this case. #873
* [ENHANCEMENT] Query-frontend: added `cortex_query_frontend_workers_enqueued_requests_total` metric to track the number of requests enqueued in each query-scheduler. #384
* [ENHANCEMENT] Query-frontend: added `cortex_query_frontend_non_step_aligned_queries_total` to track the total number of range queries with start/end not aligned to step. #347 #357 #582
* [ENHANCEMENT] Query-scheduler: exported summary `cortex_query_scheduler_inflight_requests` tracking total number of inflight requests (both enqueued and processing) in percentile buckets. #675
* [ENHANCEMENT] Querier: can use the `LabelNames` call with matchers, if matchers are provided in the `/labels` API call, instead of using the more expensive `MetricsForLabelMatchers` call as before. #3 #1186
* [ENHANCEMENT] Querier / store-gateway: optimized regex matchers. #319 #334 #355
* [ENHANCEMENT] Querier: when fetching data for specific query-shard, we can ignore some blocks based on compactor-shard ID, since sharding of series by query sharding and compactor is the same. Added metrics: #438 #450
  * `cortex_querier_blocks_found_total`
  * `cortex_querier_blocks_queried_total`
  * `cortex_querier_blocks_with_compactor_shard_but_incompatible_query_shard_total`
* [ENHANCEMENT] Querier / ruler: reduce cpu usage, latency and peak memory consumption. #459 #463 #589
* [ENHANCEMENT] Querier: labels requests now obey `-querier.query-ingesters-within`, making them a little more efficient. #518
* [ENHANCEMENT] Querier: retry store-gateway in case of unexpected failure, instead of failing the query. #1003
* [ENHANCEMENT] Querier / ruler: reduce memory used by streaming queries, particularly in ruler. [#4341](https://github.com/cortexproject/cortex/pull/4341)
* [ENHANCEMENT] Ruler: Using shuffle sharding subring on GetRules API. [#4466](https://github.com/cortexproject/cortex/pull/4466)
* [ENHANCEMENT] Ruler: wait for ruler ring client to self-detect during startup. #990
* [ENHANCEMENT] Store-gateway: added `cortex_bucket_store_sent_chunk_size_bytes` metric, tracking the size of chunks sent from store-gateway to querier. #123
* [ENHANCEMENT] Store-gateway: reduced CPU and memory utilization due to exported metrics aggregation for instances with a large number of tenants. #123 #142
* [ENHANCEMENT] Store-gateway: added an in-memory LRU cache for chunks attributes. Can be enabled setting `-blocks-storage.bucket-store.chunks-cache.attributes-in-memory-max-items=X` where `X` is the max number of items to keep in the in-memory cache. The following new metrics are exposed: #279 #415 #437
  * `cortex_cache_memory_requests_total`
  * `cortex_cache_memory_hits_total`
  * `cortex_cache_memory_items_count`
* [ENHANCEMENT] Store-gateway: log index cache requests to tracing spans. #419
* [ENHANCEMENT] Store-gateway: store-gateway can now ignore blocks with minimum time within `-blocks-storage.bucket-store.ignore-blocks-within` duration. Useful when used together with `-querier.query-store-after`. #502
* [ENHANCEMENT] Store-gateway: label values with matchers now doesn't preload or list series, reducing latency and memory consumption. #534
* [ENHANCEMENT] Store-gateway: the results of `LabelNames()`, `LabelValues()` and `Series(skipChunks=true)` calls are now cached in the index cache. #590
* [ENHANCEMENT] Store-gateway: Added `-store-gateway.sharding-ring.unregister-on-shutdown` option that allows store-gateway to stay in the ring even after shutdown. Defaults to `true`, which is the same as current behaviour. #610 #614
* [ENHANCEMENT] Store-gateway: wait for ring tokens stability instead of ring stability to speed up startup and tests. #620
* [ENHANCEMENT] Compactor: add timeout for waiting on compactor to become ACTIVE in the ring. [#4262](https://github.com/cortexproject/cortex/pull/4262)
* [ENHANCEMENT] Compactor: skip already planned compaction jobs if the tenant doesn't belong to the compactor instance anymore. #303
* [ENHANCEMENT] Compactor: Blocks cleaner will ignore users that it no longer "owns" when sharding is enabled, and user ownership has changed since last scan. #325
* [ENHANCEMENT] Compactor: added `-compactor.compaction-jobs-order` support to configure which compaction jobs should run first for a given tenant (in case there are multiple ones). Supported values are: `smallest-range-oldest-blocks-first` (default), `newest-blocks-first`. #364
* [ENHANCEMENT] Compactor: delete blocks marked for deletion faster. #490
* [ENHANCEMENT] Compactor: expose low-level concurrency options for compactor: `-compactor.max-opening-blocks-concurrency`, `-compactor.max-closing-blocks-concurrency`, `-compactor.symbols-flushers-concurrency`. #569 #701
* [ENHANCEMENT] Compactor: expand compactor logs to include total compaction job time, total time for uploads and block counts. #549
* [ENHANCEMENT] Ring: allow experimental configuration of disabling of heartbeat timeouts by setting the relevant configuration value to zero. Applies to the following: [#4342](https://github.com/cortexproject/cortex/pull/4342)
  * `-distributor.ring.heartbeat-timeout`
  * `-ingester.ring.heartbeat-timeout`
  * `-ruler.ring.heartbeat-timeout`
  * `-alertmanager.sharding-ring.heartbeat-timeout`
  * `-compactor.ring.heartbeat-timeout`
  * `-store-gateway.sharding-ring.heartbeat-timeout`
* [ENHANCEMENT] Ring: allow heartbeats to be explicitly disabled by setting the interval to zero. This is considered experimental. This applies to the following configuration options: [#4344](https://github.com/cortexproject/cortex/pull/4344)
  * `-distributor.ring.heartbeat-period`
  * `-ingester.ring.heartbeat-period`
  * `-ruler.ring.heartbeat-period`
  * `-alertmanager.sharding-ring.heartbeat-period`
  * `-compactor.ring.heartbeat-period`
  * `-store-gateway.sharding-ring.heartbeat-period`
* [ENHANCEMENT] Memberlist: optimized receive path for processing ring state updates, to help reduce CPU utilization in large clusters. [#4345](https://github.com/cortexproject/cortex/pull/4345)
* [ENHANCEMENT] Memberlist: expose configuration of memberlist packet compression via `-memberlist.compression-enabled`. [#4346](https://github.com/cortexproject/cortex/pull/4346)
* [ENHANCEMENT] Memberlist: Add `-memberlist.advertise-addr` and `-memberlist.advertise-port` options for setting the address to advertise to other members of the cluster to enable NAT traversal. #260
* [ENHANCEMENT] Memberlist: reduce CPU utilization for rings with a large number of members. #537 #563 #634
* [ENHANCEMENT] Overrides exporter: include additional limits in the per-tenant override exporter. The following limits have been added to the `cortex_limit_overrides` metric: #21
  * `max_fetched_series_per_query`
  * `max_fetched_chunk_bytes_per_query`
  * `ruler_max_rules_per_rule_group`
  * `ruler_max_rule_groups_per_tenant`
* [ENHANCEMENT] Overrides exporter: add a metrics `cortex_limits_defaults` to expose the default values of limits. #173
* [ENHANCEMENT] Overrides exporter: Add `max_fetched_chunks_per_query` and `max_global_exemplars_per_user` limits to the default and per-tenant limits exported as metrics. #471 #515
* [ENHANCEMENT] Upgrade Go to 1.17.8. #1347 #1381
* [ENHANCEMENT] Upgrade Docker base images to `alpine:3.15.0`. #1348
* [BUGFIX] Azure storage: only create HTTP client once, to reduce memory utilization. #605
* [BUGFIX] Ingester: fixed ingester stuck on start up (LEAVING ring state) when `-ingester.ring.heartbeat-period=0` and `-ingester.unregister-on-shutdown=false`. [#4366](https://github.com/cortexproject/cortex/pull/4366)
* [BUGFIX] Ingester: prevent any reads or writes while the ingester is stopping. This will prevent accessing TSDB blocks once they have been already closed. [#4304](https://github.com/cortexproject/cortex/pull/4304)
* [BUGFIX] Ingester: TSDB now waits for pending readers before truncating Head block, fixing the `chunk not found` error and preventing wrong query results. #16
* [BUGFIX] Ingester: don't create TSDB or appender if no samples are sent by a tenant. #162
* [BUGFIX] Ingester: fix out-of-order chunks in TSDB head in-memory series after WAL replay in case some samples were appended to TSDB WAL before series. #530
* [BUGFIX] Distributor: when cleaning up obsolete elected replicas from KV store, HA tracker didn't update number of cluster per user correctly. [#4336](https://github.com/cortexproject/cortex/pull/4336)
* [BUGFIX] Distributor: fix bug in query-exemplar where some results would get dropped. #583
* [BUGFIX] Query-frontend: Fixes @ modifier functions (start/end) when splitting queries by time. #206
* [BUGFIX] Query-frontend: Ensure query_range requests handled by the query-frontend return JSON formatted errors. #360 #499
* [BUGFIX] Query-frontend: don't reuse cached results for queries that are not step-aligned. #424
* [BUGFIX] Query-frontend: fix API error messages that were mentioning Prometheus `--enable-feature=promql-negative-offset` and `--enable-feature=promql-at-modifier` flags. #688
* [BUGFIX] Query-frontend: worker's cancellation channels are now buffered to ensure that all request cancellations are properly handled. #741
* [BUGFIX] Querier: fixed `/api/v1/user_stats` endpoint. When zone-aware replication is enabled, `MaxUnavailableZones` param is used instead of `MaxErrors`, so setting `MaxErrors = 0` doesn't make the Querier wait for all Ingesters responses. #474
* [BUGFIX] Querier: Disable query scheduler SRV DNS lookup. #689
* [BUGFIX] Ruler: fixed counting of PromQL evaluation errors as user-errors when updating `cortex_ruler_queries_failed_total`. [#4335](https://github.com/cortexproject/cortex/pull/4335)
* [BUGFIX] Ruler: fix formatting of rule groups in `/ruler/rule_groups` endpoint. #655
* [BUGFIX] Ruler: do not log `unable to read rules directory` at startup if the directory hasn't been created yet. #1058
* [BUGFIX] Ruler: enable Prometheus-compatible endpoints regardless of `-ruler.enable-api`. The flag now only controls the configuration API. This is what the config flag description stated, but not what was happening. #1216
* [BUGFIX] Compactor: fixed panic while collecting Prometheus metrics. #28
* [BUGFIX] Compactor: compactor should now be able to correctly mark blocks for deletion and no-compaction, if such marking was previously interrupted. #1015
* [BUGFIX] Alertmanager: remove stale template files. #4495
* [BUGFIX] Alertmanager: don't replace user configurations with blank fallback configurations (when enabled), particularly during scaling up/down instances when sharding is enabled. #224
* [BUGFIX] Ring: multi KV runtime config changes are now propagated to all rings, not just ingester ring. #1047
* [BUGFIX] Memberlist: fixed corrupted packets when sending compound messages with more than 255 messages or messages bigger than 64KB. #551
* [BUGFIX] Overrides exporter: successfully startup even if runtime config is not set. #1056
* [BUGFIX] Fix internal modules to wait for other modules depending on them before stopping. #1472

### Mixin

_Changes since `grafana/cortex-jsonnet` `1.9.0`._

* [CHANGE] Removed chunks storage support from mixin. #641 #643 #645 #811 #812 #813
  * Removed `tsdb.libsonnet`: no need to import it anymore (its content is already automatically included when using Jsonnet)
  * Removed the following fields from `_config`:
    * `storage_engine` (defaults to `blocks`)
    * `chunk_index_backend`
    * `chunk_store_backend`
  * Removed schema config map
  * Removed the following dashboards:
    * "Cortex / Chunks"
    * "Cortex / WAL"
    * "Cortex / Blocks vs Chunks"
  * Removed the following alerts:
    * `CortexOldChunkInMemory`
    * `CortexCheckpointCreationFailed`
    * `CortexCheckpointDeletionFailed`
    * `CortexProvisioningMemcachedTooSmall`
    * `CortexWALCorruption`
    * `CortexTableSyncFailure`
    * `CortexTransferFailed`
  * Removed the following recording rules:
    * `cortex_chunk_store_index_lookups_per_query`
    * `cortex_chunk_store_series_pre_intersection_per_query`
    * `cortex_chunk_store_series_post_intersection_per_query`
    * `cortex_chunk_store_chunks_per_query`
    * `cortex_bigtable_request_duration_seconds`
    * `cortex_cassandra_request_duration_seconds`
    * `cortex_dynamo_request_duration_seconds`
    * `cortex_database_request_duration_seconds`
    * `cortex_gcs_request_duration_seconds`
* [CHANGE] Update grafana-builder dependency: use $__rate_interval in qpsPanel and latencyPanel. [#372](https://github.com/grafana/cortex-jsonnet/pull/372)
* [CHANGE] `namespace` template variable in dashboards now only selects namespaces for selected clusters. [#311](https://github.com/grafana/cortex-jsonnet/pull/311)
* [CHANGE] `CortexIngesterRestarts` alert severity changed from `critical` to `warning`. [#321](https://github.com/grafana/cortex-jsonnet/pull/321)
* [CHANGE] Dashboards: added overridable `job_labels` and `cluster_labels` to the configuration object as label lists to uniquely identify jobs and clusters in the metric names and group-by lists in dashboards. [#319](https://github.com/grafana/cortex-jsonnet/pull/319)
* [CHANGE] Dashboards: `alert_aggregation_labels` has been removed from the configuration and overriding this value has been deprecated. Instead the labels are now defined by the `cluster_labels` list, and should be overridden accordingly through that list. [#319](https://github.com/grafana/cortex-jsonnet/pull/319)
* [CHANGE] Renamed `CortexCompactorHasNotUploadedBlocksSinceStart` to `CortexCompactorHasNotUploadedBlocks`. [#334](https://github.com/grafana/cortex-jsonnet/pull/334)
* [CHANGE] Renamed `CortexCompactorRunFailed` to `CortexCompactorHasNotSuccessfullyRunCompaction`. [#334](https://github.com/grafana/cortex-jsonnet/pull/334)
* [CHANGE] Renamed `CortexInconsistentConfig` alert to `CortexInconsistentRuntimeConfig` and increased severity to `critical`. [#335](https://github.com/grafana/cortex-jsonnet/pull/335)
* [CHANGE] Increased `CortexBadRuntimeConfig` alert severity to `critical` and removed support for `cortex_overrides_last_reload_successful` metric (was removed in Cortex 1.3.0). [#335](https://github.com/grafana/cortex-jsonnet/pull/335)
* [CHANGE] Grafana 'min step' changed to 15s so dashboard show better detail. [#340](https://github.com/grafana/cortex-jsonnet/pull/340)
* [CHANGE] Replace `CortexRulerFailedEvaluations` with two new alerts: `CortexRulerTooManyFailedPushes` and `CortexRulerTooManyFailedQueries`. [#347](https://github.com/grafana/cortex-jsonnet/pull/347)
* [CHANGE] Removed `CortexCacheRequestErrors` alert. This alert was not working because the legacy Cortex cache client instrumentation doesn't track errors. [#346](https://github.com/grafana/cortex-jsonnet/pull/346)
* [CHANGE] Removed `CortexQuerierCapacityFull` alert. [#342](https://github.com/grafana/cortex-jsonnet/pull/342)
* [CHANGE] Changes blocks storage alerts to group metrics by the configured `cluster_labels` (supporting the deprecated `alert_aggregation_labels`). [#351](https://github.com/grafana/cortex-jsonnet/pull/351)
* [CHANGE] Increased `CortexIngesterReachingSeriesLimit` critical alert threshold from 80% to 85%. [#363](https://github.com/grafana/cortex-jsonnet/pull/363)
* [CHANGE] Changed default `job_names` for query-frontend, query-scheduler and querier to match custom deployments too. [#376](https://github.com/grafana/cortex-jsonnet/pull/376)
* [CHANGE] Split `cortex_api` recording rule group into three groups. This is a workaround for large clusters where this group can become slow to evaluate. [#401](https://github.com/grafana/cortex-jsonnet/pull/401)
* [CHANGE] Increased `CortexIngesterReachingSeriesLimit` warning threshold from 70% to 80% and critical threshold from 85% to 90%. [#404](https://github.com/grafana/cortex-jsonnet/pull/404)
* [CHANGE] Raised `CortexKVStoreFailure` alert severity from warning to critical. #493
* [CHANGE] Increase `CortexRolloutStuck` alert "for" duration from 15m to 30m. #493 #573
* [CHANGE] The Alertmanager and Ruler compiled dashboards (`alertmanager.json` and `ruler.json`) have been respectively renamed to `mimir-alertmanager.json` and `mimir-ruler.json`. #869
* [CHANGE] Removed `cortex_overrides_metric` from `_config`. #871
* [CHANGE] Renamed recording rule groups (`cortex_` prefix changed to `mimir_`). #871
* [CHANGE] Alerts name prefix has been changed from `Cortex` to `Mimir` (eg. alert `CortexIngesterUnhealthy` has been renamed to `MimirIngesterUnhealthy`). #879
* [CHANGE] Enabled resources dashboards by default. Can be disabled setting `resources_dashboards_enabled` config field to `false`. #920
* [FEATURE] Added `Cortex / Overrides` dashboard, displaying default limits and per-tenant overrides applied to Mimir. #673
* [FEATURE] Added `Mimir / Tenants` and `Mimir / Top tenants` dashboards, displaying user-based metrics. #776
* [FEATURE] Added querier autoscaling panels and alerts. #1006 #1016
* [FEATURE] Mimir / Top tenants dashboard now has tenants ranked by rule group size and evaluation time. #1338
* [ENHANCEMENT] cortex-mixin: Make `cluster_namespace_deployment:kube_pod_container_resource_requests_{cpu_cores,memory_bytes}:sum` backwards compatible with `kube-state-metrics` v2.0.0. [#317](https://github.com/grafana/cortex-jsonnet/pull/317)
* [ENHANCEMENT] Cortex-mixin: Include `cortex-gw-internal` naming variation in default `gateway` job names. [#328](https://github.com/grafana/cortex-jsonnet/pull/328)
* [ENHANCEMENT] Ruler dashboard: added object storage metrics. [#354](https://github.com/grafana/cortex-jsonnet/pull/354)
* [ENHANCEMENT] Alertmanager dashboard: added object storage metrics. [#354](https://github.com/grafana/cortex-jsonnet/pull/354)
* [ENHANCEMENT] Added documentation text panels and descriptions to reads and writes dashboards. [#324](https://github.com/grafana/cortex-jsonnet/pull/324)
* [ENHANCEMENT] Dashboards: defined container functions for common resources panels: containerDiskWritesPanel, containerDiskReadsPanel, containerDiskSpaceUtilization. [#331](https://github.com/grafana/cortex-jsonnet/pull/331)
* [ENHANCEMENT] cortex-mixin: Added `alert_excluded_routes` config to exclude specific routes from alerts. [#338](https://github.com/grafana/cortex-jsonnet/pull/338)
* [ENHANCEMENT] Added `CortexMemcachedRequestErrors` alert. [#346](https://github.com/grafana/cortex-jsonnet/pull/346)
* [ENHANCEMENT] Ruler dashboard: added "Per route p99 latency" panel in the "Configuration API" row. [#353](https://github.com/grafana/cortex-jsonnet/pull/353)
* [ENHANCEMENT] Increased the `for` duration of the `CortexIngesterReachingSeriesLimit` warning alert to 3h. [#362](https://github.com/grafana/cortex-jsonnet/pull/362)
* [ENHANCEMENT] Added a new tier (`medium_small_user`) so we have another tier between 100K and 1Mil active series. [#364](https://github.com/grafana/cortex-jsonnet/pull/364)
* [ENHANCEMENT] Extend Alertmanager dashboard: [#313](https://github.com/grafana/cortex-jsonnet/pull/313)
  * "Tenants" stat panel - shows number of discovered tenant configurations.
  * "Replication" row - information about the replication of tenants/alerts/silences over instances.
  * "Tenant Configuration Sync" row - information about the configuration sync procedure.
  * "Sharding Initial State Sync" row - information about the initial state sync procedure when sharding is enabled.
  * "Sharding Runtime State Sync" row - information about various state operations which occur when sharding is enabled (replication, fetch, marge, persist).
* [ENHANCEMENT] Update gsutil command for `not healthy index found` playbook [#370](https://github.com/grafana/cortex-jsonnet/pull/370)
* [ENHANCEMENT] Added Alertmanager alerts and playbooks covering configuration syncs and sharding operation: [#377 [#378](https://github.com/grafana/cortex-jsonnet/pull/378)
  * `CortexAlertmanagerSyncConfigsFailing`
  * `CortexAlertmanagerRingCheckFailing`
  * `CortexAlertmanagerPartialStateMergeFailing`
  * `CortexAlertmanagerReplicationFailing`
  * `CortexAlertmanagerPersistStateFailing`
  * `CortexAlertmanagerInitialSyncFailed`
* [ENHANCEMENT] Add recording rules to improve responsiveness of Alertmanager dashboard. [#387](https://github.com/grafana/cortex-jsonnet/pull/387)
* [ENHANCEMENT] Add `CortexRolloutStuck` alert. [#405](https://github.com/grafana/cortex-jsonnet/pull/405)
* [ENHANCEMENT] Added `CortexKVStoreFailure` alert. [#406](https://github.com/grafana/cortex-jsonnet/pull/406)
* [ENHANCEMENT] Use configured `ruler` jobname for ruler dashboard panels. [#409](https://github.com/grafana/cortex-jsonnet/pull/409)
* [ENHANCEMENT] Add ability to override `datasource` for generated dashboards. [#407](https://github.com/grafana/cortex-jsonnet/pull/407)
* [ENHANCEMENT] Use alertmanager jobname for alertmanager dashboard panels [#411](https://github.com/grafana/cortex-jsonnet/pull/411)
* [ENHANCEMENT] Added `CortexDistributorReachingInflightPushRequestLimit` alert. [#408](https://github.com/grafana/cortex-jsonnet/pull/408)
* [ENHANCEMENT] Added `CortexReachingTCPConnectionsLimit` alert. #403
* [ENHANCEMENT] Added "Cortex / Writes Networking" and "Cortex / Reads Networking" dashboards. #405
* [ENHANCEMENT] Improved "Queue length" panel in "Cortex / Queries" dashboard. #408
* [ENHANCEMENT] Add `CortexDistributorReachingInflightPushRequestLimit` alert and playbook. #401
* [ENHANCEMENT] Added "Recover accidentally deleted blocks (Google Cloud specific)" playbook. #475
* [ENHANCEMENT] Added support to multi-zone store-gateway deployments. #608 #615
* [ENHANCEMENT] Show supplementary alertmanager services in the Rollout Progress dashboard. #738 #855
* [ENHANCEMENT] Added `mimir` to default job names. This makes dashboards and alerts working when Mimir is installed in single-binary mode and the deployment is named `mimir`. #921
* [ENHANCEMENT] Introduced a new alert for the Alertmanager: `MimirAlertmanagerAllocatingTooMuchMemory`. It has two severities based on the memory usage against limits, a `warning` level at 80% and a `critical` level at 90%. #1206
* [ENHANCEMENT] Faster memcached cache requests. #2720
* [BUGFIX] Fixed `CortexIngesterHasNotShippedBlocks` alert false positive in case an ingester instance had ingested samples in the past, then no traffic was received for a long period and then it started receiving samples again. [#308](https://github.com/grafana/cortex-jsonnet/pull/308)
* [BUGFIX] Fixed `CortexInconsistentRuntimeConfig` metric. [#335](https://github.com/grafana/cortex-jsonnet/pull/335)
* [BUGFIX] Fixed scaling dashboard to correctly work when a Cortex service deployment spans across multiple zones (a zone is expected to have the `zone-[a-z]` suffix). [#365](https://github.com/grafana/cortex-jsonnet/pull/365)
* [BUGFIX] Fixed rollout progress dashboard to correctly work when a Cortex service deployment spans across multiple zones (a zone is expected to have the `zone-[a-z]` suffix). [#366](https://github.com/grafana/cortex-jsonnet/pull/366)
* [BUGFIX] Fixed rollout progress dashboard to include query-scheduler too. [#376](https://github.com/grafana/cortex-jsonnet/pull/376)
* [BUGFIX] Upstream recording rule `node_namespace_pod_container:container_cpu_usage_seconds_total:sum_irate` renamed. [#379](https://github.com/grafana/cortex-jsonnet/pull/379)
* [BUGFIX] Fixed writes/reads/alertmanager resources dashboards to use `$._config.job_names.gateway`. [#403](https://github.com/grafana/cortex-jsonnet/pull/403)
* [BUGFIX] Span the annotation.message in alerts as YAML multiline strings. [#412](https://github.com/grafana/cortex-jsonnet/pull/412)
* [BUGFIX] Fixed "Instant queries / sec" in "Cortex / Reads" dashboard. #445
* [BUGFIX] Fixed and added missing KV store panels in Writes, Reads, Ruler and Compactor dashboards. #448
* [BUGFIX] Fixed Alertmanager dashboard when alertmanager is running as part of single binary. #1064
* [BUGFIX] Fixed Ruler dashboard when ruler is running as part of single binary. #1260
* [BUGFIX] Query-frontend: fixed bad querier status code mapping with query-sharding enabled. #1227

### Jsonnet

_Changes since `grafana/cortex-jsonnet` `1.9.0`._

* [CHANGE] Removed chunks storage support. #639
  * Removed the following fields from `_config`:
    * `storage_engine` (defaults to `blocks`)
    * `querier_second_storage_engine` (not supported anymore)
    * `table_manager_enabled`, `table_prefix`
    * `memcached_index_writes_enabled` and `memcached_index_writes_max_item_size_mb`
    * `storeMemcachedChunksConfig`
    * `storeConfig`
    * `max_chunk_idle`
    * `schema` (the schema configmap is still added for backward compatibility reasons)
    * `bigtable_instance` and `bigtable_project`
    * `client_configs`
    * `enabledBackends`
    * `storage_backend`
    * `cassandra_addresses`
    * `s3_bucket_name`
    * `ingester_deployment_without_wal` (was only used by chunks storage)
    * `ingester` (was only used to configure chunks storage WAL)
  * Removed the following CLI flags from `ingester_args`:
    * `ingester.max-chunk-age`
    * `ingester.max-stale-chunk-idle`
    * `ingester.max-transfer-retries`
    * `ingester.retain-period`
* [CHANGE] Changed `overrides-exporter.libsonnet` from being based on cortex-tools to Mimir `overrides-exporter` target. #646
* [CHANGE] Store gateway: set `-blocks-storage.bucket-store.index-cache.memcached.max-get-multi-concurrency`,
  `-blocks-storage.bucket-store.chunks-cache.memcached.max-get-multi-concurrency`,
  `-blocks-storage.bucket-store.metadata-cache.memcached.max-get-multi-concurrency`,
  `-blocks-storage.bucket-store.index-cache.memcached.max-idle-connections`,
  `-blocks-storage.bucket-store.chunks-cache.memcached.max-idle-connections`,
  `-blocks-storage.bucket-store.metadata-cache.memcached.max-idle-connections` to 100 [#414](https://github.com/grafana/cortex-jsonnet/pull/414)
* [CHANGE] Alertmanager: mounted overrides configmap to alertmanager too. [#315](https://github.com/grafana/cortex-jsonnet/pull/315)
* [CHANGE] Memcached: upgraded memcached from `1.5.17` to `1.6.9`. [#316](https://github.com/grafana/cortex-jsonnet/pull/316)
* [CHANGE] Store-gateway: increased memory request and limit respectively from 6GB / 6GB to 12GB / 18GB. [#322](https://github.com/grafana/cortex-jsonnet/pull/322)
* [CHANGE] Store-gateway: increased `-blocks-storage.bucket-store.max-chunk-pool-bytes` from 2GB (default) to 12GB. [#322](https://github.com/grafana/cortex-jsonnet/pull/322)
* [CHANGE] Ingester/Ruler: set `-server.grpc-max-send-msg-size-bytes` and `-server.grpc-max-send-msg-size-bytes` to sensible default values (10MB). [#326](https://github.com/grafana/cortex-jsonnet/pull/326)
* [CHANGE] Decreased `-server.grpc-max-concurrent-streams` from 100k to 10k. [#369](https://github.com/grafana/cortex-jsonnet/pull/369)
* [CHANGE] Decreased blocks storage ingesters graceful termination period from 80m to 20m. [#369](https://github.com/grafana/cortex-jsonnet/pull/369)
* [CHANGE] Increase the rules per group and rule groups limits on different tiers. [#396](https://github.com/grafana/cortex-jsonnet/pull/396)
* [CHANGE] Removed `max_samples_per_query` limit, since it only works with chunks and only when using `-distributor.shard-by-all-labels=false`. [#397](https://github.com/grafana/cortex-jsonnet/pull/397)
* [CHANGE] Removed chunks storage query sharding config support. The following config options have been removed: [#398](https://github.com/grafana/cortex-jsonnet/pull/398)
  * `_config` > `queryFrontend` > `shard_factor`
  * `_config` > `queryFrontend` > `sharded_queries_enabled`
  * `_config` > `queryFrontend` > `query_split_factor`
* [CHANGE] Rename ruler_s3_bucket_name and ruler_gcs_bucket_name to ruler_storage_bucket_name: [#415](https://github.com/grafana/cortex-jsonnet/pull/415)
* [CHANGE] Fine-tuned rolling update policy for distributor, querier, query-frontend, query-scheduler. [#420](https://github.com/grafana/cortex-jsonnet/pull/420)
* [CHANGE] Increased memcached metadata/chunks/index-queries max connections from 4k to 16k. [#420](https://github.com/grafana/cortex-jsonnet/pull/420)
* [CHANGE] Disabled step alignment in query-frontend to be compliant with PromQL. [#420](https://github.com/grafana/cortex-jsonnet/pull/420)
* [CHANGE] Do not limit compactor CPU and request a number of cores equal to the configured concurrency. [#420](https://github.com/grafana/cortex-jsonnet/pull/420)
* [CHANGE] Configured split-and-merge compactor. #853
  * The following CLI flags are set on compactor:
    * `-compactor.split-and-merge-shards=0`
    * `-compactor.compactor-tenant-shard-size=1`
    * `-compactor.split-groups=1`
    * `-compactor.max-opening-blocks-concurrency=4`
    * `-compactor.max-closing-blocks-concurrency=2`
    * `-compactor.symbols-flushers-concurrency=4`
  * The following per-tenant overrides have been set on `super_user` and `mega_user` classes:
    ```
    compactor_split_and_merge_shards: 2,
    compactor_tenant_shard_size: 2,
    compactor_split_groups: 2,
    ```
* [CHANGE] The entrypoint file to include has been renamed from `cortex.libsonnet` to `mimir.libsonnet`. #897
* [CHANGE] The default image config field has been renamed from `cortex` to `mimir`. #896
   ```
   {
     _images+:: {
       mimir: '...',
     },
   }
   ```
* [CHANGE] Removed `cortex_` prefix from config fields. #898
  * The following config fields have been renamed:
    * `cortex_bucket_index_enabled` renamed to `bucket_index_enabled`
    * `cortex_compactor_cleanup_interval` renamed to `compactor_cleanup_interval`
    * `cortex_compactor_data_disk_class` renamed to `compactor_data_disk_class`
    * `cortex_compactor_data_disk_size` renamed to `compactor_data_disk_size`
    * `cortex_compactor_max_concurrency` renamed to `compactor_max_concurrency`
    * `cortex_distributor_allow_multiple_replicas_on_same_node` renamed to `distributor_allow_multiple_replicas_on_same_node`
    * `cortex_ingester_data_disk_class` renamed to `ingester_data_disk_class`
    * `cortex_ingester_data_disk_size` renamed to `ingester_data_disk_size`
    * `cortex_querier_allow_multiple_replicas_on_same_node` renamed to `querier_allow_multiple_replicas_on_same_node`
    * `cortex_query_frontend_allow_multiple_replicas_on_same_node` renamed to `query_frontend_allow_multiple_replicas_on_same_node`
    * `cortex_query_sharding_enabled` renamed to `query_sharding_enabled`
    * `cortex_query_sharding_msg_size_factor` renamed to `query_sharding_msg_size_factor`
    * `cortex_ruler_allow_multiple_replicas_on_same_node` renamed to `ruler_allow_multiple_replicas_on_same_node`
    * `cortex_store_gateway_data_disk_class` renamed to `store_gateway_data_disk_class`
    * `cortex_store_gateway_data_disk_size` renamed to `store_gateway_data_disk_size`
* [CHANGE] The overrides configmap default mountpoint has changed from `/etc/cortex` to `/etc/mimir`. It can be customized via the `overrides_configmap_mountpoint` config field. #899
* [CHANGE] Enabled in the querier the features to query label names with matchers, PromQL at modifier and query long-term storage for labels. #905
* [CHANGE] Reduced TSDB blocks retention on ingesters disk from 96h to 24h. #905
* [CHANGE] Enabled closing of idle TSDB in ingesters. #905
* [CHANGE] Disabled TSDB isolation in ingesters for better performances. #905
* [CHANGE] Changed log level of querier, query-frontend, query-scheduler and alertmanager from `debug` to `info`. #905
* [CHANGE] Enabled attributes in-memory cache in store-gateway. #905
* [CHANGE] Configured store-gateway to not load blocks containing samples more recent than 10h (because such samples are queried from ingesters). #905
* [CHANGE] Dynamically compute `-compactor.deletion-delay` based on other settings, in order to reduce the deletion delay as much as possible and lower the number of live blocks in the storage. #907
* [CHANGE] The config field `distributorConfig` has been renamed to `ingesterRingClientConfig`. Config field `ringClient` has been removed in favor of `ingesterRingClientConfig`. #997 #1057
* [CHANGE] Gossip.libsonnet has been fixed to modify all ring configurations, not only the ingester ring config. Furthermore it now supports migration via multi KV store. #1057 #1099
* [CHANGE] Changed the default of `bucket_index_enabled` to `true`. #924
* [CHANGE] Remove the support for the test-exporter. #1133
* [CHANGE] Removed `$.distributor_deployment_labels`, `$.ingester_deployment_labels` and `$.querier_deployment_labels` fields, that were used by gossip.libsonnet to inject additional label. Now the label is injected directly into pods of statefulsets and deployments. #1297
* [CHANGE] Disabled `-ingester.readiness-check-ring-health`. #1352
* [CHANGE] Changed Alertmanager CPU request from `100m` to `2` cores, and memory request from `1Gi` to `10Gi`. Set Alertmanager memory limit to `15Gi`. #1206
* [CHANGE] gossip.libsonnet has been renamed to memberlist.libsonnet, and is now imported by default. Use of memberlist for ring is enabled by setting `_config.memberlist_ring_enabled` to true. #1526
* [FEATURE] Added query sharding support. It can be enabled setting `cortex_query_sharding_enabled: true` in the `_config` object. #653
* [FEATURE] Added shuffle-sharding support. It can be enabled and configured using the following config: #902
   ```
   _config+:: {
     shuffle_sharding:: {
       ingester_write_path_enabled: true,
       ingester_read_path_enabled: true,
       querier_enabled: true,
       ruler_enabled: true,
       store_gateway_enabled: true,
     },
   }
   ```
* [FEATURE] Added multi-zone ingesters and store-gateways support. #1352 #1552
* [ENHANCEMENT] Add overrides config to compactor. This allows setting retention configs per user. [#386](https://github.com/grafana/cortex-jsonnet/pull/386)
* [ENHANCEMENT] Added 256MB memory ballast to querier. [#369](https://github.com/grafana/cortex-jsonnet/pull/369)
* [ENHANCEMENT] Update `etcd-operator` to latest version (see https://github.com/grafana/jsonnet-libs/pull/480). [#263](https://github.com/grafana/cortex-jsonnet/pull/263)
* [ENHANCEMENT] Add support for Azure storage in Alertmanager configuration. [#381](https://github.com/grafana/cortex-jsonnet/pull/381)
* [ENHANCEMENT] Add support for running Alertmanager in sharding mode. [#394](https://github.com/grafana/cortex-jsonnet/pull/394)
* [ENHANCEMENT] Allow to customize PromQL engine settings via `queryEngineConfig`. [#399](https://github.com/grafana/cortex-jsonnet/pull/399)
* [ENHANCEMENT] Define Azure object storage ruler args. [#416](https://github.com/grafana/cortex-jsonnet/pull/416)
* [ENHANCEMENT] Added the following config options to allow to schedule multiple replicas of the same service on the same node: [#418](https://github.com/grafana/cortex-jsonnet/pull/418)
  * `cortex_distributor_allow_multiple_replicas_on_same_node`
  * `cortex_ruler_allow_multiple_replicas_on_same_node`
  * `cortex_querier_allow_multiple_replicas_on_same_node`
  * `cortex_query_frontend_allow_multiple_replicas_on_same_node`
* [BUGFIX] Alertmanager: fixed `--alertmanager.cluster.peers` CLI flag passed to alertmanager when HA is enabled. [#329](https://github.com/grafana/cortex-jsonnet/pull/329)
* [BUGFIX] Fixed `-distributor.extend-writes` setting on ruler when `unregister_ingesters_on_shutdown` is disabled. [#369](https://github.com/grafana/cortex-jsonnet/pull/369)
* [BUGFIX] Treat `compactor_blocks_retention_period` type as string rather than int.[#395](https://github.com/grafana/cortex-jsonnet/pull/395)
* [BUGFIX] Pass `-ruler-storage.s3.endpoint` to ruler when using S3. [#421](https://github.com/grafana/cortex-jsonnet/pull/421)
* [BUGFIX] Remove service selector on label `gossip_ring_member` from other services than `gossip-ring`. [#1008](https://github.com/grafana/mimir/pull/1008)
* [BUGFIX] Rename `-ingester.readiness-check-ring-health` to `-ingester.ring.readiness-check-ring-health`, to reflect current name of flag. #1460

### Mimirtool

_Changes since cortextool `0.10.7`._

* [CHANGE] The following environment variables have been renamed: #883
  * `CORTEX_ADDRESS` to `MIMIR_ADDRESS`
  * `CORTEX_API_USER` to `MIMIR_API_USER`
  * `CORTEX_API_KEY` to `MIMIR_API_KEY`
  * `CORTEX_TENANT_ID` to `MIMIR_TENANT_ID`
  * `CORTEX_TLS_CA_PATH` to `MIMIR_TLS_CA_PATH`
  * `CORTEX_TLS_CERT_PATH` to `MIMIR_TLS_CERT_PATH`
  * `CORTEX_TLS_KEY_PATH` to `MIMIR_TLS_KEY_PATH`
* [CHANGE] Change `cortex` backend to `mimir`. #883
* [CHANGE] Do not publish `mimirtool` binary for 386 windows architecture. #1263
* [CHANGE] `analyse` command has been renamed to `analyze`. #1318
* [FEATURE] Support Arm64 on Darwin for all binaries (benchtool etc). https://github.com/grafana/cortex-tools/pull/215
* [ENHANCEMENT] Correctly support federated rules. #823
* [BUGFIX] Fix `cortextool rules` legends displaying wrong symbols for updates and deletions. https://github.com/grafana/cortex-tools/pull/226

### Query-tee

_Changes since Cortex `1.10.0`._

* [ENHANCEMENT] Added `/api/v1/query_exemplars` API endpoint support (no results comparison). #168
* [ENHANCEMENT] Add a flag (`--proxy.compare-use-relative-error`) in the query-tee to compare floating point values using relative error. #208
* [ENHANCEMENT] Add a flag (`--proxy.compare-skip-recent-samples`) in the query-tee to skip comparing recent samples. By default samples not older than 1 minute are skipped. #234
* [BUGFIX] Fixes a panic in the query-tee when comparing result. #207
* [BUGFIX] Ensure POST requests are handled correctly #286

### Blocksconvert

_Changes since Cortex `1.10.0`._

* [CHANGE] Blocksconvert tool was removed from Mimir. #637

### Metaconvert

_Changes since Cortex `1.10.0`._

* [CHANGE] `thanosconvert` tool has been renamed to `metaconvert`. `-config.file` option has been removed, while it now requires `-tenant` option to work on single tenant only. It now also preserves labels recognized by Mimir. #1120

### Test-exporter

_Changes since Cortex `1.10.0`._

* [CHANGE] Removed the test-exporter tool. #1133

### Tools

_Changes since Cortex `1.10.0`._

* [CHANGE] Removed `query-audit`. You can use `query-tee` to compare query results and performances of two Grafana Mimir backends. #1380

## [Cortex 1.10.0 CHANGELOG](https://github.com/grafana/mimir/blob/a13959db5d38ff65c2b7ef52c56331d2f4dbc00c/CHANGELOG.md#cortex-1100--2021-08-03)<|MERGE_RESOLUTION|>--- conflicted
+++ resolved
@@ -1,6 +1,10 @@
 # Changelog
 
 ## main / unreleased
+
+### Grafana Mimir
+
+* [ENHANCEMENT] Distributor: make `__meta_tenant_id` available in `metric_relabel_configs` #4725
 
 ## 2.8.0-rc.0
 
@@ -88,11 +92,7 @@
 * [ENHANCEMENT] Querier: improve performance when shuffle sharding is enabled and the shard size is large. #4711
 * [ENHANCEMENT] Ingester: improve performance when Active Series Tracker is in use. #4717
 * [ENHANCEMENT] Store-gateway: optionally select `-blocks-storage.bucket-store.series-selection-strategy`, which can limit the impact of large posting lists (when many series share the same label name and value). #4667 #4695 #4698
-<<<<<<< HEAD
-* [ENHANCEMENT] Distributor: make `__meta_tenant_id` available in `metric_relabel_configs` #4725
-=======
 * [ENHANCEMENT] Querier: Cache the converted float histogram from chunk iterator, hence there is no need to lookup chunk every time to get the converted float histogram. #4684
->>>>>>> b26b70d1
 * [BUGFIX] Querier: Streaming remote read will now continue to return multiple chunks per frame after the first frame. #4423
 * [BUGFIX] Store-gateway: the values for `stage="processed"` for the metrics `cortex_bucket_store_series_data_touched` and  `cortex_bucket_store_series_data_size_touched_bytes` when using fine-grained chunks caching is now reporting the correct values of chunks held in memory. #4449
 * [BUGFIX] Compactor: fixed reporting a compaction error when compactor is correctly shut down while populating blocks. #4580
