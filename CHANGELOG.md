--- conflicted
+++ resolved
@@ -14,12 +14,9 @@
 * [CHANGE] Ingester: Do not log errors related to hitting per-instance limits to reduce resource usage when ingesters are under pressure. #5585
 * [CHANGE] gRPC clients: use default connect timeout of 5s, and therefore enable default connect backoff max delay of 5s. #5562
 * [CHANGE] The `-shutdown-delay` flag is no longer experimental. #5701
-<<<<<<< HEAD
-* [FEATURE] Introduced `distributor.service_overload_status_code_on_rate_limit_enabled` flag for configuring error code to 529 instead of 429 upon rate limit exhaustion. #5752
-=======
 * [CHANGE] The `-validation.create-grace-period` is now enforced in the ingester too, other than distributor and query-frontend. If you've configured `-validation.create-grace-period` then make sure the configuration is applied to ingesters too. #5712
 * [CHANGE] The `-validation.create-grace-period` is now enforced for examplars too in the distributor. If an examplar has timestamp greater than "now + grace_period", then the exemplar will be dropped and the metric `cortex_discarded_exemplars_total{reason="exemplar_too_far_in_future",user="..."}` increased. #5761
->>>>>>> 79f2c5f2
+* [FEATURE] Introduced `distributor.service_overload_status_code_on_rate_limit_enabled` flag for configuring error code to 529 instead of 429 upon rate limit exhaustion. #5752
 * [FEATURE] Cardinality API: Add a new `count_method` parameter which enables counting active series #5136
 * [FEATURE] Query-frontend: added experimental support to cache cardinality, label names and label values query responses. The cache will be used when `-query-frontend.cache-results` is enabled, and `-query-frontend.results-cache-ttl-for-cardinality-query` or `-query-frontend.results-cache-ttl-for-labels-query` set to a value greater than 0. The following metrics have been added to track the query results cache hit ratio per `request_type`: #5212 #5235 #5426 #5524
   * `cortex_frontend_query_result_cache_requests_total{request_type="query_range|cardinality|label_names_and_values"}`
