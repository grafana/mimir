# Changelog

## main / unreleased

### Grafana Mimir

<<<<<<< HEAD
* [CHANGE] API: The `/api/v1/user_limits` endpoint is now stable and no longer experimental. #13218
=======
* [CHANGE] Hash ring: removed experimental support for disabling heartbeats (setting `-*.ring.heartbeat-period=0`) and heartbeat timeouts (setting `-*.ring.heartbeat-timeout=0`). These configurations are now invalid. #13104
>>>>>>> 91f1f3bb
* [CHANGE] Ingester: limiting CPU and memory utilized by the read path (`-ingester.read-path-cpu-utilization-limit` and `-ingester.read-path-memory-utilization-limit`) is now considered stable. #13167
* [CHANGE] Distributor: removed experimental flag `-distributor.metric-relabeling-enabled`. #13143
* [CHANGE] Querier: `-querier.max-estimated-fetched-chunks-per-query-multiplier` is now stable and no longer experimental. #13120
* [CHANGE] Compactor: removed experimental flag `-compactor.no-blocks-file-cleanup-enabled`. Cleanup of remaining files when no blocks exist is now always enabled. #13108
* [CHANGE] Ruler: Add "unknown" alert rule state to alerts and rules on the `GET <prometheus-http-prefix>/api/v1/alerts` end point. Alerts are in the "unknown" state when they haven't yet been evaluated since the ruler started.  #13060
* [CHANGE] Promote the logger rate-limiting configuration parameters from experimental to stable. #13128
* [CHANGE] Ingester: Out-of-order ingestion support is now stable, use `-ingester.out-of-order-time-window` and `-ingester.out-of-order-blocks-external-label-enabled` to configure it. #13132
* [CHANGE] Ruler: `align_evaluation_time_on_interval` is now stable and no longer experimental. #13103
* [CHANGE] Query-frontend: query blocking (configured with `blocked_queries` limit) is now stable and no longer experimental. #13107
* [CHANGE] Querier: `-querier.active-series-results-max-size-bytes` is now stable and no longer experimental. #13110
* [CHANGE] All: remove experimental feature that allowed disabling ring heartbeats and timeouts. #13142
* [CHANGE] Store-gateway: Removed experimental `-blocks-storage.bucket-store.index-header.eager-loading-startup-enabled` flag. The eager loading feature is now always enabled when lazy loading is enabled. #13126
* [CHANGE] API: The `/api/v1/cardinality/active_series` endpoint is now stable and no longer experimental. #13111
* [CHANGE] Compactor: remove experimental `-compactor.in-memory-tenant-meta-cache-size`. #13131
* [CHANGE] Distributor: Replace per-label-value warning on value length exceeded by an aggregated summary per metric and label name. #13189
* [FEATURE] Distributor: add `-distributor.otel-label-name-underscore-sanitization` and `-distributor.otel-label-name-preserve-underscores` that control sanitization of underscores during OTLP translation. #13133
* [FEATURE] Query-frontends: Automatically adjust features used in query plans generated for remote execution based on what the available queriers support. #13017 #13164
* [FEATURE] Memberlist: Add experimental support for zone-aware routing, in order to reduce memberlist cross-AZ data transfer. #13129
* [ENHANCEMENT] Compactor, Store-gateway: Change default value of `-compactor.upload-sparse-index-headers` to `true`. This improves lazy loading performance in the store-gateway. #13089
* [ENHANCEMENT] Store-gateway: Verify CRC32 checksums for 1 out of every 128 chunks read from object storage and the chunks cache to detect corruption. #13151
* [ENHANCEMENT] Ingester: the per-tenant postings for matchers cache is now stable. Use the following configuration options: #13101
  * `-blocks-storage.tsdb.head-postings-for-matchers-cache-ttl`
  * `-blocks-storage.tsdb.head-postings-for-matchers-cache-max-bytes`
  * `-blocks-storage.tsdb.head-postings-for-matchers-cache-force`
  * `-blocks-storage.tsdb.block-postings-for-matchers-cache-ttl`
  * `-blocks-storage.tsdb.block-postings-for-matchers-cache-max-bytes`
  * `-blocks-storage.tsdb.block-postings-for-matchers-cache-force`
* [BUGFIX] Compactor: Fix potential concurrent map writes. #13053
* [BUGFIX] Query-frontend: Fix issue where queries sometimes fail with `failed to receive query result stream message: rpc error: code = Canceled desc = context canceled` if remote execution is enabled. #13084
* [BUGFIX] Query-frontend: Fix issue where query stats, such as series read, did not include the parameters to the `histogram_quantile` and `histogram_fraction` functions if remote execution was enabled. #13084
* [BUGFIX] Query-frontend: Fix issue where requests that are canceled or time out are sometimes cached if remote execution is enabled. #13098
* [BUGFIX] Querier: Fix issue where errors are logged as "EOF" when sending results to query-frontends in response to remote execution requests fails. #13099 #13121
* [BUGFIX] Usage-Tracker: Fix underflow in current limit calculation when series >= limit. #13113
* [BUGFIX] Querier: Fix issue where a problem sending a response to a query-frontend may cause all other responses from the same querier to the same query-frontend to fail or be delayed. #13123
* [BUGFIX] Ingester: fix index lookup planning with regular expressions which match empty strings on non-existent labels. #13117
* [BUGFIX] Memberlist: Fix memberlist initialization when Mimir is executed with `-target=memberlist-kv`. #13129
* [BUGFIX] Query-frontend: Fix issue where queriers may receive a `rpc error: code = Internal desc = cardinality violation: expected <EOF> for non server-streaming RPCs, but received another message` error while sending a query result to a query-frontend if remote execution is enabled. #13147
* [BUGFIX] Querier: Fix issue where cancelled queries may cause a `error notifying scheduler about finished query` message to be logged. #13186
* [BUGFIX] Memcached: Ignore invalid responses when discovering cache servers using `dnssrv+` or `dnssrvnoa+` service discovery prefixes. #13194
* [BUGFIX] Querier: Fix issue where evaluation metrics and logs aren't emitted if remote execution is enabled. #13207

### Mixin

* [ENHANCEMENT] Alerts: Add `MimirFewerIngestersConsumingThanActivePartitions` alert. #13159
* [ENHANCEMENT] Querier and query-frontend: Add alerts for querier ring, which is used when performing query planning in query-frontends and distributing portions of the plan to queriers for execution. #13165
* [ENHANCEMENT] Dashboards: Update default regular expressions to match multi-zone deployments for query-frontend, querier, distributor and ruler. #13200
* [BUGFIX] Dashboards: Fix issue where throughput dashboard panels would group all gRPC requests that resulted in a status containing an underscore into one series with no name. #13184

### Jsonnet

* [CHANGE] Mimir-continuous-test: Use `mimir -target=continuous-test` instead of standalone binary/image. #13097 #13144
* [CHANGE] Store-gateway: The store-gateway disk class now honors the one configured via `$._config.store_gateway_data_disk_class` and doesn't replace `fast` with `fast-dont-retain`. #13152
* [ENHANCEMENT] Ruler querier and query-frontend: Add support for newly-introduced querier ring, which is used when performing query planning in query-frontends and distributing portions of the plan to queriers for execution. #13017

### Documentation

### Tools

* [CHANGE] Mimir-continuous-test: Remove standalone binary and image. #13097

## 3.0.0-rc.0

### Grafana Mimir

* [CHANGE] Build: Include updated Mozilla CA bundle from Debian Testing. #12247
* [CHANGE] Query-frontend: Add support for UTF-8 label and metric names in `/api/v1/cardinality/{label_values|label_values|active_series}` endpoints. #11848.
* [CHANGE] Querier: Add support for UTF-8 label and metric names in `label_join`, `label_replace` and `count_values` PromQL functions. #11848.
* [CHANGE] Remove support for Redis as a cache backend. #12163
* [CHANGE] Memcached: Remove experimental `-<prefix>.memcached.addresses-provider` flag to use alternate DNS service discovery backends. The more reliable backend introduced in 2.16.0 (#10895) is now the default. As a result of this change, DNS-based cache service discovery no longer supports search domains. #12175 #12385
* [CHANGE] Query-frontend: Remove the CLI flag `-query-frontend.downstream-url` and corresponding YAML configuration and the ability to use the query-frontend to proxy arbitrary Prometheus backends. #12191 #12517
* [CHANGE] Query-frontend: Remove experimental instant query splitting feature. #12267
* [CHANGE] Query-frontend, querier: Replace `query-frontend.prune-queries` flag with `querier.mimir-query-engine.enable-prune-toggles` as pruning middleware has been moved into MQE. #12303 #12375
* [CHANGE] Distributor: Remove deprecated global HA tracker timeout configuration flags. #12321
* [CHANGE] Query-frontend: Use the Mimir Query Engine (MQE) by default. #12361
* [CHANGE] Query-frontend: Remove the CLI flags `-querier.frontend-address`, `-querier.max-outstanding-requests-per-tenant`, and `-query-frontend.querier-forget-delay` and corresponding YAML configurations. This is part of a change that makes the query-scheduler a required component. This removes the ability to run the query-frontend with an embedded query-scheduler. Instead, you must run a dedicated query-scheduler component. #12200
* [CHANGE] Ingester: Remove deprecated `-ingester.stream-chunks-when-using-blocks` CLI flag and `ingester_stream_chunks_when_using_blocks` runtime configuration option. #12615
* [CHANGE] Querier: Require non-zero values for `-querier.streaming-chunks-per-ingester-buffer-size` and `-querier.streaming-chunks-per-store-gateway-buffer-size` CLI flags and corresponding YAML configurations. This is part of a change that makes streaming required between queriers, ingesters, and store-gateways. Streaming has been the default since Mimir 2.14. #12790 #12818 #12897 #12929 #12973
* [CHANGE] Remove support for the experimental read-write deployment mode. #12584
* [CHANGE] Store-gateway: Update default value of `-store-gateway.dynamic-replication.multiple` to `5` to increase replication of recent blocks. #12433
* [CHANGE] Cost attribution: Reduce the default maximum per-user cardinality of cost attribution labels to 2000. #12625
* [CHANGE] Querier, query-frontend: Add `_total` suffix to `cortex_mimir_query_engine_common_subexpression_elimination_duplication_nodes_introduced`, `cortex_mimir_query_engine_common_subexpression_elimination_selectors_eliminated` and `cortex_mimir_query_engine_common_subexpression_elimination_selectors_inspected` metric names. #12636
* [CHANGE] Distributor: Remove the experimental setting `service_overload_status_code_on_rate_limit_enabled` which used an HTTP 529 error (non-standard) instead of HTTP 429 for rate limiting. #13012
* [CHANGE] Alertmanager: Change the severity for InitialSyncFailed from 'critical' to 'warning'. #12824
* [CHANGE] Ingester: Renamed experimental reactive limiter options. #12773
* [CHANGE] Distributor: gRPC errors with the `mimirpb.ERROR_CAUSE_INSTANCE_LIMIT` cause are now mapped to `codes.Unavailable` and `http.StatusServiceUnavailable` instead of `codes.Internal` and `http.StatusInternalServerError`. #13003 #13032
* [CHANGE] Admin: use relative links instead of absolute ones in the administration web UI. #13034
* [CHANGE] Distributor: Use memberlist by default for the HA tracker. #12998
* [CHANGE] Block-builder: Remove `cortex_blockbuilder_process_partition_duration_seconds` metric and related dashboard panels. #12631
* [FEATURE] Ingester: Expose the number of active series ingested via OTLP as `cortex_ingester_active_otlp_series`. #12678
* [FEATURE] Distributor, ruler: Add experimental `-validation.name-validation-scheme` flag to specify the validation scheme for metric and label names. #12215
* [FEATURE] Ruler: Add support to use a Prometheus-compatible HTTP endpoint for remote rule evaluation. See [remote evaluation mode](https://grafana.com/docs/mimir/latest/operators-guide/architecture/components/ruler/#remote-over-http-https) for more details. This feature can be used to federate data from multiple Mimir instances. #11415 #11833
* [FEATURE] Distributor: Add experimental `-distributor.otel-translation-strategy` flag to support configuring the metric and label name translation strategy in the OTLP endpoint. #12284 #12306 #12369
* [FEATURE] Query-frontend: Add `query-frontend.rewrite-propagate-matchers` flag that enables a new MQE AST optimization pass that copies relevant label matchers across binary operations. #12304
* [FEATURE] Query-frontend: Add `query-frontend.rewrite-histogram-queries` flag that enables a new MQE AST optimization pass that rewrites histogram queries for a more efficient order of execution. #12305
* [FEATURE] Query-frontend: Support delayed name removal (Prometheus experimental feature) in MQE. #12509
* [FEATURE] Usage-tracker: Introduce a new experimental service to enforce active series limits before Kafka ingestion. #12358 #12895 #12940 #12942 #12970 #13085
* [FEATURE] Ingester: Add experimental `-include-tenant-id-in-profile-labels` flag to include tenant ID in pprof profiling labels for sampled traces. Currently only supported by the ingester. This can help debug performance issues for specific tenants. #12404
* [FEATURE] Alertmanager: Add experimental `-alertmanager.storage.state-read-timeout` flag to configure the timeout for reading the Alertmanager state (notification log, silences) from object storage during the initial sync. #12425
* [FEATURE] Ingester: Add experimental `-blocks-storage.tsdb.index-lookup-planning.*` flags to configure use of a cost-based index lookup planner. This should reduce the cost of queries in the ingester. #12197 #12199 #12245 #12248 #12457 #12530 #12407 #12460 #12550 #12597 #12603 #12608 #12658 #12696 #12731 #12755 #12738 #12752 #12807 #12830 #12896 #13039
* [FEATURE] MQE: Add support for applying extra selectors to one side of a binary operation to reduce data fetched. #12577
* [FEATURE] Query-frontend: Add a native histogram presenting the length of query expressions handled by the query-frontend #12571
* [FEATURE] Query-frontend and querier: Add experimental support for performing query planning in query-frontends and distributing portions of the plan to queriers for execution. #12302 #12551 #12665 #12687 #12745 #12757 #12798 #12808 #12809 #12835 #12856 #12870 #12883 #12885 #12886 #12911 #12933 #12934 #12961 #13016 #13027 #13058
* [FEATURE] Alertmanager: add Microsoft Teams V2 as a supported integration. #12680
* [FEATURE] Distributor: Add experimental flag `-validation.label-value-length-over-limit-strategy` to configure how to handle label values over the length limit. #12627 #12844
* [FEATURE] Ingester: Introduce metric `cortex_ingester_owned_target_info_series` for counting the number of owned `target_info` series by tenant. #12681
* [FEATURE] MQE: Add support for step invariant expression handling in query planning and evaluation. #12931
* [FEATURE] MQE: Add support for experimental `ts_of_min_over_time`, `ts_of_max_over_time`, `ts_of_first_over_time` and `ts_of_last_over_time` PromQL functions. #12819
* [FEATURE] Ingester: Add experimental flags `-ingest-storage.write-logs-fsync-before-kafka-commit-enabled` and `-ingest-storage.write-logs-fsync-before-kafka-commit-concurrency` to fsync write logs before the offset is committed to Kafka. This is enabled by default. #12816
* [FEATURE] MQE: Add support for experimental `mad_over_time` PromQL function. #12995
* [FEATURE] Continuous test: Add experimental `-tests.ingest-storage-record.enabled` flag to verify ingest-storage record correctness by validating the V2 record format against live write requests. #12500
* [ENHANCEMENT] Query-frontend: CLI flag `-query-frontend.enabled-promql-experimental-functions` and its associated YAML configuration is now stable. #12368
* [ENHANCEMENT] Query-scheduler/query-frontend: Add native histogram definitions to `cortex_query_{scheduler|frontend}_queue_duration_seconds`. #12288
* [ENHANCEMENT] Querier: Add native histogram definition to `cortex_bucket_index_load_duration_seconds`. #12094
* [ENHANCEMENT] Query-frontend: Allow users to set the `query-frontend.extra-propagated-headers` flag to specify the extra headers allowed to pass through to the rest of the query path. #12174
* [ENHANCEMENT] MQE: Add support for applying common subexpression elimination to range vector expressions in instant queries. #12236
* [ENHANCEMENT] Ingester: Improve the performance of active series custom trackers matchers. #12184
* [ENHANCEMENT] Ingester: Add postings cache sharing and invalidation. You can enable sharing and head cache invalidation via `-blocks-storage.tsdb.shared-postings-for-matchers-cache` and `-blocks-storage.tsdb.head-postings-for-matchers-cache-invalidation` respectively, and you can configure the number of metric versions per cache via `-blocks-storage.tsdb.head-postings-for-matchers-cache-versions`. #12333 #12932
* [ENHANCEMENT] Overrides-exporter: The overrides-exporter can now export arbitrary fields from the limits configuration. Metric names are automatically discovered from YAML tags in the limits structure, eliminating the need to maintain hardcoded lists when adding new exportable metrics. #12244
* [ENHANCEMENT] OTLP: Stick to OTLP vocabulary on invalid label value length error. #12273
* [ENHANCEMENT] Elide SeriesChunksStreamReader.StartBuffering span on queries; show as events on parent span. #12257
* [ENHANCEMENT] Ruler: Add `-ruler.max-notification-batch-size` CLI flag that can be used to configure the maximum Alertmanager notification batch size. #12469
* [ENHANCEMENT] Ingester: Skip read path load shedding when an ingester is the only available replica. #12448
* [ENHANCEMENT] Querier: Include more information about inflight queries in the activity tracker. A querier logs this information after it restarts following a crash. #12526
* [ENHANCEMENT] Ruler: Add native histogram version of `cortex_ruler_sync_rules_duration_seconds`. #12628
* [ENHANCEMENT] Block-builder: Implement concurrent consumption within a job when `-ingest-storage.kafka.fetch-concurrency-max` is given. #12222
* [ENHANCEMENT] Query-frontend: Labels query optimizer is no longer experimental and is enabled by default. It can be disabled with `-query-frontend.labels-query-optimizer-enabled=false` CLI flag. #12606
* [ENHANCEMENT] Distributor: Add value length to "label value too long" error. #12583
* [ENHANCEMENT] Distributor: The metric `cortex_distributor_uncompressed_request_body_size_bytes` now differentiates by the handler serving the request. #12661
* [ENHANCEMENT] Query-frontend, querier: Add support for experimental `first_over_time` PromQL function. #12662
* [ENHANCEMENT] OTLP: native support for OpenTelemetry metric start time to Prometheus metric created timestamp conversion, instead of converting to QuietZeroNaNs introduced in #10238. The configuration parameter `-distributor.otel-start-time-quiet-zero` is therefore deprecated and will be removed. Now supports start time for exponential histograms. This is a major rewrite of the endpoint in upstream Prometheus and Mimir. #12652
* [ENHANCEMENT] Distributor: Support zstd decompression of OTLP messages. #12229
* [ENHANCEMENT] Distributor: Optimize Remote Write 1.0 to 2.0 translation by improving symbolization and reducing allocations. #12329
* [ENHANCEMENT] Ingester: Improved the performance of active series custom trackers matchers. #12663
* [ENHANCEMENT] Compactor: Log sizes of downloaded and uploaded blocks. #12656
* [ENHANCEMENT] Block-builder-scheduler: The scheduler now handles multiple concurrent jobs within a partition if allowed by `-block-builder-scheduler.max-jobs-per-partition`. #12772
* [ENHANCEMENT] Ingester: Add `cortex_ingest_storage_reader_receive_and_consume_delay_seconds` metric tracking the time between when a write request is received in the distributor and its content is ingested in ingesters, when the ingest storage is enabled. #12751
* [ENHANCEMENT] Ruler: Add `ruler_evaluation_consistency_max_delay` per-tenant configuration option support, to specify the maximum tolerated ingestion delay for eventually consistent rule evaluations. This feature is used only when ingest storage is enabled. By default, no maximum delay is enforced. #12751
* [ENHANCEMENT] Ingester: Export `cortex_attributed_series_overflow_labels` metric on the `/usage-metrics` metrics endpoint with the configured cost-attribution labels set to overflow value. #12846
* [ENHANCEMENT] Usage stats: Report ingest-storage mode as part of usage statistics. #12753
* [ENHANCEMENT] All: Add cluster validation flag `-server.cluster-validation.additional-labels` configuration support, to accept multiple cluster labels during cluster migrations. #12850
* [ENHANCEMENT] Distributor: Add new optional config flag `distributor.ha-tracker.failover-sample-timeout` for HA tracker as an additional failover timeout check based on sample time instead of server time. #12331
* [ENHANCEMENT] Distributor: Add reactive concurrency limiters to protect push operations from overload. #12923 #13003 #13033
* [ENHANCEMENT] Ingester: Add experimental matcher set reduction to cost-based lookup planning. #12831
* [ENHANCEMENT] Ruler: Add `reason` label to `cortex_prometheus_rule_evaluation_failures_total` metric to distinguish between "user" and "operator" errors. #12971
* [ENHANCEMENT] Update Docker base images from `alpine:3.22.1` to `alpine:3.22.2`. #12991
* [ENHANCEMENT] Ruler: Add the `ruler_max_rule_evaluation_results` per-tenant configuration option to limit the maximum number of alerts an alerting rule or series a recording rule can produce for the group. By default, no limit is enforced. #12832
* [ENHANCEMENT] Jsonnet: Changed the default KV store for the HA tracker from etcd to memberlist. Etcd and Consul are now deprecated for HA tracker usage but remain supported for backward compatibility. #13000
* [ENHANCEMENT] Querier: prefer querying ingesters and store-gateways in a specific zone when `-querier.prefer-availability-zone` is configured. Added the following metrics tracking the data transfer between the querier and ingesters / store-gateways respectively: #13045
  * `cortex_ingester_client_transferred_bytes_total{ingester_zone="..."}`
  * `cortex_storegateway_client_transferred_bytes_total{store_gateway_zone="..."}`
* [ENHANCEMENT] Compactor: Add experimental `-compactor.first-level-compaction-skip-future-max-time` flag to skip first-level compaction if any source block has a MaxTime more recent than the wait period threshold. #13040
* [ENHANCEMENT] Block-builder-scheduler: Add gap monitoring for planned and completed jobs via `cortex_blockbuilder_scheduler_job_gap_detected` metric. #11867
* [ENHANCEMENT] Compactor, Store-gateway: Add metrics to track performance of in-memory and disk-based metadata caches. #13150
* [ENHANCEMENT] Ruler: Removed disk interaction when loading rules. #13156
* [BUGFIX] Distributor: Calculate `WriteResponseStats` before validation and `PushWrappers`. This prevents clients using Remote-Write 2.0 from seeing a diff in written samples, histograms and exemplars. #12682
* [BUGFIX] Compactor: Fix cortex_compactor_block_uploads_failed_total metric showing type="unknown". #12477
* [BUGFIX] Querier: Samples with the same timestamp are merged deterministically. Previously, this could lead to flapping query results when an out-of-order sample is ingested that conflicts with a previously ingested in-order sample's value. #8673
* [BUGFIX] Store-gateway: Fix potential goroutine leak by passing the scoped context in LabelValues. #12048
* [BUGFIX] Distributor: Fix pooled memory reuse bug that can cause corrupt data to appear in the err-mimir-label-value-too-long error message. #12266
* [BUGFIX] Querier: Fix timeout responding to query-frontend when response size is very close to `-querier.frontend-client.grpc-max-send-msg-size`. #12261
* [BUGFIX] Block-builder-scheduler: Fix a caching bug in initial job probing causing excessive memory usage at startup. #12389
* [BUGFIX] Ruler: Support labels at the rule group level. These were previously ignored even when set via the API. #12397
* [BUGFIX] Distributor: Fix metric metadata of type Unknown being silently dropped from RW2 requests. #12461
* [BUGFIX] Distributor: Preserve inconsistent metric metadata in Remote Write 1.0 to 2.0 conversion. Previously, when converting RW1.0 requests with multiple different metadata for the same series, only the first metadata was kept. Now all inconsistent metadata are preserved to match Prometheus behavior. This only affects experimental Remote Write 2.0. #12541 #12804
* [BUGFIX] Ruler: Fix ruler remotequerier request body consumption on retries. #12514
* [BUGFIX] Block-builder: Fix a bug where a consumption error can cause a job to stay assigned to a worker for the remainder of its lifetime. #12522
* [BUGFIX] Querier: Fix possible panic when evaluating a nested subquery where the parent has no steps. #12524
* [BUGFIX] Querier: Fix bug where the pruning toggles AST optimization pass doesn't work in the query planner. #12783
* [BUGFIX] Ingester: Fix a bug where prepare-instance-ring-downscale endpoint would return an error while compacting and not read-only. #12548
* [BUGFIX] Block-builder: Fix a bug where lease renewals would cease during graceful shutdown, leading to an elevated rate of job reassignments. #12643
* [BUGFIX] OTLP: Return HTTP OK for partially rejected requests, e.g. due to OOO exemplars. #12579
* [BUGFIX] Store-gateway: Fix a panic in BucketChunkReader when chunk loading encounter a broken chunk length. #12693 #12729
* [BUGFIX] Ingester, Block-builder: silently ignore duplicate sample if it's due to zero sample from created timestamp. Created timestamp equal to the timestamp of the first sample of series is a common case if created timestamp comes from OTLP where start time equal to timestamp of the first sample simply means unknown start time. #12726
* [BUGFIX] Distributor: Fix error when native histograms bucket limit is set then no NHCB passes validation. #12741
* [BUGFIX] Ingester: Fix continous reload of active series counters when cost-attribution labels are above the max cardinality. #12822
* [BUGFIX] Distributor: Report the correct size in the `err-mimir-distributor-max-write-message-size` error. #12799
* [BUGFIX] Query-frontend: Fix issue where expressions containing unary negation could be sharded incorrectly in some cases. #12911
* [BUGFIX] Query-frontend: Fix issue where shardable expressions containing aggregations with a shardable parameter (eg. `sum(foo)` in `topk(scalar(sum(foo)), sum by (pod) (bar))`) would not have the parameter sharded. #12958
* [BUGFIX] Ingester: Fix `max_inflight_push_requests` metric and internal counter not decremented under pressure, possibly causing the rejection of all push requests. #12975
* [BUGFIX] Store-gateway: Fix not being able to scale down via the `POST /prepare-shutdown` endpoint unless there are some active tenants with sharded blocks to the store-gateway replica. #12972
* [BUGFIX] MQE: Fix invalid source label name in `label_join` error message, so it refers to the source label rather than the destination label. #12185
* [BUGFIX] Continuous test: Fix false positive in metadata assertion when duplicate metadata is present in ingest-storage record correctness test. #12891
* [BUGFIX] Query-frontend: Fix issue where the query-frontend could behave unpredictably if a response was received from queriers multiple times for the same query. #12639

### Mixin

* [CHANGE] Enable ingest storage panels by default in all compiled mixins. #13023
* [CHANGE] Alerts: Removed `MimirFrontendQueriesStuck` alert given this is not relevant when the query-scheduler is running and the query-scheduler is now a required component. #12810
* [CHANGE] Alerts: Make `MimirIngesterHasNotShippedBlocksSinceStart` weaker to account for block-builder restarts. The change only affects the block-builder version of the alert. #12319
* [ENHANCEMENT] Rollout progress dashboard: make panels higher to fit more components. #12429
* [ENHANCEMENT] Add `max_series` limit to Writes Resources > Ingester > In-memory series panel. #12476
* [ENHANCEMENT] Alerts: Add `MimirHighGRPCConcurrentStreamsPerConnection` alert. #11947
* [ENHANCEMENT] Alerts: Add `rollout_stuck_alert_ignore_deployments` and `rollout_stuck_alert_ignore_statefulsets` configuration options to exclude particular Deployments or StatefulSets from the `MimirRolloutStuck` alert. #12951
* [ENHANCEMENT] Alerts: Replace experimental `BlockBuilderLagging` alert with `BlockBuilderSchedulerPendingJobs` alert. The new alert triggers when the block-builder scheduler has pending jobs, indicating that block-builders are unable to keep up with the workload. #12593
* [ENHANCEMENT] Rollout-operator: Vendor rollout-operator monitoring dashboard from rollout-operator repository. #12688
* [BUGFIX] Block-builder dashboard: fix reference to detected gaps metric in errors panel. #12401

### Jsonnet

* [CHANGE] Removed etcd-operator from the Jsonnet configuration. Users can still use etcd as a KV store for rings, but need to deploy and manage etcd themselves rather than via the operator. #13049
* [CHANGE] Distributor: Reduce calculated `GOMAXPROCS` to be closer to the requested number of CPUs. #12150
* [CHANGE] Query-scheduler: The query-scheduler is now a required component that is always used by queriers and query-frontends. #12187
* [CHANGE] Rollout-operator: Add `watch` permission to the rollout-operators's cluster role. #12360. See [rollout-operator#262](https://github.com/grafana/rollout-operator/pull/262)
* [CHANGE] Updates to CPU and memory scaling metric. Use `irate()` when calculating the CPU metric and remove `or vector(0)` from a leg of the memory query. These changes prevent downscaling deployments when scraping fails. #12406
* [CHANGE] Memcached: Remove configuration for enabling mTLS connections to Memcached servers. #12434
* [CHANGE] Ingester: Disable shipping of blocks on the third zone (zone-c) when using `ingest_storage_ingester_zones: 3` on ingest storage #12743 #12744
* [CHANGE] Distributor: Increase `server.grpc-max-concurrent-streams` from 100 to 1000. #12742
* [CHANGE] Ruler Query Frontend: Increase `server.grpc-max-concurrent-streams` from 100 to 300. #12742
* [CHANGE] Rollout-operator: Vendor jsonnet from rollout-operator repository. #12688 #12962 #12996
* [CHANGE] Removed per-component configuration options to set the pods toleration when multi-zone is enabled. Tolerations can still be configured globally using `_config.multi_zone_schedule_toleration`. The following configuration options have been removed: #13043
  * `_config.multi_zone_distributor_schedule_toleration`
  * `_config.multi_zone_etcd_schedule_toleration`
* [FEATURE] Memcached: Allow `minReadySeconds` to be set via `_config.cache_frontend_min_ready_seconds` (etc.) to slow down Memcached rollouts. #12938
* [FEATURE] Distributor: Allow setting GOMEMLIMIT equal to memory request, via `_config.distributor_gomemlimit_enabled`. If enabled, distributor horizontal auto-scaling memory trigger is also removed, since it doesn't make sense in combination with GOMEMLIMIT. #12963
* [ENHANCEMENT] Add timeout validation for querier and query-frontend. Enhanced `parseDuration` to support milliseconds and combined formats (e.g., "4m30s"). #12766
* [ENHANCEMENT] Allow the max number of OTEL events in a span to be configure via `_config.otel_span_event_count_limit`. #12865
* [ENHANCEMENT] Memcached: added the following fields to customise the memcached's node affinity matchers: #12987
  * `$.memcached_frontend_node_affinity_matchers`
  * `$.memcached_index_queries_node_affinity_matchers`
  * `$.memcached_chunks_node_affinity_matchers`
  * `$.memcached_metadata_node_affinity_matchers`
* [ENHANCEMENT] Rollout-operator: expose `rollout_operator_enabled` in `$._config`. #12419

### Documentation

* [CHANGE] Remove references to queriers having a Prometheus HTTP API. Instead, the query-frontend is now required for a Prometheus HTTP API. #12949
* [CHANGE] Helm: Remove GEM (Grafana Enterprise Metrics) references from Helm chart documentation. #13019 #13020 #13021
* [CHANGE] Update HA tracker documentation to use memberlist as the default KV store instead of consul/etcd. Consul and etcd are now marked as deprecated for the HA tracker as of Mimir 3.0. #13002
* [ENHANCEMENT] Add migration guide for HA tracker from Consul or etcd to memberlist. #13011
* [ENHANCEMENT] Improve the MimirIngesterReachingSeriesLimit runbook. #12356
* [ENHANCEMENT] Improve the description of how to limit the number of buckets in native histograms. #12797
* [ENHANCEMENT] Document native histograms with custom buckets. #12823
* [BUGFIX] Add a missing attribute to the list of default promoted OTel resource attributes in the docs: deployment.environment. #12181

### Tools

* [ENHANCEMENT] Base `mimirtool`, `metaconvert`, `copyblocks`, and `query-tee` images on `distroless/static-debian12`. #13014
* [ENHANCEMENT] kafkatool: add `format=json` to `kafkatool dump print`. #12737

### Query-tee

* [CHANGE] If you configure multiple secondary backends and enable comparisons, query-tee reports comparison results of the preferred backend against each of the secondaries. #13022
* [CHANGE] Add backend configuration options for request proportion sampling and time-based query filtering. #13037

## 2.17.1

### Grafana Mimir

* [BUGFIX] Ingester: Fix a bug ingesters would get stuck in read-only mode after compactions. #12538
* [BUGFIX] Update to Go v1.24.6 to address [CVE-2025-4674](https://www.cve.org/CVERecord?id=CVE-2025-4674), [CVE-2025-47907](https://www.cve.org/CVERecord?id=CVE-2025-47907). #12580

## 2.17.0

### Grafana Mimir

* [CHANGE] Query-frontend: Ensure that cache keys generated from cardinality estimate middleware are less than 250 bytes in length by hashing the tenant IDs that are included in them. This change invalidates all cardinality estimates in the cache. #11568
* [CHANGE] Ruler: Remove experimental CLI flag `-ruler-storage.cache.rule-group-enabled` to enable or disable caching the contents of rule groups. Caching rule group contents is now always enabled when a cache is configured for the ruler. #10949
* [CHANGE] Ingester: Out-of-order native histograms are now enabled whenever both native histogram and out-of-order ingestion is enabled. The `-ingester.ooo-native-histograms-ingestion-enabled` CLI flag and corresponding `ooo_native_histograms_ingestion_enabled` runtime configuration option have been removed. #10956
* [CHANGE] Distributor: removed the `cortex_distributor_label_values_with_newlines_total` metric. #10977
* [CHANGE] Ingester/Distributor: renamed the experimental `max_cost_attribution_cardinality_per_user` config to `max_cost_attribution_cardinality`. #11092
* [CHANGE] Frontend: The subquery spin-off feature is now enabled with `-query-frontend.subquery-spin-off-enabled=true` instead of `-query-frontend.instant-queries-with-subquery-spin-off=.*` #11153
* [CHANGE] Overrides-exporter: Don't export per-tenant overrides that are set to their default values. #11173
* [CHANGE] gRPC/HTTP clients: Rename metric `cortex_client_request_invalid_cluster_validation_labels_total` to `cortex_client_invalid_cluster_validation_label_requests_total`. #11237
* [CHANGE] Querier: Use Mimir Query Engine (MQE) by default. Set `-querier.query-engine=prometheus` to continue using Prometheus' engine. #11501
* [CHANGE] Memcached: Ignore initial DNS resolution failure, meaning don't depend on Memcached on startup. #11602
* [CHANGE] Ingester: The `-ingester.stream-chunks-when-using-blocks` CLI flag and `ingester_stream_chunks_when_using_blocks` runtime configuration option have been deprecated and will be removed in a future release. #11711
* [CHANGE] Distributor: track `cortex_ingest_storage_writer_latency_seconds` metric for failed writes too. Added `outcome` label to distinguish between `success` and `failure`. #11770
* [CHANGE] Distributor: renamed few metrics used by experimental ingest storage. #11766
  * Renamed `cortex_ingest_storage_writer_produce_requests_total` to `cortex_ingest_storage_writer_produce_records_enqueued_total`
  * Renamed `cortex_ingest_storage_writer_produce_failures_total` to `cortex_ingest_storage_writer_produce_records_failed_total`
* [CHANGE] Distributor: moved HA tracker timeout config to limits. #11774
  * Moved `distributor.ha_tracker.ha_tracker_update_timeout` to `limits.ha_tracker_update_timeout`.
  * Moved `distributor.ha_tracker.ha_tracker_update_timeout_jitter_max` to `limits.ha_tracker_update_timeout_jitter_max`.
  * Moved `distributor.ha_tracker.ha_tracker_failover_timeout` to `limits.ha_tracker_failover_timeout`.
* [CHANGE] Distributor: `Memberlist` marked as stable as an option for backend storage for the HA tracker. #11861
* [CHANGE] Distributor: `etcd` deprecated as an option for backend storage for the HA tracker. #12047
* [CHANGE] Memberlist: Apply new default configuration values for MemberlistKV. This unlocks using it as backend storage for the HA Tracker. We have observed better performance with these defaults across different production loads. #11874
  * `memberlist.packet-dial-timeout`: `500ms`
  * `memberlist.packet-write-timeout`: `500ms`
  * `memberlist.max-concurrent-writes`: `5`
  * `memberlist.acquire-writer-timeout`: `1s`
    These defaults perform better but may cause long-running packets to be dropped in high-latency networks.
* [CHANGE] Query-frontend: Apply query pruning and check for disabled experimental functions earlier in query processing. #11939
* [FEATURE] Distributor: Experimental support for Prometheus Remote-Write 2.0 protocol. Limitations: Created timestamp is ignored, per series metadata is merged on metric family level automatically, ingestion might fail if client sends ProtoBuf fields out of order. The label `version` is added to the metric `cortex_distributor_requests_in_total` with a value of either `1.0` or `2.0` depending on the detected Remote-Write protocol. #11100 #11101 #11192 #11143
* [FEATURE] Query-frontend: expand `query-frontend.cache-errors` and `query-frontend.results-cache-ttl-for-errors` configuration options to cache non-transient response failures for instant queries. #11120
* [FEATURE] Query-frontend: Allow use of Mimir Query Engine (MQE) via the experimental CLI flags `-query-frontend.query-engine` or `-query-frontend.enable-query-engine-fallback` or corresponding YAML. #11417 #11775
* [FEATURE] Querier, query-frontend, ruler: Enable experimental support for duration expressions in PromQL, which are simple arithmetics on numbers in offset and range specification. #11344
* [FEATURE] You can configure Mimir to export traces in OTLP exposition format through the standard `OTEL_` environment variables. #11618
* [FEATURE] distributor: Allow configuring tenant-specific HA tracker failover timeouts. #11774
* [FEATURE] OTLP: Add experimental support for promoting OTel scope metadata (name, version, schema URL, attributes) to metric labels, prefixed with `otel_scope_`. Enable via the `-distributor.otel-promote-scope-metadata` flag. #11795
* [FEATURE] Distributor: Add experimental `-distributor.otel-native-delta-ingestion` option to allow primitive delta metrics ingestion via the OTLP endpoint. #11631
* [FEATURE] MQE: Add support for experimental `sort_by_label` and `sort_by_label_desc` PromQL functions. #11930
* [FEATURE] Ingester/Block-builder: Handle the created timestamp field for remote-write requests. #11977
* [FEATURE] Cost attribution: Labels specified in the limit configuration may specify an output label in order to override emitted label names. #12035
* [ENHANCEMENT] Dashboards: Add "Influx write requests" row to Writes Dashboard. #11731
* [ENHANCEMENT] Mixin: Add `MimirHighVolumeLevel1BlocksQueried` alert that fires when level 1 blocks are queried for more than 6 hours, indicating potential compactor performance issues. #11803
* [ENHANCEMENT] Querier: Make the maximum series limit for cardinality API requests configurable on a per-tenant basis with the `cardinality_analysis_max_results` option. #11456
* [ENHANCEMENT] Querier: Add configurable concurrency limit for remote read queries with the `--querier.max-concurrent-remote-read-queries` flag. Defaults to 2. Set to 0 for unlimited concurrency. #11892
* [ENHANCEMENT] Dashboards: Add "Queries / sec by read path" to Queries Dashboard. #11640
* [ENHANCEMENT] Dashboards: Add "Added Latency" row to Writes Dashboard. #11579
* [ENHANCEMENT] Ingester: Add support for exporting native histogram cost attribution metrics (`cortex_ingester_attributed_active_native_histogram_series` and `cortex_ingester_attributed_active_native_histogram_buckets`) with labels specified by customers to a custom Prometheus registry. #10892
* [ENHANCEMENT] Distributor: Add new metrics `cortex_distributor_received_native_histogram_samples_total` and `cortex_distributor_received_native_histogram_buckets_total` to track native histogram samples and bucket counts separately for billing calculations. Updated `cortex_distributor_received_samples_total` description to clarify it includes native histogram samples. #11728
* [ENHANCEMENT] Store-gateway: Download sparse headers uploaded by compactors. Compactors have to be configured with `-compactor.upload-sparse-index-headers=true` option. #10879 #11072.
* [ENHANCEMENT] Compactor: Upload block index file and multiple segment files concurrently. Concurrency scales linearly with block size up to `-compactor.max-per-block-upload-concurrency`. #10947
* [ENHANCEMENT] Ingester: Add per-user `cortex_ingester_tsdb_wal_replay_unknown_refs_total` and `cortex_ingester_tsdb_wbl_replay_unknown_refs_total` metrics to track unknown series references during WAL/WBL replay. #10981
* [ENHANCEMENT] Added `-ingest-storage.kafka.fetch-max-wait` configuration option to configure the maximum amount of time a Kafka broker waits for some records before a Fetch response is returned. #11012
* [ENHANCEMENT] Ingester: Add `cortex_ingester_tsdb_forced_compactions_in_progress` metric reporting a value of 1 when there's a forced TSDB head compaction in progress. #11006
* [ENHANCEMENT] Ingester: Add `cortex_ingest_storage_reader_records_batch_fetch_max_bytes` metric reporting the distribution of `MaxBytes` specified in the Fetch requests sent to Kafka. #11014
* [ENHANCEMENT] All: Add experimental support for cluster validation in HTTP calls. When it is enabled, HTTP server verifies if a request coming from an HTTP client comes from an expected cluster. This validation can be configured by the following experimental configuration options: #11010 #11549
  * `-server.cluster-validation.label`
  * `-server.cluster-validation.http.enabled`
  * `-server.cluster-validation.http.soft-validation`
  * `-server.cluster-validation.http.exclude-paths`
* [ENHANCEMENT] Query-frontend: Add experimental support to include the cluster validation label in HTTP request headers. When cluster validation is enabled on the HTTP server side, cluster validation labels from HTTP request headers are compared with the HTTP server's cluster validation label. #11010 #11145
  * By setting `-query-frontend.client-cluster-validation.label`, you configure the query-frontend's client cluster validation label.
  * The flag `-common.client-cluster-validation.label`, if set, provides the default for `-query-frontend.client-cluster-validation.label`.
* [ENHANCEMENT] Distributor: Add  `ignore_ingest_storage_errors` and `ingest_storage_max_wait_time` flags to control error handling and timeout behavior during ingest storage migration. #11291
  * `-ingest-storage.migration.ignore-ingest-storage-errors`
  * `-ingest-storage.migration.ingest-storage-max-wait-time`
* [ENHANCEMENT] Memberlist: Add `-memberlist.abort-if-fast-join-fails` support and retries on DNS resolution. #11067
* [ENHANCEMENT] Querier: Allow configuring all gRPC options for store-gateway client, similar to other gRPC clients. #11074
* [ENHANCEMENT] Ruler: Log the number of series returned for each query as `result_series_count` as part of `query stats` log lines. #11081
* [ENHANCEMENT] Ruler: Don't log statistics that are not available when using a remote query-frontend as part of `query stats` log lines. #11083
* [ENHANCEMENT] Ingester: Remove cost-attribution experimental `max_cost_attribution_labels_per_user` limit. #11090
* [ENHANCEMENT] Update Go to 1.24.2. #11114
* [ENHANCEMENT] Query-frontend: Add `cortex_query_samples_processed_total` metric. #11110
* [ENHANCEMENT] Query-frontend: Add `cortex_query_samples_processed_cache_adjusted_total` metric. #11164
* [ENHANCEMENT] Ingester/Distributor: Add `cortex_cost_attribution_*` metrics to observe the state of the cost-attribution trackers. #11112
* [ENHANCEMENT] Querier: Process multiple remote read queries concurrently instead of sequentially for improved performance. #11732
* [ENHANCEMENT] gRPC/HTTP servers: Add `cortex_server_invalid_cluster_validation_label_requests_total` metric, that is increased for every request with an invalid cluster validation label. #11241 #11277
* [ENHANCEMENT] OTLP: Add support for converting OTel explicit bucket histograms to Prometheus native histograms with custom buckets using the `distributor.otel-convert-histograms-to-nhcb` flag. #11077
* [ENHANCEMENT] Add configurable per-tenant `limited_queries`, which you can only run at or less than an allowed frequency. #11097
* [ENHANCEMENT] Ingest-Storage: Add `ingest-storage.kafka.producer-record-version` to allow control Kafka record versioning. #11244
* [ENHANCEMENT] Ruler: Update `<prometheus-http-prefix>/api/v1/rules` and `<prometheus-http-prefix>/api/v1/alerts` to reply with HTTP error 422 if rule evaluation is completely disabled for the tenant. If only recording rule or alerting rule evaluation is disabled for the tenant, the response now includes a corresponding warning. #11321 #11495 #11511
* [ENHANCEMENT] Add tenant configuration block `ruler_alertmanager_client_config` which allows the Ruler's Alertmanager client options to be specified on a per-tenant basis. #10816
* [ENHANCEMENT] Distributor: Trace when deduplicating a metric's samples or histograms. #11159 #11715
* [ENHANCEMENT] Store-gateway: Retry querying blocks from store-gateways with dynamic replication until trying all possible store-gateways. #11354 #11398
* [ENHANCEMENT] Mimirtool: Support multiple `--selector` flags in remote read commands to send multiple queries in a single protobuf request, leveraging the remote read protocol's native batching capabilities. #11733
* [ENHANCEMENT] Mimirtool: Added `--use-chunks` flag to remote read commands to control response type preference (chunked streaming vs sampled). #11733
* [ENHANCEMENT] Query-frontend: Add optional reason to blocked_queries config. #11407 #11434
* [ENHANCEMENT] Distributor: Gracefully handle type assertion of WatchPrefix in HA Tracker to continue checking for updates. #11411 #11461
* [ENHANCEMENT] Querier: Include chunks streamed from store-gateway in Mimir Query Engine memory estimate of query memory usage. #11453 #11465
* [ENHANCEMENT] Querier: Include chunks streamed from ingester in Mimir Query Engine memory estimate of query memory usage. #11457
* [ENHANCEMENT] Query-frontend: Add retry mechanism for remote reads, series, and cardinality prometheus endpoints #11533
* [ENHANCEMENT] Ruler: Ignore rulers in non-operation states when getting and syncing rules #11569
* [ENHANCEMENT] Query-frontend: add optional reason to blocked_queries config. #11407 #11434
* [ENHANCEMENT] Tracing: Add HTTP headers as span attributes when `-server.trace-request-headers` is enabled. You can configure which headers to exclude using the `-server.trace-request-headers-exclude-list` flag. #11655
* [ENHANCEMENT] Ruler: Add new per-tenant limit on minimum rule evaluation interval. #11665
* [ENHANCEMENT] store-gateway: download sparse headers on startup when lazy loading is enabled. #11686
* [ENHANCEMENT] Distributor: added more metrics to troubleshoot Kafka records production latency when experimental ingest storage is enabled: #11766 #11771
  * `cortex_ingest_storage_writer_produce_remaining_deadline_seconds`: measures the remaining deadline (in seconds) when records are requested to be produced.
  * `cortex_ingest_storage_writer_produce_records_enqueue_duration_seconds`: measures how long it takes to enqueue produced Kafka records in the client.
  * `cortex_ingest_storage_writer_kafka_write_wait_seconds`: measures the time spent waiting to write to Kafka backend.
  * `cortex_ingest_storage_writer_kafka_write_time_seconds`: measures the time spent writing to Kafka backend.
  * `cortex_ingest_storage_writer_kafka_read_wait_seconds`: measures the time spent waiting to read from Kafka backend.
  * `cortex_ingest_storage_writer_kafka_read_time_seconds`: measures the time spent reading from Kafka backend.
  * `cortex_ingest_storage_writer_kafka_request_duration_e2e_seconds`: measures the time from the start of when a Kafka request is written to the end of when the response for that request was fully read from the Kafka backend.
  * `cortex_ingest_storage_writer_kafka_request_throttled_seconds`: measures how long Kafka requests have been throttled by the Kafka client.
* [ENHANCEMENT] Distributor: Add per-user `cortex_distributor_sample_delay_seconds` to track delay of ingested samples with regard to wall clock. #11573
* [ENHANCEMENT] Distributor: added circuit breaker to not produce Kafka records at all if the context is already canceled / expired. This applied only when experimental ingest storage is enabled. #11768
* [ENHANCEMENT] Compactor: Optimize the planning phase for tenants with a very large number of blocks, such as tens or hundreds of thousands, at the cost of making it slightly slower for tenants with a very a small number of blocks. #11819
* [ENHANCEMENT] Query-frontend: Accurate tracking of samples processed from cache. #11719
* [ENHANCEMENT] Store-gateway: Change level 0 blocks to be reported as 'unknown/old_block' in metrics instead of '0' to improve clarity. Level 0 indicates blocks with metadata from before compaction level tracking was added to the bucket index. #11891
* [ENHANCEMENT] Compactor, distributor, ruler, scheduler and store-gateway: Makes `-<component-ring-config>.auto-forget-unhealthy-periods` configurable for each component. Deprecates the `-store-gateway.sharding-ring.auto-forget-enabled` flag. #11923
* [ENHANCEMENT] otlp: Stick to OTLP vocabulary on invalid label value length error. #11889
* [ENHANCEMENT] Ingester: Display user grace interval in the tenant list obtained through the `/ingester/tenants` endpoint. #11961
* [ENHANCEMENT] `kafkatool`: add `consumer-group delete-offset` command as a way to delete the committed offset for a consumer group. #11988
* [ENHANCEMENT] Block-builder-scheduler: Detect gaps in scheduled and completed jobs. #11867
* [ENHANCEMENT] Distributor: Experimental support for Prometheus Remote-Write 2.0 protocol has been updated. Created timestamps are now supported. This feature includes some limitations. If samples in a write request aren't ordered by time, the created timestamp might be dropped. Additionally, per-series metadata is automatically merged on the metric family level. Ingestion might fail if the client sends ProtoBuf fields out-of-order. The label `version` is added to the metric `cortex_distributor_requests_in_total` with a value of either `1.0` or `2.0`, depending on the detected remote-write protocol. #11977
* [ENHANCEMENT] Query-frontend: Added labels query optimizer that automatically removes redundant `__name__!=""` matchers from label names and label values queries, improving query performance. You can enable the optimizer per-tenant with the `labels_query_optimizer_enabled` runtime configuration flag. #12054 #12066 #12076 #12080
* [ENHANCEMENT] Query-frontend: Standardise non-regex patterns in query blocking upon loading of config. #12102
* [ENHANCEMENT] Ruler: Propagate GCS object mutation rate limit for rule group uploads. #12086
* [ENHANCEMENT] Stagger head compaction intervals across zones to prevent compactions from aligning simultaneously, which could otherwise cause strong consistency queries to fail when experimental ingest storage is enabled. #12090
* [ENHANCEMENT] Compactor: Add `-compactor.update-blocks-concurrency` flag to control concurrency for updating block metadata during bucket index updates, separate from deletion marker concurrency. #12117
* [ENHANCEMENT] Query-frontend: Allow users to set the `query-frontend.extra-propagated-headers` flag to specify the extra headers allowed to pass through to the rest of the query path. #12174
* [BUGFIX] OTLP: Fix response body and Content-Type header to align with spec. #10852
* [BUGFIX] Compactor: fix issue where block becomes permanently stuck when the Compactor's block cleanup job partially deletes a block. #10888
* [BUGFIX] Storage: fix intermittent failures in S3 upload retries. #10952
* [BUGFIX] Querier: return NaN from `irate()` if the second-last sample in the range is NaN and Prometheus' query engine is in use. #10956
* [BUGFIX] Ruler: don't count alerts towards `cortex_prometheus_notifications_dropped_total` if they are dropped due to alert relabelling. #10956
* [BUGFIX] Querier: Fix issue where an entire store-gateway zone leaving caused high CPU usage trying to find active members of the leaving zone. #11028
* [BUGFIX] Query-frontend: Fix blocks retention period enforcement when a request has multiple tenants (tenant federation). #11069
* [BUGFIX] Query-frontend: Fix `-query-frontend.query-sharding-max-sharded-queries` enforcement for instant queries with binary operators. #11086
* [BUGFIX] Memberlist: Fix hash ring updates before the full-join has been completed, when `-memberlist.notify-interval` is configured. #11098
* [BUGFIX] Query-frontend: Fix an issue where transient errors could be inadvertently cached. #11198
* [BUGFIX] Ingester: read reactive limiters should activate and deactivate when the ingester changes state. #11234
* [BUGFIX] Query-frontend: Fix an issue where errors from date/time parsing methods did not include the name of the invalid parameter. #11304
* [BUGFIX] Query-frontend: Fix a panic in monolithic mode caused by a clash in labels of the `cortex_client_invalid_cluster_validation_label_requests_total` metric definition. #11455
* [BUGFIX] Compactor: Fix issue where `MimirBucketIndexNotUpdated` can fire even though the index has been updated within the alert threshold. #11303
* [BUGFIX] Distributor: fix old entries in the HA Tracker with zero valued "elected at" timestamp. #11462
* [BUGFIX] Query-scheduler: Fix issue where deregistered querier goroutines can cause a panic if their backlogged dequeue requests are serviced. #11510
* [BUGFIX] Ruler: Failures during initial sync must be fatal for the service's startup. #11545
* [BUGFIX] Querier and query-frontend: Fix issue where aggregation functions like `topk` and `quantile` could return incorrect results if the scalar parameter is not a constant and Prometheus' query engine is in use. #11548
* [BUGFIX] Querier and query-frontend: Fix issue where range vector selectors could incorrectly ignore samples at the beginning of the range. #11548
* [BUGFIX] Querier: Fix rare panic if a query is canceled while a request to ingesters or store-gateways has just begun. #11613
* [BUGFIX] Ruler: Fix QueryOffset and AlignEvaluationTimeOnInterval being ignored when either recording or alerting rule evaluation is disabled. #11647
* [BUGFIX] Ingester: Fix issue where ingesters could leave read-only mode during forced compactions, resulting in write errors. #11664
* [BUGFIX] Ruler: Fix rare panic when the ruler is shutting down. #11781
* [BUGFIX] Block-builder-scheduler: Fix data loss bug in job assignment. #11785
* [BUGFIX] Compactor: start tracking `-compactor.max-compaction-time` after the initial compaction planning phase, to avoid rare cases where planning takes longer than `-compactor.max-compaction-time` and so actual compaction never runs for a tenant. #11834
* [BUGFIX] Distributor: Validate the RW2 symbols field and reject invalid requests that don't have an empty string as the first symbol. #11953
* [BUGFIX] Distributor: Check `max_inflight_push_requests_bytes` before decompressing incoming requests. #11967
* [BUGFIX] Query-frontend: Allow limit parameter to be 0 in label queries to explicitly request unlimited results. #12054
* [BUGFIX] Distributor: Fix a possible panic in the OTLP push path while handling a gRPC status error. #12072
* [BUGFIX] Query-frontend: Evaluate experimental duration expressions before sharding, splitting, and caching. Otherwise, the result is not correct. #12038
* [BUGFIX] Block-builder-scheduler: Fix bugs in handling of partitions with no commit. #12130
* [BUGFIX] Ingester: Fix issue where ingesters can exit read-only mode during idle compactions, resulting in write errors. #12128
* [BUGFIX] otlp: Reverts #11889 which has a pooled memory re-use bug. #12266

### Mixin

* [CHANGE] Alerts: Update the query for `MimirBucketIndexNotUpdated` to use `max_over_time` to prevent alert firing when pods rotate. #11311, #11426
* [CHANGE] Alerts: Make alerting threshold for `DistributorGcUsesTooMuchCpu` configurable. #11508
* [CHANGE] Remove support for the experimental read-write deployment mode. #11975
* [CHANGE] Alerts: Replace namespace with job label in golang_alerts. #11957
* [FEATURE] Add an alert if the block-builder-scheduler detects that it has skipped data. #12118
* [ENHANCEMENT] Dashboards: Include absolute number of notifications attempted to alertmanager in 'Mimir / Ruler'. #10918
* [ENHANCEMENT] Alerts: Make `MimirRolloutStuck` a critical alert if it has been firing for 6h. #10890
* [ENHANCEMENT] Dashboards: Add panels to the `Mimir / Tenants` and `Mimir / Top Tenants` dashboards showing the rate of gateway requests. #10978
* [ENHANCEMENT] Alerts: Improve `MimirIngesterFailsToProcessRecordsFromKafka` to not fire during forced TSDB head compaction. #11006
* [ENHANCEMENT] Alerts: Add alerts for invalid cluster validation labels. #11255 #11282 #11413
* [ENHANCEMENT] Dashboards: Improve "Kafka 100th percentile end-to-end latency when ingesters are running (outliers)" panel, computing the baseline latency on `max(10, 10%)` of ingesters instead of a fixed 10 replicas. #11581
* [ENHANCEMENT] Dashboards: Add "per-query memory consumption" and "fallback to Prometheus' query engine" panels to the Queries dashboard. #11626
* [ENHANCEMENT] Alerts: Add `MimirGoThreadsTooHigh` alert. #11836 #11845
* [ENHANCEMENT] Dashboards: Add autoscaling row for ruler query-frontends to `Mimir / Remote ruler reads` dashboard. #11838
* [BUGFIX] Dashboards: fix "Mimir / Tenants" legends for non-Kubernetes deployments. #10891
* [BUGFIX] Dashboards: fix Query-scheduler RPS panel legend in "Mimir / Reads". #11515
* [BUGFIX] Recording rules: fix `cluster_namespace_deployment:actual_replicas:count` recording rule when there's a mix on single-zone and multi-zone deployments. #11287
* [BUGFIX] Alerts: Enhance the `MimirRolloutStuck` alert, so it checks whether rollout groups as a whole (and not spread across instances) are changing or stuck. #11288

### Jsonnet

* [CHANGE] Increase the allowed number of rule groups for small, medium_small, and extra_small user tiers by 20%. #11152
* [CHANGE] Update rollout-operator to latest release. #11232 #11748
* [CHANGE] Memcached: Set a timeout of `500ms` for the `ruler-storage` cache instead of the default `200ms`. #11231
* [CHANGE] Ruler: If ingest storage is enabled, set the maximum buffered bytes in the Kafka client used by the ruler based on the expected maximum rule evaluation response size, clamping it between 1 GB (default) and 4 GB. #11602
* [CHANGE] All: Environment variable `JAEGER_REPORTER_MAX_QUEUE_SIZE` is no longer set. Components will use OTel's default value of `2048` unless explicitly configured. You can still configure `JAEGER_REPORTER_MAX_QUEUE_SIZE` if you configure tracing using Jaeger env vars, and you can always set `OTEL_BSP_MAX_QUEUE_SIZE` OTel configuration. #11700
* [CHANGE] Removed jaeger-agent-mixin and `_config.jaeger_agent_host` configuration. You can configure tracing using an OTLP endpoint through `_config.otlp_traces_endpoint`, see `tracing.libsonnet` for more configuration options. #11773
* [CHANGE] Removed `ingester_stream_chunks_when_using_blocks` option. #11711
* [CHANGE] Enable `memberlist.abort-if-fast-join-fails` for ingesters using memberlist #11931 #11950
* [CHANGE] Remove average per-pod series scaling trigger for ingest storage ingester HPA and use one based on max owned series instead. #11952
* [CHANGE] Add `store_gateway_grpc_max_query_response_size_bytes` config option to set the max store-gateway gRCP query response send size (and corresponsing querier receive size), and set to 200MB by default. #11968
* [CHANGE] Removed support for the experimental read-write deployment mode. #11974
* [FEATURE] Make ingest storage ingester HPA behavior configurable through `_config.ingest_storage_ingester_hpa_behavior`. #11168
* [FEATURE] Add an alternate ingest storage HPA trigger that targets maximum owned series per pod. #11356
* [FEATURE] Make tracing of HTTP headers as span attributes configurable through `_config.trace_request_headers`. You can exclude certain headers from being traced using `_config.trace_request_exclude_headers_list`. #11655 #11714
* [FEATURE] Allow configuring tracing with OTel environment variables through `$._config.otlp_traces_endpoint`. When configured, the `$.jaeger_mixin` is no longer available for use. #11773 #11981 #12074
* [FEATURE] Updated rollout-operator to support `OTEL_` environment variables for tracing. #11787
* [ENHANCEMENT] Add `query_frontend_only_args` option to specify CLI flags that apply only to query-frontends but not ruler-query-frontends. #11799
* [ENHANCEMENT] Make querier scale up (`$_config.autoscaling_querier_scaleup_percent_cap`) and scale down rates (`$_config.autoscaling_querier_scaledown_percent_cap`) configurable. #11862
* [ENHANCEMENT] Set resource requests and limits for the Memcached Prometheus exporter. #11933 #11946
* [ENHANCEMENT] Add assertion to ensure ingester ScaledObject has minimum and maximum replicas set to a value greater than 0. #11979
* [ENHANCEMENT] Add `ingest_storage_migration_ignore_ingest_storage_errors` and `ingest_storage_migration_ingest_storage_max_wait_time` configs to control error handling of the partition ingesters during ingest storage migrations. #12105
* [ENHANCEMENT] Add block-builder job processing duration timings and offset-skipped errors to the Block-builder dashboard. #12118
* [BUGFIX] Honor `weight` argument when building memory HPA query for resource scaled objects. #11935

### Mimirtool

* [FEATURE] Add `--enable-experimental-functions` flag to commands that parse PromQL to allow parsing experimental functions such as `sort_by_label()`.
* [ENHANCEMENT] Add `--block-size` CLI flag to `remote-read export` that allows setting the output block size. #12025
* [BUGFIX] Fix issue where `remote-read` doesn't behave like other mimirtool commands for authentication. #11402
* [BUGFIX] Fix issue where `remote-read export` could omit some samples if the query time range spans multiple blocks. #12025
* [BUGFIX] Fix issue where `remote-read export` could omit some output blocks in the list printed to the console or fail with `read/write on closed pipe`. #12025

### Mimir Continuous Test

* [FEATURE] Add `-tests.client.cluster-validation.label` flag to send the `X-Cluster` header with queries. #11418

### Query-tee

### Documentation

* [ENHANCEMENT] Update Thanos to Mimir migration guide with a tip to add the `__tenant_id__` label. #11584
* [ENHANCEMENT] Update the `MimirIngestedDataTooFarInTheFuture` runbook with a note about false positives and the endpoint to flush TSDB blocks by user. #11961

### Tools

* [ENHANCEMENT] `kafkatool`: Add `offsets` command for querying various partition offsets. #11115
* [ENHANCEMENT] `listblocks`: Output can now also be JSON or YAML for easier parsing. #11184
* [ENHANCEMENT] `mark-blocks`: Allow specifying blocks from multiple tenants. #11343
* [ENHANCEMENT] `undelete-blocks`: Support removing S3 delete markers to avoid copying data when recovering blocks. #11256
* [BUGFIX] `screenshots`: Update to tar-fs v3.1.0 to address [CVE-2025-48387](https://nvd.nist.gov/vuln/detail/CVE-2025-48387). #12030

## 2.16.2

### Grafana Mimir

* [BUGFIX] Update to Go v1.23.12 to address [CVE-2025-22871](https://nvd.nist.gov/vuln/detail/CVE-2025-22871), [CVE-2025-4673](https://nvd.nist.gov/vuln/detail/CVE-2025-4673), [CVE-2025-0913](https://nvd.nist.gov/vuln/detail/CVE-2025-0913). #12582
* [BUGFIX] Update Docker base images for tools from `alpine:3.21.3` to `alpine:3.21.5` to address [CVE-2025-9230](https://nvd.nist.gov/vuln/detail/CVE-2025-9230), [CVE-2025-9231](https://nvd.nist.gov/vuln/detail/CVE-2025-9231), [CVE-2025-2025-9232](https://nvd.nist.gov/vuln/detail/CVE-2025-9232). #12990

## 2.16.1

### Grafana Mimir

* [BUGFIX] Update to Go v1.23.9 to address [CVE-2025-22871](https://nvd.nist.gov/vuln/detail/CVE-2025-22871). #11543
* [BUGFIX] Update `golang.org/x/net` to v0.38.0 to address [CVE-2025-22872](https://nvd.nist.gov/vuln/detail/CVE-2025-22872). #11281
* [BUGFIX] Query-frontend: Fix a panic in monolithic mode caused by a clash in labels of the `cortex_client_invalid_cluster_validation_label_requests_total` metric definition. #11455

## 2.16.0

### Grafana Mimir

* [CHANGE] Querier: pass context to queryable `IsApplicable` hook. #10451
* [CHANGE] Distributor: OTLP and push handler replace all non-UTF8 characters with the unicode replacement character `\uFFFD` in error messages before propagating them. #10236
* [CHANGE] Querier: pass query matchers to queryable `IsApplicable` hook. #10256
* [CHANGE] Build: removed Mimir Alpine Docker image and related CI tests. #10469
* [CHANGE] Query-frontend: Add `topic` label to `cortex_ingest_storage_strong_consistency_requests_total`, `cortex_ingest_storage_strong_consistency_failures_total`, and `cortex_ingest_storage_strong_consistency_wait_duration_seconds` metrics. #10220
* [CHANGE] Ruler: cap the rate of retries for remote query evaluation to 170/sec. This is configurable via `-ruler.query-frontend.max-retries-rate`. #10375 #10403
* [CHANGE] Query-frontend: Add `topic` label to `cortex_ingest_storage_reader_last_produced_offset_requests_total`, `cortex_ingest_storage_reader_last_produced_offset_failures_total`, `cortex_ingest_storage_reader_last_produced_offset_request_duration_seconds`, `cortex_ingest_storage_reader_partition_start_offset_requests_total`, `cortex_ingest_storage_reader_partition_start_offset_failures_total`, `cortex_ingest_storage_reader_partition_start_offset_request_duration_seconds` metrics. #10462
* [CHANGE] Ingester: Set `-ingester.ooo-native-histograms-ingestion-enabled` to true by default. #10483
* [CHANGE] Ruler: Add `user` and `reason` labels to `cortex_ruler_write_requests_failed_total` and `cortex_ruler_queries_failed_total`; add `user` to
    `cortex_ruler_write_requests_total` and `cortex_ruler_queries_total` metrics. #10536
* [CHANGE] Querier / Query-frontend: Remove experimental `-querier.promql-experimental-functions-enabled` and `-query-frontend.block-promql-experimental-functions` CLI flags and respective YAML configuration options to enable experimental PromQL functions. Instead access to experimental PromQL functions is always blocked. You can enable them using the per-tenant setting `enabled_promql_experimental_functions`. #10660 #10712
* [CHANGE] Store-gateway: Include posting sampling rate in sparse index headers. When the sampling rate isn't set in a sparse index header, store gateway rebuilds the sparse header with the configured `blocks-storage.bucket-store.posting-offsets-in-mem-sampling` value. If the sparse header's sampling rate is set but doesn't match the configured rate, store gateway either rebuilds the sparse header or downsamples to the configured sampling rate. #10684 #10878
* [CHANGE] Distributor: Return specific error message when burst size limit is exceeded. #10835
* [CHANGE] Ingester: enable native histograms ingestion by default, meaning`ingester.native-histograms-ingestion-enabled` defaults to true. #10867
* [FEATURE] Query Frontend: Expose query stats in the `Server-Timing` header when the `X-Mimir-Response-Query-Stats: true` header is present in the request. #10192
* [FEATURE] Distributor: Add experimental `-distributor.otel-keep-identifying-resource-attributes` option to allow keeping `service.instance.id`, `service.name` and `service.namespace` in `target_info` on top of converting them to the `instance` and `job` labels. #10216
* [FEATURE] Ingester/Distributor: Add support for exporting cost attribution metrics (`cortex_ingester_attributed_active_series`, `cortex_distributor_received_attributed_samples_total`, and `cortex_discarded_attributed_samples_total`) with labels specified by customers to a custom Prometheus registry. This feature enables more flexible billing data tracking. #10269 #10702
* [FEATURE] Ruler: Added `/ruler/tenants` endpoints to list the discovered tenants with rule groups. #10738
* [FEATURE] Distributor: Add experimental Influx handler. #10153
* [FEATURE] Query-frontend: Configuration options `query-frontend.cache-errors` and `query-frontend.results-cache-ttl-for-errors` for caching non-transient error responses are no longer experimental. #10927
* [FEATURE] Distributor: Add experimental `memberlist` KV store for ha_tracker. You can enable it using the `-distributor.ha-tracker.kvstore.store` flag. You can configure Memberlist parameters via the `-memberlist-*` flags. #10054
* [ENHANCEMENT] Compactor: Expose `cortex_bucket_index_last_successful_update_timestamp_seconds` for all tenants assigned to the compactor before starting the block cleanup job. #10569
* [ENHANCEMENT] Query Frontend: Return server-side `samples_processed` statistics. #10103
* [ENHANCEMENT] Distributor: OTLP receiver now converts also metric metadata. See also https://github.com/prometheus/prometheus/pull/15416. #10168
* [ENHANCEMENT] Distributor: discard float and histogram samples with duplicated timestamps from each timeseries in a request before the request is forwarded to ingesters. Discarded samples are tracked by `cortex_discarded_samples_total` metrics with the reason `sample_duplicate_timestamp`. #10145 #10430
* [ENHANCEMENT] Ruler: Add `cortex_prometheus_rule_group_last_rule_duration_sum_seconds` metric to track the total evaluation duration of a rule group regardless of concurrency #10189
* [ENHANCEMENT] Distributor: Add native histogram support for `electedReplicaPropagationTime` metric in ha_tracker. #10264
* [ENHANCEMENT] Ingester: More efficient CPU/memory utilization-based read request limiting. #10325
* [ENHANCEMENT] OTLP: In addition to the flag `-distributor.otel-created-timestamp-zero-ingestion-enabled` there is now `-distributor.otel-start-time-quiet-zero` to convert OTel start timestamps to Prometheus QuietZeroNaNs. This flag is to make the change rollout safe between Ingesters and Distributors. #10238
* [ENHANCEMENT] Ruler: When rule concurrency is enabled for a rule group, its rules will now be reordered and run in batches based on their dependencies. This increases the number of rules that can potentially run concurrently. Note that the global and tenant-specific limits still apply #10400
* [ENHANCEMENT] Query-frontend: include more information about read consistency in trace spans produced when using experimental ingest storage. #10412
* [ENHANCEMENT] Ingester: Hide tokens in ingester ring status page when ingest storage is enabled #10399
* [ENHANCEMENT] Ingester: add `active_series_additional_custom_trackers` configuration, in addition to the already existing `active_series_custom_trackers`. The `active_series_additional_custom_trackers` configuration allows you to configure additional custom trackers that get merged with `active_series_custom_trackers` at runtime. #10428
* [ENHANCEMENT] Query-frontend: Allow blocking raw http requests with the `blocked_requests` configuration. Requests can be blocked based on their path, method or query parameters #10484
* [ENHANCEMENT] Ingester: Added the following metrics exported by `PostingsForMatchers` cache: #10500 #10525
  * `cortex_ingester_tsdb_head_postings_for_matchers_cache_hits_total`
  * `cortex_ingester_tsdb_head_postings_for_matchers_cache_misses_total`
  * `cortex_ingester_tsdb_head_postings_for_matchers_cache_requests_total`
  * `cortex_ingester_tsdb_head_postings_for_matchers_cache_skips_total`
  * `cortex_ingester_tsdb_head_postings_for_matchers_cache_evictions_total`
  * `cortex_ingester_tsdb_block_postings_for_matchers_cache_hits_total`
  * `cortex_ingester_tsdb_block_postings_for_matchers_cache_misses_total`
  * `cortex_ingester_tsdb_block_postings_for_matchers_cache_requests_total`
  * `cortex_ingester_tsdb_block_postings_for_matchers_cache_skips_total`
  * `cortex_ingester_tsdb_block_postings_for_matchers_cache_evictions_total`
* [ENHANCEMENT] Add support for the HTTP header `X-Filter-Queryables` which allows callers to decide which queryables should be used by the querier, useful for debugging and testing queryables in isolation. #10552 #10594
* [ENHANCEMENT] Compactor: Shuffle users' order in `BlocksCleaner`. Prevents bucket indexes from going an extended period without cleanup during compactor restarts. #10513
* [ENHANCEMENT] Distributor, querier, ingester and store-gateway: Add support for `limit` parameter for label names and values requests. #10410
* [ENHANCEMENT] Ruler: Adds support for filtering results from rule status endpoint by `file[]`, `rule_group[]` and `rule_name[]`. #10589
* [ENHANCEMENT] Query-frontend: Add option to "spin off" subqueries as actual range queries, so that they benefit from query acceleration techniques such as sharding, splitting, and caching. To enable this feature, set the `-query-frontend.instant-queries-with-subquery-spin-off=<comma separated list>` option on the frontend or the `instant_queries_with_subquery_spin_off` per-tenant override with regular expressions matching the queries to enable. #10460 #10603 #10621 #10742 #10796
* [ENHANCEMENT] Querier, ingester: The series API respects passed `limit` parameter. #10620 #10652
* [ENHANCEMENT] Store-gateway: Add experimental settings under `-store-gateway.dynamic-replication` to allow more than the default of 3 store-gateways to own recent blocks. #10382 #10637
* [ENHANCEMENT] Ingester: Add reactive concurrency limiters to protect push and read operations from overload. #10574
* [ENHANCEMENT] Compactor: Add experimental `-compactor.max-lookback` option to limit blocks considered in each compaction cycle. Blocks uploaded prior to the lookback period aren't processed. This option helps reduce CPU utilization in tenants with large block metadata files that are processed before each compaction. #10585 #10794
* [ENHANCEMENT] Distributor: Optionally expose the current HA replica for each tenant in the `cortex_ha_tracker_elected_replica_status` metric. This is enabled with the `-distributor.ha-tracker.enable-elected-replica-metric=true` flag. #10644
* [ENHANCEMENT] Enable three Go runtime metrics: #10641
  * `go_cpu_classes_gc_total_cpu_seconds_total`
  * `go_cpu_classes_total_cpu_seconds_total`
  * `go_cpu_classes_idle_cpu_seconds_total`
* [ENHANCEMENT] All: Add experimental support for cluster validation in gRPC calls. When it is enabled, gRPC server verifies if a request coming from a gRPC client comes from an expected cluster. This validation can be configured by the following experimental configuration options: #10767
  * `-server.cluster-validation.label`
  * `-server.cluster-validation.grpc.enabled`
  * `-server.cluster-validation.grpc.soft-validation`
* [ENHANCEMENT] gRPC clients: Add experimental support to include the cluster validation label in gRPC metadata. When cluster validation is enabled on gRPC server side, the cluster validation label from gRPC metadata is compared with the gRPC server's cluster validation label. #10869 #10883
  * By setting `-<grpc-client-config-path>.cluster-validation.label`, you configure the cluster validation label of _a single_ gRPC client, whose `grpcclient.Config` object is configurable through `-<grpc-client-config-path>`.
  * By setting `-common.client-cluster-validation.label`, you configure the cluster validation label of _all_ gRPC clients.
* [ENHANCEMENT] gRPC clients: Add `cortex_client_request_invalid_cluster_validation_labels_total` metrics, that are used by Mimir's gRPC clients to track invalid cluster validations. #10767
* [ENHANCEMENT] Add experimental metric `cortex_distributor_dropped_native_histograms_total` to measure native histograms silently dropped when native histograms are disabled for a tenant. #10760
* [ENHANCEMENT] Compactor: Add experimental `-compactor.upload-sparse-index-headers` option. When enabled, the compactor will attempt to upload sparse index headers to object storage. This prevents latency spikes after adding store-gateway replicas. #10684
* [ENHANCEMENT] Ruler: add support for YAML aliases in `alert`, `record` and `expr` fields in rule groups. https://github.com/prometheus/prometheus/pull/14957 #10884
* [ENHANCEMENT] Memcached: Add experimental `-<prefix>.memcached.addresses-provider` flag to use alternate DNS service discovery backends when discovering Memcached hosts. #10895
* [BUGFIX] Distributor: Use a boolean to track changes while merging the ReplicaDesc components, rather than comparing the objects directly. #10185
* [BUGFIX] Querier: fix timeout responding to query-frontend when response size is very close to `-querier.frontend-client.grpc-max-send-msg-size`. #10154
* [BUGFIX] Query-frontend and querier: show warning/info annotations in some cases where they were missing (if a lazy querier was used). #10277
* [BUGFIX] Query-frontend: Fix an issue where transient errors are inadvertently cached. #10537 #10631
* [BUGFIX] Ruler: fix indeterminate rules being always run concurrently (instead of never) when `-ruler.max-independent-rule-evaluation-concurrency` is set. https://github.com/prometheus/prometheus/pull/15560 #10258
* [BUGFIX] PromQL: Fix various UTF-8 bugs related to quoting. https://github.com/prometheus/prometheus/pull/15531 #10258
* [BUGFIX] Ruler: Fixed an issue when using the experimental `-ruler.max-independent-rule-evaluation-concurrency` feature, where if a rule group was eligible for concurrency, it would flap between running concurrently or not based on the time it took after running concurrently. #9726 #10189
* [BUGFIX] Mimirtool: `remote-read` commands will now return data. #10286
* [BUGFIX] PromQL: Fix deriv, predict_linear and double_exponential_smoothing with histograms https://github.com/prometheus/prometheus/pull/15686 #10383
* [BUGFIX] MQE: Fix deriv with histograms #10383
* [BUGFIX] PromQL: Fix <aggr_over_time> functions with histograms https://github.com/prometheus/prometheus/pull/15711 #10400
* [BUGFIX] MQE: Fix <aggr_over_time> functions with histograms #10400
* [BUGFIX] Distributor: return HTTP status 415 Unsupported Media Type instead of 200 Success for Remote Write 2.0 until we support it. #10423 #10916
* [BUGFIX] Query-frontend: Add flag `-query-frontend.prom2-range-compat` and corresponding YAML to rewrite queries with ranges that worked in Prometheus 2 but are invalid in Prometheus 3. #10445 #10461 #10502
* [BUGFIX] Distributor: Fix edge case at the HA-tracker with memberlist as KVStore, where when a replica in the KVStore is marked as deleted but not yet removed, it fails to update the KVStore. #10443
* [BUGFIX] Distributor: Fix panics in `DurationWithJitter` util functions when computed variance is zero. #10507
* [BUGFIX] Ingester: Fixed a race condition in the `PostingsForMatchers` cache that may have infrequently returned expired cached postings. #10500
* [BUGFIX] Distributor: Report partially converted OTLP requests with status 400 Bad Request. #10588
* [BUGFIX] Ruler: fix issue where rule evaluations could be missed while shutting down a ruler instance if that instance owns many rule groups. prometheus/prometheus#15804 #10762
* [BUGFIX] Ingester: Add additional check on reactive limiter queue sizes. #10722
* [BUGFIX] TSDB: fix unknown series errors and possible lost data during WAL replay when series are removed from the head due to inactivity and reappear before the next WAL checkpoint. https://github.com/prometheus/prometheus/pull/16060 https://github.com/prometheus/prometheus/pull/16231 #10824 #10955
* [BUGFIX] Querier: fix issue where `label_join` could incorrectly return multiple series with the same labels rather than failing with `vector cannot contain metrics with the same labelset`. https://github.com/prometheus/prometheus/pull/15975 #10826
* [BUGFIX] Querier: fix issue where counter resets on native histograms could be incorrectly under- or over-counted when using subqueries. https://github.com/prometheus/prometheus/pull/15987 #10871
* [BUGFIX] Querier: fix incorrect annotation emitted when `quantile_over_time` is evaluated over a range with both histograms and floats. https://github.com/prometheus/prometheus/pull/16018 #10884
* [BUGFIX] Querier: fix duplicated double quotes in invalid label name error from `count_values`. https://github.com/prometheus/prometheus/pull/16054 #10884
* [BUGFIX] Ingester: fix goroutines and memory leak when experimental ingest storage enabled and a server-side error occurs during metrics ingestion. #10915
* [BUGFIX] Alertmanager: Avoid fetching Grafana state if Grafana AM compatibility is not enabled. #10857
* [BUGFIX] Alertmanager: Fix decoding of queryFromGeneratorURL in templates. #8914
* [BUGFIX] Alertmanager: DedupStage to stop notification pipeline when the timestamp of notification log entry is after the pipeline was flushed #10989

### Mixin

* [CHANGE] Alerts: Only alert on errors performing cache operations if there are over 10 request/sec to avoid flapping. #10832
* [FEATURE] Add compiled mixin for GEM installations in `operations/mimir-mixin-compiled-gem`. #10690 #10877
* [ENHANCEMENT] Dashboards: clarify that the ingester and store-gateway panels on the 'Reads' dashboard show data from all query requests to that component, not just requests from the main query path (ie. requests from the ruler query path are included as well). #10598
* [ENHANCEMENT] Dashboards: add ingester and store-gateway panels from the 'Reads' dashboard to the 'Remote ruler reads' dashboard as well. #10598
* [ENHANCEMENT] Dashboards: add ingester and store-gateway panels showing only requests from the respective dashboard's query path to the 'Reads' and 'Remote ruler reads' dashboards. For example, the 'Remote ruler reads' dashboard now has panels showing the ingester query request rate from ruler-queriers. #10598
* [ENHANCEMENT] Dashboards: 'Writes' dashboard: show write requests broken down by request type. #10599
* [ENHANCEMENT] Dashboards: clarify when query-frontend and query-scheduler dashboard panels are expected to show no data. #10624
* [ENHANCEMENT] Alerts: Add warning alert `DistributorGcUsesTooMuchCpu`. #10641
* [ENHANCEMENT] Dashboards: Add "Federation-frontend" dashboard for GEM. #10697 #10736
* [ENHANCEMENT] Dashboards: Add Query-Scheduler <-> Querier Inflight Requests row to Query Reads and Remote Ruler reads dashboards. #10290
* [ENHANCEMENT] Alerts: Add "Federation-frontend" alert for remote clusters returning errors. #10698
* [BUGFIX] Dashboards: fix how we switch between classic and native histograms. #10018
* [BUGFIX] Alerts: Ignore cache errors performing `delete` operations since these are expected to fail when keys don't exist. #10287
* [BUGFIX] Dashboards: fix "Mimir / Rollout Progress" latency comparison when gateway is enabled. #10495
* [BUGFIX] Dashboards: fix autoscaling panels when Mimir is deployed using Helm. #10473
* [BUGFIX] Alerts: fix `MimirAutoscalerNotActive` alert. #10564

### Jsonnet

* [CHANGE] Update rollout-operator version to 0.23.0. #10229 #10750
* [CHANGE] Memcached: Update to Memcached 1.6.34. #10318
* [CHANGE] Change multi-AZ deployments default toleration value from 'multi-az' to 'secondary-az', and make it configurable via the following settings: #10596
  * `_config.multi_zone_schedule_toleration` (default)
  * `_config.multi_zone_distributor_schedule_toleration` (distributor's override)
  * `_config.multi_zone_etcd_schedule_toleration` (etcd's override)
* [CHANGE] Ring: relaxed the hash ring heartbeat timeout for store-gateways: #10634
  * `-store-gateway.sharding-ring.heartbeat-timeout` set to `10m`
* [CHANGE] Memcached: Use 3 replicas for all cache types by default. #10739
* [ENHANCEMENT] Enforce `persistentVolumeClaimRetentionPolicy` `Retain` policy on partition ingesters during migration to experimental ingest storage. #10395
* [ENHANCEMENT] Allow to not configure `topologySpreadConstraints` by setting the following configuration options to a negative value: #10540
  * `distributor_topology_spread_max_skew`
  * `query_frontend_topology_spread_max_skew`
  * `querier_topology_spread_max_skew`
  * `ruler_topology_spread_max_skew`
  * `ruler_querier_topology_spread_max_skew`
* [ENHANCEMENT] Validate the `$._config.shuffle_sharding.ingester_partitions_shard_size` value when partition shuffle sharding is enabled in the ingest-storage mode. #10746
* [BUGFIX] Ports in container rollout-operator. #10273
* [BUGFIX] When downscaling is enabled, the components must annotate `prepare-downscale-http-port` with the value set in `$._config.server_http_port`. #10367

### Mimirtool

* [BUGFIX] Fix issue where `MIMIR_HTTP_PREFIX` environment variable was ignored and the value from `MIMIR_MIMIR_HTTP_PREFIX` was used instead. #10207
* [ENHANCEMENT] Unify mimirtool authentication options and add extra-headers support for commands that depend on MimirClient. #10178
* [ENHANCEMENT] `mimirtool grafana analyze` now supports custom panels. #10669
* [ENHANCEMENT] `mimirtool grafana analyze` now supports bar chart, pie chart, state timeline, status history,
  histogram, candlestick, canvas, flame graph, geomap, node graph, trend, and XY chart panels. #10669

### Mimir Continuous Test

### Query-tee

* [ENHANCEMENT] Allow skipping comparisons when preferred backend fails. Disabled by default, enable with `-proxy.compare-skip-preferred-backend-failures=true`. #10612

### Documentation

* [CHANGE] Add production tips related to cache size, heavy multi-tenancy and latency spikes. #9978
* [ENHANCEMENT] Update `MimirAutoscalerNotActive` and `MimirAutoscalerKedaFailing` runbooks, with an instruction to check whether Prometheus has enough CPU allocated. #10257

### Tools

* [CHANGE] `copyblocks`: Remove /pprof endpoint. #10329
* [CHANGE] `mark-blocks`: Replace `markblocks` with added features including removing markers and reading block identifiers from a file. #10597

## 2.15.3

### Grafana Mimir

* [BUGFIX] Update to Go v1.23.9 to address [CVE-2025-22871](https://nvd.nist.gov/vuln/detail/CVE-2025-22871). #11537

### Mimirtool

* [BUGFIX] Upgrade Alpine Linux to 3.20.6, fixes CVE-2025-26519. #11530

### Mimir Continuous Test

* [BUGFIX] Upgrade Alpine Linux to 3.20.6, fixes CVE-2025-26519. #11530

## 2.15.2

### Grafana Mimir

* [BUGFIX] Update module golang.org/x/net to v0.36.0 to address [CVE-2025-22870](https://nvd.nist.gov/vuln/detail/CVE-2025-22870). #10875
* [BUGFIX] Update module github.com/golang-jwt/jwt/v5 to v5.2.2 to address [CVE-2025-30204](https://nvd.nist.gov/vuln/detail/CVE-2025-30204). #11045


## 2.15.1

### Grafana Mimir

* [BUGFIX] Update module github.com/golang/glog to v1.2.4 to address [CVE-2024-45339](https://nvd.nist.gov/vuln/detail/CVE-2024-45339). #10541
* [BUGFIX] Update module github.com/go-jose/go-jose/v4 to v4.0.5 to address [CVE-2025-27144](https://nvd.nist.gov/vuln/detail/CVE-2025-27144). #10783
* [BUGFIX] Update module golang.org/x/oauth2 to v0.27.0 to address [CVE-2025-22868](https://nvd.nist.gov/vuln/detail/CVE-2025-22868). #10803
* [BUGFIX] Update module golang.org/x/crypto to v0.35.0 to address [CVE-2025-22869](https://nvd.nist.gov/vuln/detail/CVE-2025-22869). #10804
* [BUGFIX] Upgrade Go to 1.23.7 to address [CVE-2024-45336](https://nvd.nist.gov/vuln/detail/CVE-2024-45336), [CVE-2024-45341](https://nvd.nist.gov/vuln/detail/CVE-2024-45341), and [CVE-2025-22866](https://nvd.nist.gov/vuln/detail/CVE-2025-22866). #10862


## 2.15.0

### Grafana Mimir

* [CHANGE] Alertmanager: the following metrics are not exported for a given `user` when the metric value is zero: #9359
  * `cortex_alertmanager_alerts_received_total`
  * `cortex_alertmanager_alerts_invalid_total`
  * `cortex_alertmanager_partial_state_merges_total`
  * `cortex_alertmanager_partial_state_merges_failed_total`
  * `cortex_alertmanager_state_replication_total`
  * `cortex_alertmanager_state_replication_failed_total`
  * `cortex_alertmanager_alerts`
  * `cortex_alertmanager_silences`
* [CHANGE] Distributor: Drop experimental `-distributor.direct-otlp-translation-enabled` flag, since direct OTLP translation is well tested at this point. #9647
* [CHANGE] Ingester: Change `-initial-delay` for circuit breakers to begin when the first request is received, rather than at breaker activation. #9842
* [CHANGE] Query-frontend: apply query pruning before query sharding instead of after. #9913
* [CHANGE] Ingester: remove experimental flags `-ingest-storage.kafka.ongoing-records-per-fetch` and `-ingest-storage.kafka.startup-records-per-fetch`. They are removed in favour of `-ingest-storage.kafka.max-buffered-bytes`. #9906
* [CHANGE] Ingester: Replace `cortex_discarded_samples_total` label from `sample-out-of-bounds` to `sample-timestamp-too-old`. #9885
* [CHANGE] Ruler: the `/prometheus/config/v1/rules` does not return an error anymore if a rule group is missing in the object storage after been successfully returned by listing the storage, because it could have been deleted in the meanwhile. #9936
* [CHANGE] Querier: The `.` pattern in regular expressions in PromQL matches newline characters. With this change regular expressions like `.*` match strings that include `\n`. To maintain the old behaviour, you will have to change regular expressions by replacing all `.` patterns with `[^\n]`, e.g. `foo[^\n]*`. This upgrades PromQL compatibility from Prometheus 2.0 to 3.0. #9844
* [CHANGE] Querier: Lookback and range selectors are left open and right closed (previously left closed and right closed). This change affects queries and subqueries when the evaluation time perfectly aligns with the sample timestamps. For example assume querying a timeseries with evenly spaced samples exactly 1 minute apart. Previously, a range query with `5m` would usually return 5 samples, or 6 samples if the query evaluation aligns perfectly with a scrape. Now, queries like this will always return 5 samples. This upgrades PromQL compatibility from Prometheus 2.0 to 3.0. #9844 #10188
* [CHANGE] Querier: promql(native histograms): Introduce exponential interpolation. #9844
* [CHANGE] Remove deprecated `api.get-request-for-ingester-shutdown-enabled` setting, which scheduled for removal in 2.15. #10197
* [FEATURE] Querier: add experimental streaming PromQL engine, enabled with `-querier.query-engine=mimir`. #10067
* [FEATURE] Distributor: Add support for `lz4` OTLP compression. #9763
* [FEATURE] Query-frontend: added experimental configuration options `query-frontend.cache-errors` and `query-frontend.results-cache-ttl-for-errors` to allow non-transient responses to be cached. When set to `true` error responses from hitting limits or bad data are cached for a short TTL. #9028
* [FEATURE] Query-frontend: add middleware to control access to specific PromQL experimental functions on a per-tenant basis. #9798
* [FEATURE] gRPC: Support S2 compression. #9322
  * `-alertmanager.alertmanager-client.grpc-compression=s2`
  * `-ingester.client.grpc-compression=s2`
  * `-querier.frontend-client.grpc-compression=s2`
  * `-querier.scheduler-client.grpc-compression=s2`
  * `-query-frontend.grpc-client-config.grpc-compression=s2`
  * `-query-scheduler.grpc-client-config.grpc-compression=s2`
  * `-ruler.client.grpc-compression=s2`
  * `-ruler.query-frontend.grpc-client-config.grpc-compression=s2`
* [FEATURE] Alertmanager: limit added for maximum size of the Grafana state (`-alertmanager.max-grafana-state-size-bytes`). #9475
* [FEATURE] Alertmanager: limit added for maximum size of the Grafana configuration (`-alertmanager.max-config-size-bytes`). #9402
* [FEATURE] Ingester: Experimental support for ingesting out-of-order native histograms. This is disabled by default and can be enabled by setting `-ingester.ooo-native-histograms-ingestion-enabled` to `true`. #7175
* [FEATURE] Distributor: Added `-api.skip-label-count-validation-header-enabled` option to allow skipping label count validation on the HTTP write path based on `X-Mimir-SkipLabelCountValidation` header being `true` or not. #9576
* [FEATURE] Ruler: Add experimental support for caching the contents of rule groups. This is disabled by default and can be enabled by setting `-ruler-storage.cache.rule-group-enabled`. #9595 #10024
* [FEATURE] PromQL: Add experimental `info` function. Experimental functions are disabled by default, but can be enabled setting `-querier.promql-experimental-functions-enabled=true` in the query-frontend and querier. #9879
* [FEATURE] Distributor: Support promotion of OTel resource attributes to labels. #8271
* [FEATURE] Querier: Add experimental `double_exponential_smoothing` PromQL function. Experimental functions are disabled by default, but can be enabled by setting `-querier.promql-experimental-functions-enabled=true` in the query-frontend and querier. #9844
* [ENHANCEMENT] Query Frontend: Return server-side `bytes_processed` statistics following Server-Timing format. #9645 #9985
* [ENHANCEMENT] mimirtool: Adds bearer token support for mimirtool's analyze ruler/prometheus commands. #9587
* [ENHANCEMENT] Ruler: Support `exclude_alerts` parameter in `<prometheus-http-prefix>/api/v1/rules` endpoint. #9300
* [ENHANCEMENT] Distributor: add a metric to track tenants who are sending newlines in their label values called `cortex_distributor_label_values_with_newlines_total`. #9400
* [ENHANCEMENT] Ingester: improve performance of reading the WAL. #9508
* [ENHANCEMENT] Query-scheduler: improve the errors and traces emitted by query-schedulers when communicating with queriers. #9519
* [ENHANCEMENT] Compactor: uploaded blocks cannot be bigger than max configured compactor time range, and cannot cross the boundary for given time range. #9524
* [ENHANCEMENT] The distributor now validates that received label values only contain allowed characters. #9185
* [ENHANCEMENT] Add SASL plain authentication support to Kafka client used by the experimental ingest storage. Configure SASL credentials via the following settings: #9584
  * `-ingest-storage.kafka.sasl-password`
  * `-ingest-storage.kafka.sasl-username`
* [ENHANCEMENT] memberlist: TCP transport write path is now non-blocking, and is configurable by new flags: #9594
  * `-memberlist.max-concurrent-writes`
  * `-memberlist.acquire-writer-timeout`
* [ENHANCEMENT] memberlist: Notifications can now be processed once per interval specified by `-memberlist.notify-interval` to reduce notify storm CPU activity in large clusters. #9594
* [ENHANCEMENT] Query-scheduler: Remove the experimental `query-scheduler.prioritize-query-components` flag. Request queues always prioritize query component dequeuing above tenant fairness. #9703
* [ENHANCEMENT] Ingester: Emit traces for block syncing, to join up block-upload traces. #9656
* [ENHANCEMENT] Querier: Enable the optional querying of additional storage queryables. #9712
* [ENHANCEMENT] Ingester: Disable the push circuit breaker when ingester is in read-only mode. #9760
* [ENHANCEMENT] Ingester: Reduced lock contention in the `PostingsForMatchers` cache. #9773
* [ENHANCEMENT] Storage: Allow HTTP client settings to be tuned for GCS and Azure backends via an `http` block or corresponding CLI flags. This was already supported by the S3 backend. #9778
* [ENHANCEMENT] Ruler: Support `group_limit` and `group_next_token` parameters in the `<prometheus-http-prefix>/api/v1/rules` endpoint. #9563
* [ENHANCEMENT] Ingester: improved lock contention affecting read and write latencies during TSDB head compaction. #9822
* [ENHANCEMENT] Distributor: when a label value fails validation due to invalid UTF-8 characters, don't include the invalid characters in the returned error. #9828
* [ENHANCEMENT] Ingester: when experimental ingest storage is enabled, do not buffer records in the Kafka client when fetch concurrency is in use. #9838 #9850
* [ENHANCEMENT] Compactor: refresh deletion marks when updating the bucket index concurrently. This speeds up updating the bucket index by up to 16 times when there is a lot of blocks churn (thousands of blocks churning every cleanup cycle). #9881
* [ENHANCEMENT] PromQL: make `sort_by_label` stable. #9879
* [ENHANCEMENT] Distributor: Initialize ha_tracker cache before ha_tracker and distributor reach running state and begin serving writes. #9826 #9976
* [ENHANCEMENT] Ingester: `-ingest-storage.kafka.max-buffered-bytes` to limit the memory for buffered records when using concurrent fetching. #9892
* [ENHANCEMENT] Querier: improve performance and memory consumption of queries that select many series. #9914
* [ENHANCEMENT] Ruler: Support OAuth2 and proxies in Alertmanager client #9945 #10030
* [ENHANCEMENT] Ingester: Add `-blocks-storage.tsdb.bigger-out-of-order-blocks-for-old-samples` to build 24h blocks for out-of-order data belonging to the previous days instead of building smaller 2h blocks. This reduces pressure on compactors and ingesters when the out-of-order samples span multiple days in the past. #9844 #10033 #10035
* [ENHANCEMENT] Distributor: allow a different limit for info series (series ending in `_info`) label count, via `-validation.max-label-names-per-info-series`. #10028
* [ENHANCEMENT] Ingester: do not reuse labels, samples and histograms slices in the write request if there are more entries than 10x the pre-allocated size. This should help to reduce the in-use memory in case of few requests with a very large number of labels, samples or histograms. #10040
* [ENHANCEMENT] Query-Frontend: prune `<subquery> and on() (vector(x)==y)` style queries and stop pruning `<subquery> < -Inf`. Triggered by https://github.com/prometheus/prometheus/pull/15245. #10026
* [ENHANCEMENT] Query-Frontend: perform request format validation before processing the request. #10093
* [BUGFIX] Fix issue where functions such as `rate()` over native histograms could return incorrect values if a float stale marker was present in the selected range. #9508
* [BUGFIX] Fix issue where negation of native histograms (eg. `-some_native_histogram_series`) did nothing. #9508
* [BUGFIX] Fix issue where `metric might not be a counter, name does not end in _total/_sum/_count/_bucket` annotation would be emitted even if `rate` or `increase` did not have enough samples to compute a result. #9508
* [BUGFIX] Fix issue where sharded queries could return annotations with incorrect or confusing position information. #9536
* [BUGFIX] Fix issue where downstream consumers may not generate correct cache keys for experimental error caching. #9644
* [BUGFIX] Fix issue where active series requests error when encountering a stale posting. #9580
* [BUGFIX] Fix pooling buffer reuse logic when `-distributor.max-request-pool-buffer-size` is set. #9666
* [BUGFIX] Fix issue when using the experimental `-ruler.max-independent-rule-evaluation-concurrency` feature, where the ruler could panic as it updates a running ruleset or shutdowns. #9726
* [BUGFIX] Always return unknown hint for first sample in non-gauge native histograms chunk to avoid incorrect counter reset hints when merging chunks from different sources. #10033
* [BUGFIX] Ensure native histograms counter reset hints are corrected when merging results from different sources. #9909
* [BUGFIX] Ingester: Fix race condition in per-tenant TSDB creation. #9708
* [BUGFIX] Ingester: Fix race condition in exemplar adding. #9765
* [BUGFIX] Ingester: Fix race condition in native histogram appending. #9765
* [BUGFIX] Ingester: Fix bug in concurrent fetching where a failure to list topics on startup would cause to use an invalid topic ID (0x00000000000000000000000000000000). #9883
* [BUGFIX] Ingester: Fix data loss bug in the experimental ingest storage when a Kafka Fetch is split into multiple requests and some of them return an error. #9963 #9964
* [BUGFIX] PromQL: `round` now removes the metric name again. #9879
* [BUGFIX] Query-Frontend: fix `QueryFrontendCodec` module initialization to set lookback delta from `-querier.lookback-delta`. #9984
* [BUGFIX] OTLP: Support integer exemplar value type. #9844
* [BUGFIX] Querier: Correct the behaviour of binary operators between native histograms and floats. #9844
* [BUGFIX] Querier: Fix stddev+stdvar aggregations to always ignore native histograms. #9844
* [BUGFIX] Querier: Fix stddev+stdvar aggregations to treat Infinity consistently. #9844
* [BUGFIX] Ingester: Chunks could have one unnecessary zero byte at the end. #9844
* [BUGFIX] OTLP receiver: Preserve colons and combine multiple consecutive underscores into one when generating metric names in suffix adding mode (`-distributor.otel-metric-suffixes-enabled`). #10075
* [BUGFIX] PromQL: Ignore native histograms in `clamp`, `clamp_max` and `clamp_min` functions. #10136
* [BUGFIX] PromQL: Ignore native histograms in `max`, `min`, `stdvar`, `stddev` aggregation operators and instead return an info annotation. #10136
* [BUGFIX] PromQL: Ignore native histograms when compared to float values with `==`, `!=`, `<`, `>`, `<=`, `>=` and instead return an info annotation. #10136
* [BUGFIX] PromQL: Return an info annotation if the `quantile` function is used on a float series that does not have `le` label. #10136
* [BUGFIX] PromQL: Fix `count_values` to take into account native histograms. #10168
* [BUGFIX] PromQL: Ignore native histograms in time functions `day_of_month`, `day_of_week`, `day_of_year`, `days_in_month`, `hour`, `minute`, `month` and `year`, which means they no longer yield any value when encountering a native histograms series. #10188
* [BUGFIX] PromQL: Ignore native histograms in `topk` and `bottomk` functions and return info annotation instead. #10188
* [BUGFIX] PromQL: Let `limitk` and `limit_ratio` include native histograms if applicable. #10188
* [BUGFIX] PromQL: Fix `changes` and `resets` functions to count switch between float and native histograms sample type as change and reset. #10188

### Mixin

* [CHANGE] Remove backwards compatibility for `thanos_memcached_` prefixed metrics in dashboards and alerts removed in 2.12. #9674 #9758
* [CHANGE] Reworked the alert `MimirIngesterStuckProcessingRecordsFromKafka` to also work when concurrent fetching is enabled. #9855
* [ENHANCEMENT] Unify ingester autoscaling panels on 'Mimir / Writes' dashboard to work for both ingest-storage and non-ingest-storage autoscaling. #9617
* [ENHANCEMENT] Alerts: Enable configuring job prefix for alerts to prevent clashes with metrics from Loki/Tempo. #9659
* [ENHANCEMENT] Dashboards: visualize the age of source blocks in the "Mimir / Compactor" dashboard. #9697
* [ENHANCEMENT] Dashboards: Include block compaction level on queried blocks in 'Mimir / Queries' dashboard. #9706
* [ENHANCEMENT] Alerts: add `MimirIngesterMissedRecordsFromKafka` to detect gaps in consumed records in the ingester when using the experimental Kafka-based storage. #9921 #9972
* [ENHANCEMENT] Dashboards: Add more panels to 'Mimir / Writes' for concurrent ingestion and fetching when using ingest storage. #10021
* [ENHANCEMENT] Dashboards: Include CPU and memory resources in 'Mimir / Ruler' dashboard. #10656
* [BUGFIX] Dashboards: Fix autoscaling metrics joins when series churn. #9412 #9450 #9432
* [BUGFIX] Alerts: Fix autoscaling metrics joins in `MimirAutoscalerNotActive` when series churn. #9412
* [BUGFIX] Alerts: Exclude failed cache "add" operations from alerting since failures are expected in normal operation. #9658
* [BUGFIX] Alerts: Exclude read-only replicas from `IngesterInstanceHasNoTenants` alert. #9843
* [BUGFIX] Alerts: Use resident set memory for the `EtcdAllocatingTooMuchMemory` alert so that ephemeral file cache memory doesn't cause the alert to misfire. #9997
* [BUGFIX] Query-frontend: support `X-Read-Consistency-Offsets` on labels queries too.

### Jsonnet

* [CHANGE] Remove support to set Redis as a cache backend from jsonnet. #9677
* [CHANGE] Rollout-operator now defaults to storing scaling operation metadata in a Kubernetes ConfigMap. This avoids recursively invoking the admission webhook in some Kubernetes environments. #9699
* [CHANGE] Update rollout-operator version to 0.20.0. #9995
* [CHANGE] Remove the `track_sizes` feature for Memcached pods since it is unused. #10032
* [CHANGE] The configuration options `autoscaling_distributor_min_replicas` and `autoscaling_distributor_max_replicas` has been renamed to `autoscaling_distributor_min_replicas_per_zone` and `autoscaling_distributor_max_replicas_per_zone` respectively. #10019
* [FEATURE] Add support to deploy distributors in multi availability zones. #9548
* [FEATURE] Add configuration settings to set the number of Memcached replicas for each type of cache (`memcached_frontend_replicas`, `memcached_index_queries_replicas`, `memcached_chunks_replicas`, `memcached_metadata_replicas`). #9679
* [ENHANCEMENT] Add `ingest_storage_ingester_autoscaling_triggers` option to specify multiple triggers in ScaledObject created for ingest-store ingester autoscaling. #9422
* [ENHANCEMENT] Add `ingest_storage_ingester_autoscaling_scale_up_stabilization_window_seconds` and `ingest_storage_ingester_autoscaling_scale_down_stabilization_window_seconds` config options to make stabilization window for ingester autoscaling when using ingest-storage configurable. #9445
* [ENHANCEMENT] Make label-selector in ReplicaTemplate/ingester-zone-a object configurable when using ingest-storage. #9480
* [ENHANCEMENT] Add `querier_only_args` option to specify CLI flags that apply only to queriers but not ruler-queriers. #9503
* [ENHANCEMENT] Validate the Kafka client ID configured when ingest storage is enabled. #9573
* [ENHANCEMENT] Configure pod anti-affinity and tolerations to run etcd pods multi-AZ when `_config.multi_zone_etcd_enabled` is set to `true`. #9725

### Mimirtool

### Mimir Continuous Test

### Query-tee

* [FEATURE] Added `-proxy.compare-skip-samples-before` to skip samples before the given time when comparing responses. The time can be in RFC3339 format (or) RFC3339 without the timezone and seconds (or) date only. #9515
* [FEATURE] Add `-backend.config-file` for a YAML configuration file for per-backend options. Currently, it only supports additional HTTP request headers. #10081
* [ENHANCEMENT] Added human-readable timestamps to comparison failure messages. #9665

### Documentation

* [BUGFIX] Send native histograms: update the migration guide with the corrected dashboard query for switching between classic and native histograms queries. #10052

### Tools

* [FEATURE] `splitblocks`: add new tool to split blocks larger than a specified duration into multiple blocks. #9517, #9779
* [ENHANCEMENT] `copyblocks`: add `--skip-no-compact-block-duration-check`, which defaults to `false`, to simplify targeting blocks that are not awaiting compaction. #9439
* [ENHANCEMENT] `copyblocks`: add `--user-mapping` to support copying blocks between users. #10110
* [ENHANCEMENT] `kafkatool`: add SASL plain authentication support. The following new CLI flags have been added: #9584
  * `--kafka-sasl-username`
  * `--kafka-sasl-password`
* [ENHANCEMENT] `kafkatool`: add `dump print` command to print the content of write requests from a dump. #9942
* [ENHANCEMENT] Updated `KubePersistentVolumeFillingUp` runbook, including a sample command to debug the distroless image. #9802

## 2.14.3

### Grafana Mimir

* [BUGFIX] Update `golang.org/x/crypto` to address [CVE-2024-45337](https://github.com/advisories/GHSA-v778-237x-gjrc). #10251
* [BUGFIX] Update `golang.org/x/net` to address [CVE-2024-45338](https://github.com/advisories/GHSA-w32m-9786-jp63). #10298

## 2.14.2

### Grafana Mimir

* [BUGFIX] Query-frontend: Do not break scheduler connection on malformed queries. #9833

## 2.14.1

### Grafana Mimir

* [BUGFIX] Update objstore library to resolve issues observed for some S3-compatible object stores, which respond to `StatObject` with `Range` incorrectly. #9625

## 2.14.0

### Grafana Mimir

* [CHANGE] Update minimal supported version of Go to 1.22. #9134
* [CHANGE] Store-gateway / querier: enable streaming chunks from store-gateways to queriers by default. #6646
* [CHANGE] Querier: honor the start/end time range specified in the read hints when executing a remote read request. #8431
* [CHANGE] Querier: return only samples within the queried start/end time range when executing a remote read request using "SAMPLES" mode. Previously, samples outside of the range could have been returned. Samples outside of the queried time range may still be returned when executing a remote read request using "STREAMED_XOR_CHUNKS" mode. #8463
* [CHANGE] Querier: Set minimum for `-querier.max-concurrent` to four to prevent queue starvation with querier-worker queue prioritization algorithm; values below the minimum four are ignored and set to the minimum. #9054
* [CHANGE] Store-gateway: enabled `-blocks-storage.bucket-store.max-concurrent-queue-timeout` by default with a timeout of 5 seconds. #8496
* [CHANGE] Store-gateway: enabled `-blocks-storage.bucket-store.index-header.lazy-loading-concurrency-queue-timeout` by default with a timeout of 5 seconds . #8667
* [CHANGE] Distributor: Incoming OTLP requests were previously size-limited by using limit from `-distributor.max-recv-msg-size` option. We have added option `-distributor.max-otlp-request-size` for limiting OTLP requests, with default value of 100 MiB. #8574
* [CHANGE] Distributor: remove metric `cortex_distributor_sample_delay_seconds`. #8698
* [CHANGE] Query-frontend: Remove deprecated `frontend.align_queries_with_step` YAML configuration. The configuration option has been moved to per-tenant and default `limits` since Mimir 2.12. #8733 #8735
* [CHANGE] Store-gateway: Change default of `-blocks-storage.bucket-store.max-concurrent` to 200. #8768
* [CHANGE] Added new metric `cortex_compactor_disk_out_of_space_errors_total` which counts how many times a compaction failed due to the compactor being out of disk, alert if there is a single increase. #8237 #8278
* [CHANGE] Store-gateway: Remove experimental parameter `-blocks-storage.bucket-store.series-selection-strategy`. The default strategy is now `worst-case`. #8702
* [CHANGE] Store-gateway: Rename `-blocks-storage.bucket-store.series-selection-strategies.worst-case-series-preference` to `-blocks-storage.bucket-store.series-fetch-preference` and promote to stable. #8702
* [CHANGE] Querier, store-gateway: remove deprecated `-querier.prefer-streaming-chunks-from-store-gateways=true`. Streaming from store-gateways is now always enabled. #8696
* [CHANGE] Ingester: remove deprecated `-ingester.return-only-grpc-errors`. #8699 #8828
* [CHANGE] Distributor, ruler: remove deprecated `-ingester.client.report-grpc-codes-in-instrumentation-label-enabled`. #8700
* [CHANGE] Ingester client: experimental support for client-side circuit breakers, their configuration options (`-ingester.client.circuit-breaker.*`) and metrics (`cortex_ingester_client_circuit_breaker_results_total`, `cortex_ingester_client_circuit_breaker_transitions_total`) were removed. #8802
* [CHANGE] Ingester: circuit breakers do not open in case of per-instance limit errors anymore. Opening can be triggered only in case of push and pull requests exceeding the configured duration. #8854
* [CHANGE] Query-frontend: Return `413 Request Entity Too Large` if a response shard for an `/active_series` request is too large. #8861
* [CHANGE] Distributor: Promote replying with `Retry-After` header on retryable errors to stable and set `-distributor.retry-after-header.enabled=true` by default. #8694
* [CHANGE] Distributor: Replace `-distributor.retry-after-header.max-backoff-exponent` and `-distributor.retry-after-header.base-seconds` with `-distributor.retry-after-header.min-backoff` and `-distributor.retry-after-header.max-backoff` for easier configuration. #8694
* [CHANGE] Ingester: increase the default inactivity timeout of active series (`-ingester.active-series-metrics-idle-timeout`) from `10m` to `20m`. #8975
* [CHANGE] Distributor: Remove `-distributor.enable-otlp-metadata-storage` flag, which was deprecated in version 2.12. #9069
* [CHANGE] Ruler: Removed `-ruler.drain-notification-queue-on-shutdown` option, which is now enabled by default. #9115
* [CHANGE] Querier: allow wrapping errors with context errors only when the former actually correspond to `context.Canceled` and `context.DeadlineExceeded`. #9175
* [CHANGE] Query-scheduler: Remove the experimental `-query-scheduler.use-multi-algorithm-query-queue` flag. The new multi-algorithm tree queue is always used for the scheduler. #9210
* [CHANGE] Distributor: reject incoming requests until the distributor service has started. #9317
* [CHANGE] Ingester, Distributor: Remove deprecated `-ingester.limit-inflight-requests-using-grpc-method-limiter` and `-distributor.limit-inflight-requests-using-grpc-method-limiter`. The feature was deprecated and enabled by default in Mimir 2.12. #9407
* [CHANGE] Querier: Remove deprecated `-querier.max-query-into-future`. The feature was deprecated in Mimir 2.12. #9407
* [CHANGE] Cache: Deprecate experimental support for Redis as a cache backend. The support is set to be removed in the next major release. #9453
* [FEATURE] Alertmanager: Added `-alertmanager.log-parsing-label-matchers` to control logging when parsing label matchers. This flag is intended to be used with `-alertmanager.utf8-strict-mode-enabled` to validate UTF-8 strict mode is working as intended. The default value is `false`. #9173
* [FEATURE] Alertmanager: Added `-alertmanager.utf8-migration-logging-enabled` to enable logging of tenant configurations that are incompatible with UTF-8 strict mode. The default value is `false`. #9174
* [FEATURE] Querier: add experimental streaming PromQL engine, enabled with `-querier.query-engine=mimir`. #8422 #8430 #8454 #8455 #8360 #8490 #8508 #8577 #8660 #8671 #8677 #8747 #8850 #8872 #8838 #8911 #8909 #8923 #8924 #8925 #8932 #8933 #8934 #8962 #8986 #8993 #8995 #9008 #9017 #9018 #9019 #9120 #9121 #9136 #9139 #9140 #9145 #9191 #9192 #9194 #9196 #9201 #9212 #9225 #9260 #9272 #9277 #9278 #9280 #9281 #9342 #9343 #9371 #9859 #9858
* [FEATURE] Experimental Kafka-based ingest storage. #6888 #6894 #6929 #6940 #6951 #6974 #6982 #7029 #7030 #7091 #7142 #7147 #7148 #7153 #7160 #7193 #7349 #7376 #7388 #7391 #7393 #7394 #7402 #7404 #7423 #7424 #7437 #7486 #7503 #7508 #7540 #7621 #7682 #7685 #7694 #7695 #7696 #7697 #7701 #7733 #7734 #7741 #7752 #7838 #7851 #7871 #7877 #7880 #7882 #7887 #7891 #7925 #7955 #7967 #8031 #8063 #8077 #8088 #8135 #8176 #8184 #8194 #8216 #8217 #8222 #8233 #8503 #8542 #8579 #8657 #8686 #8688 #8703 #8706 #8708 #8738 #8750 #8778 #8808 #8809 #8841 #8842 #8845 #8853 #8886 #8988
  * What it is:
    * When the new ingest storage architecture is enabled, distributors write incoming write requests to a Kafka-compatible backend, and the ingesters asynchronously replay ingested data from Kafka. In this architecture, the write and read path are de-coupled through a Kafka-compatible backend. The write path and Kafka load is a function of the incoming write traffic, the read path load is a function of received queries. Whatever the load on the read path, it doesn't affect the write path.
  * New configuration options:
    * `-ingest-storage.enabled`
    * `-ingest-storage.kafka.*`: configures Kafka-compatible backend and how clients interact with it.
    * `-ingest-storage.ingestion-partition-tenant-shard-size`: configures the per-tenant shuffle-sharding shard size used by partitions ring.
    * `-ingest-storage.read-consistency`: configures the default read consistency.
    * `-ingest-storage.migration.distributor-send-to-ingesters-enabled`: enabled tee-ing writes to classic ingesters and Kafka, used during a live migration to the new ingest storage architecture.
    * `-ingester.partition-ring.*`: configures partitions ring backend.
* [FEATURE] Querier: added support for `limitk()` and `limit_ratio()` experimental PromQL functions. Experimental functions are disabled by default, but can be enabled setting `-querier.promql-experimental-functions-enabled=true` in the query-frontend and querier. #8632
* [FEATURE] Querier: experimental support for `X-Mimir-Chunk-Info-Logger` header that triggers logging information about TSDB chunks loaded from ingesters and store-gateways in the querier. The header should contain the comma separated list of labels for which their value will be included in the logs. #8599
* [FEATURE] Query frontend: added new query pruning middleware to enable pruning dead code (eg. expressions that cannot produce any results) and simplifying expressions (eg. expressions that can be evaluated immediately) in queries. #9086
* [FEATURE] Ruler: added experimental configuration, `-ruler.rule-evaluation-write-enabled`, to disable writing the result of rule evaluation to ingesters. This feature can be used for testing purposes. #9060
* [FEATURE] Ingester: added experimental configuration `ingester.ignore-ooo-exemplars`. When set to `true` out of order exemplars are no longer reported to the remote write client. #9151
* [ENHANCEMENT] Compactor: Add `cortex_compactor_compaction_job_duration_seconds` and `cortex_compactor_compaction_job_blocks` histogram metrics to track duration of individual compaction jobs and number of blocks per job. #8371
* [ENHANCEMENT] Rules: Added per namespace max rules per rule group limit. The maximum number of rules per rule groups for all namespaces continues to be configured by `-ruler.max-rules-per-rule-group`, but now, this can be superseded by the new `-ruler.max-rules-per-rule-group-by-namespace` option on a per namespace basis. This new limit can be overridden using the overrides mechanism to be applied per-tenant. #8378
* [ENHANCEMENT] Rules: Added per namespace max rule groups per tenant limit. The maximum number of rule groups per rule tenant for all namespaces continues to be configured by `-ruler.max-rule-groups-per-tenant`, but now, this can be superseded by the new `-ruler.max-rule-groups-per-tenant-by-namespace` option on a per namespace basis. This new limit can be overridden using the overrides mechanism to be applied per-tenant. #8425
* [ENHANCEMENT] Ruler: Added support to protect rules namespaces from modification. The `-ruler.protected-namespaces` flag can be used to specify namespaces that are protected from rule modifications. The header `X-Mimir-Ruler-Override-Namespace-Protection` can be used to override the protection. #8444
* [ENHANCEMENT] Query-frontend: be able to block remote read queries via the per tenant runtime override `blocked_queries`. #8372 #8415
* [ENHANCEMENT] Query-frontend: added `remote_read` to `op` supported label values for the `cortex_query_frontend_queries_total` metric. #8412
* [ENHANCEMENT] Query-frontend: log the overall length and start, end time offset from current time for remote read requests. The start and end times are calculated as the miminum and maximum times of the individual queries in the remote read request. #8404
* [ENHANCEMENT] Storage Provider: Added option `-<prefix>.s3.dualstack-enabled` that allows disabling S3 client from resolving AWS S3 endpoint into dual-stack IPv4/IPv6 endpoint. Defaults to true. #8405
* [ENHANCEMENT] HA Tracker: Added reporting of most recent elected replica change via `cortex_ha_tracker_last_election_timestamp_seconds` gauge, logging, and a new column in the HA Tracker status page. #8507
* [ENHANCEMENT] Use sd_notify to send events to systemd at start and stop of mimir services. Default systemd mimir.service config now wait for those events with a configurable timeout `TimeoutStartSec` default is 3 min to handle long start time (ex. store-gateway). #8220 #8555 #8658
* [ENHANCEMENT] Alertmanager: Reloading config and templates no longer needs to hit the disk. #4967
* [ENHANCEMENT] Compactor: Added experimental `-compactor.in-memory-tenant-meta-cache-size` option to set size of in-memory cache (in number of items) for parsed meta.json files. This can help when a tenant has many meta.json files and their parsing before each compaction cycle is using a lot of CPU time. #8544
* [ENHANCEMENT] Distributor: Interrupt OTLP write request translation when context is canceled or has timed out. #8524
* [ENHANCEMENT] Ingester, store-gateway: optimised regular expression matching for patterns like `1.*|2.*|3.*|...|1000.*`. #8632
* [ENHANCEMENT] Query-frontend: Add `header_cache_control` to query stats. #8590
* [ENHANCEMENT] Query-scheduler: Introduce `query-scheduler.use-multi-algorithm-query-queue`, which allows use of an experimental queue structure, with no change in external queue behavior. #7873
* [ENHANCEMENT] Query-scheduler: Improve CPU/memory performance of experimental query-scheduler. #8871
* [ENHANCEMENT] Expose a new `s3.trace.enabled` configuration option to enable detailed logging of operations against S3-compatible object stores. #8690
* [ENHANCEMENT] memberlist: locally-generated messages (e.g. ring updates) are sent to gossip network before forwarded messages. Introduced `-memberlist.broadcast-timeout-for-local-updates-on-shutdown` option to modify how long to wait until queue with locally-generated messages is empty when shutting down. Previously this was hard-coded to 10s, and wait included all messages (locally-generated and forwarded). Now it defaults to 10s, 0 means no timeout. Increasing this value may help to avoid problem when ring updates on shutdown are not propagated to other nodes, and ring entry is left in a wrong state. #8761
* [ENHANCEMENT] Querier: allow using both raw numbers of seconds and duration literals in queries where previously only one or the other was permitted. For example, `predict_linear` now accepts a duration literal (eg. `predict_linear(..., 4h)`), and range vector selectors now accept a number of seconds (eg. `rate(metric[2])`). #8780
* [ENHANCEMENT] Ruler: Add `ruler.max-independent-rule-evaluation-concurrency` to allow independent rules of a tenant to be run concurrently. You can control the amount of concurrency per tenant is controlled via the `-ruler.max-independent-rule-evaluation-concurrency-per-tenan` as a limit. Use a `-ruler.max-independent-rule-evaluation-concurrency` value of `0` can be used to disable the feature for all tenants. By default, this feature is disabled. A rule is eligible for concurrency as long as it doesn't depend on any other rules, doesn't have any other rules that depend on it, and has a total rule group runtime that exceeds 50% of its interval by default. The threshold can can be adjusted with `-ruler.independent-rule-evaluation-concurrency-min-duration-percentage`. #8146 #8858 #8880 #8884
  * This work introduces the following metrics:
    * `cortex_ruler_independent_rule_evaluation_concurrency_slots_in_use`
    * `cortex_ruler_independent_rule_evaluation_concurrency_attempts_started_total`
    * `cortex_ruler_independent_rule_evaluation_concurrency_attempts_incomplete_total`
    * `cortex_ruler_independent_rule_evaluation_concurrency_attempts_completed_total`
* [ENHANCEMENT] Expose a new `s3.session-token` configuration option to enable using temporary security credentials. #8952
* [ENHANCEMENT] Add HA deduplication features to the `mimir-microservices-mode` development environment. #9012
* [ENHANCEMENT] Remove experimental `-query-frontend.additional-query-queue-dimensions-enabled` and `-query-scheduler.additional-query-queue-dimensions-enabled`. Mimir now always includes "query components" as a queue dimension. #8984 #9135
* [ENHANCEMENT] Add a new ingester endpoint to prepare instances to downscale. #8956
* [ENHANCEMENT] Query-scheduler: Add `query-scheduler.prioritize-query-components` which, when enabled, will primarily prioritize dequeuing fairly across queue components, and secondarily prioritize dequeuing fairly across tenants. When disabled, tenant fairness is primarily prioritized. `query-scheduler.use-multi-algorithm-query-queue` must be enabled in order to use this flag. #9016 #9071
* [ENHANCEMENT] Update runtime configuration to read gzip-compressed files with `.gz` extension. #9074
* [ENHANCEMENT] Ingester: add `cortex_lifecycler_read_only` metric which is set to 1 when ingester's lifecycler is set to read-only mode. #9095
* [ENHANCEMENT] Add a new field, `encode_time_seconds` to query stats log messages, to record the amount of time it takes the query-frontend to encode a response. This does not include any serialization time for downstream components. #9062
* [ENHANCEMENT] OTLP: If the flag `-distributor.otel-created-timestamp-zero-ingestion-enabled` is true, OTel start timestamps are converted to Prometheus zero samples to mark series start. #9131 #10053
* [ENHANCEMENT] Querier: attach logs emitted during query consistency check to trace span for query. #9213
* [ENHANCEMENT] Query-scheduler: Experimental `-query-scheduler.prioritize-query-components` flag enables the querier-worker queue priority algorithm to take precedence over tenant rotation when dequeuing requests. #9220
* [ENHANCEMENT] Add application credential arguments for Openstack Swift storage backend. #9181
* [ENHANCEMENT] Make MemberlistKV module targetable (can be run through `-target=memberlist-kv`). #9940
* [BUGFIX] Ruler: add support for draining any outstanding alert notifications before shutting down. This can be enabled with the `-ruler.drain-notification-queue-on-shutdown=true` CLI flag. #8346
* [BUGFIX] Query-frontend: fix `-querier.max-query-lookback` enforcement when `-compactor.blocks-retention-period` is not set, and viceversa. #8388
* [BUGFIX] Ingester: fix sporadic `not found` error causing an internal server error if label names are queried with matchers during head compaction. #8391
* [BUGFIX] Ingester, store-gateway: fix case insensitive regular expressions not matching correctly some Unicode characters. #8391
* [BUGFIX] Query-frontend: "query stats" log now includes the actual `status_code` when the request fails due to an error occurring in the query-frontend itself. #8407
* [BUGFIX] Store-gateway: fixed a case where, on a quick subsequent restart, the previous lazy-loaded index header snapshot was overwritten by a partially loaded one. #8281
* [BUGFIX] Ingester: fixed timestamp reported in the "the sample has been rejected because its timestamp is too old" error when the write request contains only histograms. #8462
* [BUGFIX] Store-gateway: store sparse index headers atomically to disk. #8485
* [BUGFIX] Query scheduler: fix a panic in request queueing. #8451
* [BUGFIX] Querier: fix issue where "context canceled" is logged for trace spans for requests to store-gateways that return no series when chunks streaming is enabled. #8510
* [BUGFIX] Alertmanager: Fix per-tenant silence limits not reloaded during runtime. #8456
* [BUGFIX] Alertmanager: Fixes a number of bugs in silences which could cause an existing silence to be deleted/expired when updating the silence failed. This could happen when the replacing silence was invalid or exceeded limits. #8525
* [BUGFIX] Alertmanager: Fix help message for utf-8-strict-mode. #8572
* [BUGFIX] Query-frontend: Ensure that internal errors result in an HTTP 500 response code instead of 422. #8595 #8666
* [BUGFIX] Configuration: Multi line envs variables are flatten during injection to be compatible with YAML syntax
* [BUGFIX] Querier: fix issue where queries can return incorrect results if a single store-gateway returns overlapping chunks for a series. #8827
* [BUGFIX] HA Tracker: store correct timestamp for last received request from elected replica. #8821
* [BUGFIX] Querier: do not return `grpc: the client connection is closing` errors as HTTP `499`. #8865 #8888
* [BUGFIX] Compactor: fix a race condition between different compactor replicas that may cause a deleted block to be still referenced as non-deleted in the bucket index. #8905
* [BUGFIX] Querier: fix issue where some native histogram-related warnings were not emitted when `rate()` was used over native histograms. #8918
* [BUGFIX] Ruler: map invalid org-id errors to 400 status code. #8935
* [BUGFIX] Querier: Fix invalid query results when multiple chunks are being merged. #8992
* [BUGFIX] Query-frontend: return annotations generated during evaluation of sharded queries. #9138
* [BUGFIX] Querier: Support optional start and end times on `/prometheus/api/v1/labels`, `/prometheus/api/v1/label/<label>/values`, and `/prometheus/api/v1/series` when `max_query_into_future: 0`. #9129
* [BUGFIX] Alertmanager: Fix config validation gap around unreferenced templates. #9207
* [BUGFIX] Alertmanager: Fix goroutine leak when stored config fails to apply and there is no existing tenant alertmanager #9211
* [BUGFIX] Querier: fix issue where both recently compacted blocks and their source blocks can be skipped during querying if store-gateways are restarting. #9224
* [BUGFIX] Alertmanager: fix receiver firewall to detect `0.0.0.0` and IPv6 interface-local multicast address as local addresses. #9308

### Mixin

* [CHANGE] Dashboards: set default auto-refresh rate to 5m. #8758
* [ENHANCEMENT] Dashboards: allow switching between using classic or native histograms in dashboards.
  * Overview dashboard: status, read/write latency and queries/ingestion per sec panels, `cortex_request_duration_seconds` metric. #7674 #8502 #8791
  * Writes dashboard: `cortex_request_duration_seconds` metric. #8757 #8791
  * Reads dashboard: `cortex_request_duration_seconds` metric. #8752
  * Rollout progress dashboard: `cortex_request_duration_seconds` metric. #8779
  * Alertmanager dashboard: `cortex_request_duration_seconds` metric. #8792
  * Ruler dashboard: `cortex_request_duration_seconds` metric. #8795
  * Queries dashboard: `cortex_request_duration_seconds` metric. #8800
  * Remote ruler reads dashboard: `cortex_request_duration_seconds` metric. #8801
* [ENHANCEMENT] Alerts: `MimirRunningIngesterReceiveDelayTooHigh` alert has been tuned to be more reactive to high receive delay. #8538
* [ENHANCEMENT] Dashboards: improve end-to-end latency and strong read consistency panels when experimental ingest storage is enabled. #8543 #8830
* [ENHANCEMENT] Dashboards: Add panels for monitoring ingester autoscaling when not using ingest-storage. These panels are disabled by default, but can be enabled using the `autoscaling.ingester.enabled: true` config option. #8484
* [ENHANCEMENT] Dashboards: Add panels for monitoring store-gateway autoscaling. These panels are disabled by default, but can be enabled using the `autoscaling.store_gateway.enabled: true` config option. #8824
* [ENHANCEMENT] Dashboards: add panels to show writes to experimental ingest storage backend in the "Mimir / Ruler" dashboard, when `_config.show_ingest_storage_panels` is enabled. #8732
* [ENHANCEMENT] Dashboards: show all series in tooltips on time series dashboard panels. #8748
* [ENHANCEMENT] Dashboards: add compactor autoscaling panels to "Mimir / Compactor" dashboard. The panels are disabled by default, but can be enabled setting `_config.autoscaling.compactor.enabled` to `true`. #8777
* [ENHANCEMENT] Alerts: added `MimirKafkaClientBufferedProduceBytesTooHigh` alert. #8763
* [ENHANCEMENT] Dashboards: added "Kafka produced records / sec" panel to "Mimir / Writes" dashboard. #8763
* [ENHANCEMENT] Alerts: added `MimirStrongConsistencyOffsetNotPropagatedToIngesters` alert, and rename `MimirIngesterFailsEnforceStrongConsistencyOnReadPath` alert to `MimirStrongConsistencyEnforcementFailed`. #8831
* [ENHANCEMENT] Dashboards: remove "All" option for namespace dropdown in dashboards. #8829
* [ENHANCEMENT] Dashboards: add Kafka end-to-end latency outliers panel in the "Mimir / Writes" dashboard. #8948
* [ENHANCEMENT] Dashboards: add "Out-of-order samples appended" panel to "Mimir / Tenants" dashboard. #8939
* [ENHANCEMENT] Alerts: `RequestErrors` and `RulerRemoteEvaluationFailing` have been enriched with a native histogram version. #9004
* [ENHANCEMENT] Dashboards: add 'Read path' selector to 'Mimir / Queries' dashboard. #8878
* [ENHANCEMENT] Dashboards: add annotation indicating active series are being reloaded to 'Mimir / Tenants' dashboard. #9257
* [ENHANCEMENT] Dashboards: limit results on the 'Failed evaluations rate' panel of the 'Mimir / Tenants' dashboard to 50 to avoid crashing the page when there are many failing groups. #9262
* [FEATURE] Alerts: add `MimirGossipMembersEndpointsOutOfSync` alert. #9347
* [BUGFIX] Dashboards: fix "current replicas" in autoscaling panels when HPA is not active. #8566
* [BUGFIX] Alerts: do not fire `MimirRingMembersMismatch` during the migration to experimental ingest storage. #8727
* [BUGFIX] Dashboards: avoid over-counting of ingesters metrics when migrating to experimental ingest storage. #9170
* [BUGFIX] Dashboards: fix `job_prefix` not utilized in `jobSelector`. #9155

### Jsonnet

* [CHANGE] Changed the following config options when the experimental ingest storage is enabled: #8874
  * `ingest_storage_ingester_autoscaling_min_replicas` changed to `ingest_storage_ingester_autoscaling_min_replicas_per_zone`
  * `ingest_storage_ingester_autoscaling_max_replicas` changed to `ingest_storage_ingester_autoscaling_max_replicas_per_zone`
* [CHANGE] Changed the overrides configmap generation to remove any field with `null` value. #9116
* [CHANGE] `$.replicaTemplate` function now takes replicas and labelSelector parameter. #9248
* [CHANGE] Renamed `ingest_storage_ingester_autoscaling_replica_template_custom_resource_definition_enabled` to `replica_template_custom_resource_definition_enabled`. #9248
* [FEATURE] Add support for automatically deleting compactor, store-gateway, ingester and read-write mode backend PVCs when the corresponding StatefulSet is scaled down. #8382 #8736
* [FEATURE] Automatically set GOMAXPROCS on ingesters. #9273
* [ENHANCEMENT] Added the following config options to set the number of partition ingester replicas when migrating to experimental ingest storage. #8517
  * `ingest_storage_migration_partition_ingester_zone_a_replicas`
  * `ingest_storage_migration_partition_ingester_zone_b_replicas`
  * `ingest_storage_migration_partition_ingester_zone_c_replicas`
* [ENHANCEMENT] Distributor: increase `-distributor.remote-timeout` when the experimental ingest storage is enabled. #8518
* [ENHANCEMENT] Memcached: Update to Memcached 1.6.28 and memcached-exporter 0.14.4. #8557
* [ENHANCEMENT] Rollout-operator: Allow the rollout-operator to be used as Kubernetes statefulset webhook to enable `no-downscale` and `prepare-downscale` annotations to be used on ingesters or store-gateways. #8743
* [ENHANCEMENT] Do not deploy ingester-zone-c when experimental ingest storage is enabled and `ingest_storage_ingester_zones` is configured to `2`. #8776
* [ENHANCEMENT] Added the config option `ingest_storage_migration_classic_ingesters_no_scale_down_delay` to disable the downscale delay on classic ingesters when migrating to experimental ingest storage. #8775 #8873
* [ENHANCEMENT] Configure experimental ingest storage on query-frontend too when enabled. #8843
* [ENHANCEMENT] Allow to override Kafka client ID on a per-component basis. #9026
* [ENHANCEMENT] Rollout-operator's access to ReplicaTemplate is now configured via config option `rollout_operator_replica_template_access_enabled`. #9252
* [ENHANCEMENT] Added support for new way of downscaling ingesters, using rollout-operator's resource-mirroring feature and read-only mode of ingesters. This can be enabled by using `ingester_automated_downscale_v2_enabled` config option. This is mutually exclusive with both `ingester_automated_downscale_enabled` (previous downscale mode) and `ingest_storage_ingester_autoscaling_enabled` (autoscaling for ingest-storage).
* [ENHANCEMENT] Update rollout-operator to `v0.19.1`. #9388
* [BUGFIX] Added missing node affinity matchers to write component. #8910

### Mimirtool

* [CHANGE] Disable colored output on mimirtool when the output is not to a terminal. #9423
* [CHANGE] Add `--force-color` flag to be able to enable colored output when the output is not to a terminal. #9423
* [CHANGE] Analyze Rules: Count recording rules used in rules group as used. #6133
* [CHANGE] Remove deprecated `--rule-files` flag in favor of CLI arguments for the following commands: #8701
  * `mimirtool rules load`
  * `mimirtool rules sync`
  * `mimirtool rules diff`
  * `mimirtool rules check`
  * `mimirtool rules prepare`
* [ENHANCEMENT] Remote read and backfill now supports the experimental native histograms. #9156

### Mimir Continuous Test

* [CHANGE] Use test metrics that do not pass through 0 to make identifying incorrect results easier. #8630
* [CHANGE] Allowed authentication to Mimir using both Tenant ID and basic/bearer auth. #9038
* [FEATURE] Experimental support for the `-tests.send-chunks-debugging-header` boolean flag to send the `X-Mimir-Chunk-Info-Logger: series_id` header with queries. #8599
* [ENHANCEMENT] Include human-friendly timestamps in diffs logged when a test fails. #8630
* [ENHANCEMENT] Add histograms to measure latency of read and write requests. #8583
* [ENHANCEMENT] Log successful test runs in addition to failed test runs. #8817
* [ENHANCEMENT] Series emitted by continuous-test now distribute more uniformly across ingesters. #9218 #9243
* [ENHANCEMENT] Configure `User-Agent` header for the Mimir client via `-tests.client.user-agent`. #9338
* [BUGFIX] Initialize test result metrics to 0 at startup so that alerts can correctly identify the first failure after startup. #8630

### Query-tee

* [CHANGE] If a preferred backend is configured, then query-tee always returns its response, regardless of the response status code. Previously, query-tee would only return the response from the preferred backend if it did not have a 5xx status code. #8634
* [ENHANCEMENT] Emit trace spans from query-tee. #8419
* [ENHANCEMENT] Log trace ID (if present) with all log messages written while processing a request. #8419
* [ENHANCEMENT] Log user agent when processing a request. #8419
* [ENHANCEMENT] Add `time` parameter to proxied instant queries if it is not included in the incoming request. This is optional but enabled by default, and can be disabled with `-proxy.add-missing-time-parameter-to-instant-queries=false`. #8419
* [ENHANCEMENT] Add support for sending only a proportion of requests to all backends, with the remainder only sent to the preferred backend. The default behaviour is to send all requests to all backends. This can be configured with `-proxy.secondary-backends-request-proportion`. #8532
* [ENHANCEMENT] Check annotations emitted by both backends are the same when comparing responses from two backends. #8660
* [ENHANCEMENT] Compare native histograms in query results when comparing results between two backends. #8724
* [ENHANCEMENT] Don't consider responses to be different during response comparison if both backends' responses contain different series, but all samples are within the recent sample window. #8749 #8894
* [ENHANCEMENT] When the expected and actual response for a matrix series is different, the full set of samples for that series from both backends will now be logged. #8947
* [ENHANCEMENT] Wait up to `-server.graceful-shutdown-timeout` for inflight requests to finish when shutting down, rather than immediately terminating inflight requests on shutdown. #8985
* [ENHANCEMENT] Optionally consider equivalent error messages the same when comparing responses. Enabled by default, disable with `-proxy.require-exact-error-match=true`. #9143 #9350 #9366
* [BUGFIX] Ensure any errors encountered while forwarding a request to a backend (eg. DNS resolution failures) are logged. #8419
* [BUGFIX] The comparison of the results should not fail when either side contains extra samples from within SkipRecentSamples duration. #8920
* [BUGFIX] When `-proxy.compare-skip-recent-samples` is enabled, compare sample timestamps with the time the query requests were made, rather than the time at which the comparison is occurring. #9416

### Documentation

* [ENHANCEMENT] Specify in which component the configuration flags `-compactor.blocks-retention-period`, `-querier.max-query-lookback`, `-query-frontend.max-total-query-length`, `-query-frontend.max-query-expression-size-bytes` are applied and that they are applied to remote read as well. #8433
* [ENHANCEMENT] Provide more detailed recommendations on how to migrate from classic to native histograms. #8864
* [ENHANCEMENT] Clarify that `{namespace}` and `{groupName}` path segments in the ruler config API should be URL-escaped. #8969
* [ENHANCEMENT] Include stalled compactor network drive information in runbooks. #9297
* [ENHANCEMENT] Document `/ingester/prepare-partition-downscale` and `/ingester/prepare-instance-ring-downscale` endpoints. #9132
* [ENHANCEMENT] Describe read-only mode of ingesters in component documentation. #9132

### Tools

* [CHANGE] `wal-reader`: Renamed `-series-entries` to `-print-series`. Renamed `-print-series-with-samples` to `-print-samples`. #8568
* [FEATURE] `query-bucket-index`: add new tool to query a bucket index file and print the blocks that would be used for a given query time range. #8818
* [FEATURE] `kafkatool`: add new CLI tool to operate Kafka. Supported commands: #9000
  * `brokers list-leaders-by-partition`
  * `consumer-group commit-offset`
  * `consumer-group copy-offset`
  * `consumer-group list-offsets`
  * `create-partitions`
* [ENHANCEMENT] `wal-reader`: References to unknown series from Samples, Exemplars, histogram or tombstones records are now always logged. #8568
* [ENHANCEMENT] `tsdb-series`: added `-stats` option to print min/max time of chunks, total number of samples and DPM for each series. #8420
* [ENHANCEMENT] `tsdb-print-chunk`: print counter reset information for native histograms. #8812
* [ENHANCEMENT] `grpcurl-query-ingesters`: print counter reset information for native histograms. #8820
* [ENHANCEMENT] `grpcurl-query-ingesters`: concurrently query ingesters. #9102
* [ENHANCEMENT] `grpcurl-query-ingesters`: sort series and chunks in output. #9180
* [ENHANCEMENT] `grpcurl-query-ingesters`: print full chunk timestamps, not just time component. #9180
* [ENHANCEMENT] `tsdb-series`: Added `-json` option to generate JSON output for easier post-processing. #8844
* [ENHANCEMENT] `tsdb-series`: Added `-min-time` and `-max-time` options to filter samples that are used for computing data-points per minute. #8844
* [ENHANCEMENT] `mimir-rules-action`: Added new input to support matching target namespaces by regex. #9244
* [ENHANCEMENT] `mimir-rules-action`: Added new inputs to support ignoring namespaces and ignoring namespaces by regex. #9258 #9324
* [BUGFIX] `copyblocks`, `undelete-blocks`, `copyprefix`: use a multipart upload to server-side copy objects greater than 5GiB in size on S3. #9357

## 2.13.1

### Grafana Mimir

* [BUGFIX] Upgrade Go to 1.22.9 to address [CVE-2024-34156](https://nvd.nist.gov/vuln/detail/CVE-2024-34156). #10097
* [BUGFIX] Update module google.golang.org/grpc to v1.64.1 to address [GHSA-xr7q-jx4m-x55m](https://github.com/advisories/GHSA-xr7q-jx4m-x55m). #8717
* [BUGFIX] Upgrade github.com/rs/cors to v1.11.0 address [GHSA-mh55-gqvf-xfwm](https://github.com/advisories/GHSA-mh55-gqvf-xfwm). #8611

## 2.13.0

### Grafana Mimir

* [CHANGE] Build: `grafana/mimir` docker image is now based on `gcr.io/distroless/static-debian12` image. Alpine-based docker image is still available as `grafana/mimir-alpine`, until Mimir 2.15. #8204 #8235
* [CHANGE] Ingester: `/ingester/flush` endpoint is now only allowed to execute only while the ingester is in `Running` state. The 503 status code is returned if the endpoint is called while the ingester is not in `Running` state. #7486
* [CHANGE] Distributor: Include label name in `err-mimir-label-value-too-long` error message: #7740
* [CHANGE] Ingester: enabled 1 out 10 errors log sampling by default. All the discarded samples will still be tracked by the `cortex_discarded_samples_total` metric. The feature can be configured via `-ingester.error-sample-rate` (0 to log all errors). #7807
* [CHANGE] Query-frontend: Query results caching and experimental query blocking now utilize the PromQL string-formatted query format rather than the unvalidated query as submitted to the frontend. #7742
  * Query results caching should be more stable as all equivalent queries receive the same cache key, but there may be cache churn on first deploy with the updated format
  * Query blocking can no longer be circumvented with an equivalent query in a different format; see [Configure queries to block](https://grafana.com/docs/mimir/latest/configure/configure-blocked-queries/)
* [CHANGE] Query-frontend: stop using `-validation.create-grace-period` to clamp how far into the future a query can span. #8075
* [CHANGE] Clamp [`GOMAXPROCS`](https://pkg.go.dev/runtime#GOMAXPROCS) to [`runtime.NumCPU`](https://pkg.go.dev/runtime#NumCPU). #8201
* [CHANGE] Anonymous usage statistics tracking: add CPU usage percentage tracking. #8282
* [CHANGE] Added new metric `cortex_compactor_disk_out_of_space_errors_total` which counts how many times a compaction failed due to the compactor being out of disk. #8237
* [CHANGE] Anonymous usage statistics tracking: report active series in addition to in-memory series. #8279
* [CHANGE] Ruler: `evaluation_delay` field in the rule group configuration has been deprecated. Please use `query_offset` instead (it has the same exact meaning and behaviour). #8295
* [CHANGE] General: remove `-log.buffered`. The configuration option has been enabled by default and deprecated since Mimir 2.11. #8395
* [CHANGE] Ruler: promote tenant federation from experimental to stable. #8400
* [CHANGE] Ruler: promote `-ruler.recording-rules-evaluation-enabled` and `-ruler.alerting-rules-evaluation-enabled` from experimental to stable. #8400
* [CHANGE] General: promote `-tenant-federation.max-tenants` from experimental to stable. #8400
* [FEATURE] Continuous-test: now runable as a module with `mimir -target=continuous-test`. #7747
* [FEATURE] Store-gateway: Allow specific tenants to be enabled or disabled via `-store-gateway.enabled-tenants` or `-store-gateway.disabled-tenants` CLI flags or their corresponding YAML settings. #7653
* [FEATURE] New `-<prefix>.s3.bucket-lookup-type` flag configures lookup style type, used to access bucket in s3 compatible providers. #7684
* [FEATURE] Querier: add experimental streaming PromQL engine, enabled with `-querier.promql-engine=mimir`. #7693 #7898 #7899 #8023 #8058 #8096 #8121 #8197 #8230 #8247 #8270 #8276 #8277 #8291 #8303 #8340 #8256 #8348
* [FEATURE] New `/ingester/unregister-on-shutdown` HTTP endpoint allows dynamic access to ingesters' `-ingester.ring.unregister-on-shutdown` configuration. #7739
* [FEATURE] Server: added experimental [PROXY protocol support](https://www.haproxy.org/download/2.3/doc/proxy-protocol.txt). The PROXY protocol support can be enabled via `-server.proxy-protocol-enabled=true`. When enabled, the support is added both to HTTP and gRPC listening ports. #7698
* [FEATURE] Query-frontend, querier: new experimental `/cardinality/active_native_histogram_metrics` API to get active native histogram metric names with statistics about active native histogram buckets. #7982 #7986 #8008
* [FEATURE] Alertmanager: Added `-alertmanager.max-silences-count` and `-alertmanager.max-silence-size-bytes` to set limits on per tenant silences. Disabled by default. #8241 #8249
* [FEATURE] Ingester: add experimental support for the server-side circuit breakers when writing to and reading from ingesters. This can be enabled using `-ingester.push-circuit-breaker.enabled` and `-ingester.read-circuit-breaker.enabled` options. Further `-ingester.push-circuit-breaker.*` and `-ingester.read-circuit-breaker.*` options for configuring circuit-breaker are available. Added metrics `cortex_ingester_circuit_breaker_results_total`,  `cortex_ingester_circuit_breaker_transitions_total`, `cortex_ingester_circuit_breaker_current_state` and `cortex_ingester_circuit_breaker_request_timeouts_total`. #8180 #8285 #8315 #8446
* [FEATURE] Distributor, ingester: add new setting `-validation.past-grace-period` to limit how old (based on the wall clock minus OOO window) the ingested samples can be. The default 0 value disables this limit. #8262
* [ENHANCEMENT] Distributor: add metrics `cortex_distributor_samples_per_request` and `cortex_distributor_exemplars_per_request` to track samples/exemplars per request. #8265
* [ENHANCEMENT] Reduced memory allocations in functions used to propagate contextual information between gRPC calls. #7529
* [ENHANCEMENT] Distributor: add experimental limit for exemplars per series per request, enabled with `-distributor.max-exemplars-per-series-per-request`, the number of discarded exemplars are tracked with `cortex_discarded_exemplars_total{reason="too_many_exemplars_per_series_per_request"}` #7989 #8010
* [ENHANCEMENT] Store-gateway: merge series from different blocks concurrently. #7456
* [ENHANCEMENT] Store-gateway: Add `stage="wait_max_concurrent"` to `cortex_bucket_store_series_request_stage_duration_seconds` which records how long the query had to wait for its turn for `-blocks-storage.bucket-store.max-concurrent`. #7609
* [ENHANCEMENT] Querier: add `cortex_querier_federation_upstream_query_wait_duration_seconds` to observe time from when a querier picks up a cross-tenant query to when work begins on its single-tenant counterparts. #7209
* [ENHANCEMENT] Compactor: Add `cortex_compactor_block_compaction_delay_seconds` metric to track how long it takes to compact blocks since the blocks are created. #7635
* [ENHANCEMENT] Store-gateway: add `outcome` label to `cortex_bucket_stores_gate_duration_seconds` histogram metric. Possible values for the `outcome` label are: `rejected_canceled`, `rejected_deadline_exceeded`, `rejected_other`, and `permitted`. #7784
* [ENHANCEMENT] Query-frontend: use zero-allocation experimental decoder for active series queries via `-query-frontend.use-active-series-decoder`. #7665
* [ENHANCEMENT] Go: updated to 1.22.2. #7802
* [ENHANCEMENT] Query-frontend: support `limit` parameter on `/prometheus/api/v1/label/{name}/values` and `/prometheus/api/v1/labels` endpoints. #7722
* [ENHANCEMENT] Expose TLS configuration for the S3 backend client. #7959
* [ENHANCEMENT] Rules: Support expansion of native histogram values when using rule templates #7974
* [ENHANCEMENT] Rules: Add metric `cortex_prometheus_rule_group_last_restore_duration_seconds` which measures how long it takes to restore rule groups using the `ALERTS_FOR_STATE` series #7974
* [ENHANCEMENT] OTLP: Improve remote write format translation performance by using label set hashes for metric identifiers instead of string based ones. #8012
* [ENHANCEMENT] Querying: Remove OpEmptyMatch from regex concatenations. #8012
* [ENHANCEMENT] Store-gateway: add `-blocks-storage.bucket-store.max-concurrent-queue-timeout`. When set, queries at the store-gateway's query gate will not wait longer than that to execute. If a query reaches the wait timeout, then the querier will retry the blocks on a different store-gateway. If all store-gateways are unavailable, then the query will fail with `err-mimir-store-consistency-check-failed`. #7777 #8149
* [ENHANCEMENT] Store-gateway: add `-blocks-storage.bucket-store.index-header.lazy-loading-concurrency-queue-timeout`. When set, loads of index-headers at the store-gateway's index-header lazy load gate will not wait longer than that to execute. If a load reaches the wait timeout, then the querier will retry the blocks on a different store-gateway. If all store-gateways are unavailable, then the query will fail with `err-mimir-store-consistency-check-failed`. #8138
* [ENHANCEMENT] Ingester: Optimize querying with regexp matchers. #8106
* [ENHANCEMENT] Distributor: Introduce `-distributor.max-request-pool-buffer-size` to allow configuring the maximum size of the request pool buffers. #8082
* [ENHANCEMENT] Store-gateway: improve performance when streaming chunks to queriers is enabled (`-querier.prefer-streaming-chunks-from-store-gateways=true`) and the query selects fewer than `-blocks-storage.bucket-store.batch-series-size` series (defaults to 5000 series). #8039
* [ENHANCEMENT] Ingester: active series are now updated along with owned series. They decrease when series change ownership between ingesters. This helps provide a more accurate total of active series when ingesters are added. This is only enabled when `-ingester.track-ingester-owned-series` or `-ingester.use-ingester-owned-series-for-limits` are enabled. #8084
* [ENHANCEMENT] Query-frontend: include route name in query stats log lines. #8191
* [ENHANCEMENT] OTLP: Speed up conversion from OTel to Mimir format by about 8% and reduce memory consumption by about 30%. Can be disabled via `-distributor.direct-otlp-translation-enabled=false` #7957
* [ENHANCEMENT] Ingester/Querier: Optimise regexps with long lists of alternates. #8221, #8234
* [ENHANCEMENT] Ingester: Include more detail in tracing of queries. #8242
* [ENHANCEMENT] Distributor: add `insight=true` to remote-write and OTLP write handlers when the HTTP response status code is 4xx. #8294
* [ENHANCEMENT] Ingester: reduce locked time while matching postings for a label, improving the write latency and compaction speed. #8327
* [ENHANCEMENT] Ingester: reduce the amount of locks taken during the Head compaction's garbage-collection process, improving the write latency and compaction speed. #8327
* [ENHANCEMENT] Query-frontend: log the start, end time and matchers for remote read requests to the query stats logs. #8326 #8370 #8373
* [BUGFIX] Distributor: prometheus retry on 5xx and 429 errors, while otlp collector only retry on 429, 502, 503 and 504, mapping other 5xx errors to the retryable ones in otlp endpoint. #8324 #8339
* [BUGFIX] Distributor: make OTLP endpoint return marshalled proto bytes as response body for 4xx/5xx errors. #8227
* [BUGFIX] Rules: improve error handling when querier is local to the ruler. #7567
* [BUGFIX] Querier, store-gateway: Protect against panics raised during snappy encoding. #7520
* [BUGFIX] Ingester: Prevent timely compaction of empty blocks. #7624
* [BUGFIX] Querier: Don't cache context.Canceled errors for bucket index. #7620
* [BUGFIX] Store-gateway: account for `"other"` time in LabelValues and LabelNames requests. #7622
* [BUGFIX] Query-frontend: Don't panic when using the `-query-frontend.downstream-url` flag. #7651
* [BUGFIX] Ingester: when receiving multiple exemplars for a native histogram via remote write, sort them and only report an error if all are older than the latest exemplar as this could be a partial update. #7640 #7948 #8014
* [BUGFIX] Ingester: don't retain blocks if they finish exactly on the boundary of the retention window. #7656
* [BUGFIX] Bug-fixes and improvements to experimental native histograms. #7744 #7813
* [BUGFIX] Querier: return an error when a query uses `label_join` with an invalid destination label name. #7744
* [BUGFIX] Compactor: correct outstanding job estimation in metrics and `compaction-planner` tool when block labels differ. #7745
* [BUGFIX] Ingester: turn native histogram validation errors in TSDB into soft ingester errors that result in returning 4xx to the end-user instead of 5xx. In the case of TSDB validation errors, the counter `cortex_discarded_samples_total` will be increased with the `reason` label set to `"invalid-native-histogram"`. #7736 #7773
* [BUGFIX] Do not wrap error message with `sampled 1/<frequency>` if it's not actually sampled. #7784
* [BUGFIX] Store-gateway: do not track cortex_querier_blocks_consistency_checks_failed_total metric if query has been canceled or interrued due to any error not related to blocks consistency check failed. #7752
* [BUGFIX] Ingester: ignore instances with no tokens when calculating local limits to prevent discards during ingester scale-up #7881
* [BUGFIX] Ingester: do not reuse exemplars slice in the write request if there are more than 10 exemplars per series. This should help to reduce the in-use memory in case of few requests with a very large number of exemplars. #7936
* [BUGFIX] Distributor: fix down scaling of native histograms in the distributor when timeseries unmarshal cache is in use. #7947
* [BUGFIX] Distributor: fix cardinality API to return more accurate number of in-memory series when number of zones is larger than replication factor. #7984
* [BUGFIX] All: fix config validation for non-ingester modules, when ingester's ring is configured with spread-minimizing token generation strategy. #7990
* [BUGFIX] Ingester: copy LabelValues strings out of mapped memory to avoid a segmentation fault if the region becomes unmapped before the result is marshaled. #8003
* [BUGFIX] OTLP: Don't generate target_info unless at least one identifying label is defined. #8012
* [BUGFIX] OTLP: Don't generate target_info unless there are metrics. #8012
* [BUGFIX] Query-frontend: Experimental query queue splitting: fix issue where offset and range selector duration were not considered when predicting query component. #7742
* [BUGFIX] Querying: Empty matrix results were incorrectly returning `null` instead of `[]`. #8029
* [BUGFIX] All: don't increment `thanos_objstore_bucket_operation_failures_total` metric for cancelled requests. #8072
* [BUGFIX] Query-frontend: fix empty metric name matcher not being applied under certain conditions. #8076
* [BUGFIX] Querying: Fix regex matching of multibyte runes with dot operator. #8089
* [BUGFIX] Querying: matrix results returned from instant queries were not sorted by series. #8113
* [BUGFIX] Query scheduler: Fix a crash in result marshaling. #8140
* [BUGFIX] Store-gateway: Allow long-running index scans to be interrupted. #8154
* [BUGFIX] Query-frontend: fix splitting of queries using `@ start()` and `@end()` modifiers on a subquery. Previously the `start()` and `end()` would be evaluated using the start end end of the split query instead of the original query. #8162
* [BUGFIX] Distributor: Don't discard time series with invalid exemplars, just drop affected exemplars. #8224
* [BUGFIX] Ingester: fixed in-memory series count when replaying a corrupted WAL. #8295
* [BUGFIX] Ingester: fix context cancellation handling when a query is busy looking up series in the TSDB index and `-blocks-storage.tsdb.head-postings-for-matchers-cache*` or `-blocks-storage.tsdb.block-postings-for-matchers-cache*` are in use. #8337
* [BUGFIX] Querier: fix edge case where bucket indexes are sometimes cached forever instead of with the expected TTL. #8343
* [BUGFIX] OTLP handler: fix errors returned by OTLP handler when used via httpgrpc tunneling. #8363
* [BUGFIX] Update `github.com/hashicorp/go-retryablehttp` to address [CVE-2024-6104](https://github.com/advisories/GHSA-v6v8-xj6m-xwqh). #8539
* [BUGFIX] Alertmanager: Fixes a number of bugs in silences which could cause an existing silence to be deleted/expired when updating the silence failed. This could happen when the replacing silence was invalid or exceeded limits. #8525
* [BUGFIX] Alertmanager: Fix per-tenant silence limits not reloaded during runtime. #8456
* [BUGFIX] Alertmanager: Fix help message for utf-8-strict-mode. #8572
* [BUGFIX] Upgrade golang to 1.22.5 to address [CVE-2024-24791](https://nvd.nist.gov/vuln/detail/CVE-2024-24791). #8600

### Mixin

* [CHANGE] Alerts: Removed obsolete `MimirQueriesIncorrect` alert that used test-exporter metrics. Test-exporter support was however removed in Mimir 2.0 release. #7774
* [CHANGE] Alerts: Change threshold for `MimirBucketIndexNotUpdated` alert to fire before queries begin to fail due to bucket index age. #7879
* [FEATURE] Dashboards: added 'Remote ruler reads networking' dashboard. #7751
* [FEATURE] Alerts: Add `MimirIngesterStuckProcessingRecordsFromKafka` alert. #8147
* [ENHANCEMENT] Alerts: allow configuring alerts range interval via `_config.base_alerts_range_interval_minutes`. #7591
* [ENHANCEMENT] Dashboards: Add panels for monitoring distributor and ingester when using ingest-storage. These panels are disabled by default, but can be enabled using `show_ingest_storage_panels: true` config option. Similarly existing panels used when distributors and ingesters use gRPC for forwarding requests can be disabled by setting `show_grpc_ingestion_panels: false`. #7670 #7699
* [ENHANCEMENT] Alerts: add the following alerts when using ingest-storage: #7699 #7702 #7867
  * `MimirIngesterLastConsumedOffsetCommitFailed`
  * `MimirIngesterFailedToReadRecordsFromKafka`
  * `MimirIngesterKafkaFetchErrorsRateTooHigh`
  * `MimirStartingIngesterKafkaReceiveDelayIncreasing`
  * `MimirRunningIngesterReceiveDelayTooHigh`
  * `MimirIngesterFailsToProcessRecordsFromKafka`
  * `MimirIngesterFailsEnforceStrongConsistencyOnReadPath`
* [ENHANCEMENT] Dashboards: add in-flight queries scaling metric panel for ruler-querier. #7749
* [ENHANCEMENT] Dashboards: renamed rows in the "Remote ruler reads" and "Remote ruler reads resources" dashboards to match the actual component names. #7750
* [ENHANCEMENT] Dashboards: allow switching between using classic of native histograms in dashboards. #7627
  * Overview dashboard, Status panel, `cortex_request_duration_seconds` metric.
* [ENHANCEMENT] Alerts: exclude `529` and `598` status codes from failure codes in `MimirRequestsError`. #7889
* [ENHANCEMENT] Dashboards: renamed "TCP Connections" panel to "Ingress TCP Connections" in the networking dashboards. #8092
* [ENHANCEMENT] Dashboards: update the use of deprecated "table (old)" panels to "table". #8181
* [ENHANCEMENT] Dashboards: added a `component` variable to "Slow queries" dashboard to allow checking the slow queries of the remote ruler evaluation query path. #8309
* [BUGFIX] Dashboards: fix regular expression for matching read-path gRPC ingester methods to include querying of exemplars, label-related queries, or active series queries. #7676
* [BUGFIX] Dashboards: fix user id abbreviations and column heads for Top Tenants dashboard. #7724
* [BUGFIX] Dashboards: fix incorrect query used for "queue length" panel on "Ruler" dashboard. #8006
* [BUGFIX] Dashboards: fix disk space utilization panels when running with a recent version of kube-state-metrics. #8212

### Jsonnet

* [CHANGE] Memcached: Change default read timeout for chunks and index caches to `750ms` from `450ms`. #7778
* [CHANGE] Fine-tuned `terminationGracePeriodSeconds` for the following components: #7364
  * Querier: changed from `30` to `180`
  * Query-scheduler: changed from `30` to `180`
* [CHANGE] Change TCP port exposed by `mimir-continuous-test` deployment to match with updated defaults of its container image (see changes below). #7958
* [FEATURE] Add support to deploy Mimir with experimental ingest storage enabled. #8028 #8222
* [ENHANCEMENT] Compactor: add `$._config.cortex_compactor_concurrent_rollout_enabled` option (disabled by default) that makes use of rollout-operator to speed up the rollout of compactors. #7783 #7878
* [ENHANCEMENT] Shuffle-sharding: add `$._config.shuffle_sharding.ingest_storage_partitions_enabled` and `$._config.shuffle_sharding.ingester_partitions_shard_size` options, that allow configuring partitions shard size in ingest-storage mode. #7804
* [ENHANCEMENT] Update rollout-operator to `v0.17.0`. #8399
* [ENHANCEMENT] Add `_config.autoscaling_querier_predictive_scaling_enabled` to scale querier based on inflight queries 7 days ago. #7775
* [ENHANCEMENT] Add support to autoscale ruler-querier replicas based on in-flight queries too (in addition to CPU and memory based scaling). #8060 #8188
* [ENHANCEMENT] Distributor: improved distributor HPA scaling metric to only take in account ready pods. This requires the metric `kube_pod_status_ready` to be available in the data source used by KEDA to query scaling metrics (configured via `_config.autoscaling_prometheus_url`). #8251
* [BUGFIX] Guard against missing samples in KEDA queries. #7691 #10013
* [BUGFIX] Alertmanager: Set -server.http-idle-timeout to avoid EOF errors in ruler. #8192

### Mimirtool

* [CHANGE] Deprecated `--rule-files` flag in favor of CLI arguments. #7756
* [FEATURE] mimirtool: Add `runtime-config verify` sub-command, for verifying Mimir runtime config files. #8123
* [ENHANCEMENT] `mimirtool promql format`: Format PromQL query with Prometheus' string or pretty-print formatter. #7742
* [ENHANCEMENT] Add `mimir-http-prefix` configuration to set the Mimir URL prefix when using legacy routes. #8069
* [ENHANCEMENT] Add option `--output-dir` to `mimirtool rules get` and `mimirtool rules print` to allow persisting rule groups to a file for edit and re-upload. #8142
* [BUGFIX] Fix panic in `loadgen` subcommand. #7629
* [BUGFIX] `mimirtool rules prepare`: do not add aggregation label to `on()` clause if already present in `group_left()` or `group_right()`. #7839
* [BUGFIX] Analyze Grafana: fix parsing queries with variables. #8062
* [BUGFIX] `mimirtool rules sync`: detect a change when the `query_offset` or the deprecated `evaluation_delay` configuration changes. #8297

### Mimir Continuous Test

* [CHANGE] `mimir-continuous-test` has been deprecated and replaced by a Mimir module that can be run as a target from the `mimir` binary using `mimir -target=continuous-test`. #7753
* [CHANGE] `-server.metrics-port` flag is no longer available for use in the module run of mimir-continuous-test, including the grafana/mimir-continuous-test Docker image which uses the new module. Configuring this port is still possible in the binary, which is deprecated. #7747
* [CHANGE] Allowed authenticatication to Mimir using both Tenant ID and basic/bearer auth #7619.
* [BUGFIX] Set `User-Agent` header for all requests sent from the testing client. #7607

### Query-tee

* [ENHANCEMENT] Log queries that take longer than `proxy.log-slow-query-response-threshold` when compared to other backends. #7346
* [ENHANCEMENT] Add two new metrics for measuring the relative duration between backends: #7782 #8013 #8330
  * `cortex_querytee_backend_response_relative_duration_seconds`
  * `cortex_querytee_backend_response_relative_duration_proportional`

### Documentation

* [CHANGE] Note that the _Play with Grafana Mimir_ tutorial directory path changed after the release of the video. #8319
* [ENHANCEMENT] Clarify Compactor and its storage volume when configured under Kubernetes. #7675
* [ENHANCEMENT] Add OTLP route to _Mimir routes by path_ runbooks section. #8074
* [ENHANCEMENT] Document option server.log-source-ips-full. #8268

### Tools

* [ENHANCEMENT] ulidtime: add option to show random part of ULID, timestamp in milliseconds and header. #7615
* [ENHANCEMENT] copyblocks: add a flag to configure part-size for multipart uploads in s3 client-side copying. #8292
* [ENHANCEMENT] copyblocks: enable pprof HTTP endpoints. #8292

## 2.12.0

### Grafana Mimir

* [CHANGE] Alertmanager: Deprecates the `v1` API. All `v1` API endpoints now respond with a JSON deprecation notice and a status code of `410`. All endpoints have a `v2` equivalent. The list of endpoints is: #7103
  * `<alertmanager-web.external-url>/api/v1/alerts`
  * `<alertmanager-web.external-url>/api/v1/receivers`
  * `<alertmanager-web.external-url>/api/v1/silence/{id}`
  * `<alertmanager-web.external-url>/api/v1/silences`
  * `<alertmanager-web.external-url>/api/v1/status`
* [CHANGE] Ingester: Increase default value of `-blocks-storage.tsdb.head-postings-for-matchers-cache-max-bytes` and `-blocks-storage.tsdb.block-postings-for-matchers-cache-max-bytes` to 100 MiB (previous default value was 10 MiB). #6764
* [CHANGE] Validate tenant IDs according to [documented behavior](https://grafana.com/docs/mimir/latest/configure/about-tenant-ids/) even when tenant federation is not enabled. Note that this will cause some previously accepted tenant IDs to be rejected such as those longer than 150 bytes or containing `|` characters. #6959
* [CHANGE] Ruler: don't use backoff retry on remote evaluation in case of `4xx` errors. #7004
* [CHANGE] Server: responses with HTTP 4xx status codes are now treated as errors and used in `status_code` label of request duration metric. #7045
* [CHANGE] Memberlist: change default for `-memberlist.stream-timeout` from `10s` to `2s`. #7076
* [CHANGE] Memcached: remove legacy `thanos_cache_memcached_*` and `thanos_memcached_*` prefixed metrics. Instead, Memcached and Redis cache clients now emit `thanos_cache_*` prefixed metrics with a `backend` label. #7076
* [CHANGE] Ruler: the following metrics, exposed when the ruler is configured to discover Alertmanager instances via service discovery, have been renamed: #7057
  * `prometheus_sd_failed_configs` renamed to `cortex_prometheus_sd_failed_configs`
  * `prometheus_sd_discovered_targets` renamed to `cortex_prometheus_sd_discovered_targets`
  * `prometheus_sd_received_updates_total` renamed to `cortex_prometheus_sd_received_updates_total`
  * `prometheus_sd_updates_delayed_total` renamed to `cortex_prometheus_sd_updates_delayed_total`
  * `prometheus_sd_updates_total` renamed to `cortex_prometheus_sd_updates_total`
  * `prometheus_sd_refresh_failures_total` renamed to `cortex_prometheus_sd_refresh_failures_total`
  * `prometheus_sd_refresh_duration_seconds` renamed to `cortex_prometheus_sd_refresh_duration_seconds`
* [CHANGE] Query-frontend: the default value for `-query-frontend.not-running-timeout` has been changed from 0 (disabled) to 2s. The configuration option has also been moved from "experimental" to "advanced". #7127
* [CHANGE] Store-gateway: to reduce disk contention on HDDs the default value for `blocks-storage.bucket-store.tenant-sync-concurrency` has been changed from `10` to `1` and the default value for `blocks-storage.bucket-store.block-sync-concurrency` has been changed from `20` to `4`. #7136
* [CHANGE] Store-gateway: Remove deprecated CLI flags `-blocks-storage.bucket-store.index-header-lazy-loading-enabled` and `-blocks-storage.bucket-store.index-header-lazy-loading-idle-timeout` and their corresponding YAML settings. Instead, use `-blocks-storage.bucket-store.index-header.lazy-loading-enabled` and `-blocks-storage.bucket-store.index-header.lazy-loading-idle-timeout`. #7521
* [CHANGE] Store-gateway: Mark experimental CLI flag `-blocks-storage.bucket-store.index-header.lazy-loading-concurrency` and its corresponding YAML settings as advanced. #7521
* [CHANGE] Store-gateway: Remove experimental CLI flag `-blocks-storage.bucket-store.index-header.sparse-persistence-enabled` since this is now the default behavior. #7535
* [CHANGE] All: set `-server.report-grpc-codes-in-instrumentation-label-enabled` to `true` by default, which enables reporting gRPC status codes as `status_code` labels in the `cortex_request_duration_seconds` metric. #7144
* [CHANGE] Distributor: report gRPC status codes as `status_code` labels in the `cortex_ingester_client_request_duration_seconds` metric by default. #7144
* [CHANGE] Distributor: CLI flag `-ingester.client.report-grpc-codes-in-instrumentation-label-enabled` has been deprecated, and its default value is set to `true`. #7144
* [CHANGE] Ingester: CLI flag `-ingester.return-only-grpc-errors` has been deprecated, and its default value is set to `true`. To ensure backwards compatibility, during a migration from a version prior to 2.11.0 to 2.12 or later, `-ingester.return-only-grpc-errors` should be set to `false`. Once all the components are migrated, the flag can be removed.   #7151
* [CHANGE] Ingester: the following CLI flags have been moved from "experimental" to "advanced": #7169
  * `-ingester.ring.token-generation-strategy`
  * `-ingester.ring.spread-minimizing-zones`
  * `-ingester.ring.spread-minimizing-join-ring-in-order`
* [CHANGE] Query-frontend: the default value of the CLI flag `-query-frontend.max-cache-freshness` (and its respective YAML configuration parameter) has been changed from `1m` to `10m`. #7161
* [CHANGE] Distributor: default the optimization `-distributor.write-requests-buffer-pooling-enabled` to `true`. #7165
* [CHANGE] Tracing: Move query information to span attributes instead of span logs. #7046
* [CHANGE] Distributor: the default value of circuit breaker's CLI flag `-ingester.client.circuit-breaker.cooldown-period` has been changed from `1m` to `10s`. #7310
* [CHANGE] Store-gateway: remove `cortex_bucket_store_blocks_loaded_by_duration`. `cortex_bucket_store_series_blocks_queried` is better suited for detecting when compactors are not able to keep up with the number of blocks to compact. #7309
* [CHANGE] Ingester, Distributor: the support for rejecting push requests received via gRPC before reading them into memory, enabled via `-ingester.limit-inflight-requests-using-grpc-method-limiter` and `-distributor.limit-inflight-requests-using-grpc-method-limiter`, is now stable and enabled by default. The configuration options have been deprecated and will be removed in Mimir 2.14. #7360
* [CHANGE] Distributor: Change`-distributor.enable-otlp-metadata-storage` flag's default to true, and deprecate it. The flag will be removed in Mimir 2.14. #7366
* [CHANGE] Store-gateway: Use a shorter TTL for cached items related to temporary blocks. #7407 #7534
* [CHANGE] Standardise exemplar label as "trace_id". #7475
* [CHANGE] The configuration option `-querier.max-query-into-future` has been deprecated and will be removed in Mimir 2.14. #7496
* [CHANGE] Distributor: the metric `cortex_distributor_sample_delay_seconds` has been deprecated and will be removed in Mimir 2.14. #7516
* [CHANGE] Query-frontend: The deprecated YAML setting `frontend.cache_unaligned_requests` has been moved to `limits.cache_unaligned_requests`. #7519
* [CHANGE] Querier: the CLI flag `-querier.minimize-ingester-requests` has been moved from "experimental" to "advanced". #7638
* [CHANGE] Ingester: allow only POST method on `/ingester/shutdown`, as previously it was too easy to accidentally trigger through GET requests. At the same time, add an option to keep the existing behavior by introducing an `-api.get-request-for-ingester-shutdown-enabled` flag. This flag will be removed in Mimir 2.15. #7707
* [FEATURE] Introduce `-server.log-source-ips-full` option to log all IPs from `Forwarded`, `X-Real-IP`, `X-Forwarded-For` headers. #7250
* [FEATURE] Introduce `-tenant-federation.max-tenants` option to limit the max number of tenants allowed for requests when federation is enabled. #6959
* [FEATURE] Cardinality API: added a new `count_method` parameter which enables counting active label names. #7085
* [FEATURE] Querier / query-frontend: added `-querier.promql-experimental-functions-enabled` CLI flag (and respective YAML config option) to enable experimental PromQL functions. The experimental functions introduced are: `mad_over_time()`, `sort_by_label()` and `sort_by_label_desc()`. #7057
* [FEATURE] Alertmanager API: added `-alertmanager.grafana-alertmanager-compatibility-enabled` CLI flag (and respective YAML config option) to enable an experimental API endpoints that support the migration of the Grafana Alertmanager. #7057
* [FEATURE] Alertmanager: Added `-alertmanager.utf8-strict-mode-enabled` to control support for any UTF-8 character as part of Alertmanager configuration/API matchers and labels. It's default value is set to `false`. #6898
* [FEATURE] Querier: added `histogram_avg()` function support to PromQL. #7293
* [FEATURE] Ingester: added `-blocks-storage.tsdb.timely-head-compaction` flag, which enables more timely head compaction, and defaults to `false`. #7372
* [FEATURE] Compactor: Added `/compactor/tenants` and `/compactor/tenant/{tenant}/planned_jobs` endpoints that provide functionality that was provided by `tools/compaction-planner` -- listing of planned compaction jobs based on tenants' bucket index. #7381
* [FEATURE] Add experimental support for streaming response bodies from queriers to frontends via `-querier.response-streaming-enabled`. This is currently only supported for the `/api/v1/cardinality/active_series` endpoint. #7173
* [FEATURE] Release: Added mimir distroless docker image. #7371
* [FEATURE] Add support for the new grammar of `{"metric_name", "l1"="val"}` to promql and some of the exposition formats. #7475 #7541
* [ENHANCEMENT] Distributor: Add a new metric `cortex_distributor_otlp_requests_total` to track the total number of OTLP requests. #7385
* [ENHANCEMENT] Vault: add lifecycle manager for token used to authenticate to Vault. This ensures the client token is always valid. Includes a gauge (`cortex_vault_token_lease_renewal_active`) to check whether token renewal is active, and the counters `cortex_vault_token_lease_renewal_success_total` and `cortex_vault_auth_success_total` to see the total number of successful lease renewals / authentications. #7337
* [ENHANCEMENT] Store-gateway: add no-compact details column on store-gateway tenants admin UI. #6848
* [ENHANCEMENT] PromQL: ignore small errors for bucketQuantile #6766
* [ENHANCEMENT] Distributor: improve efficiency of some errors #6785
* [ENHANCEMENT] Ruler: exclude vector queries from being tracked in `cortex_ruler_queries_zero_fetched_series_total`. #6544
* [ENHANCEMENT] Ruler: local storage backend now supports reading a rule group via `/config/api/v1/rules/{namespace}/{groupName}` configuration API endpoint. #6632
* [ENHANCEMENT] Query-Frontend and Query-Scheduler: split tenant query request queues by query component with `query-frontend.additional-query-queue-dimensions-enabled` and `query-scheduler.additional-query-queue-dimensions-enabled`. #6772
* [ENHANCEMENT] Distributor: support disabling metric relabel rules per-tenant via the flag `-distributor.metric-relabeling-enabled` or associated YAML. #6970
* [ENHANCEMENT] Distributor: `-distributor.remote-timeout` is now accounted from the first ingester push request being sent. #6972
* [ENHANCEMENT] Storage Provider: `-<prefix>.s3.sts-endpoint` sets a custom endpoint for AWS Security Token Service (AWS STS) in s3 storage provider. #6172
* [ENHANCEMENT] Querier: add `cortex_querier_queries_storage_type_total ` metric that indicates how many queries have executed for a source, ingesters or store-gateways. Add `cortex_querier_query_storegateway_chunks_total` metric to count the number of chunks fetched from a store gateway. #7099,#7145
* [ENHANCEMENT] Query-frontend: add experimental support for sharding active series queries via `-query-frontend.shard-active-series-queries`. #6784
* [ENHANCEMENT] Distributor: set `-distributor.reusable-ingester-push-workers=2000` by default and mark feature as `advanced`. #7128
* [ENHANCEMENT] All: set `-server.grpc.num-workers=100` by default and mark feature as `advanced`. #7131
* [ENHANCEMENT] Distributor: invalid metric name error message gets cleaned up to not include non-ascii strings. #7146
* [ENHANCEMENT] Store-gateway: add `source`, `level`, and `out_or_order` to `cortex_bucket_store_series_blocks_queried` metric that indicates the number of blocks that were queried from store gateways by block metadata. #7112 #7262 #7267
* [ENHANCEMENT] Compactor: After updating bucket-index, compactor now also computes estimated number of compaction jobs based on current bucket-index, and reports the result in `cortex_bucket_index_estimated_compaction_jobs` metric. If computation of jobs fails, `cortex_bucket_index_estimated_compaction_jobs_errors_total` is updated instead. #7299
* [ENHANCEMENT] Mimir: Integrate profiling into tracing instrumentation. #7363
* [ENHANCEMENT] Alertmanager: Adds metric `cortex_alertmanager_notifications_suppressed_total` that counts the total number of notifications suppressed for being silenced, inhibited, outside of active time intervals or within muted time intervals. #7384
* [ENHANCEMENT] Query-scheduler: added more buckets to `cortex_query_scheduler_queue_duration_seconds` histogram metric, in order to better track queries staying in the queue for longer than 10s. #7470
* [ENHANCEMENT] A `type` label is added to `prometheus_tsdb_head_out_of_order_samples_appended_total` metric. #7475
* [ENHANCEMENT] Distributor: Optimize OTLP endpoint. #7475
* [ENHANCEMENT] API: Use github.com/klauspost/compress for faster gzip and deflate compression of API responses. #7475
* [ENHANCEMENT] Ingester: Limiting on owned series (`-ingester.use-ingester-owned-series-for-limits`) now prevents discards in cases where a tenant is sharded across all ingesters (or shuffle sharding is disabled) and the ingester count increases. #7411
* [ENHANCEMENT] Block upload: include converted timestamps in the error message if block is from the future. #7538
* [ENHANCEMENT] Query-frontend: Introduce `-query-frontend.active-series-write-timeout` to allow configuring the server-side write timeout for active series requests. #7553 #7569
* [BUGFIX] Ingester: don't ignore errors encountered while iterating through chunks or samples in response to a query request. #6451
* [BUGFIX] Fix issue where queries can fail or omit OOO samples if OOO head compaction occurs between creating a querier and reading chunks #6766
* [BUGFIX] Fix issue where concatenatingChunkIterator can obscure errors #6766
* [BUGFIX] Fix panic during tsdb Commit #6766
* [BUGFIX] tsdb/head: wlog exemplars after samples #6766
* [BUGFIX] Ruler: fix issue where "failed to remotely evaluate query expression, will retry" messages are logged without context such as the trace ID and do not appear in trace events. #6789
* [BUGFIX] Ruler: do not retry requests to remote querier when server's response exceeds its configured max payload size. #7216
* [BUGFIX] Querier: fix issue where spans in query request traces were not nested correctly. #6893
* [BUGFIX] Fix issue where all incoming HTTP requests have duplicate trace spans. #6920
* [BUGFIX] Querier: do not retry requests to store-gateway when a query gets canceled. #6934
* [BUGFIX] Querier: return 499 status code instead of 500 when a request to remote read endpoint gets canceled. #6934
* [BUGFIX] Querier: fix issue where `-querier.max-fetched-series-per-query` is not applied to `/series` endpoint if the series are loaded from ingesters. #7055
* [BUGFIX] Distributor: fix issue where `-distributor.metric-relabeling-enabled` may cause distributors to panic #7176
* [BUGFIX] Distributor: fix issue where `-distributor.metric-relabeling-enabled` may cause distributors to write unsorted labels and corrupt blocks #7326
* [BUGFIX] Query-frontend: the `cortex_query_frontend_queries_total` report incorrectly reported `op="query"` for any request which wasn't a range query. Now the `op` label value can be one of the following: #7207
  * `query`: instant query
  * `query_range`: range query
  * `cardinality`: cardinality query
  * `label_names_and_values`: label names / values query
  * `active_series`: active series query
  * `other`: any other request
* [BUGFIX] Fix performance regression introduced in Mimir 2.11.0 when uploading blocks to AWS S3. #7240
* [BUGFIX] Query-frontend: fix race condition when sharding active series is enabled (see above) and response is compressed with snappy. #7290
* [BUGFIX] Query-frontend: "query stats" log unsuccessful replies from downstream as "failed". #7296
* [BUGFIX] Packaging: remove reload from systemd file as mimir does not take into account SIGHUP. #7345
* [BUGFIX] Compactor: do not allow out-of-order blocks to prevent timely compaction. #7342
* [BUGFIX] Update `google.golang.org/grpc` to resolve occasional issues with gRPC server closing its side of connection before it was drained by the client. #7380
* [BUGFIX] Query-frontend: abort response streaming for `active_series` requests when the request context is canceled. #7378
* [BUGFIX] Compactor: improve compaction of sporadic blocks. #7329
* [BUGFIX] Ruler: fix regression that caused client errors to be tracked in `cortex_ruler_write_requests_failed_total` metric. #7472
* [BUGFIX] promql: Fix Range selectors with an @ modifier are wrongly scoped in range queries. #7475
* [BUGFIX] Fix metadata API using wrong JSON field names. #7475
* [BUGFIX] Ruler: fix native histogram recording rule result corruption. #7552
* [BUGFIX] Querier: fix HTTP status code translations for remote read requests. Previously, remote-read had conflicting behaviours: when returning samples all internal errors were translated to HTTP 400; when returning chunks all internal errors were translated to HTTP 500. #7487
* [BUGFIX] Query-frontend: Fix memory leak on every request. #7654

### Mixin

* [CHANGE] The `job` label matcher for distributor and gateway have been extended to include any deployment matching `distributor.*` and `cortex-gw.*` respectively. This change allows to match custom and multi-zone distributor and gateway deployments too. #6817
* [ENHANCEMENT] Dashboards: Add panels for alertmanager activity of a tenant #6826
* [ENHANCEMENT] Dashboards: Add graphs to "Slow Queries" dashboard. #6880
* [ENHANCEMENT] Dashboards: Update all deprecated "graph" panels to "timeseries" panels. #6864 #7413 #7457
* [ENHANCEMENT] Dashboards: Make most columns in "Slow Queries" sortable. #7000
* [ENHANCEMENT] Dashboards: Render graph panels at full resolution as opposed to at half resolution. #7027
* [ENHANCEMENT] Dashboards: show query-scheduler queue length on "Reads" and "Remote Ruler Reads" dashboards. #7088
* [ENHANCEMENT] Dashboards: Add estimated number of compaction jobs to "Compactor", "Tenants" and "Top tenants" dashboards. #7449 #7481
* [ENHANCEMENT] Recording rules: add native histogram recording rules to `cortex_request_duration_seconds`. #7528
* [ENHANCEMENT] Dashboards: Add total owned series, and per-ingester in-memory and owned series to "Tenants" dashboard. #7511
* [BUGFIX] Dashboards: drop `step` parameter from targets as it is not supported. #7157
* [BUGFIX] Recording rules: drop rules for metrics removed in 2.0: `cortex_memcache_request_duration_seconds` and `cortex_cache_request_duration_seconds`. #7514

### Jsonnet

* [CHANGE] Distributor: Increase `JAEGER_REPORTER_MAX_QUEUE_SIZE` from the default (100) to 1000, to avoid dropping tracing spans. #7259
* [CHANGE] Querier: Increase `JAEGER_REPORTER_MAX_QUEUE_SIZE` from 1000 to 5000, to avoid dropping tracing spans. #6764
* [CHANGE] rollout-operator: remove default CPU limit. #7066
* [CHANGE] Store-gateway: Increase `JAEGER_REPORTER_MAX_QUEUE_SIZE` from the default (100) to 1000, to avoid dropping tracing spans. #7068
* [CHANGE] Query-frontend, ingester, ruler, backend and write instances: Increase `JAEGER_REPORTER_MAX_QUEUE_SIZE` from the default (100), to avoid dropping tracing spans. #7086
* [CHANGE] Ring: relaxed the hash ring heartbeat period and timeout for distributor, ingester, store-gateway and compactor: #6860
  * `-distributor.ring.heartbeat-period` set to `1m`
  * `-distributor.ring.heartbeat-timeout` set to `4m`
  * `-ingester.ring.heartbeat-period` set to `2m`
  * `-store-gateway.sharding-ring.heartbeat-period` set to `1m`
  * `-store-gateway.sharding-ring.heartbeat-timeout` set to `4m`
  * `-compactor.ring.heartbeat-period` set to `1m`
  * `-compactor.ring.heartbeat-timeout` set to `4m`
* [CHANGE] Ruler-querier: the topology spread constrain max skew is now configured through the configuration option `ruler_querier_topology_spread_max_skew` instead of `querier_topology_spread_max_skew`. #7204
* [CHANGE] Distributor: `-server.grpc.keepalive.max-connection-age` lowered from `2m` to `60s` and configured `-shutdown-delay=90s` and termination grace period to `100` seconds in order to reduce the chances of failed gRPC write requests when distributors gracefully shutdown. #7361
* [FEATURE] Added support for the following root-level settings to configure the list of matchers to apply to node affinity: #6782 #6829
  * `alertmanager_node_affinity_matchers`
  * `compactor_node_affinity_matchers`
  * `continuous_test_node_affinity_matchers`
  * `distributor_node_affinity_matchers`
  * `ingester_node_affinity_matchers`
  * `ingester_zone_a_node_affinity_matchers`
  * `ingester_zone_b_node_affinity_matchers`
  * `ingester_zone_c_node_affinity_matchers`
  * `mimir_backend_node_affinity_matchers`
  * `mimir_backend_zone_a_node_affinity_matchers`
  * `mimir_backend_zone_b_node_affinity_matchers`
  * `mimir_backend_zone_c_node_affinity_matchers`
  * `mimir_read_node_affinity_matchers`
  * `mimir_write_node_affinity_matchers`
  * `mimir_write_zone_a_node_affinity_matchers`
  * `mimir_write_zone_b_node_affinity_matchers`
  * `mimir_write_zone_c_node_affinity_matchers`
  * `overrides_exporter_node_affinity_matchers`
  * `querier_node_affinity_matchers`
  * `query_frontend_node_affinity_matchers`
  * `query_scheduler_node_affinity_matchers`
  * `rollout_operator_node_affinity_matchers`
  * `ruler_node_affinity_matchers`
  * `ruler_node_affinity_matchers`
  * `ruler_querier_node_affinity_matchers`
  * `ruler_query_frontend_node_affinity_matchers`
  * `ruler_query_scheduler_node_affinity_matchers`
  * `store_gateway_node_affinity_matchers`
  * `store_gateway_node_affinity_matchers`
  * `store_gateway_zone_a_node_affinity_matchers`
  * `store_gateway_zone_b_node_affinity_matchers`
  * `store_gateway_zone_c_node_affinity_matchers`
* [FEATURE] Ingester: Allow automated zone-by-zone downscaling, that can be enabled via the `ingester_automated_downscale_enabled` flag. It is disabled by default. #6850
* [ENHANCEMENT] Alerts: Add `MimirStoreGatewayTooManyFailedOperations` warning alert that triggers when Mimir store-gateway report error when interacting with the object storage. #6831
* [ENHANCEMENT] Querier HPA: improved scaling metric and scaling policies, in order to scale up and down more gradually. #6971
* [ENHANCEMENT] Rollout-operator: upgraded to v0.13.0. #7469
* [ENHANCEMENT] Rollout-operator: add tracing configuration to rollout-operator container (when tracing is enabled and configured). #7469
* [ENHANCEMENT] Query-frontend: configured `-shutdown-delay`, `-server.grpc.keepalive.max-connection-age` and termination grace period to reduce the likelihood of queries hitting terminated query-frontends. #7129
* [ENHANCEMENT] Autoscaling: add support for KEDA's `ignoreNullValues` option for Prometheus scaler. #7471
* [BUGFIX] Update memcached-exporter to 0.14.1 due to CVE-2023-39325. #6861

### Mimirtool

* [FEATURE] Add command `migrate-utf8` to migrate Alertmanager configurations for Alertmanager versions 0.27.0 and later. #7383
* [ENHANCEMENT] Add template render command to render locally a template. #7325
* [ENHANCEMENT] Add `--extra-headers` option to `mimirtool rules` command to add extra headers to requests for auth. #7141
* [ENHANCEMENT] Analyze Prometheus: set tenant header. #6737
* [ENHANCEMENT] Add argument `--output-dir` to `mimirtool alertmanager get` where the config and templates will be written to and can be loaded via `mimirtool alertmanager load` #6760
* [BUGFIX] Analyze rule-file: .metricsUsed field wasn't populated. #6953

### Mimir Continuous Test

* [ENHANCEMENT] Include comparison of all expected and actual values when any float sample does not match. #6756

### Query-tee

* [BUGFIX] Fix issue where `Host` HTTP header was not being correctly changed for the proxy targets. #7386
* [ENHANCEMENT] Allow using the value of X-Scope-OrgID for basic auth username in the forwarded request if URL username is set as `__REQUEST_HEADER_X_SCOPE_ORGID__`. #7452

### Documentation

* [CHANGE] No longer mark OTLP distributor endpoint as experimental. #7348
* [ENHANCEMENT] Added runbook for `KubePersistentVolumeFillingUp` alert. #7297
* [ENHANCEMENT] Add Grafana Cloud recommendations to OTLP documentation. #7375
* [BUGFIX] Fixed typo on single zone->zone aware replication Helm page. #7327

### Tools

* [CHANGE] copyblocks: The flags for copyblocks have been changed to align more closely with other tools. #6607
* [CHANGE] undelete-blocks: undelete-blocks-gcs has been removed and replaced with undelete-blocks, which supports recovering deleted blocks in versioned buckets from ABS, GCS, and S3-compatible object storage. #6607
* [FEATURE] copyprefix: Add tool to copy objects between prefixes. Supports ABS, GCS, and S3-compatible object storage. #6607

## 2.11.0

### Grafana Mimir

* [CHANGE] The following deprecated configurations have been removed: #6673 #6779 #6808 #6814
  * `-querier.iterators`
  * `-querier.batch-iterators`
  * `-blocks-storage.bucket-store.max-chunk-pool-bytes`
  * `-blocks-storage.bucket-store.chunk-pool-min-bucket-size-bytes`
  * `-blocks-storage.bucket-store.chunk-pool-max-bucket-size-bytes`
  * `-blocks-storage.bucket-store.bucket-index.enabled`
* [CHANGE] Querier: Split worker GRPC config into separate client configs for the frontend and scheduler to allow TLS to be configured correctly when specifying the `tls_server_name`. The GRPC config specified under `-querier.frontend-client.*` will no longer apply to the scheduler client, and will need to be set explicitly under `-querier.scheduler-client.*`. #6445 #6573
* [CHANGE] Store-gateway: enable sparse index headers by default. Sparse index headers reduce the time to load an index header up to 90%. #6005
* [CHANGE] Store-gateway: lazy-loading concurrency limit default value is now 4. #6004
* [CHANGE] General: enabled `-log.buffered` by default. The `-log.buffered` has been deprecated and will be removed in Mimir 2.13. #6131
* [CHANGE] Ingester: changed default `-blocks-storage.tsdb.series-hash-cache-max-size-bytes` setting from `1GB` to `350MB`. The new default cache size is enough to store the hashes for all series in a ingester, assuming up to 2M in-memory series per ingester and using the default 13h retention period for local TSDB blocks in the ingesters. #6130
* [CHANGE] Query-frontend: removed `cortex_query_frontend_workers_enqueued_requests_total`. Use `cortex_query_frontend_enqueue_duration_seconds_count` instead. #6121
* [CHANGE] Ingester / querier: enable ingester to querier chunks streaming by default and mark it as stable. #6174
* [CHANGE] Ingester / querier: enable ingester query request minimisation by default and mark it as stable. #6174
* [CHANGE] Ingester: changed the default value for the experimental configuration parameter `-blocks-storage.tsdb.early-head-compaction-min-estimated-series-reduction-percentage` from 10 to 15. #6186
* [CHANGE] Ingester: `/ingester/push` HTTP endpoint has been removed. This endpoint was added for testing and troubleshooting, but was never documented or used for anything. #6299
* [CHANGE] Experimental setting `-log.rate-limit-logs-per-second-burst` renamed to `-log.rate-limit-logs-burst-size`. #6230
* [CHANGE] Ingester: by setting the newly introduced experimental CLI flag `-ingester.return-only-grpc-errors` to true, ingester will return only gRPC errors. #6443 #6680 #6723
* [CHANGE] Upgrade Node.js to v20. #6540
* [CHANGE] Querier: `cortex_querier_blocks_consistency_checks_failed_total` is now incremented when a block couldn't be queried from any attempted store-gateway as opposed to incremented after each attempt. Also `cortex_querier_blocks_consistency_checks_total` is incremented once per query as opposed to once per attempt (with 3 attempts). #6590
* [CHANGE] Ingester: Modify utilization based read path limiter to base memory usage on Go heap size. #6584
* [FEATURE] Distributor: added option `-distributor.retry-after-header.enabled` to include the `Retry-After` header in recoverable error responses. #6608
* [FEATURE] Query-frontend: add experimental support for query blocking. Queries are blocked on a per-tenant basis and is configured via the limit `blocked_queries`. #5609
* [FEATURE] Vault: Added support for new Vault authentication methods: `AppRole`, `Kubernetes`, `UserPass` and `Token`. #6143
* [FEATURE] Add experimental endpoint `/api/v1/cardinality/active_series` to return the set of active series for a given selector. #6536 #6619 #6651 #6667 #6717
* [FEATURE] Added `-<prefix>.s3.part-size` flag to configure the S3 minimum file size in bytes used for multipart uploads. #6592
* [FEATURE] Add the experimental `-<prefix>.s3.send-content-md5` flag (defaults to `false`) to configure S3 Put Object requests to send a `Content-MD5` header. Setting this flag is not recommended unless your object storage does not support checksums. #6622
* [FEATURE] Distributor: add an experimental flag `-distributor.reusable-ingester-push-worker` that can be used to pre-allocate a pool of workers to be used to send push requests to the ingesters. #6660
* [FEATURE] Distributor: Support enabling of automatically generated name suffixes for metrics ingested via OTLP, through the flag `-distributor.otel-metric-suffixes-enabled`. #6542
* [FEATURE] Ingester: ingester can now track which of the user's series the ingester actually owns according to the ring, and only consider owned series when checking for user series limit. This helps to avoid hitting the user's series limit when scaling up ingesters or changing user's ingester shard size. Feature is currently experimental, and disabled by default. It can be enabled by setting `-ingester.use-ingester-owned-series-for-limits` (to use owned series for limiting). This is currently limited to multi-zone ingester setup, with replication factor being equal to number of zones. #6718 #7087
* [ENHANCEMENT] Query-frontend: don't treat cancel as an error. #4648
* [ENHANCEMENT] Ingester: exported summary `cortex_ingester_inflight_push_requests_summary` tracking total number of inflight requests in percentile buckets. #5845
* [ENHANCEMENT] Query-scheduler: add `cortex_query_scheduler_enqueue_duration_seconds` metric that records the time taken to enqueue or reject a query request. #5879
* [ENHANCEMENT] Query-frontend: add `cortex_query_frontend_enqueue_duration_seconds` metric that records the time taken to enqueue or reject a query request. When query-scheduler is in use, the metric has the `scheduler_address` label to differentiate the enqueue duration by query-scheduler backend. #5879 #6087 #6120
* [ENHANCEMENT] Store-gateway: add metric `cortex_bucket_store_blocks_loaded_by_duration` for counting the loaded number of blocks based on their duration. #6074  #6129
* [ENHANCEMENT] Expose `/sync/mutex/wait/total:seconds` Go runtime metric as `go_sync_mutex_wait_total_seconds_total` from all components. #5879
* [ENHANCEMENT] Query-scheduler: improve latency with many concurrent queriers. #5880
* [ENHANCEMENT] Ruler: add new per-tenant `cortex_ruler_queries_zero_fetched_series_total` metric to track rules that fetched no series. #5925
* [ENHANCEMENT] Implement support for `limit`, `limit_per_metric` and `metric` parameters for `<Prometheus HTTP prefix>/api/v1/metadata` endpoint. #5890
* [ENHANCEMENT] Distributor: add experimental support for storing metadata when ingesting metrics via OTLP. This makes metrics description and type available when ingesting metrics via OTLP. Enable with `-distributor.enable-otlp-metadata-storage=true`. #5693 #6035 #6254
* [ENHANCEMENT] Ingester: added support for sampling errors, which can be enabled by setting `-ingester.error-sample-rate`. This way each error will be logged once in the configured number of times. All the discarded samples will still be tracked by the `cortex_discarded_samples_total` metric. #5584 #6014
* [ENHANCEMENT] Ruler: Fetch secrets used to configure TLS on the Alertmanager client from Vault when `-vault.enabled` is true. #5239
* [ENHANCEMENT] Query-frontend: added query-sharding support for `group by` aggregation queries. #6024
* [ENHANCEMENT] Fetch secrets used to configure server-side TLS from Vault when `-vault.enabled` is true. #6052.
* [ENHANCEMENT] Packaging: add logrotate config file. #6142
* [ENHANCEMENT] Ingester: add the experimental configuration options `-blocks-storage.tsdb.head-postings-for-matchers-cache-max-bytes` and `-blocks-storage.tsdb.block-postings-for-matchers-cache-max-bytes` to enforce a limit in bytes on the `PostingsForMatchers()` cache used by ingesters (the cache limit is per TSDB head and block basis, not a global one). The experimental configuration options `-blocks-storage.tsdb.head-postings-for-matchers-cache-size` and `-blocks-storage.tsdb.block-postings-for-matchers-cache-size` have been deprecated. #6151
* [ENHANCEMENT] Ingester: use the `PostingsForMatchers()` in-memory cache for label values queries with matchers too. #6151
* [ENHANCEMENT] Ingester / store-gateway: optimized regex matchers. #6168 #6250
* [ENHANCEMENT] Distributor: Include ingester IDs in circuit breaker related metrics and logs. #6206
* [ENHANCEMENT] Querier: improve errors and logging when streaming chunks from ingesters and store-gateways. #6194 #6309
* [ENHANCEMENT] Querier: Add `cortex_querier_federation_exemplar_tenants_queried` and `cortex_querier_federation_tenants_queried` metrics to track the number of tenants queried by multi-tenant queries. #6374 #6409
* [ENHANCEMENT] All: added an experimental `-server.grpc.num-workers` flag that configures the number of long-living workers used to process gRPC requests. This could decrease the CPU usage by reducing the number of stack allocations. #6311
* [ENHANCEMENT] All: improved IPv6 support by using the proper host:port formatting. #6311
* [ENHANCEMENT] Querier: always return error encountered during chunks streaming, rather than `the stream has already been exhausted`. #6345 #6433
* [ENHANCEMENT] Query-frontend: add `instance_enable_ipv6` to support IPv6. #6111
* [ENHANCEMENT] Store-gateway: return same detailed error messages as queriers when chunks or series limits are reached. #6347
* [ENHANCEMENT] Querier: reduce memory consumed for queries that hit store-gateways. #6348
* [ENHANCEMENT] Ruler: include corresponding trace ID with log messages associated with rule evaluation. #6379 #6520
* [ENHANCEMENT] Querier: clarify log messages and span events emitted while querying ingesters, and include both ingester name and address when relevant. #6381
* [ENHANCEMENT] Memcached: introduce new experimental configuration parameters `-<prefix>.memcached.write-buffer-size-bytes` `-<prefix>.memcached.read-buffer-size-bytes` to customise the memcached client write and read buffer size (the buffer is allocated for each memcached connection). #6468
* [ENHANCEMENT] Ingester, Distributor: added experimental support for rejecting push requests received via gRPC before reading them into memory, if ingester or distributor is unable to accept the request. This is activated by using `-ingester.limit-inflight-requests-using-grpc-method-limiter` for ingester, and `-distributor.limit-inflight-requests-using-grpc-method-limiter` for distributor. #5976 #6300
* [ENHANCEMENT] Add capability in store-gateways to accept number of tokens through config. `-store-gateway.sharding-ring.num-tokens`, `default-value=512` #4863
* [ENHANCEMENT] Query-frontend: return warnings generated during query evaluation. #6391
* [ENHANCEMENT] Server: Add the option `-server.http-read-header-timeout` to enable specifying a timeout for reading HTTP request headers. It defaults to 0, in which case reading of headers can take up to `-server.http-read-timeout`, leaving no time for reading body, if there's any. #6517
* [ENHANCEMENT] Add connection-string option, `-<prefix>.azure.connection-string`, for Azure Blob Storage. #6487
* [ENHANCEMENT] Ingester: Add `-ingester.instance-limits.max-inflight-push-requests-bytes`. This limit protects the ingester against requests that together may cause an OOM. #6492
* [ENHANCEMENT] Ingester: add new per-tenant `cortex_ingester_local_limits` metric to expose the calculated local per-tenant limits seen at each ingester. Exports the local per-tenant series limit with label `{limit="max_global_series_per_user"}` #6403
* [ENHANCEMENT] Query-frontend: added "queue_time_seconds" field to "query stats" log. This is total time that query and subqueries spent in the queue, before queriers picked it up. #6537
* [ENHANCEMENT] Server: Add `-server.report-grpc-codes-in-instrumentation-label-enabled` CLI flag to specify whether gRPC status codes should be used in `status_code` label of `cortex_request_duration_seconds` metric. It defaults to false, meaning that successful and erroneous gRPC status codes are represented with `success` and `error` respectively. #6562
* [ENHANCEMENT] Server: Add `-ingester.client.report-grpc-codes-in-instrumentation-label-enabled` CLI flag to specify whether gRPC status codes should be used in `status_code` label of `cortex_ingester_client_request_duration_seconds` metric. It defaults to false, meaning that successful and erroneous gRPC status codes are represented with `2xx` and `error` respectively. #6562
* [ENHANCEMENT] Server: Add `-server.http-log-closed-connections-without-response-enabled` option to log details about connections to HTTP server that were closed before any data was sent back. This can happen if client doesn't manage to send complete HTTP headers before timeout. #6612
* [ENHANCEMENT] Query-frontend: include length of query, time since the earliest and latest points of a query, time since the earliest and latest points of a query, cached/uncached bytes in "query stats" logs. Time parameters (start/end/time) are always formatted as RFC3339 now. #6473 #6477 #6709 #6710
* [ENHANCEMENT] Query-frontend: `-query-frontend.align-queries-with-step` has been moved from a global flag to a per-tenant override. #6714
* [ENHANCEMENT] Distributor: added support for reducing the resolution of native histogram samples upon ingestion if the sample has too many buckets compared to `-validation.max-native-histogram-buckets`. This is enabled by default and can be turned off by setting `-validation.reduce-native-histogram-over-max-buckets` to `false`. #6535
* [ENHANCEMENT] Query-frontend: optionally wait for the frontend to complete startup if requests are received while the frontend is still starting. Disabled by default, set `-query-frontend.not-running-timeout` to a non-zero value to enable. #6621
* [ENHANCEMENT] Distributor: Include source IPs in OTLP push handler logs. #6652
* [ENHANCEMENT] Query-frontend: return clearer error message when a query request is received while shutting down. #6675
* [ENHANCEMENT] Querier: return clearer error message when a query request is cancelled by the caller. #6697
* [ENHANCEMENT] Compactor: Mark corrupted blocks for no-compaction to avoid blocking compactor future runs. #6588
* [ENHANCEMENT] Distributor: Added an experimental configuration option `distributor.ingestion-burst-factor` that overrides the `distributor.ingestion-burst-size` option if set. The `distributor.ingestion-burst-factor` is used to set the underlying ingestion rate limiter token bucket's burst size to a multiple of the per distributor `distributor.ingestion-rate-limit` and the `distributor.ingestion-burst-factor`. This is disabled by default. #6662
* [ENHANCEMENT] Add debug message to track tenants sending queries that are not able to benefit from caches. #6732
* [BUGFIX] Distributor: return server overload error in the event of exceeding the ingestion rate limit. #6549
* [BUGFIX] Ring: Ensure network addresses used for component hash rings are formatted correctly when using IPv6. #6068
* [BUGFIX] Query-scheduler: don't retain connections from queriers that have shut down, leading to gradually increasing enqueue latency over time. #6100 #6145
* [BUGFIX] Ingester: prevent query logic from continuing to execute after queries are canceled. #6085
* [BUGFIX] Ensure correct nesting of children of the `querier.Select` tracing span. #6085
* [BUGFIX] Packaging: fix preremove script preventing upgrades on RHEL based OS. #6067
* [BUGFIX] Querier: return actual error rather than `attempted to read series at index XXX from stream, but the stream has already been exhausted` (or even no error at all) when streaming chunks from ingesters or store-gateways is enabled and an error occurs while streaming chunks. #6346
* [BUGFIX] Querier: reduce log volume when querying ingesters with zone-awareness enabled and one or more instances in a single zone unavailable. #6381
* [BUGFIX] Querier: don't try to query further ingesters if ingester query request minimization is enabled and a query limit is reached as a result of the responses from the initial set of ingesters. #6402
* [BUGFIX] Ingester: Don't cache context cancellation error when querying. #6446
* [BUGFIX] Ingester: don't ignore errors encountered while iterating through chunks or samples in response to a query request. #6469
* [BUGFIX] All: fix issue where traces for some inter-component gRPC calls would incorrectly show the call as failing due to cancellation. #6470
* [BUGFIX] Querier: correctly mark streaming requests to ingesters or store-gateways as successful, not cancelled, in metrics and traces. #6471 #6505
* [BUGFIX] Querier: fix issue where queries fail with "context canceled" error when an ingester or store-gateway fails healthcheck while the query is in progress. #6550
* [BUGFIX] Tracing: When creating an OpenTelemetry tracing span, add it to the context for later retrieval. #6614
* [BUGFIX] Querier: always report query results to query-frontends, even when cancelled, to ensure query-frontends don't wait for results that will otherwise never arrive. #6703
* [BUGFIX] Querier: attempt to query ingesters in PENDING state, to reduce the likelihood that scaling up the number of ingesters in multiple zones simultaneously causes a read outage. #6726 #6727
* [BUGFIX] Querier: don't cancel inflight queries from a query-scheduler if the stream between the querier and query-scheduler is broken. #6728
* [BUGFIX] Store-gateway: Fix double-counting of some duration metrics. #6616
* [BUGFIX] Fixed possible series matcher corruption leading to wrong series being included in query results. #6884

### Mixin

* [CHANGE] Dashboards: enabled reporting gRPC codes as `status_code` label in Mimir dashboards. In case of gRPC calls, the successful `status_code` label on `cortex_request_duration_seconds` and gRPC client request duration metrics has changed from 'success' and '2xx' to 'OK'. #6561
* [CHANGE] Alerts: remove `MimirGossipMembersMismatch` alert and replace it with `MimirGossipMembersTooHigh` and `MimirGossipMembersTooLow` alerts that should have a higher signal-to-noise ratio. #6508
* [ENHANCEMENT] Dashboards: Optionally show rejected requests on Mimir Writes dashboard. Useful when used together with "early request rejection" in ingester and distributor. #6132 #6556
* [ENHANCEMENT] Alerts: added a critical alert for `CompactorSkippedBlocksWithOutOfOrderChunks` when multiple blocks are affected. #6410
* [ENHANCEMENT] Dashboards: Added the min-replicas for autoscaling dashboards. #6528
* [ENHANCEMENT] Dashboards: Show queries per second for the `/api/v1/cardinality/` endpoints on the "Overview" dashboard. #6720
* [BUGFIX] Alerts: fixed issue where `GossipMembersMismatch` warning message referred to per-instance labels that were not produced by the alert query. #6146
* [BUGFIX] Dashboards: Fix autoscaling dashboard panels for KEDA > 2.9. [Requires scraping the KEDA operator for metrics since they moved](https://github.com/kedacore/keda/issues/3972). #6528
* [BUGFIX] Alerts: Fix autoscaling alerts for KEDA > 2.9. [Requires scraping the KEDA operator for metrics since they moved](https://github.com/kedacore/keda/issues/3972). #6528

### Jsonnet

* [CHANGE] Ingester: reduce `-server.grpc-max-concurrent-streams` to 500. #5666
* [CHANGE] Changed default `_config.cluster_domain` from `cluster.local` to `cluster.local.` to reduce the number of DNS lookups made by Mimir. #6389
* [CHANGE] Query-frontend: changed default `_config.autoscaling_query_frontend_cpu_target_utilization` from `1` to `0.75`. #6395
* [CHANGE] Distributor: Increase HPA scale down period such that distributors are slower to scale down after autoscaling up. #6589
* [CHANGE] Store-gateway: Change the default timeout used for index-queries caches from `200ms` to `450ms`. #6786
* [FEATURE] Store-gateway: Allow automated zone-by-zone downscaling, that can be enabled via the `store_gateway_automated_downscale_enabled` flag. It is disabled by default. #6149
* [FEATURE] Ingester: Allow to configure TSDB Head early compaction using the following `_config` parameters: #6181
  * `ingester_tsdb_head_early_compaction_enabled` (disabled by default)
  * `ingester_tsdb_head_early_compaction_reduction_percentage`
  * `ingester_tsdb_head_early_compaction_min_in_memory_series`
* [ENHANCEMENT] Double the amount of rule groups for each user tier. #5897
* [ENHANCEMENT] Set `maxUnavailable` to 0 for `distributor`, `overrides-exporter`, `querier`, `query-frontend`, `query-scheduler` `ruler-querier`, `ruler-query-frontend`, `ruler-query-scheduler` and `consul` deployments, to ensure they don't become completely unavailable during a rollout. #5924
* [ENHANCEMENT] Update rollout-operator to `v0.9.0`. #6022 #6110 #6558 #6681
* [ENHANCEMENT] Update memcached to `memcached:1.6.22-alpine`. #6585
* [ENHANCEMENT] Store-gateway: replaced the following deprecated CLI flags: #6319
  * `-blocks-storage.bucket-store.index-header-lazy-loading-enabled` replaced with `-blocks-storage.bucket-store.index-header.lazy-loading-enabled`
  * `-blocks-storage.bucket-store.index-header-lazy-loading-idle-timeout` replaced with `-blocks-storage.bucket-store.index-header.lazy-loading-idle-timeout`
* [ENHANCEMENT] Store-gateway: Allow selective enablement of store-gateway automated scaling on a per-zone basis. #6302
* [BUGFIX] Autoscaling: KEDA > 2.9 removed the ability to set metricName in the trigger metadata. To help discern which metric is used by the HPA, we set the trigger name to what was the metricName. This is available as the `scaler` label on `keda_*` metrics. #6528

### Mimirtool

* [ENHANCEMENT] Analyze Grafana: Improve support for variables in range. #6657
* [BUGFIX] Fix out of bounds error on export with large timespans and/or series count. #5700
* [BUGFIX] Fix the issue where `--read-timeout` was applied to the entire `mimirtool analyze grafana` invocation rather than to individual Grafana API calls. #5915
* [BUGFIX] Fix incorrect remote-read path joining for `mimirtool remote-read` commands on Windows. #6011
* [BUGFIX] Fix template files full path being sent in `mimirtool alertmanager load` command. #6138
* [BUGFIX] Analyze rule-file: .metricsUsed field wasn't populated. #6953

### Mimir Continuous Test

### Query-tee

### Documentation

* [ENHANCEMENT] Document the concept of native histograms and how to send them to Mimir, migration path. #5956 #6488 #6539 #6752
* [ENHANCEMENT] Document native histograms query and visualization. #6231

### Tools

* [CHANGE] tsdb-index: Rename tool to tsdb-series. #6317
* [FEATURE] tsdb-labels: Add tool to print label names and values of a TSDB block. #6317
* [ENHANCEMENT] trafficdump: Trafficdump can now parse OTEL requests. Entire request is dumped to output, there's no filtering of fields or matching of series done. #6108

## 2.10.5

### Grafana Mimir

* [ENHANCEMENT] Update Docker base images from `alpine:3.18.3` to `alpine:3.18.5`. #6897
* [BUGFIX] Fixed possible series matcher corruption leading to wrong series being included in query results. #6886

### Documentation

* [ENHANCEMENT] Document the concept of native histograms and how to send them to Mimir, migration path. #6757
* [ENHANCEMENT] Document native histograms query and visualization. #6757

## 2.10.4

### Grafana Mimir

* [BUGFIX] Update otelhttp library to v0.44.0 as a mitigation for CVE-2023-45142. #6634

## 2.10.3

### Grafana Mimir

* [BUGFIX] Update grpc-go library to 1.57.2-dev that includes a fix for a bug introduced in 1.57.1. #6419

## 2.10.2

### Grafana Mimir

* [BUGFIX] Update grpc-go library to 1.57.1 and `golang.org/x/net` to `0.17`, which include fix for CVE-2023-44487. #6349

## 2.10.1

### Grafana Mimir

* [CHANGE] Update Go version to 1.21.3. #6244 #6325
* [BUGFIX] Query-frontend: Don't retry read requests rejected by the ingester due to utilization based read path limiting. #6032
* [BUGFIX] Ingester: fix panic in WAL replay of certain native histograms. #6086

## 2.10.0

### Grafana Mimir

* [CHANGE] Store-gateway: skip verifying index header integrity upon loading. To enable verification set `blocks_storage.bucket_store.index_header.verify_on_load: true`. #5174
* [CHANGE] Querier: change the default value of the experimental `-querier.streaming-chunks-per-ingester-buffer-size` flag to 256. #5203
* [CHANGE] Querier: only initiate query requests to ingesters in the `ACTIVE` state in the ring. #5342
* [CHANGE] Querier: renamed `-querier.prefer-streaming-chunks` to `-querier.prefer-streaming-chunks-from-ingesters` to enable streaming chunks from ingesters to queriers. #5182
* [CHANGE] Querier: `-query-frontend.cache-unaligned-requests` has been moved from a global flag to a per-tenant override. #5312
* [CHANGE] Ingester: removed `cortex_ingester_shipper_dir_syncs_total` and `cortex_ingester_shipper_dir_sync_failures_total` metrics. The former metric was not much useful, and the latter was never incremented. #5396
* [CHANGE] Ingester: removed logging of errors related to hitting per-instance limits to reduce resource usage when ingesters are under pressure. #5585
* [CHANGE] gRPC clients: use default connect timeout of 5s, and therefore enable default connect backoff max delay of 5s. #5562
* [CHANGE] Ingester: the `-validation.create-grace-period` is now enforced in the ingester too, other than distributor and query-frontend. If you've configured `-validation.create-grace-period` then make sure the configuration is applied to ingesters too. #5712
* [CHANGE] Distributor: the `-validation.create-grace-period` is now enforced for examplars too in the distributor. If an examplar has timestamp greater than "now + grace_period", then the exemplar will be dropped and the metric `cortex_discarded_exemplars_total{reason="exemplar_too_far_in_future",user="..."}` increased. #5761
* [CHANGE] Query-frontend: the `-validation.create-grace-period` is now enforced in the query-frontend even when the configured value is 0. When the value is 0, the query end time range is truncated to the current real-world time. #5829
* [CHANGE] Store-gateway: deprecated configuration parameters for index header under `blocks-storage.bucket-store` and use a new configurations in `blocks-storage.bucket-store.index-header`, deprecated configuration will be removed in Mimir 2.12. Configuration changes: #5726
  * `-blocks-storage.bucket-store.index-header-lazy-loading-enabled` is deprecated, use the new configuration `-blocks-storage.bucket-store.index-header.lazy-loading-enabled`
  * `-blocks-storage.bucket-store.index-header-lazy-loading-idle-timeout` is deprecated, use the new configuration `-blocks-storage.bucket-store.index-header.lazy-loading-idle-timeout`
  * `-blocks-storage.bucket-store.index-header-lazy-loading-concurrency` is deprecated, use the new configuration `-blocks-storage.bucket-store.index-header.lazy-loading-concurrency`
* [CHANGE] Store-gateway: remove experimental fine-grained chunks caching. The following experimental configuration parameters have been removed `-blocks-storage.bucket-store.chunks-cache.fine-grained-chunks-caching-enabled`, `-blocks-storage.bucket-store.fine-grained-chunks-caching-ranges-per-series`. #5816 #5875
* [CHANGE] Ingester: remove deprecated `blocks-storage.tsdb.max-tsdb-opening-concurrency-on-startup`. #5850
* [FEATURE] Introduced `-distributor.service-overload-status-code-on-rate-limit-enabled` flag for configuring status code to 529 instead of 429 upon rate limit exhaustion. #5752
* [FEATURE] Cardinality API: added a new `count_method` parameter which enables counting active series. #5136
* [FEATURE] Query-frontend: added experimental support to cache cardinality, label names and label values query responses. The cache will be used when `-query-frontend.cache-results` is enabled, and `-query-frontend.results-cache-ttl-for-cardinality-query` or `-query-frontend.results-cache-ttl-for-labels-query` set to a value greater than 0. The following metrics have been added to track the query results cache hit ratio per `request_type`: #5212 #5235 #5426 #5524
  * `cortex_frontend_query_result_cache_requests_total{request_type="query_range|cardinality|label_names_and_values"}`
  * `cortex_frontend_query_result_cache_hits_total{request_type="query_range|cardinality|label_names_and_values"}`
* [FEATURE] Added `-<prefix>.s3.list-objects-version` flag to configure the S3 list objects version. #5099
* [FEATURE] Ingester: add optional CPU/memory utilization based read request limiting, considered experimental. Disabled by default, enable by configuring limits via both of the following flags: #5012 #5392 #5394 #5526 #5508 #5704
  * `-ingester.read-path-cpu-utilization-limit`
  * `-ingester.read-path-memory-utilization-limit`
  * `-ingester.log-utilization-based-limiter-cpu-samples`
* [FEATURE] Ruler: support filtering results from rule status endpoint by `file`, `rule_group` and `rule_name`. #5291
* [FEATURE] Ingester: add experimental support for creating tokens by using spread minimizing strategy. This can be enabled with `-ingester.ring.token-generation-strategy: spread-minimizing` and `-ingester.ring.spread-minimizing-zones: <all available zones>`. In that case `-ingester.ring.tokens-file-path` must be empty. #5308 #5324
* [FEATURE] Storegateway: Persist sparse index-headers to disk and read from disk on index-header loads instead of reconstructing. #5465 #5651 #5726
* [FEATURE] Ingester: add experimental CLI flag `-ingester.ring.spread-minimizing-join-ring-in-order` that allows an ingester to register tokens in the ring only after all previous ingesters (with ID lower than its own ID) have already been registered. #5541
* [FEATURE] Ingester: add experimental support to compact the TSDB Head when the number of in-memory series is equal or greater than `-blocks-storage.tsdb.early-head-compaction-min-in-memory-series`, and the ingester estimates that the per-tenant TSDB Head compaction will reduce in-memory series by at least `-blocks-storage.tsdb.early-head-compaction-min-estimated-series-reduction-percentage`. #5371
* [FEATURE] Ingester: add new metrics for tracking native histograms in active series: `cortex_ingester_active_native_histogram_series`, `cortex_ingester_active_native_histogram_series_custom_tracker`, `cortex_ingester_active_native_histogram_buckets`, `cortex_ingester_active_native_histogram_buckets_custom_tracker`. The first 2 are the subsets of the existing and unmodified `cortex_ingester_active_series` and `cortex_ingester_active_series_custom_tracker` respectively, only tracking native histogram series, and the last 2 are the equivalents for tracking the number of buckets in native histogram series. #5318
* [FEATURE] Add experimental CLI flag `-<prefix>.s3.native-aws-auth-enabled` that allows to enable the default credentials provider chain of the AWS SDK. #5636
* [FEATURE] Distributor: add experimental support for circuit breaking when writing to ingesters via `-ingester.client.circuit-breaker.enabled`, `-ingester.client.circuit-breaker.failure-threshold`, or `-ingester.client.circuit-breaker.cooldown-period` or their corresponding YAML. #5650
* [FEATURE] The following features are no longer considered experimental. #5701 #5872
  * Ruler storage cache (`-ruler-storage.cache.*`)
  * Exclude ingesters running in specific zones (`-ingester.ring.excluded-zones`)
  * Cardinality-based query sharding (`-query-frontend.query-sharding-target-series-per-shard`)
  * Cardinality query result caching (`-query-frontend.results-cache-ttl-for-cardinality-query`)
  * Label names and values query result caching (`-query-frontend.results-cache-ttl-for-labels-query`)
  * Query expression size limit (`-query-frontend.max-query-expression-size-bytes`)
  * Peer discovery / tenant sharding for overrides exporters (`-overrides-exporter.ring.enabled`)
  * Configuring enabled metrics in overrides exporter (`-overrides-exporter.enabled-metrics`)
  * Per-tenant results cache TTL (`-query-frontend.results-cache-ttl`, `-query-frontend.results-cache-ttl-for-out-of-order-time-window`)
  * Shutdown delay (`-shutdown-delay`)
* [FEATURE] Querier: add experimental CLI flag `-tenant-federation.max-concurrent` to adjust the max number of per-tenant queries that can be run at a time when executing a single multi-tenant query. #5874
* [FEATURE] Alertmanager: add Microsoft Teams as a supported integration. #5840
* [ENHANCEMENT] Overrides-exporter: Add new metrics for write path and alertmanager (`max_global_metadata_per_user`, `max_global_metadata_per_metric`, `request_rate`, `request_burst_size`, `alertmanager_notification_rate_limit`, `alertmanager_max_dispatcher_aggregation_groups`, `alertmanager_max_alerts_count`, `alertmanager_max_alerts_size_bytes`) and added flag `-overrides-exporter.enabled-metrics` to explicitly configure desired metrics, e.g. `-overrides-exporter.enabled-metrics=request_rate,ingestion_rate`. Default value for this flag is: `ingestion_rate,ingestion_burst_size,max_global_series_per_user,max_global_series_per_metric,max_global_exemplars_per_user,max_fetched_chunks_per_query,max_fetched_series_per_query,ruler_max_rules_per_rule_group,ruler_max_rule_groups_per_tenant`. #5376
* [ENHANCEMENT] Cardinality API: when zone aware replication is enabled, the label values cardinality API can now tolerate single zone failure #5178
* [ENHANCEMENT] Distributor: optimize sending requests to ingesters when incoming requests don't need to be modified. For now this feature can be disabled by setting `-timeseries-unmarshal-caching-optimization-enabled=false`. #5137
* [ENHANCEMENT] Add advanced CLI flags to control gRPC client behaviour: #5161
  * `-<prefix>.connect-timeout`
  * `-<prefix>.connect-backoff-base-delay`
  * `-<prefix>.connect-backoff-max-delay`
  * `-<prefix>.initial-stream-window-size`
  * `-<prefix>.initial-connection-window-size`
* [ENHANCEMENT] Query-frontend: added "response_size_bytes" field to "query stats" log. #5196
* [ENHANCEMENT] Querier: refine error messages for per-tenant query limits, informing the user of the preferred strategy for not hitting the limit, in addition to how they may tweak the limit. #5059
* [ENHANCEMENT] Distributor: optimize sending of requests to ingesters by reusing memory buffers for marshalling requests. This optimization can be enabled by setting `-distributor.write-requests-buffer-pooling-enabled` to `true`. #5195 #5805 #5830
* [ENHANCEMENT] Querier: add experimental `-querier.minimize-ingester-requests` option to initially query only the minimum set of ingesters required to reach quorum. #5202 #5259 #5263
* [ENHANCEMENT] Querier: improve error message when streaming chunks from ingesters to queriers and a query limit is reached. #5245
* [ENHANCEMENT] Use new data structure for labels, to reduce memory consumption. #3555 #5731
* [ENHANCEMENT] Update alpine base image to 3.18.2. #5276
* [ENHANCEMENT] Ruler: add `cortex_ruler_sync_rules_duration_seconds` metric, tracking the time spent syncing all rule groups owned by the ruler instance. #5311
* [ENHANCEMENT] Store-gateway: add experimental `blocks-storage.bucket-store.index-header-lazy-loading-concurrency` config option to limit the number of concurrent index-headers loads when lazy loading. #5313 #5605
* [ENHANCEMENT] Ingester and querier: improve level of detail in traces emitted for queries that hit ingesters. #5315
* [ENHANCEMENT] Querier: add `cortex_querier_queries_rejected_total` metric that counts the number of queries rejected due to hitting a limit (eg. max series per query or max chunks per query). #5316 #5440 #5450
* [ENHANCEMENT] Querier: add experimental `-querier.minimize-ingester-requests-hedging-delay` option to initiate requests to further ingesters when request minimisation is enabled and not all initial requests have completed. #5368
* [ENHANCEMENT] Clarify docs for `-ingester.client.*` flags to make it clear that these are used by both queriers and distributors. #5375
* [ENHANCEMENT] Querier and store-gateway: add experimental support for streaming chunks from store-gateways to queriers while evaluating queries. This can be enabled with `-querier.prefer-streaming-chunks-from-store-gateways=true`. #5182
* [ENHANCEMENT] Querier: enforce `max-chunks-per-query` limit earlier in query processing when streaming chunks from ingesters to queriers to avoid unnecessarily consuming resources for queries that will be aborted. #5369 #5447
* [ENHANCEMENT] Ingester: added `cortex_ingester_shipper_last_successful_upload_timestamp_seconds` metric tracking the last successful TSDB block uploaded to the bucket (unix timestamp in seconds). #5396
* [ENHANCEMENT] Ingester: add two metrics tracking resource utilization calculated by utilization based limiter: #5496
  * `cortex_ingester_utilization_limiter_current_cpu_load`: The current exponential weighted moving average of the ingester's CPU load
  * `cortex_ingester_utilization_limiter_current_memory_usage_bytes`: The current ingester memory utilization
* [ENHANCEMENT] Ruler: added `insight=true` field to ruler's prometheus component for rule evaluation logs. #5510
* [ENHANCEMENT] Distributor Ingester: add metrics to count the number of requests rejected for hitting per-instance limits, `cortex_distributor_instance_rejected_requests_total` and `cortex_ingester_instance_rejected_requests_total` respectively. #5551
* [ENHANCEMENT] Distributor: add support for ingesting exponential histograms that are over the native histogram scale limit of 8 in OpenTelemetry format by downscaling them. #5532 #5607
* [ENHANCEMENT] General: buffered logging: #5506
  * `-log.buffered` CLI flag enable buffered logging.
* [ENHANCEMENT] Distributor: add more detailed information to traces generated while processing OTLP write requests. #5539
* [ENHANCEMENT] Distributor: improve performance ingesting OTLP payloads. #5531 #5607 #5616
* [ENHANCEMENT] Ingester: optimize label-values with matchers call when number of matched series is small. #5600
* [ENHANCEMENT] Compactor: delete bucket-index, markers and debug files if there are no blocks left in the bucket index. This cleanup must be enabled by using `-compactor.no-blocks-file-cleanup-enabled` option. #5648
* [ENHANCEMENT] Ingester: reduce memory usage of active series tracker. #5665
* [ENHANCEMENT] Store-gateway: added `-store-gateway.sharding-ring.auto-forget-enabled` configuration parameter to control whether store-gateway auto-forget feature should be enabled or disabled (enabled by default). #5702
* [ENHANCEMENT] Compactor: added per tenant block upload counters `cortex_block_upload_api_blocks_total`, `cortex_block_upload_api_bytes_total`, and `cortex_block_upload_api_files_total`. #5738
* [ENHANCEMENT] Compactor: verify time range of compacted block(s) matches the time range of input blocks. #5760
* [ENHANCEMENT] Querier: improved observability of calls to ingesters during queries. #5724
* [ENHANCEMENT] Compactor: block backfilling logging is now more verbose. #5711
* [ENHANCEMENT] Added support to rate limit application logs: #5764
  * `-log.rate-limit-enabled`
  * `-log.rate-limit-logs-per-second`
  * `-log.rate-limit-logs-per-second-burst`
* [ENHANCEMENT] Ingester: added `cortex_ingester_tsdb_head_min_timestamp_seconds` and `cortex_ingester_tsdb_head_max_timestamp_seconds` metrics which return min and max time of all TSDB Heads open in an ingester. #5786 #5815
* [ENHANCEMENT] Querier: cancel query requests to ingesters in a zone upon first error received from the zone, to reduce wasted effort spent computing results that won't be used #5764
* [ENHANCEMENT] All: improve tracing of internal HTTP requests sent over httpgrpc. #5782
* [ENHANCEMENT] Querier: add experimental per-query chunks limit based on an estimate of the number of chunks that will be sent from ingesters and store-gateways that is enforced earlier during query evaluation. This limit is disabled by default and can be configured with `-querier.max-estimated-fetched-chunks-per-query-multiplier`. #5765
* [ENHANCEMENT] Ingester: add UI for listing tenants with TSDB on given ingester and viewing details of tenants's TSDB on given ingester. #5803 #5824
* [ENHANCEMENT] Querier: improve observability of calls to store-gateways during queries. #5809
* [ENHANCEMENT] Query-frontend: improve tracing of interactions with query-scheduler. #5818
* [ENHANCEMENT] Query-scheduler: improve tracing of requests when request is rejected by query-scheduler. #5848
* [ENHANCEMENT] Ingester: avoid logging some errors that could cause logging contention. #5494 #5581
* [ENHANCEMENT] Store-gateway: wait for query gate after loading blocks. #5507
* [ENHANCEMENT] Store-gateway: always include `__name__` posting group in selection in order to reduce the number of object storage API calls. #5246
* [ENHANCEMENT] Ingester: track active series by ref instead of hash/labels to reduce memory usage. #5134 #5193
* [ENHANCEMENT] Go: updated to 1.21.1. #5955 #5960
* [ENHANCEMENT] Alertmanager: updated to alertmanager 0.26.0. #5840
* [BUGFIX] Ingester: Handle when previous ring state is leaving and the number of tokens has changed. #5204
* [BUGFIX] Querier: fix issue where queries that use the `timestamp()` function fail with `execution: attempted to read series at index 0 from stream, but the stream has already been exhausted` if streaming chunks from ingesters to queriers is enabled. #5370
* [BUGFIX] memberlist: bring back `memberlist_client_kv_store_count` metric that used to exist in Cortex, but got lost during dskit updates before Mimir 2.0. #5377
* [BUGFIX] Querier: pass on HTTP 503 query response code. #5364
* [BUGFIX] Store-gateway: Fix issue where stopping a store-gateway could cause all store-gateways to unload all blocks. #5464
* [BUGFIX] Allocate ballast in smaller blocks to avoid problem when entire ballast was kept in memory working set. #5565
* [BUGFIX] Querier: retry frontend result notification when an error is returned. #5591
* [BUGFIX] Querier: fix issue where `cortex_ingester_client_request_duration_seconds` metric did not include streaming query requests that did not return any series. #5695
* [BUGFIX] Ingester: fix ActiveSeries tracker double-counting series that have been deleted from the Head while still being active and then recreated again. #5678
* [BUGFIX] Ingester: don't set "last update time" of TSDB into the future when opening TSDB. This could prevent detecting of idle TSDB for a long time, if sample in distant future was ingested. #5787
* [BUGFIX] Store-gateway: fix bug when lazy index header could be closed prematurely even when still in use. #5795
* [BUGFIX] Ruler: gracefully shut down rule evaluations. #5778
* [BUGFIX] Querier: fix performance when ingesters stream samples. #5836
* [BUGFIX] Ingester: fix spurious `not found` errors on label values API during head compaction. #5957
* [BUGFIX] All: updated Minio object storage client from 7.0.62 to 7.0.63 to fix auto-detection of AWS GovCloud environments. #5905

### Mixin

* [CHANGE] Dashboards: show all workloads in selected namespace on "rollout progress" dashboard. #5113
* [CHANGE] Dashboards: show the number of updated and ready pods for each workload in the "rollout progress" panel on the "rollout progress" dashboard. #5113
* [CHANGE] Dashboards: removed "Query results cache misses" panel on the "Mimir / Queries" dashboard. #5423
* [CHANGE] Dashboards: default to shared crosshair on all dashboards. #5489
* [CHANGE] Dashboards: sort variable drop-down lists from A to Z, rather than Z to A. #5490
* [CHANGE] Alerts: removed `MimirProvisioningTooManyActiveSeries` alert. You should configure `-ingester.instance-limits.max-series` and rely on `MimirIngesterReachingSeriesLimit` alert instead. #5593
* [CHANGE] Alerts: removed `MimirProvisioningTooManyWrites` alert. The alerting threshold used in this alert was chosen arbitrarily and ingesters receiving an higher number of samples / sec don't necessarily have any issue. You should rely on SLOs metrics and alerts instead. #5706
* [CHANGE] Alerts: don't raise `MimirRequestErrors` or `MimirRequestLatency` alert for the `/debug/pprof` endpoint. #5826
* [ENHANCEMENT] Dashboards: adjust layout of "rollout progress" dashboard panels so that the "rollout progress" panel doesn't require scrolling. #5113
* [ENHANCEMENT] Dashboards: show container name first in "pods count per version" panel on "rollout progress" dashboard. #5113
* [ENHANCEMENT] Dashboards: show time spend waiting for turn when lazy loading index headers in the "index-header lazy load gate latency" panel on the "queries" dashboard. #5313
* [ENHANCEMENT] Dashboards: split query results cache hit ratio by request type in "Query results cache hit ratio" panel on the "Mimir / Queries" dashboard. #5423
* [ENHANCEMENT] Dashboards: add "rejected queries" panel to "queries" dashboard. #5429
* [ENHANCEMENT] Dashboards: add native histogram active series and active buckets to "tenants" dashboard. #5543
* [ENHANCEMENT] Dashboards: add panels to "Mimir / Writes" for requests rejected for per-instance limits. #5638
* [ENHANCEMENT] Dashboards: rename "Blocks currently loaded" to "Blocks currently owned" in the "Mimir / Queries" dashboard. #5705
* [ENHANCEMENT] Alerts: Add `MimirIngestedDataTooFarInTheFuture` warning alert that triggers when Mimir ingests sample with timestamp more than 1h in the future. #5822
* [BUGFIX] Alerts: fix `MimirIngesterRestarts` to fire only when the ingester container is restarted, excluding the cases the pod is rescheduled. #5397
* [BUGFIX] Dashboards: fix "unhealthy pods" panel on "rollout progress" dashboard showing only a number rather than the name of the workload and the number of unhealthy pods if only one workload has unhealthy pods. #5113 #5200
* [BUGFIX] Alerts: fixed `MimirIngesterHasNotShippedBlocks` and `MimirIngesterHasNotShippedBlocksSinceStart` alerts. #5396
* [BUGFIX] Alerts: Fix `MimirGossipMembersMismatch` to include `admin-api` and custom compactor pods. `admin-api` is a GEM component. #5641 #5797
* [BUGFIX] Dashboards: fix autoscaling dashboard panels that could show multiple series for a single component. #5810
* [BUGFIX] Dashboards: fix ruler-querier scaling metric panel query and split into CPU and memory scaling metric panels. #5739

### Jsonnet

* [CHANGE] Removed `_config.querier.concurrency` configuration option and replaced it with `_config.querier_max_concurrency` and `_config.ruler_querier_max_concurrency` to allow to easily fine tune it for different querier deployments. #5322
* [CHANGE] Change `_config.multi_zone_ingester_max_unavailable` to 50. #5327
* [CHANGE] Change distributors rolling update strategy configuration: `maxSurge` and `maxUnavailable` are set to `15%` and `0`. #5714
* [FEATURE] Alertmanager: Add horizontal pod autoscaler config, that can be enabled using `autoscaling_alertmanager_enabled: true`. #5194 #5249
* [ENHANCEMENT] Enable the `track_sizes` feature for Memcached pods to help determine cache efficiency. #5209
* [ENHANCEMENT] Add per-container map for environment variables. #5181
* [ENHANCEMENT] Add `PodDisruptionBudget`s for compactor, continuous-test, distributor, overrides-exporter, querier, query-frontend, query-scheduler, rollout-operator, ruler, ruler-querier, ruler-query-frontend, ruler-query-scheduler, and all memcached workloads. #5098
* [ENHANCEMENT] Ruler: configure the ruler storage cache when the metadata cache is enabled. #5326 #5334
* [ENHANCEMENT] Shuffle-sharding: ingester shards in user-classes can now be configured to target different series and limit percentage utilization through `_config.shuffle_sharding.target_series_per_ingester` and `_config.shuffle_sharding.target_utilization_percentage` values. #5470
* [ENHANCEMENT] Distributor: allow adjustment of the targeted CPU usage as a percentage of requested CPU. This can be adjusted with `_config.autoscaling_distributor_cpu_target_utilization`. #5525
* [ENHANCEMENT] Ruler: add configuration option `_config.ruler_remote_evaluation_max_query_response_size_bytes` to easily set the maximum query response size allowed (in bytes). #5592
* [ENHANCEMENT] Distributor: dynamically set `GOMAXPROCS` based on the CPU request. This should reduce distributor CPU utilization, assuming the CPU request is set to a value close to the actual utilization. #5588
* [ENHANCEMENT] Querier: dynamically set `GOMAXPROCS` based on the CPU request. This should reduce noisy neighbour issues created by the querier, whose CPU utilization could eventually saturate the Kubernetes node if unbounded. #5646 #5658
* [ENHANCEMENT] Allow to remove an entry from the configured environment variable for a given component, setting the environment value to `null` in the `*_env_map` objects (e.g. `store_gateway_env_map+:: { 'field': null}`). #5599
* [ENHANCEMENT] Allow overriding the default number of replicas for `etcd`. #5589
* [ENHANCEMENT] Memcached: reduce memory request for results, chunks and metadata caches. The requested memory is 5% greater than the configured memcached max cache size. #5661
* [ENHANCEMENT] Autoscaling: Add the following configuration options to fine tune autoscaler target utilization: #5679 #5682 #5689
  * `autoscaling_querier_target_utilization` (defaults to `0.75`)
  * `autoscaling_mimir_read_target_utilization` (defaults to `0.75`)
  * `autoscaling_ruler_querier_cpu_target_utilization` (defaults to `1`)
  * `autoscaling_distributor_memory_target_utilization` (defaults to `1`)
  * `autoscaling_ruler_cpu_target_utilization` (defaults to `1`)
  * `autoscaling_query_frontend_cpu_target_utilization` (defaults to `1`)
  * `autoscaling_ruler_query_frontend_cpu_target_utilization` (defaults to `1`)
  * `autoscaling_alertmanager_cpu_target_utilization` (defaults to `1`)
* [ENHANCEMENT] Gossip-ring: add appProtocol for istio compatibility. #5680
* [ENHANCEMENT] Add _config.commonConfig to allow adding common configuration parameters for all Mimir components. #5703
* [ENHANCEMENT] Update rollout-operator to `v0.7.0`. #5718
* [ENHANCEMENT] Increase the default rollout speed for store-gateway when lazy loading is disabled. #5823
* [ENHANCEMENT] Add autoscaling on memory for ruler-queriers. #5739
* [ENHANCEMENT] Deduplicate scaled object creation for most objects that scale on CPU and memory. #6411
* [BUGFIX] Fix compilation when index, chunks or metadata caches are disabled. #5710
* [BUGFIX] Autoscaling: treat OOMing containers as though they are using their full memory request. #5739
* [BUGFIX] Autoscaling: if no containers are up, report 0 memory usage instead of no data. #6411

### Mimirtool

* [ENHANCEMENT] Mimirtool uses paging to fetch all dashboards from Grafana when running `mimirtool analyse grafana`. This allows the tool to work correctly when running against Grafana instances with more than a 1000 dashboards. #5825
* [ENHANCEMENT] Extract metric name from queries that have a `__name__` matcher. #5911
* [BUGFIX] Mimirtool no longer parses label names as metric names when handling templating variables that are populated using `label_values(<label_name>)` when running `mimirtool analyse grafana`. #5832
* [BUGFIX] Fix panic when analyzing a grafana dashboard with multiline queries in templating variables. #5911

### Query-tee

* [CHANGE] Proxy `Content-Type` response header from backend. Previously `Content-Type: text/plain; charset=utf-8` was returned on all requests. #5183
* [CHANGE] Increase default value of `-proxy.compare-skip-recent-samples` to avoid racing with recording rule evaluation. #5561
* [CHANGE] Add `-backend.skip-tls-verify` to optionally skip TLS verification on backends. #5656

### Documentation

* [CHANGE] Fix reference to `get-started` documentation directory. #5476
* [CHANGE] Fix link to external OTLP/HTTP documentation.
* [ENHANCEMENT] Improved `MimirRulerTooManyFailedQueries` runbook. #5586
* [ENHANCEMENT] Improved "Recover accidentally deleted blocks" runbook. #5620
* [ENHANCEMENT] Documented options and trade-offs to query label names and values. #5582
* [ENHANCEMENT] Improved `MimirRequestErrors` runbook for alertmanager. #5694

### Tools

* [CHANGE] copyblocks: add support for S3 and the ability to copy between different object storage services. Due to this, the `-source-service` and `-destination-service` flags are now required and the `-service` flag has been removed. #5486
* [FEATURE] undelete-block-gcs: Added new tool for undeleting blocks on GCS storage. #5610 #5855
* [FEATURE] wal-reader: Added new tool for printing entries in TSDB WAL. #5780
* [ENHANCEMENT] ulidtime: add -seconds flag to print timestamps as Unix timestamps. #5621
* [ENHANCEMENT] ulidtime: exit with status code 1 if some ULIDs can't be parsed. #5621
* [ENHANCEMENT] tsdb-index-toc: added index-header size estimates. #5652
* [BUGFIX] Stop tools from panicking when `-help` flag is passed. #5412
* [BUGFIX] Remove github.com/golang/glog command line flags from tools. #5413

## 2.9.4

### Grafana Mimir

* [ENHANCEMENT] Update Docker base images from `alpine:3.18.3` to `alpine:3.18.5`. #6895

## 2.9.3

### Grafana Mimir

* [BUGFIX] Update `go.opentelemetry.io/contrib/instrumentation/net/http/otelhttp` to `0.44` which includes a fix for CVE-2023-45142. #6637

## 2.9.2

### Grafana Mimir

* [BUGFIX] Update grpc-go library to 1.56.3 and `golang.org/x/net` to `0.17`, which include fix for CVE-2023-44487. #6353 #6364

## 2.9.1

### Grafana Mimir

* [ENHANCEMENT] Update alpine base image to 3.18.3. #6021

## 2.9.0

### Grafana Mimir

* [CHANGE] Store-gateway: change expanded postings, postings, and label values index cache key format. These caches will be invalidated when rolling out the new Mimir version. #4770 #4978 #5037
* [CHANGE] Distributor: remove the "forwarding" feature as it isn't necessary anymore. #4876
* [CHANGE] Query-frontend: Change the default value of `-query-frontend.query-sharding-max-regexp-size-bytes` from `0` to `4096`. #4932
* [CHANGE] Querier: `-querier.query-ingesters-within` has been moved from a global flag to a per-tenant override. #4287
* [CHANGE] Querier: Use `-blocks-storage.tsdb.retention-period` instead of `-querier.query-ingesters-within` for calculating the lookback period for shuffle sharded ingesters. Setting `-querier.query-ingesters-within=0` no longer disables shuffle sharding on the read path. #4287
* [CHANGE] Block upload: `/api/v1/upload/block/{block}/files` endpoint now allows file uploads with no `Content-Length`. #4956
* [CHANGE] Store-gateway: deprecate configuration parameters for chunk pooling, they will be removed in Mimir 2.11. The following options are now also ignored: #4996
  * `-blocks-storage.bucket-store.max-chunk-pool-bytes`
  * `-blocks-storage.bucket-store.chunk-pool-min-bucket-size-bytes`
  * `-blocks-storage.bucket-store.chunk-pool-max-bucket-size-bytes`
* [CHANGE] Store-gateway: remove metrics `cortex_bucket_store_chunk_pool_requested_bytes_total` and `cortex_bucket_store_chunk_pool_returned_bytes_total`. #4996
* [CHANGE] Compactor: change default of `-compactor.partial-block-deletion-delay` to `1d`. This will automatically clean up partial blocks that were a result of failed block upload or deletion. #5026
* [CHANGE] Compactor: the deprecated configuration parameter `-compactor.consistency-delay` has been removed. #5050
* [CHANGE] Store-gateway: the deprecated configuration parameter `-blocks-storage.bucket-store.consistency-delay` has been removed. #5050
* [CHANGE] The configuration parameter `-blocks-storage.bucket-store.bucket-index.enabled` has been deprecated and will be removed in Mimir 2.11. Mimir is running by default with the bucket index enabled since version 2.0, and starting from the version 2.11 it will not be possible to disable it. #5051
* [CHANGE] The configuration parameters `-querier.iterators` and `-query.batch-iterators` have been deprecated and will be removed in Mimir 2.11. Mimir runs by default with `-querier.batch-iterators=true`, and starting from version 2.11 it will not be possible to change this. #5114
* [CHANGE] Compactor: change default of `-compactor.first-level-compaction-wait-period` to 25m. #5128
* [CHANGE] Ruler: changed default of `-ruler.poll-interval` from `1m` to `10m`. Starting from this release, the configured rule groups will also be re-synced each time they're modified calling the ruler configuration API. #5170
* [FEATURE] Query-frontend: add `-query-frontend.log-query-request-headers` to enable logging of request headers in query logs. #5030
* [FEATURE] Store-gateway: add experimental feature to retain lazy-loaded index headers between restarts by eagerly loading them during startup. This is disabled by default and can only be enabled if lazy loading is enabled. To enable this set the following: #5606
  * `-blocks-storage.bucket-store.index-header-lazy-loading-enabled` must be set to true
  * `-blocks-storage.bucket-store.index-header.eager-loading-startup-enabled` must be set to true
* [ENHANCEMENT] Add per-tenant limit `-validation.max-native-histogram-buckets` to be able to ignore native histogram samples that have too many buckets. #4765
* [ENHANCEMENT] Store-gateway: reduce memory usage in some LabelValues calls. #4789
* [ENHANCEMENT] Store-gateway: add a `stage` label to the metric `cortex_bucket_store_series_data_touched`. This label now applies to `data_type="chunks"` and `data_type="series"`. The `stage` label has 2 values: `processed` - the number of series that parsed - and `returned` - the number of series selected from the processed bytes to satisfy the query. #4797 #4830
* [ENHANCEMENT] Distributor: make `__meta_tenant_id` label available in relabeling rules configured via `metric_relabel_configs`. #4725
* [ENHANCEMENT] Compactor: added the configurable limit `compactor.block-upload-max-block-size-bytes` or `compactor_block_upload_max_block_size_bytes` to limit the byte size of uploaded or validated blocks. #4680
* [ENHANCEMENT] Querier: reduce CPU utilisation when shuffle sharding is enabled with large shard sizes. #4851
* [ENHANCEMENT] Packaging: facilitate configuration management by instructing systemd to start mimir with a configuration file. #4810
* [ENHANCEMENT] Store-gateway: reduce memory allocations when looking up postings from cache. #4861 #4869 #4962 #5047
* [ENHANCEMENT] Store-gateway: retain only necessary bytes when reading series from the bucket. #4926
* [ENHANCEMENT] Ingester, store-gateway: clear the shutdown marker after a successful shutdown to enable reusing their persistent volumes in case the ingester or store-gateway is restarted. #4985
* [ENHANCEMENT] Store-gateway, query-frontend: Reduced memory allocations when looking up cached entries from Memcached. #4862
* [ENHANCEMENT] Alertmanager: Add additional template function `queryFromGeneratorURL` returning query URL decoded query from the `GeneratorURL` field of an alert. #4301
* [ENHANCEMENT] Ruler: added experimental ruler storage cache support. The cache should reduce the number of "list objects" API calls issued to the object storage when there are 2+ ruler replicas running in a Mimir cluster. The cache can be configured setting `-ruler-storage.cache.*` CLI flags or their respective YAML config options. #4950 #5054
* [ENHANCEMENT] Store-gateway: added HTTP `/store-gateway/prepare-shutdown` endpoint for gracefully scaling down of store-gateways. A gauge `cortex_store_gateway_prepare_shutdown_requested` has been introduced for tracing this process. #4955
* [ENHANCEMENT] Updated Kuberesolver dependency (github.com/sercand/kuberesolver) from v2.4.0 to v4.0.0 and gRPC dependency (google.golang.org/grpc) from v1.47.0 to v1.53.0. #4922
* [ENHANCEMENT] Introduced new options for logging HTTP request headers: `-server.log-request-headers` enables logging HTTP request headers, `-server.log-request-headers-exclude-list` lists headers which should not be logged. #4922
* [ENHANCEMENT] Block upload: `/api/v1/upload/block/{block}/files` endpoint now disables read and write HTTP timeout, overriding `-server.http-read-timeout` and `-server.http-write-timeout` values. This is done to allow large file uploads to succeed. #4956
* [ENHANCEMENT] Alertmanager: Introduce new metrics from upstream. #4918
  * `cortex_alertmanager_notifications_failed_total` (added `reason` label)
  * `cortex_alertmanager_nflog_maintenance_total`
  * `cortex_alertmanager_nflog_maintenance_errors_total`
  * `cortex_alertmanager_silences_maintenance_total`
  * `cortex_alertmanager_silences_maintenance_errors_total`
* [ENHANCEMENT] Add native histogram support for `cortex_request_duration_seconds` metric family. #4987
* [ENHANCEMENT] Ruler: do not list rule groups in the object storage for disabled tenants. #5004
* [ENHANCEMENT] Query-frontend and querier: add HTTP API endpoint `<prometheus-http-prefix>/api/v1/format_query` to format a PromQL query. #4373
* [ENHANCEMENT] Query-frontend: Add `cortex_query_frontend_regexp_matcher_count` and `cortex_query_frontend_regexp_matcher_optimized_count` metrics to track optimization of regular expression label matchers. #4813
* [ENHANCEMENT] Alertmanager: Add configuration option to enable or disable the deletion of alertmanager state from object storage. This is useful when migrating alertmanager tenants from one cluster to another, because it avoids a condition where the state object is copied but then deleted before the configuration object is copied. #4989
* [ENHANCEMENT] Querier: only use the minimum set of chunks from ingesters when querying, and cancel unnecessary requests to ingesters sooner if we know their results won't be used. #5016
* [ENHANCEMENT] Add `-enable-go-runtime-metrics` flag to expose all go runtime metrics as Prometheus metrics. #5009
* [ENHANCEMENT] Ruler: trigger a synchronization of tenant's rule groups as soon as they change the rules configuration via API. This synchronization is in addition of the periodic syncing done every `-ruler.poll-interval`. The new behavior is enabled by default, but can be disabled with `-ruler.sync-rules-on-changes-enabled=false` (configurable on a per-tenant basis too). If you disable the new behaviour, then you may want to revert `-ruler.poll-interval` to `1m`. #4975 #5053 #5115 #5170
* [ENHANCEMENT] Distributor: Improve invalid tenant shard size error message. #5024
* [ENHANCEMENT] Store-gateway: record index header loading time separately in `cortex_bucket_store_series_request_stage_duration_seconds{stage="load_index_header"}`. Now index header loading will be visible in the "Mimir / Queries" dashboard in the "Series request p99/average latency" panels. #5011 #5062
* [ENHANCEMENT] Querier and ingester: add experimental support for streaming chunks from ingesters to queriers while evaluating queries. This can be enabled with `-querier.prefer-streaming-chunks=true`. #4886 #5078 #5094 #5126
* [ENHANCEMENT] Update Docker base images from `alpine:3.17.3` to `alpine:3.18.0`. #5065
* [ENHANCEMENT] Compactor: reduced the number of "object exists" API calls issued by the compactor to the object storage when syncing block's `meta.json` files. #5063
* [ENHANCEMENT] Distributor: Push request rate limits (`-distributor.request-rate-limit` and `-distributor.request-burst-size`) and their associated YAML configuration are now stable. #5124
* [ENHANCEMENT] Go: updated to 1.20.5. #5185
* [ENHANCEMENT] Update alpine base image to 3.18.2. #5274 #5276
* [BUGFIX] Metadata API: Mimir will now return an empty object when no metadata is available, matching Prometheus. #4782
* [BUGFIX] Store-gateway: add collision detection on expanded postings and individual postings cache keys. #4770
* [BUGFIX] Ruler: Support the `type=alert|record` query parameter for the API endpoint `<prometheus-http-prefix>/api/v1/rules`. #4302
* [BUGFIX] Backend: Check that alertmanager's data-dir doesn't overlap with bucket-sync dir. #4921
* [BUGFIX] Alertmanager: Allow to rate-limit webex, telegram and discord notifications. #4979
* [BUGFIX] Store-gateway: panics when decoding LabelValues responses that contain more than 655360 values. These responses are no longer cached. #5021
* [BUGFIX] Querier: don't leak memory when processing query requests from query-frontends (ie. when the query-scheduler is disabled). #5199

### Documentation

* [ENHANCEMENT] Improve `MimirIngesterReachingTenantsLimit` runbook. #4744 #4752
* [ENHANCEMENT] Add `symbol table size exceeds` case to `MimirCompactorHasNotSuccessfullyRunCompaction` runbook. #4945
* [ENHANCEMENT] Clarify which APIs use query sharding. #4948

### Mixin

* [CHANGE] Alerts: Remove `MimirQuerierHighRefetchRate`. #4980
* [CHANGE] Alerts: Remove `MimirTenantHasPartialBlocks`. This is obsoleted by the changed default of `-compactor.partial-block-deletion-delay` to `1d`, which will auto remediate this alert. #5026
* [ENHANCEMENT] Alertmanager dashboard: display active aggregation groups #4772
* [ENHANCEMENT] Alerts: `MimirIngesterTSDBWALCorrupted` now only fires when there are more than one corrupted WALs in single-zone deployments and when there are more than two zones affected in multi-zone deployments. #4920
* [ENHANCEMENT] Alerts: added labels to duplicated `MimirRolloutStuck` and `MimirCompactorHasNotUploadedBlocks` rules in order to distinguish them. #5023
* [ENHANCEMENT] Dashboards: fix holes in graph for lightly loaded clusters #4915
* [ENHANCEMENT] Dashboards: allow configuring additional services for the Rollout Progress dashboard. #5007
* [ENHANCEMENT] Alerts: do not fire `MimirAllocatingTooMuchMemory` alert for any matching container outside of namespaces where Mimir is running. #5089
* [BUGFIX] Dashboards: show cancelled requests in a different color to successful requests in throughput panels on dashboards. #5039
* [BUGFIX] Dashboards: fix dashboard panels that showed percentages with axes from 0 to 10000%. #5084
* [BUGFIX] Remove dependency on upstream Kubernetes mixin. #4732

### Jsonnet

* [CHANGE] Ruler: changed ruler autoscaling policy, extended scale down period from 60s to 600s. #4786
* [CHANGE] Update to v0.5.0 rollout-operator. #4893
* [CHANGE] Backend: add `alertmanager_args` to `mimir-backend` when running in read-write deployment mode. Remove hardcoded `filesystem` alertmanager storage. This moves alertmanager's data-dir to `/data/alertmanager` by default. #4907 #4921
* [CHANGE] Remove `-pdb` suffix from `PodDisruptionBudget` names. This will create new `PodDisruptionBudget` resources. Make sure to prune the old resources; otherwise, rollouts will be blocked. #5109
* [CHANGE] Query-frontend: enable query sharding for cardinality estimation via `-query-frontend.query-sharding-target-series-per-shard` by default if the results cache is enabled. #5128
* [ENHANCEMENT] Ingester: configure `-blocks-storage.tsdb.head-compaction-interval=15m` to spread TSDB head compaction over a wider time range. #4870
* [ENHANCEMENT] Ingester: configure `-blocks-storage.tsdb.wal-replay-concurrency` to CPU request minus 1. #4864
* [ENHANCEMENT] Compactor: configure `-compactor.first-level-compaction-wait-period` to TSDB head compaction interval plus 10 minutes. #4872
* [ENHANCEMENT] Store-gateway: set `GOMEMLIMIT` to the memory request value. This should reduce the likelihood the store-gateway may go out of memory, at the cost of an higher CPU utilization due to more frequent garbage collections when the memory utilization gets closer or above the configured requested memory. #4971
* [ENHANCEMENT] Store-gateway: dynamically set `GOMAXPROCS` based on the CPU request. This should reduce the likelihood a high load on the store-gateway will slow down the entire Kubernetes node. #5104
* [ENHANCEMENT] Store-gateway: add `store_gateway_lazy_loading_enabled` configuration option which combines disabled lazy-loading and reducing blocks sync concurrency. Reducing blocks sync concurrency improves startup times with disabled lazy loading on HDDs. #5025
* [ENHANCEMENT] Update `rollout-operator` image to `v0.6.0`. #5155
* [BUGFIX] Backend: configure `-ruler.alertmanager-url` to `mimir-backend` when running in read-write deployment mode. #4892
* [ENHANCEMENT] Memcached: don't overwrite upsteam memcached statefulset jsonnet to allow chosing between antiAffinity and topologySpreadConstraints.

### Mimirtool

* [CHANGE] check rules: will fail on duplicate rules when `--strict` is provided. #5035
* [FEATURE] sync/diff can now include/exclude namespaces based on a regular expression using `--namespaces-regex` and `--ignore-namespaces-regex`. #5100
* [ENHANCEMENT] analyze prometheus: allow to specify `-prometheus-http-prefix`. #4966
* [ENHANCEMENT] analyze grafana: allow to specify `--folder-title` to limit dashboards analysis based on their exact folder title. #4973

### Tools

* [CHANGE] copyblocks: copying between Azure Blob Storage buckets is now supported in addition to copying between Google Cloud Storage buckets. As a result, the `--service` flag is now required to be specified (accepted values are `gcs` or `abs`). #4756

## 2.8.0

### Grafana Mimir

* [CHANGE] Ingester: changed experimental CLI flag from `-out-of-order-blocks-external-label-enabled` to `-ingester.out-of-order-blocks-external-label-enabled` #4440
* [CHANGE] Store-gateway: The following metrics have been removed: #4332
  * `cortex_bucket_store_series_get_all_duration_seconds`
  * `cortex_bucket_store_series_merge_duration_seconds`
* [CHANGE] Ingester: changed default value of `-blocks-storage.tsdb.retention-period` from `24h` to `13h`. If you're running Mimir with a custom configuration and you're overriding `-querier.query-store-after` to a value greater than the default `12h` then you should increase `-blocks-storage.tsdb.retention-period` accordingly. #4382
* [CHANGE] Ingester: the configuration parameter `-blocks-storage.tsdb.max-tsdb-opening-concurrency-on-startup` has been deprecated and will be removed in Mimir 2.10. #4445
* [CHANGE] Query-frontend: Cached results now contain timestamp which allows Mimir to check if cached results are still valid based on current TTL configured for tenant. Results cached by previous Mimir version are used until they expire from cache, which can take up to 7 days. If you need to use per-tenant TTL sooner, please flush results cache manually. #4439
* [CHANGE] Ingester: the `cortex_ingester_tsdb_wal_replay_duration_seconds` metrics has been removed. #4465
* [CHANGE] Query-frontend and ruler: use protobuf internal query result payload format by default. This feature is no longer considered experimental. #4557 #4709
* [CHANGE] Ruler: reject creating federated rule groups while tenant federation is disabled. Previously the rule groups would be silently dropped during bucket sync. #4555
* [CHANGE] Compactor: the `/api/v1/upload/block/{block}/finish` endpoint now returns a `429` status code when the compactor has reached the limit specified by `-compactor.max-block-upload-validation-concurrency`. #4598
* [CHANGE] Compactor: when starting a block upload the maximum byte size of the block metadata provided in the request body is now limited to 1 MiB. If this limit is exceeded a `413` status code is returned. #4683
* [CHANGE] Store-gateway: cache key format for expanded postings has changed. This will invalidate the expanded postings in the index cache when deployed. #4667
* [FEATURE] Cache: Introduce experimental support for using Redis for results, chunks, index, and metadata caches. #4371
* [FEATURE] Vault: Introduce experimental integration with Vault to fetch secrets used to configure TLS for clients. Server TLS secrets will still be read from a file. `tls-ca-path`, `tls-cert-path` and `tls-key-path` will denote the path in Vault for the following CLI flags when `-vault.enabled` is true: #4446.
  * `-distributor.ha-tracker.etcd.*`
  * `-distributor.ring.etcd.*`
  * `-distributor.forwarding.grpc-client.*`
  * `-querier.store-gateway-client.*`
  * `-ingester.client.*`
  * `-ingester.ring.etcd.*`
  * `-querier.frontend-client.*`
  * `-query-frontend.grpc-client-config.*`
  * `-query-frontend.results-cache.redis.*`
  * `-blocks-storage.bucket-store.index-cache.redis.*`
  * `-blocks-storage.bucket-store.chunks-cache.redis.*`
  * `-blocks-storage.bucket-store.metadata-cache.redis.*`
  * `-compactor.ring.etcd.*`
  * `-store-gateway.sharding-ring.etcd.*`
  * `-ruler.client.*`
  * `-ruler.alertmanager-client.*`
  * `-ruler.ring.etcd.*`
  * `-ruler.query-frontend.grpc-client-config.*`
  * `-alertmanager.sharding-ring.etcd.*`
  * `-alertmanager.alertmanager-client.*`
  * `-memberlist.*`
  * `-query-scheduler.grpc-client-config.*`
  * `-query-scheduler.ring.etcd.*`
  * `-overrides-exporter.ring.etcd.*`
* [FEATURE] Distributor, ingester, querier, query-frontend, store-gateway: add experimental support for native histograms. Requires that the experimental protobuf query result response format is enabled by `-query-frontend.query-result-response-format=protobuf` on the query frontend. #4286 #4352 #4354 #4376 #4377 #4387 #4396 #4425 #4442 #4494 #4512 #4513 #4526
* [FEATURE] Added `-<prefix>.s3.storage-class` flag to configure the S3 storage class for objects written to S3 buckets. #4300
* [FEATURE] Add `freebsd` to the target OS when generating binaries for a Mimir release. #4654
* [FEATURE] Ingester: Add `prepare-shutdown` endpoint which can be used as part of Kubernetes scale down automations. #4718
* [ENHANCEMENT] Add timezone information to Alpine Docker images. #4583
* [ENHANCEMENT] Ruler: Sync rules when ruler JOINING the ring instead of ACTIVE, In order to reducing missed rule iterations during ruler restarts. #4451
* [ENHANCEMENT] Allow to define service name used for tracing via `JAEGER_SERVICE_NAME` environment variable. #4394
* [ENHANCEMENT] Querier and query-frontend: add experimental, more performant protobuf query result response format enabled with `-query-frontend.query-result-response-format=protobuf`. #4304 #4318 #4375
* [ENHANCEMENT] Compactor: added experimental configuration parameter `-compactor.first-level-compaction-wait-period`, to configure how long the compactor should wait before compacting 1st level blocks (uploaded by ingesters). This configuration option allows to reduce the chances compactor begins compacting blocks before all ingesters have uploaded their blocks to the storage. #4401
* [ENHANCEMENT] Store-gateway: use more efficient chunks fetching and caching. #4255
* [ENHANCEMENT] Query-frontend and ruler: add experimental, more performant protobuf internal query result response format enabled with `-ruler.query-frontend.query-result-response-format=protobuf`. #4331
* [ENHANCEMENT] Ruler: increased tolerance for missed iterations on alerts, reducing the chances of flapping firing alerts during ruler restarts. #4432
* [ENHANCEMENT] Optimized `.*` and `.+` regular expression label matchers. #4432
* [ENHANCEMENT] Optimized regular expression label matchers with alternates (e.g. `a|b|c`). #4647
* [ENHANCEMENT] Added an in-memory cache for regular expression matchers, to avoid parsing and compiling the same expression multiple times when used in recurring queries. #4633
* [ENHANCEMENT] Query-frontend: results cache TTL is now configurable by using `-query-frontend.results-cache-ttl` and `-query-frontend.results-cache-ttl-for-out-of-order-time-window` options. These values can also be specified per tenant. Default values are unchanged (7 days and 10 minutes respectively). #4385
* [ENHANCEMENT] Ingester: added advanced configuration parameter `-blocks-storage.tsdb.wal-replay-concurrency` representing the maximum number of CPUs used during WAL replay. #4445
* [ENHANCEMENT] Ingester: added metrics `cortex_ingester_tsdb_open_duration_seconds_total` to measure the total time it takes to open all existing TSDBs. The time tracked by this metric also includes the TSDBs WAL replay duration. #4465
* [ENHANCEMENT] Store-gateway: use streaming implementation for LabelNames RPC. The batch size for streaming is controlled by `-blocks-storage.bucket-store.batch-series-size`. #4464
* [ENHANCEMENT] Memcached: Add support for TLS or mTLS connections to cache servers. #4535
* [ENHANCEMENT] Compactor: blocks index files are now validated for correctness for blocks uploaded via the TSDB block upload feature. #4503
* [ENHANCEMENT] Compactor: block chunks and segment files are now validated for correctness for blocks uploaded via the TSDB block upload feature. #4549
* [ENHANCEMENT] Ingester: added configuration options to configure the "postings for matchers" cache of each compacted block queried from ingesters: #4561
  * `-blocks-storage.tsdb.block-postings-for-matchers-cache-ttl`
  * `-blocks-storage.tsdb.block-postings-for-matchers-cache-size`
  * `-blocks-storage.tsdb.block-postings-for-matchers-cache-force`
* [ENHANCEMENT] Compactor: validation of blocks uploaded via the TSDB block upload feature is now configurable on a per tenant basis: #4585
  * `-compactor.block-upload-validation-enabled` has been added, `compactor_block_upload_validation_enabled` can be used to override per tenant
  * `-compactor.block-upload.block-validation-enabled` was the previous global flag and has been removed
* [ENHANCEMENT] TSDB Block Upload: block upload validation concurrency can now be limited with `-compactor.max-block-upload-validation-concurrency`. #4598
* [ENHANCEMENT] OTLP: Add support for converting OTel exponential histograms to Prometheus native histograms. The ingestion of native histograms must be enabled, please set `-ingester.native-histograms-ingestion-enabled` to `true`. #4063 #4639
* [ENHANCEMENT] Query-frontend: add metric `cortex_query_fetched_index_bytes_total` to measure TSDB index bytes fetched to execute a query. #4597
* [ENHANCEMENT] Query-frontend: add experimental limit to enforce a max query expression size in bytes via `-query-frontend.max-query-expression-size-bytes` or `max_query_expression_size_bytes`. #4604
* [ENHANCEMENT] Query-tee: improve message logged when comparing responses and one response contains a non-JSON payload. #4588
* [ENHANCEMENT] Distributor: add ability to set per-distributor limits via `distributor_limits` block in runtime configuration in addition to the existing configuration. #4619
* [ENHANCEMENT] Querier: reduce peak memory consumption for queries that touch a large number of chunks. #4625
* [ENHANCEMENT] Query-frontend: added experimental `-query-frontend.query-sharding-max-regexp-size-bytes` limit to query-frontend. When set to a value greater than 0, query-frontend disabled query sharding for any query with a regexp matcher longer than the configured limit. #4632
* [ENHANCEMENT] Store-gateway: include statistics from LabelValues and LabelNames calls in `cortex_bucket_store_series*` metrics. #4673
* [ENHANCEMENT] Query-frontend: improve readability of distributed tracing spans. #4656
* [ENHANCEMENT] Update Docker base images from `alpine:3.17.2` to `alpine:3.17.3`. #4685
* [ENHANCEMENT] Querier: improve performance when shuffle sharding is enabled and the shard size is large. #4711
* [ENHANCEMENT] Ingester: improve performance when Active Series Tracker is in use. #4717
* [ENHANCEMENT] Store-gateway: optionally select `-blocks-storage.bucket-store.series-selection-strategy`, which can limit the impact of large posting lists (when many series share the same label name and value). #4667 #4695 #4698
* [ENHANCEMENT] Querier: Cache the converted float histogram from chunk iterator, hence there is no need to lookup chunk every time to get the converted float histogram. #4684
* [ENHANCEMENT] Ruler: Improve rule upload performance when not enforcing per-tenant rule group limits. #4828
* [ENHANCEMENT] Improved memory limit on the in-memory cache used for regular expression matchers. #4751
* [BUGFIX] Querier: Streaming remote read will now continue to return multiple chunks per frame after the first frame. #4423
* [BUGFIX] Store-gateway: the values for `stage="processed"` for the metrics `cortex_bucket_store_series_data_touched` and  `cortex_bucket_store_series_data_size_touched_bytes` when using fine-grained chunks caching is now reporting the correct values of chunks held in memory. #4449
* [BUGFIX] Compactor: fixed reporting a compaction error when compactor is correctly shut down while populating blocks. #4580
* [BUGFIX] OTLP: Do not drop exemplars of the OTLP Monotonic Sum metric. #4063
* [BUGFIX] Packaging: flag `/etc/default/mimir` and `/etc/sysconfig/mimir` as config to prevent overwrite. #4587
* [BUGFIX] Query-frontend: don't retry queries which error inside PromQL. #4643
* [BUGFIX] Store-gateway & query-frontend: report more consistent statistics for fetched index bytes. #4671
* [BUGFIX] Native histograms: fix how IsFloatHistogram determines if mimirpb.Histogram is a float histogram. #4706
* [BUGFIX] Query-frontend: fix query sharding for native histograms. #4666
* [BUGFIX] Ring status page: fixed the owned tokens percentage value displayed. #4730
* [BUGFIX] Querier: fixed chunk iterator that can return sample with wrong timestamp. #4450
* [BUGFIX] Packaging: fix preremove script preventing upgrades. #4801
* [BUGFIX] Security: updates Go to version 1.20.4 to fix CVE-2023-24539, CVE-2023-24540, CVE-2023-29400. #4903

### Mixin

* [ENHANCEMENT] Queries: Display data touched per sec in bytes instead of number of items. #4492
* [ENHANCEMENT] `_config.job_names.<job>` values can now be arrays of regular expressions in addition to a single string. Strings are still supported and behave as before. #4543
* [ENHANCEMENT] Queries dashboard: remove mention to store-gateway "streaming enabled" in panels because store-gateway only support streaming series since Mimir 2.7. #4569
* [ENHANCEMENT] Ruler: Add panel description for Read QPS panel in Ruler dashboard to explain values when in remote ruler mode. #4675
* [BUGFIX] Ruler dashboard: show data for reads from ingesters. #4543
* [BUGFIX] Pod selector regex for deployments: change `(.*-mimir-)` to `(.*mimir-)`. #4603

### Jsonnet

* [CHANGE] Ruler: changed ruler deployment max surge from `0` to `50%`, and max unavailable from `1` to `0`. #4381
* [CHANGE] Memcached connections parameters `-blocks-storage.bucket-store.index-cache.memcached.max-idle-connections`, `-blocks-storage.bucket-store.chunks-cache.memcached.max-idle-connections` and `-blocks-storage.bucket-store.metadata-cache.memcached.max-idle-connections` settings are now configured based on `max-get-multi-concurrency` and `max-async-concurrency`. #4591
* [CHANGE] Add support to use external Redis as cache. Following are some changes in the jsonnet config: #4386 #4640
  * Renamed `memcached_*_enabled` config options to `cache_*_enabled`
  * Renamed `memcached_*_max_item_size_mb` config options to `cache_*_max_item_size_mb`
  * Added `cache_*_backend` config options
* [CHANGE] Store-gateway StatefulSets with disabled multi-zone deployment are also unregistered from the ring on shutdown. This eliminated resharding during rollouts, at the cost of extra effort during scaling down store-gateways. For more information see [Scaling down store-gateways](https://grafana.com/docs/mimir/v2.7.x/operators-guide/run-production-environment/scaling-out/#scaling-down-store-gateways). #4713
* [CHANGE] Removed `$._config.querier.replicas` and `$._config.queryFrontend.replicas`. If you need to customize the number of querier or query-frontend replicas, and autoscaling is disabled, please set an override as is done for other stateless components (e.g. distributors). #5130
* [ENHANCEMENT] Alertmanager: add `alertmanager_data_disk_size` and  `alertmanager_data_disk_class` configuration options, by default no storage class is set. #4389
* [ENHANCEMENT] Update `rollout-operator` to `v0.4.0`. #4524
* [ENHANCEMENT] Update memcached to `memcached:1.6.19-alpine`. #4581
* [ENHANCEMENT] Add support for mTLS connections to Memcached servers. #4553
* [ENHANCEMENT] Update the `memcached-exporter` to `v0.11.2`. #4570
* [ENHANCEMENT] Autoscaling: Add `autoscaling_query_frontend_memory_target_utilization`, `autoscaling_ruler_query_frontend_memory_target_utilization`, and `autoscaling_ruler_memory_target_utilization` configuration options, for controlling the corresponding autoscaler memory thresholds. Each has a default of 1, i.e. 100%. #4612
* [ENHANCEMENT] Distributor: add ability to set per-distributor limits via `distributor_instance_limits` using runtime configuration. #4627
* [BUGFIX] Add missing query sharding settings for user_24M and user_32M plans. #4374

### Mimirtool

* [ENHANCEMENT] Backfill: mimirtool will now sleep and retry if it receives a 429 response while trying to finish an upload due to validation concurrency limits. #4598
* [ENHANCEMENT] `gauge` panel type is supported now in `mimirtool analyze dashboard`. #4679
* [ENHANCEMENT] Set a `User-Agent` header on requests to Mimir or Prometheus servers. #4700

### Mimir Continuous Test

* [FEATURE] Allow continuous testing of native histograms as well by enabling the flag `-tests.write-read-series-test.histogram-samples-enabled`. The metrics exposed by the tool will now have a new label called `type` with possible values of `float`, `histogram_float_counter`, `histogram_float_gauge`, `histogram_int_counter`, `histogram_int_gauge`, the list of metrics impacted: #4457
  * `mimir_continuous_test_writes_total`
  * `mimir_continuous_test_writes_failed_total`
  * `mimir_continuous_test_queries_total`
  * `mimir_continuous_test_queries_failed_total`
  * `mimir_continuous_test_query_result_checks_total`
  * `mimir_continuous_test_query_result_checks_failed_total`
* [ENHANCEMENT] Added a new metric `mimir_continuous_test_build_info` that reports version information, similar to the existing `cortex_build_info` metric exposed by other Mimir components. #4712
* [ENHANCEMENT] Add coherency for the selected ranges and instants of test queries. #4704

### Query-tee

### Documentation

* [CHANGE] Clarify what deprecation means in the lifecycle of configuration parameters. #4499
* [CHANGE] Update compactor `split-groups` and `split-and-merge-shards` recommendation on component page. #4623
* [FEATURE] Add instructions about how to configure native histograms. #4527
* [ENHANCEMENT] Runbook for MimirCompactorHasNotSuccessfullyRunCompaction extended to include scenario where compaction has fallen behind. #4609
* [ENHANCEMENT] Add explanation for QPS values for reads in remote ruler mode and writes generally, to the Ruler dashboard page. #4629
* [ENHANCEMENT] Expand zone-aware replication page to cover single physical availability zone deployments. #4631
* [FEATURE] Add instructions to use puppet module. #4610
* [FEATURE] Add documentation on how deploy mixin with terraform. #4161

### Tools

* [ENHANCEMENT] tsdb-index: iteration over index is now faster when any equal matcher is supplied. #4515

## 2.7.3

### Grafana Mimir

* [BUGFIX] Security: updates Go to version 1.20.4 to fix CVE-2023-24539, CVE-2023-24540, CVE-2023-29400. #4905

## 2.7.2

### Grafana Mimir

* [BUGFIX] Security: updated Go version to 1.20.3 to fix CVE-2023-24538 #4795

## 2.7.1

**Note**: During the release process, version 2.7.0 was tagged too early, before completing the release checklist and production testing. Release 2.7.1 doesn't include any code changes since 2.7.0, but now has proper release notes, published documentation, and has been fully tested in our production environment.

### Grafana Mimir

* [CHANGE] Ingester: the configuration parameter `-ingester.ring.readiness-check-ring-health` has been deprecated and will be removed in Mimir 2.9. #4422
* [CHANGE] Ruler: changed default value of `-ruler.evaluation-delay-duration` option from 0 to 1m. #4250
* [CHANGE] Querier: Errors with status code `422` coming from the store-gateway are propagated and not converted to the consistency check error anymore. #4100
* [CHANGE] Store-gateway: When a query hits `max_fetched_chunks_per_query` and `max_fetched_series_per_query` limits, an error with the status code `422` is created and returned. #4056
* [CHANGE] Packaging: Migrate FPM packaging solution to NFPM. Rationalize packages dependencies and add package for all binaries. #3911
* [CHANGE] Store-gateway: Deprecate flag `-blocks-storage.bucket-store.chunks-cache.subrange-size` since there's no benefit to changing the default of `16000`. #4135
* [CHANGE] Experimental support for ephemeral storage introduced in Mimir 2.6.0 has been removed. Following options are no longer available: #4252
  * `-blocks-storage.ephemeral-tsdb.*`
  * `-distributor.ephemeral-series-enabled`
  * `-distributor.ephemeral-series-matchers`
  * `-ingester.max-ephemeral-series-per-user`
  * `-ingester.instance-limits.max-ephemeral-series`
Querying with using `{__mimir_storage__="ephemeral"}` selector no longer works. All label values with `ephemeral-` prefix in `reason` label of `cortex_discarded_samples_total` metric are no longer available. Following metrics have been removed:
  * `cortex_ingester_ephemeral_series`
  * `cortex_ingester_ephemeral_series_created_total`
  * `cortex_ingester_ephemeral_series_removed_total`
  * `cortex_ingester_ingested_ephemeral_samples_total`
  * `cortex_ingester_ingested_ephemeral_samples_failures_total`
  * `cortex_ingester_memory_ephemeral_users`
  * `cortex_ingester_queries_ephemeral_total`
  * `cortex_ingester_queried_ephemeral_samples`
  * `cortex_ingester_queried_ephemeral_series`
* [CHANGE] Store-gateway: use mmap-less index-header reader by default and remove mmap-based index header reader. The following flags have changed: #4280
   * `-blocks-storage.bucket-store.index-header.map-populate-enabled` has been removed
   * `-blocks-storage.bucket-store.index-header.stream-reader-enabled` has been removed
   * `-blocks-storage.bucket-store.index-header.stream-reader-max-idle-file-handles` has been renamed to `-blocks-storage.bucket-store.index-header.max-idle-file-handles`, and the corresponding configuration file option has been renamed from `stream_reader_max_idle_file_handles` to `max_idle_file_handles`
* [CHANGE] Store-gateway: the streaming store-gateway is now enabled by default. The new default setting for `-blocks-storage.bucket-store.batch-series-size` is `5000`. #4330
* [CHANGE] Compactor: the configuration parameter `-compactor.consistency-delay` has been deprecated and will be removed in Mimir 2.9. #4409
* [CHANGE] Store-gateway: the configuration parameter `-blocks-storage.bucket-store.consistency-delay` has been deprecated and will be removed in Mimir 2.9. #4409
* [FEATURE] Ruler: added `keep_firing_for` support to alerting rules. #4099
* [FEATURE] Distributor, ingester: ingestion of native histograms. The new per-tenant limit `-ingester.native-histograms-ingestion-enabled` controls whether native histograms are stored or ignored. #4159
* [FEATURE] Query-frontend: Introduce experimental `-query-frontend.query-sharding-target-series-per-shard` to allow query sharding to take into account cardinality of similar requests executed previously. This feature uses the same cache that's used for results caching. #4121 #4177 #4188 #4254
* [ENHANCEMENT] Go: update go to 1.20.1. #4266
* [ENHANCEMENT] Ingester: added `out_of_order_blocks_external_label_enabled` shipper option to label out-of-order blocks before shipping them to cloud storage. #4182 #4297
* [ENHANCEMENT] Ruler: introduced concurrency when loading per-tenant rules configuration. This improvement is expected to speed up the ruler start up time in a Mimir cluster with a large number of tenants. #4258
* [ENHANCEMENT] Compactor: Add `reason` label to `cortex_compactor_runs_failed_total`. The value can be `shutdown` or `error`. #4012
* [ENHANCEMENT] Store-gateway: enforce `max_fetched_series_per_query`. #4056
* [ENHANCEMENT] Query-frontend: Disambiguate logs for failed queries. #4067
* [ENHANCEMENT] Query-frontend: log caller user agent in query stats logs. #4093
* [ENHANCEMENT] Store-gateway: add `data_type` label with values on `cortex_bucket_store_partitioner_extended_ranges_total`, `cortex_bucket_store_partitioner_expanded_ranges_total`, `cortex_bucket_store_partitioner_requested_ranges_total`, `cortex_bucket_store_partitioner_expanded_bytes_total`, `cortex_bucket_store_partitioner_requested_bytes_total` for `postings`, `series`, and `chunks`. #4095
* [ENHANCEMENT] Store-gateway: Reduce memory allocation rate when loading TSDB chunks from Memcached. #4074
* [ENHANCEMENT] Query-frontend: track `cortex_frontend_query_response_codec_duration_seconds` and `cortex_frontend_query_response_codec_payload_bytes` metrics to measure the time taken and bytes read / written while encoding and decoding query result payloads. #4110
* [ENHANCEMENT] Alertmanager: expose additional upstream metrics `cortex_alertmanager_dispatcher_aggregation_groups`, `cortex_alertmanager_dispatcher_alert_processing_duration_seconds`. #4151
* [ENHANCEMENT] Querier and query-frontend: add experimental, more performant protobuf internal query result response format enabled with `-query-frontend.query-result-response-format=protobuf`. #4153
* [ENHANCEMENT] Store-gateway: use more efficient chunks fetching and caching. This should reduce CPU, memory utilization, and receive bandwidth of a store-gateway. Enable with `-blocks-storage.bucket-store.chunks-cache.fine-grained-chunks-caching-enabled=true`. #4163 #4174 #4227
* [ENHANCEMENT] Query-frontend: Wait for in-flight queries to finish before shutting down. #4073 #4170
* [ENHANCEMENT] Store-gateway: added `encode` and `other` stage to `cortex_bucket_store_series_request_stage_duration_seconds` metric. #4179
* [ENHANCEMENT] Ingester: log state of TSDB when shipping or forced compaction can't be done due to unexpected state of TSDB. #4211
* [ENHANCEMENT] Update Docker base images from `alpine:3.17.1` to `alpine:3.17.2`. #4240
* [ENHANCEMENT] Store-gateway: add a `stage` label to the metrics `cortex_bucket_store_series_data_fetched`, `cortex_bucket_store_series_data_size_fetched_bytes`, `cortex_bucket_store_series_data_touched`, `cortex_bucket_store_series_data_size_touched_bytes`. This label only applies to `data_type="chunks"`. For `fetched` metrics with `data_type="chunks"` the `stage` label has 2 values: `fetched` - the chunks or bytes that were fetched from the cache or the object store, `refetched` - the chunks or bytes that had to be refetched from the cache or the object store because their size was underestimated during the first fetch. For `touched` metrics with `data_type="chunks"` the `stage` label has 2 values: `processed` - the chunks or bytes that were read from the fetched chunks or bytes and were processed in memory, `returned` - the chunks or bytes that were selected from the processed bytes to satisfy the query. #4227 #4316
* [ENHANCEMENT] Compactor: improve the partial block check related to `compactor.partial-block-deletion-delay` to potentially issue less requests to object storage. #4246
* [ENHANCEMENT] Memcached: added `-*.memcached.min-idle-connections-headroom-percentage` support to configure the minimum number of idle connections to keep open as a percentage (0-100) of the number of recently used idle connections. This feature is disabled when set to a negative value (default), which means idle connections are kept open indefinitely. #4249
* [ENHANCEMENT] Querier and store-gateway: optimized regular expression label matchers with case insensitive alternate operator. #4340 #4357
* [ENHANCEMENT] Compactor: added the experimental flag `-compactor.block-upload.block-validation-enabled` with the default `true` to configure whether block validation occurs on backfilled blocks. #3411
* [ENHANCEMENT] Ingester: apply a jitter to the first TSDB head compaction interval configured via `-blocks-storage.tsdb.head-compaction-interval`. Subsequent checks will happen at the configured interval. This should help to spread the TSDB head compaction among different ingesters over the configured interval. #4364
* [ENHANCEMENT] Ingester: the maximum accepted value for `-blocks-storage.tsdb.head-compaction-interval` has been increased from 5m to 15m. #4364
* [BUGFIX] Store-gateway: return `Canceled` rather than `Aborted` or `Internal` error when the calling querier cancels a label names or values request, and return `Internal` if processing the request fails for another reason. #4061
* [BUGFIX] Querier: track canceled requests with status code `499` in the metrics instead of `503` or `422`. #4099
* [BUGFIX] Ingester: compact out-of-order data during `/ingester/flush` or when TSDB is idle. #4180
* [BUGFIX] Ingester: conversion of global limits `max-series-per-user`, `max-series-per-metric`, `max-metadata-per-user` and `max-metadata-per-metric` into corresponding local limits now takes into account the number of ingesters in each zone. #4238
* [BUGFIX] Ingester: track `cortex_ingester_memory_series` metric consistently with `cortex_ingester_memory_series_created_total` and `cortex_ingester_memory_series_removed_total`. #4312
* [BUGFIX] Querier: fixed a bug which was incorrectly matching series with regular expression label matchers with begin/end anchors in the middle of the regular expression. #4340

### Mixin

* [CHANGE] Move auto-scaling panel rows down beneath logical network path in Reads and Writes dashboards. #4049
* [CHANGE] Make distributor auto-scaling metric panels show desired number of replicas. #4218
* [CHANGE] Alerts: The alert `MimirMemcachedRequestErrors` has been renamed to `MimirCacheRequestErrors`. #4242
* [ENHANCEMENT] Alerts: Added `MimirAutoscalerKedaFailing` alert firing when a KEDA scaler is failing. #4045
* [ENHANCEMENT] Add auto-scaling panels to ruler dashboard. #4046
* [ENHANCEMENT] Add gateway auto-scaling panels to Reads and Writes dashboards. #4049 #4216
* [ENHANCEMENT] Dashboards: distinguish between label names and label values queries. #4065
* [ENHANCEMENT] Add query-frontend and ruler-query-frontend auto-scaling panels to Reads and Ruler dashboards. #4199
* [BUGFIX] Alerts: Fixed `MimirAutoscalerNotActive` to not fire if scaling metric does not exist, to avoid false positives on scaled objects with 0 min replicas. #4045
* [BUGFIX] Alerts: `MimirCompactorHasNotSuccessfullyRunCompaction` is no longer triggered by frequent compactor restarts. #4012
* [BUGFIX] Tenants dashboard: Correctly show the ruler-query-scheduler queue size. #4152

### Jsonnet

* [CHANGE] Create the `query-frontend-discovery` service only when Mimir is deployed in microservice mode without query-scheduler. #4353
* [CHANGE] Add results cache backend config to `ruler-query-frontend` configuration to allow cache reuse for cardinality-estimation based sharding. #4257
* [ENHANCEMENT] Add support for ruler auto-scaling. #4046
* [ENHANCEMENT] Add optional `weight` param to `newQuerierScaledObject` and `newRulerQuerierScaledObject` to allow running multiple querier deployments on different node types. #4141
* [ENHANCEMENT] Add support for query-frontend and ruler-query-frontend auto-scaling. #4199
* [BUGFIX] Shuffle sharding: when applying user class limits, honor the minimum shard size configured in `$._config.shuffle_sharding.*`. #4363

### Mimirtool

* [FEATURE] Added `keep_firing_for` support to rules configuration. #4099
* [ENHANCEMENT] Add `-tls-insecure-skip-verify` to rules, alertmanager and backfill commands. #4162

### Query-tee

* [CHANGE] Increase default value of `-backend.read-timeout` to 150s, to accommodate default querier and query frontend timeout of 120s. #4262
* [ENHANCEMENT] Log errors that occur while performing requests to compare two endpoints. #4262
* [ENHANCEMENT] When comparing two responses that both contain an error, only consider the comparison failed if the errors differ. Previously, if either response contained an error, the comparison always failed, even if both responses contained the same error. #4262
* [ENHANCEMENT] Include the value of the `X-Scope-OrgID` header when logging a comparison failure. #4262
* [BUGFIX] Parameters (expression, time range etc.) for a query request where the parameters are in the HTTP request body rather than in the URL are now logged correctly when responses differ. #4265

### Documentation

* [ENHANCEMENT] Add guide on alternative migration method for Thanos to Mimir #3554
* [ENHANCEMENT] Restore "Migrate from Cortex" for Jsonnet. #3929
* [ENHANCEMENT] Document migration from microservices to read-write deployment mode. #3951
* [ENHANCEMENT] Do not error when there is nothing to commit as part of a publish #4058
* [ENHANCEMENT] Explain how to run Mimir locally using docker-compose #4079
* [ENHANCEMENT] Docs: use long flag names in runbook commands. #4088
* [ENHANCEMENT] Clarify how ingester replication happens. #4101
* [ENHANCEMENT] Improvements to the Get Started guide. #4315
* [BUGFIX] Added indentation to Azure and SWIFT backend definition. #4263

### Tools

* [ENHANCEMENT] Adapt tsdb-print-chunk for native histograms. #4186
* [ENHANCEMENT] Adapt tsdb-index-health for blocks containing native histograms. #4186
* [ENHANCEMENT] Adapt tsdb-chunks tool to handle native histograms. #4186

## 2.6.2

* [BUGFIX] Security: updates Go to version 1.20.4 to fix CVE-2023-24539, CVE-2023-24540, CVE-2023-29400. #4903

## 2.6.1

### Grafana Mimir

* [BUGFIX] Security: updates Go to version 1.20.3 to fix CVE-2023-24538 #4798

## 2.6.0

### Grafana Mimir

* [CHANGE] Querier: Introduce `-querier.max-partial-query-length` to limit the time range for partial queries at the querier level and deprecate `-store.max-query-length`. #3825 #4017
* [CHANGE] Store-gateway: Remove experimental `-blocks-storage.bucket-store.max-concurrent-reject-over-limit` flag. #3706
* [CHANGE] Ingester: If shipping is enabled block retention will now be relative to the upload time to cloud storage. If shipping is disabled block retention will be relative to the creation time of the block instead of the mintime of the last block created. #3816
* [CHANGE] Query-frontend: Deprecated CLI flag `-query-frontend.align-querier-with-step` has been removed. #3982
* [CHANGE] Alertmanager: added default configuration for `-alertmanager.configs.fallback`. Allows tenants to send alerts without first uploading an Alertmanager configuration. #3541
* [FEATURE] Store-gateway: streaming of series. The store-gateway can now stream results back to the querier instead of buffering them. This is expected to greatly reduce peak memory consumption while keeping latency the same. You can enable this feature by setting `-blocks-storage.bucket-store.batch-series-size` to a value in the high thousands (5000-10000). This is still an experimental feature and is subject to a changing API and instability. #3540 #3546 #3587 #3606 #3611 #3620 #3645 #3355 #3697 #3666 #3687 #3728 #3739 #3751 #3779 #3839
* [FEATURE] Alertmanager: Added support for the Webex receiver. #3758
* [FEATURE] Limits: Added the `-validation.separate-metrics-group-label` flag. This allows further separation of the `cortex_discarded_samples_total` metric by an additional `group` label - which is configured by this flag to be the value of a specific label on an incoming timeseries. Active groups are tracked and inactive groups are cleaned up on a defined interval. The maximum number of groups tracked is controlled by the `-max-separate-metrics-groups-per-user` flag. #3439
* [FEATURE] Overrides-exporter: Added experimental ring support to overrides-exporter via `-overrides-exporter.ring.enabled`. When enabled, the ring is used to establish a leader replica for the export of limit override metrics. #3908 #3953
* [FEATURE] Ephemeral storage (experimental): Mimir can now accept samples into "ephemeral storage". Such samples are available for querying for a short amount of time (`-blocks-storage.ephemeral-tsdb.retention-period`, defaults to 10 minutes), and then removed from memory. To use ephemeral storage, distributor must be configured with `-distributor.ephemeral-series-enabled` option. Series matching `-distributor.ephemeral-series-matchers` will be marked for storing into ephemeral storage in ingesters. Each tenant needs to have ephemeral storage enabled by using `-ingester.max-ephemeral-series-per-user` limit, which defaults to 0 (no ephemeral storage). Ingesters have new `-ingester.instance-limits.max-ephemeral-series` limit for total number of series in ephemeral storage across all tenants. If ingestion of samples into ephemeral storage fails, `cortex_discarded_samples_total` metric will use values prefixed with `ephemeral-` for `reason` label. Querying of ephemeral storage is possible by using `{__mimir_storage__="ephemeral"}` as metric selector. Following new metrics related to ephemeral storage are introduced: #3897 #3922 #3961 #3997 #4004
  * `cortex_ingester_ephemeral_series`
  * `cortex_ingester_ephemeral_series_created_total`
  * `cortex_ingester_ephemeral_series_removed_total`
  * `cortex_ingester_ingested_ephemeral_samples_total`
  * `cortex_ingester_ingested_ephemeral_samples_failures_total`
  * `cortex_ingester_memory_ephemeral_users`
  * `cortex_ingester_queries_ephemeral_total`
  * `cortex_ingester_queried_ephemeral_samples`
  * `cortex_ingester_queried_ephemeral_series`
* [ENHANCEMENT] Added new metric `thanos_shipper_last_successful_upload_time`: Unix timestamp (in seconds) of the last successful TSDB block uploaded to the bucket. #3627
* [ENHANCEMENT] Ruler: Added `-ruler.alertmanager-client.tls-enabled` configuration for alertmanager client. #3432 #3597
* [ENHANCEMENT] Activity tracker logs now have `component=activity-tracker` label. #3556
* [ENHANCEMENT] Distributor: remove labels with empty values #2439
* [ENHANCEMENT] Query-frontend: track query HTTP requests in the Activity Tracker. #3561
* [ENHANCEMENT] Store-gateway: Add experimental alternate implementation of index-header reader that does not use memory mapped files. The index-header reader is expected to improve stability of the store-gateway. You can enable this implementation with the flag `-blocks-storage.bucket-store.index-header.stream-reader-enabled`. #3639 #3691 #3703 #3742 #3785 #3787 #3797
* [ENHANCEMENT] Query-scheduler: add `cortex_query_scheduler_cancelled_requests_total` metric to track the number of requests that are already cancelled when dequeued. #3696
* [ENHANCEMENT] Store-gateway: add `cortex_bucket_store_partitioner_extended_ranges_total` metric to keep track of the ranges that the partitioner decided to overextend and merge in order to save API call to the object storage. #3769
* [ENHANCEMENT] Compactor: Auto-forget unhealthy compactors after ten failed ring heartbeats. #3771
* [ENHANCEMENT] Ruler: change default value of `-ruler.for-grace-period` from `10m` to `2m` and update help text. The new default value reflects how we operate Mimir at Grafana Labs. #3817
* [ENHANCEMENT] Ingester: Added experimental flags to force usage of _postings for matchers cache_. These flags will be removed in the future and it's not recommended to change them. #3823
  * `-blocks-storage.tsdb.head-postings-for-matchers-cache-ttl`
  * `-blocks-storage.tsdb.head-postings-for-matchers-cache-size`
  * `-blocks-storage.tsdb.head-postings-for-matchers-cache-force`
* [ENHANCEMENT] Ingester: Improved series selection performance when some of the matchers do not match any series. #3827
* [ENHANCEMENT] Alertmanager: Add new additional template function `tenantID` returning id of the tenant owning the alert. #3758
* [ENHANCEMENT] Alertmanager: Add additional template function `grafanaExploreURL` returning URL to grafana explore with range query. #3849
* [ENHANCEMENT] Reduce overhead of debug logging when filtered out. #3875
* [ENHANCEMENT] Update Docker base images from `alpine:3.16.2` to `alpine:3.17.1`. #3898
* [ENHANCEMENT] Ingester: Add new `/ingester/tsdb_metrics` endpoint to return tenant-specific TSDB metrics. #3923
* [ENHANCEMENT] Query-frontend: CLI flag `-query-frontend.max-total-query-length` and its associated YAML configuration is now stable. #3882
* [ENHANCEMENT] Ruler: rule groups now support optional and experimental `align_evaluation_time_on_interval` field, which causes all evaluations to happen on interval-aligned timestamp. #4013
* [ENHANCEMENT] Query-scheduler: ring-based service discovery is now stable. #4028
* [ENHANCEMENT] Store-gateway: improved performance of prefix matching on the labels. #4055 #4080
* [BUGFIX] Log the names of services that are not yet running rather than `unsupported value type` when calling `/ready` and some services are not running. #3625
* [BUGFIX] Alertmanager: Fix template spurious deletion with relative data dir. #3604
* [BUGFIX] Security: update prometheus/exporter-toolkit for CVE-2022-46146. #3675
* [BUGFIX] Security: update golang.org/x/net for CVE-2022-41717. #3755
* [BUGFIX] Debian package: Fix post-install, environment file path and user creation. #3720
* [BUGFIX] memberlist: Fix panic during Mimir startup when Mimir receives gossip message before it's ready. #3746
* [BUGFIX] Store-gateway: fix `cortex_bucket_store_partitioner_requested_bytes_total` metric to not double count overlapping ranges. #3769
* [BUGFIX] Update `github.com/thanos-io/objstore` to address issue with Multipart PUT on s3-compatible Object Storage. #3802 #3821
* [BUGFIX] Distributor, Query-scheduler: Make sure ring metrics include a `cortex_` prefix as expected by dashboards. #3809
* [BUGFIX] Querier: canceled requests are no longer reported as "consistency check" failures. #3837 #3927
* [BUGFIX] Distributor: don't panic when `metric_relabel_configs` in overrides contains null element. #3868
* [BUGFIX] Distributor: don't panic when OTLP histograms don't have any buckets. #3853
* [BUGFIX] Ingester, Compactor: fix panic that can occur when compaction fails. #3955
* [BUGFIX] Store-gateway: return `Canceled` rather than `Aborted` error when the calling querier cancels the request. #4007

### Mixin

* [ENHANCEMENT] Alerts: Added `MimirIngesterInstanceHasNoTenants` alert that fires when an ingester replica is not receiving write requests for any tenant. #3681
* [ENHANCEMENT] Alerts: Extended `MimirAllocatingTooMuchMemory` to check read-write deployment containers. #3710
* [ENHANCEMENT] Alerts: Added `MimirAlertmanagerInstanceHasNoTenants` alert that fires when an alertmanager instance ows no tenants. #3826
* [ENHANCEMENT] Alerts: Added `MimirRulerInstanceHasNoRuleGroups` alert that fires when a ruler replica is not assigned any rule group to evaluate. #3723
* [ENHANCEMENT] Support for baremetal deployment for alerts and scaling recording rules. #3719
* [ENHANCEMENT] Dashboards: querier autoscaling now supports multiple scaled objects (configurable via `$._config.autoscale.querier.hpa_name`). #3962
* [BUGFIX] Alerts: Fixed `MimirIngesterRestarts` alert when Mimir is deployed in read-write mode. #3716
* [BUGFIX] Alerts: Fixed `MimirIngesterHasNotShippedBlocks` and `MimirIngesterHasNotShippedBlocksSinceStart` alerts for when Mimir is deployed in read-write or monolithic modes and updated them to use new `thanos_shipper_last_successful_upload_time` metric. #3627
* [BUGFIX] Alerts: Fixed `MimirMemoryMapAreasTooHigh` alert when Mimir is deployed in read-write mode. #3626
* [BUGFIX] Alerts: Fixed `MimirCompactorSkippedBlocksWithOutOfOrderChunks` matching on non-existent label. #3628
* [BUGFIX] Dashboards: Fix `Rollout Progress` dashboard incorrectly using Gateway metrics when Gateway was not enabled. #3709
* [BUGFIX] Tenants dashboard: Make it compatible with all deployment types. #3754
* [BUGFIX] Alerts: Fixed `MimirCompactorHasNotUploadedBlocks` to not fire if compactor has nothing to do. #3793
* [BUGFIX] Alerts: Fixed `MimirAutoscalerNotActive` to not fire if scaling metric is 0, to avoid false positives on scaled objects with 0 min replicas. #3999

### Jsonnet

* [CHANGE] Replaced the deprecated `policy/v1beta1` with `policy/v1` when configuring a PodDisruptionBudget for read-write deployment mode. #3811
* [CHANGE] Removed `-server.http-write-timeout` default option value from querier and query-frontend, as it defaults to a higher value in the code now, and cannot be lower than `-querier.timeout`. #3836
* [CHANGE] Replaced `-store.max-query-length` with `-query-frontend.max-total-query-length` in the query-frontend config. #3879
* [CHANGE] Changed default `mimir_backend_data_disk_size` from `100Gi` to `250Gi`. #3894
* [ENHANCEMENT] Update `rollout-operator` to `v0.2.0`. #3624
* [ENHANCEMENT] Add `user_24M` and `user_32M` classes to operations config. #3367
* [ENHANCEMENT] Update memcached image from `memcached:1.6.16-alpine` to `memcached:1.6.17-alpine`. #3914
* [ENHANCEMENT] Allow configuring the ring for overrides-exporter. #3995
* [BUGFIX] Apply ingesters and store-gateways per-zone CLI flags overrides to read-write deployment mode too. #3766
* [BUGFIX] Apply overrides-exporter CLI flags to mimir-backend when running Mimir in read-write deployment mode. #3790
* [BUGFIX] Fixed `mimir-write` and `mimir-read` Kubernetes service to correctly balance requests among pods. #3855 #3864 #3906
* [BUGFIX] Fixed `ruler-query-frontend` and `mimir-read` gRPC server configuration to force clients to periodically re-resolve the backend addresses. #3862
* [BUGFIX] Fixed `mimir-read` CLI flags to ensure query-frontend configuration takes precedence over querier configuration. #3877

### Mimirtool

* [ENHANCEMENT] Update `mimirtool config convert` to work with Mimir 2.4, 2.5, 2.6 changes. #3952
* [ENHANCEMENT] Mimirtool is now available to install through Homebrew with `brew install mimirtool`. #3776
* [ENHANCEMENT] Added `--concurrency` to `mimirtool rules sync` command. #3996
* [BUGFIX] Fix summary output from `mimirtool rules sync` to display correct number of groups created and updated. #3918

### Documentation

* [BUGFIX] Querier: Remove assertion that the `-querier.max-concurrent` flag must also be set for the query-frontend. #3678
* [ENHANCEMENT] Update migration from cortex documentation. #3662
* [ENHANCEMENT] Query-scheduler: documented how to migrate from DNS-based to ring-based service discovery. #4028

### Tools

## 2.5.0

### Grafana Mimir

* [CHANGE] Flag `-azure.msi-resource` is now ignored, and will be removed in Mimir 2.7. This setting is now made automatically by Azure. #2682
* [CHANGE] Experimental flag `-blocks-storage.tsdb.out-of-order-capacity-min` has been removed. #3261
* [CHANGE] Distributor: Wrap errors from pushing to ingesters with useful context, for example clarifying timeouts. #3307
* [CHANGE] The default value of `-server.http-write-timeout` has changed from 30s to 2m. #3346
* [CHANGE] Reduce period of health checks in connection pools for querier->store-gateway, ruler->ruler, and alertmanager->alertmanager clients to 10s. This reduces the time to fail a gRPC call when the remote stops responding. #3168
* [CHANGE] Hide TSDB block ranges period config from doc and mark it experimental. #3518
* [FEATURE] Alertmanager: added Discord support. #3309
* [ENHANCEMENT] Added `-server.tls-min-version` and `-server.tls-cipher-suites` flags to configure cipher suites and min TLS version supported by HTTP and gRPC servers. #2898
* [ENHANCEMENT] Distributor: Add age filter to forwarding functionality, to not forward samples which are older than defined duration. If such samples are not ingested, `cortex_discarded_samples_total{reason="forwarded-sample-too-old"}` is increased. #3049 #3113
* [ENHANCEMENT] Store-gateway: Reduce memory allocation when generating ids in index cache. #3179
* [ENHANCEMENT] Query-frontend: truncate queries based on the configured creation grace period (`--validation.create-grace-period`) to avoid querying too far into the future. #3172
* [ENHANCEMENT] Ingester: Reduce activity tracker memory allocation. #3203
* [ENHANCEMENT] Query-frontend: Log more detailed information in the case of a failed query. #3190
* [ENHANCEMENT] Added `-usage-stats.installation-mode` configuration to track the installation mode via the anonymous usage statistics. #3244
* [ENHANCEMENT] Compactor: Add new `cortex_compactor_block_max_time_delta_seconds` histogram for detecting if compaction of blocks is lagging behind. #3240 #3429
* [ENHANCEMENT] Ingester: reduced the memory footprint of active series custom trackers. #2568
* [ENHANCEMENT] Distributor: Include `X-Scope-OrgId` header in requests forwarded to configured forwarding endpoint. #3283 #3385
* [ENHANCEMENT] Alertmanager: reduced memory utilization in Mimir clusters with a large number of tenants. #3309
* [ENHANCEMENT] Add experimental flag `-shutdown-delay` to allow components to wait after receiving SIGTERM and before stopping. In this time the component returns 503 from /ready endpoint. #3298
* [ENHANCEMENT] Go: update to go 1.19.3. #3371
* [ENHANCEMENT] Alerts: added `RulerRemoteEvaluationFailing` alert, firing when communication between ruler and frontend fails in remote operational mode. #3177 #3389
* [ENHANCEMENT] Clarify which S3 signature versions are supported in the error "unsupported signature version". #3376
* [ENHANCEMENT] Store-gateway: improved index header reading performance. #3393 #3397 #3436
* [ENHANCEMENT] Store-gateway: improved performance of series matching. #3391
* [ENHANCEMENT] Move the validation of incoming series before the distributor's forwarding functionality, so that we don't forward invalid series. #3386 #3458
* [ENHANCEMENT] S3 bucket configuration now validates that the endpoint does not have the bucket name prefix. #3414
* [ENHANCEMENT] Query-frontend: added "fetched index bytes" to query statistics, so that the statistics contain the total bytes read by store-gateways from TSDB block indexes. #3206
* [ENHANCEMENT] Distributor: push wrapper should only receive unforwarded samples. #2980
* [ENHANCEMENT] Added `/api/v1/status/config` and `/api/v1/status/flags` APIs to maintain compatibility with prometheus. #3596 #3983
* [BUGFIX] Flusher: Add `Overrides` as a dependency to prevent panics when starting with `-target=flusher`. #3151
* [BUGFIX] Updated `golang.org/x/text` dependency to fix CVE-2022-32149. #3285
* [BUGFIX] Query-frontend: properly close gRPC streams to the query-scheduler to stop memory and goroutines leak. #3302
* [BUGFIX] Ruler: persist evaluation delay configured in the rulegroup. #3392
* [BUGFIX] Ring status pages: show 100% ownership as "100%", not "1e+02%". #3435
* [BUGFIX] Fix panics in OTLP ingest path when parse errors exist. #3538

### Mixin

* [CHANGE] Alerts: Change `MimirSchedulerQueriesStuck` `for` time to 7 minutes to account for the time it takes for HPA to scale up. #3223
* [CHANGE] Dashboards: Removed the `Querier > Stages` panel from the `Mimir / Queries` dashboard. #3311
* [CHANGE] Configuration: The format of the `autoscaling` section of the configuration has changed to support more components. #3378
  * Instead of specific config variables for each component, they are listed in a dictionary. For example, `autoscaling.querier_enabled` becomes `autoscaling.querier.enabled`.
* [FEATURE] Dashboards: Added "Mimir / Overview resources" dashboard, providing an high level view over a Mimir cluster resources utilization. #3481
* [FEATURE] Dashboards: Added "Mimir / Overview networking" dashboard, providing an high level view over a Mimir cluster network bandwidth, inflight requests and TCP connections. #3487
* [FEATURE] Compile baremetal mixin along k8s mixin. #3162 #3514
* [ENHANCEMENT] Alerts: Add MimirRingMembersMismatch firing when a component does not have the expected number of running jobs. #2404
* [ENHANCEMENT] Dashboards: Add optional row about the Distributor's metric forwarding feature to the `Mimir / Writes` dashboard. #3182 #3394 #3394 #3461
* [ENHANCEMENT] Dashboards: Remove the "Instance Mapper" row from the "Alertmanager Resources Dashboard". This is a Grafana Cloud specific service and not relevant for external users. #3152
* [ENHANCEMENT] Dashboards: Add "remote read", "metadata", and "exemplar" queries to "Mimir / Overview" dashboard. #3245
* [ENHANCEMENT] Dashboards: Use non-red colors for non-error series in the "Mimir / Overview" dashboard. #3246
* [ENHANCEMENT] Dashboards: Add support to multi-zone deployments for the experimental read-write deployment mode. #3256
* [ENHANCEMENT] Dashboards: If enabled, add new row to the `Mimir / Writes` for distributor autoscaling metrics. #3378
* [ENHANCEMENT] Dashboards: Add read path insights row to the "Mimir / Tenants" dashboard. #3326
* [ENHANCEMENT] Alerts: Add runbook urls for alerts. #3452
* [ENHANCEMENT] Configuration: Make it possible to configure namespace label, job label, and job prefix. #3482
* [ENHANCEMENT] Dashboards: improved resources and networking dashboards to work with read-write deployment mode too. #3497 #3504 #3519 #3531
* [ENHANCEMENT] Alerts: Added "MimirDistributorForwardingErrorRate" alert, which fires on high error rates in the distributor’s forwarding feature. #3200
* [ENHANCEMENT] Improve phrasing in Overview dashboard. #3488
* [BUGFIX] Dashboards: Fix legend showing `persistentvolumeclaim` when using `deployment_type=baremetal` for `Disk space utilization` panels. #3173 #3184
* [BUGFIX] Alerts: Fixed `MimirGossipMembersMismatch` alert when Mimir is deployed in read-write mode. #3489
* [BUGFIX] Dashboards: Remove "Inflight requests" from object store panels because the panel is not tracking the inflight requests to object storage. #3521

### Jsonnet

* [CHANGE] Replaced the deprecated `policy/v1beta1` with `policy/v1` when configuring a PodDisruptionBudget. #3284
* [CHANGE] [Common storage configuration](https://grafana.com/docs/mimir/v2.3.x/operators-guide/configure/configure-object-storage-backend/#common-configuration) is now used to configure object storage in all components. This is a breaking change in terms of Jsonnet manifests and also a CLI flag update for components that use object storage, so it will require a rollout of those components. The changes include: #3257
  * `blocks_storage_backend` was renamed to `storage_backend` and is now used as the common storage backend for all components.
    * So were the related `blocks_storage_azure_account_(name|key)` and `blocks_storage_s3_endpoint` configurations.
  * `storage_s3_endpoint` is now rendered by default using the `aws_region` configuration instead of a hardcoded `us-east-1`.
  * `ruler_client_type` and `alertmanager_client_type` were renamed to `ruler_storage_backend` and `alertmanager_storage_backend` respectively, and their corresponding CLI flags won't be rendered unless explicitly set to a value different from the one in `storage_backend` (like `local`).
  * `alertmanager_s3_bucket_name`, `alertmanager_gcs_bucket_name` and `alertmanager_azure_container_name` have been removed, and replaced by a single `alertmanager_storage_bucket_name` configuration used for all object storages.
  * `genericBlocksStorageConfig` configuration object was removed, and so any extensions to it will be now ignored. Use `blockStorageConfig` instead.
  * `rulerClientConfig` and `alertmanagerStorageClientConfig` configuration objects were renamed to `rulerStorageConfig` and `alertmanagerStorageConfig` respectively, and so any extensions to their previous names will be now ignored. Use the new names instead.
  * The CLI flags `*.s3.region` are no longer rendered as they are optional and the region can be inferred by Mimir by performing an initial API call to the endpoint.
  * The migration to this change should usually consist of:
    * Renaming `blocks_storage_backend` key to `storage_backend`.
    * For Azure/S3:
      * Renaming `blocks_storage_(azure|s3)_*` configurations to `storage_(azure|s3)_*`.
      * If `ruler_storage_(azure|s3)_*` and `alertmanager_storage_(azure|s3)_*` keys were different from the `block_storage_*` ones, they should be now provided using CLI flags, see [configuration reference](https://grafana.com/docs/mimir/v2.3.x/operators-guide/configure/reference-configuration-parameters/) for more details.
    * Removing `ruler_client_type` and `alertmanager_client_type` if their value match the `storage_backend`, or renaming them to their new names otherwise.
    * Reviewing any possible extensions to `genericBlocksStorageConfig`, `rulerClientConfig` and `alertmanagerStorageClientConfig` and moving them to the corresponding new options.
    * Renaming the alertmanager's bucket name configuration from provider-specific to the new `alertmanager_storage_bucket_name` key.
* [CHANGE] The `overrides-exporter.libsonnet` file is now always imported. The overrides-exporter can be enabled in jsonnet setting the following: #3379
  ```jsonnet
  {
    _config+:: {
      overrides_exporter_enabled: true,
    }
  }
  ```
* [FEATURE] Added support for experimental read-write deployment mode. Enabling the read-write deployment mode on a existing Mimir cluster is a destructive operation, because the cluster will be re-created. If you're creating a new Mimir cluster, you can deploy it in read-write mode adding the following configuration: #3379 #3475 #3405
  ```jsonnet
  {
    _config+:: {
      deployment_mode: 'read-write',

      // See operations/mimir/read-write-deployment.libsonnet for more configuration options.
      mimir_write_replicas: 3,
      mimir_read_replicas: 2,
      mimir_backend_replicas: 3,
    }
  }
  ```
* [ENHANCEMENT] Add autoscaling support to the `mimir-read` component when running the read-write-deployment model. #3419
* [ENHANCEMENT] Added `$._config.usageStatsConfig` to track the installation mode via the anonymous usage statistics. #3294
* [ENHANCEMENT] The query-tee node port (`$._config.query_tee_node_port`) is now optional. #3272
* [ENHANCEMENT] Add support for autoscaling distributors. #3378
* [ENHANCEMENT] Make auto-scaling logic ensure integer KEDA thresholds. #3512
* [BUGFIX] Fixed query-scheduler ring configuration for dedicated ruler's queries and query-frontends. #3237 #3239
* [BUGFIX] Jsonnet: Fix auto-scaling so that ruler-querier CPU threshold is a string-encoded integer millicores value. #3520

### Mimirtool

* [FEATURE] Added `mimirtool alertmanager verify` command to validate configuration without uploading. #3440
* [ENHANCEMENT] Added `mimirtool rules delete-namespace` command to delete all of the rule groups in a namespace including the namespace itself. #3136
* [ENHANCEMENT] Refactor `mimirtool analyze prometheus`: add concurrency and resiliency #3349
  * Add `--concurrency` flag. Default: number of logical CPUs
* [BUGFIX] `--log.level=debug` now correctly prints the response from the remote endpoint when a request fails. #3180

### Documentation

* [ENHANCEMENT] Documented how to configure HA deduplication using Consul in a Mimir Helm deployment. #2972
* [ENHANCEMENT] Improve `MimirQuerierAutoscalerNotActive` runbook. #3186
* [ENHANCEMENT] Improve `MimirSchedulerQueriesStuck` runbook to reflect debug steps with querier auto-scaling enabled. #3223
* [ENHANCEMENT] Use imperative for docs titles. #3178 #3332 #3343
* [ENHANCEMENT] Docs: mention gRPC compression in "Production tips". #3201
* [ENHANCEMENT] Update ADOPTERS.md. #3224 #3225
* [ENHANCEMENT] Add a note for jsonnet deploying. #3213
* [ENHANCEMENT] out-of-order runbook update with use case. #3253
* [ENHANCEMENT] Fixed TSDB retention mentioned in the "Recover source blocks from ingesters" runbook. #3280
* [ENHANCEMENT] Run Grafana Mimir in production using the Helm chart. #3072
* [ENHANCEMENT] Use common configuration in the tutorial. #3282
* [ENHANCEMENT] Updated detailed steps for migrating blocks from Thanos to Mimir. #3290
* [ENHANCEMENT] Add scheme to DNS service discovery docs. #3450
* [BUGFIX] Remove reference to file that no longer exists in contributing guide. #3404
* [BUGFIX] Fix some minor typos in the contributing guide and on the runbooks page. #3418
* [BUGFIX] Fix small typos in API reference. #3526
* [BUGFIX] Fixed TSDB retention mentioned in the "Recover source blocks from ingesters" runbook. #3278
* [BUGFIX] Fixed configuration example in the "Configuring the Grafana Mimir query-frontend to work with Prometheus" guide. #3374

### Tools

* [FEATURE] Add `copyblocks` tool, to copy Mimir blocks between two GCS buckets. #3264
* [ENHANCEMENT] copyblocks: copy no-compact global markers and optimize min time filter check. #3268
* [ENHANCEMENT] Mimir rules GitHub action: Added the ability to change default value of `label` when running `prepare` command. #3236
* [BUGFIX] Mimir rules Github action: Fix single line output. #3421

## 2.4.0

### Grafana Mimir

* [CHANGE] Distributor: change the default value of `-distributor.remote-timeout` to `2s` from `20s` and `-distributor.forwarding.request-timeout` to `2s` from `10s` to improve distributor resource usage when ingesters crash. #2728 #2912
* [CHANGE] Anonymous usage statistics tracking: added the `-ingester.ring.store` value. #2981
* [CHANGE] Series metadata `HELP` that is longer than `-validation.max-metadata-length` is now truncated silently, instead of being dropped with a 400 status code. #2993
* [CHANGE] Ingester: changed default setting for `-ingester.ring.readiness-check-ring-health` from `true` to `false`. #2953
* [CHANGE] Anonymous usage statistics tracking has been enabled by default, to help Mimir maintainers make better decisions to support the open source community. #2939 #3034
* [CHANGE] Anonymous usage statistics tracking: added the minimum and maximum value of `-ingester.out-of-order-time-window`. #2940
* [CHANGE] The default hash ring heartbeat period for distributors, ingesters, rulers and compactors has been increased from `5s` to `15s`. Now the default heartbeat period for all Mimir hash rings is `15s`. #3033
* [CHANGE] Reduce the default TSDB head compaction concurrency (`-blocks-storage.tsdb.head-compaction-concurrency`) from 5 to 1, in order to reduce CPU spikes. #3093
* [CHANGE] Ruler: the ruler's [remote evaluation mode](https://grafana.com/docs/mimir/latest/operators-guide/architecture/components/ruler/#remote) (`-ruler.query-frontend.address`) is now stable. #3109
* [CHANGE] Limits: removed the deprecated YAML configuration option `active_series_custom_trackers_config`. Please use `active_series_custom_trackers` instead. #3110
* [CHANGE] Ingester: removed the deprecated configuration option `-ingester.ring.join-after`. #3111
* [CHANGE] Querier: removed the deprecated configuration option `-querier.shuffle-sharding-ingesters-lookback-period`. The value of `-querier.query-ingesters-within` is now used internally for shuffle sharding lookback, while you can use `-querier.shuffle-sharding-ingesters-enabled` to enable or disable shuffle sharding on the read path. #3111
* [CHANGE] Memberlist: cluster label verification feature (`-memberlist.cluster-label` and `-memberlist.cluster-label-verification-disabled`) is now marked as stable. #3108
* [CHANGE] Distributor: only single per-tenant forwarding endpoint can be configured now. Support for per-rule endpoint has been removed. #3095
* [FEATURE] Query-scheduler: added an experimental ring-based service discovery support for the query-scheduler. Refer to [query-scheduler configuration](https://grafana.com/docs/mimir/next/operators-guide/architecture/components/query-scheduler/#configuration) for more information. #2957
* [FEATURE] Introduced the experimental endpoint `/api/v1/user_limits` exposed by all components that load runtime configuration. This endpoint exposes realtime limits for the authenticated tenant, in JSON format. #2864 #3017
* [FEATURE] Query-scheduler: added the experimental configuration option `-query-scheduler.max-used-instances` to restrict the number of query-schedulers effectively used regardless how many replicas are running. This feature can be useful when using the experimental read-write deployment mode. #3005
* [ENHANCEMENT] Go: updated to go 1.19.2. #2637 #3127 #3129
* [ENHANCEMENT] Runtime config: don't unmarshal runtime configuration files if they haven't changed. This can save a bit of CPU and memory on every component using runtime config. #2954
* [ENHANCEMENT] Query-frontend: Add `cortex_frontend_query_result_cache_skipped_total` and `cortex_frontend_query_result_cache_attempted_total` metrics to track the reason why query results are not cached. #2855
* [ENHANCEMENT] Distributor: pool more connections per host when forwarding request. Mark requests as idempotent so they can be retried under some conditions. #2968
* [ENHANCEMENT] Distributor: failure to send request to forwarding target now also increments `cortex_distributor_forward_errors_total`, with `status_code="failed"`. #2968
* [ENHANCEMENT] Distributor: added support forwarding push requests via gRPC, using `httpgrpc` messages from weaveworks/common library. #2996
* [ENHANCEMENT] Query-frontend / Querier: increase internal backoff period used to retry connections to query-frontend / query-scheduler. #3011
* [ENHANCEMENT] Querier: do not log "error processing requests from scheduler" when the query-scheduler is shutting down. #3012
* [ENHANCEMENT] Query-frontend: query sharding process is now time-bounded and it is cancelled if the request is aborted. #3028
* [ENHANCEMENT] Query-frontend: improved Prometheus response JSON encoding performance. #2450
* [ENHANCEMENT] TLS: added configuration parameters to configure the client's TLS cipher suites and minimum version. The following new CLI flags have been added: #3070
  * `-alertmanager.alertmanager-client.tls-cipher-suites`
  * `-alertmanager.alertmanager-client.tls-min-version`
  * `-alertmanager.sharding-ring.etcd.tls-cipher-suites`
  * `-alertmanager.sharding-ring.etcd.tls-min-version`
  * `-compactor.ring.etcd.tls-cipher-suites`
  * `-compactor.ring.etcd.tls-min-version`
  * `-distributor.forwarding.grpc-client.tls-cipher-suites`
  * `-distributor.forwarding.grpc-client.tls-min-version`
  * `-distributor.ha-tracker.etcd.tls-cipher-suites`
  * `-distributor.ha-tracker.etcd.tls-min-version`
  * `-distributor.ring.etcd.tls-cipher-suites`
  * `-distributor.ring.etcd.tls-min-version`
  * `-ingester.client.tls-cipher-suites`
  * `-ingester.client.tls-min-version`
  * `-ingester.ring.etcd.tls-cipher-suites`
  * `-ingester.ring.etcd.tls-min-version`
  * `-memberlist.tls-cipher-suites`
  * `-memberlist.tls-min-version`
  * `-querier.frontend-client.tls-cipher-suites`
  * `-querier.frontend-client.tls-min-version`
  * `-querier.store-gateway-client.tls-cipher-suites`
  * `-querier.store-gateway-client.tls-min-version`
  * `-query-frontend.grpc-client-config.tls-cipher-suites`
  * `-query-frontend.grpc-client-config.tls-min-version`
  * `-query-scheduler.grpc-client-config.tls-cipher-suites`
  * `-query-scheduler.grpc-client-config.tls-min-version`
  * `-query-scheduler.ring.etcd.tls-cipher-suites`
  * `-query-scheduler.ring.etcd.tls-min-version`
  * `-ruler.alertmanager-client.tls-cipher-suites`
  * `-ruler.alertmanager-client.tls-min-version`
  * `-ruler.client.tls-cipher-suites`
  * `-ruler.client.tls-min-version`
  * `-ruler.query-frontend.grpc-client-config.tls-cipher-suites`
  * `-ruler.query-frontend.grpc-client-config.tls-min-version`
  * `-ruler.ring.etcd.tls-cipher-suites`
  * `-ruler.ring.etcd.tls-min-version`
  * `-store-gateway.sharding-ring.etcd.tls-cipher-suites`
  * `-store-gateway.sharding-ring.etcd.tls-min-version`
* [ENHANCEMENT] Store-gateway: Add `-blocks-storage.bucket-store.max-concurrent-reject-over-limit` option to allow requests that exceed the max number of inflight object storage requests to be rejected. #2999
* [ENHANCEMENT] Query-frontend: allow setting a separate limit on the total (before splitting/sharding) query length of range queries with the new experimental `-query-frontend.max-total-query-length` flag, which defaults to `-store.max-query-length` if unset or set to 0. #3058
* [ENHANCEMENT] Query-frontend: Lower TTL for cache entries overlapping the out-of-order samples ingestion window (re-using `-ingester.out-of-order-allowance` from ingesters). #2935
* [ENHANCEMENT] Ruler: added support to forcefully disable recording and/or alerting rules evaluation. The following new configuration options have been introduced, which can be overridden on a per-tenant basis in the runtime configuration: #3088
  * `-ruler.recording-rules-evaluation-enabled`
  * `-ruler.alerting-rules-evaluation-enabled`
* [ENHANCEMENT] Distributor: Improved error messages reported when the distributor fails to remote write to ingesters. #3055
* [ENHANCEMENT] Improved tracing spans tracked by distributors, ingesters and store-gateways. #2879 #3099 #3089
* [ENHANCEMENT] Ingester: improved the performance of label value cardinality endpoint. #3044
* [ENHANCEMENT] Ruler: use backoff retry on remote evaluation #3098
* [ENHANCEMENT] Query-frontend: Include multiple tenant IDs in query logs when present instead of dropping them. #3125
* [ENHANCEMENT] Query-frontend: truncate queries based on the configured blocks retention period (`-compactor.blocks-retention-period`) to avoid querying past this period. #3134
* [ENHANCEMENT] Alertmanager: reduced memory utilization in Mimir clusters with a large number of tenants. #3143
* [ENHANCEMENT] Store-gateway: added extra span logging to improve observability. #3131
* [ENHANCEMENT] Compactor: cleaning up different tenants' old blocks and updating bucket indexes is now more independent. This prevents a single tenant from delaying cleanup for other tenants. #2631
* [ENHANCEMENT] Distributor: request rate, ingestion rate, and inflight requests limits are now enforced before reading and parsing the body of the request. This makes the distributor more resilient against a burst of requests over those limit. #2419
* [BUGFIX] Querier: Fix 400 response while handling streaming remote read. #2963
* [BUGFIX] Fix a bug causing query-frontend, query-scheduler, and querier not failing if one of their internal components fail. #2978
* [BUGFIX] Querier: re-balance the querier worker connections when a query-frontend or query-scheduler is terminated. #3005
* [BUGFIX] Distributor: Now returns the quorum error from ingesters. For example, with replication_factor=3, two HTTP 400 errors and one HTTP 500 error, now the distributor will always return HTTP 400. Previously the behaviour was to return the error which the distributor first received. #2979
* [BUGFIX] Ruler: fix panic when ruler.external_url is explicitly set to an empty string ("") in YAML. #2915
* [BUGFIX] Alertmanager: Fix support for the Telegram API URL in the global settings. #3097
* [BUGFIX] Alertmanager: Fix parsing of label matchers without label value in the API used to retrieve alerts. #3097
* [BUGFIX] Ruler: Fix not restoring alert state for rule groups when other ruler replicas shut down. #3156
* [BUGFIX] Updated `golang.org/x/net` dependency to fix CVE-2022-27664. #3124
* [BUGFIX] Fix distributor from returning a `500` status code when a `400` was received from the ingester. #3211
* [BUGFIX] Fix incorrect OS value set in Mimir v2.3.* RPM packages. #3221

### Mixin

* [CHANGE] Alerts: MimirQuerierAutoscalerNotActive is now critical and fires after 1h instead of 15m. #2958
* [FEATURE] Dashboards: Added "Mimir / Overview" dashboards, providing an high level view over a Mimir cluster. #3122 #3147 #3155
* [ENHANCEMENT] Dashboards: Updated the "Writes" and "Rollout progress" dashboards to account for samples ingested via the new OTLP ingestion endpoint. #2919 #2938
* [ENHANCEMENT] Dashboards: Include per-tenant request rate in "Tenants" dashboard. #2874
* [ENHANCEMENT] Dashboards: Include inflight object store requests in "Reads" dashboard. #2914
* [ENHANCEMENT] Dashboards: Make queries used to find job, cluster and namespace for dropdown menus configurable. #2893
* [ENHANCEMENT] Dashboards: Include rate of label and series queries in "Reads" dashboard. #3065 #3074
* [ENHANCEMENT] Dashboards: Fix legend showing on per-pod panels. #2944
* [ENHANCEMENT] Dashboards: Use the "req/s" unit on panels showing the requests rate. #3118
* [ENHANCEMENT] Dashboards: Use a consistent color across dashboards for the error rate. #3154

### Jsonnet

* [FEATURE] Added support for query-scheduler ring-based service discovery. #3128
* [ENHANCEMENT] Querier autoscaling is now slower on scale downs: scale down 10% every 1m instead of 100%. #2962
* [BUGFIX] Memberlist: `gossip_member_label` is now set for ruler-queriers. #3141

### Mimirtool

* [ENHANCEMENT] mimirtool analyze: Store the query errors instead of exit during the analysis. #3052
* [BUGFIX] mimir-tool remote-read: fix returns where some conditions [return nil error even if there is error](https://github.com/grafana/cortex-tools/issues/260). #3053

### Documentation

* [ENHANCEMENT] Added documentation on how to configure storage retention. #2970
* [ENHANCEMENT] Improved gRPC clients config documentation. #3020
* [ENHANCEMENT] Added documentation on how to manage alerting and recording rules. #2983
* [ENHANCEMENT] Improved `MimirSchedulerQueriesStuck` runbook. #3006
* [ENHANCEMENT] Added "Cluster label verification" section to memberlist documentation. #3096
* [ENHANCEMENT] Mention compression in multi-zone replication documentation. #3107
* [BUGFIX] Fixed configuration option names in "Enabling zone-awareness via the Grafana Mimir Jsonnet". #3018
* [BUGFIX] Fixed `mimirtool analyze` parameters documentation. #3094
* [BUGFIX] Fixed YAML configuraton in the "Manage the configuration of Grafana Mimir with Helm" guide. #3042
* [BUGFIX] Fixed Alertmanager capacity planning documentation. #3132

### Tools

- [BUGFIX] trafficdump: Fixed panic occurring when `-success-only=true` and the captured request failed. #2863

## 2.3.1

### Grafana Mimir
* [BUGFIX] Query-frontend: query sharding took exponential time to map binary expressions. #3027
* [BUGFIX] Distributor: Stop panics on OTLP endpoint when a single metric has multiple timeseries. #3040

## 2.3.0

### Grafana Mimir

* [CHANGE] Ingester: Added user label to ingester metric `cortex_ingester_tsdb_out_of_order_samples_appended_total`. On multitenant clusters this helps us find the rate of appended out-of-order samples for a specific tenant. #2493
* [CHANGE] Compactor: delete source and output blocks from local disk on compaction failed, to reduce likelihood that subsequent compactions fail because of no space left on disk. #2261
* [CHANGE] Ruler: Remove unused CLI flags `-ruler.search-pending-for` and `-ruler.flush-period` (and their respective YAML config options). #2288
* [CHANGE] Successful gRPC requests are no longer logged (only affects internal API calls). #2309
* [CHANGE] Add new `-*.consul.cas-retry-delay` flags. They have a default value of `1s`, while previously there was no delay between retries. #2309
* [CHANGE] Store-gateway: Remove the experimental ability to run requests in a dedicated OS thread pool and associated CLI flag `-store-gateway.thread-pool-size`. #2423
* [CHANGE] Memberlist: disabled TCP-based ping fallback, because Mimir already uses a custom transport based on TCP. #2456
* [CHANGE] Change default value for `-distributor.ha-tracker.max-clusters` to `100` to provide a DoS protection. #2465
* [CHANGE] Experimental block upload API exposed by compactor has changed: Previous `/api/v1/upload/block/{block}` endpoint for starting block upload is now `/api/v1/upload/block/{block}/start`, and previous endpoint `/api/v1/upload/block/{block}?uploadComplete=true` for finishing block upload is now `/api/v1/upload/block/{block}/finish`. New API endpoint has been added: `/api/v1/upload/block/{block}/check`. #2486 #2548
* [CHANGE] Compactor: changed `-compactor.max-compaction-time` default from `0s` (disabled) to `1h`. When compacting blocks for a tenant, the compactor will move to compact blocks of another tenant or re-plan blocks to compact at least every 1h. #2514
* [CHANGE] Distributor: removed previously deprecated `extend_writes` (see #1856) YAML key and `-distributor.extend-writes` CLI flag from the distributor config. #2551
* [CHANGE] Ingester: removed previously deprecated `active_series_custom_trackers` (see #1188) YAML key from the ingester config. #2552
* [CHANGE] The tenant ID `__mimir_cluster` is reserved by Mimir and not allowed to store metrics. #2643
* [CHANGE] Purger: removed the purger component and moved its API endpoints `/purger/delete_tenant` and `/purger/delete_tenant_status` to the compactor at `/compactor/delete_tenant` and `/compactor/delete_tenant_status`. The new endpoints on the compactor are stable. #2644
* [CHANGE] Memberlist: Change the leave timeout duration (`-memberlist.leave-timeout duration`) from 5s to 20s and connection timeout (`-memberlist.packet-dial-timeout`) from 5s to 2s. This makes leave timeout 10x the connection timeout, so that we can communicate the leave to at least 1 node, if the first 9 we try to contact times out. #2669
* [CHANGE] Alertmanager: return status code `412 Precondition Failed` and log info message when alertmanager isn't configured for a tenant. #2635
* [CHANGE] Distributor: if forwarding rules are used to forward samples, exemplars are now removed from the request. #2710 #2725
* [CHANGE] Limits: change the default value of `max_global_series_per_metric` limit to `0` (disabled). Setting this limit by default does not provide much benefit because series are sharded by all labels. #2714
* [CHANGE] Ingester: experimental `-blocks-storage.tsdb.new-chunk-disk-mapper` has been removed, new chunk disk mapper is now always used, and is no longer marked experimental. Default value of `-blocks-storage.tsdb.head-chunks-write-queue-size` has changed to 1000000, this enables async chunk queue by default, which leads to improved latency on the write path when new chunks are created in ingesters. #2762
* [CHANGE] Ingester: removed deprecated `-blocks-storage.tsdb.isolation-enabled` option. TSDB-level isolation is now always disabled in Mimir. #2782
* [CHANGE] Compactor: `-compactor.partial-block-deletion-delay` must either be set to 0 (to disable partial blocks deletion) or a value higher than `4h`. #2787
* [CHANGE] Query-frontend: CLI flag `-query-frontend.align-querier-with-step` has been deprecated. Please use `-query-frontend.align-queries-with-step` instead. #2840
* [FEATURE] Compactor: Adds the ability to delete partial blocks after a configurable delay. This option can be configured per tenant. #2285
  - `-compactor.partial-block-deletion-delay`, as a duration string, allows you to set the delay since a partial block has been modified before marking it for deletion. A value of `0`, the default, disables this feature.
  - The metric `cortex_compactor_blocks_marked_for_deletion_total` has a new value for the `reason` label `reason="partial"`, when a block deletion marker is triggered by the partial block deletion delay.
* [FEATURE] Querier: enabled support for queries with negative offsets, which are not cached in the query results cache. #2429
* [FEATURE] EXPERIMENTAL: OpenTelemetry Metrics ingestion path on `/otlp/v1/metrics`. #695 #2436 #2461
* [FEATURE] Querier: Added support for tenant federation to metric metadata endpoint. #2467
* [FEATURE] Query-frontend: introduced experimental support to split instant queries by time. The instant query splitting can be enabled setting `-query-frontend.split-instant-queries-by-interval`. #2469 #2564 #2565 #2570 #2571 #2572 #2573 #2574 #2575 #2576 #2581 #2582 #2601 #2632 #2633 #2634 #2641 #2642 #2766
* [FEATURE] Introduced an experimental anonymous usage statistics tracking (disabled by default), to help Mimir maintainers make better decisions to support the open source community. The tracking system anonymously collects non-sensitive, non-personally identifiable information about the running Mimir cluster, and is disabled by default. #2643 #2662 #2685 #2732 #2733 #2735
* [FEATURE] Introduced an experimental deployment mode called read-write and running a fully featured Mimir cluster with three components: write, read and backend. The read-write deployment mode is a trade-off between the monolithic mode (only one component, no isolation) and the microservices mode (many components, high isolation). #2754 #2838
* [ENHANCEMENT] Distributor: Decreased distributor tests execution time. #2562
* [ENHANCEMENT] Alertmanager: Allow the HTTP `proxy_url` configuration option in the receiver's configuration. #2317
* [ENHANCEMENT] ring: optimize shuffle-shard computation when lookback is used, and all instances have registered timestamp within the lookback window. In that case we can immediately return origial ring, because we would select all instances anyway. #2309
* [ENHANCEMENT] Memberlist: added experimental memberlist cluster label support via `-memberlist.cluster-label` and `-memberlist.cluster-label-verification-disabled` CLI flags (and their respective YAML config options). #2354
* [ENHANCEMENT] Object storage can now be configured for all components using the `common` YAML config option key (or `-common.storage.*` CLI flags). #2330 #2347
* [ENHANCEMENT] Go: updated to go 1.18.4. #2400
* [ENHANCEMENT] Store-gateway, listblocks: list of blocks now includes stats from `meta.json` file: number of series, samples and chunks. #2425
* [ENHANCEMENT] Added more buckets to `cortex_ingester_client_request_duration_seconds` histogram metric, to correctly track requests taking longer than 1s (up until 16s). #2445
* [ENHANCEMENT] Azure client: Improve memory usage for large object storage downloads. #2408
* [ENHANCEMENT] Distributor: Add `-distributor.instance-limits.max-inflight-push-requests-bytes`. This limit protects the distributor against multiple large requests that together may cause an OOM, but are only a few, so do not trigger the `max-inflight-push-requests` limit. #2413
* [ENHANCEMENT] Distributor: Drop exemplars in distributor for tenants where exemplars are disabled. #2504
* [ENHANCEMENT] Runtime Config: Allow operator to specify multiple comma-separated yaml files in `-runtime-config.file` that will be merged in left to right order. #2583
* [ENHANCEMENT] Query sharding: shard binary operations only if it doesn't lead to non-shardable vector selectors in one of the operands. #2696
* [ENHANCEMENT] Add packaging for both debian based deb file and redhat based rpm file using FPM. #1803
* [ENHANCEMENT] Distributor: Add `cortex_distributor_query_ingester_chunks_deduped_total` and `cortex_distributor_query_ingester_chunks_total` metrics for determining how effective ingester chunk deduplication at query time is. #2713
* [ENHANCEMENT] Upgrade Docker base images to `alpine:3.16.2`. #2729
* [ENHANCEMENT] Ruler: Add `<prometheus-http-prefix>/api/v1/status/buildinfo` endpoint. #2724
* [ENHANCEMENT] Querier: Ensure all queries pulled from query-frontend or query-scheduler are immediately executed. The maximum workers concurrency in each querier is configured by `-querier.max-concurrent`. #2598
* [ENHANCEMENT] Distributor: Add `cortex_distributor_received_requests_total` and `cortex_distributor_requests_in_total` metrics to provide visiblity into appropriate per-tenant request limits. #2770
* [ENHANCEMENT] Distributor: Add single forwarding remote-write endpoint for a tenant (`forwarding_endpoint`), instead of using per-rule endpoints. This takes precendence over per-rule endpoints. #2801
* [ENHANCEMENT] Added `err-mimir-distributor-max-write-message-size` to the errors catalog. #2470
* [ENHANCEMENT] Add sanity check at startup to ensure the configured filesystem directories don't overlap for different components. #2828 #2947
* [BUGFIX] TSDB: Fixed a bug on the experimental out-of-order implementation that led to wrong query results. #2701
* [BUGFIX] Compactor: log the actual error on compaction failed. #2261
* [BUGFIX] Alertmanager: restore state from storage even when running a single replica. #2293
* [BUGFIX] Ruler: do not block "List Prometheus rules" API endpoint while syncing rules. #2289
* [BUGFIX] Ruler: return proper `*status.Status` error when running in remote operational mode. #2417
* [BUGFIX] Alertmanager: ensure the configured `-alertmanager.web.external-url` is either a path starting with `/`, or a full URL including the scheme and hostname. #2381 #2542
* [BUGFIX] Memberlist: fix problem with loss of some packets, typically ring updates when instances were removed from the ring during shutdown. #2418
* [BUGFIX] Ingester: fix misfiring `MimirIngesterHasUnshippedBlocks` and stale `cortex_ingester_oldest_unshipped_block_timestamp_seconds` when some block uploads fail. #2435
* [BUGFIX] Query-frontend: fix incorrect mapping of http status codes 429 to 500 when request queue is full. #2447
* [BUGFIX] Memberlist: Fix problem with ring being empty right after startup. Memberlist KV store now tries to "fast-join" the cluster to avoid serving empty KV store. #2505
* [BUGFIX] Compactor: Fix bug when using `-compactor.partial-block-deletion-delay`: compactor didn't correctly check for modification time of all block files. #2559
* [BUGFIX] Query-frontend: fix wrong query sharding results for queries with boolean result like `1 < bool 0`. #2558
* [BUGFIX] Fixed error messages related to per-instance limits incorrectly reporting they can be set on a per-tenant basis. #2610
* [BUGFIX] Perform HA-deduplication before forwarding samples according to forwarding rules in the distributor. #2603 #2709
* [BUGFIX] Fix reporting of tracing spans from PromQL engine. #2707
* [BUGFIX] Apply relabel and drop_label rules before forwarding rules in the distributor. #2703
* [BUGFIX] Distributor: Register `cortex_discarded_requests_total` metric, which previously was not registered and therefore not exported. #2712
* [BUGFIX] Ruler: fix not restoring alerts' state at startup. #2648
* [BUGFIX] Ingester: Fix disk filling up after restarting ingesters with out-of-order support disabled while it was enabled before. #2799
* [BUGFIX] Memberlist: retry joining memberlist cluster on startup when no nodes are resolved. #2837
* [BUGFIX] Query-frontend: fix incorrect mapping of http status codes 413 to 500 when request is too large. #2819
* [BUGFIX] Alertmanager: revert upstream alertmananger to v0.24.0 to fix panic when unmarshalling email headers #2924 #2925

### Mixin

* [CHANGE] Dashboards: "Slow Queries" dashboard no longer works with versions older than Grafana 9.0. #2223
* [CHANGE] Alerts: use RSS memory instead of working set memory in the `MimirAllocatingTooMuchMemory` alert for ingesters. #2480
* [CHANGE] Dashboards: remove the "Cache - Latency (old)" panel from the "Mimir / Queries" dashboard. #2796
* [FEATURE] Dashboards: added support to experimental read-write deployment mode. #2780
* [ENHANCEMENT] Dashboards: added missed rule evaluations to the "Evaluations per second" panel in the "Mimir / Ruler" dashboard. #2314
* [ENHANCEMENT] Dashboards: add k8s resource requests to CPU and memory panels. #2346
* [ENHANCEMENT] Dashboards: add RSS memory utilization panel for ingesters, store-gateways and compactors. #2479
* [ENHANCEMENT] Dashboards: allow to configure graph tooltip. #2647
* [ENHANCEMENT] Alerts: MimirFrontendQueriesStuck and MimirSchedulerQueriesStuck alerts are more reliable now as they consider all the intermediate samples in the minute prior to the evaluation. #2630
* [ENHANCEMENT] Alerts: added `RolloutOperatorNotReconciling` alert, firing if the optional rollout-operator is not successfully reconciling. #2700
* [ENHANCEMENT] Dashboards: added support to query-tee in front of ruler-query-frontend in the "Remote ruler reads" dashboard. #2761
* [ENHANCEMENT] Dashboards: Introduce support for baremetal deployment, setting `deployment_type: 'baremetal'` in the mixin `_config`. #2657
* [ENHANCEMENT] Dashboards: use timeseries panel to show exemplars. #2800
* [BUGFIX] Dashboards: fixed unit of latency panels in the "Mimir / Ruler" dashboard. #2312
* [BUGFIX] Dashboards: fixed "Intervals per query" panel in the "Mimir / Queries" dashboard. #2308
* [BUGFIX] Dashboards: Make "Slow Queries" dashboard works with Grafana 9.0. #2223
* [BUGFIX] Dashboards: add missing API routes to Ruler dashboard. #2412
* [BUGFIX] Dashboards: stop setting 'interval' in dashboards; it should be set on your datasource. #2802

### Jsonnet

* [CHANGE] query-scheduler is enabled by default. We advise to deploy the query-scheduler to improve the scalability of the query-frontend. #2431
* [CHANGE] Replaced anti-affinity rules with pod topology spread constraints for distributor, query-frontend, querier and ruler. #2517
  - The following configuration options have been removed:
    - `distributor_allow_multiple_replicas_on_same_node`
    - `query_frontend_allow_multiple_replicas_on_same_node`
    - `querier_allow_multiple_replicas_on_same_node`
    - `ruler_allow_multiple_replicas_on_same_node`
  - The following configuration options have been added:
    - `distributor_topology_spread_max_skew`
    - `query_frontend_topology_spread_max_skew`
    - `querier_topology_spread_max_skew`
    - `ruler_topology_spread_max_skew`
* [CHANGE] Change `max_global_series_per_metric` to 0 in all plans, and as a default value. #2669
* [FEATURE] Memberlist: added support for experimental memberlist cluster label, through the jsonnet configuration options `memberlist_cluster_label` and `memberlist_cluster_label_verification_disabled`. #2349
* [FEATURE] Added ruler-querier autoscaling support. It requires [KEDA](https://keda.sh) installed in the Kubernetes cluster. Ruler-querier autoscaler can be enabled and configure through the following options in the jsonnet config: #2545
  * `autoscaling_ruler_querier_enabled`: `true` to enable autoscaling.
  * `autoscaling_ruler_querier_min_replicas`: minimum number of ruler-querier replicas.
  * `autoscaling_ruler_querier_max_replicas`: maximum number of ruler-querier replicas.
  * `autoscaling_prometheus_url`: Prometheus base URL from which to scrape Mimir metrics (e.g. `http://prometheus.default:9090/prometheus`).
* [ENHANCEMENT] Memberlist now uses DNS service-discovery by default. #2549
* [ENHANCEMENT] Upgrade memcached image tag to `memcached:1.6.16-alpine`. #2740
* [ENHANCEMENT] Added `$._config.configmaps` and `$._config.runtime_config_files` to make it easy to add new configmaps or runtime config file to all components. #2748

### Mimirtool

* [ENHANCEMENT] Added `mimirtool backfill` command to upload Prometheus blocks using API available in the compactor. #1822
* [ENHANCEMENT] mimirtool bucket-validation: Verify existing objects can be overwritten by subsequent uploads. #2491
* [ENHANCEMENT] mimirtool config convert: Now supports migrating to the current version of Mimir. #2629
* [BUGFIX] mimirtool analyze: Fix dashboard JSON unmarshalling errors by using custom parsing. #2386
* [BUGFIX] Version checking no longer prompts for updating when already on latest version. #2723

### Mimir Continuous Test

* [ENHANCEMENT] Added basic authentication and bearer token support for when Mimir is behind a gateway authenticating the calls. #2717

### Query-tee

* [CHANGE] Renamed CLI flag `-server.service-port` to `-server.http-service-port`. #2683
* [CHANGE] Renamed metric `cortex_querytee_request_duration_seconds` to `cortex_querytee_backend_request_duration_seconds`. Metric `cortex_querytee_request_duration_seconds` is now reported without label `backend`. #2683
* [ENHANCEMENT] Added HTTP over gRPC support to `query-tee` to allow testing gRPC requests to Mimir instances. #2683

### Documentation

* [ENHANCEMENT] Referenced `mimirtool` commands in the HTTP API documentation. #2516
* [ENHANCEMENT] Improved DNS service discovery documentation. #2513

### Tools

* [ENHANCEMENT] `markblocks` now processes multiple blocks concurrently. #2677

## 2.2.0

### Grafana Mimir

* [CHANGE] Increased default configuration for `-server.grpc-max-recv-msg-size-bytes` and `-server.grpc-max-send-msg-size-bytes` from 4MB to 100MB. #1884
* [CHANGE] Default values have changed for the following settings. This improves query performance for recent data (within 12h) by only reading from ingesters: #1909 #1921
    - `-blocks-storage.bucket-store.ignore-blocks-within` now defaults to `10h` (previously `0`)
    - `-querier.query-store-after` now defaults to `12h` (previously `0`)
* [CHANGE] Alertmanager: removed support for migrating local files from Cortex 1.8 or earlier. Related to original Cortex PR https://github.com/cortexproject/cortex/pull/3910. #2253
* [CHANGE] The following settings are now classified as advanced because the defaults should work for most users and tuning them requires in-depth knowledge of how the read path works: #1929
    - `-querier.query-ingesters-within`
    - `-querier.query-store-after`
* [CHANGE] Config flag category overrides can be set dynamically at runtime. #1934
* [CHANGE] Ingester: deprecated `-ingester.ring.join-after`. Mimir now behaves as this setting is always set to 0s. This configuration option will be removed in Mimir 2.4.0. #1965
* [CHANGE] Blocks uploaded by ingester no longer contain `__org_id__` label. Compactor now ignores this label and will compact blocks with and without this label together. `mimirconvert` tool will remove the label from blocks as "unknown" label. #1972
* [CHANGE] Querier: deprecated `-querier.shuffle-sharding-ingesters-lookback-period`, instead adding `-querier.shuffle-sharding-ingesters-enabled` to enable or disable shuffle sharding on the read path. The value of `-querier.query-ingesters-within` is now used internally for shuffle sharding lookback. #2110
* [CHANGE] Memberlist: `-memberlist.abort-if-join-fails` now defaults to false. Previously it defaulted to true. #2168
* [CHANGE] Ruler: `/api/v1/rules*` and `/prometheus/rules*` configuration endpoints are removed. Use `/prometheus/config/v1/rules*`. #2182
* [CHANGE] Ingester: `-ingester.exemplars-update-period` has been renamed to `-ingester.tsdb-config-update-period`. You can use it to update multiple, per-tenant TSDB configurations. #2187
* [FEATURE] Ingester: (Experimental) Add the ability to ingest out-of-order samples up to an allowed limit. If you enable this feature, it requires additional memory and disk space. This feature also enables a write-behind log, which might lead to longer ingester-start replays. When this feature is disabled, there is no overhead on memory, disk space, or startup times. #2187
  * `-ingester.out-of-order-time-window`, as duration string, allows you to set how back in time a sample can be. The default is `0s`, where `s` is seconds.
  * `cortex_ingester_tsdb_out_of_order_samples_appended_total` metric tracks the total number of out-of-order samples ingested by the ingester.
  * `cortex_discarded_samples_total` has a new label `reason="sample-too-old"`, when the `-ingester.out-of-order-time-window` flag is greater than zero. The label tracks the number of samples that were discarded for being too old; they were out of order, but beyond the time window allowed. The labels `reason="sample-out-of-order"` and `reason="sample-out-of-bounds"` are not used when out-of-order ingestion is enabled.
* [ENHANCEMENT] Distributor: Added limit to prevent tenants from sending excessive number of requests: #1843
  * The following CLI flags (and their respective YAML config options) have been added:
    * `-distributor.request-rate-limit`
    * `-distributor.request-burst-limit`
  * The following metric is exposed to tell how many requests have been rejected:
    * `cortex_discarded_requests_total`
* [ENHANCEMENT] Store-gateway: Add the experimental ability to run requests in a dedicated OS thread pool. This feature can be configured using `-store-gateway.thread-pool-size` and is disabled by default. Replaces the ability to run index header operations in a dedicated thread pool. #1660 #1812
* [ENHANCEMENT] Improved error messages to make them easier to understand; each now have a unique, global identifier that you can use to look up in the runbooks for more information. #1907 #1919 #1888 #1939 #1984 #2009 #2056 #2066 #2104 #2150 #2234
* [ENHANCEMENT] Memberlist KV: incoming messages are now processed on per-key goroutine. This may reduce loss of "maintanance" packets in busy memberlist installations, but use more CPU. New `memberlist_client_received_broadcasts_dropped_total` counter tracks number of dropped per-key messages. #1912
* [ENHANCEMENT] Blocks Storage, Alertmanager, Ruler: add support a prefix to the bucket store (`*_storage.storage_prefix`). This enables using the same bucket for the three components. #1686 #1951
* [ENHANCEMENT] Upgrade Docker base images to `alpine:3.16.0`. #2028
* [ENHANCEMENT] Store-gateway: Add experimental configuration option for the store-gateway to attempt to pre-populate the file system cache when memory-mapping index-header files. Enabled with `-blocks-storage.bucket-store.index-header.map-populate-enabled=true`. Note this flag only has an effect when running on Linux. #2019 #2054
* [ENHANCEMENT] Chunk Mapper: reduce memory usage of async chunk mapper. #2043
* [ENHANCEMENT] Ingester: reduce sleep time when reading WAL. #2098
* [ENHANCEMENT] Compactor: Run sanity check on blocks storage configuration at startup. #2144
* [ENHANCEMENT] Compactor: Add HTTP API for uploading TSDB blocks. Enabled with `-compactor.block-upload-enabled`. #1694 #2126
* [ENHANCEMENT] Ingester: Enable querying overlapping blocks by default. #2187
* [ENHANCEMENT] Distributor: Auto-forget unhealthy distributors after ten failed ring heartbeats. #2154
* [ENHANCEMENT] Distributor: Add new metric `cortex_distributor_forward_errors_total` for error codes resulting from forwarding requests. #2077
* [ENHANCEMENT] `/ready` endpoint now returns and logs detailed services information. #2055
* [ENHANCEMENT] Memcached client: Reduce number of connections required to fetch cached keys from memcached. #1920
* [ENHANCEMENT] Improved error message returned when `-querier.query-store-after` validation fails. #1914
* [BUGFIX] Fix regexp parsing panic for regexp label matchers with start/end quantifiers. #1883
* [BUGFIX] Ingester: fixed deceiving error log "failed to update cached shipped blocks after shipper initialisation", occurring for each new tenant in the ingester. #1893
* [BUGFIX] Ring: fix bug where instances may appear unhealthy in the hash ring web UI even though they are not. #1933
* [BUGFIX] API: gzip is now enforced when identity encoding is explicitly rejected. #1864
* [BUGFIX] Fix panic at startup when Mimir is running in monolithic mode and query sharding is enabled. #2036
* [BUGFIX] Ruler: report `cortex_ruler_queries_failed_total` metric for any remote query error except 4xx when remote operational mode is enabled. #2053 #2143
* [BUGFIX] Ingester: fix slow rollout when using `-ingester.ring.unregister-on-shutdown=false` with long `-ingester.ring.heartbeat-period`. #2085
* [BUGFIX] Ruler: add timeout for remote rule evaluation queries to prevent rule group evaluations getting stuck indefinitely. The duration is configurable with `-querier.timeout` (default `2m`). #2090 #2222
* [BUGFIX] Limits: Active series custom tracker configuration has been named back from `active_series_custom_trackers_config` to `active_series_custom_trackers`. For backwards compatibility both version is going to be supported for until Mimir v2.4. When both fields are specified, `active_series_custom_trackers_config` takes precedence over `active_series_custom_trackers`. #2101
* [BUGFIX] Ingester: fixed the order of labels applied when incrementing the `cortex_discarded_metadata_total` metric. #2096
* [BUGFIX] Ingester: fixed bug where retrieving metadata for a metric with multiple metadata entries would return multiple copies of a single metadata entry rather than all available entries. #2096
* [BUGFIX] Distributor: canceled requests are no longer accounted as internal errors. #2157
* [BUGFIX] Memberlist: Fix typo in memberlist admin UI. #2202
* [BUGFIX] Ruler: fixed typo in error message when ruler failed to decode a rule group. #2151
* [BUGFIX] Active series custom tracker configuration is now displayed properly on `/runtime_config` page. #2065
* [BUGFIX] Query-frontend: `vector` and `time` functions were sharded, which made expressions like `vector(1) > 0 and vector(1)` fail. #2355

### Mixin

* [CHANGE] Split `mimir_queries` rules group into `mimir_queries` and `mimir_ingester_queries` to keep number of rules per group within the default per-tenant limit. #1885
* [CHANGE] Dashboards: Expose full image tag in "Mimir / Rollout progress" dashboard's "Pod per version panel." #1932
* [CHANGE] Dashboards: Disabled gateway panels by default, because most users don't have a gateway exposing the metrics expected by Mimir dashboards. You can re-enable it setting `gateway_enabled: true` in the mixin config and recompiling the mixin running `make build-mixin`. #1955
* [CHANGE] Alerts: adapt `MimirFrontendQueriesStuck` and `MimirSchedulerQueriesStuck` to consider ruler query path components. #1949
* [CHANGE] Alerts: Change `MimirRulerTooManyFailedQueries` severity to `critical`. #2165
* [ENHANCEMENT] Dashboards: Add config option `datasource_regex` to customise the regular expression used to select valid datasources for Mimir dashboards. #1802
* [ENHANCEMENT] Dashboards: Added "Mimir / Remote ruler reads" and "Mimir / Remote ruler reads resources" dashboards. #1911 #1937
* [ENHANCEMENT] Dashboards: Make networking panels work for pods created by the mimir-distributed helm chart. #1927
* [ENHANCEMENT] Alerts: Add `MimirStoreGatewayNoSyncedTenants` alert that fires when there is a store-gateway owning no tenants. #1882
* [ENHANCEMENT] Rules: Make `recording_rules_range_interval` configurable for cases where Mimir metrics are scraped less often that every 30 seconds. #2118
* [ENHANCEMENT] Added minimum Grafana version to mixin dashboards. #1943
* [BUGFIX] Fix `container_memory_usage_bytes:sum` recording rule. #1865
* [BUGFIX] Fix `MimirGossipMembersMismatch` alerts if Mimir alertmanager is activated. #1870
* [BUGFIX] Fix `MimirRulerMissedEvaluations` to show % of missed alerts as a value between 0 and 100 instead of 0 and 1. #1895
* [BUGFIX] Fix `MimirCompactorHasNotUploadedBlocks` alert false positive when Mimir is deployed in monolithic mode. #1902
* [BUGFIX] Fix `MimirGossipMembersMismatch` to make it less sensitive during rollouts and fire one alert per installation, not per job. #1926
* [BUGFIX] Do not trigger `MimirAllocatingTooMuchMemory` alerts if no container limits are supplied. #1905
* [BUGFIX] Dashboards: Remove empty "Chunks per query" panel from `Mimir / Queries` dashboard. #1928
* [BUGFIX] Dashboards: Use Grafana's `$__rate_interval` for rate queries in dashboards to support scrape intervals of >15s. #2011
* [BUGFIX] Alerts: Make each version of `MimirCompactorHasNotUploadedBlocks` distinct to avoid rule evaluation failures due to duplicate series being generated. #2197
* [BUGFIX] Fix `MimirGossipMembersMismatch` alert when using remote ruler evaluation. #2159

### Jsonnet

* [CHANGE] Remove use of `-querier.query-store-after`, `-querier.shuffle-sharding-ingesters-lookback-period`, `-blocks-storage.bucket-store.ignore-blocks-within`, and `-blocks-storage.tsdb.close-idle-tsdb-timeout` CLI flags since the values now match defaults. #1915 #1921
* [CHANGE] Change default value for `-blocks-storage.bucket-store.chunks-cache.memcached.timeout` to `450ms` to increase use of cached data. #2035
* [CHANGE] The `memberlist_ring_enabled` configuration now applies to Alertmanager. #2102 #2103 #2107
* [CHANGE] Default value for `memberlist_ring_enabled` is now true. It means that all hash rings use Memberlist as default KV store instead of Consul (previous default). #2161
* [CHANGE] Configure `-ingester.max-global-metadata-per-user` to correspond to 20% of the configured max number of series per tenant. #2250
* [CHANGE] Configure `-ingester.max-global-metadata-per-metric` to be 10. #2250
* [CHANGE] Change `_config.multi_zone_ingester_max_unavailable` to 25. #2251
* [FEATURE] Added querier autoscaling support. It requires [KEDA](https://keda.sh) installed in the Kubernetes cluster and query-scheduler enabled in the Mimir cluster. Querier autoscaler can be enabled and configure through the following options in the jsonnet config: #2013 #2023
  * `autoscaling_querier_enabled`: `true` to enable autoscaling.
  * `autoscaling_querier_min_replicas`: minimum number of querier replicas.
  * `autoscaling_querier_max_replicas`: maximum number of querier replicas.
  * `autoscaling_prometheus_url`: Prometheus base URL from which to scrape Mimir metrics (e.g. `http://prometheus.default:9090/prometheus`).
* [FEATURE] Jsonnet: Add support for ruler remote evaluation mode (`ruler_remote_evaluation_enabled`), which deploys and uses a dedicated query path for rule evaluation. This enables the benefits of the query-frontend for rule evaluation, such as query sharding. #2073
* [ENHANCEMENT] Added `compactor` service, that can be used to route requests directly to compactor (e.g. admin UI). #2063
* [ENHANCEMENT] Added a `consul_enabled` configuration option to provide the ability to disable consul. It is automatically set to false when `memberlist_ring_enabled` is true and `multikv_migration_enabled` (used for migration from Consul to memberlist) is not set. #2093 #2152
* [BUGFIX] Querier: Fix disabling shuffle sharding on the read path whilst keeping it enabled on write path. #2164

### Mimirtool

* [CHANGE] mimirtool rules: `--use-legacy-routes` now toggles between using `/prometheus/config/v1/rules` (default) and `/api/v1/rules` (legacy) endpoints. #2182
* [FEATURE] Added bearer token support for when Mimir is behind a gateway authenticating by bearer token. #2146
* [BUGFIX] mimirtool analyze: Fix dashboard JSON unmarshalling errors (#1840). #1973
* [BUGFIX] Make mimirtool build for Windows work again. #2273

### Mimir Continuous Test

* [ENHANCEMENT] Added the `-tests.smoke-test` flag to run the `mimir-continuous-test` suite once and immediately exit. #2047 #2094
* [ENHANCEMENT] Added the `-tests.write-protocol` flag to write using the `prometheus` remote write protocol or `otlp-http` in the `mimir-continuous-test` suite. #5719

### Documentation

* [ENHANCEMENT] Published Grafana Mimir runbooks as part of documentation. #1970
* [ENHANCEMENT] Improved ruler's "remote operational mode" documentation. #1906
* [ENHANCEMENT] Recommend fast disks for ingesters and store-gateways in production tips. #1903
* [ENHANCEMENT] Explain the runtime override of active series matchers. #1868
* [ENHANCEMENT] Clarify "Set rule group" API specification. #1869
* [ENHANCEMENT] Published Mimir jsonnet documentation. #2024
* [ENHANCEMENT] Documented required scrape interval for using alerting and recording rules from Mimir jsonnet. #2147
* [ENHANCEMENT] Runbooks: Mention memberlist as possible source of problems for various alerts. #2158
* [ENHANCEMENT] Added step-by-step article about migrating from Consul to Memberlist KV store using jsonnet without downtime. #2166
* [ENHANCEMENT] Documented `/memberlist` admin page. #2166
* [ENHANCEMENT] Documented how to configure Grafana Mimir's ruler with Jsonnet. #2127
* [ENHANCEMENT] Documented how to configure queriers’ autoscaling with Jsonnet. #2128
* [ENHANCEMENT] Updated mixin building instructions in "Installing Grafana Mimir dashboards and alerts" article. #2015 #2163
* [ENHANCEMENT] Fix location of "Monitoring Grafana Mimir" article in the documentation hierarchy. #2130
* [ENHANCEMENT] Runbook for `MimirRequestLatency` was expanded with more practical advice. #1967
* [BUGFIX] Fixed ruler configuration used in the getting started guide. #2052
* [BUGFIX] Fixed Mimir Alertmanager datasource in Grafana used by "Play with Grafana Mimir" tutorial. #2115
* [BUGFIX] Fixed typos in "Scaling out Grafana Mimir" article. #2170
* [BUGFIX] Added missing ring endpoint exposed by Ingesters. #1918

## 2.1.0

### Grafana Mimir

* [CHANGE] Compactor: No longer upload debug meta files to object storage. #1257
* [CHANGE] Default values have changed for the following settings: #1547
    - `-alertmanager.alertmanager-client.grpc-max-recv-msg-size` now defaults to 100 MiB (previously was not configurable and set to 16 MiB)
    - `-alertmanager.alertmanager-client.grpc-max-send-msg-size` now defaults to 100 MiB (previously was not configurable and set to 4 MiB)
    - `-alertmanager.max-recv-msg-size` now defaults to 100 MiB (previously was 16 MiB)
* [CHANGE] Ingester: Add `user` label to metrics `cortex_ingester_ingested_samples_total` and `cortex_ingester_ingested_samples_failures_total`. #1533
* [CHANGE] Ingester: Changed `-blocks-storage.tsdb.isolation-enabled` default from `true` to `false`. The config option has also been deprecated and will be removed in 2 minor version. #1655
* [CHANGE] Query-frontend: results cache keys are now versioned, this will cause cache to be re-filled when rolling out this version. #1631
* [CHANGE] Store-gateway: enabled attributes in-memory cache by default. New default configuration is `-blocks-storage.bucket-store.chunks-cache.attributes-in-memory-max-items=50000`. #1727
* [CHANGE] Compactor: Removed the metric `cortex_compactor_garbage_collected_blocks_total` since it duplicates `cortex_compactor_blocks_marked_for_deletion_total`. #1728
* [CHANGE] All: Logs that used the`org_id` label now use `user` label. #1634 #1758
* [CHANGE] Alertmanager: the following metrics are not exported for a given `user` and `integration` when the metric value is zero: #1783
  * `cortex_alertmanager_notifications_total`
  * `cortex_alertmanager_notifications_failed_total`
  * `cortex_alertmanager_notification_requests_total`
  * `cortex_alertmanager_notification_requests_failed_total`
  * `cortex_alertmanager_notification_rate_limited_total`
* [CHANGE] Removed the following metrics exposed by the Mimir hash rings: #1791
  * `cortex_member_ring_tokens_owned`
  * `cortex_member_ring_tokens_to_own`
  * `cortex_ring_tokens_owned`
  * `cortex_ring_member_ownership_percent`
* [CHANGE] Querier / Ruler: removed the following metrics tracking number of query requests send to each ingester. You can use `cortex_request_duration_seconds_count{route=~"/cortex.Ingester/(QueryStream|QueryExemplars)"}` instead. #1797
  * `cortex_distributor_ingester_queries_total`
  * `cortex_distributor_ingester_query_failures_total`
* [CHANGE] Distributor: removed the following metrics tracking the number of requests from a distributor to ingesters: #1799
  * `cortex_distributor_ingester_appends_total`
  * `cortex_distributor_ingester_append_failures_total`
* [CHANGE] Distributor / Ruler: deprecated `-distributor.extend-writes`. Now Mimir always behaves as if this setting was set to `false`, which we expect to be safe for every Mimir cluster setup. #1856
* [FEATURE] Querier: Added support for [streaming remote read](https://prometheus.io/blog/2019/10/10/remote-read-meets-streaming/). Should be noted that benefits of chunking the response are partial here, since in a typical `query-frontend` setup responses will be buffered until they've been completed. #1735
* [FEATURE] Ruler: Allow setting `evaluation_delay` for each rule group via rules group configuration file. #1474
* [FEATURE] Ruler: Added support for expression remote evaluation. #1536 #1818
  * The following CLI flags (and their respective YAML config options) have been added:
    * `-ruler.query-frontend.address`
    * `-ruler.query-frontend.grpc-client-config.grpc-max-recv-msg-size`
    * `-ruler.query-frontend.grpc-client-config.grpc-max-send-msg-size`
    * `-ruler.query-frontend.grpc-client-config.grpc-compression`
    * `-ruler.query-frontend.grpc-client-config.grpc-client-rate-limit`
    * `-ruler.query-frontend.grpc-client-config.grpc-client-rate-limit-burst`
    * `-ruler.query-frontend.grpc-client-config.backoff-on-ratelimits`
    * `-ruler.query-frontend.grpc-client-config.backoff-min-period`
    * `-ruler.query-frontend.grpc-client-config.backoff-max-period`
    * `-ruler.query-frontend.grpc-client-config.backoff-retries`
    * `-ruler.query-frontend.grpc-client-config.tls-enabled`
    * `-ruler.query-frontend.grpc-client-config.tls-ca-path`
    * `-ruler.query-frontend.grpc-client-config.tls-cert-path`
    * `-ruler.query-frontend.grpc-client-config.tls-key-path`
    * `-ruler.query-frontend.grpc-client-config.tls-server-name`
    * `-ruler.query-frontend.grpc-client-config.tls-insecure-skip-verify`
* [FEATURE] Distributor: Added the ability to forward specifics metrics to alternative remote_write API endpoints. #1052
* [FEATURE] Ingester: Active series custom trackers now supports runtime tenant-specific overrides. The configuration has been moved to limit config, the ingester config has been deprecated.  #1188
* [ENHANCEMENT] Alertmanager API: Concurrency limit for GET requests is now configurable using `-alertmanager.max-concurrent-get-requests-per-tenant`. #1547
* [ENHANCEMENT] Alertmanager: Added the ability to configure additional gRPC client settings for the Alertmanager distributor #1547
  - `-alertmanager.alertmanager-client.backoff-max-period`
  - `-alertmanager.alertmanager-client.backoff-min-period`
  - `-alertmanager.alertmanager-client.backoff-on-ratelimits`
  - `-alertmanager.alertmanager-client.backoff-retries`
  - `-alertmanager.alertmanager-client.grpc-client-rate-limit`
  - `-alertmanager.alertmanager-client.grpc-client-rate-limit-burst`
  - `-alertmanager.alertmanager-client.grpc-compression`
  - `-alertmanager.alertmanager-client.grpc-max-recv-msg-size`
  - `-alertmanager.alertmanager-client.grpc-max-send-msg-size`
* [ENHANCEMENT] Ruler: Add more detailed query information to ruler query stats logging. #1411
* [ENHANCEMENT] Admin: Admin API now has some styling. #1482 #1549 #1821 #1824
* [ENHANCEMENT] Alertmanager: added `insight=true` field to alertmanager dispatch logs. #1379
* [ENHANCEMENT] Store-gateway: Add the experimental ability to run index header operations in a dedicated thread pool. This feature can be configured using `-blocks-storage.bucket-store.index-header-thread-pool-size` and is disabled by default. #1660
* [ENHANCEMENT] Store-gateway: don't drop all blocks if instance finds itself as unhealthy or missing in the ring. #1806 #1823
* [ENHANCEMENT] Querier: wait until inflight queries are completed when shutting down queriers. #1756 #1767
* [BUGFIX] Query-frontend: do not shard queries with a subquery unless the subquery is inside a shardable aggregation function call. #1542
* [BUGFIX] Query-frontend: added `component=query-frontend` label to results cache memcached metrics to fix a panic when Mimir is running in single binary mode and results cache is enabled. #1704
* [BUGFIX] Mimir: services' status content-type is now correctly set to `text/html`. #1575
* [BUGFIX] Multikv: Fix panic when using using runtime config to set primary KV store used by `multi` KV. #1587
* [BUGFIX] Multikv: Fix watching for runtime config changes in `multi` KV store in ruler and querier. #1665
* [BUGFIX] Memcached: allow to use CNAME DNS records for the memcached backend addresses. #1654
* [BUGFIX] Querier: fixed temporary partial query results when shuffle sharding is enabled and hash ring backend storage is flushed / reset. #1829
* [BUGFIX] Alertmanager: prevent more file traversal cases related to template names. #1833
* [BUGFUX] Alertmanager: Allow usage with `-alertmanager-storage.backend=local`. Note that when using this storage type, the Alertmanager is not able persist state remotely, so it not recommended for production use. #1836
* [BUGFIX] Alertmanager: Do not validate alertmanager configuration if it's not running. #1835

### Mixin

* [CHANGE] Dashboards: Remove per-user series legends from Tenants dashboard. #1605
* [CHANGE] Dashboards: Show in-memory series and the per-user series limit on Tenants dashboard. #1613
* [CHANGE] Dashboards: Slow-queries dashboard now uses `user` label from logs instead of `org_id`. #1634
* [CHANGE] Dashboards: changed all Grafana dashboards UIDs to not conflict with Cortex ones, to let people install both while migrating from Cortex to Mimir: #1801 #1808
  * Alertmanager from `a76bee5913c97c918d9e56a3cc88cc28` to `b0d38d318bbddd80476246d4930f9e55`
  * Alertmanager Resources from `68b66aed90ccab448009089544a8d6c6` to `a6883fb22799ac74479c7db872451092`
  * Compactor from `9c408e1d55681ecb8a22c9fab46875cc` to `1b3443aea86db629e6efdb7d05c53823`
  * Compactor Resources from `df9added6f1f4332f95848cca48ebd99` to `09a5c49e9cdb2f2b24c6d184574a07fd`
  * Config from `61bb048ced9817b2d3e07677fb1c6290` to `5d9d0b4724c0f80d68467088ec61e003`
  * Object Store from `d5a3a4489d57c733b5677fb55370a723` to `e1324ee2a434f4158c00a9ee279d3292`
  * Overrides from `b5c95fee2e5e7c4b5930826ff6e89a12` to `1e2c358600ac53f09faea133f811b5bb`
  * Queries from `d9931b1054053c8b972d320774bb8f1d` to `b3abe8d5c040395cc36615cb4334c92d`
  * Reads from `8d6ba60eccc4b6eedfa329b24b1bd339` to `e327503188913dc38ad571c647eef643`
  * Reads Networking from `c0464f0d8bd026f776c9006b05910000` to `54b2a0a4748b3bd1aefa92ce5559a1c2`
  * Reads Resources from `2fd2cda9eea8d8af9fbc0a5960425120` to `cc86fd5aa9301c6528986572ad974db9`
  * Rollout Progress from `7544a3a62b1be6ffd919fc990ab8ba8f` to `7f0b5567d543a1698e695b530eb7f5de`
  * Ruler from `44d12bcb1f95661c6ab6bc946dfc3473` to `631e15d5d85afb2ca8e35d62984eeaa0`
  * Scaling from `88c041017b96856c9176e07cf557bdcf` to `64bbad83507b7289b514725658e10352`
  * Slow queries from `e6f3091e29d2636e3b8393447e925668` to `6089e1ce1e678788f46312a0a1e647e6`
  * Tenants from `35fa247ce651ba189debf33d7ae41611` to `35fa247ce651ba189debf33d7ae41611`
  * Top Tenants from `bc6e12d4fe540e4a1785b9d3ca0ffdd9` to `bc6e12d4fe540e4a1785b9d3ca0ffdd9`
  * Writes from `0156f6d15aa234d452a33a4f13c838e3` to `8280707b8f16e7b87b840fc1cc92d4c5`
  * Writes Networking from `681cd62b680b7154811fe73af55dcfd4` to `978c1cb452585c96697a238eaac7fe2d`
  * Writes Resources from `c0464f0d8bd026f776c9006b0591bb0b` to `bc9160e50b52e89e0e49c840fea3d379`
* [FEATURE] Alerts: added the following alerts on `mimir-continuous-test` tool: #1676
  - `MimirContinuousTestNotRunningOnWrites`
  - `MimirContinuousTestNotRunningOnReads`
  - `MimirContinuousTestFailed`
* [ENHANCEMENT] Added `per_cluster_label` support to allow to change the label name used to differentiate between Kubernetes clusters. #1651
* [ENHANCEMENT] Dashboards: Show QPS and latency of the Alertmanager Distributor. #1696
* [ENHANCEMENT] Playbooks: Add Alertmanager suggestions for `MimirRequestErrors` and `MimirRequestLatency` #1702
* [ENHANCEMENT] Dashboards: Allow custom datasources. #1749
* [ENHANCEMENT] Dashboards: Add config option `gateway_enabled` (defaults to `true`) to disable gateway panels from dashboards. #1761
* [ENHANCEMENT] Dashboards: Extend Top tenants dashboard with queries for tenants with highest sample rate, discard rate, and discard rate growth. #1842
* [ENHANCEMENT] Dashboards: Show ingestion rate limit and rule group limit on Tenants dashboard. #1845
* [ENHANCEMENT] Dashboards: Add "last successful run" panel to compactor dashboard. #1628
* [BUGFIX] Dashboards: Fix "Failed evaluation rate" panel on Tenants dashboard. #1629
* [BUGFIX] Honor the configured `per_instance_label` in all dashboards and alerts. #1697

### Jsonnet

* [FEATURE] Added support for `mimir-continuous-test`. To deploy `mimir-continuous-test` you can use the following configuration: #1675 #1850
  ```jsonnet
  _config+: {
    continuous_test_enabled: true,
    continuous_test_tenant_id: 'type-tenant-id',
    continuous_test_write_endpoint: 'http://type-write-path-hostname',
    continuous_test_read_endpoint: 'http://type-read-path-hostname/prometheus',
  },
  ```
* [ENHANCEMENT] Ingester anti-affinity can now be disabled by using `ingester_allow_multiple_replicas_on_same_node` configuration key. #1581
* [ENHANCEMENT] Added `node_selector` configuration option to select Kubernetes nodes where Mimir should run. #1596
* [ENHANCEMENT] Alertmanager: Added a `PodDisruptionBudget` of `withMaxUnavailable = 1`, to ensure we maintain quorum during rollouts. #1683
* [ENHANCEMENT] Store-gateway anti-affinity can now be enabled/disabled using `store_gateway_allow_multiple_replicas_on_same_node` configuration key. #1730
* [ENHANCEMENT] Added `store_gateway_zone_a_args`, `store_gateway_zone_b_args` and `store_gateway_zone_c_args` configuration options. #1807
* [BUGFIX] Pass primary and secondary multikv stores via CLI flags. Introduced new `multikv_switch_primary_secondary` config option to flip primary and secondary in runtime config.

### Mimirtool

* [BUGFIX] `config convert`: Retain Cortex defaults for `blocks_storage.backend`, `ruler_storage.backend`, `alertmanager_storage.backend`, `auth.type`, `activity_tracker.filepath`, `alertmanager.data_dir`, `blocks_storage.filesystem.dir`, `compactor.data_dir`, `ruler.rule_path`, `ruler_storage.filesystem.dir`, and `graphite.querier.schemas.backend`. #1626 #1762

### Tools

* [FEATURE] Added a `markblocks` tool that creates `no-compact` and `delete` marks for the blocks. #1551
* [FEATURE] Added `mimir-continuous-test` tool to continuously run smoke tests on live Mimir clusters. #1535 #1540 #1653 #1603 #1630 #1691 #1675 #1676 #1692 #1706 #1709 #1775 #1777 #1778 #1795
* [FEATURE] Added `mimir-rules-action` GitHub action, located at `operations/mimir-rules-action/`, used to lint, prepare, verify, diff, and sync rules to a Mimir cluster. #1723

## 2.0.0

### Grafana Mimir

_Changes since Cortex 1.10.0._

* [CHANGE] Remove chunks storage engine. #86 #119 #510 #545 #743 #744 #748 #753 #755 #757 #758 #759 #760 #762 #764 #789 #812 #813
  * The following CLI flags (and their respective YAML config options) have been removed:
    * `-store.engine`
    * `-schema-config-file`
    * `-ingester.checkpoint-duration`
    * `-ingester.checkpoint-enabled`
    * `-ingester.chunk-encoding`
    * `-ingester.chunk-age-jitter`
    * `-ingester.concurrent-flushes`
    * `-ingester.flush-on-shutdown-with-wal-enabled`
    * `-ingester.flush-op-timeout`
    * `-ingester.flush-period`
    * `-ingester.max-chunk-age`
    * `-ingester.max-chunk-idle`
    * `-ingester.max-series-per-query` (and `max_series_per_query` from runtime config)
    * `-ingester.max-stale-chunk-idle`
    * `-ingester.max-transfer-retries`
    * `-ingester.min-chunk-length`
    * `-ingester.recover-from-wal`
    * `-ingester.retain-period`
    * `-ingester.spread-flushes`
    * `-ingester.wal-dir`
    * `-ingester.wal-enabled`
    * `-querier.query-parallelism`
    * `-querier.second-store-engine`
    * `-querier.use-second-store-before-time`
    * `-flusher.wal-dir`
    * `-flusher.concurrent-flushes`
    * `-flusher.flush-op-timeout`
    * All `-table-manager.*` flags
    * All `-deletes.*` flags
    * All `-purger.*` flags
    * All `-metrics.*` flags
    * All `-dynamodb.*` flags
    * All `-s3.*` flags
    * All `-azure.*` flags
    * All `-bigtable.*` flags
    * All `-gcs.*` flags
    * All `-cassandra.*` flags
    * All `-boltdb.*` flags
    * All `-local.*` flags
    * All `-swift.*` flags
    * All `-store.*` flags except `-store.engine`, `-store.max-query-length`, `-store.max-labels-query-length`
    * All `-grpc-store.*` flags
  * The following API endpoints have been removed:
    * `/api/v1/chunks` and `/chunks`
  * The following metrics have been removed:
    * `cortex_ingester_flush_queue_length`
    * `cortex_ingester_queried_chunks`
    * `cortex_ingester_chunks_created_total`
    * `cortex_ingester_wal_replay_duration_seconds`
    * `cortex_ingester_wal_corruptions_total`
    * `cortex_ingester_sent_chunks`
    * `cortex_ingester_received_chunks`
    * `cortex_ingester_flush_series_in_progress`
    * `cortex_ingester_chunk_utilization`
    * `cortex_ingester_chunk_length`
    * `cortex_ingester_chunk_size_bytes`
    * `cortex_ingester_chunk_age_seconds`
    * `cortex_ingester_memory_chunks`
    * `cortex_ingester_flushing_enqueued_series_total`
    * `cortex_ingester_flushing_dequeued_series_total`
    * `cortex_ingester_dropped_chunks_total`
    * `cortex_oldest_unflushed_chunk_timestamp_seconds`
    * `prometheus_local_storage_chunk_ops_total`
    * `prometheus_local_storage_chunkdesc_ops_total`
    * `prometheus_local_storage_memory_chunkdescs`
* [CHANGE] Changed default storage backends from `s3` to `filesystem` #833
  This effects the following flags:
  * `-blocks-storage.backend` now defaults to `filesystem`
  * `-blocks-storage.filesystem.dir` now defaults to `blocks`
  * `-alertmanager-storage.backend` now defaults to `filesystem`
  * `-alertmanager-storage.filesystem.dir` now defaults to `alertmanager`
  * `-ruler-storage.backend` now defaults to `filesystem`
  * `-ruler-storage.filesystem.dir` now defaults to `ruler`
* [CHANGE] Renamed metric `cortex_experimental_features_in_use_total` as `cortex_experimental_features_used_total` and added `feature` label. #32 #658
* [CHANGE] Removed `log_messages_total` metric. #32
* [CHANGE] Some files and directories created by Mimir components on local disk now have stricter permissions, and are only readable by owner, but not group or others. #58
* [CHANGE] Memcached client DNS resolution switched from golang built-in to [`miekg/dns`](https://github.com/miekg/dns). #142
* [CHANGE] The metric `cortex_deprecated_flags_inuse_total` has been renamed to `deprecated_flags_inuse_total` as part of using grafana/dskit functionality. #185
* [CHANGE] API: The `-api.response-compression-enabled` flag has been removed, and GZIP response compression is always enabled except on `/api/v1/push` and `/push` endpoints. #880
* [CHANGE] Update Go version to 1.17.3. #480
* [CHANGE] The `status_code` label on gRPC client metrics has changed from '200' and '500' to '2xx', '5xx', '4xx', 'cancel' or 'error'. #537
* [CHANGE] Removed the deprecated `-<prefix>.fifocache.size` flag. #618
* [CHANGE] Enable index header lazy loading by default. #693
  * `-blocks-storage.bucket-store.index-header-lazy-loading-enabled` default from `false` to `true`
  * `-blocks-storage.bucket-store.index-header-lazy-loading-idle-timeout` default from `20m` to `1h`
* [CHANGE] Shuffle-sharding:
  * `-distributor.sharding-strategy` option has been removed, and shuffle sharding is enabled by default. Default shard size is set to 0, which disables shuffle sharding for the tenant (all ingesters will receive tenants's samples). #888
  * `-ruler.sharding-strategy` option has been removed from ruler. Ruler now uses shuffle-sharding by default, but respects `ruler_tenant_shard_size`, which defaults to 0 (ie. use all rulers for tenant). #889
  * `-store-gateway.sharding-strategy` option has been removed store-gateways. Store-gateway now uses shuffle-sharding by default, but respects `store_gateway_tenant_shard_size` for tenant, and this value defaults to 0. #891
* [CHANGE] Server: `-server.http-listen-port` (yaml: `server.http_listen_port`) now defaults to `8080` (previously `80`). #871
* [CHANGE] Changed the default value of `-blocks-storage.bucket-store.ignore-deletion-marks-delay` from 6h to 1h. #892
* [CHANGE] Changed default settings for memcached clients: #959 #1000
  * The default value for the following config options has changed from `10000` to `25000`:
    * `-blocks-storage.bucket-store.chunks-cache.memcached.max-async-buffer-size`
    * `-blocks-storage.bucket-store.index-cache.memcached.max-async-buffer-size`
    * `-blocks-storage.bucket-store.metadata-cache.memcached.max-async-buffer-size`
    * `-query-frontend.results-cache.memcached.max-async-buffer-size`
  * The default value for the following config options has changed from `0` (unlimited) to `100`:
    * `-blocks-storage.bucket-store.chunks-cache.memcached.max-get-multi-batch-size`
    * `-blocks-storage.bucket-store.index-cache.memcached.max-get-multi-batch-size`
    * `-blocks-storage.bucket-store.metadata-cache.memcached.max-get-multi-batch-size`
    * `-query-frontend.results-cache.memcached.max-get-multi-batch-size`
  * The default value for the following config options has changed from `16` to `100`:
    * `-blocks-storage.bucket-store.chunks-cache.memcached.max-idle-connections`
    * `-blocks-storage.bucket-store.index-cache.memcached.max-idle-connections`
    * `-blocks-storage.bucket-store.metadata-cache.memcached.max-idle-connections`
    * `-query-frontend.results-cache.memcached.max-idle-connections`
  * The default value for the following config options has changed from `100ms` to `200ms`:
    * `-blocks-storage.bucket-store.metadata-cache.memcached.timeout`
    * `-blocks-storage.bucket-store.index-cache.memcached.timeout`
    * `-blocks-storage.bucket-store.chunks-cache.memcached.timeout`
    * `-query-frontend.results-cache.memcached.timeout`
* [CHANGE] Changed the default value of `-blocks-storage.bucket-store.bucket-index.enabled` to `true`. The default configuration must now run the compactor in order to write the bucket index or else queries to long term storage will fail. #924
* [CHANGE] Option `-auth.enabled` has been renamed to `-auth.multitenancy-enabled`. #1130
* [CHANGE] Default tenant ID used with disabled auth (`-auth.multitenancy-enabled=false`) has changed from `fake` to `anonymous`. This tenant ID can now be changed with `-auth.no-auth-tenant` option. #1063
* [CHANGE] The default values for the following local directories have changed: #1072
  * `-alertmanager.storage.path` default value changed to `./data-alertmanager/`
  * `-compactor.data-dir` default value changed to `./data-compactor/`
  * `-ruler.rule-path` default value changed to `./data-ruler/`
* [CHANGE] The default value for gRPC max send message size has been changed from 16MB to 100MB. This affects the following parameters: #1152
  * `-query-frontend.grpc-client-config.grpc-max-send-msg-size`
  * `-ingester.client.grpc-max-send-msg-size`
  * `-querier.frontend-client.grpc-max-send-msg-size`
  * `-query-scheduler.grpc-client-config.grpc-max-send-msg-size`
  * `-ruler.client.grpc-max-send-msg-size`
* [CHANGE] Remove `-http.prefix` flag (and `http_prefix` config file option). #763
* [CHANGE] Remove legacy endpoints. Please use their alternatives listed below. As part of the removal process we are
  introducing two new sets of endpoints for the ruler configuration API: `<prometheus-http-prefix>/rules` and
  `<prometheus-http-prefix>/config/v1/rules/**`. We are also deprecating `<prometheus-http-prefix>/rules` and `/api/v1/rules`;
  and will remove them in Mimir 2.2.0. #763 #1222
  * Query endpoints

    | Legacy                                                  | Alternative                                                |
    | ------------------------------------------------------- | ---------------------------------------------------------- |
    | `/<legacy-http-prefix>/api/v1/query`                    | `<prometheus-http-prefix>/api/v1/query`                    |
    | `/<legacy-http-prefix>/api/v1/query_range`              | `<prometheus-http-prefix>/api/v1/query_range`              |
    | `/<legacy-http-prefix>/api/v1/query_exemplars`          | `<prometheus-http-prefix>/api/v1/query_exemplars`          |
    | `/<legacy-http-prefix>/api/v1/series`                   | `<prometheus-http-prefix>/api/v1/series`                   |
    | `/<legacy-http-prefix>/api/v1/labels`                   | `<prometheus-http-prefix>/api/v1/labels`                   |
    | `/<legacy-http-prefix>/api/v1/label/{name}/values`      | `<prometheus-http-prefix>/api/v1/label/{name}/values`      |
    | `/<legacy-http-prefix>/api/v1/metadata`                 | `<prometheus-http-prefix>/api/v1/metadata`                 |
    | `/<legacy-http-prefix>/api/v1/read`                     | `<prometheus-http-prefix>/api/v1/read`                     |
    | `/<legacy-http-prefix>/api/v1/cardinality/label_names`  | `<prometheus-http-prefix>/api/v1/cardinality/label_names`  |
    | `/<legacy-http-prefix>/api/v1/cardinality/label_values` | `<prometheus-http-prefix>/api/v1/cardinality/label_values` |
    | `/api/prom/user_stats`                                  | `/api/v1/user_stats`                                       |

  * Distributor endpoints

    | Legacy endpoint               | Alternative                   |
    | ----------------------------- | ----------------------------- |
    | `/<legacy-http-prefix>/push`  | `/api/v1/push`                |
    | `/all_user_stats`             | `/distributor/all_user_stats` |
    | `/ha-tracker`                 | `/distributor/ha_tracker`     |

  * Ingester endpoints

    | Legacy          | Alternative           |
    | --------------- | --------------------- |
    | `/ring`         | `/ingester/ring`      |
    | `/shutdown`     | `/ingester/shutdown`  |
    | `/flush`        | `/ingester/flush`     |
    | `/push`         | `/ingester/push`      |

  * Ruler endpoints

    | Legacy                                                | Alternative                                         | Alternative #2 (not available before Mimir 2.0.0)                    |
    | ----------------------------------------------------- | --------------------------------------------------- | ------------------------------------------------------------------- |
    | `/<legacy-http-prefix>/api/v1/rules`                  | `<prometheus-http-prefix>/api/v1/rules`             |                                                                     |
    | `/<legacy-http-prefix>/api/v1/alerts`                 | `<prometheus-http-prefix>/api/v1/alerts`            |                                                                     |
    | `/<legacy-http-prefix>/rules`                         | `/api/v1/rules` (see below)                         |  `<prometheus-http-prefix>/config/v1/rules`                         |
    | `/<legacy-http-prefix>/rules/{namespace}`             | `/api/v1/rules/{namespace}` (see below)             |  `<prometheus-http-prefix>/config/v1/rules/{namespace}`             |
    | `/<legacy-http-prefix>/rules/{namespace}/{groupName}` | `/api/v1/rules/{namespace}/{groupName}` (see below) |  `<prometheus-http-prefix>/config/v1/rules/{namespace}/{groupName}` |
    | `/<legacy-http-prefix>/rules/{namespace}`             | `/api/v1/rules/{namespace}` (see below)             |  `<prometheus-http-prefix>/config/v1/rules/{namespace}`             |
    | `/<legacy-http-prefix>/rules/{namespace}/{groupName}` | `/api/v1/rules/{namespace}/{groupName}` (see below) |  `<prometheus-http-prefix>/config/v1/rules/{namespace}/{groupName}` |
    | `/<legacy-http-prefix>/rules/{namespace}`             | `/api/v1/rules/{namespace}` (see below)             |  `<prometheus-http-prefix>/config/v1/rules/{namespace}`             |
    | `/ruler_ring`                                         | `/ruler/ring`                                       |                                                                     |

    > __Note:__ The `/api/v1/rules/**` endpoints are considered deprecated with Mimir 2.0.0 and will be removed
    in Mimir 2.2.0. After upgrading to 2.0.0 we recommend switching uses to the equivalent
    `/<prometheus-http-prefix>/config/v1/**` endpoints that Mimir 2.0.0 introduces.

  * Alertmanager endpoints

    | Legacy                      | Alternative                        |
    | --------------------------- | ---------------------------------- |
    | `/<legacy-http-prefix>`     | `/alertmanager`                    |
    | `/status`                   | `/multitenant_alertmanager/status` |

* [CHANGE] Ingester: changed `-ingester.stream-chunks-when-using-blocks` default value from `false` to `true`. #717
* [CHANGE] Ingester: default `-ingester.ring.min-ready-duration` reduced from 1m to 15s. #126
* [CHANGE] Ingester: `-ingester.ring.min-ready-duration` now start counting the delay after the ring's health checks have passed instead of when the ring client was started. #126
* [CHANGE] Ingester: allow experimental ingester max-exemplars setting to be changed dynamically #144
  * CLI flag `-blocks-storage.tsdb.max-exemplars` is renamed to `-ingester.max-global-exemplars-per-user`.
  * YAML `max_exemplars` is moved from `tsdb` to `overrides` and renamed to `max_global_exemplars_per_user`.
* [CHANGE] Ingester: active series metrics `cortex_ingester_active_series` and `cortex_ingester_active_series_custom_tracker` are now removed when their value is zero. #672 #690
* [CHANGE] Ingester: changed default value of `-blocks-storage.tsdb.retention-period` from `6h` to `24h`. #966
* [CHANGE] Ingester: changed default value of `-blocks-storage.tsdb.close-idle-tsdb-timeout` from `0` to `13h`. #967
* [CHANGE] Ingester: changed default value of `-ingester.ring.final-sleep` from `30s` to `0s`. #981
* [CHANGE] Ingester: the following low level settings have been removed: #1153
  * `-ingester-client.expected-labels`
  * `-ingester-client.expected-samples-per-series`
  * `-ingester-client.expected-timeseries`
* [CHANGE] Ingester: following command line options related to ingester ring were renamed: #1155
  * `-consul.*` changed to `-ingester.ring.consul.*`
  * `-etcd.*` changed to `-ingester.ring.etcd.*`
  * `-multi.*` changed to `-ingester.ring.multi.*`
  * `-distributor.excluded-zones` changed to `-ingester.ring.excluded-zones`
  * `-distributor.replication-factor` changed to `-ingester.ring.replication-factor`
  * `-distributor.zone-awareness-enabled` changed to `-ingester.ring.zone-awareness-enabled`
  * `-ingester.availability-zone` changed to `-ingester.ring.instance-availability-zone`
  * `-ingester.final-sleep` changed to `-ingester.ring.final-sleep`
  * `-ingester.heartbeat-period` changed to `-ingester.ring.heartbeat-period`
  * `-ingester.join-after` changed to `-ingester.ring.join-after`
  * `-ingester.lifecycler.ID` changed to `-ingester.ring.instance-id`
  * `-ingester.lifecycler.addr` changed to `-ingester.ring.instance-addr`
  * `-ingester.lifecycler.interface` changed to `-ingester.ring.instance-interface-names`
  * `-ingester.lifecycler.port` changed to `-ingester.ring.instance-port`
  * `-ingester.min-ready-duration` changed to `-ingester.ring.min-ready-duration`
  * `-ingester.num-tokens` changed to `-ingester.ring.num-tokens`
  * `-ingester.observe-period` changed to `-ingester.ring.observe-period`
  * `-ingester.readiness-check-ring-health` changed to `-ingester.ring.readiness-check-ring-health`
  * `-ingester.tokens-file-path` changed to `-ingester.ring.tokens-file-path`
  * `-ingester.unregister-on-shutdown` changed to `-ingester.ring.unregister-on-shutdown`
  * `-ring.heartbeat-timeout` changed to `-ingester.ring.heartbeat-timeout`
  * `-ring.prefix` changed to `-ingester.ring.prefix`
  * `-ring.store` changed to `-ingester.ring.store`
* [CHANGE] Ingester: fields in YAML configuration for ingester ring have been changed: #1155
  * `ingester.lifecycler` changed to `ingester.ring`
  * Fields from `ingester.lifecycler.ring` moved to `ingester.ring`
  * `ingester.lifecycler.address` changed to `ingester.ring.instance_addr`
  * `ingester.lifecycler.id` changed to `ingester.ring.instance_id`
  * `ingester.lifecycler.port` changed to `ingester.ring.instance_port`
  * `ingester.lifecycler.availability_zone` changed to `ingester.ring.instance_availability_zone`
  * `ingester.lifecycler.interface_names` changed to `ingester.ring.instance_interface_names`
* [CHANGE] Distributor: removed the `-distributor.shard-by-all-labels` configuration option. It is now assumed to be true. #698
* [CHANGE] Distributor: change default value of `-distributor.instance-limits.max-inflight-push-requests` to `2000`. #964
* [CHANGE] Distributor: change default value of `-distributor.remote-timeout` from `2s` to `20s`. #970
* [CHANGE] Distributor: removed the `-distributor.extra-query-delay` flag (and its respective YAML config option). #1048
* [CHANGE] Query-frontend: Enable query stats by default, they can still be disabled with `-query-frontend.query-stats-enabled=false`. #83
* [CHANGE] Query-frontend: the `cortex_frontend_mapped_asts_total` metric has been renamed to `cortex_frontend_query_sharding_rewrites_attempted_total`. #150
* [CHANGE] Query-frontend: added `sharded` label to `cortex_query_seconds_total` metric. #235
* [CHANGE] Query-frontend: changed the flag name for controlling query sharding total shards from `-querier.total-shards` to `-query-frontend.query-sharding-total-shards`. #230
* [CHANGE] Query-frontend: flag `-querier.parallelise-shardable-queries` has been renamed to `-query-frontend.parallelize-shardable-queries` #284
* [CHANGE] Query-frontend: removed the deprecated (and unused) `-frontend.cache-split-interval`. Use `-query-frontend.split-queries-by-interval` instead. #587
* [CHANGE] Query-frontend: range query response now omits the `data` field when it's empty (error case) like Prometheus does, previously it was `"data":{"resultType":"","result":null}`. #629
* [CHANGE] Query-frontend: instant queries now honor the `-query-frontend.max-retries-per-request` flag. #630
* [CHANGE] Query-frontend: removed in-memory and Redis cache support. Reason is that these caching backends were just supported by query-frontend, while all other Mimir services only support memcached. #796
  * The following CLI flags (and their respective YAML config options) have been removed:
    * `-frontend.cache.enable-fifocache`
    * `-frontend.redis.*`
    * `-frontend.fifocache.*`
  * The following metrics have been removed:
    * `querier_cache_added_total`
    * `querier_cache_added_new_total`
    * `querier_cache_evicted_total`
    * `querier_cache_entries`
    * `querier_cache_gets_total`
    * `querier_cache_misses_total`
    * `querier_cache_stale_gets_total`
    * `querier_cache_memory_bytes`
    * `cortex_rediscache_request_duration_seconds`
* [CHANGE] Query-frontend: migrated memcached backend client to the same one used in other components (memcached config and metrics are now consistent across all Mimir services). #821
  * The following CLI flags (and their respective YAML config options) have been added:
    * `-query-frontend.results-cache.backend` (set it to `memcached` if `-query-frontend.cache-results=true`)
  * The following CLI flags (and their respective YAML config options) have been changed:
    * `-frontend.memcached.hostname` and `-frontend.memcached.service` have been removed: use `-query-frontend.results-cache.memcached.addresses` instead
  * The following CLI flags (and their respective YAML config options) have been renamed:
    * `-frontend.background.write-back-concurrency` renamed to `-query-frontend.results-cache.memcached.max-async-concurrency`
    * `-frontend.background.write-back-buffer` renamed to `-query-frontend.results-cache.memcached.max-async-buffer-size`
    * `-frontend.memcached.batchsize` renamed to `-query-frontend.results-cache.memcached.max-get-multi-batch-size`
    * `-frontend.memcached.parallelism` renamed to `-query-frontend.results-cache.memcached.max-get-multi-concurrency`
    * `-frontend.memcached.timeout` renamed to `-query-frontend.results-cache.memcached.timeout`
    * `-frontend.memcached.max-item-size` renamed to `-query-frontend.results-cache.memcached.max-item-size`
    * `-frontend.memcached.max-idle-conns` renamed to `-query-frontend.results-cache.memcached.max-idle-connections`
    * `-frontend.compression` renamed to `-query-frontend.results-cache.compression`
  * The following CLI flags (and their respective YAML config options) have been removed:
    * `-frontend.memcached.circuit-breaker-consecutive-failures`: feature removed
    * `-frontend.memcached.circuit-breaker-timeout`: feature removed
    * `-frontend.memcached.circuit-breaker-interval`: feature removed
    * `-frontend.memcached.update-interval`: new setting is hardcoded to 30s
    * `-frontend.memcached.consistent-hash`: new setting is always enabled
    * `-frontend.default-validity` and `-frontend.memcached.expiration`: new setting is hardcoded to 7 days
  * The following metrics have been changed:
    * `cortex_cache_dropped_background_writes_total{name}` changed to `thanos_memcached_operation_skipped_total{name, operation, reason}`
    * `cortex_cache_value_size_bytes{name, method}` changed to `thanos_memcached_operation_data_size_bytes{name}`
    * `cortex_cache_request_duration_seconds{name, method, status_code}` changed to `thanos_memcached_operation_duration_seconds{name, operation}`
    * `cortex_cache_fetched_keys{name}` changed to `thanos_cache_memcached_requests_total{name}`
    * `cortex_cache_hits{name}` changed to `thanos_cache_memcached_hits_total{name}`
    * `cortex_memcache_request_duration_seconds{name, method, status_code}` changed to `thanos_memcached_operation_duration_seconds{name, operation}`
    * `cortex_memcache_client_servers{name}` changed to `thanos_memcached_dns_provider_results{name, addr}`
    * `cortex_memcache_client_set_skip_total{name}` changed to `thanos_memcached_operation_skipped_total{name, operation, reason}`
    * `cortex_dns_lookups_total` changed to `thanos_memcached_dns_lookups_total`
    * For all metrics the value of the "name" label has changed from `frontend.memcached` to `frontend-cache`
  * The following metrics have been removed:
    * `cortex_cache_background_queue_length{name}`
* [CHANGE] Query-frontend: merged `query_range` into `frontend` in the YAML config (keeping the same keys) and renamed flags: #825
  * `-querier.max-retries-per-request` renamed to `-query-frontend.max-retries-per-request`
  * `-querier.split-queries-by-interval` renamed to `-query-frontend.split-queries-by-interval`
  * `-querier.align-querier-with-step` renamed to `-query-frontend.align-querier-with-step`
  * `-querier.cache-results` renamed to `-query-frontend.cache-results`
  * `-querier.parallelise-shardable-queries` renamed to `-query-frontend.parallelize-shardable-queries`
* [CHANGE] Query-frontend: the default value of `-query-frontend.split-queries-by-interval` has changed from `0` to `24h`. #1131
* [CHANGE] Query-frontend: `-frontend.` flags were renamed to `-query-frontend.`: #1167
* [CHANGE] Query-frontend / Query-scheduler: classified the `-query-frontend.querier-forget-delay` and `-query-scheduler.querier-forget-delay` flags (and their respective YAML config options) as experimental. #1208
* [CHANGE] Querier / ruler: Change `-querier.max-fetched-chunks-per-query` configuration to limit to maximum number of chunks that can be fetched in a single query. The number of chunks fetched by ingesters AND long-term storare combined should not exceed the value configured on `-querier.max-fetched-chunks-per-query`. [#4260](https://github.com/cortexproject/cortex/pull/4260)
* [CHANGE] Querier / ruler: Option `-querier.ingester-streaming` has been removed. Querier/ruler now always use streaming method to query ingesters. #204
* [CHANGE] Querier: always fetch labels from store and respect start/end times in request; the option `-querier.query-store-for-labels-enabled` has been removed and is now always on. #518 #1132
* [CHANGE] Querier / ruler: removed the `-store.query-chunk-limit` flag (and its respective YAML config option `max_chunks_per_query`). `-querier.max-fetched-chunks-per-query` (and its respective YAML config option `max_fetched_chunks_per_query`) should be used instead. #705
* [CHANGE] Querier/Ruler: `-querier.active-query-tracker-dir` option has been removed. Active query tracking is now done via Activity tracker configured by `-activity-tracker.filepath` and enabled by default. Limit for max number of concurrent queries (`-querier.max-concurrent`) is now respected even if activity tracking is not enabled. #661 #822
* [CHANGE] Querier/ruler/query-frontend: the experimental `-querier.at-modifier-enabled` CLI flag has been removed and the PromQL `@` modifier is always enabled. #941
* [CHANGE] Querier: removed `-querier.worker-match-max-concurrent` and `-querier.worker-parallelism` CLI flags (and their respective YAML config options). Mimir now behaves like if `-querier.worker-match-max-concurrent` is always enabled and you should configure the max concurrency per querier process using `-querier.max-concurrent` instead. #958
* [CHANGE] Querier: changed default value of `-querier.query-ingesters-within` from `0` to `13h`. #967
* [CHANGE] Querier: rename metric `cortex_query_fetched_chunks_bytes_total` to `cortex_query_fetched_chunk_bytes_total` to be consistent with the limit name. #476
* [CHANGE] Ruler: add two new metrics `cortex_ruler_list_rules_seconds` and `cortex_ruler_load_rule_groups_seconds` to the ruler. #906
* [CHANGE] Ruler: endpoints for listing configured rules now return HTTP status code 200 and an empty map when there are no rules instead of an HTTP 404 and plain text error message. The following endpoints are affected: #456
  * `<prometheus-http-prefix>/config/v1/rules`
  * `<prometheus-http-prefix>/config/v1/rules/{namespace}`
  * `<prometheus-http-prefix>/rules` (deprecated)
  * `<prometheus-http-prefix>/rules/{namespace}` (deprecated)
  * `/api/v1/rules` (deprecated)
  * `/api/v1/rules/{namespace}` (deprecated)
* [CHANGE] Ruler: removed `configdb` support from Ruler backend storages. #15 #38 #819
* [CHANGE] Ruler: removed the support for the deprecated storage configuration via `-ruler.storage.*` CLI flags (and their respective YAML config options). Use `-ruler-storage.*` instead. #628
* [CHANGE] Ruler: set new default limits for rule groups: `-ruler.max-rules-per-rule-group` to 20 (previously 0, disabled) and `-ruler.max-rule-groups-per-tenant` to 70 (previously 0, disabled). #847
* [CHANGE] Ruler: removed `-ruler.enable-sharding` option, and changed default value of `-ruler.ring.store` to `memberlist`. #943
* [CHANGE] Ruler: `-ruler.alertmanager-use-v2` has been removed. The ruler will always use the `v2` endpoints. #954 #1100
* [CHANGE] Ruler: `-experimental.ruler.enable-api` flag has been renamed to `-ruler.enable-api` and is now stable. The default value has also changed from `false` to `true`, so both ruler and alertmanager API are enabled by default. #913 #1065
* [CHANGE] Ruler: add support for [DNS service discovery format](./docs/sources/configuration/arguments.md#dns-service-discovery) for `-ruler.alertmanager-url`. `-ruler.alertmanager-discovery` flag has been removed. URLs following the prior SRV format, will be treated as a static target. To continue using service discovery for these URLs prepend `dnssrvnoa+` to them. #993
  * The following metrics for Alertmanager DNS service discovery are replaced:
    * `prometheus_sd_dns_lookups_total` replaced by `cortex_dns_lookups_total{component="ruler"}`
    * `prometheus_sd_dns_lookup_failures_total` replaced by `cortex_dns_failures_total{component="ruler"}`
* [CHANGE] Ruler: deprecate `/api/v1/rules/**` and `<prometheus-http-prefix/rules/**` configuration API endpoints in favour of `/<prometheus-http-prefix>/config/v1/rules/**`. Deprecated endpoints will be removed in Mimir 2.2.0. Main configuration API endpoints are now `/<prometheus-http-prefix>/config/api/v1/rules/**` introduced in Mimir 2.0.0. #1222
* [CHANGE] Store-gateway: index cache now includes tenant in cache keys, this invalidates previous cached entries. #607
* [CHANGE] Store-gateway: increased memcached index caching TTL from 1 day to 7 days. #718
* [CHANGE] Store-gateway: options `-store-gateway.sharding-enabled` and `-querier.store-gateway-addresses` were removed. Default value of `-store-gateway.sharding-ring.store` is now `memberlist` and default value for `-store-gateway.sharding-ring.wait-stability-min-duration` changed from `1m` to `0` (disabled). #976
* [CHANGE] Compactor: compactor will no longer try to compact blocks that are already marked for deletion. Previously compactor would consider blocks marked for deletion within `-compactor.deletion-delay / 2` period as eligible for compaction. [#4328](https://github.com/cortexproject/cortex/pull/4328)
* [CHANGE] Compactor: Removed support for block deletion marks migration. If you're upgrading from Cortex < 1.7.0 to Mimir, you should upgrade the compactor to Cortex >= 1.7.0 first, run it at least once and then upgrade to Mimir. #122
* [CHANGE] Compactor: removed the `cortex_compactor_group_vertical_compactions_total` metric. #278
* [CHANGE] Compactor: no longer waits for initial blocks cleanup to finish before starting compactions. #282
* [CHANGE] Compactor: removed overlapping sources detection. Overlapping sources may exist due to edge cases (timing issues) when horizontally sharding compactor, but are correctly handled by compactor. #494
* [CHANGE] Compactor: compactor now uses deletion marks from `<tenant>/markers` location in the bucket. Marker files are no longer fetched, only listed. #550
* [CHANGE] Compactor: Default value of `-compactor.block-sync-concurrency` has changed from 20 to 8. This flag is now only used to control number of goroutines for downloading and uploading blocks during compaction. #552
* [CHANGE] Compactor is now included in `all` target (single-binary). #866
* [CHANGE] Compactor: Removed `-compactor.sharding-enabled` option. Sharding in compactor is now always enabled. Default value of `-compactor.ring.store` has changed from `consul` to `memberlist`. Default value of `-compactor.ring.wait-stability-min-duration` is now 0, which disables the feature. #956
* [CHANGE] Alertmanager: removed `-alertmanager.configs.auto-webhook-root` #977
* [CHANGE] Alertmanager: removed `configdb` support from Alertmanager backend storages. #15 #38 #819
* [CHANGE] Alertmanager: Don't count user-not-found errors from replicas as failures in the `cortex_alertmanager_state_fetch_replica_state_failed_total` metric. #190
* [CHANGE] Alertmanager: Use distributor for non-API routes. #213
* [CHANGE] Alertmanager: removed `-alertmanager.storage.*` configuration options, with the exception of the CLI flags `-alertmanager.storage.path` and `-alertmanager.storage.retention`. Use `-alertmanager-storage.*` instead. #632
* [CHANGE] Alertmanager: set default value for `-alertmanager.web.external-url=http://localhost:8080/alertmanager` to match the default configuration. #808 #1067
* [CHANGE] Alertmanager: `-experimental.alertmanager.enable-api` flag has been renamed to `-alertmanager.enable-api` and is now stable. #913
* [CHANGE] Alertmanager: now always runs with sharding enabled; other modes of operation are removed. #1044 #1126
  * The following configuration options are removed:
    * `-alertmanager.sharding-enabled`
    * `-alertmanager.cluster.advertise-address`
    * `-alertmanager.cluster.gossip-interval`
    * `-alertmanager.cluster.listen-address`
    * `-alertmanager.cluster.peers`
    * `-alertmanager.cluster.push-pull-interval`
  * The following configuration options are renamed:
    * `-alertmanager.cluster.peer-timeout` to `-alertmanager.peer-timeout`
* [CHANGE] Alertmanager: the default value of `-alertmanager.sharding-ring.store` is now `memberlist`. #1171
* [CHANGE] Ring: changed default value of `-distributor.ring.store` (Distributor ring) and `-ring.store` (Ingester ring) to `memberlist`. #1046
* [CHANGE] Memberlist: the `memberlist_kv_store_value_bytes` metric has been removed due to values no longer being stored in-memory as encoded bytes. [#4345](https://github.com/cortexproject/cortex/pull/4345)
* [CHANGE] Memberlist: forward only changes, not entire original message. [#4419](https://github.com/cortexproject/cortex/pull/4419)
* [CHANGE] Memberlist: don't accept old tombstones as incoming change, and don't forward such messages to other gossip members. [#4420](https://github.com/cortexproject/cortex/pull/4420)
* [CHANGE] Memberlist: changed probe interval from `1s` to `5s` and probe timeout from `500ms` to `2s`. #563
* [CHANGE] Memberlist: the `name` label on metrics `cortex_dns_failures_total`, `cortex_dns_lookups_total` and `cortex_dns_provider_results` was renamed to `component`. #993
* [CHANGE] Limits: removed deprecated limits for rejecting old samples #799
  This removes the following flags:
  * `-validation.reject-old-samples`
  * `-validation.reject-old-samples.max-age`
* [CHANGE] Limits: removed local limit-related flags in favor of global limits. #725
  The distributor ring is now required, and can be configured via the `distributor.ring.*` flags.
  This removes the following flags:
  * `-distributor.ingestion-rate-strategy` -> will now always use the "global" strategy
  * `-ingester.max-series-per-user` -> set `-ingester.max-global-series-per-user` to `N` times the existing value of `-ingester.max-series-per-user` instead
  * `-ingester.max-series-per-metric` -> set `-ingester.max-global-series-per-metric`  to `N` times the existing value of `-ingester.max-series-per-metric` instead
  * `-ingester.max-metadata-per-user` -> set `-ingester.max-global-metadata-per-user` to `N` times the existing value of `-ingester.max-metadata-per-user` instead
  * `-ingester.max-metadata-per-metric` -> set `-ingester.max-global-metadata-per-metric` to `N` times the existing value of `-ingester.max-metadata-per-metric` instead
  * In the above notes, `N` refers to the number of ingester replicas
  Additionally, default values for the following flags have changed:
  * `-ingester.max-global-series-per-user` from `0` to `150000`
  * `-ingester.max-global-series-per-metric` from `0` to `20000`
  * `-distributor.ingestion-rate-limit` from `25000` to `10000`
  * `-distributor.ingestion-burst-size` from `50000` to `200000`
* [CHANGE] Limits: removed limit `enforce_metric_name`, now behave as if set to `true` always. #686
* [CHANGE] Limits: Option `-ingester.max-samples-per-query` and its YAML field `max_samples_per_query` have been removed. It required `-querier.ingester-streaming` option to be set to false, but since `-querier.ingester-streaming` is removed (always defaulting to true), the limit using it was removed as well. #204 #1132
* [CHANGE] Limits: Set the default max number of inflight ingester push requests (`-ingester.instance-limits.max-inflight-push-requests`) to 30000 in order to prevent clusters from being overwhelmed by request volume or temporary slow-downs. #259
* [CHANGE] Overrides exporter: renamed metric `cortex_overrides` to `cortex_limits_overrides`. #173 #407
* [FEATURE] The following features have been moved from experimental to stable: #913 #1002
  * Alertmanager config API
  * Alertmanager receiver firewall
  * Alertmanager sharding
  * Azure blob storage support
  * Blocks storage bucket index
  * Disable the ring health check in the readiness endpoint (`-ingester.readiness-check-ring-health=false`)
  * Distributor: do not extend writes on unhealthy ingesters
  * Do not unregister ingesters from ring on shutdown (`-ingester.unregister-on-shutdown=false`)
  * HA Tracker: cleanup of old replicas from KV Store
  * Instance limits in ingester and distributor
  * OpenStack Swift storage support
  * Query-frontend: query stats tracking
  * Query-scheduler
  * Querier: tenant federation
  * Ruler config API
  * S3 Server Side Encryption (SSE) using KMS
  * TLS configuration for gRPC, HTTP and etcd clients
  * Zone-aware replication
  * `/labels` API using matchers
  * The following querier limits:
    * `-querier.max-fetched-chunks-per-query`
    * `-querier.max-fetched-chunk-bytes-per-query`
    * `-querier.max-fetched-series-per-query`
  * The following alertmanager limits:
    * Notification rate (`-alertmanager.notification-rate-limit` and `-alertmanager.notification-rate-limit-per-integration`)
    * Dispatcher groups (`-alertmanager.max-dispatcher-aggregation-groups`)
    * User config size (`-alertmanager.max-config-size-bytes`)
    * Templates count in user config (`-alertmanager.max-templates-count`)
    * Max template size (`-alertmanager.max-template-size-bytes`)
* [FEATURE] The endpoints `/api/v1/status/buildinfo`, `<prometheus-http-prefix>/api/v1/status/buildinfo`, and `<alertmanager-http-prefix>/api/v1/status/buildinfo` have been added to display build information and enabled features. #1219 #1240
* [FEATURE] PromQL: added `present_over_time` support. #139
* [FEATURE] Added "Activity tracker" feature which can log ongoing activities from previous Mimir run in case of a crash. It is enabled by default and controlled by the `-activity-tracker.filepath` flag. It can be disabled by setting this path to an empty string. Currently, the Store-gateway, Ruler, Querier, Query-frontend and Ingester components use this feature to track queries. #631 #782 #822 #1121
* [FEATURE] Divide configuration parameters into categories "basic", "advanced", and "experimental". Only flags in the basic category are shown when invoking `-help`, whereas `-help-all` will include flags in all categories (basic, advanced, experimental). #840
* [FEATURE] Querier: Added support for tenant federation to exemplar endpoints. #927
* [FEATURE] Ingester: can expose metrics on active series matching custom trackers configured via `-ingester.active-series-custom-trackers` (or its respective YAML config option). When configured, active series for custom trackers are exposed by the `cortex_ingester_active_series_custom_tracker` metric. #42 #672
* [FEATURE] Ingester: Enable snapshotting of in-memory TSDB on disk during shutdown via `-blocks-storage.tsdb.memory-snapshot-on-shutdown` (experimental). #249
* [FEATURE] Ingester: Added `-blocks-storage.tsdb.isolation-enabled` flag, which allows disabling TSDB isolation feature. This is enabled by default (per TSDB default), but disabling can improve performance of write requests. #512
* [FEATURE] Ingester: Added `-blocks-storage.tsdb.head-chunks-write-queue-size` flag, which allows setting the size of the queue used by the TSDB before m-mapping chunks (experimental). #591
  * Added `cortex_ingester_tsdb_mmap_chunk_write_queue_operations_total` metric to track different operations of this queue.
* [FEATURE] Distributor: Added `-api.skip-label-name-validation-header-enabled` option to allow skipping label name validation on the HTTP write path based on `X-Mimir-SkipLabelNameValidation` header being `true` or not. #390
* [FEATURE] Query-frontend: Add `cortex_query_fetched_series_total` and `cortex_query_fetched_chunks_bytes_total` per-user counters to expose the number of series and bytes fetched as part of queries. These metrics can be enabled with the `-frontend.query-stats-enabled` flag (or its respective YAML config option `query_stats_enabled`). [#4343](https://github.com/cortexproject/cortex/pull/4343)
* [FEATURE] Query-frontend: Add `cortex_query_fetched_chunks_total` per-user counter to expose the number of chunks fetched as part of queries. This metric can be enabled with the `-query-frontend.query-stats-enabled` flag (or its respective YAML config option `query_stats_enabled`). #31
* [FEATURE] Query-frontend: Add query sharding for instant and range queries. You can enable querysharding by setting `-query-frontend.parallelize-shardable-queries` to `true`. The following additional config and exported metrics have been added. #79 #80 #100 #124 #140 #148 #150 #151 #153 #154 #155 #156 #157 #158 #159 #160 #163 #169 #172 #196 #205 #225 #226 #227 #228 #230 #235 #240 #239 #246 #244 #319 #330 #371 #385 #400 #458 #586 #630 #660 #707 #1542
  * New config options:
    * `-query-frontend.query-sharding-total-shards`: The amount of shards to use when doing parallelisation via query sharding.
    * `-query-frontend.query-sharding-max-sharded-queries`: The max number of sharded queries that can be run for a given received query. 0 to disable limit.
    * `-blocks-storage.bucket-store.series-hash-cache-max-size-bytes`: Max size - in bytes - of the in-memory series hash cache in the store-gateway.
    * `-blocks-storage.tsdb.series-hash-cache-max-size-bytes`: Max size - in bytes - of the in-memory series hash cache in the ingester.
  * New exported metrics:
    * `cortex_bucket_store_series_hash_cache_requests_total`
    * `cortex_bucket_store_series_hash_cache_hits_total`
    * `cortex_frontend_query_sharding_rewrites_succeeded_total`
    * `cortex_frontend_sharded_queries_per_query`
  * Renamed metrics:
    * `cortex_frontend_mapped_asts_total` to `cortex_frontend_query_sharding_rewrites_attempted_total`
  * Modified metrics:
    * added `sharded` label to `cortex_query_seconds_total`
  * When query sharding is enabled, the following querier config must be set on query-frontend too:
    * `-querier.max-concurrent`
    * `-querier.timeout`
    * `-querier.max-samples`
    * `-querier.at-modifier-enabled`
    * `-querier.default-evaluation-interval`
    * `-querier.active-query-tracker-dir`
    * `-querier.lookback-delta`
  * Sharding can be dynamically controlled per request using the `Sharding-Control: 64` header. (0 to disable)
  * Sharding can be dynamically controlled per tenant using the limit `query_sharding_total_shards`. (0 to disable)
  * Added `sharded_queries` count to the "query stats" log.
  * The number of shards is adjusted to be compatible with number of compactor shards that are used by a split-and-merge compactor. The querier can use this to avoid querying blocks that cannot have series in a given query shard.
* [FEATURE] Query-Frontend: Added `-query-frontend.cache-unaligned-requests` option to cache responses for requests that do not have step-aligned start and end times. This can improve speed of repeated queries, but can also pollute cache with results that are never reused. #432
* [FEATURE] Querier: Added label names cardinality endpoint `<prefix>/api/v1/cardinality/label_names` that is disabled by default. Can be enabled/disabled via the CLI flag `-querier.cardinality-analysis-enabled` or its respective YAML config option. Configurable on a per-tenant basis. #301 #377 #474
* [FEATURE] Querier: Added label values cardinality endpoint `<prefix>/api/v1/cardinality/label_values` that is disabled by default. Can be enabled/disabled via the CLI flag `-querier.cardinality-analysis-enabled` or its respective YAML config option, and configurable on a per-tenant basis. The maximum number of label names allowed to be queried in a single API call can be controlled via `-querier.label-values-max-cardinality-label-names-per-request`. #332 #395 #474
* [FEATURE] Querier: Added `-store.max-labels-query-length` to restrict the range of `/series`, label-names and label-values requests. #507
* [FEATURE] Ruler: Add new `-ruler.query-stats-enabled` which when enabled will report the `cortex_ruler_query_seconds_total` as a per-user metric that tracks the sum of the wall time of executing queries in the ruler in seconds. [#4317](https://github.com/cortexproject/cortex/pull/4317)
* [FEATURE] Ruler: Added federated rule groups. #533
  * Added `-ruler.tenant-federation.enabled` config flag.
  * Added support for `source_tenants` field on rule groups.
* [FEATURE] Store-gateway: Added `/store-gateway/tenants` and `/store-gateway/tenant/{tenant}/blocks` endpoints that provide functionality that was provided by `tools/listblocks`. #911 #973
* [FEATURE] Compactor: compactor now uses new algorithm that we call "split-and-merge". Previous compaction strategy was removed. With the `split-and-merge` compactor source blocks for a given tenant are grouped into `-compactor.split-groups` number of groups. Each group of blocks is then compacted separately, and is split into `-compactor.split-and-merge-shards` shards (configurable on a per-tenant basis). Compaction of each tenant shards can be horizontally scaled. Number of compactors that work on jobs for single tenant can be limited by using `-compactor.compactor-tenant-shard-size` parameter, or per-tenant `compactor_tenant_shard_size` override.  #275 #281 #282 #283 #288 #290 #303 #307 #317 #323 #324 #328 #353 #368 #479 #820
* [FEATURE] Compactor: Added `-compactor.max-compaction-time` to control how long can compaction for a single tenant take. If compactions for a tenant take longer, no new compactions are started in the same compaction cycle. Running compactions are not stopped however, and may take much longer. #523
* [FEATURE] Compactor: When compactor finds blocks with out-of-order chunks, it will mark them for no-compaction. Blocks marked for no-compaction are ignored in future compactions too. Added metric `cortex_compactor_blocks_marked_for_no_compaction_total` to track number of blocks marked for no-compaction. Added `CortexCompactorSkippedBlocksWithOutOfOrderChunks` alert based on new metric. Markers are only checked from `<tenant>/markers` location, but uploaded to the block directory too. #520 #535 #550
* [FEATURE] Compactor: multiple blocks are now downloaded and uploaded at once, which can shorten compaction process. #552
* [ENHANCEMENT] Exemplars are now emitted for all gRPC calls and many operations tracked by histograms. #180
* [ENHANCEMENT] New options `-server.http-listen-network` and `-server.grpc-listen-network` allow binding as 'tcp4' or 'tcp6'. #180
* [ENHANCEMENT] Query federation: improve performance in MergeQueryable by memoizing labels. #312
* [ENHANCEMENT] Add histogram metrics `cortex_distributor_sample_delay_seconds` and `cortex_ingester_tsdb_sample_out_of_order_delta_seconds` #488
* [ENHANCEMENT] Check internal directory access before starting up. #1217
* [ENHANCEMENT] Azure client: expose option to configure MSI URL and user-assigned identity. #584
* [ENHANCEMENT] Added a new metric `mimir_build_info` to coincide with `cortex_build_info`. The metric `cortex_build_info` has not been removed. #1022
* [ENHANCEMENT] Mimir runs a sanity check of storage config at startup and will fail to start if the sanity check doesn't pass. This is done to find potential config issues before starting up. #1180
* [ENHANCEMENT] Validate alertmanager and ruler storage configurations to ensure they don't use same bucket name and region values as those configured for the blocks storage. #1214
* [ENHANCEMENT] Ingester: added option `-ingester.readiness-check-ring-health` to disable the ring health check in the readiness endpoint. When disabled, the health checks are run against only the ingester itself instead of all ingesters in the ring. #48 #126
* [ENHANCEMENT] Ingester: reduce CPU and memory utilization if remote write requests contains a large amount of "out of bounds" samples. #413
* [ENHANCEMENT] Ingester: reduce CPU and memory utilization when querying chunks from ingesters. #430
* [ENHANCEMENT] Ingester: Expose ingester ring page on ingesters. #654
* [ENHANCEMENT] Distributor: added option `-distributor.excluded-zones` to exclude ingesters running in specific zones both on write and read path. #51
* [ENHANCEMENT] Distributor: add tags to tracing span for distributor push with user, cluster and replica. #210
* [ENHANCEMENT] Distributor: performance optimisations. #212 #217 #242
* [ENHANCEMENT] Distributor: reduce latency when HA-Tracking by doing KVStore updates in the background. #271
* [ENHANCEMENT] Distributor: make distributor inflight push requests count include background calls to ingester. #398
* [ENHANCEMENT] Distributor: silently drop exemplars more than 5 minutes older than samples in the same batch. #544
* [ENHANCEMENT] Distributor: reject exemplars with blank label names or values. The `cortex_discarded_exemplars_total` metric will use the `exemplar_labels_blank` reason in this case. #873
* [ENHANCEMENT] Query-frontend: added `cortex_query_frontend_workers_enqueued_requests_total` metric to track the number of requests enqueued in each query-scheduler. #384
* [ENHANCEMENT] Query-frontend: added `cortex_query_frontend_non_step_aligned_queries_total` to track the total number of range queries with start/end not aligned to step. #347 #357 #582
* [ENHANCEMENT] Query-scheduler: exported summary `cortex_query_scheduler_inflight_requests` tracking total number of inflight requests (both enqueued and processing) in percentile buckets. #675
* [ENHANCEMENT] Querier: can use the `LabelNames` call with matchers, if matchers are provided in the `/labels` API call, instead of using the more expensive `MetricsForLabelMatchers` call as before. #3 #1186
* [ENHANCEMENT] Querier / store-gateway: optimized regex matchers. #319 #334 #355
* [ENHANCEMENT] Querier: when fetching data for specific query-shard, we can ignore some blocks based on compactor-shard ID, since sharding of series by query sharding and compactor is the same. Added metrics: #438 #450
  * `cortex_querier_blocks_found_total`
  * `cortex_querier_blocks_queried_total`
  * `cortex_querier_blocks_with_compactor_shard_but_incompatible_query_shard_total`
* [ENHANCEMENT] Querier / ruler: reduce cpu usage, latency and peak memory consumption. #459 #463 #589
* [ENHANCEMENT] Querier: labels requests now obey `-querier.query-ingesters-within`, making them a little more efficient. #518
* [ENHANCEMENT] Querier: retry store-gateway in case of unexpected failure, instead of failing the query. #1003
* [ENHANCEMENT] Querier / ruler: reduce memory used by streaming queries, particularly in ruler. [#4341](https://github.com/cortexproject/cortex/pull/4341)
* [ENHANCEMENT] Ruler: Using shuffle sharding subring on GetRules API. [#4466](https://github.com/cortexproject/cortex/pull/4466)
* [ENHANCEMENT] Ruler: wait for ruler ring client to self-detect during startup. #990
* [ENHANCEMENT] Store-gateway: added `cortex_bucket_store_sent_chunk_size_bytes` metric, tracking the size of chunks sent from store-gateway to querier. #123
* [ENHANCEMENT] Store-gateway: reduced CPU and memory utilization due to exported metrics aggregation for instances with a large number of tenants. #123 #142
* [ENHANCEMENT] Store-gateway: added an in-memory LRU cache for chunks attributes. Can be enabled setting `-blocks-storage.bucket-store.chunks-cache.attributes-in-memory-max-items=X` where `X` is the max number of items to keep in the in-memory cache. The following new metrics are exposed: #279 #415 #437
  * `cortex_cache_memory_requests_total`
  * `cortex_cache_memory_hits_total`
  * `cortex_cache_memory_items_count`
* [ENHANCEMENT] Store-gateway: log index cache requests to tracing spans. #419
* [ENHANCEMENT] Store-gateway: store-gateway can now ignore blocks with minimum time within `-blocks-storage.bucket-store.ignore-blocks-within` duration. Useful when used together with `-querier.query-store-after`. #502
* [ENHANCEMENT] Store-gateway: label values with matchers now doesn't preload or list series, reducing latency and memory consumption. #534
* [ENHANCEMENT] Store-gateway: the results of `LabelNames()`, `LabelValues()` and `Series(skipChunks=true)` calls are now cached in the index cache. #590
* [ENHANCEMENT] Store-gateway: Added `-store-gateway.sharding-ring.unregister-on-shutdown` option that allows store-gateway to stay in the ring even after shutdown. Defaults to `true`, which is the same as current behaviour. #610 #614
* [ENHANCEMENT] Store-gateway: wait for ring tokens stability instead of ring stability to speed up startup and tests. #620
* [ENHANCEMENT] Compactor: add timeout for waiting on compactor to become ACTIVE in the ring. [#4262](https://github.com/cortexproject/cortex/pull/4262)
* [ENHANCEMENT] Compactor: skip already planned compaction jobs if the tenant doesn't belong to the compactor instance anymore. #303
* [ENHANCEMENT] Compactor: Blocks cleaner will ignore users that it no longer "owns" when sharding is enabled, and user ownership has changed since last scan. #325
* [ENHANCEMENT] Compactor: added `-compactor.compaction-jobs-order` support to configure which compaction jobs should run first for a given tenant (in case there are multiple ones). Supported values are: `smallest-range-oldest-blocks-first` (default), `newest-blocks-first`. #364
* [ENHANCEMENT] Compactor: delete blocks marked for deletion faster. #490
* [ENHANCEMENT] Compactor: expose low-level concurrency options for compactor: `-compactor.max-opening-blocks-concurrency`, `-compactor.max-closing-blocks-concurrency`, `-compactor.symbols-flushers-concurrency`. #569 #701
* [ENHANCEMENT] Compactor: expand compactor logs to include total compaction job time, total time for uploads and block counts. #549
* [ENHANCEMENT] Ring: allow experimental configuration of disabling of heartbeat timeouts by setting the relevant configuration value to zero. Applies to the following: [#4342](https://github.com/cortexproject/cortex/pull/4342)
  * `-distributor.ring.heartbeat-timeout`
  * `-ingester.ring.heartbeat-timeout`
  * `-ruler.ring.heartbeat-timeout`
  * `-alertmanager.sharding-ring.heartbeat-timeout`
  * `-compactor.ring.heartbeat-timeout`
  * `-store-gateway.sharding-ring.heartbeat-timeout`
* [ENHANCEMENT] Ring: allow heartbeats to be explicitly disabled by setting the interval to zero. This is considered experimental. This applies to the following configuration options: [#4344](https://github.com/cortexproject/cortex/pull/4344)
  * `-distributor.ring.heartbeat-period`
  * `-ingester.ring.heartbeat-period`
  * `-ruler.ring.heartbeat-period`
  * `-alertmanager.sharding-ring.heartbeat-period`
  * `-compactor.ring.heartbeat-period`
  * `-store-gateway.sharding-ring.heartbeat-period`
* [ENHANCEMENT] Memberlist: optimized receive path for processing ring state updates, to help reduce CPU utilization in large clusters. [#4345](https://github.com/cortexproject/cortex/pull/4345)
* [ENHANCEMENT] Memberlist: expose configuration of memberlist packet compression via `-memberlist.compression-enabled`. [#4346](https://github.com/cortexproject/cortex/pull/4346)
* [ENHANCEMENT] Memberlist: Add `-memberlist.advertise-addr` and `-memberlist.advertise-port` options for setting the address to advertise to other members of the cluster to enable NAT traversal. #260
* [ENHANCEMENT] Memberlist: reduce CPU utilization for rings with a large number of members. #537 #563 #634
* [ENHANCEMENT] Overrides exporter: include additional limits in the per-tenant override exporter. The following limits have been added to the `cortex_limit_overrides` metric: #21
  * `max_fetched_series_per_query`
  * `max_fetched_chunk_bytes_per_query`
  * `ruler_max_rules_per_rule_group`
  * `ruler_max_rule_groups_per_tenant`
* [ENHANCEMENT] Overrides exporter: add a metrics `cortex_limits_defaults` to expose the default values of limits. #173
* [ENHANCEMENT] Overrides exporter: Add `max_fetched_chunks_per_query` and `max_global_exemplars_per_user` limits to the default and per-tenant limits exported as metrics. #471 #515
* [ENHANCEMENT] Upgrade Go to 1.17.8. #1347 #1381
* [ENHANCEMENT] Upgrade Docker base images to `alpine:3.15.0`. #1348
* [BUGFIX] Azure storage: only create HTTP client once, to reduce memory utilization. #605
* [BUGFIX] Ingester: fixed ingester stuck on start up (LEAVING ring state) when `-ingester.ring.heartbeat-period=0` and `-ingester.unregister-on-shutdown=false`. [#4366](https://github.com/cortexproject/cortex/pull/4366)
* [BUGFIX] Ingester: prevent any reads or writes while the ingester is stopping. This will prevent accessing TSDB blocks once they have been already closed. [#4304](https://github.com/cortexproject/cortex/pull/4304)
* [BUGFIX] Ingester: TSDB now waits for pending readers before truncating Head block, fixing the `chunk not found` error and preventing wrong query results. #16
* [BUGFIX] Ingester: don't create TSDB or appender if no samples are sent by a tenant. #162
* [BUGFIX] Ingester: fix out-of-order chunks in TSDB head in-memory series after WAL replay in case some samples were appended to TSDB WAL before series. #530
* [BUGFIX] Distributor: when cleaning up obsolete elected replicas from KV store, HA tracker didn't update number of cluster per user correctly. [#4336](https://github.com/cortexproject/cortex/pull/4336)
* [BUGFIX] Distributor: fix bug in query-exemplar where some results would get dropped. #583
* [BUGFIX] Query-frontend: Fixes @ modifier functions (start/end) when splitting queries by time. #206
* [BUGFIX] Query-frontend: Ensure query_range requests handled by the query-frontend return JSON formatted errors. #360 #499
* [BUGFIX] Query-frontend: don't reuse cached results for queries that are not step-aligned. #424
* [BUGFIX] Query-frontend: fix API error messages that were mentioning Prometheus `--enable-feature=promql-negative-offset` and `--enable-feature=promql-at-modifier` flags. #688
* [BUGFIX] Query-frontend: worker's cancellation channels are now buffered to ensure that all request cancellations are properly handled. #741
* [BUGFIX] Querier: fixed `/api/v1/user_stats` endpoint. When zone-aware replication is enabled, `MaxUnavailableZones` param is used instead of `MaxErrors`, so setting `MaxErrors = 0` doesn't make the Querier wait for all Ingesters responses. #474
* [BUGFIX] Querier: Disable query scheduler SRV DNS lookup. #689
* [BUGFIX] Ruler: fixed counting of PromQL evaluation errors as user-errors when updating `cortex_ruler_queries_failed_total`. [#4335](https://github.com/cortexproject/cortex/pull/4335)
* [BUGFIX] Ruler: fix formatting of rule groups in `/ruler/rule_groups` endpoint. #655
* [BUGFIX] Ruler: do not log `unable to read rules directory` at startup if the directory hasn't been created yet. #1058
* [BUGFIX] Ruler: enable Prometheus-compatible endpoints regardless of `-ruler.enable-api`. The flag now only controls the configuration API. This is what the config flag description stated, but not what was happening. #1216
* [BUGFIX] Compactor: fixed panic while collecting Prometheus metrics. #28
* [BUGFIX] Compactor: compactor should now be able to correctly mark blocks for deletion and no-compaction, if such marking was previously interrupted. #1015
* [BUGFIX] Alertmanager: remove stale template files. #4495
* [BUGFIX] Alertmanager: don't replace user configurations with blank fallback configurations (when enabled), particularly during scaling up/down instances when sharding is enabled. #224
* [BUGFIX] Ring: multi KV runtime config changes are now propagated to all rings, not just ingester ring. #1047
* [BUGFIX] Memberlist: fixed corrupted packets when sending compound messages with more than 255 messages or messages bigger than 64KB. #551
* [BUGFIX] Overrides exporter: successfully startup even if runtime config is not set. #1056
* [BUGFIX] Fix internal modules to wait for other modules depending on them before stopping. #1472

### Mixin

_Changes since `grafana/cortex-jsonnet` `1.9.0`._

* [CHANGE] Removed chunks storage support from mixin. #641 #643 #645 #811 #812 #813
  * Removed `tsdb.libsonnet`: no need to import it anymore (its content is already automatically included when using Jsonnet)
  * Removed the following fields from `_config`:
    * `storage_engine` (defaults to `blocks`)
    * `chunk_index_backend`
    * `chunk_store_backend`
  * Removed schema config map
  * Removed the following dashboards:
    * "Cortex / Chunks"
    * "Cortex / WAL"
    * "Cortex / Blocks vs Chunks"
  * Removed the following alerts:
    * `CortexOldChunkInMemory`
    * `CortexCheckpointCreationFailed`
    * `CortexCheckpointDeletionFailed`
    * `CortexProvisioningMemcachedTooSmall`
    * `CortexWALCorruption`
    * `CortexTableSyncFailure`
    * `CortexTransferFailed`
  * Removed the following recording rules:
    * `cortex_chunk_store_index_lookups_per_query`
    * `cortex_chunk_store_series_pre_intersection_per_query`
    * `cortex_chunk_store_series_post_intersection_per_query`
    * `cortex_chunk_store_chunks_per_query`
    * `cortex_bigtable_request_duration_seconds`
    * `cortex_cassandra_request_duration_seconds`
    * `cortex_dynamo_request_duration_seconds`
    * `cortex_database_request_duration_seconds`
    * `cortex_gcs_request_duration_seconds`
* [CHANGE] Update grafana-builder dependency: use $__rate_interval in qpsPanel and latencyPanel. [#372](https://github.com/grafana/cortex-jsonnet/pull/372)
* [CHANGE] `namespace` template variable in dashboards now only selects namespaces for selected clusters. [#311](https://github.com/grafana/cortex-jsonnet/pull/311)
* [CHANGE] `CortexIngesterRestarts` alert severity changed from `critical` to `warning`. [#321](https://github.com/grafana/cortex-jsonnet/pull/321)
* [CHANGE] Dashboards: added overridable `job_labels` and `cluster_labels` to the configuration object as label lists to uniquely identify jobs and clusters in the metric names and group-by lists in dashboards. [#319](https://github.com/grafana/cortex-jsonnet/pull/319)
* [CHANGE] Dashboards: `alert_aggregation_labels` has been removed from the configuration and overriding this value has been deprecated. Instead the labels are now defined by the `cluster_labels` list, and should be overridden accordingly through that list. [#319](https://github.com/grafana/cortex-jsonnet/pull/319)
* [CHANGE] Renamed `CortexCompactorHasNotUploadedBlocksSinceStart` to `CortexCompactorHasNotUploadedBlocks`. [#334](https://github.com/grafana/cortex-jsonnet/pull/334)
* [CHANGE] Renamed `CortexCompactorRunFailed` to `CortexCompactorHasNotSuccessfullyRunCompaction`. [#334](https://github.com/grafana/cortex-jsonnet/pull/334)
* [CHANGE] Renamed `CortexInconsistentConfig` alert to `CortexInconsistentRuntimeConfig` and increased severity to `critical`. [#335](https://github.com/grafana/cortex-jsonnet/pull/335)
* [CHANGE] Increased `CortexBadRuntimeConfig` alert severity to `critical` and removed support for `cortex_overrides_last_reload_successful` metric (was removed in Cortex 1.3.0). [#335](https://github.com/grafana/cortex-jsonnet/pull/335)
* [CHANGE] Grafana 'min step' changed to 15s so dashboard show better detail. [#340](https://github.com/grafana/cortex-jsonnet/pull/340)
* [CHANGE] Replace `CortexRulerFailedEvaluations` with two new alerts: `CortexRulerTooManyFailedPushes` and `CortexRulerTooManyFailedQueries`. [#347](https://github.com/grafana/cortex-jsonnet/pull/347)
* [CHANGE] Removed `CortexCacheRequestErrors` alert. This alert was not working because the legacy Cortex cache client instrumentation doesn't track errors. [#346](https://github.com/grafana/cortex-jsonnet/pull/346)
* [CHANGE] Removed `CortexQuerierCapacityFull` alert. [#342](https://github.com/grafana/cortex-jsonnet/pull/342)
* [CHANGE] Changes blocks storage alerts to group metrics by the configured `cluster_labels` (supporting the deprecated `alert_aggregation_labels`). [#351](https://github.com/grafana/cortex-jsonnet/pull/351)
* [CHANGE] Increased `CortexIngesterReachingSeriesLimit` critical alert threshold from 80% to 85%. [#363](https://github.com/grafana/cortex-jsonnet/pull/363)
* [CHANGE] Changed default `job_names` for query-frontend, query-scheduler and querier to match custom deployments too. [#376](https://github.com/grafana/cortex-jsonnet/pull/376)
* [CHANGE] Split `cortex_api` recording rule group into three groups. This is a workaround for large clusters where this group can become slow to evaluate. [#401](https://github.com/grafana/cortex-jsonnet/pull/401)
* [CHANGE] Increased `CortexIngesterReachingSeriesLimit` warning threshold from 70% to 80% and critical threshold from 85% to 90%. [#404](https://github.com/grafana/cortex-jsonnet/pull/404)
* [CHANGE] Raised `CortexKVStoreFailure` alert severity from warning to critical. #493
* [CHANGE] Increase `CortexRolloutStuck` alert "for" duration from 15m to 30m. #493 #573
* [CHANGE] The Alertmanager and Ruler compiled dashboards (`alertmanager.json` and `ruler.json`) have been respectively renamed to `mimir-alertmanager.json` and `mimir-ruler.json`. #869
* [CHANGE] Removed `cortex_overrides_metric` from `_config`. #871
* [CHANGE] Renamed recording rule groups (`cortex_` prefix changed to `mimir_`). #871
* [CHANGE] Alerts name prefix has been changed from `Cortex` to `Mimir` (eg. alert `CortexIngesterUnhealthy` has been renamed to `MimirIngesterUnhealthy`). #879
* [CHANGE] Enabled resources dashboards by default. Can be disabled setting `resources_dashboards_enabled` config field to `false`. #920
* [FEATURE] Added `Cortex / Overrides` dashboard, displaying default limits and per-tenant overrides applied to Mimir. #673
* [FEATURE] Added `Mimir / Tenants` and `Mimir / Top tenants` dashboards, displaying user-based metrics. #776
* [FEATURE] Added querier autoscaling panels and alerts. #1006 #1016
* [FEATURE] Mimir / Top tenants dashboard now has tenants ranked by rule group size and evaluation time. #1338
* [ENHANCEMENT] cortex-mixin: Make `cluster_namespace_deployment:kube_pod_container_resource_requests_{cpu_cores,memory_bytes}:sum` backwards compatible with `kube-state-metrics` v2.0.0. [#317](https://github.com/grafana/cortex-jsonnet/pull/317)
* [ENHANCEMENT] Cortex-mixin: Include `cortex-gw-internal` naming variation in default `gateway` job names. [#328](https://github.com/grafana/cortex-jsonnet/pull/328)
* [ENHANCEMENT] Ruler dashboard: added object storage metrics. [#354](https://github.com/grafana/cortex-jsonnet/pull/354)
* [ENHANCEMENT] Alertmanager dashboard: added object storage metrics. [#354](https://github.com/grafana/cortex-jsonnet/pull/354)
* [ENHANCEMENT] Added documentation text panels and descriptions to reads and writes dashboards. [#324](https://github.com/grafana/cortex-jsonnet/pull/324)
* [ENHANCEMENT] Dashboards: defined container functions for common resources panels: containerDiskWritesPanel, containerDiskReadsPanel, containerDiskSpaceUtilization. [#331](https://github.com/grafana/cortex-jsonnet/pull/331)
* [ENHANCEMENT] cortex-mixin: Added `alert_excluded_routes` config to exclude specific routes from alerts. [#338](https://github.com/grafana/cortex-jsonnet/pull/338)
* [ENHANCEMENT] Added `CortexMemcachedRequestErrors` alert. [#346](https://github.com/grafana/cortex-jsonnet/pull/346)
* [ENHANCEMENT] Ruler dashboard: added "Per route p99 latency" panel in the "Configuration API" row. [#353](https://github.com/grafana/cortex-jsonnet/pull/353)
* [ENHANCEMENT] Increased the `for` duration of the `CortexIngesterReachingSeriesLimit` warning alert to 3h. [#362](https://github.com/grafana/cortex-jsonnet/pull/362)
* [ENHANCEMENT] Added a new tier (`medium_small_user`) so we have another tier between 100K and 1Mil active series. [#364](https://github.com/grafana/cortex-jsonnet/pull/364)
* [ENHANCEMENT] Extend Alertmanager dashboard: [#313](https://github.com/grafana/cortex-jsonnet/pull/313)
  * "Tenants" stat panel - shows number of discovered tenant configurations.
  * "Replication" row - information about the replication of tenants/alerts/silences over instances.
  * "Tenant Configuration Sync" row - information about the configuration sync procedure.
  * "Sharding Initial State Sync" row - information about the initial state sync procedure when sharding is enabled.
  * "Sharding Runtime State Sync" row - information about various state operations which occur when sharding is enabled (replication, fetch, marge, persist).
* [ENHANCEMENT] Update gsutil command for `not healthy index found` playbook [#370](https://github.com/grafana/cortex-jsonnet/pull/370)
* [ENHANCEMENT] Added Alertmanager alerts and playbooks covering configuration syncs and sharding operation: [#377 [#378](https://github.com/grafana/cortex-jsonnet/pull/378)
  * `CortexAlertmanagerSyncConfigsFailing`
  * `CortexAlertmanagerRingCheckFailing`
  * `CortexAlertmanagerPartialStateMergeFailing`
  * `CortexAlertmanagerReplicationFailing`
  * `CortexAlertmanagerPersistStateFailing`
  * `CortexAlertmanagerInitialSyncFailed`
* [ENHANCEMENT] Add recording rules to improve responsiveness of Alertmanager dashboard. [#387](https://github.com/grafana/cortex-jsonnet/pull/387)
* [ENHANCEMENT] Add `CortexRolloutStuck` alert. [#405](https://github.com/grafana/cortex-jsonnet/pull/405)
* [ENHANCEMENT] Added `CortexKVStoreFailure` alert. [#406](https://github.com/grafana/cortex-jsonnet/pull/406)
* [ENHANCEMENT] Use configured `ruler` jobname for ruler dashboard panels. [#409](https://github.com/grafana/cortex-jsonnet/pull/409)
* [ENHANCEMENT] Add ability to override `datasource` for generated dashboards. [#407](https://github.com/grafana/cortex-jsonnet/pull/407)
* [ENHANCEMENT] Use alertmanager jobname for alertmanager dashboard panels [#411](https://github.com/grafana/cortex-jsonnet/pull/411)
* [ENHANCEMENT] Added `CortexDistributorReachingInflightPushRequestLimit` alert. [#408](https://github.com/grafana/cortex-jsonnet/pull/408)
* [ENHANCEMENT] Added `CortexReachingTCPConnectionsLimit` alert. #403
* [ENHANCEMENT] Added "Cortex / Writes Networking" and "Cortex / Reads Networking" dashboards. #405
* [ENHANCEMENT] Improved "Queue length" panel in "Cortex / Queries" dashboard. #408
* [ENHANCEMENT] Add `CortexDistributorReachingInflightPushRequestLimit` alert and playbook. #401
* [ENHANCEMENT] Added "Recover accidentally deleted blocks (Google Cloud specific)" playbook. #475
* [ENHANCEMENT] Added support to multi-zone store-gateway deployments. #608 #615
* [ENHANCEMENT] Show supplementary alertmanager services in the Rollout Progress dashboard. #738 #855
* [ENHANCEMENT] Added `mimir` to default job names. This makes dashboards and alerts working when Mimir is installed in single-binary mode and the deployment is named `mimir`. #921
* [ENHANCEMENT] Introduced a new alert for the Alertmanager: `MimirAlertmanagerAllocatingTooMuchMemory`. It has two severities based on the memory usage against limits, a `warning` level at 80% and a `critical` level at 90%. #1206
* [ENHANCEMENT] Faster memcached cache requests. #2720
* [BUGFIX] Fixed `CortexIngesterHasNotShippedBlocks` alert false positive in case an ingester instance had ingested samples in the past, then no traffic was received for a long period and then it started receiving samples again. [#308](https://github.com/grafana/cortex-jsonnet/pull/308)
* [BUGFIX] Fixed `CortexInconsistentRuntimeConfig` metric. [#335](https://github.com/grafana/cortex-jsonnet/pull/335)
* [BUGFIX] Fixed scaling dashboard to correctly work when a Cortex service deployment spans across multiple zones (a zone is expected to have the `zone-[a-z]` suffix). [#365](https://github.com/grafana/cortex-jsonnet/pull/365)
* [BUGFIX] Fixed rollout progress dashboard to correctly work when a Cortex service deployment spans across multiple zones (a zone is expected to have the `zone-[a-z]` suffix). [#366](https://github.com/grafana/cortex-jsonnet/pull/366)
* [BUGFIX] Fixed rollout progress dashboard to include query-scheduler too. [#376](https://github.com/grafana/cortex-jsonnet/pull/376)
* [BUGFIX] Upstream recording rule `node_namespace_pod_container:container_cpu_usage_seconds_total:sum_irate` renamed. [#379](https://github.com/grafana/cortex-jsonnet/pull/379)
* [BUGFIX] Fixed writes/reads/alertmanager resources dashboards to use `$._config.job_names.gateway`. [#403](https://github.com/grafana/cortex-jsonnet/pull/403)
* [BUGFIX] Span the annotation.message in alerts as YAML multiline strings. [#412](https://github.com/grafana/cortex-jsonnet/pull/412)
* [BUGFIX] Fixed "Instant queries / sec" in "Cortex / Reads" dashboard. #445
* [BUGFIX] Fixed and added missing KV store panels in Writes, Reads, Ruler and Compactor dashboards. #448
* [BUGFIX] Fixed Alertmanager dashboard when alertmanager is running as part of single binary. #1064
* [BUGFIX] Fixed Ruler dashboard when ruler is running as part of single binary. #1260
* [BUGFIX] Query-frontend: fixed bad querier status code mapping with query-sharding enabled. #1227

### Jsonnet

_Changes since `grafana/cortex-jsonnet` `1.9.0`._

* [CHANGE] Removed chunks storage support. #639
  * Removed the following fields from `_config`:
    * `storage_engine` (defaults to `blocks`)
    * `querier_second_storage_engine` (not supported anymore)
    * `table_manager_enabled`, `table_prefix`
    * `memcached_index_writes_enabled` and `memcached_index_writes_max_item_size_mb`
    * `storeMemcachedChunksConfig`
    * `storeConfig`
    * `max_chunk_idle`
    * `schema` (the schema configmap is still added for backward compatibility reasons)
    * `bigtable_instance` and `bigtable_project`
    * `client_configs`
    * `enabledBackends`
    * `storage_backend`
    * `cassandra_addresses`
    * `s3_bucket_name`
    * `ingester_deployment_without_wal` (was only used by chunks storage)
    * `ingester` (was only used to configure chunks storage WAL)
  * Removed the following CLI flags from `ingester_args`:
    * `ingester.max-chunk-age`
    * `ingester.max-stale-chunk-idle`
    * `ingester.max-transfer-retries`
    * `ingester.retain-period`
* [CHANGE] Changed `overrides-exporter.libsonnet` from being based on cortex-tools to Mimir `overrides-exporter` target. #646
* [CHANGE] Store gateway: set `-blocks-storage.bucket-store.index-cache.memcached.max-get-multi-concurrency`,
  `-blocks-storage.bucket-store.chunks-cache.memcached.max-get-multi-concurrency`,
  `-blocks-storage.bucket-store.metadata-cache.memcached.max-get-multi-concurrency`,
  `-blocks-storage.bucket-store.index-cache.memcached.max-idle-connections`,
  `-blocks-storage.bucket-store.chunks-cache.memcached.max-idle-connections`,
  `-blocks-storage.bucket-store.metadata-cache.memcached.max-idle-connections` to 100 [#414](https://github.com/grafana/cortex-jsonnet/pull/414)
* [CHANGE] Alertmanager: mounted overrides configmap to alertmanager too. [#315](https://github.com/grafana/cortex-jsonnet/pull/315)
* [CHANGE] Memcached: upgraded memcached from `1.5.17` to `1.6.9`. [#316](https://github.com/grafana/cortex-jsonnet/pull/316)
* [CHANGE] Store-gateway: increased memory request and limit respectively from 6GB / 6GB to 12GB / 18GB. [#322](https://github.com/grafana/cortex-jsonnet/pull/322)
* [CHANGE] Store-gateway: increased `-blocks-storage.bucket-store.max-chunk-pool-bytes` from 2GB (default) to 12GB. [#322](https://github.com/grafana/cortex-jsonnet/pull/322)
* [CHANGE] Ingester/Ruler: set `-server.grpc-max-send-msg-size-bytes` and `-server.grpc-max-send-msg-size-bytes` to sensible default values (10MB). [#326](https://github.com/grafana/cortex-jsonnet/pull/326)
* [CHANGE] Decreased `-server.grpc-max-concurrent-streams` from 100k to 10k. [#369](https://github.com/grafana/cortex-jsonnet/pull/369)
* [CHANGE] Decreased blocks storage ingesters graceful termination period from 80m to 20m. [#369](https://github.com/grafana/cortex-jsonnet/pull/369)
* [CHANGE] Increase the rules per group and rule groups limits on different tiers. [#396](https://github.com/grafana/cortex-jsonnet/pull/396)
* [CHANGE] Removed `max_samples_per_query` limit, since it only works with chunks and only when using `-distributor.shard-by-all-labels=false`. [#397](https://github.com/grafana/cortex-jsonnet/pull/397)
* [CHANGE] Removed chunks storage query sharding config support. The following config options have been removed: [#398](https://github.com/grafana/cortex-jsonnet/pull/398)
  * `_config` > `queryFrontend` > `shard_factor`
  * `_config` > `queryFrontend` > `sharded_queries_enabled`
  * `_config` > `queryFrontend` > `query_split_factor`
* [CHANGE] Rename ruler_s3_bucket_name and ruler_gcs_bucket_name to ruler_storage_bucket_name: [#415](https://github.com/grafana/cortex-jsonnet/pull/415)
* [CHANGE] Fine-tuned rolling update policy for distributor, querier, query-frontend, query-scheduler. [#420](https://github.com/grafana/cortex-jsonnet/pull/420)
* [CHANGE] Increased memcached metadata/chunks/index-queries max connections from 4k to 16k. [#420](https://github.com/grafana/cortex-jsonnet/pull/420)
* [CHANGE] Disabled step alignment in query-frontend to be compliant with PromQL. [#420](https://github.com/grafana/cortex-jsonnet/pull/420)
* [CHANGE] Do not limit compactor CPU and request a number of cores equal to the configured concurrency. [#420](https://github.com/grafana/cortex-jsonnet/pull/420)
* [CHANGE] Configured split-and-merge compactor. #853
  * The following CLI flags are set on compactor:
    * `-compactor.split-and-merge-shards=0`
    * `-compactor.compactor-tenant-shard-size=1`
    * `-compactor.split-groups=1`
    * `-compactor.max-opening-blocks-concurrency=4`
    * `-compactor.max-closing-blocks-concurrency=2`
    * `-compactor.symbols-flushers-concurrency=4`
  * The following per-tenant overrides have been set on `super_user` and `mega_user` classes:
    ```
    compactor_split_and_merge_shards: 2,
    compactor_tenant_shard_size: 2,
    compactor_split_groups: 2,
    ```
* [CHANGE] The entrypoint file to include has been renamed from `cortex.libsonnet` to `mimir.libsonnet`. #897
* [CHANGE] The default image config field has been renamed from `cortex` to `mimir`. #896
   ```
   {
     _images+:: {
       mimir: '...',
     },
   }
   ```
* [CHANGE] Removed `cortex_` prefix from config fields. #898
  * The following config fields have been renamed:
    * `cortex_bucket_index_enabled` renamed to `bucket_index_enabled`
    * `cortex_compactor_cleanup_interval` renamed to `compactor_cleanup_interval`
    * `cortex_compactor_data_disk_class` renamed to `compactor_data_disk_class`
    * `cortex_compactor_data_disk_size` renamed to `compactor_data_disk_size`
    * `cortex_compactor_max_concurrency` renamed to `compactor_max_concurrency`
    * `cortex_distributor_allow_multiple_replicas_on_same_node` renamed to `distributor_allow_multiple_replicas_on_same_node`
    * `cortex_ingester_data_disk_class` renamed to `ingester_data_disk_class`
    * `cortex_ingester_data_disk_size` renamed to `ingester_data_disk_size`
    * `cortex_querier_allow_multiple_replicas_on_same_node` renamed to `querier_allow_multiple_replicas_on_same_node`
    * `cortex_query_frontend_allow_multiple_replicas_on_same_node` renamed to `query_frontend_allow_multiple_replicas_on_same_node`
    * `cortex_query_sharding_enabled` renamed to `query_sharding_enabled`
    * `cortex_query_sharding_msg_size_factor` renamed to `query_sharding_msg_size_factor`
    * `cortex_ruler_allow_multiple_replicas_on_same_node` renamed to `ruler_allow_multiple_replicas_on_same_node`
    * `cortex_store_gateway_data_disk_class` renamed to `store_gateway_data_disk_class`
    * `cortex_store_gateway_data_disk_size` renamed to `store_gateway_data_disk_size`
* [CHANGE] The overrides configmap default mountpoint has changed from `/etc/cortex` to `/etc/mimir`. It can be customized via the `overrides_configmap_mountpoint` config field. #899
* [CHANGE] Enabled in the querier the features to query label names with matchers, PromQL at modifier and query long-term storage for labels. #905
* [CHANGE] Reduced TSDB blocks retention on ingesters disk from 96h to 24h. #905
* [CHANGE] Enabled closing of idle TSDB in ingesters. #905
* [CHANGE] Disabled TSDB isolation in ingesters for better performances. #905
* [CHANGE] Changed log level of querier, query-frontend, query-scheduler and alertmanager from `debug` to `info`. #905
* [CHANGE] Enabled attributes in-memory cache in store-gateway. #905
* [CHANGE] Configured store-gateway to not load blocks containing samples more recent than 10h (because such samples are queried from ingesters). #905
* [CHANGE] Dynamically compute `-compactor.deletion-delay` based on other settings, in order to reduce the deletion delay as much as possible and lower the number of live blocks in the storage. #907
* [CHANGE] The config field `distributorConfig` has been renamed to `ingesterRingClientConfig`. Config field `ringClient` has been removed in favor of `ingesterRingClientConfig`. #997 #1057
* [CHANGE] Gossip.libsonnet has been fixed to modify all ring configurations, not only the ingester ring config. Furthermore it now supports migration via multi KV store. #1057 #1099
* [CHANGE] Changed the default of `bucket_index_enabled` to `true`. #924
* [CHANGE] Remove the support for the test-exporter. #1133
* [CHANGE] Removed `$.distributor_deployment_labels`, `$.ingester_deployment_labels` and `$.querier_deployment_labels` fields, that were used by gossip.libsonnet to inject additional label. Now the label is injected directly into pods of statefulsets and deployments. #1297
* [CHANGE] Disabled `-ingester.readiness-check-ring-health`. #1352
* [CHANGE] Changed Alertmanager CPU request from `100m` to `2` cores, and memory request from `1Gi` to `10Gi`. Set Alertmanager memory limit to `15Gi`. #1206
* [CHANGE] gossip.libsonnet has been renamed to memberlist.libsonnet, and is now imported by default. Use of memberlist for ring is enabled by setting `_config.memberlist_ring_enabled` to true. #1526
* [FEATURE] Added query sharding support. It can be enabled setting `cortex_query_sharding_enabled: true` in the `_config` object. #653
* [FEATURE] Added shuffle-sharding support. It can be enabled and configured using the following config: #902
   ```
   _config+:: {
     shuffle_sharding:: {
       ingester_write_path_enabled: true,
       ingester_read_path_enabled: true,
       querier_enabled: true,
       ruler_enabled: true,
       store_gateway_enabled: true,
     },
   }
   ```
* [FEATURE] Added multi-zone ingesters and store-gateways support. #1352 #1552
* [ENHANCEMENT] Add overrides config to compactor. This allows setting retention configs per user. [#386](https://github.com/grafana/cortex-jsonnet/pull/386)
* [ENHANCEMENT] Added 256MB memory ballast to querier. [#369](https://github.com/grafana/cortex-jsonnet/pull/369)
* [ENHANCEMENT] Update `etcd-operator` to latest version (see https://github.com/grafana/jsonnet-libs/pull/480). [#263](https://github.com/grafana/cortex-jsonnet/pull/263)
* [ENHANCEMENT] Add support for Azure storage in Alertmanager configuration. [#381](https://github.com/grafana/cortex-jsonnet/pull/381)
* [ENHANCEMENT] Add support for running Alertmanager in sharding mode. [#394](https://github.com/grafana/cortex-jsonnet/pull/394)
* [ENHANCEMENT] Allow to customize PromQL engine settings via `queryEngineConfig`. [#399](https://github.com/grafana/cortex-jsonnet/pull/399)
* [ENHANCEMENT] Define Azure object storage ruler args. [#416](https://github.com/grafana/cortex-jsonnet/pull/416)
* [ENHANCEMENT] Added the following config options to allow to schedule multiple replicas of the same service on the same node: [#418](https://github.com/grafana/cortex-jsonnet/pull/418)
  * `cortex_distributor_allow_multiple_replicas_on_same_node`
  * `cortex_ruler_allow_multiple_replicas_on_same_node`
  * `cortex_querier_allow_multiple_replicas_on_same_node`
  * `cortex_query_frontend_allow_multiple_replicas_on_same_node`
* [BUGFIX] Alertmanager: fixed `--alertmanager.cluster.peers` CLI flag passed to alertmanager when HA is enabled. [#329](https://github.com/grafana/cortex-jsonnet/pull/329)
* [BUGFIX] Fixed `-distributor.extend-writes` setting on ruler when `unregister_ingesters_on_shutdown` is disabled. [#369](https://github.com/grafana/cortex-jsonnet/pull/369)
* [BUGFIX] Treat `compactor_blocks_retention_period` type as string rather than int.[#395](https://github.com/grafana/cortex-jsonnet/pull/395)
* [BUGFIX] Pass `-ruler-storage.s3.endpoint` to ruler when using S3. [#421](https://github.com/grafana/cortex-jsonnet/pull/421)
* [BUGFIX] Remove service selector on label `gossip_ring_member` from other services than `gossip-ring`. [#1008](https://github.com/grafana/mimir/pull/1008)
* [BUGFIX] Rename `-ingester.readiness-check-ring-health` to `-ingester.ring.readiness-check-ring-health`, to reflect current name of flag. #1460

### Mimirtool

_Changes since cortextool `0.10.7`._

* [CHANGE] The following environment variables have been renamed: #883
  * `CORTEX_ADDRESS` to `MIMIR_ADDRESS`
  * `CORTEX_API_USER` to `MIMIR_API_USER`
  * `CORTEX_API_KEY` to `MIMIR_API_KEY`
  * `CORTEX_TENANT_ID` to `MIMIR_TENANT_ID`
  * `CORTEX_TLS_CA_PATH` to `MIMIR_TLS_CA_PATH`
  * `CORTEX_TLS_CERT_PATH` to `MIMIR_TLS_CERT_PATH`
  * `CORTEX_TLS_KEY_PATH` to `MIMIR_TLS_KEY_PATH`
* [CHANGE] Change `cortex` backend to `mimir`. #883
* [CHANGE] Do not publish `mimirtool` binary for 386 windows architecture. #1263
* [CHANGE] `analyse` command has been renamed to `analyze`. #1318
* [FEATURE] Support Arm64 on Darwin for all binaries (benchtool etc). https://github.com/grafana/cortex-tools/pull/215
* [ENHANCEMENT] Correctly support federated rules. #823
* [BUGFIX] Fix `cortextool rules` legends displaying wrong symbols for updates and deletions. https://github.com/grafana/cortex-tools/pull/226

### Query-tee

_Changes since Cortex `1.10.0`._

* [ENHANCEMENT] Added `/api/v1/query_exemplars` API endpoint support (no results comparison). #168
* [ENHANCEMENT] Add a flag (`--proxy.compare-use-relative-error`) in the query-tee to compare floating point values using relative error. #208
* [ENHANCEMENT] Add a flag (`--proxy.compare-skip-recent-samples`) in the query-tee to skip comparing recent samples. By default samples not older than 1 minute are skipped. #234
* [BUGFIX] Fixes a panic in the query-tee when comparing result. #207
* [BUGFIX] Ensure POST requests are handled correctly #286

### Blocksconvert

_Changes since Cortex `1.10.0`._

* [CHANGE] Blocksconvert tool was removed from Mimir. #637

### Metaconvert

_Changes since Cortex `1.10.0`._

* [CHANGE] `thanosconvert` tool has been renamed to `metaconvert`. `-config.file` option has been removed, while it now requires `-tenant` option to work on single tenant only. It now also preserves labels recognized by Mimir. #1120

### Test-exporter

_Changes since Cortex `1.10.0`._

* [CHANGE] Removed the test-exporter tool. #1133

### Tools

_Changes since Cortex `1.10.0`._

* [CHANGE] Removed `query-audit`. You can use `query-tee` to compare query results and performances of two Grafana Mimir backends. #1380

## [Cortex 1.10.0 CHANGELOG](https://github.com/grafana/mimir/blob/a13959db5d38ff65c2b7ef52c56331d2f4dbc00c/CHANGELOG.md#cortex-1100--2021-08-03)<|MERGE_RESOLUTION|>--- conflicted
+++ resolved
@@ -4,11 +4,8 @@
 
 ### Grafana Mimir
 
-<<<<<<< HEAD
 * [CHANGE] API: The `/api/v1/user_limits` endpoint is now stable and no longer experimental. #13218
-=======
 * [CHANGE] Hash ring: removed experimental support for disabling heartbeats (setting `-*.ring.heartbeat-period=0`) and heartbeat timeouts (setting `-*.ring.heartbeat-timeout=0`). These configurations are now invalid. #13104
->>>>>>> 91f1f3bb
 * [CHANGE] Ingester: limiting CPU and memory utilized by the read path (`-ingester.read-path-cpu-utilization-limit` and `-ingester.read-path-memory-utilization-limit`) is now considered stable. #13167
 * [CHANGE] Distributor: removed experimental flag `-distributor.metric-relabeling-enabled`. #13143
 * [CHANGE] Querier: `-querier.max-estimated-fetched-chunks-per-query-multiplier` is now stable and no longer experimental. #13120
