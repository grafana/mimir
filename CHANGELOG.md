--- conflicted
+++ resolved
@@ -13,13 +13,10 @@
 * [CHANGE] Distributor: remove metric `cortex_distributor_sample_delay_seconds`. #8698
 * [CHANGE] Query-frontend: Remove deprecated `frontend.align_queries_with_step` YAML configuration. The configuration option has been moved to per-tenant and default `limits` since Mimir 2.12. #8733 #8735
 * [CHANGE] Store-gateway: Change default of `-blocks-storage.bucket-store.max-concurrent` to 200. #8768
-<<<<<<< HEAD
-* [CHANGE] Querier, store-gateway: remove deprecated `-querier.prefer-streaming-chunks-from-store-gateways=true`. Streaming from store-gateways is now always enabled. #8696
-=======
 * [CHANGE] Added new metric `cortex_compactor_disk_out_of_space_errors_total` which counts how many times a compaction failed due to the compactor being out of disk, alert if there is a single increase. #8237 #8278
 * [CHANGE] Store-gateway: Remove experimental parameter `-blocks-storage.bucket-store.series-selection-strategy`. The default strategy is now `worst-case`. #8702
 * [CHANGE] Store-gateway: Rename `-blocks-storage.bucket-store.series-selection-strategies.worst-case-series-preference` to `-blocks-storage.bucket-store.series-fetch-preference` and promote to stable. #8702
->>>>>>> c2716aa6
+* [CHANGE] Querier, store-gateway: remove deprecated `-querier.prefer-streaming-chunks-from-store-gateways=true`. Streaming from store-gateways is now always enabled. #8696
 * [FEATURE] Querier: add experimental streaming PromQL engine, enabled with `-querier.query-engine=mimir`. #8422 #8430 #8454 #8455 #8360 #8490 #8508 #8577 #8671
 * [FEATURE] Experimental Kafka-based ingest storage. #6888 #6894 #6929 #6940 #6951 #6974 #6982 #7029 #7030 #7091 #7142 #7147 #7148 #7153 #7160 #7193 #7349 #7376 #7388 #7391 #7393 #7394 #7402 #7404 #7423 #7424 #7437 #7486 #7503 #7508 #7540 #7621 #7682 #7685 #7694 #7695 #7696 #7697 #7701 #7733 #7734 #7741 #7752 #7838 #7851 #7871 #7877 #7880 #7882 #7887 #7891 #7925 #7955 #7967 #8031 #8063 #8077 #8088 #8135 #8176 #8184 #8194 #8216 #8217 #8222 #8233 #8503 #8542 #8579 #8657 #8686 #8688 #8703 #8706 #8708 #8738 #8750
   * What it is:
