# Changelog

## Grafana Mimir - main / unreleased

### Grafana Mimir

* [CHANGE] Compactor: delete source and output blocks from local disk on compaction failed, to reduce likelihood that subsequent compactions fail because of no space left on disk. #2261
* [CHANGE] Ruler: Remove unused CLI flags `-ruler.search-pending-for` and `-ruler.flush-period` (and their respective YAML config options). #2288
* [BUGFIX] Compactor: log the actual error on compaction failed. #2261

### Mixin

<<<<<<< HEAD
* [BUGFIX] Dashboards: fixed "Intervals per query" panel in the "Mimir / Queries" dashboard. #2308
=======
* [ENHANCEMENT] Dashboards: added missed rule evaluations to the "Evaluations per second" panel in the "Mimir / Ruler" dashboard. #2314
>>>>>>> 91bcd3e3

### Jsonnet

### Mimirtool

### Mimir Continuous Test

### Documentation


## 2.2.0-rc.0

### Grafana Mimir

* [CHANGE] Increased default configuration for `-server.grpc-max-recv-msg-size-bytes` and `-server.grpc-max-send-msg-size-bytes` from 4MB to 100MB. #1884
* [CHANGE] Default values have changed for the following settings. This improves query performance for recent data (within 12h) by only reading from ingesters: #1909 #1921
    - `-blocks-storage.bucket-store.ignore-blocks-within` now defaults to `10h` (previously `0`)
    - `-querier.query-store-after` now defaults to `12h` (previously `0`)
* [CHANGE] Alertmanager: removed support for migrating local files from Cortex 1.8 or earlier. Related to original Cortex PR https://github.com/cortexproject/cortex/pull/3910. #2253
* [CHANGE] The following settings are now classified as advanced because the defaults should work for most users and tuning them requires in-depth knowledge of how the read path works: #1929
    - `-querier.query-ingesters-within`
    - `-querier.query-store-after`
* [CHANGE] Config flag category overrides can be set dynamically at runtime. #1934
* [CHANGE] Ingester: deprecated `-ingester.ring.join-after`. Mimir now behaves as this setting is always set to 0s. This configuration option will be removed in Mimir 2.4.0. #1965
* [CHANGE] Blocks uploaded by ingester no longer contain `__org_id__` label. Compactor now ignores this label and will compact blocks with and without this label together. `mimirconvert` tool will remove the label from blocks as "unknown" label. #1972
* [CHANGE] Querier: deprecated `-querier.shuffle-sharding-ingesters-lookback-period`, instead adding `-querier.shuffle-sharding-ingesters-enabled` to enable or disable shuffle sharding on the read path. The value of `-querier.query-ingesters-within` is now used internally for shuffle sharding lookback. #2110
* [CHANGE] Memberlist: `-memberlist.abort-if-join-fails` now defaults to false. Previously it defaulted to true. #2168
* [CHANGE] Ruler: `/api/v1/rules*` and `/prometheus/rules*` configuration endpoints are removed. Use `/prometheus/config/v1/rules*`. #2182
* [CHANGE] Ingester: `-ingester.exemplars-update-period` has been renamed to `-ingester.tsdb-config-update-period`. You can use it to update multiple, per-tenant TSDB configurations. #2187
* [FEATURE] Ingester: (Experimental) Add the ability to ingest out-of-order samples up to an allowed limit. If you enable this feature, it requires additional memory and disk space. This feature also enables a write-behind log, which might lead to longer ingester-start replays. When this feature is disabled, there is no overhead on memory, disk space, or startup times. #2187
  * `-ingester.out-of-order-time-window`, as duration string, allows you to set how back in time a sample can be. The default is `0s`, where `s` is seconds.
  * `cortex_ingester_tsdb_out_of_order_samples_appended_total` metric tracks the total number of out-of-order samples ingested by the ingester.
  * `cortex_discarded_samples_total` has a new label `reason="sample-too-old"`, when the `-ingester.out-of-order-time-window` flag is greater than zero. The label tracks the number of samples that were discarded for being too old; they were out of order, but beyond the time window allowed.
* [ENHANCEMENT] Distributor: Added limit to prevent tenants from sending excessive number of requests: #1843
  * The following CLI flags (and their respective YAML config options) have been added:
    * `-distributor.request-rate-limit`
    * `-distributor.request-burst-limit`
  * The following metric is exposed to tell how many requests have been rejected:
    * `cortex_discarded_requests_total`
* [ENHANCEMENT] Store-gateway: Add the experimental ability to run requests in a dedicated OS thread pool. This feature can be configured using `-store-gateway.thread-pool-size` and is disabled by default. Replaces the ability to run index header operations in a dedicated thread pool. #1660 #1812
* [ENHANCEMENT] Improved error messages to make them easier to understand; each now have a unique, global identifier that you can use to look up in the runbooks for more information. #1907 #1919 #1888 #1939 #1984 #2009 #2056 #2066 #2104 #2150 #2234
* [ENHANCEMENT] Memberlist KV: incoming messages are now processed on per-key goroutine. This may reduce loss of "maintanance" packets in busy memberlist installations, but use more CPU. New `memberlist_client_received_broadcasts_dropped_total` counter tracks number of dropped per-key messages. #1912
* [ENHANCEMENT] Blocks Storage, Alertmanager, Ruler: add support a prefix to the bucket store (`*_storage.storage_prefix`). This enables using the same bucket for the three components. #1686 #1951
* [ENHANCEMENT] Upgrade Docker base images to `alpine:3.16.0`. #2028
* [ENHANCEMENT] Store-gateway: Add experimental configuration option for the store-gateway to attempt to pre-populate the file system cache when memory-mapping index-header files. Enabled with `-blocks-storage.bucket-store.index-header.map-populate-enabled=true`. Note this flag only has an effect when running on Linux. #2019 #2054
* [ENHANCEMENT] Chunk Mapper: reduce memory usage of async chunk mapper. #2043
* [ENHANCEMENT] Ingester: reduce sleep time when reading WAL. #2098
* [ENHANCEMENT] Compactor: Run sanity check on blocks storage configuration at startup. #2144
* [ENHANCEMENT] Compactor: Add HTTP API for uploading TSDB blocks. Enabled with `-compactor.block-upload-enabled`. #1694 #2126
* [ENHANCEMENT] Ingester: Enable querying overlapping blocks by default. #2187
* [ENHANCEMENT] Distributor: Auto-forget unhealthy distributors after ten failed ring heartbeats. #2154
* [ENHANCEMENT] Distributor: Add new metric `cortex_distributor_forward_errors_total` for error codes resulting from forwarding requests. #2077
* [ENHANCEMENT] `/ready` endpoint now returns and logs detailed services information. #2055
* [ENHANCEMENT] Memcached client: Reduce number of connections required to fetch cached keys from memcached. #1920
* [ENHANCEMENT] Improved error message returned when `-querier.query-store-after` validation fails. #1914
* [BUGFIX] Fix regexp parsing panic for regexp label matchers with start/end quantifiers. #1883
* [BUGFIX] Ingester: fixed deceiving error log "failed to update cached shipped blocks after shipper initialisation", occurring for each new tenant in the ingester. #1893
* [BUGFIX] Ring: fix bug where instances may appear unhealthy in the hash ring web UI even though they are not. #1933
* [BUGFIX] API: gzip is now enforced when identity encoding is explicitly rejected. #1864
* [BUGFIX] Fix panic at startup when Mimir is running in monolithic mode and query sharding is enabled. #2036
* [BUGFIX] Ruler: report `cortex_ruler_queries_failed_total` metric for any remote query error except 4xx when remote operational mode is enabled. #2053 #2143
* [BUGFIX] Ingester: fix slow rollout when using `-ingester.ring.unregister-on-shutdown=false` with long `-ingester.ring.heartbeat-period`. #2085
* [BUGFIX] Ruler: add timeout for remote rule evaluation queries to prevent rule group evaluations getting stuck indefinitely. The duration is configurable with `-querier.timeout` (default `2m`). #2090 #2222
* [BUGFIX] Limits: Active series custom tracker configuration has been named back from `active_series_custom_trackers_config` to `active_series_custom_trackers`. For backwards compatibility both version is going to be supported for until Mimir v2.4. When both fields are specified, `active_series_custom_trackers_config` takes precedence over `active_series_custom_trackers`. #2101
* [BUGFIX] Ingester: fixed the order of labels applied when incrementing the `cortex_discarded_metadata_total` metric. #2096
* [BUGFIX] Ingester: fixed bug where retrieving metadata for a metric with multiple metadata entries would return multiple copies of a single metadata entry rather than all available entries. #2096
* [BUGFIX] Distributor: canceled requests are no longer accounted as internal errors. #2157
* [BUGFIX] Memberlist: Fix typo in memberlist admin UI. #2202
* [BUGFIX] Ruler: fixed typo in error message when ruler failed to decode a rule group. #2151
* [BUGFIX] Active series custom tracker configuration is now displayed properly on `/runtime_config` page. #2065

### Mixin

* [CHANGE] Split `mimir_queries` rules group into `mimir_queries` and `mimir_ingester_queries` to keep number of rules per group within the default per-tenant limit. #1885
* [CHANGE] Dashboards: Expose full image tag in "Mimir / Rollout progress" dashboard's "Pod per version panel." #1932
* [CHANGE] Dashboards: Disabled gateway panels by default, because most users don't have a gateway exposing the metrics expected by Mimir dashboards. You can re-enable it setting `gateway_enabled: true` in the mixin config and recompiling the mixin running `make build-mixin`. #1955
* [CHANGE] Alerts: adapt `MimirFrontendQueriesStuck` and `MimirSchedulerQueriesStuck` to consider ruler query path components. #1949
* [CHANGE] Alerts: Change `MimirRulerTooManyFailedQueries` severity to `critical`. #2165
* [ENHANCEMENT] Dashboards: Add config option `datasource_regex` to customise the regular expression used to select valid datasources for Mimir dashboards. #1802
* [ENHANCEMENT] Dashboards: Added "Mimir / Remote ruler reads" and "Mimir / Remote ruler reads resources" dashboards. #1911 #1937
* [ENHANCEMENT] Dashboards: Make networking panels work for pods created by the mimir-distributed helm chart. #1927
* [ENHANCEMENT] Alerts: Add `MimirStoreGatewayNoSyncedTenants` alert that fires when there is a store-gateway owning no tenants. #1882
* [ENHANCEMENT] Rules: Make `recording_rules_range_interval` configurable for cases where Mimir metrics are scraped less often that every 30 seconds. #2118
* [ENHANCEMENT] Added minimum Grafana version to mixin dashboards. #1943
* [BUGFIX] Fix `container_memory_usage_bytes:sum` recording rule. #1865
* [BUGFIX] Fix `MimirGossipMembersMismatch` alerts if Mimir alertmanager is activated. #1870
* [BUGFIX] Fix `MimirRulerMissedEvaluations` to show % of missed alerts as a value between 0 and 100 instead of 0 and 1. #1895
* [BUGFIX] Fix `MimirCompactorHasNotUploadedBlocks` alert false positive when Mimir is deployed in monolithic mode. #1902
* [BUGFIX] Fix `MimirGossipMembersMismatch` to make it less sensitive during rollouts and fire one alert per installation, not per job. #1926
* [BUGFIX] Do not trigger `MimirAllocatingTooMuchMemory` alerts if no container limits are supplied. #1905
* [BUGFIX] Dashboards: Remove empty "Chunks per query" panel from `Mimir / Queries` dashboard. #1928
* [BUGFIX] Dashboards: Use Grafana's `$__rate_interval` for rate queries in dashboards to support scrape intervals of >15s. #2011
* [BUGFIX] Alerts: Make each version of `MimirCompactorHasNotUploadedBlocks` distinct to avoid rule evaluation failures due to duplicate series being generated. #2197
* [BUGFIX] Fix `MimirGossipMembersMismatch` alert when using remote ruler evaluation. #2159

### Jsonnet

* [CHANGE] Remove use of `-querier.query-store-after`, `-querier.shuffle-sharding-ingesters-lookback-period`, `-blocks-storage.bucket-store.ignore-blocks-within`, and `-blocks-storage.tsdb.close-idle-tsdb-timeout` CLI flags since the values now match defaults. #1915 #1921
* [CHANGE] Change default value for `-blocks-storage.bucket-store.chunks-cache.memcached.timeout` to `450ms` to increase use of cached data. #2035
* [CHANGE] The `memberlist_ring_enabled` configuration now applies to Alertmanager. #2102 #2103 #2107
* [CHANGE] Default value for `memberlist_ring_enabled` is now true. It means that all hash rings use Memberlist as default KV store instead of Consul (previous default). #2161
* [CHANGE] Configure `-ingester.max-global-metadata-per-user` to correspond to 20% of the configured max number of series per tenant. #2250
* [CHANGE] Configure `-ingester.max-global-metadata-per-metric` to be 10. #2250
* [CHANGE] Change `_config.multi_zone_ingester_max_unavailable` to 25. #2251
* [FEATURE] Added querier autoscaling support. It requires [KEDA](https://keda.sh) installed in the Kubernetes cluster and query-scheduler enabled in the Mimir cluster. Querier autoscaler can be enabled and configure through the following options in the jsonnet config: #2013 #2023
  * `autoscaling_querier_enabled`: `true` to enable autoscaling.
  * `autoscaling_querier_min_replicas`: minimum number of querier replicas.
  * `autoscaling_querier_max_replicas`: maximum number of querier replicas.
  * `autoscaling_prometheus_url`: Prometheus base URL from which to scrape Mimir metrics (e.g. `http://prometheus.default:9090/prometheus`).
* [FEATURE] Jsonnet: Add support for ruler remote evaluation mode (`ruler_remote_evaluation_enabled`), which deploys and uses a dedicated query path for rule evaluation. This enables the benefits of the query-frontend for rule evaluation, such as query sharding. #2073
* [ENHANCEMENT] Added `compactor` service, that can be used to route requests directly to compactor (e.g. admin UI). #2063
* [ENHANCEMENT] Added a `consul_enabled` configuration option to provide the ability to disable consul. It is automatically set to false when `memberlist_ring_enabled` is true and `multikv_migration_enabled` (used for migration from Consul to memberlist) is not set. #2093 #2152
* [BUGFIX] Querier: Fix disabling shuffle sharding on the read path whilst keeping it enabled on write path. #2164

### Mimirtool

* [CHANGE] mimirtool rules: `--use-legacy-routes` now toggles between using `/prometheus/config/v1/rules` (default) and `/api/v1/rules` (legacy) endpoints. #2182
* [FEATURE] Added bearer token support for when Mimir is behind a gateway authenticating by bearer token. #2146
* [BUGFIX] mimirtool analyze: Fix dashboard JSON unmarshalling errors (#1840). #1973

### Mimir Continuous Test

* [ENHANCEMENT] Added the `-tests.smoke-test` flag to run the `mimir-continuous-test` suite once and immediately exit. #2047 #2094

### Documentation

* [ENHANCEMENT] Published Grafana Mimir runbooks as part of documentation. #1970
* [ENHANCEMENT] Improved ruler's "remote operational mode" documentation. #1906
* [ENHANCEMENT] Recommend fast disks for ingesters and store-gateways in production tips. #1903
* [ENHANCEMENT] Explain the runtime override of active series matchers. #1868
* [ENHANCEMENT] Clarify "Set rule group" API specification. #1869
* [ENHANCEMENT] Published Mimir jsonnet documentation. #2024
* [ENHANCEMENT] Documented required scrape interval for using alerting and recording rules from Mimir jsonnet. #2147
* [ENHANCEMENT] Runbooks: Mention memberlist as possible source of problems for various alerts. #2158
* [ENHANCEMENT] Added step-by-step article about migrating from Consul to Memberlist KV store using jsonnet without downtime. #2166
* [ENHANCEMENT] Documented `/memberlist` admin page. #2166
* [ENHANCEMENT] Documented how to configure Grafana Mimir's ruler with Jsonnet. #2127
* [ENHANCEMENT] Documented how to configure queriers’ autoscaling with Jsonnet. #2128
* [ENHANCEMENT] Updated mixin building instructions in "Installing Grafana Mimir dashboards and alerts" article. #2015 #2163
* [ENHANCEMENT] Fix location of "Monitoring Grafana Mimir" article in the documentation hierarchy. #2130
* [ENHANCEMENT] Runbook for `MimirRequestLatency` was expanded with more practical advice. #1967
* [BUGFIX] Fixed ruler configuration used in the getting started guide. #2052
* [BUGFIX] Fixed Mimir Alertmanager datasource in Grafana used by "Play with Grafana Mimir" tutorial. #2115
* [BUGFIX] Fixed typos in "Scaling out Grafana Mimir" article. #2170
* [BUGFIX] Added missing ring endpoint exposed by Ingesters. #1918

## 2.1.0

### Grafana Mimir

* [CHANGE] Compactor: No longer upload debug meta files to object storage. #1257
* [CHANGE] Default values have changed for the following settings: #1547
    - `-alertmanager.alertmanager-client.grpc-max-recv-msg-size` now defaults to 100 MiB (previously was not configurable and set to 16 MiB)
    - `-alertmanager.alertmanager-client.grpc-max-send-msg-size` now defaults to 100 MiB (previously was not configurable and set to 4 MiB)
    - `-alertmanager.max-recv-msg-size` now defaults to 100 MiB (previously was 16 MiB)
* [CHANGE] Ingester: Add `user` label to metrics `cortex_ingester_ingested_samples_total` and `cortex_ingester_ingested_samples_failures_total`. #1533
* [CHANGE] Ingester: Changed `-blocks-storage.tsdb.isolation-enabled` default from `true` to `false`. The config option has also been deprecated and will be removed in 2 minor version. #1655
* [CHANGE] Query-frontend: results cache keys are now versioned, this will cause cache to be re-filled when rolling out this version. #1631
* [CHANGE] Store-gateway: enabled attributes in-memory cache by default. New default configuration is `-blocks-storage.bucket-store.chunks-cache.attributes-in-memory-max-items=50000`. #1727
* [CHANGE] Compactor: Removed the metric `cortex_compactor_garbage_collected_blocks_total` since it duplicates `cortex_compactor_blocks_marked_for_deletion_total`. #1728
* [CHANGE] All: Logs that used the`org_id` label now use `user` label. #1634 #1758
* [CHANGE] Alertmanager: the following metrics are not exported for a given `user` and `integration` when the metric value is zero: #1783
  * `cortex_alertmanager_notifications_total`
  * `cortex_alertmanager_notifications_failed_total`
  * `cortex_alertmanager_notification_requests_total`
  * `cortex_alertmanager_notification_requests_failed_total`
  * `cortex_alertmanager_notification_rate_limited_total`
* [CHANGE] Removed the following metrics exposed by the Mimir hash rings: #1791
  * `cortex_member_ring_tokens_owned`
  * `cortex_member_ring_tokens_to_own`
  * `cortex_ring_tokens_owned`
  * `cortex_ring_member_ownership_percent`
* [CHANGE] Querier / Ruler: removed the following metrics tracking number of query requests send to each ingester. You can use `cortex_request_duration_seconds_count{route=~"/cortex.Ingester/(QueryStream|QueryExemplars)"}` instead. #1797
  * `cortex_distributor_ingester_queries_total`
  * `cortex_distributor_ingester_query_failures_total`
* [CHANGE] Distributor: removed the following metrics tracking the number of requests from a distributor to ingesters: #1799
  * `cortex_distributor_ingester_appends_total`
  * `cortex_distributor_ingester_append_failures_total`
* [CHANGE] Distributor / Ruler: deprecated `-distributor.extend-writes`. Now Mimir always behaves as if this setting was set to `false`, which we expect to be safe for every Mimir cluster setup. #1856
* [FEATURE] Querier: Added support for [streaming remote read](https://prometheus.io/blog/2019/10/10/remote-read-meets-streaming/). Should be noted that benefits of chunking the response are partial here, since in a typical `query-frontend` setup responses will be buffered until they've been completed. #1735
* [FEATURE] Ruler: Allow setting `evaluation_delay` for each rule group via rules group configuration file. #1474
* [FEATURE] Ruler: Added support for expression remote evaluation. #1536 #1818
  * The following CLI flags (and their respective YAML config options) have been added:
    * `-ruler.query-frontend.address`
    * `-ruler.query-frontend.grpc-client-config.grpc-max-recv-msg-size`
    * `-ruler.query-frontend.grpc-client-config.grpc-max-send-msg-size`
    * `-ruler.query-frontend.grpc-client-config.grpc-compression`
    * `-ruler.query-frontend.grpc-client-config.grpc-client-rate-limit`
    * `-ruler.query-frontend.grpc-client-config.grpc-client-rate-limit-burst`
    * `-ruler.query-frontend.grpc-client-config.backoff-on-ratelimits`
    * `-ruler.query-frontend.grpc-client-config.backoff-min-period`
    * `-ruler.query-frontend.grpc-client-config.backoff-max-period`
    * `-ruler.query-frontend.grpc-client-config.backoff-retries`
    * `-ruler.query-frontend.grpc-client-config.tls-enabled`
    * `-ruler.query-frontend.grpc-client-config.tls-ca-path`
    * `-ruler.query-frontend.grpc-client-config.tls-cert-path`
    * `-ruler.query-frontend.grpc-client-config.tls-key-path`
    * `-ruler.query-frontend.grpc-client-config.tls-server-name`
    * `-ruler.query-frontend.grpc-client-config.tls-insecure-skip-verify`
* [FEATURE] Distributor: Added the ability to forward specifics metrics to alternative remote_write API endpoints. #1052
* [FEATURE] Ingester: Active series custom trackers now supports runtime tenant-specific overrides. The configuration has been moved to limit config, the ingester config has been deprecated.  #1188
* [ENHANCEMENT] Alertmanager API: Concurrency limit for GET requests is now configurable using `-alertmanager.max-concurrent-get-requests-per-tenant`. #1547
* [ENHANCEMENT] Alertmanager: Added the ability to configure additional gRPC client settings for the Alertmanager distributor #1547
  - `-alertmanager.alertmanager-client.backoff-max-period`
  - `-alertmanager.alertmanager-client.backoff-min-period`
  - `-alertmanager.alertmanager-client.backoff-on-ratelimits`
  - `-alertmanager.alertmanager-client.backoff-retries`
  - `-alertmanager.alertmanager-client.grpc-client-rate-limit`
  - `-alertmanager.alertmanager-client.grpc-client-rate-limit-burst`
  - `-alertmanager.alertmanager-client.grpc-compression`
  - `-alertmanager.alertmanager-client.grpc-max-recv-msg-size`
  - `-alertmanager.alertmanager-client.grpc-max-send-msg-size`
* [ENHANCEMENT] Ruler: Add more detailed query information to ruler query stats logging. #1411
* [ENHANCEMENT] Admin: Admin API now has some styling. #1482 #1549 #1821 #1824
* [ENHANCEMENT] Alertmanager: added `insight=true` field to alertmanager dispatch logs. #1379
* [ENHANCEMENT] Store-gateway: Add the experimental ability to run index header operations in a dedicated thread pool. This feature can be configured using `-blocks-storage.bucket-store.index-header-thread-pool-size` and is disabled by default. #1660
* [ENHANCEMENT] Store-gateway: don't drop all blocks if instance finds itself as unhealthy or missing in the ring. #1806 #1823
* [ENHANCEMENT] Querier: wait until inflight queries are completed when shutting down queriers. #1756 #1767
* [BUGFIX] Query-frontend: do not shard queries with a subquery unless the subquery is inside a shardable aggregation function call. #1542
* [BUGFIX] Query-frontend: added `component=query-frontend` label to results cache memcached metrics to fix a panic when Mimir is running in single binary mode and results cache is enabled. #1704
* [BUGFIX] Mimir: services' status content-type is now correctly set to `text/html`. #1575
* [BUGFIX] Multikv: Fix panic when using using runtime config to set primary KV store used by `multi` KV. #1587
* [BUGFIX] Multikv: Fix watching for runtime config changes in `multi` KV store in ruler and querier. #1665
* [BUGFIX] Memcached: allow to use CNAME DNS records for the memcached backend addresses. #1654
* [BUGFIX] Querier: fixed temporary partial query results when shuffle sharding is enabled and hash ring backend storage is flushed / reset. #1829
* [BUGFIX] Alertmanager: prevent more file traversal cases related to template names. #1833
* [BUGFUX] Alertmanager: Allow usage with `-alertmanager-storage.backend=local`. Note that when using this storage type, the Alertmanager is not able persist state remotely, so it not recommended for production use. #1836
* [BUGFIX] Alertmanager: Do not validate alertmanager configuration if it's not running. #1835

### Mixin

* [CHANGE] Dashboards: Remove per-user series legends from Tenants dashboard. #1605
* [CHANGE] Dashboards: Show in-memory series and the per-user series limit on Tenants dashboard. #1613
* [CHANGE] Dashboards: Slow-queries dashboard now uses `user` label from logs instead of `org_id`. #1634
* [CHANGE] Dashboards: changed all Grafana dashboards UIDs to not conflict with Cortex ones, to let people install both while migrating from Cortex to Mimir: #1801 #1808
  * Alertmanager from `a76bee5913c97c918d9e56a3cc88cc28` to `b0d38d318bbddd80476246d4930f9e55`
  * Alertmanager Resources from `68b66aed90ccab448009089544a8d6c6` to `a6883fb22799ac74479c7db872451092`
  * Compactor from `9c408e1d55681ecb8a22c9fab46875cc` to `1b3443aea86db629e6efdb7d05c53823`
  * Compactor Resources from `df9added6f1f4332f95848cca48ebd99` to `09a5c49e9cdb2f2b24c6d184574a07fd`
  * Config from `61bb048ced9817b2d3e07677fb1c6290` to `5d9d0b4724c0f80d68467088ec61e003`
  * Object Store from `d5a3a4489d57c733b5677fb55370a723` to `e1324ee2a434f4158c00a9ee279d3292`
  * Overrides from `b5c95fee2e5e7c4b5930826ff6e89a12` to `1e2c358600ac53f09faea133f811b5bb`
  * Queries from `d9931b1054053c8b972d320774bb8f1d` to `b3abe8d5c040395cc36615cb4334c92d`
  * Reads from `8d6ba60eccc4b6eedfa329b24b1bd339` to `e327503188913dc38ad571c647eef643`
  * Reads Networking from `c0464f0d8bd026f776c9006b05910000` to `54b2a0a4748b3bd1aefa92ce5559a1c2`
  * Reads Resources from `2fd2cda9eea8d8af9fbc0a5960425120` to `cc86fd5aa9301c6528986572ad974db9`
  * Rollout Progress from `7544a3a62b1be6ffd919fc990ab8ba8f` to `7f0b5567d543a1698e695b530eb7f5de`
  * Ruler from `44d12bcb1f95661c6ab6bc946dfc3473` to `631e15d5d85afb2ca8e35d62984eeaa0`
  * Scaling from `88c041017b96856c9176e07cf557bdcf` to `64bbad83507b7289b514725658e10352`
  * Slow queries from `e6f3091e29d2636e3b8393447e925668` to `6089e1ce1e678788f46312a0a1e647e6`
  * Tenants from `35fa247ce651ba189debf33d7ae41611` to `35fa247ce651ba189debf33d7ae41611`
  * Top Tenants from `bc6e12d4fe540e4a1785b9d3ca0ffdd9` to `bc6e12d4fe540e4a1785b9d3ca0ffdd9`
  * Writes from `0156f6d15aa234d452a33a4f13c838e3` to `8280707b8f16e7b87b840fc1cc92d4c5`
  * Writes Networking from `681cd62b680b7154811fe73af55dcfd4` to `978c1cb452585c96697a238eaac7fe2d`
  * Writes Resources from `c0464f0d8bd026f776c9006b0591bb0b` to `bc9160e50b52e89e0e49c840fea3d379`
* [FEATURE] Alerts: added the following alerts on `mimir-continuous-test` tool: #1676
  - `MimirContinuousTestNotRunningOnWrites`
  - `MimirContinuousTestNotRunningOnReads`
  - `MimirContinuousTestFailed`
* [ENHANCEMENT] Added `per_cluster_label` support to allow to change the label name used to differentiate between Kubernetes clusters. #1651
* [ENHANCEMENT] Dashboards: Show QPS and latency of the Alertmanager Distributor. #1696
* [ENHANCEMENT] Playbooks: Add Alertmanager suggestions for `MimirRequestErrors` and `MimirRequestLatency` #1702
* [ENHANCEMENT] Dashboards: Allow custom datasources. #1749
* [ENHANCEMENT] Dashboards: Add config option `gateway_enabled` (defaults to `true`) to disable gateway panels from dashboards. #1761
* [ENHANCEMENT] Dashboards: Extend Top tenants dashboard with queries for tenants with highest sample rate, discard rate, and discard rate growth. #1842
* [ENHANCEMENT] Dashboards: Show ingestion rate limit and rule group limit on Tenants dashboard. #1845
* [ENHANCEMENT] Dashboards: Add "last successful run" panel to compactor dashboard. #1628
* [BUGFIX] Dashboards: Fix "Failed evaluation rate" panel on Tenants dashboard. #1629
* [BUGFIX] Honor the configured `per_instance_label` in all dashboards and alerts. #1697

### Jsonnet

* [FEATURE] Added support for `mimir-continuous-test`. To deploy `mimir-continuous-test` you can use the following configuration: #1675 #1850
  ```jsonnet
  _config+: {
    continuous_test_enabled: true,
    continuous_test_tenant_id: 'type-tenant-id',
    continuous_test_write_endpoint: 'http://type-write-path-hostname',
    continuous_test_read_endpoint: 'http://type-read-path-hostname/prometheus',
  },
  ```
* [ENHANCEMENT] Ingester anti-affinity can now be disabled by using `ingester_allow_multiple_replicas_on_same_node` configuration key. #1581
* [ENHANCEMENT] Added `node_selector` configuration option to select Kubernetes nodes where Mimir should run. #1596
* [ENHANCEMENT] Alertmanager: Added a `PodDisruptionBudget` of `withMaxUnavailable = 1`, to ensure we maintain quorum during rollouts. #1683
* [ENHANCEMENT] Store-gateway anti-affinity can now be enabled/disabled using `store_gateway_allow_multiple_replicas_on_same_node` configuration key. #1730
* [ENHANCEMENT] Added `store_gateway_zone_a_args`, `store_gateway_zone_b_args` and `store_gateway_zone_c_args` configuration options. #1807
* [BUGFIX] Pass primary and secondary multikv stores via CLI flags. Introduced new `multikv_switch_primary_secondary` config option to flip primary and secondary in runtime config.

### Mimirtool

* [BUGFIX] `config convert`: Retain Cortex defaults for `blocks_storage.backend`, `ruler_storage.backend`, `alertmanager_storage.backend`, `auth.type`, `activity_tracker.filepath`, `alertmanager.data_dir`, `blocks_storage.filesystem.dir`, `compactor.data_dir`, `ruler.rule_path`, `ruler_storage.filesystem.dir`, and `graphite.querier.schemas.backend`. #1626 #1762

### Tools

* [FEATURE] Added a `markblocks` tool that creates `no-compact` and `delete` marks for the blocks. #1551
* [FEATURE] Added `mimir-continuous-test` tool to continuously run smoke tests on live Mimir clusters. #1535 #1540 #1653 #1603 #1630 #1691 #1675 #1676 #1692 #1706 #1709 #1775 #1777 #1778 #1795
* [FEATURE] Added `mimir-rules-action` GitHub action, located at `operations/mimir-rules-action/`, used to lint, prepare, verify, diff, and sync rules to a Mimir cluster. #1723

## 2.0.0

### Grafana Mimir

_Changes since Cortex 1.10.0._

* [CHANGE] Remove chunks storage engine. #86 #119 #510 #545 #743 #744 #748 #753 #755 #757 #758 #759 #760 #762 #764 #789 #812 #813
  * The following CLI flags (and their respective YAML config options) have been removed:
    * `-store.engine`
    * `-schema-config-file`
    * `-ingester.checkpoint-duration`
    * `-ingester.checkpoint-enabled`
    * `-ingester.chunk-encoding`
    * `-ingester.chunk-age-jitter`
    * `-ingester.concurrent-flushes`
    * `-ingester.flush-on-shutdown-with-wal-enabled`
    * `-ingester.flush-op-timeout`
    * `-ingester.flush-period`
    * `-ingester.max-chunk-age`
    * `-ingester.max-chunk-idle`
    * `-ingester.max-series-per-query` (and `max_series_per_query` from runtime config)
    * `-ingester.max-stale-chunk-idle`
    * `-ingester.max-transfer-retries`
    * `-ingester.min-chunk-length`
    * `-ingester.recover-from-wal`
    * `-ingester.retain-period`
    * `-ingester.spread-flushes`
    * `-ingester.wal-dir`
    * `-ingester.wal-enabled`
    * `-querier.query-parallelism`
    * `-querier.second-store-engine`
    * `-querier.use-second-store-before-time`
    * `-flusher.wal-dir`
    * `-flusher.concurrent-flushes`
    * `-flusher.flush-op-timeout`
    * All `-table-manager.*` flags
    * All `-deletes.*` flags
    * All `-purger.*` flags
    * All `-metrics.*` flags
    * All `-dynamodb.*` flags
    * All `-s3.*` flags
    * All `-azure.*` flags
    * All `-bigtable.*` flags
    * All `-gcs.*` flags
    * All `-cassandra.*` flags
    * All `-boltdb.*` flags
    * All `-local.*` flags
    * All `-swift.*` flags
    * All `-store.*` flags except `-store.engine`, `-store.max-query-length`, `-store.max-labels-query-length`
    * All `-grpc-store.*` flags
  * The following API endpoints have been removed:
    * `/api/v1/chunks` and `/chunks`
  * The following metrics have been removed:
    * `cortex_ingester_flush_queue_length`
    * `cortex_ingester_queried_chunks`
    * `cortex_ingester_chunks_created_total`
    * `cortex_ingester_wal_replay_duration_seconds`
    * `cortex_ingester_wal_corruptions_total`
    * `cortex_ingester_sent_chunks`
    * `cortex_ingester_received_chunks`
    * `cortex_ingester_flush_series_in_progress`
    * `cortex_ingester_chunk_utilization`
    * `cortex_ingester_chunk_length`
    * `cortex_ingester_chunk_size_bytes`
    * `cortex_ingester_chunk_age_seconds`
    * `cortex_ingester_memory_chunks`
    * `cortex_ingester_flushing_enqueued_series_total`
    * `cortex_ingester_flushing_dequeued_series_total`
    * `cortex_ingester_dropped_chunks_total`
    * `cortex_oldest_unflushed_chunk_timestamp_seconds`
    * `prometheus_local_storage_chunk_ops_total`
    * `prometheus_local_storage_chunkdesc_ops_total`
    * `prometheus_local_storage_memory_chunkdescs`
* [CHANGE] Changed default storage backends from `s3` to `filesystem` #833
  This effects the following flags:
  * `-blocks-storage.backend` now defaults to `filesystem`
  * `-blocks-storage.filesystem.dir` now defaults to `blocks`
  * `-alertmanager-storage.backend` now defaults to `filesystem`
  * `-alertmanager-storage.filesystem.dir` now defaults to `alertmanager`
  * `-ruler-storage.backend` now defaults to `filesystem`
  * `-ruler-storage.filesystem.dir` now defaults to `ruler`
* [CHANGE] Renamed metric `cortex_experimental_features_in_use_total` as `cortex_experimental_features_used_total` and added `feature` label. #32 #658
* [CHANGE] Removed `log_messages_total` metric. #32
* [CHANGE] Some files and directories created by Mimir components on local disk now have stricter permissions, and are only readable by owner, but not group or others. #58
* [CHANGE] Memcached client DNS resolution switched from golang built-in to [`miekg/dns`](https://github.com/miekg/dns). #142
* [CHANGE] The metric `cortex_deprecated_flags_inuse_total` has been renamed to `deprecated_flags_inuse_total` as part of using grafana/dskit functionality. #185
* [CHANGE] API: The `-api.response-compression-enabled` flag has been removed, and GZIP response compression is always enabled except on `/api/v1/push` and `/push` endpoints. #880
* [CHANGE] Update Go version to 1.17.3. #480
* [CHANGE] The `status_code` label on gRPC client metrics has changed from '200' and '500' to '2xx', '5xx', '4xx', 'cancel' or 'error'. #537
* [CHANGE] Removed the deprecated `-<prefix>.fifocache.size` flag. #618
* [CHANGE] Enable index header lazy loading by default. #693
  * `-blocks-storage.bucket-store.index-header-lazy-loading-enabled` default from `false` to `true`
  * `-blocks-storage.bucket-store.index-header-lazy-loading-idle-timeout` default from `20m` to `1h`
* [CHANGE] Shuffle-sharding:
  * `-distributor.sharding-strategy` option has been removed, and shuffle sharding is enabled by default. Default shard size is set to 0, which disables shuffle sharding for the tenant (all ingesters will receive tenants's samples). #888
  * `-ruler.sharding-strategy` option has been removed from ruler. Ruler now uses shuffle-sharding by default, but respects `ruler_tenant_shard_size`, which defaults to 0 (ie. use all rulers for tenant). #889
  * `-store-gateway.sharding-strategy` option has been removed store-gateways. Store-gateway now uses shuffle-sharding by default, but respects `store_gateway_tenant_shard_size` for tenant, and this value defaults to 0. #891
* [CHANGE] Server: `-server.http-listen-port` (yaml: `server.http_listen_port`) now defaults to `8080` (previously `80`). #871
* [CHANGE] Changed the default value of `-blocks-storage.bucket-store.ignore-deletion-marks-delay` from 6h to 1h. #892
* [CHANGE] Changed default settings for memcached clients: #959 #1000
  * The default value for the following config options has changed from `10000` to `25000`:
    * `-blocks-storage.bucket-store.chunks-cache.memcached.max-async-buffer-size`
    * `-blocks-storage.bucket-store.index-cache.memcached.max-async-buffer-size`
    * `-blocks-storage.bucket-store.metadata-cache.memcached.max-async-buffer-size`
    * `-query-frontend.results-cache.memcached.max-async-buffer-size`
  * The default value for the following config options has changed from `0` (unlimited) to `100`:
    * `-blocks-storage.bucket-store.chunks-cache.memcached.max-get-multi-batch-size`
    * `-blocks-storage.bucket-store.index-cache.memcached.max-get-multi-batch-size`
    * `-blocks-storage.bucket-store.metadata-cache.memcached.max-get-multi-batch-size`
    * `-query-frontend.results-cache.memcached.max-get-multi-batch-size`
  * The default value for the following config options has changed from `16` to `100`:
    * `-blocks-storage.bucket-store.chunks-cache.memcached.max-idle-connections`
    * `-blocks-storage.bucket-store.index-cache.memcached.max-idle-connections`
    * `-blocks-storage.bucket-store.metadata-cache.memcached.max-idle-connections`
    * `-query-frontend.results-cache.memcached.max-idle-connections`
  * The default value for the following config options has changed from `100ms` to `200ms`:
    * `-blocks-storage.bucket-store.metadata-cache.memcached.timeout`
    * `-blocks-storage.bucket-store.index-cache.memcached.timeout`
    * `-blocks-storage.bucket-store.chunks-cache.memcached.timeout`
    * `-query-frontend.results-cache.memcached.timeout`
* [CHANGE] Changed the default value of `-blocks-storage.bucket-store.bucket-index.enabled` to `true`. The default configuration must now run the compactor in order to write the bucket index or else queries to long term storage will fail. #924
* [CHANGE] Option `-auth.enabled` has been renamed to `-auth.multitenancy-enabled`. #1130
* [CHANGE] Default tenant ID used with disabled auth (`-auth.multitenancy-enabled=false`) has changed from `fake` to `anonymous`. This tenant ID can now be changed with `-auth.no-auth-tenant` option. #1063
* [CHANGE] The default values for the following local directories have changed: #1072
  * `-alertmanager.storage.path` default value changed to `./data-alertmanager/`
  * `-compactor.data-dir` default value changed to `./data-compactor/`
  * `-ruler.rule-path` default value changed to `./data-ruler/`
* [CHANGE] The default value for gRPC max send message size has been changed from 16MB to 100MB. This affects the following parameters: #1152
  * `-query-frontend.grpc-client-config.grpc-max-send-msg-size`
  * `-ingester.client.grpc-max-send-msg-size`
  * `-querier.frontend-client.grpc-max-send-msg-size`
  * `-query-scheduler.grpc-client-config.grpc-max-send-msg-size`
  * `-ruler.client.grpc-max-send-msg-size`
* [CHANGE] Remove `-http.prefix` flag (and `http_prefix` config file option). #763
* [CHANGE] Remove legacy endpoints. Please use their alternatives listed below. As part of the removal process we are
  introducing two new sets of endpoints for the ruler configuration API: `<prometheus-http-prefix>/rules` and
  `<prometheus-http-prefix>/config/v1/rules/**`. We are also deprecating `<prometheus-http-prefix>/rules` and `/api/v1/rules`;
  and will remove them in Mimir 2.2.0. #763 #1222
  * Query endpoints

    | Legacy                                                  | Alternative                                                |
    | ------------------------------------------------------- | ---------------------------------------------------------- |
    | `/<legacy-http-prefix>/api/v1/query`                    | `<prometheus-http-prefix>/api/v1/query`                    |
    | `/<legacy-http-prefix>/api/v1/query_range`              | `<prometheus-http-prefix>/api/v1/query_range`              |
    | `/<legacy-http-prefix>/api/v1/query_exemplars`          | `<prometheus-http-prefix>/api/v1/query_exemplars`          |
    | `/<legacy-http-prefix>/api/v1/series`                   | `<prometheus-http-prefix>/api/v1/series`                   |
    | `/<legacy-http-prefix>/api/v1/labels`                   | `<prometheus-http-prefix>/api/v1/labels`                   |
    | `/<legacy-http-prefix>/api/v1/label/{name}/values`      | `<prometheus-http-prefix>/api/v1/label/{name}/values`      |
    | `/<legacy-http-prefix>/api/v1/metadata`                 | `<prometheus-http-prefix>/api/v1/metadata`                 |
    | `/<legacy-http-prefix>/api/v1/read`                     | `<prometheus-http-prefix>/api/v1/read`                     |
    | `/<legacy-http-prefix>/api/v1/cardinality/label_names`  | `<prometheus-http-prefix>/api/v1/cardinality/label_names`  |
    | `/<legacy-http-prefix>/api/v1/cardinality/label_values` | `<prometheus-http-prefix>/api/v1/cardinality/label_values` |
    | `/api/prom/user_stats`                                  | `/api/v1/user_stats`                                       |

  * Distributor endpoints

    | Legacy endpoint               | Alternative                   |
    | ----------------------------- | ----------------------------- |
    | `/<legacy-http-prefix>/push`  | `/api/v1/push`                |
    | `/all_user_stats`             | `/distributor/all_user_stats` |
    | `/ha-tracker`                 | `/distributor/ha_tracker`     |

  * Ingester endpoints

    | Legacy          | Alternative           |
    | --------------- | --------------------- |
    | `/ring`         | `/ingester/ring`      |
    | `/shutdown`     | `/ingester/shutdown`  |
    | `/flush`        | `/ingester/flush`     |
    | `/push`         | `/ingester/push`      |

  * Ruler endpoints

    | Legacy                                                | Alternative                                         | Alternative #2 (not available before Mimir 2.0.0)                    |
    | ----------------------------------------------------- | --------------------------------------------------- | ------------------------------------------------------------------- |
    | `/<legacy-http-prefix>/api/v1/rules`                  | `<prometheus-http-prefix>/api/v1/rules`             |                                                                     |
    | `/<legacy-http-prefix>/api/v1/alerts`                 | `<prometheus-http-prefix>/api/v1/alerts`            |                                                                     |
    | `/<legacy-http-prefix>/rules`                         | `/api/v1/rules` (see below)                         |  `<prometheus-http-prefix>/config/v1/rules`                         |
    | `/<legacy-http-prefix>/rules/{namespace}`             | `/api/v1/rules/{namespace}` (see below)             |  `<prometheus-http-prefix>/config/v1/rules/{namespace}`             |
    | `/<legacy-http-prefix>/rules/{namespace}/{groupName}` | `/api/v1/rules/{namespace}/{groupName}` (see below) |  `<prometheus-http-prefix>/config/v1/rules/{namespace}/{groupName}` |
    | `/<legacy-http-prefix>/rules/{namespace}`             | `/api/v1/rules/{namespace}` (see below)             |  `<prometheus-http-prefix>/config/v1/rules/{namespace}`             |
    | `/<legacy-http-prefix>/rules/{namespace}/{groupName}` | `/api/v1/rules/{namespace}/{groupName}` (see below) |  `<prometheus-http-prefix>/config/v1/rules/{namespace}/{groupName}` |
    | `/<legacy-http-prefix>/rules/{namespace}`             | `/api/v1/rules/{namespace}` (see below)             |  `<prometheus-http-prefix>/config/v1/rules/{namespace}`             |
    | `/ruler_ring`                                         | `/ruler/ring`                                       |                                                                     |

    > __Note:__ The `/api/v1/rules/**` endpoints are considered deprecated with Mimir 2.0.0 and will be removed
    in Mimir 2.2.0. After upgrading to 2.0.0 we recommend switching uses to the equivalent
    `/<prometheus-http-prefix>/config/v1/**` endpoints that Mimir 2.0.0 introduces.

  * Alertmanager endpoints

    | Legacy                      | Alternative                        |
    | --------------------------- | ---------------------------------- |
    | `/<legacy-http-prefix>`     | `/alertmanager`                    |
    | `/status`                   | `/multitenant_alertmanager/status` |

* [CHANGE] Ingester: changed `-ingester.stream-chunks-when-using-blocks` default value from `false` to `true`. #717
* [CHANGE] Ingester: default `-ingester.ring.min-ready-duration` reduced from 1m to 15s. #126
* [CHANGE] Ingester: `-ingester.ring.min-ready-duration` now start counting the delay after the ring's health checks have passed instead of when the ring client was started. #126
* [CHANGE] Ingester: allow experimental ingester max-exemplars setting to be changed dynamically #144
  * CLI flag `-blocks-storage.tsdb.max-exemplars` is renamed to `-ingester.max-global-exemplars-per-user`.
  * YAML `max_exemplars` is moved from `tsdb` to `overrides` and renamed to `max_global_exemplars_per_user`.
* [CHANGE] Ingester: active series metrics `cortex_ingester_active_series` and `cortex_ingester_active_series_custom_tracker` are now removed when their value is zero. #672 #690
* [CHANGE] Ingester: changed default value of `-blocks-storage.tsdb.retention-period` from `6h` to `24h`. #966
* [CHANGE] Ingester: changed default value of `-blocks-storage.tsdb.close-idle-tsdb-timeout` from `0` to `13h`. #967
* [CHANGE] Ingester: changed default value of `-ingester.ring.final-sleep` from `30s` to `0s`. #981
* [CHANGE] Ingester: the following low level settings have been removed: #1153
  * `-ingester-client.expected-labels`
  * `-ingester-client.expected-samples-per-series`
  * `-ingester-client.expected-timeseries`
* [CHANGE] Ingester: following command line options related to ingester ring were renamed: #1155
  * `-consul.*` changed to `-ingester.ring.consul.*`
  * `-etcd.*` changed to `-ingester.ring.etcd.*`
  * `-multi.*` changed to `-ingester.ring.multi.*`
  * `-distributor.excluded-zones` changed to `-ingester.ring.excluded-zones`
  * `-distributor.replication-factor` changed to `-ingester.ring.replication-factor`
  * `-distributor.zone-awareness-enabled` changed to `-ingester.ring.zone-awareness-enabled`
  * `-ingester.availability-zone` changed to `-ingester.ring.instance-availability-zone`
  * `-ingester.final-sleep` changed to `-ingester.ring.final-sleep`
  * `-ingester.heartbeat-period` changed to `-ingester.ring.heartbeat-period`
  * `-ingester.join-after` changed to `-ingester.ring.join-after`
  * `-ingester.lifecycler.ID` changed to `-ingester.ring.instance-id`
  * `-ingester.lifecycler.addr` changed to `-ingester.ring.instance-addr`
  * `-ingester.lifecycler.interface` changed to `-ingester.ring.instance-interface-names`
  * `-ingester.lifecycler.port` changed to `-ingester.ring.instance-port`
  * `-ingester.min-ready-duration` changed to `-ingester.ring.min-ready-duration`
  * `-ingester.num-tokens` changed to `-ingester.ring.num-tokens`
  * `-ingester.observe-period` changed to `-ingester.ring.observe-period`
  * `-ingester.readiness-check-ring-health` changed to `-ingester.ring.readiness-check-ring-health`
  * `-ingester.tokens-file-path` changed to `-ingester.ring.tokens-file-path`
  * `-ingester.unregister-on-shutdown` changed to `-ingester.ring.unregister-on-shutdown`
  * `-ring.heartbeat-timeout` changed to `-ingester.ring.heartbeat-timeout`
  * `-ring.prefix` changed to `-ingester.ring.prefix`
  * `-ring.store` changed to `-ingester.ring.store`
* [CHANGE] Ingester: fields in YAML configuration for ingester ring have been changed: #1155
  * `ingester.lifecycler` changed to `ingester.ring`
  * Fields from `ingester.lifecycler.ring` moved to `ingester.ring`
  * `ingester.lifecycler.address` changed to `ingester.ring.instance_addr`
  * `ingester.lifecycler.id` changed to `ingester.ring.instance_id`
  * `ingester.lifecycler.port` changed to `ingester.ring.instance_port`
  * `ingester.lifecycler.availability_zone` changed to `ingester.ring.instance_availability_zone`
  * `ingester.lifecycler.interface_names` changed to `ingester.ring.instance_interface_names`
* [CHANGE] Distributor: removed the `-distributor.shard-by-all-labels` configuration option. It is now assumed to be true. #698
* [CHANGE] Distributor: change default value of `-distributor.instance-limits.max-inflight-push-requests` to `2000`. #964
* [CHANGE] Distributor: change default value of `-distributor.remote-timeout` from `2s` to `20s`. #970
* [CHANGE] Distributor: removed the `-distributor.extra-query-delay` flag (and its respective YAML config option). #1048
* [CHANGE] Query-frontend: Enable query stats by default, they can still be disabled with `-query-frontend.query-stats-enabled=false`. #83
* [CHANGE] Query-frontend: the `cortex_frontend_mapped_asts_total` metric has been renamed to `cortex_frontend_query_sharding_rewrites_attempted_total`. #150
* [CHANGE] Query-frontend: added `sharded` label to `cortex_query_seconds_total` metric. #235
* [CHANGE] Query-frontend: changed the flag name for controlling query sharding total shards from `-querier.total-shards` to `-query-frontend.query-sharding-total-shards`. #230
* [CHANGE] Query-frontend: flag `-querier.parallelise-shardable-queries` has been renamed to `-query-frontend.parallelize-shardable-queries` #284
* [CHANGE] Query-frontend: removed the deprecated (and unused) `-frontend.cache-split-interval`. Use `-query-frontend.split-queries-by-interval` instead. #587
* [CHANGE] Query-frontend: range query response now omits the `data` field when it's empty (error case) like Prometheus does, previously it was `"data":{"resultType":"","result":null}`. #629
* [CHANGE] Query-frontend: instant queries now honor the `-query-frontend.max-retries-per-request` flag. #630
* [CHANGE] Query-frontend: removed in-memory and Redis cache support. Reason is that these caching backends were just supported by query-frontend, while all other Mimir services only support memcached. #796
  * The following CLI flags (and their respective YAML config options) have been removed:
    * `-frontend.cache.enable-fifocache`
    * `-frontend.redis.*`
    * `-frontend.fifocache.*`
  * The following metrics have been removed:
    * `querier_cache_added_total`
    * `querier_cache_added_new_total`
    * `querier_cache_evicted_total`
    * `querier_cache_entries`
    * `querier_cache_gets_total`
    * `querier_cache_misses_total`
    * `querier_cache_stale_gets_total`
    * `querier_cache_memory_bytes`
    * `cortex_rediscache_request_duration_seconds`
* [CHANGE] Query-frontend: migrated memcached backend client to the same one used in other components (memcached config and metrics are now consistent across all Mimir services). #821
  * The following CLI flags (and their respective YAML config options) have been added:
    * `-query-frontend.results-cache.backend` (set it to `memcached` if `-query-frontend.cache-results=true`)
  * The following CLI flags (and their respective YAML config options) have been changed:
    * `-frontend.memcached.hostname` and `-frontend.memcached.service` have been removed: use `-query-frontend.results-cache.memcached.addresses` instead
  * The following CLI flags (and their respective YAML config options) have been renamed:
    * `-frontend.background.write-back-concurrency` renamed to `-query-frontend.results-cache.memcached.max-async-concurrency`
    * `-frontend.background.write-back-buffer` renamed to `-query-frontend.results-cache.memcached.max-async-buffer-size`
    * `-frontend.memcached.batchsize` renamed to `-query-frontend.results-cache.memcached.max-get-multi-batch-size`
    * `-frontend.memcached.parallelism` renamed to `-query-frontend.results-cache.memcached.max-get-multi-concurrency`
    * `-frontend.memcached.timeout` renamed to `-query-frontend.results-cache.memcached.timeout`
    * `-frontend.memcached.max-item-size` renamed to `-query-frontend.results-cache.memcached.max-item-size`
    * `-frontend.memcached.max-idle-conns` renamed to `-query-frontend.results-cache.memcached.max-idle-connections`
    * `-frontend.compression` renamed to `-query-frontend.results-cache.compression`
  * The following CLI flags (and their respective YAML config options) have been removed:
    * `-frontend.memcached.circuit-breaker-consecutive-failures`: feature removed
    * `-frontend.memcached.circuit-breaker-timeout`: feature removed
    * `-frontend.memcached.circuit-breaker-interval`: feature removed
    * `-frontend.memcached.update-interval`: new setting is hardcoded to 30s
    * `-frontend.memcached.consistent-hash`: new setting is always enabled
    * `-frontend.default-validity` and `-frontend.memcached.expiration`: new setting is hardcoded to 7 days
  * The following metrics have been changed:
    * `cortex_cache_dropped_background_writes_total{name}` changed to `thanos_memcached_operation_skipped_total{name, operation, reason}`
    * `cortex_cache_value_size_bytes{name, method}` changed to `thanos_memcached_operation_data_size_bytes{name}`
    * `cortex_cache_request_duration_seconds{name, method, status_code}` changed to `thanos_memcached_operation_duration_seconds{name, operation}`
    * `cortex_cache_fetched_keys{name}` changed to `thanos_cache_memcached_requests_total{name}`
    * `cortex_cache_hits{name}` changed to `thanos_cache_memcached_hits_total{name}`
    * `cortex_memcache_request_duration_seconds{name, method, status_code}` changed to `thanos_memcached_operation_duration_seconds{name, operation}`
    * `cortex_memcache_client_servers{name}` changed to `thanos_memcached_dns_provider_results{name, addr}`
    * `cortex_memcache_client_set_skip_total{name}` changed to `thanos_memcached_operation_skipped_total{name, operation, reason}`
    * `cortex_dns_lookups_total` changed to `thanos_memcached_dns_lookups_total`
    * For all metrics the value of the "name" label has changed from `frontend.memcached` to `frontend-cache`
  * The following metrics have been removed:
    * `cortex_cache_background_queue_length{name}`
* [CHANGE] Query-frontend: merged `query_range` into `frontend` in the YAML config (keeping the same keys) and renamed flags: #825
  * `-querier.max-retries-per-request` renamed to `-query-frontend.max-retries-per-request`
  * `-querier.split-queries-by-interval` renamed to `-query-frontend.split-queries-by-interval`
  * `-querier.align-querier-with-step` renamed to `-query-frontend.align-querier-with-step`
  * `-querier.cache-results` renamed to `-query-frontend.cache-results`
  * `-querier.parallelise-shardable-queries` renamed to `-query-frontend.parallelize-shardable-queries`
* [CHANGE] Query-frontend: the default value of `-query-frontend.split-queries-by-interval` has changed from `0` to `24h`. #1131
* [CHANGE] Query-frontend: `-frontend.` flags were renamed to `-query-frontend.`: #1167
* [CHANGE] Query-frontend / Query-scheduler: classified the `-query-frontend.querier-forget-delay` and `-query-scheduler.querier-forget-delay` flags (and their respective YAML config options) as experimental. #1208
* [CHANGE] Querier / ruler: Change `-querier.max-fetched-chunks-per-query` configuration to limit to maximum number of chunks that can be fetched in a single query. The number of chunks fetched by ingesters AND long-term storare combined should not exceed the value configured on `-querier.max-fetched-chunks-per-query`. [#4260](https://github.com/cortexproject/cortex/pull/4260)
* [CHANGE] Querier / ruler: Option `-querier.ingester-streaming` has been removed. Querier/ruler now always use streaming method to query ingesters. #204
* [CHANGE] Querier: always fetch labels from store and respect start/end times in request; the option `-querier.query-store-for-labels-enabled` has been removed and is now always on. #518 #1132
* [CHANGE] Querier / ruler: removed the `-store.query-chunk-limit` flag (and its respective YAML config option `max_chunks_per_query`). `-querier.max-fetched-chunks-per-query` (and its respective YAML config option `max_fetched_chunks_per_query`) should be used instead. #705
* [CHANGE] Querier/Ruler: `-querier.active-query-tracker-dir` option has been removed. Active query tracking is now done via Activity tracker configured by `-activity-tracker.filepath` and enabled by default. Limit for max number of concurrent queries (`-querier.max-concurrent`) is now respected even if activity tracking is not enabled. #661 #822
* [CHANGE] Querier/ruler/query-frontend: the experimental `-querier.at-modifier-enabled` CLI flag has been removed and the PromQL `@` modifier is always enabled. #941
* [CHANGE] Querier: removed `-querier.worker-match-max-concurrent` and `-querier.worker-parallelism` CLI flags (and their respective YAML config options). Mimir now behaves like if `-querier.worker-match-max-concurrent` is always enabled and you should configure the max concurrency per querier process using `-querier.max-concurrent` instead. #958
* [CHANGE] Querier: changed default value of `-querier.query-ingesters-within` from `0` to `13h`. #967
* [CHANGE] Querier: rename metric `cortex_query_fetched_chunks_bytes_total` to `cortex_query_fetched_chunk_bytes_total` to be consistent with the limit name. #476
* [CHANGE] Ruler: add two new metrics `cortex_ruler_list_rules_seconds` and `cortex_ruler_load_rule_groups_seconds` to the ruler. #906
* [CHANGE] Ruler: endpoints for listing configured rules now return HTTP status code 200 and an empty map when there are no rules instead of an HTTP 404 and plain text error message. The following endpoints are affected: #456
  * `<prometheus-http-prefix>/config/v1/rules`
  * `<prometheus-http-prefix>/config/v1/rules/{namespace}`
  * `<prometheus-http-prefix>/rules` (deprecated)
  * `<prometheus-http-prefix>/rules/{namespace}` (deprecated)
  * `/api/v1/rules` (deprecated)
  * `/api/v1/rules/{namespace}` (deprecated)
* [CHANGE] Ruler: removed `configdb` support from Ruler backend storages. #15 #38 #819
* [CHANGE] Ruler: removed the support for the deprecated storage configuration via `-ruler.storage.*` CLI flags (and their respective YAML config options). Use `-ruler-storage.*` instead. #628
* [CHANGE] Ruler: set new default limits for rule groups: `-ruler.max-rules-per-rule-group` to 20 (previously 0, disabled) and `-ruler.max-rule-groups-per-tenant` to 70 (previously 0, disabled). #847
* [CHANGE] Ruler: removed `-ruler.enable-sharding` option, and changed default value of `-ruler.ring.store` to `memberlist`. #943
* [CHANGE] Ruler: `-ruler.alertmanager-use-v2` has been removed. The ruler will always use the `v2` endpoints. #954 #1100
* [CHANGE] Ruler: `-experimental.ruler.enable-api` flag has been renamed to `-ruler.enable-api` and is now stable. The default value has also changed from `false` to `true`, so both ruler and alertmanager API are enabled by default. #913 #1065
* [CHANGE] Ruler: add support for [DNS service discovery format](./docs/sources/configuration/arguments.md#dns-service-discovery) for `-ruler.alertmanager-url`. `-ruler.alertmanager-discovery` flag has been removed. URLs following the prior SRV format, will be treated as a static target. To continue using service discovery for these URLs prepend `dnssrvnoa+` to them. #993
  * The following metrics for Alertmanager DNS service discovery are replaced:
    * `prometheus_sd_dns_lookups_total` replaced by `cortex_dns_lookups_total{component="ruler"}`
    * `prometheus_sd_dns_lookup_failures_total` replaced by `cortex_dns_failures_total{component="ruler"}`
* [CHANGE] Ruler: deprecate `/api/v1/rules/**` and `<prometheus-http-prefix/rules/**` configuration API endpoints in favour of `/<prometheus-http-prefix>/config/v1/rules/**`. Deprecated endpoints will be removed in Mimir 2.2.0. Main configuration API endpoints are now `/<prometheus-http-prefix>/config/api/v1/rules/**` introduced in Mimir 2.0.0. #1222
* [CHANGE] Store-gateway: index cache now includes tenant in cache keys, this invalidates previous cached entries. #607
* [CHANGE] Store-gateway: increased memcached index caching TTL from 1 day to 7 days. #718
* [CHANGE] Store-gateway: options `-store-gateway.sharding-enabled` and `-querier.store-gateway-addresses` were removed. Default value of `-store-gateway.sharding-ring.store` is now `memberlist` and default value for `-store-gateway.sharding-ring.wait-stability-min-duration` changed from `1m` to `0` (disabled). #976
* [CHANGE] Compactor: compactor will no longer try to compact blocks that are already marked for deletion. Previously compactor would consider blocks marked for deletion within `-compactor.deletion-delay / 2` period as eligible for compaction. [#4328](https://github.com/cortexproject/cortex/pull/4328)
* [CHANGE] Compactor: Removed support for block deletion marks migration. If you're upgrading from Cortex < 1.7.0 to Mimir, you should upgrade the compactor to Cortex >= 1.7.0 first, run it at least once and then upgrade to Mimir. #122
* [CHANGE] Compactor: removed the `cortex_compactor_group_vertical_compactions_total` metric. #278
* [CHANGE] Compactor: no longer waits for initial blocks cleanup to finish before starting compactions. #282
* [CHANGE] Compactor: removed overlapping sources detection. Overlapping sources may exist due to edge cases (timing issues) when horizontally sharding compactor, but are correctly handled by compactor. #494
* [CHANGE] Compactor: compactor now uses deletion marks from `<tenant>/markers` location in the bucket. Marker files are no longer fetched, only listed. #550
* [CHANGE] Compactor: Default value of `-compactor.block-sync-concurrency` has changed from 20 to 8. This flag is now only used to control number of goroutines for downloading and uploading blocks during compaction. #552
* [CHANGE] Compactor is now included in `all` target (single-binary). #866
* [CHANGE] Compactor: Removed `-compactor.sharding-enabled` option. Sharding in compactor is now always enabled. Default value of `-compactor.ring.store` has changed from `consul` to `memberlist`. Default value of `-compactor.ring.wait-stability-min-duration` is now 0, which disables the feature. #956
* [CHANGE] Alertmanager: removed `-alertmanager.configs.auto-webhook-root` #977
* [CHANGE] Alertmanager: removed `configdb` support from Alertmanager backend storages. #15 #38 #819
* [CHANGE] Alertmanager: Don't count user-not-found errors from replicas as failures in the `cortex_alertmanager_state_fetch_replica_state_failed_total` metric. #190
* [CHANGE] Alertmanager: Use distributor for non-API routes. #213
* [CHANGE] Alertmanager: removed `-alertmanager.storage.*` configuration options, with the exception of the CLI flags `-alertmanager.storage.path` and `-alertmanager.storage.retention`. Use `-alertmanager-storage.*` instead. #632
* [CHANGE] Alertmanager: set default value for `-alertmanager.web.external-url=http://localhost:8080/alertmanager` to match the default configuration. #808 #1067
* [CHANGE] Alertmanager: `-experimental.alertmanager.enable-api` flag has been renamed to `-alertmanager.enable-api` and is now stable. #913
* [CHANGE] Alertmanager: now always runs with sharding enabled; other modes of operation are removed. #1044 #1126
  * The following configuration options are removed:
    * `-alertmanager.sharding-enabled`
    * `-alertmanager.cluster.advertise-address`
    * `-alertmanager.cluster.gossip-interval`
    * `-alertmanager.cluster.listen-address`
    * `-alertmanager.cluster.peers`
    * `-alertmanager.cluster.push-pull-interval`
  * The following configuration options are renamed:
    * `-alertmanager.cluster.peer-timeout` to `-alertmanager.peer-timeout`
* [CHANGE] Alertmanager: the default value of `-alertmanager.sharding-ring.store` is now `memberlist`. #1171
* [CHANGE] Ring: changed default value of `-distributor.ring.store` (Distributor ring) and `-ring.store` (Ingester ring) to `memberlist`. #1046
* [CHANGE] Memberlist: the `memberlist_kv_store_value_bytes` metric has been removed due to values no longer being stored in-memory as encoded bytes. [#4345](https://github.com/cortexproject/cortex/pull/4345)
* [CHANGE] Memberlist: forward only changes, not entire original message. [#4419](https://github.com/cortexproject/cortex/pull/4419)
* [CHANGE] Memberlist: don't accept old tombstones as incoming change, and don't forward such messages to other gossip members. [#4420](https://github.com/cortexproject/cortex/pull/4420)
* [CHANGE] Memberlist: changed probe interval from `1s` to `5s` and probe timeout from `500ms` to `2s`. #563
* [CHANGE] Memberlist: the `name` label on metrics `cortex_dns_failures_total`, `cortex_dns_lookups_total` and `cortex_dns_provider_results` was renamed to `component`. #993
* [CHANGE] Limits: removed deprecated limits for rejecting old samples #799
  This removes the following flags:
  * `-validation.reject-old-samples`
  * `-validation.reject-old-samples.max-age`
* [CHANGE] Limits: removed local limit-related flags in favor of global limits. #725
  The distributor ring is now required, and can be configured via the `distributor.ring.*` flags.
  This removes the following flags:
  * `-distributor.ingestion-rate-strategy` -> will now always use the "global" strategy
  * `-ingester.max-series-per-user` -> set `-ingester.max-global-series-per-user` to `N` times the existing value of `-ingester.max-series-per-user` instead
  * `-ingester.max-series-per-metric` -> set `-ingester.max-global-series-per-metric`  to `N` times the existing value of `-ingester.max-series-per-metric` instead
  * `-ingester.max-metadata-per-user` -> set `-ingester.max-global-metadata-per-user` to `N` times the existing value of `-ingester.max-metadata-per-user` instead
  * `-ingester.max-metadata-per-metric` -> set `-ingester.max-global-metadata-per-metric` to `N` times the existing value of `-ingester.max-metadata-per-metric` instead
  * In the above notes, `N` refers to the number of ingester replicas
  Additionally, default values for the following flags have changed:
  * `-ingester.max-global-series-per-user` from `0` to `150000`
  * `-ingester.max-global-series-per-metric` from `0` to `20000`
  * `-distributor.ingestion-rate-limit` from `25000` to `10000`
  * `-distributor.ingestion-burst-size` from `50000` to `200000`
* [CHANGE] Limits: removed limit `enforce_metric_name`, now behave as if set to `true` always. #686
* [CHANGE] Limits: Option `-ingester.max-samples-per-query` and its YAML field `max_samples_per_query` have been removed. It required `-querier.ingester-streaming` option to be set to false, but since `-querier.ingester-streaming` is removed (always defaulting to true), the limit using it was removed as well. #204 #1132
* [CHANGE] Limits: Set the default max number of inflight ingester push requests (`-ingester.instance-limits.max-inflight-push-requests`) to 30000 in order to prevent clusters from being overwhelmed by request volume or temporary slow-downs. #259
* [CHANGE] Overrides exporter: renamed metric `cortex_overrides` to `cortex_limits_overrides`. #173 #407
* [FEATURE] The following features have been moved from experimental to stable: #913 #1002
  * Alertmanager config API
  * Alertmanager receiver firewall
  * Alertmanager sharding
  * Azure blob storage support
  * Blocks storage bucket index
  * Disable the ring health check in the readiness endpoint (`-ingester.readiness-check-ring-health=false`)
  * Distributor: do not extend writes on unhealthy ingesters
  * Do not unregister ingesters from ring on shutdown (`-ingester.unregister-on-shutdown=false`)
  * HA Tracker: cleanup of old replicas from KV Store
  * Instance limits in ingester and distributor
  * OpenStack Swift storage support
  * Query-frontend: query stats tracking
  * Query-scheduler
  * Querier: tenant federation
  * Ruler config API
  * S3 Server Side Encryption (SSE) using KMS
  * TLS configuration for gRPC, HTTP and etcd clients
  * Zone-aware replication
  * `/labels` API using matchers
  * The following querier limits:
    * `-querier.max-fetched-chunks-per-query`
    * `-querier.max-fetched-chunk-bytes-per-query`
    * `-querier.max-fetched-series-per-query`
  * The following alertmanager limits:
    * Notification rate (`-alertmanager.notification-rate-limit` and `-alertmanager.notification-rate-limit-per-integration`)
    * Dispatcher groups (`-alertmanager.max-dispatcher-aggregation-groups`)
    * User config size (`-alertmanager.max-config-size-bytes`)
    * Templates count in user config (`-alertmanager.max-templates-count`)
    * Max template size (`-alertmanager.max-template-size-bytes`)
* [FEATURE] The endpoints `/api/v1/status/buildinfo`, `<prometheus-http-prefix>/api/v1/status/buildinfo`, and `<alertmanager-http-prefix>/api/v1/status/buildinfo` have been added to display build information and enabled features. #1219 #1240
* [FEATURE] PromQL: added `present_over_time` support. #139
* [FEATURE] Added "Activity tracker" feature which can log ongoing activities from previous Mimir run in case of a crash. It is enabled by default and controlled by the `-activity-tracker.filepath` flag. It can be disabled by setting this path to an empty string. Currently, the Store-gateway, Ruler, Querier, Query-frontend and Ingester components use this feature to track queries. #631 #782 #822 #1121
* [FEATURE] Divide configuration parameters into categories "basic", "advanced", and "experimental". Only flags in the basic category are shown when invoking `-help`, whereas `-help-all` will include flags in all categories (basic, advanced, experimental). #840
* [FEATURE] Querier: Added support for tenant federation to exemplar endpoints. #927
* [FEATURE] Ingester: can expose metrics on active series matching custom trackers configured via `-ingester.active-series-custom-trackers` (or its respective YAML config option). When configured, active series for custom trackers are exposed by the `cortex_ingester_active_series_custom_tracker` metric. #42 #672
* [FEATURE] Ingester: Enable snapshotting of in-memory TSDB on disk during shutdown via `-blocks-storage.tsdb.memory-snapshot-on-shutdown` (experimental). #249
* [FEATURE] Ingester: Added `-blocks-storage.tsdb.isolation-enabled` flag, which allows disabling TSDB isolation feature. This is enabled by default (per TSDB default), but disabling can improve performance of write requests. #512
* [FEATURE] Ingester: Added `-blocks-storage.tsdb.head-chunks-write-queue-size` flag, which allows setting the size of the queue used by the TSDB before m-mapping chunks (experimental). #591
  * Added `cortex_ingester_tsdb_mmap_chunk_write_queue_operations_total` metric to track different operations of this queue.
* [FEATURE] Distributor: Added `-api.skip-label-name-validation-header-enabled` option to allow skipping label name validation on the HTTP write path based on `X-Mimir-SkipLabelNameValidation` header being `true` or not. #390
* [FEATURE] Query-frontend: Add `cortex_query_fetched_series_total` and `cortex_query_fetched_chunks_bytes_total` per-user counters to expose the number of series and bytes fetched as part of queries. These metrics can be enabled with the `-frontend.query-stats-enabled` flag (or its respective YAML config option `query_stats_enabled`). [#4343](https://github.com/cortexproject/cortex/pull/4343)
* [FEATURE] Query-frontend: Add `cortex_query_fetched_chunks_total` per-user counter to expose the number of chunks fetched as part of queries. This metric can be enabled with the `-query-frontend.query-stats-enabled` flag (or its respective YAML config option `query_stats_enabled`). #31
* [FEATURE] Query-frontend: Add query sharding for instant and range queries. You can enable querysharding by setting `-query-frontend.parallelize-shardable-queries` to `true`. The following additional config and exported metrics have been added. #79 #80 #100 #124 #140 #148 #150 #151 #153 #154 #155 #156 #157 #158 #159 #160 #163 #169 #172 #196 #205 #225 #226 #227 #228 #230 #235 #240 #239 #246 #244 #319 #330 #371 #385 #400 #458 #586 #630 #660 #707 #1542
  * New config options:
    * `-query-frontend.query-sharding-total-shards`: The amount of shards to use when doing parallelisation via query sharding.
    * `-query-frontend.query-sharding-max-sharded-queries`: The max number of sharded queries that can be run for a given received query. 0 to disable limit.
    * `-blocks-storage.bucket-store.series-hash-cache-max-size-bytes`: Max size - in bytes - of the in-memory series hash cache in the store-gateway.
    * `-blocks-storage.tsdb.series-hash-cache-max-size-bytes`: Max size - in bytes - of the in-memory series hash cache in the ingester.
  * New exported metrics:
    * `cortex_bucket_store_series_hash_cache_requests_total`
    * `cortex_bucket_store_series_hash_cache_hits_total`
    * `cortex_frontend_query_sharding_rewrites_succeeded_total`
    * `cortex_frontend_sharded_queries_per_query`
  * Renamed metrics:
    * `cortex_frontend_mapped_asts_total` to `cortex_frontend_query_sharding_rewrites_attempted_total`
  * Modified metrics:
    * added `sharded` label to `cortex_query_seconds_total`
  * When query sharding is enabled, the following querier config must be set on query-frontend too:
    * `-querier.max-concurrent`
    * `-querier.timeout`
    * `-querier.max-samples`
    * `-querier.at-modifier-enabled`
    * `-querier.default-evaluation-interval`
    * `-querier.active-query-tracker-dir`
    * `-querier.lookback-delta`
  * Sharding can be dynamically controlled per request using the `Sharding-Control: 64` header. (0 to disable)
  * Sharding can be dynamically controlled per tenant using the limit `query_sharding_total_shards`. (0 to disable)
  * Added `sharded_queries` count to the "query stats" log.
  * The number of shards is adjusted to be compatible with number of compactor shards that are used by a split-and-merge compactor. The querier can use this to avoid querying blocks that cannot have series in a given query shard.
* [FEATURE] Query-Frontend: Added `-query-frontend.cache-unaligned-requests` option to cache responses for requests that do not have step-aligned start and end times. This can improve speed of repeated queries, but can also pollute cache with results that are never reused. #432
* [FEATURE] Querier: Added label names cardinality endpoint `<prefix>/api/v1/cardinality/label_names` that is disabled by default. Can be enabled/disabled via the CLI flag `-querier.cardinality-analysis-enabled` or its respective YAML config option. Configurable on a per-tenant basis. #301 #377 #474
* [FEATURE] Querier: Added label values cardinality endpoint `<prefix>/api/v1/cardinality/label_values` that is disabled by default. Can be enabled/disabled via the CLI flag `-querier.cardinality-analysis-enabled` or its respective YAML config option, and configurable on a per-tenant basis. The maximum number of label names allowed to be queried in a single API call can be controlled via `-querier.label-values-max-cardinality-label-names-per-request`. #332 #395 #474
* [FEATURE] Querier: Added `-store.max-labels-query-length` to restrict the range of `/series`, label-names and label-values requests. #507
* [FEATURE] Ruler: Add new `-ruler.query-stats-enabled` which when enabled will report the `cortex_ruler_query_seconds_total` as a per-user metric that tracks the sum of the wall time of executing queries in the ruler in seconds. [#4317](https://github.com/cortexproject/cortex/pull/4317)
* [FEATURE] Ruler: Added federated rule groups. #533
  * Added `-ruler.tenant-federation.enabled` config flag.
  * Added support for `source_tenants` field on rule groups.
* [FEATURE] Store-gateway: Added `/store-gateway/tenants` and `/store-gateway/tenant/{tenant}/blocks` endpoints that provide functionality that was provided by `tools/listblocks`. #911 #973
* [FEATURE] Compactor: compactor now uses new algorithm that we call "split-and-merge". Previous compaction strategy was removed. With the `split-and-merge` compactor source blocks for a given tenant are grouped into `-compactor.split-groups` number of groups. Each group of blocks is then compacted separately, and is split into `-compactor.split-and-merge-shards` shards (configurable on a per-tenant basis). Compaction of each tenant shards can be horizontally scaled. Number of compactors that work on jobs for single tenant can be limited by using `-compactor.compactor-tenant-shard-size` parameter, or per-tenant `compactor_tenant_shard_size` override.  #275 #281 #282 #283 #288 #290 #303 #307 #317 #323 #324 #328 #353 #368 #479 #820
* [FEATURE] Compactor: Added `-compactor.max-compaction-time` to control how long can compaction for a single tenant take. If compactions for a tenant take longer, no new compactions are started in the same compaction cycle. Running compactions are not stopped however, and may take much longer. #523
* [FEATURE] Compactor: When compactor finds blocks with out-of-order chunks, it will mark them for no-compaction. Blocks marked for no-compaction are ignored in future compactions too. Added metric `cortex_compactor_blocks_marked_for_no_compaction_total` to track number of blocks marked for no-compaction. Added `CortexCompactorSkippedBlocksWithOutOfOrderChunks` alert based on new metric. Markers are only checked from `<tenant>/markers` location, but uploaded to the block directory too. #520 #535 #550
* [FEATURE] Compactor: multiple blocks are now downloaded and uploaded at once, which can shorten compaction process. #552
* [ENHANCEMENT] Exemplars are now emitted for all gRPC calls and many operations tracked by histograms. #180
* [ENHANCEMENT] New options `-server.http-listen-network` and `-server.grpc-listen-network` allow binding as 'tcp4' or 'tcp6'. #180
* [ENHANCEMENT] Query federation: improve performance in MergeQueryable by memoizing labels. #312
* [ENHANCEMENT] Add histogram metrics `cortex_distributor_sample_delay_seconds` and `cortex_ingester_tsdb_sample_out_of_order_delta_seconds` #488
* [ENHANCEMENT] Check internal directory access before starting up. #1217
* [ENHANCEMENT] Azure client: expose option to configure MSI URL and user-assigned identity. #584
* [ENHANCEMENT] Added a new metric `mimir_build_info` to coincide with `cortex_build_info`. The metric `cortex_build_info` has not been removed. #1022
* [ENHANCEMENT] Mimir runs a sanity check of storage config at startup and will fail to start if the sanity check doesn't pass. This is done to find potential config issues before starting up. #1180
* [ENHANCEMENT] Validate alertmanager and ruler storage configurations to ensure they don't use same bucket name and region values as those configured for the blocks storage. #1214
* [ENHANCEMENT] Ingester: added option `-ingester.readiness-check-ring-health` to disable the ring health check in the readiness endpoint. When disabled, the health checks are run against only the ingester itself instead of all ingesters in the ring. #48 #126
* [ENHANCEMENT] Ingester: reduce CPU and memory utilization if remote write requests contains a large amount of "out of bounds" samples. #413
* [ENHANCEMENT] Ingester: reduce CPU and memory utilization when querying chunks from ingesters. #430
* [ENHANCEMENT] Ingester: Expose ingester ring page on ingesters. #654
* [ENHANCEMENT] Distributor: added option `-distributor.excluded-zones` to exclude ingesters running in specific zones both on write and read path. #51
* [ENHANCEMENT] Distributor: add tags to tracing span for distributor push with user, cluster and replica. #210
* [ENHANCEMENT] Distributor: performance optimisations. #212 #217 #242
* [ENHANCEMENT] Distributor: reduce latency when HA-Tracking by doing KVStore updates in the background. #271
* [ENHANCEMENT] Distributor: make distributor inflight push requests count include background calls to ingester. #398
* [ENHANCEMENT] Distributor: silently drop exemplars more than 5 minutes older than samples in the same batch. #544
* [ENHANCEMENT] Distributor: reject exemplars with blank label names or values. The `cortex_discarded_exemplars_total` metric will use the `exemplar_labels_blank` reason in this case. #873
* [ENHANCEMENT] Query-frontend: added `cortex_query_frontend_workers_enqueued_requests_total` metric to track the number of requests enqueued in each query-scheduler. #384
* [ENHANCEMENT] Query-frontend: added `cortex_query_frontend_non_step_aligned_queries_total` to track the total number of range queries with start/end not aligned to step. #347 #357 #582
* [ENHANCEMENT] Query-scheduler: exported summary `cortex_query_scheduler_inflight_requests` tracking total number of inflight requests (both enqueued and processing) in percentile buckets. #675
* [ENHANCEMENT] Querier: can use the `LabelNames` call with matchers, if matchers are provided in the `/labels` API call, instead of using the more expensive `MetricsForLabelMatchers` call as before. #3 #1186
* [ENHANCEMENT] Querier / store-gateway: optimized regex matchers. #319 #334 #355
* [ENHANCEMENT] Querier: when fetching data for specific query-shard, we can ignore some blocks based on compactor-shard ID, since sharding of series by query sharding and compactor is the same. Added metrics: #438 #450
  * `cortex_querier_blocks_found_total`
  * `cortex_querier_blocks_queried_total`
  * `cortex_querier_blocks_with_compactor_shard_but_incompatible_query_shard_total`
* [ENHANCEMENT] Querier / ruler: reduce cpu usage, latency and peak memory consumption. #459 #463 #589
* [ENHANCEMENT] Querier: labels requests now obey `-querier.query-ingesters-within`, making them a little more efficient. #518
* [ENHANCEMENT] Querier: retry store-gateway in case of unexpected failure, instead of failing the query. #1003
* [ENHANCEMENT] Querier / ruler: reduce memory used by streaming queries, particularly in ruler. [#4341](https://github.com/cortexproject/cortex/pull/4341)
* [ENHANCEMENT] Ruler: Using shuffle sharding subring on GetRules API. [#4466](https://github.com/cortexproject/cortex/pull/4466)
* [ENHANCEMENT] Ruler: wait for ruler ring client to self-detect during startup. #990
* [ENHANCEMENT] Store-gateway: added `cortex_bucket_store_sent_chunk_size_bytes` metric, tracking the size of chunks sent from store-gateway to querier. #123
* [ENHANCEMENT] Store-gateway: reduced CPU and memory utilization due to exported metrics aggregation for instances with a large number of tenants. #123 #142
* [ENHANCEMENT] Store-gateway: added an in-memory LRU cache for chunks attributes. Can be enabled setting `-blocks-storage.bucket-store.chunks-cache.attributes-in-memory-max-items=X` where `X` is the max number of items to keep in the in-memory cache. The following new metrics are exposed: #279 #415 #437
  * `cortex_cache_memory_requests_total`
  * `cortex_cache_memory_hits_total`
  * `cortex_cache_memory_items_count`
* [ENHANCEMENT] Store-gateway: log index cache requests to tracing spans. #419
* [ENHANCEMENT] Store-gateway: store-gateway can now ignore blocks with minimum time within `-blocks-storage.bucket-store.ignore-blocks-within` duration. Useful when used together with `-querier.query-store-after`. #502
* [ENHANCEMENT] Store-gateway: label values with matchers now doesn't preload or list series, reducing latency and memory consumption. #534
* [ENHANCEMENT] Store-gateway: the results of `LabelNames()`, `LabelValues()` and `Series(skipChunks=true)` calls are now cached in the index cache. #590
* [ENHANCEMENT] Store-gateway: Added `-store-gateway.sharding-ring.unregister-on-shutdown` option that allows store-gateway to stay in the ring even after shutdown. Defaults to `true`, which is the same as current behaviour. #610 #614
* [ENHANCEMENT] Store-gateway: wait for ring tokens stability instead of ring stability to speed up startup and tests. #620
* [ENHANCEMENT] Compactor: add timeout for waiting on compactor to become ACTIVE in the ring. [#4262](https://github.com/cortexproject/cortex/pull/4262)
* [ENHANCEMENT] Compactor: skip already planned compaction jobs if the tenant doesn't belong to the compactor instance anymore. #303
* [ENHANCEMENT] Compactor: Blocks cleaner will ignore users that it no longer "owns" when sharding is enabled, and user ownership has changed since last scan. #325
* [ENHANCEMENT] Compactor: added `-compactor.compaction-jobs-order` support to configure which compaction jobs should run first for a given tenant (in case there are multiple ones). Supported values are: `smallest-range-oldest-blocks-first` (default), `newest-blocks-first`. #364
* [ENHANCEMENT] Compactor: delete blocks marked for deletion faster. #490
* [ENHANCEMENT] Compactor: expose low-level concurrency options for compactor: `-compactor.max-opening-blocks-concurrency`, `-compactor.max-closing-blocks-concurrency`, `-compactor.symbols-flushers-concurrency`. #569 #701
* [ENHANCEMENT] Compactor: expand compactor logs to include total compaction job time, total time for uploads and block counts. #549
* [ENHANCEMENT] Ring: allow experimental configuration of disabling of heartbeat timeouts by setting the relevant configuration value to zero. Applies to the following: [#4342](https://github.com/cortexproject/cortex/pull/4342)
  * `-distributor.ring.heartbeat-timeout`
  * `-ingester.ring.heartbeat-timeout`
  * `-ruler.ring.heartbeat-timeout`
  * `-alertmanager.sharding-ring.heartbeat-timeout`
  * `-compactor.ring.heartbeat-timeout`
  * `-store-gateway.sharding-ring.heartbeat-timeout`
* [ENHANCEMENT] Ring: allow heartbeats to be explicitly disabled by setting the interval to zero. This is considered experimental. This applies to the following configuration options: [#4344](https://github.com/cortexproject/cortex/pull/4344)
  * `-distributor.ring.heartbeat-period`
  * `-ingester.ring.heartbeat-period`
  * `-ruler.ring.heartbeat-period`
  * `-alertmanager.sharding-ring.heartbeat-period`
  * `-compactor.ring.heartbeat-period`
  * `-store-gateway.sharding-ring.heartbeat-period`
* [ENHANCEMENT] Memberlist: optimized receive path for processing ring state updates, to help reduce CPU utilization in large clusters. [#4345](https://github.com/cortexproject/cortex/pull/4345)
* [ENHANCEMENT] Memberlist: expose configuration of memberlist packet compression via `-memberlist.compression-enabled`. [#4346](https://github.com/cortexproject/cortex/pull/4346)
* [ENHANCEMENT] Memberlist: Add `-memberlist.advertise-addr` and `-memberlist.advertise-port` options for setting the address to advertise to other members of the cluster to enable NAT traversal. #260
* [ENHANCEMENT] Memberlist: reduce CPU utilization for rings with a large number of members. #537 #563 #634
* [ENHANCEMENT] Overrides exporter: include additional limits in the per-tenant override exporter. The following limits have been added to the `cortex_limit_overrides` metric: #21
  * `max_fetched_series_per_query`
  * `max_fetched_chunk_bytes_per_query`
  * `ruler_max_rules_per_rule_group`
  * `ruler_max_rule_groups_per_tenant`
* [ENHANCEMENT] Overrides exporter: add a metrics `cortex_limits_defaults` to expose the default values of limits. #173
* [ENHANCEMENT] Overrides exporter: Add `max_fetched_chunks_per_query` and `max_global_exemplars_per_user` limits to the default and per-tenant limits exported as metrics. #471 #515
* [ENHANCEMENT] Upgrade Go to 1.17.8. #1347 #1381
* [ENHANCEMENT] Upgrade Docker base images to `alpine:3.15.0`. #1348
* [BUGFIX] Azure storage: only create HTTP client once, to reduce memory utilization. #605
* [BUGFIX] Ingester: fixed ingester stuck on start up (LEAVING ring state) when `-ingester.ring.heartbeat-period=0` and `-ingester.unregister-on-shutdown=false`. [#4366](https://github.com/cortexproject/cortex/pull/4366)
* [BUGFIX] Ingester: prevent any reads or writes while the ingester is stopping. This will prevent accessing TSDB blocks once they have been already closed. [#4304](https://github.com/cortexproject/cortex/pull/4304)
* [BUGFIX] Ingester: TSDB now waits for pending readers before truncating Head block, fixing the `chunk not found` error and preventing wrong query results. #16
* [BUGFIX] Ingester: don't create TSDB or appender if no samples are sent by a tenant. #162
* [BUGFIX] Ingester: fix out-of-order chunks in TSDB head in-memory series after WAL replay in case some samples were appended to TSDB WAL before series. #530
* [BUGFIX] Distributor: when cleaning up obsolete elected replicas from KV store, HA tracker didn't update number of cluster per user correctly. [#4336](https://github.com/cortexproject/cortex/pull/4336)
* [BUGFIX] Distributor: fix bug in query-exemplar where some results would get dropped. #583
* [BUGFIX] Query-frontend: Fixes @ modifier functions (start/end) when splitting queries by time. #206
* [BUGFIX] Query-frontend: Ensure query_range requests handled by the query-frontend return JSON formatted errors. #360 #499
* [BUGFIX] Query-frontend: don't reuse cached results for queries that are not step-aligned. #424
* [BUGFIX] Query-frontend: fix API error messages that were mentioning Prometheus `--enable-feature=promql-negative-offset` and `--enable-feature=promql-at-modifier` flags. #688
* [BUGFIX] Query-frontend: worker's cancellation channels are now buffered to ensure that all request cancellations are properly handled. #741
* [BUGFIX] Querier: fixed `/api/v1/user_stats` endpoint. When zone-aware replication is enabled, `MaxUnavailableZones` param is used instead of `MaxErrors`, so setting `MaxErrors = 0` doesn't make the Querier wait for all Ingesters responses. #474
* [BUGFIX] Querier: Disable query scheduler SRV DNS lookup. #689
* [BUGFIX] Ruler: fixed counting of PromQL evaluation errors as user-errors when updating `cortex_ruler_queries_failed_total`. [#4335](https://github.com/cortexproject/cortex/pull/4335)
* [BUGFIX] Ruler: fix formatting of rule groups in `/ruler/rule_groups` endpoint. #655
* [BUGFIX] Ruler: do not log `unable to read rules directory` at startup if the directory hasn't been created yet. #1058
* [BUGFIX] Ruler: enable Prometheus-compatible endpoints regardless of `-ruler.enable-api`. The flag now only controls the configuration API. This is what the config flag description stated, but not what was happening. #1216
* [BUGFIX] Compactor: fixed panic while collecting Prometheus metrics. #28
* [BUGFIX] Compactor: compactor should now be able to correctly mark blocks for deletion and no-compaction, if such marking was previously interrupted. #1015
* [BUGFIX] Alertmanager: remove stale template files. #4495
* [BUGFIX] Alertmanager: don't replace user configurations with blank fallback configurations (when enabled), particularly during scaling up/down instances when sharding is enabled. #224
* [BUGFIX] Ring: multi KV runtime config changes are now propagated to all rings, not just ingester ring. #1047
* [BUGFIX] Memberlist: fixed corrupted packets when sending compound messages with more than 255 messages or messages bigger than 64KB. #551
* [BUGFIX] Overrides exporter: successfully startup even if runtime config is not set. #1056
* [BUGFIX] Fix internal modules to wait for other modules depending on them before stopping. #1472

### Mixin

_Changes since `grafana/cortex-jsonnet` `1.9.0`._

* [CHANGE] Removed chunks storage support from mixin. #641 #643 #645 #811 #812 #813
  * Removed `tsdb.libsonnet`: no need to import it anymore (its content is already automatically included when using Jsonnet)
  * Removed the following fields from `_config`:
    * `storage_engine` (defaults to `blocks`)
    * `chunk_index_backend`
    * `chunk_store_backend`
  * Removed schema config map
  * Removed the following dashboards:
    * "Cortex / Chunks"
    * "Cortex / WAL"
    * "Cortex / Blocks vs Chunks"
  * Removed the following alerts:
    * `CortexOldChunkInMemory`
    * `CortexCheckpointCreationFailed`
    * `CortexCheckpointDeletionFailed`
    * `CortexProvisioningMemcachedTooSmall`
    * `CortexWALCorruption`
    * `CortexTableSyncFailure`
    * `CortexTransferFailed`
  * Removed the following recording rules:
    * `cortex_chunk_store_index_lookups_per_query`
    * `cortex_chunk_store_series_pre_intersection_per_query`
    * `cortex_chunk_store_series_post_intersection_per_query`
    * `cortex_chunk_store_chunks_per_query`
    * `cortex_bigtable_request_duration_seconds`
    * `cortex_cassandra_request_duration_seconds`
    * `cortex_dynamo_request_duration_seconds`
    * `cortex_database_request_duration_seconds`
    * `cortex_gcs_request_duration_seconds`
* [CHANGE] Update grafana-builder dependency: use $__rate_interval in qpsPanel and latencyPanel. [#372](https://github.com/grafana/cortex-jsonnet/pull/372)
* [CHANGE] `namespace` template variable in dashboards now only selects namespaces for selected clusters. [#311](https://github.com/grafana/cortex-jsonnet/pull/311)
* [CHANGE] `CortexIngesterRestarts` alert severity changed from `critical` to `warning`. [#321](https://github.com/grafana/cortex-jsonnet/pull/321)
* [CHANGE] Dashboards: added overridable `job_labels` and `cluster_labels` to the configuration object as label lists to uniquely identify jobs and clusters in the metric names and group-by lists in dashboards. [#319](https://github.com/grafana/cortex-jsonnet/pull/319)
* [CHANGE] Dashboards: `alert_aggregation_labels` has been removed from the configuration and overriding this value has been deprecated. Instead the labels are now defined by the `cluster_labels` list, and should be overridden accordingly through that list. [#319](https://github.com/grafana/cortex-jsonnet/pull/319)
* [CHANGE] Renamed `CortexCompactorHasNotUploadedBlocksSinceStart` to `CortexCompactorHasNotUploadedBlocks`. [#334](https://github.com/grafana/cortex-jsonnet/pull/334)
* [CHANGE] Renamed `CortexCompactorRunFailed` to `CortexCompactorHasNotSuccessfullyRunCompaction`. [#334](https://github.com/grafana/cortex-jsonnet/pull/334)
* [CHANGE] Renamed `CortexInconsistentConfig` alert to `CortexInconsistentRuntimeConfig` and increased severity to `critical`. [#335](https://github.com/grafana/cortex-jsonnet/pull/335)
* [CHANGE] Increased `CortexBadRuntimeConfig` alert severity to `critical` and removed support for `cortex_overrides_last_reload_successful` metric (was removed in Cortex 1.3.0). [#335](https://github.com/grafana/cortex-jsonnet/pull/335)
* [CHANGE] Grafana 'min step' changed to 15s so dashboard show better detail. [#340](https://github.com/grafana/cortex-jsonnet/pull/340)
* [CHANGE] Replace `CortexRulerFailedEvaluations` with two new alerts: `CortexRulerTooManyFailedPushes` and `CortexRulerTooManyFailedQueries`. [#347](https://github.com/grafana/cortex-jsonnet/pull/347)
* [CHANGE] Removed `CortexCacheRequestErrors` alert. This alert was not working because the legacy Cortex cache client instrumentation doesn't track errors. [#346](https://github.com/grafana/cortex-jsonnet/pull/346)
* [CHANGE] Removed `CortexQuerierCapacityFull` alert. [#342](https://github.com/grafana/cortex-jsonnet/pull/342)
* [CHANGE] Changes blocks storage alerts to group metrics by the configured `cluster_labels` (supporting the deprecated `alert_aggregation_labels`). [#351](https://github.com/grafana/cortex-jsonnet/pull/351)
* [CHANGE] Increased `CortexIngesterReachingSeriesLimit` critical alert threshold from 80% to 85%. [#363](https://github.com/grafana/cortex-jsonnet/pull/363)
* [CHANGE] Changed default `job_names` for query-frontend, query-scheduler and querier to match custom deployments too. [#376](https://github.com/grafana/cortex-jsonnet/pull/376)
* [CHANGE] Split `cortex_api` recording rule group into three groups. This is a workaround for large clusters where this group can become slow to evaluate. [#401](https://github.com/grafana/cortex-jsonnet/pull/401)
* [CHANGE] Increased `CortexIngesterReachingSeriesLimit` warning threshold from 70% to 80% and critical threshold from 85% to 90%. [#404](https://github.com/grafana/cortex-jsonnet/pull/404)
* [CHANGE] Raised `CortexKVStoreFailure` alert severity from warning to critical. #493
* [CHANGE] Increase `CortexRolloutStuck` alert "for" duration from 15m to 30m. #493 #573
* [CHANGE] The Alertmanager and Ruler compiled dashboards (`alertmanager.json` and `ruler.json`) have been respectively renamed to `mimir-alertmanager.json` and `mimir-ruler.json`. #869
* [CHANGE] Removed `cortex_overrides_metric` from `_config`. #871
* [CHANGE] Renamed recording rule groups (`cortex_` prefix changed to `mimir_`). #871
* [CHANGE] Alerts name prefix has been changed from `Cortex` to `Mimir` (eg. alert `CortexIngesterUnhealthy` has been renamed to `MimirIngesterUnhealthy`). #879
* [CHANGE] Enabled resources dashboards by default. Can be disabled setting `resources_dashboards_enabled` config field to `false`. #920
* [FEATURE] Added `Cortex / Overrides` dashboard, displaying default limits and per-tenant overrides applied to Mimir. #673
* [FEATURE] Added `Mimir / Tenants` and `Mimir / Top tenants` dashboards, displaying user-based metrics. #776
* [FEATURE] Added querier autoscaling panels and alerts. #1006 #1016
* [FEATURE] Mimir / Top tenants dashboard now has tenants ranked by rule group size and evaluation time. #1338
* [ENHANCEMENT] cortex-mixin: Make `cluster_namespace_deployment:kube_pod_container_resource_requests_{cpu_cores,memory_bytes}:sum` backwards compatible with `kube-state-metrics` v2.0.0. [#317](https://github.com/grafana/cortex-jsonnet/pull/317)
* [ENHANCEMENT] Cortex-mixin: Include `cortex-gw-internal` naming variation in default `gateway` job names. [#328](https://github.com/grafana/cortex-jsonnet/pull/328)
* [ENHANCEMENT] Ruler dashboard: added object storage metrics. [#354](https://github.com/grafana/cortex-jsonnet/pull/354)
* [ENHANCEMENT] Alertmanager dashboard: added object storage metrics. [#354](https://github.com/grafana/cortex-jsonnet/pull/354)
* [ENHANCEMENT] Added documentation text panels and descriptions to reads and writes dashboards. [#324](https://github.com/grafana/cortex-jsonnet/pull/324)
* [ENHANCEMENT] Dashboards: defined container functions for common resources panels: containerDiskWritesPanel, containerDiskReadsPanel, containerDiskSpaceUtilization. [#331](https://github.com/grafana/cortex-jsonnet/pull/331)
* [ENHANCEMENT] cortex-mixin: Added `alert_excluded_routes` config to exclude specific routes from alerts. [#338](https://github.com/grafana/cortex-jsonnet/pull/338)
* [ENHANCEMENT] Added `CortexMemcachedRequestErrors` alert. [#346](https://github.com/grafana/cortex-jsonnet/pull/346)
* [ENHANCEMENT] Ruler dashboard: added "Per route p99 latency" panel in the "Configuration API" row. [#353](https://github.com/grafana/cortex-jsonnet/pull/353)
* [ENHANCEMENT] Increased the `for` duration of the `CortexIngesterReachingSeriesLimit` warning alert to 3h. [#362](https://github.com/grafana/cortex-jsonnet/pull/362)
* [ENHANCEMENT] Added a new tier (`medium_small_user`) so we have another tier between 100K and 1Mil active series. [#364](https://github.com/grafana/cortex-jsonnet/pull/364)
* [ENHANCEMENT] Extend Alertmanager dashboard: [#313](https://github.com/grafana/cortex-jsonnet/pull/313)
  * "Tenants" stat panel - shows number of discovered tenant configurations.
  * "Replication" row - information about the replication of tenants/alerts/silences over instances.
  * "Tenant Configuration Sync" row - information about the configuration sync procedure.
  * "Sharding Initial State Sync" row - information about the initial state sync procedure when sharding is enabled.
  * "Sharding Runtime State Sync" row - information about various state operations which occur when sharding is enabled (replication, fetch, marge, persist).
* [ENHANCEMENT] Update gsutil command for `not healthy index found` playbook [#370](https://github.com/grafana/cortex-jsonnet/pull/370)
* [ENHANCEMENT] Added Alertmanager alerts and playbooks covering configuration syncs and sharding operation: [#377 [#378](https://github.com/grafana/cortex-jsonnet/pull/378)
  * `CortexAlertmanagerSyncConfigsFailing`
  * `CortexAlertmanagerRingCheckFailing`
  * `CortexAlertmanagerPartialStateMergeFailing`
  * `CortexAlertmanagerReplicationFailing`
  * `CortexAlertmanagerPersistStateFailing`
  * `CortexAlertmanagerInitialSyncFailed`
* [ENHANCEMENT] Add recording rules to improve responsiveness of Alertmanager dashboard. [#387](https://github.com/grafana/cortex-jsonnet/pull/387)
* [ENHANCEMENT] Add `CortexRolloutStuck` alert. [#405](https://github.com/grafana/cortex-jsonnet/pull/405)
* [ENHANCEMENT] Added `CortexKVStoreFailure` alert. [#406](https://github.com/grafana/cortex-jsonnet/pull/406)
* [ENHANCEMENT] Use configured `ruler` jobname for ruler dashboard panels. [#409](https://github.com/grafana/cortex-jsonnet/pull/409)
* [ENHANCEMENT] Add ability to override `datasource` for generated dashboards. [#407](https://github.com/grafana/cortex-jsonnet/pull/407)
* [ENHANCEMENT] Use alertmanager jobname for alertmanager dashboard panels [#411](https://github.com/grafana/cortex-jsonnet/pull/411)
* [ENHANCEMENT] Added `CortexDistributorReachingInflightPushRequestLimit` alert. [#408](https://github.com/grafana/cortex-jsonnet/pull/408)
* [ENHANCEMENT] Added `CortexReachingTCPConnectionsLimit` alert. #403
* [ENHANCEMENT] Added "Cortex / Writes Networking" and "Cortex / Reads Networking" dashboards. #405
* [ENHANCEMENT] Improved "Queue length" panel in "Cortex / Queries" dashboard. #408
* [ENHANCEMENT] Add `CortexDistributorReachingInflightPushRequestLimit` alert and playbook. #401
* [ENHANCEMENT] Added "Recover accidentally deleted blocks (Google Cloud specific)" playbook. #475
* [ENHANCEMENT] Added support to multi-zone store-gateway deployments. #608 #615
* [ENHANCEMENT] Show supplementary alertmanager services in the Rollout Progress dashboard. #738 #855
* [ENHANCEMENT] Added `mimir` to default job names. This makes dashboards and alerts working when Mimir is installed in single-binary mode and the deployment is named `mimir`. #921
* [ENHANCEMENT] Introduced a new alert for the Alertmanager: `MimirAlertmanagerAllocatingTooMuchMemory`. It has two severities based on the memory usage against limits, a `warning` level at 80% and a `critical` level at 90%. #1206
* [BUGFIX] Fixed `CortexIngesterHasNotShippedBlocks` alert false positive in case an ingester instance had ingested samples in the past, then no traffic was received for a long period and then it started receiving samples again. [#308](https://github.com/grafana/cortex-jsonnet/pull/308)
* [BUGFIX] Fixed `CortexInconsistentRuntimeConfig` metric. [#335](https://github.com/grafana/cortex-jsonnet/pull/335)
* [BUGFIX] Fixed scaling dashboard to correctly work when a Cortex service deployment spans across multiple zones (a zone is expected to have the `zone-[a-z]` suffix). [#365](https://github.com/grafana/cortex-jsonnet/pull/365)
* [BUGFIX] Fixed rollout progress dashboard to correctly work when a Cortex service deployment spans across multiple zones (a zone is expected to have the `zone-[a-z]` suffix). [#366](https://github.com/grafana/cortex-jsonnet/pull/366)
* [BUGFIX] Fixed rollout progress dashboard to include query-scheduler too. [#376](https://github.com/grafana/cortex-jsonnet/pull/376)
* [BUGFIX] Upstream recording rule `node_namespace_pod_container:container_cpu_usage_seconds_total:sum_irate` renamed. [#379](https://github.com/grafana/cortex-jsonnet/pull/379)
* [BUGFIX] Fixed writes/reads/alertmanager resources dashboards to use `$._config.job_names.gateway`. [#403](https://github.com/grafana/cortex-jsonnet/pull/403)
* [BUGFIX] Span the annotation.message in alerts as YAML multiline strings. [#412](https://github.com/grafana/cortex-jsonnet/pull/412)
* [BUGFIX] Fixed "Instant queries / sec" in "Cortex / Reads" dashboard. #445
* [BUGFIX] Fixed and added missing KV store panels in Writes, Reads, Ruler and Compactor dashboards. #448
* [BUGFIX] Fixed Alertmanager dashboard when alertmanager is running as part of single binary. #1064
* [BUGFIX] Fixed Ruler dashboard when ruler is running as part of single binary. #1260
* [BUGFIX] Query-frontend: fixed bad querier status code mapping with query-sharding enabled. #1227

### Jsonnet

_Changes since `grafana/cortex-jsonnet` `1.9.0`._

* [CHANGE] Removed chunks storage support. #639
  * Removed the following fields from `_config`:
    * `storage_engine` (defaults to `blocks`)
    * `querier_second_storage_engine` (not supported anymore)
    * `table_manager_enabled`, `table_prefix`
    * `memcached_index_writes_enabled` and `memcached_index_writes_max_item_size_mb`
    * `storeMemcachedChunksConfig`
    * `storeConfig`
    * `max_chunk_idle`
    * `schema` (the schema configmap is still added for backward compatibility reasons)
    * `bigtable_instance` and `bigtable_project`
    * `client_configs`
    * `enabledBackends`
    * `storage_backend`
    * `cassandra_addresses`
    * `s3_bucket_name`
    * `ingester_deployment_without_wal` (was only used by chunks storage)
    * `ingester` (was only used to configure chunks storage WAL)
  * Removed the following CLI flags from `ingester_args`:
    * `ingester.max-chunk-age`
    * `ingester.max-stale-chunk-idle`
    * `ingester.max-transfer-retries`
    * `ingester.retain-period`
* [CHANGE] Changed `overrides-exporter.libsonnet` from being based on cortex-tools to Mimir `overrides-exporter` target. #646
* [CHANGE] Store gateway: set `-blocks-storage.bucket-store.index-cache.memcached.max-get-multi-concurrency`,
  `-blocks-storage.bucket-store.chunks-cache.memcached.max-get-multi-concurrency`,
  `-blocks-storage.bucket-store.metadata-cache.memcached.max-get-multi-concurrency`,
  `-blocks-storage.bucket-store.index-cache.memcached.max-idle-connections`,
  `-blocks-storage.bucket-store.chunks-cache.memcached.max-idle-connections`,
  `-blocks-storage.bucket-store.metadata-cache.memcached.max-idle-connections` to 100 [#414](https://github.com/grafana/cortex-jsonnet/pull/414)
* [CHANGE] Alertmanager: mounted overrides configmap to alertmanager too. [#315](https://github.com/grafana/cortex-jsonnet/pull/315)
* [CHANGE] Memcached: upgraded memcached from `1.5.17` to `1.6.9`. [#316](https://github.com/grafana/cortex-jsonnet/pull/316)
* [CHANGE] Store-gateway: increased memory request and limit respectively from 6GB / 6GB to 12GB / 18GB. [#322](https://github.com/grafana/cortex-jsonnet/pull/322)
* [CHANGE] Store-gateway: increased `-blocks-storage.bucket-store.max-chunk-pool-bytes` from 2GB (default) to 12GB. [#322](https://github.com/grafana/cortex-jsonnet/pull/322)
* [CHANGE] Ingester/Ruler: set `-server.grpc-max-send-msg-size-bytes` and `-server.grpc-max-send-msg-size-bytes` to sensible default values (10MB). [#326](https://github.com/grafana/cortex-jsonnet/pull/326)
* [CHANGE] Decreased `-server.grpc-max-concurrent-streams` from 100k to 10k. [#369](https://github.com/grafana/cortex-jsonnet/pull/369)
* [CHANGE] Decreased blocks storage ingesters graceful termination period from 80m to 20m. [#369](https://github.com/grafana/cortex-jsonnet/pull/369)
* [CHANGE] Increase the rules per group and rule groups limits on different tiers. [#396](https://github.com/grafana/cortex-jsonnet/pull/396)
* [CHANGE] Removed `max_samples_per_query` limit, since it only works with chunks and only when using `-distributor.shard-by-all-labels=false`. [#397](https://github.com/grafana/cortex-jsonnet/pull/397)
* [CHANGE] Removed chunks storage query sharding config support. The following config options have been removed: [#398](https://github.com/grafana/cortex-jsonnet/pull/398)
  * `_config` > `queryFrontend` > `shard_factor`
  * `_config` > `queryFrontend` > `sharded_queries_enabled`
  * `_config` > `queryFrontend` > `query_split_factor`
* [CHANGE] Rename ruler_s3_bucket_name and ruler_gcs_bucket_name to ruler_storage_bucket_name: [#415](https://github.com/grafana/cortex-jsonnet/pull/415)
* [CHANGE] Fine-tuned rolling update policy for distributor, querier, query-frontend, query-scheduler. [#420](https://github.com/grafana/cortex-jsonnet/pull/420)
* [CHANGE] Increased memcached metadata/chunks/index-queries max connections from 4k to 16k. [#420](https://github.com/grafana/cortex-jsonnet/pull/420)
* [CHANGE] Disabled step alignment in query-frontend to be compliant with PromQL. [#420](https://github.com/grafana/cortex-jsonnet/pull/420)
* [CHANGE] Do not limit compactor CPU and request a number of cores equal to the configured concurrency. [#420](https://github.com/grafana/cortex-jsonnet/pull/420)
* [CHANGE] Configured split-and-merge compactor. #853
  * The following CLI flags are set on compactor:
    * `-compactor.split-and-merge-shards=0`
    * `-compactor.compactor-tenant-shard-size=1`
    * `-compactor.split-groups=1`
    * `-compactor.max-opening-blocks-concurrency=4`
    * `-compactor.max-closing-blocks-concurrency=2`
    * `-compactor.symbols-flushers-concurrency=4`
  * The following per-tenant overrides have been set on `super_user` and `mega_user` classes:
    ```
    compactor_split_and_merge_shards: 2,
    compactor_tenant_shard_size: 2,
    compactor_split_groups: 2,
    ```
* [CHANGE] The entrypoint file to include has been renamed from `cortex.libsonnet` to `mimir.libsonnet`. #897
* [CHANGE] The default image config field has been renamed from `cortex` to `mimir`. #896
   ```
   {
     _images+:: {
       mimir: '...',
     },
   }
   ```
* [CHANGE] Removed `cortex_` prefix from config fields. #898
  * The following config fields have been renamed:
    * `cortex_bucket_index_enabled` renamed to `bucket_index_enabled`
    * `cortex_compactor_cleanup_interval` renamed to `compactor_cleanup_interval`
    * `cortex_compactor_data_disk_class` renamed to `compactor_data_disk_class`
    * `cortex_compactor_data_disk_size` renamed to `compactor_data_disk_size`
    * `cortex_compactor_max_concurrency` renamed to `compactor_max_concurrency`
    * `cortex_distributor_allow_multiple_replicas_on_same_node` renamed to `distributor_allow_multiple_replicas_on_same_node`
    * `cortex_ingester_data_disk_class` renamed to `ingester_data_disk_class`
    * `cortex_ingester_data_disk_size` renamed to `ingester_data_disk_size`
    * `cortex_querier_allow_multiple_replicas_on_same_node` renamed to `querier_allow_multiple_replicas_on_same_node`
    * `cortex_query_frontend_allow_multiple_replicas_on_same_node` renamed to `query_frontend_allow_multiple_replicas_on_same_node`
    * `cortex_query_sharding_enabled` renamed to `query_sharding_enabled`
    * `cortex_query_sharding_msg_size_factor` renamed to `query_sharding_msg_size_factor`
    * `cortex_ruler_allow_multiple_replicas_on_same_node` renamed to `ruler_allow_multiple_replicas_on_same_node`
    * `cortex_store_gateway_data_disk_class` renamed to `store_gateway_data_disk_class`
    * `cortex_store_gateway_data_disk_size` renamed to `store_gateway_data_disk_size`
* [CHANGE] The overrides configmap default mountpoint has changed from `/etc/cortex` to `/etc/mimir`. It can be customized via the `overrides_configmap_mountpoint` config field. #899
* [CHANGE] Enabled in the querier the features to query label names with matchers, PromQL at modifier and query long-term storage for labels. #905
* [CHANGE] Reduced TSDB blocks retention on ingesters disk from 96h to 24h. #905
* [CHANGE] Enabled closing of idle TSDB in ingesters. #905
* [CHANGE] Disabled TSDB isolation in ingesters for better performances. #905
* [CHANGE] Changed log level of querier, query-frontend, query-scheduler and alertmanager from `debug` to `info`. #905
* [CHANGE] Enabled attributes in-memory cache in store-gateway. #905
* [CHANGE] Configured store-gateway to not load blocks containing samples more recent than 10h (because such samples are queried from ingesters). #905
* [CHANGE] Dynamically compute `-compactor.deletion-delay` based on other settings, in order to reduce the deletion delay as much as possible and lower the number of live blocks in the storage. #907
* [CHANGE] The config field `distributorConfig` has been renamed to `ingesterRingClientConfig`. Config field `ringClient` has been removed in favor of `ingesterRingClientConfig`. #997 #1057
* [CHANGE] Gossip.libsonnet has been fixed to modify all ring configurations, not only the ingester ring config. Furthermore it now supports migration via multi KV store. #1057 #1099
* [CHANGE] Changed the default of `bucket_index_enabled` to `true`. #924
* [CHANGE] Remove the support for the test-exporter. #1133
* [CHANGE] Removed `$.distributor_deployment_labels`, `$.ingester_deployment_labels` and `$.querier_deployment_labels` fields, that were used by gossip.libsonnet to inject additional label. Now the label is injected directly into pods of statefulsets and deployments. #1297
* [CHANGE] Disabled `-ingester.readiness-check-ring-health`. #1352
* [CHANGE] Changed Alertmanager CPU request from `100m` to `2` cores, and memory request from `1Gi` to `10Gi`. Set Alertmanager memory limit to `15Gi`. #1206
* [CHANGE] gossip.libsonnet has been renamed to memberlist.libsonnet, and is now imported by default. Use of memberlist for ring is enabled by setting `_config.memberlist_ring_enabled` to true. #1526
* [FEATURE] Added query sharding support. It can be enabled setting `cortex_query_sharding_enabled: true` in the `_config` object. #653
* [FEATURE] Added shuffle-sharding support. It can be enabled and configured using the following config: #902
   ```
   _config+:: {
     shuffle_sharding:: {
       ingester_write_path_enabled: true,
       ingester_read_path_enabled: true,
       querier_enabled: true,
       ruler_enabled: true,
       store_gateway_enabled: true,
     },
   }
   ```
* [FEATURE] Added multi-zone ingesters and store-gateways support. #1352 #1552
* [ENHANCEMENT] Add overrides config to compactor. This allows setting retention configs per user. [#386](https://github.com/grafana/cortex-jsonnet/pull/386)
* [ENHANCEMENT] Added 256MB memory ballast to querier. [#369](https://github.com/grafana/cortex-jsonnet/pull/369)
* [ENHANCEMENT] Update `etcd-operator` to latest version (see https://github.com/grafana/jsonnet-libs/pull/480). [#263](https://github.com/grafana/cortex-jsonnet/pull/263)
* [ENHANCEMENT] Add support for Azure storage in Alertmanager configuration. [#381](https://github.com/grafana/cortex-jsonnet/pull/381)
* [ENHANCEMENT] Add support for running Alertmanager in sharding mode. [#394](https://github.com/grafana/cortex-jsonnet/pull/394)
* [ENHANCEMENT] Allow to customize PromQL engine settings via `queryEngineConfig`. [#399](https://github.com/grafana/cortex-jsonnet/pull/399)
* [ENHANCEMENT] Define Azure object storage ruler args. [#416](https://github.com/grafana/cortex-jsonnet/pull/416)
* [ENHANCEMENT] Added the following config options to allow to schedule multiple replicas of the same service on the same node: [#418](https://github.com/grafana/cortex-jsonnet/pull/418)
  * `cortex_distributor_allow_multiple_replicas_on_same_node`
  * `cortex_ruler_allow_multiple_replicas_on_same_node`
  * `cortex_querier_allow_multiple_replicas_on_same_node`
  * `cortex_query_frontend_allow_multiple_replicas_on_same_node`
* [BUGFIX] Alertmanager: fixed `--alertmanager.cluster.peers` CLI flag passed to alertmanager when HA is enabled. [#329](https://github.com/grafana/cortex-jsonnet/pull/329)
* [BUGFIX] Fixed `-distributor.extend-writes` setting on ruler when `unregister_ingesters_on_shutdown` is disabled. [#369](https://github.com/grafana/cortex-jsonnet/pull/369)
* [BUGFIX] Treat `compactor_blocks_retention_period` type as string rather than int.[#395](https://github.com/grafana/cortex-jsonnet/pull/395)
* [BUGFIX] Pass `-ruler-storage.s3.endpoint` to ruler when using S3. [#421](https://github.com/grafana/cortex-jsonnet/pull/421)
* [BUGFIX] Remove service selector on label `gossip_ring_member` from other services than `gossip-ring`. [#1008](https://github.com/grafana/mimir/pull/1008)
* [BUGFIX] Rename `-ingester.readiness-check-ring-health` to `-ingester.ring.readiness-check-ring-health`, to reflect current name of flag. #1460

### Mimirtool

_Changes since cortextool `0.10.7`._

* [CHANGE] The following environment variables have been renamed: #883
  * `CORTEX_ADDRESS` to `MIMIR_ADDRESS`
  * `CORTEX_API_USER` to `MIMIR_API_USER`
  * `CORTEX_API_KEY` to `MIMIR_API_KEY`
  * `CORTEX_TENANT_ID` to `MIMIR_TENANT_ID`
  * `CORTEX_TLS_CA_PATH` to `MIMIR_TLS_CA_PATH`
  * `CORTEX_TLS_CERT_PATH` to `MIMIR_TLS_CERT_PATH`
  * `CORTEX_TLS_KEY_PATH` to `MIMIR_TLS_KEY_PATH`
* [CHANGE] Change `cortex` backend to `mimir`. #883
* [CHANGE] Do not publish `mimirtool` binary for 386 windows architecture. #1263
* [CHANGE] `analyse` command has been renamed to `analyze`. #1318
* [FEATURE] Support Arm64 on Darwin for all binaries (benchtool etc). https://github.com/grafana/cortex-tools/pull/215
* [ENHANCEMENT] Correctly support federated rules. #823
* [BUGFIX] Fix `cortextool rules` legends displaying wrong symbols for updates and deletions. https://github.com/grafana/cortex-tools/pull/226

### Query-tee

_Changes since Cortex `1.10.0`._

* [ENHANCEMENT] Added `/api/v1/query_exemplars` API endpoint support (no results comparison). #168
* [ENHANCEMENT] Add a flag (`--proxy.compare-use-relative-error`) in the query-tee to compare floating point values using relative error. #208
* [ENHANCEMENT] Add a flag (`--proxy.compare-skip-recent-samples`) in the query-tee to skip comparing recent samples. By default samples not older than 1 minute are skipped. #234
* [BUGFIX] Fixes a panic in the query-tee when comparing result. #207
* [BUGFIX] Ensure POST requests are handled correctly #286

### Blocksconvert

_Changes since Cortex `1.10.0`._

* [CHANGE] Blocksconvert tool was removed from Mimir. #637

### Metaconvert

_Changes since Cortex `1.10.0`._

* [CHANGE] `thanosconvert` tool has been renamed to `metaconvert`. `-config.file` option has been removed, while it now requires `-tenant` option to work on single tenant only. It now also preserves labels recognized by Mimir. #1120

### Test-exporter

_Changes since Cortex `1.10.0`._

* [CHANGE] Removed the test-exporter tool. #1133

### Tools

_Changes since Cortex `1.10.0`._

* [CHANGE] Removed `query-audit`. You can use `query-tee` to compare query results and performances of two Grafana Mimir backends. #1380

## Cortex 1.10.0 / 2021-08-03

* [CHANGE] Prevent path traversal attack from users able to control the HTTP header `X-Scope-OrgID`. #4375 (CVE-2021-36157)
  * Users only have control of the HTTP header when Cortex is not frontend by an auth proxy validating the tenant IDs
* [CHANGE] Enable strict JSON unmarshal for `pkg/util/validation.Limits` struct. The custom `UnmarshalJSON()` will now fail if the input has unknown fields. #4298
* [CHANGE] Cortex chunks storage has been deprecated and it's now in maintenance mode: all Cortex users are encouraged to migrate to the blocks storage. No new features will be added to the chunks storage. The default Cortex configuration still runs the chunks engine; please check out the [blocks storage doc](https://cortexmetrics.io/docs/blocks-storage/) on how to configure Cortex to run with the blocks storage.  #4268
* [CHANGE] The example Kubernetes manifests (stored at `k8s/`) have been removed due to a lack of proper support and maintenance. #4268
* [CHANGE] Querier / ruler: deprecated `-store.query-chunk-limit` CLI flag (and its respective YAML config option `max_chunks_per_query`) in favour of `-querier.max-fetched-chunks-per-query` (and its respective YAML config option `max_fetched_chunks_per_query`). The new limit specifies the maximum number of chunks that can be fetched in a single query from ingesters and long-term storage: the total number of actual fetched chunks could be 2x the limit, being independently applied when querying ingesters and long-term storage. #4125
* [CHANGE] Alertmanager: allowed to configure the experimental receivers firewall on a per-tenant basis. The following CLI flags (and their respective YAML config options) have been changed and moved to the limits config section: #4143
  - `-alertmanager.receivers-firewall.block.cidr-networks` renamed to `-alertmanager.receivers-firewall-block-cidr-networks`
  - `-alertmanager.receivers-firewall.block.private-addresses` renamed to `-alertmanager.receivers-firewall-block-private-addresses`
* [CHANGE] Change default value of `-server.grpc.keepalive.min-time-between-pings` from `5m` to `10s` and `-server.grpc.keepalive.ping-without-stream-allowed` to `true`. #4168
* [CHANGE] Ingester: Change default value of `-ingester.active-series-metrics-enabled` to `true`. This incurs a small increase in memory usage, between 1.2% and 1.6% as measured on ingesters with 1.3M active series. #4257
* [CHANGE] Dependency: update go-redis from v8.2.3 to v8.9.0. #4236
* [FEATURE] Querier: Added new `-querier.max-fetched-series-per-query` flag. When Cortex is running with blocks storage, the max series per query limit is enforced in the querier and applies to unique series received from ingesters and store-gateway (long-term storage). #4179
* [FEATURE] Querier/Ruler: Added new `-querier.max-fetched-chunk-bytes-per-query` flag. When Cortex is running with blocks storage, the max chunk bytes limit is enforced in the querier and ruler and limits the size of all aggregated chunks returned from ingesters and storage as bytes for a query. #4216
* [FEATURE] Alertmanager: support negative matchers, time-based muting - [upstream release notes](https://github.com/prometheus/alertmanager/releases/tag/v0.22.0). #4237
* [FEATURE] Alertmanager: Added rate-limits to notifiers. Rate limits used by all integrations can be configured using `-alertmanager.notification-rate-limit`, while per-integration rate limits can be specified via `-alertmanager.notification-rate-limit-per-integration` parameter. Both shared and per-integration limits can be overwritten using overrides mechanism. These limits are applied on individual (per-tenant) alertmanagers. Rate-limited notifications are failed notifications. It is possible to monitor rate-limited notifications via new `cortex_alertmanager_notification_rate_limited_total` metric. #4135 #4163
* [FEATURE] Alertmanager: Added `-alertmanager.max-config-size-bytes` limit to control size of configuration files that Cortex users can upload to Alertmanager via API. This limit is configurable per-tenant. #4201
* [FEATURE] Alertmanager: Added `-alertmanager.max-templates-count` and `-alertmanager.max-template-size-bytes` options to control number and size of templates uploaded to Alertmanager via API. These limits are configurable per-tenant. #4223
* [FEATURE] Added flag `-debug.block-profile-rate` to enable goroutine blocking events profiling. #4217
* [FEATURE] Alertmanager: The experimental sharding feature is now considered complete. Detailed information about the configuration options can be found [here for alertmanager](https://cortexmetrics.io/docs/configuration/configuration-file/#alertmanager_config) and [here for the alertmanager storage](https://cortexmetrics.io/docs/configuration/configuration-file/#alertmanager_storage_config). To use the feature: #3925 #4020 #4021 #4031 #4084 #4110 #4126 #4127 #4141 #4146 #4161 #4162 #4222
  * Ensure that a remote storage backend is configured for Alertmanager to store state using `-alertmanager-storage.backend`, and flags related to the backend. Note that the `local` and `configdb` storage backends are not supported.
  * Ensure that a ring store is configured using `-alertmanager.sharding-ring.store`, and set the flags relevant to the chosen store type.
  * Enable the feature using `-alertmanager.sharding-enabled`.
  * Note the prior addition of a new configuration option `-alertmanager.persist-interval`. This sets the interval between persisting the current alertmanager state (notification log and silences) to object storage. See the [configuration file reference](https://cortexmetrics.io/docs/configuration/configuration-file/#alertmanager_config) for more information.
* [ENHANCEMENT] Alertmanager: Cleanup persisted state objects from remote storage when a tenant configuration is deleted. #4167
* [ENHANCEMENT] Storage: Added the ability to disable Open Census within GCS client (e.g `-gcs.enable-opencensus=false`). #4219
* [ENHANCEMENT] Etcd: Added username and password to etcd config. #4205
* [ENHANCEMENT] Alertmanager: introduced new metrics to monitor operation when using `-alertmanager.sharding-enabled`: #4149
  * `cortex_alertmanager_state_fetch_replica_state_total`
  * `cortex_alertmanager_state_fetch_replica_state_failed_total`
  * `cortex_alertmanager_state_initial_sync_total`
  * `cortex_alertmanager_state_initial_sync_completed_total`
  * `cortex_alertmanager_state_initial_sync_duration_seconds`
  * `cortex_alertmanager_state_persist_total`
  * `cortex_alertmanager_state_persist_failed_total`
* [ENHANCEMENT] Blocks storage: support ingesting exemplars and querying of exemplars.  Enabled by setting new CLI flag `-blocks-storage.tsdb.max-exemplars=<n>` or config option `blocks_storage.tsdb.max_exemplars` to positive value. #4124 #4181
* [ENHANCEMENT] Distributor: Added distributors ring status section in the admin page. #4151
* [ENHANCEMENT] Added zone-awareness support to alertmanager for use when sharding is enabled. When zone-awareness is enabled, alerts will be replicated across availability zones. #4204
* [ENHANCEMENT] Added `tenant_ids` tag to tracing spans #4186
* [ENHANCEMENT] Ring, query-frontend: Avoid using automatic private IPs (APIPA) when discovering IP address from the interface during the registration of the instance in the ring, or by query-frontend when used with query-scheduler. APIPA still used as last resort with logging indicating usage. #4032
* [ENHANCEMENT] Memberlist: introduced new metrics to aid troubleshooting tombstone convergence: #4231
  * `memberlist_client_kv_store_value_tombstones`
  * `memberlist_client_kv_store_value_tombstones_removed_total`
  * `memberlist_client_messages_to_broadcast_dropped_total`
* [ENHANCEMENT] Alertmanager: Added `-alertmanager.max-dispatcher-aggregation-groups` option to control max number of active dispatcher groups in Alertmanager (per tenant, also overrideable). When the limit is reached, Dispatcher produces log message and increases `cortex_alertmanager_dispatcher_aggregation_group_limit_reached_total` metric. #4254
* [ENHANCEMENT] Alertmanager: Added `-alertmanager.max-alerts-count` and `-alertmanager.max-alerts-size-bytes` to control max number of alerts and total size of alerts that a single user can have in Alertmanager's memory. Adding more alerts will fail with a log message and incrementing `cortex_alertmanager_alerts_insert_limited_total` metric (per-user). These limits can be overrided by using per-tenant overrides. Current values are tracked in `cortex_alertmanager_alerts_limiter_current_alerts` and `cortex_alertmanager_alerts_limiter_current_alerts_size_bytes` metrics. #4253
* [ENHANCEMENT] Store-gateway: added `-store-gateway.sharding-ring.wait-stability-min-duration` and `-store-gateway.sharding-ring.wait-stability-max-duration` support to store-gateway, to wait for ring stability at startup. #4271
* [ENHANCEMENT] Ruler: added `rule_group` label to metrics `cortex_prometheus_rule_group_iterations_total` and `cortex_prometheus_rule_group_iterations_missed_total`. #4121
* [ENHANCEMENT] Ruler: added new metrics for tracking total number of queries and push requests sent to ingester, as well as failed queries and push requests. Failures are only counted for internal errors, but not user-errors like limits or invalid query. This is in contrast to existing `cortex_prometheus_rule_evaluation_failures_total`, which is incremented also when query or samples appending fails due to user-errors. #4281
  * `cortex_ruler_write_requests_total`
  * `cortex_ruler_write_requests_failed_total`
  * `cortex_ruler_queries_total`
  * `cortex_ruler_queries_failed_total`
* [ENHANCEMENT] Ingester: Added option `-ingester.ignore-series-limit-for-metric-names` with comma-separated list of metric names that will be ignored in max series per metric limit. #4302
* [ENHANCEMENT] Added instrumentation to Redis client, with the following metrics: #3976
  - `cortex_rediscache_request_duration_seconds`
* [BUGFIX] Purger: fix `Invalid null value in condition for column range` caused by `nil` value in range for WriteBatch query. #4128
* [BUGFIX] Ingester: fixed infrequent panic caused by a race condition between TSDB mmap-ed head chunks truncation and queries. #4176
* [BUGFIX] Alertmanager: fix Alertmanager status page if clustering via gossip is disabled or sharding is enabled. #4184
* [BUGFIX] Ruler: fix `/ruler/rule_groups` endpoint doesn't work when used with object store. #4182
* [BUGFIX] Ruler: Honor the evaluation delay for the `ALERTS` and `ALERTS_FOR_STATE` series. #4227
* [BUGFIX] Make multiple Get requests instead of MGet on Redis Cluster. #4056
* [BUGFIX] Ingester: fix issue where runtime limits erroneously override default limits. #4246
* [BUGFIX] Ruler: fix startup in single-binary mode when the new `ruler_storage` is used. #4252
* [BUGFIX] Querier: fix queries failing with "at least 1 healthy replica required, could only find 0" error right after scaling up store-gateways until they're ACTIVE in the ring. #4263
* [BUGFIX] Store-gateway: when blocks sharding is enabled, do not load all blocks in each store-gateway in case of a cold startup, but load only blocks owned by the store-gateway replica. #4271
* [BUGFIX] Memberlist: fix to setting the default configuration value for `-memberlist.retransmit-factor` when not provided. This should improve propagation delay of the ring state (including, but not limited to, tombstones). Note that if the configuration is already explicitly given, this fix has no effect. #4269
* [BUGFIX] Querier: Fix issue where samples in a chunk might get skipped by batch iterator. #4218

### Blocksconvert

* [ENHANCEMENT] Scanner: add support for DynamoDB (v9 schema only). #3828
* [ENHANCEMENT] Add Cassandra support. #3795
* [ENHANCEMENT] Scanner: retry failed uploads. #4188

## Cortex 1.9.0 / 2021-05-14

* [CHANGE] Alertmanager now removes local files after Alertmanager is no longer running for removed or resharded user. #3910
* [CHANGE] Alertmanager now stores local files in per-tenant folders. Files stored by Alertmanager previously are migrated to new hierarchy. Support for this migration will be removed in Cortex 1.11. #3910
* [CHANGE] Ruler: deprecated `-ruler.storage.*` CLI flags (and their respective YAML config options) in favour of `-ruler-storage.*`. The deprecated config will be removed in Cortex 1.11. #3945
* [CHANGE] Alertmanager: deprecated `-alertmanager.storage.*` CLI flags (and their respective YAML config options) in favour of `-alertmanager-storage.*`. This change doesn't apply to `alertmanager.storage.path` and `alertmanager.storage.retention`. The deprecated config will be removed in Cortex 1.11. #4002
* [CHANGE] Alertmanager: removed `-cluster.` CLI flags deprecated in Cortex 1.7. The new config options to use are: #3946
  * `-alertmanager.cluster.listen-address` instead of `-cluster.listen-address`
  * `-alertmanager.cluster.advertise-address` instead of `-cluster.advertise-address`
  * `-alertmanager.cluster.peers` instead of `-cluster.peer`
  * `-alertmanager.cluster.peer-timeout` instead of `-cluster.peer-timeout`
* [CHANGE] Blocks storage: removed the config option `-blocks-storage.bucket-store.index-cache.postings-compression-enabled`, which was deprecated in Cortex 1.6. Postings compression is always enabled. #4101
* [CHANGE] Querier: removed the config option `-store.max-look-back-period`, which was deprecated in Cortex 1.6 and was used only by the chunks storage. You should use `-querier.max-query-lookback` instead. #4101
* [CHANGE] Query Frontend: removed the config option `-querier.compress-http-responses`, which was deprecated in Cortex 1.6. You should use`-api.response-compression-enabled` instead. #4101
* [CHANGE] Runtime-config / overrides: removed the config options `-limits.per-user-override-config` (use `-runtime-config.file`) and `-limits.per-user-override-period` (use `-runtime-config.reload-period`), both deprecated since Cortex 0.6.0. #4112
* [CHANGE] Cortex now fails fast on startup if unable to connect to the ring backend. #4068
* [FEATURE] The following features have been marked as stable: #4101
  - Shuffle-sharding
  - Querier support for querying chunks and blocks store at the same time
  - Tracking of active series and exporting them as metrics (`-ingester.active-series-metrics-enabled` and related flags)
  - Blocks storage: lazy mmap of block indexes in the store-gateway (`-blocks-storage.bucket-store.index-header-lazy-loading-enabled`)
  - Ingester: close idle TSDB and remove them from local disk (`-blocks-storage.tsdb.close-idle-tsdb-timeout`)
* [FEATURE] Memberlist: add TLS configuration options for the memberlist transport layer used by the gossip KV store. #4046
  * New flags added for memberlist communication:
    * `-memberlist.tls-enabled`
    * `-memberlist.tls-cert-path`
    * `-memberlist.tls-key-path`
    * `-memberlist.tls-ca-path`
    * `-memberlist.tls-server-name`
    * `-memberlist.tls-insecure-skip-verify`
* [FEATURE] Ruler: added `local` backend support to the ruler storage configuration under the `-ruler-storage.` flag prefix. #3932
* [ENHANCEMENT] Store-gateway: cache object attributes looked up when fetching chunks in the metadata cache when configured (`-blocks-storage.bucket-store.metadata-cache.backend`) instead of the chunk cache. #270
* [ENHANCEMENT] Upgraded Docker base images to `alpine:3.13`. #4042
* [ENHANCEMENT] Blocks storage: reduce ingester memory by eliminating series reference cache. #3951
* [ENHANCEMENT] Ruler: optimized `<prefix>/api/v1/rules` and `<prefix>/api/v1/alerts` when ruler sharding is enabled. #3916
* [ENHANCEMENT] Ruler: added the following metrics when ruler sharding is enabled: #3916
  * `cortex_ruler_clients`
  * `cortex_ruler_client_request_duration_seconds`
* [ENHANCEMENT] Alertmanager: Add API endpoint to list all tenant alertmanager configs: `GET /multitenant_alertmanager/configs`. #3529
* [ENHANCEMENT] Ruler: Add API endpoint to list all tenant ruler rule groups: `GET /ruler/rule_groups`. #3529
* [ENHANCEMENT] Query-frontend/scheduler: added querier forget delay (`-query-frontend.querier-forget-delay` and `-query-scheduler.querier-forget-delay`) to mitigate the blast radius in the event queriers crash because of a repeatedly sent "query of death" when shuffle-sharding is enabled. #3901
* [ENHANCEMENT] Query-frontend: reduced memory allocations when serializing query response. #3964
* [ENHANCEMENT] Querier / ruler: some optimizations to PromQL query engine. #3934 #3989
* [ENHANCEMENT] Ingester: reduce CPU and memory when an high number of errors are returned by the ingester on the write path with the blocks storage. #3969 #3971 #3973
* [ENHANCEMENT] Distributor: reduce CPU and memory when an high number of errors are returned by the distributor on the write path. #3990
* [ENHANCEMENT] Put metric before label value in the "label value too long" error message. #4018
* [ENHANCEMENT] Allow use of `y|w|d` suffixes for duration related limits and per-tenant limits. #4044
* [ENHANCEMENT] Query-frontend: Small optimization on top of PR #3968 to avoid unnecessary Extents merging. #4026
* [ENHANCEMENT] Add a metric `cortex_compactor_compaction_interval_seconds` for the compaction interval config value. #4040
* [ENHANCEMENT] Ingester: added following per-ingester (instance) experimental limits: max number of series in memory (`-ingester.instance-limits.max-series`), max number of users in memory (`-ingester.instance-limits.max-tenants`), max ingestion rate (`-ingester.instance-limits.max-ingestion-rate`), and max inflight requests (`-ingester.instance-limits.max-inflight-push-requests`). These limits are only used when using blocks storage. Limits can also be configured using runtime-config feature, and current values are exported as `cortex_ingester_instance_limits` metric. #3992.
* [ENHANCEMENT] Cortex is now built with Go 1.16. #4062
* [ENHANCEMENT] Distributor: added per-distributor experimental limits: max number of inflight requests (`-distributor.instance-limits.max-inflight-push-requests`) and max ingestion rate in samples/sec (`-distributor.instance-limits.max-ingestion-rate`). If not set, these two are unlimited. Also added metrics to expose current values (`cortex_distributor_inflight_push_requests`, `cortex_distributor_ingestion_rate_samples_per_second`) as well as limits (`cortex_distributor_instance_limits` with various `limit` label values). #4071
* [ENHANCEMENT] Ruler: Added `-ruler.enabled-tenants` and `-ruler.disabled-tenants` to explicitly enable or disable rules processing for specific tenants. #4074
* [ENHANCEMENT] Block Storage Ingester: `/flush` now accepts two new parameters: `tenant` to specify tenant to flush and `wait=true` to make call synchronous. Multiple tenants can be specified by repeating `tenant` parameter. If no `tenant` is specified, all tenants are flushed, as before. #4073
* [ENHANCEMENT] Alertmanager: validate configured `-alertmanager.web.external-url` and fail if ends with `/`. #4081
* [ENHANCEMENT] Alertmanager: added `-alertmanager.receivers-firewall.block.cidr-networks` and `-alertmanager.receivers-firewall.block.private-addresses` to block specific network addresses in HTTP-based Alertmanager receiver integrations. #4085
* [ENHANCEMENT] Allow configuration of Cassandra's host selection policy. #4069
* [ENHANCEMENT] Store-gateway: retry synching blocks if a per-tenant sync fails. #3975 #4088
* [ENHANCEMENT] Add metric `cortex_tcp_connections` exposing the current number of accepted TCP connections. #4099
* [ENHANCEMENT] Querier: Allow federated queries to run concurrently. #4065
* [ENHANCEMENT] Label Values API call now supports `match[]` parameter when querying blocks on storage (assuming `-querier.query-store-for-labels-enabled` is enabled). #4133
* [BUGFIX] Ruler-API: fix bug where `/api/v1/rules/<namespace>/<group_name>` endpoint return `400` instead of `404`. #4013
* [BUGFIX] Distributor: reverted changes done to rate limiting in #3825. #3948
* [BUGFIX] Ingester: Fix race condition when opening and closing tsdb concurrently. #3959
* [BUGFIX] Querier: streamline tracing spans. #3924
* [BUGFIX] Ruler Storage: ignore objects with empty namespace or group in the name. #3999
* [BUGFIX] Distributor: fix issue causing distributors to not extend the replication set because of failing instances when zone-aware replication is enabled. #3977
* [BUGFIX] Query-frontend: Fix issue where cached entry size keeps increasing when making tiny query repeatedly. #3968
* [BUGFIX] Compactor: `-compactor.blocks-retention-period` now supports weeks (`w`) and years (`y`). #4027
* [BUGFIX] Querier: returning 422 (instead of 500) when query hits `max_chunks_per_query` limit with block storage, when the limit is hit in the store-gateway. #3937
* [BUGFIX] Ruler: Rule group limit enforcement should now allow the same number of rules in a group as the limit. #3616
* [BUGFIX] Frontend, Query-scheduler: allow querier to notify about shutdown without providing any authentication. #4066
* [BUGFIX] Querier: fixed race condition causing queries to fail right after querier startup with the "empty ring" error. #4068
* [BUGFIX] Compactor: Increment `cortex_compactor_runs_failed_total` if compactor failed compact a single tenant. #4094
* [BUGFIX] Tracing: hot fix to avoid the Jaeger tracing client to indefinitely block the Cortex process shutdown in case the HTTP connection to the tracing backend is blocked. #4134
* [BUGFIX] Forward proper EndsAt from ruler to Alertmanager inline with Prometheus behaviour. #4017
* [BUGFIX] Querier: support filtering LabelValues with matchers when using tenant federation. #4277

### Blocksconvert

* [ENHANCEMENT] Builder: add `-builder.timestamp-tolerance` option which may reduce block size by rounding timestamps to make difference whole seconds. #3891

## Cortex 1.8.1 / 2021-04-27

* [CHANGE] Fix for CVE-2021-31232: Local file disclosure vulnerability when `-experimental.alertmanager.enable-api` is used. The HTTP basic auth `password_file` can be used as an attack vector to send any file content via a webhook. The alertmanager templates can be used as an attack vector to send any file content because the alertmanager can load any text file specified in the templates list.

## Cortex 1.8.0 / 2021-03-24

* [CHANGE] Alertmanager: Don't expose cluster information to tenants via the `/alertmanager/api/v1/status` API endpoint when operating with clustering enabled. #3903
* [CHANGE] Ingester: don't update internal "last updated" timestamp of TSDB if tenant only sends invalid samples. This affects how "idle" time is computed. #3727
* [CHANGE] Require explicit flag `-<prefix>.tls-enabled` to enable TLS in GRPC clients. Previously it was enough to specify a TLS flag to enable TLS validation. #3156
* [CHANGE] Query-frontend: removed `-querier.split-queries-by-day` (deprecated in Cortex 0.4.0). Please use `-querier.split-queries-by-interval` instead. #3813
* [CHANGE] Store-gateway: the chunks pool controlled by `-blocks-storage.bucket-store.max-chunk-pool-bytes` is now shared across all tenants. #3830
* [CHANGE] Ingester: return error code 400 instead of 429 when per-user/per-tenant series/metadata limits are reached. #3833
* [CHANGE] Compactor: add `reason` label to `cortex_compactor_blocks_marked_for_deletion_total` metric. Source blocks marked for deletion by compactor are labelled as `compaction`, while blocks passing the retention period are labelled as `retention`. #3879
* [CHANGE] Alertmanager: the `DELETE /api/v1/alerts` is now idempotent. No error is returned if the alertmanager config doesn't exist. #3888
* [FEATURE] Experimental Ruler Storage: Add a separate set of configuration options to configure the ruler storage backend under the `-ruler-storage.` flag prefix. All blocks storage bucket clients and the config service are currently supported. Clients using this implementation will only be enabled if the existing `-ruler.storage` flags are left unset. #3805 #3864
* [FEATURE] Experimental Alertmanager Storage: Add a separate set of configuration options to configure the alertmanager storage backend under the `-alertmanager-storage.` flag prefix. All blocks storage bucket clients and the config service are currently supported. Clients using this implementation will only be enabled if the existing `-alertmanager.storage` flags are left unset. #3888
* [FEATURE] Adds support to S3 server-side encryption using KMS. The S3 server-side encryption config can be overridden on a per-tenant basis for the blocks storage, ruler and alertmanager. Deprecated `-<prefix>.s3.sse-encryption`, please use the following CLI flags that have been added. #3651 #3810 #3811 #3870 #3886 #3906
  - `-<prefix>.s3.sse.type`
  - `-<prefix>.s3.sse.kms-key-id`
  - `-<prefix>.s3.sse.kms-encryption-context`
* [FEATURE] Querier: Enable `@ <timestamp>` modifier in PromQL using the new `-querier.at-modifier-enabled` flag. #3744
* [FEATURE] Overrides Exporter: Add `overrides-exporter` module for exposing per-tenant resource limit overrides as metrics. It is not included in `all` target (single-binary mode), and must be explicitly enabled. #3785
* [FEATURE] Experimental thanosconvert: introduce an experimental tool `thanosconvert` to migrate Thanos block metadata to Cortex metadata. #3770
* [FEATURE] Alertmanager: It now shards the `/api/v1/alerts` API using the ring when sharding is enabled. #3671
  * Added `-alertmanager.max-recv-msg-size` (defaults to 16M) to limit the size of HTTP request body handled by the alertmanager.
  * New flags added for communication between alertmanagers:
    * `-alertmanager.max-recv-msg-size`
    * `-alertmanager.alertmanager-client.remote-timeout`
    * `-alertmanager.alertmanager-client.tls-enabled`
    * `-alertmanager.alertmanager-client.tls-cert-path`
    * `-alertmanager.alertmanager-client.tls-key-path`
    * `-alertmanager.alertmanager-client.tls-ca-path`
    * `-alertmanager.alertmanager-client.tls-server-name`
    * `-alertmanager.alertmanager-client.tls-insecure-skip-verify`
* [FEATURE] Compactor: added blocks storage per-tenant retention support. This is configured via `-compactor.retention-period`, and can be overridden on a per-tenant basis. #3879
* [ENHANCEMENT] Queries: Instrument queries that were discarded due to the configured `max_outstanding_requests_per_tenant`. #3894
  * `cortex_query_frontend_discarded_requests_total`
  * `cortex_query_scheduler_discarded_requests_total`
* [ENHANCEMENT] Ruler: Add TLS and explicit basis authentication configuration options for the HTTP client the ruler uses to communicate with the alertmanager. #3752
  * `-ruler.alertmanager-client.basic-auth-username`: Configure the basic authentication username used by the client. Takes precedent over a URL configured username.
  * `-ruler.alertmanager-client.basic-auth-password`: Configure the basic authentication password used by the client. Takes precedent over a URL configured password.
  * `-ruler.alertmanager-client.tls-ca-path`: File path to the CA file.
  * `-ruler.alertmanager-client.tls-cert-path`: File path to the TLS certificate.
  * `-ruler.alertmanager-client.tls-insecure-skip-verify`: Boolean to disable verifying the certificate.
  * `-ruler.alertmanager-client.tls-key-path`: File path to the TLS key certificate.
  * `-ruler.alertmanager-client.tls-server-name`: Expected name on the TLS certificate.
* [ENHANCEMENT] Ingester: exposed metric `cortex_ingester_oldest_unshipped_block_timestamp_seconds`, tracking the unix timestamp of the oldest TSDB block not shipped to the storage yet. #3705
* [ENHANCEMENT] Prometheus upgraded. #3739 #3806
  * Avoid unnecessary `runtime.GC()` during compactions.
  * Prevent compaction loop in TSDB on data gap.
* [ENHANCEMENT] Query-Frontend now returns server side performance metrics using `Server-Timing` header when query stats is enabled. #3685
* [ENHANCEMENT] Runtime Config: Add a `mode` query parameter for the runtime config endpoint. `/runtime_config?mode=diff` now shows the YAML runtime configuration with all values that differ from the defaults. #3700
* [ENHANCEMENT] Distributor: Enable downstream projects to wrap distributor push function and access the deserialized write requests berfore/after they are pushed. #3755
* [ENHANCEMENT] Add flag `-<prefix>.tls-server-name` to require a specific server name instead of the hostname on the certificate. #3156
* [ENHANCEMENT] Alertmanager: Remove a tenant's alertmanager instead of pausing it as we determine it is no longer needed. #3722
* [ENHANCEMENT] Blocks storage: added more configuration options to S3 client. #3775
  * `-blocks-storage.s3.tls-handshake-timeout`: Maximum time to wait for a TLS handshake. 0 means no limit.
  * `-blocks-storage.s3.expect-continue-timeout`: The time to wait for a server's first response headers after fully writing the request headers if the request has an Expect header. 0 to send the request body immediately.
  * `-blocks-storage.s3.max-idle-connections`: Maximum number of idle (keep-alive) connections across all hosts. 0 means no limit.
  * `-blocks-storage.s3.max-idle-connections-per-host`: Maximum number of idle (keep-alive) connections to keep per-host. If 0, a built-in default value is used.
  * `-blocks-storage.s3.max-connections-per-host`: Maximum number of connections per host. 0 means no limit.
* [ENHANCEMENT] Ingester: when tenant's TSDB is closed, Ingester now removes pushed metrics-metadata from memory, and removes metadata (`cortex_ingester_memory_metadata`, `cortex_ingester_memory_metadata_created_total`, `cortex_ingester_memory_metadata_removed_total`) and validation metrics (`cortex_discarded_samples_total`, `cortex_discarded_metadata_total`). #3782
* [ENHANCEMENT] Distributor: cleanup metrics for inactive tenants. #3784
* [ENHANCEMENT] Ingester: Have ingester to re-emit following TSDB metrics. #3800
  * `cortex_ingester_tsdb_blocks_loaded`
  * `cortex_ingester_tsdb_reloads_total`
  * `cortex_ingester_tsdb_reloads_failures_total`
  * `cortex_ingester_tsdb_symbol_table_size_bytes`
  * `cortex_ingester_tsdb_storage_blocks_bytes`
  * `cortex_ingester_tsdb_time_retentions_total`
* [ENHANCEMENT] Querier: distribute workload across `-store-gateway.sharding-ring.replication-factor` store-gateway replicas when querying blocks and `-store-gateway.sharding-enabled=true`. #3824
* [ENHANCEMENT] Distributor / HA Tracker: added cleanup of unused elected HA replicas from KV store. Added following metrics to monitor this process: #3809
  * `cortex_ha_tracker_replicas_cleanup_started_total`
  * `cortex_ha_tracker_replicas_cleanup_marked_for_deletion_total`
  * `cortex_ha_tracker_replicas_cleanup_deleted_total`
  * `cortex_ha_tracker_replicas_cleanup_delete_failed_total`
* [ENHANCEMENT] Ruler now has new API endpoint `/ruler/delete_tenant_config` that can be used to delete all ruler groups for tenant. It is intended to be used by administrators who wish to clean up state after removed user. Note that this endpoint is enabled regardless of `-experimental.ruler.enable-api`. #3750 #3899
* [ENHANCEMENT] Query-frontend, query-scheduler: cleanup metrics for inactive tenants. #3826
* [ENHANCEMENT] Blocks storage: added `-blocks-storage.s3.region` support to S3 client configuration. #3811
* [ENHANCEMENT] Distributor: Remove cached subrings for inactive users when using shuffle sharding. #3849
* [ENHANCEMENT] Store-gateway: Reduced memory used to fetch chunks at query time. #3855
* [ENHANCEMENT] Ingester: attempt to prevent idle compaction from happening in concurrent ingesters by introducing a 25% jitter to the configured idle timeout (`-blocks-storage.tsdb.head-compaction-idle-timeout`). #3850
* [ENHANCEMENT] Compactor: cleanup local files for users that are no longer owned by compactor. #3851
* [ENHANCEMENT] Store-gateway: close empty bucket stores, and delete leftover local files for tenants that no longer belong to store-gateway. #3853
* [ENHANCEMENT] Store-gateway: added metrics to track partitioner behaviour. #3877
  * `cortex_bucket_store_partitioner_requested_bytes_total`
  * `cortex_bucket_store_partitioner_requested_ranges_total`
  * `cortex_bucket_store_partitioner_expanded_bytes_total`
  * `cortex_bucket_store_partitioner_expanded_ranges_total`
* [ENHANCEMENT] Store-gateway: added metrics to monitor chunk buffer pool behaviour. #3880
  * `cortex_bucket_store_chunk_pool_requested_bytes_total`
  * `cortex_bucket_store_chunk_pool_returned_bytes_total`
* [ENHANCEMENT] Alertmanager: load alertmanager configurations from object storage concurrently, and only load necessary configurations, speeding configuration synchronization process and executing fewer "GET object" operations to the storage when sharding is enabled. #3898
* [ENHANCEMENT] Ingester (blocks storage): Ingester can now stream entire chunks instead of individual samples to the querier. At the moment this feature must be explicitly enabled either by using `-ingester.stream-chunks-when-using-blocks` flag or `ingester_stream_chunks_when_using_blocks` (boolean) field in runtime config file, but these configuration options are temporary and will be removed when feature is stable. #3889
* [ENHANCEMENT] Alertmanager: New endpoint `/multitenant_alertmanager/delete_tenant_config` to delete configuration for tenant identified by `X-Scope-OrgID` header. This is an internal endpoint, available even if Alertmanager API is not enabled by using `-experimental.alertmanager.enable-api`. #3900
* [ENHANCEMENT] MemCached: Add `max_item_size` support. #3929
* [BUGFIX] Cortex: Fixed issue where fatal errors and various log messages where not logged. #3778
* [BUGFIX] HA Tracker: don't track as error in the `cortex_kv_request_duration_seconds` metric a CAS operation intentionally aborted. #3745
* [BUGFIX] Querier / ruler: do not log "error removing stale clients" if the ring is empty. #3761
* [BUGFIX] Store-gateway: fixed a panic caused by a race condition when the index-header lazy loading is enabled. #3775 #3789
* [BUGFIX] Compactor: fixed "could not guess file size" log when uploading blocks deletion marks to the global location. #3807
* [BUGFIX] Prevent panic at start if the http_prefix setting doesn't have a valid value. #3796
* [BUGFIX] Memberlist: fixed panic caused by race condition in `armon/go-metrics` used by memberlist client. #3725
* [BUGFIX] Querier: returning 422 (instead of 500) when query hits `max_chunks_per_query` limit with block storage. #3895
* [BUGFIX] Alertmanager: Ensure that experimental `/api/v1/alerts` endpoints work when `-http.prefix` is empty. #3905
* [BUGFIX] Chunk store: fix panic in inverted index when deleted fingerprint is no longer in the index. #3543

## Cortex 1.7.1 / 2021-04-27

* [CHANGE] Fix for CVE-2021-31232: Local file disclosure vulnerability when `-experimental.alertmanager.enable-api` is used. The HTTP basic auth `password_file` can be used as an attack vector to send any file content via a webhook. The alertmanager templates can be used as an attack vector to send any file content because the alertmanager can load any text file specified in the templates list.

## Cortex 1.7.0 / 2021-02-23

Note the blocks storage compactor runs a migration task at startup in this version, which can take many minutes and use a lot of RAM.
[Turn this off after first run](https://cortexmetrics.io/docs/blocks-storage/production-tips/#ensure-deletion-marks-migration-is-disabled-after-first-run).

* [CHANGE] FramedSnappy encoding support has been removed from Push and Remote Read APIs. This means Prometheus 1.6 support has been removed and the oldest Prometheus version supported in the remote write is 1.7. #3682
* [CHANGE] Ruler: removed the flag `-ruler.evaluation-delay-duration-deprecated` which was deprecated in 1.4.0. Please use the `ruler_evaluation_delay_duration` per-tenant limit instead. #3694
* [CHANGE] Removed the flags `-<prefix>.grpc-use-gzip-compression` which were deprecated in 1.3.0: #3694
  * `-query-scheduler.grpc-client-config.grpc-use-gzip-compression`: use `-query-scheduler.grpc-client-config.grpc-compression` instead
  * `-frontend.grpc-client-config.grpc-use-gzip-compression`: use `-frontend.grpc-client-config.grpc-compression` instead
  * `-ruler.client.grpc-use-gzip-compression`: use `-ruler.client.grpc-compression` instead
  * `-bigtable.grpc-use-gzip-compression`: use `-bigtable.grpc-compression` instead
  * `-ingester.client.grpc-use-gzip-compression`: use `-ingester.client.grpc-compression` instead
  * `-querier.frontend-client.grpc-use-gzip-compression`: use `-querier.frontend-client.grpc-compression` instead
* [CHANGE] Querier: it's not required to set `-frontend.query-stats-enabled=true` in the querier anymore to enable query statistics logging in the query-frontend. The flag is now required to be configured only in the query-frontend and it will be propagated to the queriers. #3595 #3695
* [CHANGE] Blocks storage: compactor is now required when running a Cortex cluster with the blocks storage, because it also keeps the bucket index updated. #3583
* [CHANGE] Blocks storage: block deletion marks are now stored in a per-tenant global markers/ location too, other than within the block location. The compactor, at startup, will copy deletion marks from the block location to the global location. This migration is required only once, so it can be safely disabled via `-compactor.block-deletion-marks-migration-enabled=false` after new compactor has successfully started at least once in the cluster. #3583
* [CHANGE] OpenStack Swift: the default value for the `-ruler.storage.swift.container-name` and `-swift.container-name` config options has changed from `cortex` to empty string. If you were relying on the default value, please set it back to `cortex`. #3660
* [CHANGE] HA Tracker: configured replica label is now verified against label value length limit (`-validation.max-length-label-value`). #3668
* [CHANGE] Distributor: `extend_writes` field in YAML configuration has moved from `lifecycler` (inside `ingester_config`) to `distributor_config`. This doesn't affect command line option `-distributor.extend-writes`, which stays the same. #3719
* [CHANGE] Alertmanager: Deprecated `-cluster.` CLI flags in favor of their `-alertmanager.cluster.` equivalent. The deprecated flags (and their respective YAML config options) are: #3677
  * `-cluster.listen-address` in favor of `-alertmanager.cluster.listen-address`
  * `-cluster.advertise-address` in favor of `-alertmanager.cluster.advertise-address`
  * `-cluster.peer` in favor of `-alertmanager.cluster.peers`
  * `-cluster.peer-timeout` in favor of `-alertmanager.cluster.peer-timeout`
* [CHANGE] Blocks storage: the default value of `-blocks-storage.bucket-store.sync-interval` has been changed from `5m` to `15m`. #3724
* [FEATURE] Querier: Queries can be federated across multiple tenants. The tenants IDs involved need to be specified separated by a `|` character in the `X-Scope-OrgID` request header. This is an experimental feature, which can be enabled by setting `-tenant-federation.enabled=true` on all Cortex services. #3250
* [FEATURE] Alertmanager: introduced the experimental option `-alertmanager.sharding-enabled` to shard tenants across multiple Alertmanager instances. This feature is still under heavy development and its usage is discouraged. The following new metrics are exported by the Alertmanager: #3664
  * `cortex_alertmanager_ring_check_errors_total`
  * `cortex_alertmanager_sync_configs_total`
  * `cortex_alertmanager_sync_configs_failed_total`
  * `cortex_alertmanager_tenants_discovered`
  * `cortex_alertmanager_tenants_owned`
* [ENHANCEMENT] Allow specifying JAEGER_ENDPOINT instead of sampling server or local agent port. #3682
* [ENHANCEMENT] Blocks storage: introduced a per-tenant bucket index, periodically updated by the compactor, used to avoid full bucket scanning done by queriers, store-gateways and rulers. The bucket index is updated by the compactor during blocks cleanup, on every `-compactor.cleanup-interval`. #3553 #3555 #3561 #3583 #3625 #3711 #3715
* [ENHANCEMENT] Blocks storage: introduced an option `-blocks-storage.bucket-store.bucket-index.enabled` to enable the usage of the bucket index in the querier, store-gateway and ruler. When enabled, the querier, store-gateway and ruler will use the bucket index to find a tenant's blocks instead of running the periodic bucket scan. The following new metrics are exported by the querier and ruler: #3614 #3625
  * `cortex_bucket_index_loads_total`
  * `cortex_bucket_index_load_failures_total`
  * `cortex_bucket_index_load_duration_seconds`
  * `cortex_bucket_index_loaded`
* [ENHANCEMENT] Compactor: exported the following metrics. #3583 #3625
  * `cortex_bucket_blocks_count`: Total number of blocks per tenant in the bucket. Includes blocks marked for deletion, but not partial blocks.
  * `cortex_bucket_blocks_marked_for_deletion_count`: Total number of blocks per tenant marked for deletion in the bucket.
  * `cortex_bucket_blocks_partials_count`: Total number of partial blocks.
  * `cortex_bucket_index_last_successful_update_timestamp_seconds`: Timestamp of the last successful update of a tenant's bucket index.
* [ENHANCEMENT] Ruler: Add `cortex_prometheus_last_evaluation_samples` to expose the number of samples generated by a rule group per tenant. #3582
* [ENHANCEMENT] Memberlist: add status page (/memberlist) with available details about memberlist-based KV store and memberlist cluster. It's also possible to view KV values in Go struct or JSON format, or download for inspection. #3575
* [ENHANCEMENT] Memberlist: client can now keep a size-bounded buffer with sent and received messages and display them in the admin UI (/memberlist) for troubleshooting. #3581 #3602
* [ENHANCEMENT] Blocks storage: added block index attributes caching support to metadata cache. The TTL can be configured via `-blocks-storage.bucket-store.metadata-cache.block-index-attributes-ttl`. #3629
* [ENHANCEMENT] Alertmanager: Add support for Azure blob storage. #3634
* [ENHANCEMENT] Compactor: tenants marked for deletion will now be fully cleaned up after some delay since deletion of last block. Cleanup includes removal of remaining marker files (including tenant deletion mark file) and files under `debug/metas`. #3613
* [ENHANCEMENT] Compactor: retry compaction of a single tenant on failure instead of re-running compaction for all tenants. #3627
* [ENHANCEMENT] Querier: Implement result caching for tenant query federation. #3640
* [ENHANCEMENT] API: Add a `mode` query parameter for the config endpoint: #3645
  * `/config?mode=diff`: Shows the YAML configuration with all values that differ from the defaults.
  * `/config?mode=defaults`: Shows the YAML configuration with all the default values.
* [ENHANCEMENT] OpenStack Swift: added the following config options to OpenStack Swift backend client: #3660
  - Chunks storage: `-swift.auth-version`, `-swift.max-retries`, `-swift.connect-timeout`, `-swift.request-timeout`.
  - Blocks storage: ` -blocks-storage.swift.auth-version`, ` -blocks-storage.swift.max-retries`, ` -blocks-storage.swift.connect-timeout`, ` -blocks-storage.swift.request-timeout`.
  - Ruler: `-ruler.storage.swift.auth-version`, `-ruler.storage.swift.max-retries`, `-ruler.storage.swift.connect-timeout`, `-ruler.storage.swift.request-timeout`.
* [ENHANCEMENT] Disabled in-memory shuffle-sharding subring cache in the store-gateway, ruler and compactor. This should reduce the memory utilisation in these services when shuffle-sharding is enabled, without introducing a significantly increase CPU utilisation. #3601
* [ENHANCEMENT] Shuffle sharding: optimised subring generation used by shuffle sharding. #3601
* [ENHANCEMENT] New /runtime_config endpoint that returns the defined runtime configuration in YAML format. The returned configuration includes overrides. #3639
* [ENHANCEMENT] Query-frontend: included the parameter name failed to validate in HTTP 400 message. #3703
* [ENHANCEMENT] Fail to startup Cortex if provided runtime config is invalid. #3707
* [ENHANCEMENT] Alertmanager: Add flags to customize the cluster configuration: #3667
  * `-alertmanager.cluster.gossip-interval`: The interval between sending gossip messages. By lowering this value (more frequent) gossip messages are propagated across cluster more quickly at the expense of increased bandwidth usage.
  * `-alertmanager.cluster.push-pull-interval`: The interval between gossip state syncs. Setting this interval lower (more frequent) will increase convergence speeds across larger clusters at the expense of increased bandwidth usage.
* [ENHANCEMENT] Distributor: change the error message returned when a received series has too many label values. The new message format has the series at the end and this plays better with Prometheus logs truncation. #3718
  - From: `sample for '<series>' has <value> label names; limit <value>`
  - To: `series has too many labels (actual: <value>, limit: <value>) series: '<series>'`
* [ENHANCEMENT] Improve bucket index loader to handle edge case where new tenant has not had blocks uploaded to storage yet. #3717
* [BUGFIX] Allow `-querier.max-query-lookback` use `y|w|d` suffix like deprecated `-store.max-look-back-period`. #3598
* [BUGFIX] Memberlist: Entry in the ring should now not appear again after using "Forget" feature (unless it's still heartbeating). #3603
* [BUGFIX] Ingester: do not close idle TSDBs while blocks shipping is in progress. #3630 #3632
* [BUGFIX] Ingester: correctly update `cortex_ingester_memory_users` and `cortex_ingester_active_series` when a tenant's idle TSDB is closed, when running Cortex with the blocks storage. #3646
* [BUGFIX] Querier: fix default value incorrectly overriding `-querier.frontend-address` in single-binary mode. #3650
* [BUGFIX] Compactor: delete `deletion-mark.json` at last when deleting a block in order to not leave partial blocks without deletion mark in the bucket if the compactor is interrupted while deleting a block. #3660
* [BUGFIX] Blocks storage: do not cleanup a partially uploaded block when `meta.json` upload fails. Despite failure to upload `meta.json`, this file may in some cases still appear in the bucket later. By skipping early cleanup, we avoid having corrupted blocks in the storage. #3660
* [BUGFIX] Alertmanager: disable access to `/alertmanager/metrics` (which exposes all Cortex metrics), `/alertmanager/-/reload` and `/alertmanager/debug/*`, which were available to any authenticated user with enabled AlertManager. #3678
* [BUGFIX] Query-Frontend: avoid creating many small sub-queries by discarding cache extents under 5 minutes #3653
* [BUGFIX] Ruler: Ensure the stale markers generated for evaluated rules respect the configured `-ruler.evaluation-delay-duration`. This will avoid issues with samples with NaN be persisted with timestamps set ahead of the next rule evaluation. #3687
* [BUGFIX] Alertmanager: don't serve HTTP requests until Alertmanager has fully started. Serving HTTP requests earlier may result in loss of configuration for the user. #3679
* [BUGFIX] Do not log "failed to load config" if runtime config file is empty. #3706
* [BUGFIX] Do not allow to use a runtime config file containing multiple YAML documents. #3706
* [BUGFIX] HA Tracker: don't track as error in the `cortex_kv_request_duration_seconds` metric a CAS operation intentionally aborted. #3745

## Cortex 1.6.0 / 2020-12-29

* [CHANGE] Query Frontend: deprecate `-querier.compress-http-responses` in favour of `-api.response-compression-enabled`. #3544
* [CHANGE] Querier: deprecated `-store.max-look-back-period`. You should use `-querier.max-query-lookback` instead. #3452
* [CHANGE] Blocks storage: increased `-blocks-storage.bucket-store.chunks-cache.attributes-ttl` default from `24h` to `168h` (1 week). #3528
* [CHANGE] Blocks storage: the config option `-blocks-storage.bucket-store.index-cache.postings-compression-enabled` has been deprecated and postings compression is always enabled. #3538
* [CHANGE] Ruler: gRPC message size default limits on the Ruler-client side have changed: #3523
  - limit for outgoing gRPC messages has changed from 2147483647 to 16777216 bytes
  - limit for incoming gRPC messages has changed from 4194304 to 104857600 bytes
* [FEATURE] Distributor/Ingester: Provide ability to not overflow writes in the presence of a leaving or unhealthy ingester. This allows for more efficient ingester rolling restarts. #3305
* [FEATURE] Query-frontend: introduced query statistics logged in the query-frontend when enabled via `-frontend.query-stats-enabled=true`. When enabled, the metric `cortex_query_seconds_total` is tracked, counting the sum of the wall time spent across all queriers while running queries (on a per-tenant basis). The metrics `cortex_request_duration_seconds` and `cortex_query_seconds_total` are different: the first one tracks the request duration (eg. HTTP request from the client), while the latter tracks the sum of the wall time on all queriers involved executing the query. #3539
* [ENHANCEMENT] API: Add GZIP HTTP compression to the API responses. Compression can be enabled via `-api.response-compression-enabled`. #3536
* [ENHANCEMENT] Added zone-awareness support on queries. When zone-awareness is enabled, queries will still succeed if all ingesters in a single zone will fail. #3414
* [ENHANCEMENT] Blocks storage ingester: exported more TSDB-related metrics. #3412
  - `cortex_ingester_tsdb_wal_corruptions_total`
  - `cortex_ingester_tsdb_head_truncations_failed_total`
  - `cortex_ingester_tsdb_head_truncations_total`
  - `cortex_ingester_tsdb_head_gc_duration_seconds`
* [ENHANCEMENT] Enforced keepalive on all gRPC clients used for inter-service communication. #3431
* [ENHANCEMENT] Added `cortex_alertmanager_config_hash` metric to expose hash of Alertmanager Config loaded per user. #3388
* [ENHANCEMENT] Query-Frontend / Query-Scheduler: New component called "Query-Scheduler" has been introduced. Query-Scheduler is simply a queue of requests, moved outside of Query-Frontend. This allows Query-Frontend to be scaled separately from number of queues. To make Query-Frontend and Querier use Query-Scheduler, they need to be started with `-frontend.scheduler-address` and `-querier.scheduler-address` options respectively. #3374 #3471
* [ENHANCEMENT] Query-frontend / Querier / Ruler: added `-querier.max-query-lookback` to limit how long back data (series and metadata) can be queried. This setting can be overridden on a per-tenant basis and is enforced in the query-frontend, querier and ruler. #3452 #3458
* [ENHANCEMENT] Querier: added `-querier.query-store-for-labels-enabled` to query store for label names, label values and series APIs. Only works with blocks storage engine. #3461 #3520
* [ENHANCEMENT] Ingester: exposed `-blocks-storage.tsdb.wal-segment-size-bytes` config option to customise the TSDB WAL segment max size. #3476
* [ENHANCEMENT] Compactor: concurrently run blocks cleaner for multiple tenants. Concurrency can be configured via `-compactor.cleanup-concurrency`. #3483
* [ENHANCEMENT] Compactor: shuffle tenants before running compaction. #3483
* [ENHANCEMENT] Compactor: wait for a stable ring at startup, when sharding is enabled. #3484
* [ENHANCEMENT] Store-gateway: added `-blocks-storage.bucket-store.index-header-lazy-loading-enabled` to enable index-header lazy loading (experimental). When enabled, index-headers will be mmap-ed only once required by a query and will be automatically released after `-blocks-storage.bucket-store.index-header-lazy-loading-idle-timeout` time of inactivity. #3498
* [ENHANCEMENT] Alertmanager: added metrics `cortex_alertmanager_notification_requests_total` and `cortex_alertmanager_notification_requests_failed_total`. #3518
* [ENHANCEMENT] Ingester: added `-blocks-storage.tsdb.head-chunks-write-buffer-size-bytes` to fine-tune the TSDB head chunks write buffer size when running Cortex blocks storage. #3518
* [ENHANCEMENT] /metrics now supports OpenMetrics output. HTTP and gRPC servers metrics can now include exemplars. #3524
* [ENHANCEMENT] Expose gRPC keepalive policy options by gRPC server. #3524
* [ENHANCEMENT] Blocks storage: enabled caching of `meta.json` attributes, configurable via `-blocks-storage.bucket-store.metadata-cache.metafile-attributes-ttl`. #3528
* [ENHANCEMENT] Compactor: added a config validation check to fail fast if the compactor has been configured invalid block range periods (each period is expected to be a multiple of the previous one). #3534
* [ENHANCEMENT] Blocks storage: concurrently fetch deletion marks from object storage. #3538
* [ENHANCEMENT] Blocks storage ingester: ingester can now close idle TSDB and delete local data. #3491 #3552
* [ENHANCEMENT] Blocks storage: add option to use V2 signatures for S3 authentication. #3540
* [ENHANCEMENT] Exported process metrics to monitor the number of memory map areas allocated. #3537
  * - `process_memory_map_areas`
  * - `process_memory_map_areas_limit`
* [ENHANCEMENT] Ruler: Expose gRPC client options. #3523
* [ENHANCEMENT] Compactor: added metrics to track on-going compaction. #3535
  * `cortex_compactor_tenants_discovered`
  * `cortex_compactor_tenants_skipped`
  * `cortex_compactor_tenants_processing_succeeded`
  * `cortex_compactor_tenants_processing_failed`
* [ENHANCEMENT] Added new experimental API endpoints: `POST /purger/delete_tenant` and `GET /purger/delete_tenant_status` for deleting all tenant data. Only works with blocks storage. Compactor removes blocks that belong to user marked for deletion. #3549 #3558
* [ENHANCEMENT] Chunks storage: add option to use V2 signatures for S3 authentication. #3560
* [ENHANCEMENT] HA Tracker: Added new limit `ha_max_clusters` to set the max number of clusters tracked for single user. This limit is disabled by default. #3668
* [BUGFIX] Query-Frontend: `cortex_query_seconds_total` now return seconds not nanoseconds. #3589
* [BUGFIX] Blocks storage ingester: fixed some cases leading to a TSDB WAL corruption after a partial write to disk. #3423
* [BUGFIX] Blocks storage: Fix the race between ingestion and `/flush` call resulting in overlapping blocks. #3422
* [BUGFIX] Querier: fixed `-querier.max-query-into-future` which wasn't correctly enforced on range queries. #3452
* [BUGFIX] Fixed float64 precision stability when aggregating metrics before exposing them. This could have lead to false counters resets when querying some metrics exposed by Cortex. #3506
* [BUGFIX] Querier: the meta.json sync concurrency done when running Cortex with the blocks storage is now controlled by `-blocks-storage.bucket-store.meta-sync-concurrency` instead of the incorrect `-blocks-storage.bucket-store.block-sync-concurrency` (default values are the same). #3531
* [BUGFIX] Querier: fixed initialization order of querier module when using blocks storage. It now (again) waits until blocks have been synchronized. #3551

### Blocksconvert

* [ENHANCEMENT] Scheduler: ability to ignore users based on regexp, using `-scheduler.ignore-users-regex` flag. #3477
* [ENHANCEMENT] Builder: Parallelize reading chunks in the final stage of building block. #3470
* [ENHANCEMENT] Builder: remove duplicate label names from chunk. #3547

## Cortex 1.5.0 / 2020-11-09

* [CHANGE] Blocks storage: update the default HTTP configuration values for the S3 client to the upstream Thanos default values. #3244
  - `-blocks-storage.s3.http.idle-conn-timeout` is set 90 seconds.
  - `-blocks-storage.s3.http.response-header-timeout` is set to 2 minutes.
* [CHANGE] Improved shuffle sharding support in the write path. This work introduced some config changes: #3090
  * Introduced `-distributor.sharding-strategy` CLI flag (and its respective `sharding_strategy` YAML config option) to explicitly specify which sharding strategy should be used in the write path
  * `-experimental.distributor.user-subring-size` flag renamed to `-distributor.ingestion-tenant-shard-size`
  * `user_subring_size` limit YAML config option renamed to `ingestion_tenant_shard_size`
* [CHANGE] Dropped "blank Alertmanager configuration; using fallback" message from Info to Debug level. #3205
* [CHANGE] Zone-awareness replication for time-series now should be explicitly enabled in the distributor via the `-distributor.zone-awareness-enabled` CLI flag (or its respective YAML config option). Before, zone-aware replication was implicitly enabled if a zone was set on ingesters. #3200
* [CHANGE] Removed the deprecated CLI flag `-config-yaml`. You should use `-schema-config-file` instead. #3225
* [CHANGE] Enforced the HTTP method required by some API endpoints which did (incorrectly) allow any method before that. #3228
  - `GET /`
  - `GET /config`
  - `GET /debug/fgprof`
  - `GET /distributor/all_user_stats`
  - `GET /distributor/ha_tracker`
  - `GET /all_user_stats`
  - `GET /ha-tracker`
  - `GET /api/v1/user_stats`
  - `GET /api/v1/chunks`
  - `GET <legacy-http-prefix>/user_stats`
  - `GET <legacy-http-prefix>/chunks`
  - `GET /services`
  - `GET /multitenant_alertmanager/status`
  - `GET /status` (alertmanager microservice)
  - `GET|POST /ingester/ring`
  - `GET|POST /ring`
  - `GET|POST /store-gateway/ring`
  - `GET|POST /compactor/ring`
  - `GET|POST /ingester/flush`
  - `GET|POST /ingester/shutdown`
  - `GET|POST /flush`
  - `GET|POST /shutdown`
  - `GET|POST /ruler/ring`
  - `POST /api/v1/push`
  - `POST <legacy-http-prefix>/push`
  - `POST /push`
  - `POST /ingester/push`
* [CHANGE] Renamed CLI flags to configure the network interface names from which automatically detect the instance IP. #3295
  - `-compactor.ring.instance-interface` renamed to `-compactor.ring.instance-interface-names`
  - `-store-gateway.sharding-ring.instance-interface` renamed to `-store-gateway.sharding-ring.instance-interface-names`
  - `-distributor.ring.instance-interface` renamed to `-distributor.ring.instance-interface-names`
  - `-ruler.ring.instance-interface` renamed to `-ruler.ring.instance-interface-names`
* [CHANGE] Renamed `-<prefix>.redis.enable-tls` CLI flag to `-<prefix>.redis.tls-enabled`, and its respective YAML config option from `enable_tls` to `tls_enabled`. #3298
* [CHANGE] Increased default `-<prefix>.redis.timeout` from `100ms` to `500ms`. #3301
* [CHANGE] `cortex_alertmanager_config_invalid` has been removed in favor of `cortex_alertmanager_config_last_reload_successful`. #3289
* [CHANGE] Query-frontend: POST requests whose body size exceeds 10MiB will be rejected. The max body size can be customised via `-frontend.max-body-size`. #3276
* [FEATURE] Shuffle sharding: added support for shuffle-sharding queriers in the query-frontend. When configured (`-frontend.max-queriers-per-tenant` globally, or using per-tenant limit `max_queriers_per_tenant`), each tenants's requests will be handled by different set of queriers. #3113 #3257
* [FEATURE] Shuffle sharding: added support for shuffle-sharding ingesters on the read path. When ingesters shuffle-sharding is enabled and `-querier.shuffle-sharding-ingesters-lookback-period` is set, queriers will fetch in-memory series from the minimum set of required ingesters, selecting only ingesters which may have received series since 'now - lookback period'. #3252
* [FEATURE] Query-frontend: added `compression` config to support results cache with compression. #3217
* [FEATURE] Add OpenStack Swift support to blocks storage. #3303
* [FEATURE] Added support for applying Prometheus relabel configs on series received by the distributor. A `metric_relabel_configs` field has been added to the per-tenant limits configuration. #3329
* [FEATURE] Support for Cassandra client SSL certificates. #3384
* [ENHANCEMENT] Ruler: Introduces two new limits `-ruler.max-rules-per-rule-group` and `-ruler.max-rule-groups-per-tenant` to control the number of rules per rule group and the total number of rule groups for a given user. They are disabled by default. #3366
* [ENHANCEMENT] Allow to specify multiple comma-separated Cortex services to `-target` CLI option (or its respective YAML config option). For example, `-target=all,compactor` can be used to start Cortex single-binary with compactor as well. #3275
* [ENHANCEMENT] Expose additional HTTP configs for the S3 backend client. New flag are listed below: #3244
  - `-blocks-storage.s3.http.idle-conn-timeout`
  - `-blocks-storage.s3.http.response-header-timeout`
  - `-blocks-storage.s3.http.insecure-skip-verify`
* [ENHANCEMENT] Added `cortex_query_frontend_connected_clients` metric to show the number of workers currently connected to the frontend. #3207
* [ENHANCEMENT] Shuffle sharding: improved shuffle sharding in the write path. Shuffle sharding now should be explicitly enabled via `-distributor.sharding-strategy` CLI flag (or its respective YAML config option) and guarantees stability, consistency, shuffling and balanced zone-awareness properties. #3090 #3214
* [ENHANCEMENT] Ingester: added new metric `cortex_ingester_active_series` to track active series more accurately. Also added options to control whether active series tracking is enabled (`-ingester.active-series-metrics-enabled`, defaults to false), and how often this metric is updated (`-ingester.active-series-metrics-update-period`) and max idle time for series to be considered inactive (`-ingester.active-series-metrics-idle-timeout`). #3153
* [ENHANCEMENT] Store-gateway: added zone-aware replication support to blocks replication in the store-gateway. #3200
* [ENHANCEMENT] Store-gateway: exported new metrics. #3231
  - `cortex_bucket_store_cached_series_fetch_duration_seconds`
  - `cortex_bucket_store_cached_postings_fetch_duration_seconds`
  - `cortex_bucket_stores_gate_queries_max`
* [ENHANCEMENT] Added `-version` flag to Cortex. #3233
* [ENHANCEMENT] Hash ring: added instance registered timestamp to the ring. #3248
* [ENHANCEMENT] Reduce tail latency by smoothing out spikes in rate of chunk flush operations. #3191
* [ENHANCEMENT] User Cortex as User Agent in http requests issued by Configs DB client. #3264
* [ENHANCEMENT] Experimental Ruler API: Fetch rule groups from object storage in parallel. #3218
* [ENHANCEMENT] Chunks GCS object storage client uses the `fields` selector to limit the payload size when listing objects in the bucket. #3218 #3292
* [ENHANCEMENT] Added shuffle sharding support to ruler. Added new metric `cortex_ruler_sync_rules_total`. #3235
* [ENHANCEMENT] Return an explicit error when the store-gateway is explicitly requested without a blocks storage engine. #3287
* [ENHANCEMENT] Ruler: only load rules that belong to the ruler. Improves rules synching performances when ruler sharding is enabled. #3269
* [ENHANCEMENT] Added `-<prefix>.redis.tls-insecure-skip-verify` flag. #3298
* [ENHANCEMENT] Added `cortex_alertmanager_config_last_reload_successful_seconds` metric to show timestamp of last successful AM config reload. #3289
* [ENHANCEMENT] Blocks storage: reduced number of bucket listing operations to list block content (applies to newly created blocks only). #3363
* [ENHANCEMENT] Ruler: Include the tenant ID on the notifier logs. #3372
* [ENHANCEMENT] Blocks storage Compactor: Added `-compactor.enabled-tenants` and `-compactor.disabled-tenants` to explicitly enable or disable compaction of specific tenants. #3385
* [ENHANCEMENT] Blocks storage ingester: Creating checkpoint only once even when there are multiple Head compactions in a single `Compact()` call. #3373
* [BUGFIX] Blocks storage ingester: Read repair memory-mapped chunks file which can end up being empty on abrupt shutdowns combined with faulty disks. #3373
* [BUGFIX] Blocks storage ingester: Close TSDB resources on failed startup preventing ingester OOMing. #3373
* [BUGFIX] No-longer-needed ingester operations for queries triggered by queriers and rulers are now canceled. #3178
* [BUGFIX] Ruler: directories in the configured `rules-path` will be removed on startup and shutdown in order to ensure they don't persist between runs. #3195
* [BUGFIX] Handle hash-collisions in the query path. #3192
* [BUGFIX] Check for postgres rows errors. #3197
* [BUGFIX] Ruler Experimental API: Don't allow rule groups without names or empty rule groups. #3210
* [BUGFIX] Experimental Alertmanager API: Do not allow empty Alertmanager configurations or bad template filenames to be submitted through the configuration API. #3185
* [BUGFIX] Reduce failures to update heartbeat when using Consul. #3259
* [BUGFIX] When using ruler sharding, moving all user rule groups from ruler to a different one and then back could end up with some user groups not being evaluated at all. #3235
* [BUGFIX] Fixed shuffle sharding consistency when zone-awareness is enabled and the shard size is increased or instances in a new zone are added. #3299
* [BUGFIX] Use a valid grpc header when logging IP addresses. #3307
* [BUGFIX] Fixed the metric `cortex_prometheus_rule_group_duration_seconds` in the Ruler, it wouldn't report any values. #3310
* [BUGFIX] Fixed gRPC connections leaking in rulers when rulers sharding is enabled and APIs called. #3314
* [BUGFIX] Fixed shuffle sharding consistency when zone-awareness is enabled and the shard size is increased or instances in a new zone are added. #3299
* [BUGFIX] Fixed Gossip memberlist members joining when addresses are configured using DNS-based service discovery. #3360
* [BUGFIX] Ingester: fail to start an ingester running the blocks storage, if unable to load any existing TSDB at startup. #3354
* [BUGFIX] Blocks storage: Avoid deletion of blocks in the ingester which are not shipped to the storage yet. #3346
* [BUGFIX] Fix common prefixes returned by List method of S3 client. #3358
* [BUGFIX] Honor configured timeout in Azure and GCS object clients. #3285
* [BUGFIX] Blocks storage: Avoid creating blocks larger than configured block range period on forced compaction and when TSDB is idle. #3344
* [BUGFIX] Shuffle sharding: fixed max global series per user/metric limit when shuffle sharding and `-distributor.shard-by-all-labels=true` are both enabled in distributor. When using these global limits you should now set `-distributor.sharding-strategy` and `-distributor.zone-awareness-enabled` to ingesters too. #3369
* [BUGFIX] Slow query logging: when using downstream server request parameters were not logged. #3276
* [BUGFIX] Fixed tenant detection in the ruler and alertmanager API when running without auth. #3343

### Blocksconvert

* [ENHANCEMENT] Blocksconvert – Builder: download plan file locally before processing it. #3209
* [ENHANCEMENT] Blocksconvert – Cleaner: added new tool for deleting chunks data. #3283
* [ENHANCEMENT] Blocksconvert – Scanner: support for scanning specific date-range only. #3222
* [ENHANCEMENT] Blocksconvert – Scanner: metrics for tracking progress. #3222
* [ENHANCEMENT] Blocksconvert – Builder: retry block upload before giving up. #3245
* [ENHANCEMENT] Blocksconvert – Scanner: upload plans concurrently. #3340
* [BUGFIX] Blocksconvert: fix chunks ordering in the block. Chunks in different order than series work just fine in TSDB blocks at the moment, but it's not consistent with what Prometheus does and future Prometheus and Cortex optimizations may rely on this ordering. #3371

## Cortex 1.4.0 / 2020-10-02

* [CHANGE] TLS configuration for gRPC, HTTP and etcd clients is now marked as experimental. These features are not yet fully baked, and we expect possible small breaking changes in Cortex 1.5. #3198
* [CHANGE] Cassandra backend support is now GA (stable). #3180
* [CHANGE] Blocks storage is now GA (stable). The `-experimental` prefix has been removed from all CLI flags related to the blocks storage (no YAML config changes). #3180 #3201
  - `-experimental.blocks-storage.*` flags renamed to `-blocks-storage.*`
  - `-experimental.store-gateway.*` flags renamed to `-store-gateway.*`
  - `-experimental.querier.store-gateway-client.*` flags renamed to `-querier.store-gateway-client.*`
  - `-experimental.querier.store-gateway-addresses` flag renamed to `-querier.store-gateway-addresses`
  - `-store-gateway.replication-factor` flag renamed to `-store-gateway.sharding-ring.replication-factor`
  - `-store-gateway.tokens-file-path` flag renamed to `store-gateway.sharding-ring.tokens-file-path`
* [CHANGE] Ingester: Removed deprecated untyped record from chunks WAL. Only if you are running `v1.0` or below, it is recommended to first upgrade to `v1.1`/`v1.2`/`v1.3` and run it for a day before upgrading to `v1.4` to avoid data loss. #3115
* [CHANGE] Distributor API endpoints are no longer served unless target is set to `distributor` or `all`. #3112
* [CHANGE] Increase the default Cassandra client replication factor to 3. #3007
* [CHANGE] Blocks storage: removed the support to transfer blocks between ingesters on shutdown. When running the Cortex blocks storage, ingesters are expected to run with a persistent disk. The following metrics have been removed: #2996
  * `cortex_ingester_sent_files`
  * `cortex_ingester_received_files`
  * `cortex_ingester_received_bytes_total`
  * `cortex_ingester_sent_bytes_total`
* [CHANGE] The buckets for the `cortex_chunk_store_index_lookups_per_query` metric have been changed to 1, 2, 4, 8, 16. #3021
* [CHANGE] Blocks storage: the `operation` label value `getrange` has changed into `get_range` for the metrics `thanos_store_bucket_cache_operation_requests_total` and `thanos_store_bucket_cache_operation_hits_total`. #3000
* [CHANGE] Experimental Delete Series: `/api/v1/admin/tsdb/delete_series` and `/api/v1/admin/tsdb/cancel_delete_request` purger APIs to return status code `204` instead of `200` for success. #2946
* [CHANGE] Histogram `cortex_memcache_request_duration_seconds` `method` label value changes from `Memcached.Get` to `Memcached.GetBatched` for batched lookups, and is not reported for non-batched lookups (label value `Memcached.GetMulti` remains, and had exactly the same value as `Get` in nonbatched lookups).  The same change applies to tracing spans. #3046
* [CHANGE] TLS server validation is now enabled by default, a new parameter `tls_insecure_skip_verify` can be set to true to skip validation optionally. #3030
* [CHANGE] `cortex_ruler_config_update_failures_total` has been removed in favor of `cortex_ruler_config_last_reload_successful`. #3056
* [CHANGE] `ruler.evaluation_delay_duration` field in YAML config has been moved and renamed to `limits.ruler_evaluation_delay_duration`. #3098
* [CHANGE] Removed obsolete `results_cache.max_freshness` from YAML config (deprecated since Cortex 1.2). #3145
* [CHANGE] Removed obsolete `-promql.lookback-delta` option (deprecated since Cortex 1.2, replaced with `-querier.lookback-delta`). #3144
* [CHANGE] Cache: added support for Redis Cluster and Redis Sentinel. #2961
  - The following changes have been made in Redis configuration:
   - `-redis.master_name` added
   - `-redis.db` added
   - `-redis.max-active-conns` changed to `-redis.pool-size`
   - `-redis.max-conn-lifetime` changed to `-redis.max-connection-age`
   - `-redis.max-idle-conns` removed
   - `-redis.wait-on-pool-exhaustion` removed
* [CHANGE] TLS configuration for gRPC, HTTP and etcd clients is now marked as experimental. These features are not yet fully baked, and we expect possible small breaking changes in Cortex 1.5. #3198
* [CHANGE] Fixed store-gateway CLI flags inconsistencies. #3201
  - `-store-gateway.replication-factor` flag renamed to `-store-gateway.sharding-ring.replication-factor`
  - `-store-gateway.tokens-file-path` flag renamed to `store-gateway.sharding-ring.tokens-file-path`
* [FEATURE] Logging of the source IP passed along by a reverse proxy is now supported by setting the `-server.log-source-ips-enabled`. For non standard headers the settings `-server.log-source-ips-header` and `-server.log-source-ips-regex` can be used. #2985
* [FEATURE] Blocks storage: added shuffle sharding support to store-gateway blocks sharding. Added the following additional metrics to store-gateway: #3069
  * `cortex_bucket_stores_tenants_discovered`
  * `cortex_bucket_stores_tenants_synced`
* [FEATURE] Experimental blocksconvert: introduce an experimental tool `blocksconvert` to migrate long-term storage chunks to blocks. #3092 #3122 #3127 #3162
* [ENHANCEMENT] Improve the Alertmanager logging when serving requests from its API / UI. #3397
* [ENHANCEMENT] Add support for azure storage in China, German and US Government environments. #2988
* [ENHANCEMENT] Query-tee: added a small tolerance to floating point sample values comparison. #2994
* [ENHANCEMENT] Query-tee: add support for doing a passthrough of requests to preferred backend for unregistered routes #3018
* [ENHANCEMENT] Expose `storage.aws.dynamodb.backoff_config` configuration file field. #3026
* [ENHANCEMENT] Added `cortex_request_message_bytes` and `cortex_response_message_bytes` histograms to track received and sent gRPC message and HTTP request/response sizes. Added `cortex_inflight_requests` gauge to track number of inflight gRPC and HTTP requests. #3064
* [ENHANCEMENT] Publish ruler's ring metrics. #3074
* [ENHANCEMENT] Add config validation to the experimental Alertmanager API. Invalid configs are no longer accepted. #3053
* [ENHANCEMENT] Add "integration" as a label for `cortex_alertmanager_notifications_total` and `cortex_alertmanager_notifications_failed_total` metrics. #3056
* [ENHANCEMENT] Add `cortex_ruler_config_last_reload_successful` and `cortex_ruler_config_last_reload_successful_seconds` to check status of users rule manager. #3056
* [ENHANCEMENT] The configuration validation now fails if an empty YAML node has been set for a root YAML config property. #3080
* [ENHANCEMENT] Memcached dial() calls now have a circuit-breaker to avoid hammering a broken cache. #3051, #3189
* [ENHANCEMENT] `-ruler.evaluation-delay-duration` is now overridable as a per-tenant limit, `ruler_evaluation_delay_duration`. #3098
* [ENHANCEMENT] Add TLS support to etcd client. #3102
* [ENHANCEMENT] When a tenant accesses the Alertmanager UI or its API, if we have valid `-alertmanager.configs.fallback` we'll use that to start the manager and avoid failing the request. #3073
* [ENHANCEMENT] Add `DELETE api/v1/rules/{namespace}` to the Ruler. It allows all the rule groups of a namespace to be deleted. #3120
* [ENHANCEMENT] Experimental Delete Series: Retry processing of Delete requests during failures. #2926
* [ENHANCEMENT] Improve performance of QueryStream() in ingesters. #3177
* [ENHANCEMENT] Modules included in "All" target are now visible in output of `-modules` CLI flag. #3155
* [ENHANCEMENT] Added `/debug/fgprof` endpoint to debug running Cortex process using `fgprof`. This adds up to the existing `/debug/...` endpoints. #3131
* [ENHANCEMENT] Blocks storage: optimised `/api/v1/series` for blocks storage. (#2976)
* [BUGFIX] Ruler: when loading rules from "local" storage, check for directory after resolving symlink. #3137
* [BUGFIX] Query-frontend: Fixed rounding for incoming query timestamps, to be 100% Prometheus compatible. #2990
* [BUGFIX] Querier: Merge results from chunks and blocks ingesters when using streaming of results. #3013
* [BUGFIX] Querier: query /series from ingesters regardless the `-querier.query-ingesters-within` setting. #3035
* [BUGFIX] Blocks storage: Ingester is less likely to hit gRPC message size limit when streaming data to queriers. #3015
* [BUGFIX] Blocks storage: fixed memberlist support for the store-gateways and compactors ring used when blocks sharding is enabled. #3058 #3095
* [BUGFIX] Fix configuration for TLS server validation, TLS skip verify was hardcoded to true for all TLS configurations and prevented validation of server certificates. #3030
* [BUGFIX] Fixes the Alertmanager panicking when no `-alertmanager.web.external-url` is provided. #3017
* [BUGFIX] Fixes the registration of the Alertmanager API metrics `cortex_alertmanager_alerts_received_total` and `cortex_alertmanager_alerts_invalid_total`. #3065
* [BUGFIX] Fixes `flag needs an argument: -config.expand-env` error. #3087
* [BUGFIX] An index optimisation actually slows things down when using caching. Moved it to the right location. #2973
* [BUGFIX] Ingester: If push request contained both valid and invalid samples, valid samples were ingested but not stored to WAL of the chunks storage. This has been fixed. #3067
* [BUGFIX] Cassandra: fixed consistency setting in the CQL session when creating the keyspace. #3105
* [BUGFIX] Ruler: Config API would return both the `record` and `alert` in `YAML` response keys even when one of them must be empty. #3120
* [BUGFIX] Index page now uses configured HTTP path prefix when creating links. #3126
* [BUGFIX] Purger: fixed deadlock when reloading of tombstones failed. #3182
* [BUGFIX] Fixed panic in flusher job, when error writing chunks to the store would cause "idle" chunks to be flushed, which triggered panic. #3140
* [BUGFIX] Index page no longer shows links that are not valid for running Cortex instance. #3133
* [BUGFIX] Configs: prevent validation of templates to fail when using template functions. #3157
* [BUGFIX] Configuring the S3 URL with an `@` but without username and password doesn't enable the AWS static credentials anymore. #3170
* [BUGFIX] Limit errors on ranged queries (`api/v1/query_range`) no longer return a status code `500` but `422` instead. #3167
* [BUGFIX] Handle hash-collisions in the query path. Before this fix, Cortex could occasionally mix up two different series in a query, leading to invalid results, when `-querier.ingester-streaming` was used. #3192

## Cortex 1.3.0 / 2020-08-21

* [CHANGE] Replace the metric `cortex_alertmanager_configs` with `cortex_alertmanager_config_invalid` exposed by Alertmanager. #2960
* [CHANGE] Experimental Delete Series: Change target flag for purger from `data-purger` to `purger`. #2777
* [CHANGE] Experimental blocks storage: The max concurrent queries against the long-term storage, configured via `-experimental.blocks-storage.bucket-store.max-concurrent`, is now a limit shared across all tenants and not a per-tenant limit anymore. The default value has changed from `20` to `100` and the following new metrics have been added: #2797
  * `cortex_bucket_stores_gate_queries_concurrent_max`
  * `cortex_bucket_stores_gate_queries_in_flight`
  * `cortex_bucket_stores_gate_duration_seconds`
* [CHANGE] Metric `cortex_ingester_flush_reasons` has been renamed to `cortex_ingester_flushing_enqueued_series_total`, and new metric `cortex_ingester_flushing_dequeued_series_total` with `outcome` label (superset of reason) has been added. #2802 #2818 #2998
* [CHANGE] Experimental Delete Series: Metric `cortex_purger_oldest_pending_delete_request_age_seconds` would track age of delete requests since they are over their cancellation period instead of their creation time. #2806
* [CHANGE] Experimental blocks storage: the store-gateway service is required in a Cortex cluster running with the experimental blocks storage. Removed the `-experimental.tsdb.store-gateway-enabled` CLI flag and `store_gateway_enabled` YAML config option. The store-gateway is now always enabled when the storage engine is `blocks`. #2822
* [CHANGE] Experimental blocks storage: removed support for `-experimental.blocks-storage.bucket-store.max-sample-count` flag because the implementation was flawed. To limit the number of samples/chunks processed by a single query you can set `-store.query-chunk-limit`, which is now supported by the blocks storage too. #2852
* [CHANGE] Ingester: Chunks flushed via /flush stay in memory until retention period is reached. This affects `cortex_ingester_memory_chunks` metric. #2778
* [CHANGE] Querier: the error message returned when the query time range exceeds `-store.max-query-length` has changed from `invalid query, length > limit (X > Y)` to `the query time range exceeds the limit (query length: X, limit: Y)`. #2826
* [CHANGE] Add `component` label to metrics exposed by chunk, delete and index store clients. #2774
* [CHANGE] Querier: when `-querier.query-ingesters-within` is configured, the time range of the query sent to ingesters is now manipulated to ensure the query start time is not older than 'now - query-ingesters-within'. #2904
* [CHANGE] KV: The `role` label which was a label of `multi` KV store client only has been added to metrics of every KV store client. If KV store client is not `multi`, then the value of `role` label is `primary`. #2837
* [CHANGE] Added the `engine` label to the metrics exposed by the Prometheus query engine, to distinguish between `ruler` and `querier` metrics. #2854
* [CHANGE] Added ruler to the single binary when started with `-target=all` (default). #2854
* [CHANGE] Experimental blocks storage: compact head when opening TSDB. This should only affect ingester startup after it was unable to compact head in previous run. #2870
* [CHANGE] Metric `cortex_overrides_last_reload_successful` has been renamed to `cortex_runtime_config_last_reload_successful`. #2874
* [CHANGE] HipChat support has been removed from the alertmanager (because removed from the Prometheus upstream too). #2902
* [CHANGE] Add constant label `name` to metric `cortex_cache_request_duration_seconds`. #2903
* [CHANGE] Add `user` label to metric `cortex_query_frontend_queue_length`. #2939
* [CHANGE] Experimental blocks storage: cleaned up the config and renamed "TSDB" to "blocks storage". #2937
  - The storage engine setting value has been changed from `tsdb` to `blocks`; this affects `-store.engine` CLI flag and its respective YAML option.
  - The root level YAML config has changed from `tsdb` to `blocks_storage`
  - The prefix of all CLI flags has changed from `-experimental.tsdb.` to `-experimental.blocks-storage.`
  - The following settings have been grouped under `tsdb` property in the YAML config and their CLI flags changed:
    - `-experimental.tsdb.dir` changed to `-experimental.blocks-storage.tsdb.dir`
    - `-experimental.tsdb.block-ranges-period` changed to `-experimental.blocks-storage.tsdb.block-ranges-period`
    - `-experimental.tsdb.retention-period` changed to `-experimental.blocks-storage.tsdb.retention-period`
    - `-experimental.tsdb.ship-interval` changed to `-experimental.blocks-storage.tsdb.ship-interval`
    - `-experimental.tsdb.ship-concurrency` changed to `-experimental.blocks-storage.tsdb.ship-concurrency`
    - `-experimental.tsdb.max-tsdb-opening-concurrency-on-startup` changed to `-experimental.blocks-storage.tsdb.max-tsdb-opening-concurrency-on-startup`
    - `-experimental.tsdb.head-compaction-interval` changed to `-experimental.blocks-storage.tsdb.head-compaction-interval`
    - `-experimental.tsdb.head-compaction-concurrency` changed to `-experimental.blocks-storage.tsdb.head-compaction-concurrency`
    - `-experimental.tsdb.head-compaction-idle-timeout` changed to `-experimental.blocks-storage.tsdb.head-compaction-idle-timeout`
    - `-experimental.tsdb.stripe-size` changed to `-experimental.blocks-storage.tsdb.stripe-size`
    - `-experimental.tsdb.wal-compression-enabled` changed to `-experimental.blocks-storage.tsdb.wal-compression-enabled`
    - `-experimental.tsdb.flush-blocks-on-shutdown` changed to `-experimental.blocks-storage.tsdb.flush-blocks-on-shutdown`
* [CHANGE] Flags `-bigtable.grpc-use-gzip-compression`, `-ingester.client.grpc-use-gzip-compression`, `-querier.frontend-client.grpc-use-gzip-compression` are now deprecated. #2940
* [CHANGE] Limit errors reported by ingester during query-time now return HTTP status code 422. #2941
* [FEATURE] Introduced `ruler.for-outage-tolerance`, Max time to tolerate outage for restoring "for" state of alert. #2783
* [FEATURE] Introduced `ruler.for-grace-period`, Minimum duration between alert and restored "for" state. This is maintained only for alerts with configured "for" time greater than grace period. #2783
* [FEATURE] Introduced `ruler.resend-delay`, Minimum amount of time to wait before resending an alert to Alertmanager. #2783
* [FEATURE] Ruler: added `local` filesystem support to store rules (read-only). #2854
* [ENHANCEMENT] Upgraded Docker base images to `alpine:3.12`. #2862
* [ENHANCEMENT] Experimental: Querier can now optionally query secondary store. This is specified by using `-querier.second-store-engine` option, with values `chunks` or `blocks`. Standard configuration options for this store are used. Additionally, this querying can be configured to happen only for queries that need data older than `-querier.use-second-store-before-time`. Default value of zero will always query secondary store. #2747
* [ENHANCEMENT] Query-tee: increased the `cortex_querytee_request_duration_seconds` metric buckets granularity. #2799
* [ENHANCEMENT] Query-tee: fail to start if the configured `-backend.preferred` is unknown. #2799
* [ENHANCEMENT] Ruler: Added the following metrics: #2786
  * `cortex_prometheus_notifications_latency_seconds`
  * `cortex_prometheus_notifications_errors_total`
  * `cortex_prometheus_notifications_sent_total`
  * `cortex_prometheus_notifications_dropped_total`
  * `cortex_prometheus_notifications_queue_length`
  * `cortex_prometheus_notifications_queue_capacity`
  * `cortex_prometheus_notifications_alertmanagers_discovered`
* [ENHANCEMENT] The behavior of the `/ready` was changed for the query frontend to indicate when it was ready to accept queries. This is intended for use by a read path load balancer that would want to wait for the frontend to have attached queriers before including it in the backend. #2733
* [ENHANCEMENT] Experimental Delete Series: Add support for deletion of chunks for remaining stores. #2801
* [ENHANCEMENT] Add `-modules` command line flag to list possible values for `-target`. Also, log warning if given target is internal component. #2752
* [ENHANCEMENT] Added `-ingester.flush-on-shutdown-with-wal-enabled` option to enable chunks flushing even when WAL is enabled. #2780
* [ENHANCEMENT] Query-tee: Support for custom API prefix by using `-server.path-prefix` option. #2814
* [ENHANCEMENT] Query-tee: Forward `X-Scope-OrgId` header to backend, if present in the request. #2815
* [ENHANCEMENT] Experimental blocks storage: Added `-experimental.blocks-storage.tsdb.head-compaction-idle-timeout` option to force compaction of data in memory into a block. #2803
* [ENHANCEMENT] Experimental blocks storage: Added support for flushing blocks via `/flush`, `/shutdown` (previously these only worked for chunks storage) and by using `-experimental.blocks-storage.tsdb.flush-blocks-on-shutdown` option. #2794
* [ENHANCEMENT] Experimental blocks storage: Added support to enforce max query time range length via `-store.max-query-length`. #2826
* [ENHANCEMENT] Experimental blocks storage: Added support to limit the max number of chunks that can be fetched from the long-term storage while executing a query. The limit is enforced both in the querier and store-gateway, and is configurable via `-store.query-chunk-limit`. #2852 #2922
* [ENHANCEMENT] Ingester: Added new metric `cortex_ingester_flush_series_in_progress` that reports number of ongoing flush-series operations. Useful when calling `/flush` handler: if `cortex_ingester_flush_queue_length + cortex_ingester_flush_series_in_progress` is 0, all flushes are finished. #2778
* [ENHANCEMENT] Memberlist members can join cluster via SRV records. #2788
* [ENHANCEMENT] Added configuration options for chunks s3 client. #2831
  * `s3.endpoint`
  * `s3.region`
  * `s3.access-key-id`
  * `s3.secret-access-key`
  * `s3.insecure`
  * `s3.sse-encryption`
  * `s3.http.idle-conn-timeout`
  * `s3.http.response-header-timeout`
  * `s3.http.insecure-skip-verify`
* [ENHANCEMENT] Prometheus upgraded. #2798 #2849 #2867 #2902 #2918
  * Optimized labels regex matchers for patterns containing literals (eg. `foo.*`, `.*foo`, `.*foo.*`)
* [ENHANCEMENT] Add metric `cortex_ruler_config_update_failures_total` to Ruler to track failures of loading rules files. #2857
* [ENHANCEMENT] Experimental Alertmanager: Alertmanager configuration persisted to object storage using an experimental API that accepts and returns YAML-based Alertmanager configuration. #2768
* [ENHANCEMENT] Ruler: `-ruler.alertmanager-url` now supports multiple URLs. Each URL is treated as a separate Alertmanager group. Support for multiple Alertmanagers in a group can be achieved by using DNS service discovery. #2851
* [ENHANCEMENT] Experimental blocks storage: Cortex Flusher now works with blocks engine. Flusher needs to be provided with blocks-engine configuration, existing Flusher flags are not used (they are only relevant for chunks engine). Note that flush errors are only reported via log. #2877
* [ENHANCEMENT] Flusher: Added `-flusher.exit-after-flush` option (defaults to true) to control whether Cortex should stop completely after Flusher has finished its work. #2877
* [ENHANCEMENT] Added metrics `cortex_config_hash` and `cortex_runtime_config_hash` to expose hash of the currently active config file. #2874
* [ENHANCEMENT] Logger: added JSON logging support, configured via the `-log.format=json` CLI flag or its respective YAML config option. #2386
* [ENHANCEMENT] Added new flags `-bigtable.grpc-compression`, `-ingester.client.grpc-compression`, `-querier.frontend-client.grpc-compression` to configure compression used by gRPC. Valid values are `gzip`, `snappy`, or empty string (no compression, default). #2940
* [ENHANCEMENT] Clarify limitations of the `/api/v1/series`, `/api/v1/labels` and `/api/v1/label/{name}/values` endpoints. #2953
* [ENHANCEMENT] Ingester: added `Dropped` outcome to metric `cortex_ingester_flushing_dequeued_series_total`. #2998
* [BUGFIX] Fixed a bug with `api/v1/query_range` where no responses would return null values for `result` and empty values for `resultType`. #2962
* [BUGFIX] Fixed a bug in the index intersect code causing storage to return more chunks/series than required. #2796
* [BUGFIX] Fixed the number of reported keys in the background cache queue. #2764
* [BUGFIX] Fix race in processing of headers in sharded queries. #2762
* [BUGFIX] Query Frontend: Do not re-split sharded requests around ingester boundaries. #2766
* [BUGFIX] Experimental Delete Series: Fixed a problem with cache generation numbers prefixed to cache keys. #2800
* [BUGFIX] Ingester: Flushing chunks via `/flush` endpoint could previously lead to panic, if chunks were already flushed before and then removed from memory during the flush caused by `/flush` handler. Immediate flush now doesn't cause chunks to be flushed again. Samples received during flush triggered via `/flush` handler are no longer discarded. #2778
* [BUGFIX] Prometheus upgraded. #2849
  * Fixed unknown symbol error during head compaction
* [BUGFIX] Fix panic when using cassandra as store for both index and delete requests. #2774
* [BUGFIX] Experimental Delete Series: Fixed a data race in Purger. #2817
* [BUGFIX] KV: Fixed a bug that triggered a panic due to metrics being registered with the same name but different labels when using a `multi` configured KV client. #2837
* [BUGFIX] Query-frontend: Fix passing HTTP `Host` header if `-frontend.downstream-url` is configured. #2880
* [BUGFIX] Ingester: Improve time-series distribution when `-experimental.distributor.user-subring-size` is enabled. #2887
* [BUGFIX] Set content type to `application/x-protobuf` for remote_read responses. #2915
* [BUGFIX] Fixed ruler and store-gateway instance registration in the ring (when sharding is enabled) when a new instance replaces abruptly terminated one, and the only difference between the two instances is the address. #2954
* [BUGFIX] Fixed `Missing chunks and index config causing silent failure` Absence of chunks and index from schema config is not validated. #2732
* [BUGFIX] Fix panic caused by KVs from boltdb being used beyond their life. #2971
* [BUGFIX] Experimental blocks storage: `/api/v1/series`, `/api/v1/labels` and `/api/v1/label/{name}/values` only query the TSDB head regardless of the configured `-experimental.blocks-storage.tsdb.retention-period`. #2974
* [BUGFIX] Ingester: Avoid indefinite checkpointing in case of surge in number of series. #2955
* [BUGFIX] Querier: query /series from ingesters regardless the `-querier.query-ingesters-within` setting. #3035
* [BUGFIX] Ruler: fixed an unintentional breaking change introduced in the ruler's `alertmanager_url` YAML config option, which changed the value from a string to a list of strings. #2989

## Cortex 1.2.0 / 2020-07-01

* [CHANGE] Metric `cortex_kv_request_duration_seconds` now includes `name` label to denote which client is being used as well as the `backend` label to denote the KV backend implementation in use. #2648
* [CHANGE] Experimental Ruler: Rule groups persisted to object storage using the experimental API have an updated object key encoding to better handle special characters. Rule groups previously-stored using object storage must be renamed to the new format. #2646
* [CHANGE] Query Frontend now uses Round Robin to choose a tenant queue to service next. #2553
* [CHANGE] `-promql.lookback-delta` is now deprecated and has been replaced by `-querier.lookback-delta` along with `lookback_delta` entry under `querier` in the config file. `-promql.lookback-delta` will be removed in v1.4.0. #2604
* [CHANGE] Experimental TSDB: removed `-experimental.tsdb.bucket-store.binary-index-header-enabled` flag. Now the binary index-header is always enabled.
* [CHANGE] Experimental TSDB: Renamed index-cache metrics to use original metric names from Thanos, as Cortex is not aggregating them in any way: #2627
  * `cortex_<service>_blocks_index_cache_items_evicted_total` => `thanos_store_index_cache_items_evicted_total{name="index-cache"}`
  * `cortex_<service>_blocks_index_cache_items_added_total` => `thanos_store_index_cache_items_added_total{name="index-cache"}`
  * `cortex_<service>_blocks_index_cache_requests_total` => `thanos_store_index_cache_requests_total{name="index-cache"}`
  * `cortex_<service>_blocks_index_cache_items_overflowed_total` => `thanos_store_index_cache_items_overflowed_total{name="index-cache"}`
  * `cortex_<service>_blocks_index_cache_hits_total` => `thanos_store_index_cache_hits_total{name="index-cache"}`
  * `cortex_<service>_blocks_index_cache_items` => `thanos_store_index_cache_items{name="index-cache"}`
  * `cortex_<service>_blocks_index_cache_items_size_bytes` => `thanos_store_index_cache_items_size_bytes{name="index-cache"}`
  * `cortex_<service>_blocks_index_cache_total_size_bytes` => `thanos_store_index_cache_total_size_bytes{name="index-cache"}`
  * `cortex_<service>_blocks_index_cache_memcached_operations_total` =>  `thanos_memcached_operations_total{name="index-cache"}`
  * `cortex_<service>_blocks_index_cache_memcached_operation_failures_total` =>  `thanos_memcached_operation_failures_total{name="index-cache"}`
  * `cortex_<service>_blocks_index_cache_memcached_operation_duration_seconds` =>  `thanos_memcached_operation_duration_seconds{name="index-cache"}`
  * `cortex_<service>_blocks_index_cache_memcached_operation_skipped_total` =>  `thanos_memcached_operation_skipped_total{name="index-cache"}`
* [CHANGE] Experimental TSDB: Renamed metrics in bucket stores: #2627
  * `cortex_<service>_blocks_meta_syncs_total` => `cortex_blocks_meta_syncs_total{component="<service>"}`
  * `cortex_<service>_blocks_meta_sync_failures_total` => `cortex_blocks_meta_sync_failures_total{component="<service>"}`
  * `cortex_<service>_blocks_meta_sync_duration_seconds` => `cortex_blocks_meta_sync_duration_seconds{component="<service>"}`
  * `cortex_<service>_blocks_meta_sync_consistency_delay_seconds` => `cortex_blocks_meta_sync_consistency_delay_seconds{component="<service>"}`
  * `cortex_<service>_blocks_meta_synced` => `cortex_blocks_meta_synced{component="<service>"}`
  * `cortex_<service>_bucket_store_block_loads_total` => `cortex_bucket_store_block_loads_total{component="<service>"}`
  * `cortex_<service>_bucket_store_block_load_failures_total` => `cortex_bucket_store_block_load_failures_total{component="<service>"}`
  * `cortex_<service>_bucket_store_block_drops_total` => `cortex_bucket_store_block_drops_total{component="<service>"}`
  * `cortex_<service>_bucket_store_block_drop_failures_total` => `cortex_bucket_store_block_drop_failures_total{component="<service>"}`
  * `cortex_<service>_bucket_store_blocks_loaded` => `cortex_bucket_store_blocks_loaded{component="<service>"}`
  * `cortex_<service>_bucket_store_series_data_touched` => `cortex_bucket_store_series_data_touched{component="<service>"}`
  * `cortex_<service>_bucket_store_series_data_fetched` => `cortex_bucket_store_series_data_fetched{component="<service>"}`
  * `cortex_<service>_bucket_store_series_data_size_touched_bytes` => `cortex_bucket_store_series_data_size_touched_bytes{component="<service>"}`
  * `cortex_<service>_bucket_store_series_data_size_fetched_bytes` => `cortex_bucket_store_series_data_size_fetched_bytes{component="<service>"}`
  * `cortex_<service>_bucket_store_series_blocks_queried` => `cortex_bucket_store_series_blocks_queried{component="<service>"}`
  * `cortex_<service>_bucket_store_series_get_all_duration_seconds` => `cortex_bucket_store_series_get_all_duration_seconds{component="<service>"}`
  * `cortex_<service>_bucket_store_series_merge_duration_seconds` => `cortex_bucket_store_series_merge_duration_seconds{component="<service>"}`
  * `cortex_<service>_bucket_store_series_refetches_total` => `cortex_bucket_store_series_refetches_total{component="<service>"}`
  * `cortex_<service>_bucket_store_series_result_series` => `cortex_bucket_store_series_result_series{component="<service>"}`
  * `cortex_<service>_bucket_store_cached_postings_compressions_total` => `cortex_bucket_store_cached_postings_compressions_total{component="<service>"}`
  * `cortex_<service>_bucket_store_cached_postings_compression_errors_total` => `cortex_bucket_store_cached_postings_compression_errors_total{component="<service>"}`
  * `cortex_<service>_bucket_store_cached_postings_compression_time_seconds` => `cortex_bucket_store_cached_postings_compression_time_seconds{component="<service>"}`
  * `cortex_<service>_bucket_store_cached_postings_original_size_bytes_total` => `cortex_bucket_store_cached_postings_original_size_bytes_total{component="<service>"}`
  * `cortex_<service>_bucket_store_cached_postings_compressed_size_bytes_total` => `cortex_bucket_store_cached_postings_compressed_size_bytes_total{component="<service>"}`
  * `cortex_<service>_blocks_sync_seconds` => `cortex_bucket_stores_blocks_sync_seconds{component="<service>"}`
  * `cortex_<service>_blocks_last_successful_sync_timestamp_seconds` => `cortex_bucket_stores_blocks_last_successful_sync_timestamp_seconds{component="<service>"}`
* [CHANGE] Available command-line flags are printed to stdout, and only when requested via `-help`. Using invalid flag no longer causes printing of all available flags. #2691
* [CHANGE] Experimental Memberlist ring: randomize gossip node names to avoid conflicts when running multiple clients on the same host, or reusing host names (eg. pods in statefulset). Node name randomization can be disabled by using `-memberlist.randomize-node-name=false`. #2715
* [CHANGE] Memberlist KV client is no longer considered experimental. #2725
* [CHANGE] Experimental Delete Series: Make delete request cancellation duration configurable. #2760
* [CHANGE] Removed `-store.fullsize-chunks` option which was undocumented and unused (it broke ingester hand-overs). #2656
* [CHANGE] Query with no metric name that has previously resulted in HTTP status code 500 now returns status code 422 instead. #2571
* [FEATURE] TLS config options added for GRPC clients in Querier (Query-frontend client & Ingester client), Ruler, Store Gateway, as well as HTTP client in Config store client. #2502
* [FEATURE] The flag `-frontend.max-cache-freshness` is now supported within the limits overrides, to specify per-tenant max cache freshness values. The corresponding YAML config parameter has been changed from `results_cache.max_freshness` to `limits_config.max_cache_freshness`. The legacy YAML config parameter (`results_cache.max_freshness`) will continue to be supported till Cortex release `v1.4.0`. #2609
* [FEATURE] Experimental gRPC Store: Added support to 3rd parties index and chunk stores using gRPC client/server plugin mechanism. #2220
* [FEATURE] Add `-cassandra.table-options` flag to customize table options of Cassandra when creating the index or chunk table. #2575
* [ENHANCEMENT] Propagate GOPROXY value when building `build-image`. This is to help the builders building the code in a Network where default Go proxy is not accessible (e.g. when behind some corporate VPN). #2741
* [ENHANCEMENT] Querier: Added metric `cortex_querier_request_duration_seconds` for all requests to the querier. #2708
* [ENHANCEMENT] Cortex is now built with Go 1.14. #2480 #2749 #2753
* [ENHANCEMENT] Experimental TSDB: added the following metrics to the ingester: #2580 #2583 #2589 #2654
  * `cortex_ingester_tsdb_appender_add_duration_seconds`
  * `cortex_ingester_tsdb_appender_commit_duration_seconds`
  * `cortex_ingester_tsdb_refcache_purge_duration_seconds`
  * `cortex_ingester_tsdb_compactions_total`
  * `cortex_ingester_tsdb_compaction_duration_seconds`
  * `cortex_ingester_tsdb_wal_fsync_duration_seconds`
  * `cortex_ingester_tsdb_wal_page_flushes_total`
  * `cortex_ingester_tsdb_wal_completed_pages_total`
  * `cortex_ingester_tsdb_wal_truncations_failed_total`
  * `cortex_ingester_tsdb_wal_truncations_total`
  * `cortex_ingester_tsdb_wal_writes_failed_total`
  * `cortex_ingester_tsdb_checkpoint_deletions_failed_total`
  * `cortex_ingester_tsdb_checkpoint_deletions_total`
  * `cortex_ingester_tsdb_checkpoint_creations_failed_total`
  * `cortex_ingester_tsdb_checkpoint_creations_total`
  * `cortex_ingester_tsdb_wal_truncate_duration_seconds`
  * `cortex_ingester_tsdb_head_active_appenders`
  * `cortex_ingester_tsdb_head_series_not_found_total`
  * `cortex_ingester_tsdb_head_chunks`
  * `cortex_ingester_tsdb_mmap_chunk_corruptions_total`
  * `cortex_ingester_tsdb_head_chunks_created_total`
  * `cortex_ingester_tsdb_head_chunks_removed_total`
* [ENHANCEMENT] Experimental TSDB: added metrics useful to alert on critical conditions of the blocks storage: #2573
  * `cortex_compactor_last_successful_run_timestamp_seconds`
  * `cortex_querier_blocks_last_successful_sync_timestamp_seconds` (when store-gateway is disabled)
  * `cortex_querier_blocks_last_successful_scan_timestamp_seconds` (when store-gateway is enabled)
  * `cortex_storegateway_blocks_last_successful_sync_timestamp_seconds`
* [ENHANCEMENT] Experimental TSDB: added the flag `-experimental.tsdb.wal-compression-enabled` to allow to enable TSDB WAL compression. #2585
* [ENHANCEMENT] Experimental TSDB: Querier and store-gateway components can now use so-called "caching bucket", which can currently cache fetched chunks into shared memcached server. #2572
* [ENHANCEMENT] Ruler: Automatically remove unhealthy rulers from the ring. #2587
* [ENHANCEMENT] Query-tee: added support to `/metadata`, `/alerts`, and `/rules` endpoints #2600
* [ENHANCEMENT] Query-tee: added support to query results comparison between two different backends. The comparison is disabled by default and can be enabled via `-proxy.compare-responses=true`. #2611
* [ENHANCEMENT] Query-tee: improved the query-tee to not wait all backend responses before sending back the response to the client. The query-tee now sends back to the client first successful response, while honoring the `-backend.preferred` option. #2702
* [ENHANCEMENT] Thanos and Prometheus upgraded. #2602 #2604 #2634 #2659 #2686 #2756
  * TSDB now holds less WAL files after Head Truncation.
  * TSDB now does memory-mapping of Head chunks and reduces memory usage.
* [ENHANCEMENT] Experimental TSDB: decoupled blocks deletion from blocks compaction in the compactor, so that blocks deletion is not blocked by a busy compactor. The following metrics have been added: #2623
  * `cortex_compactor_block_cleanup_started_total`
  * `cortex_compactor_block_cleanup_completed_total`
  * `cortex_compactor_block_cleanup_failed_total`
  * `cortex_compactor_block_cleanup_last_successful_run_timestamp_seconds`
* [ENHANCEMENT] Experimental TSDB: Use shared cache for metadata. This is especially useful when running multiple querier and store-gateway components to reduce number of object store API calls. #2626 #2640
* [ENHANCEMENT] Experimental TSDB: when `-querier.query-store-after` is configured and running the experimental blocks storage, the time range of the query sent to the store is now manipulated to ensure the query end time is not more recent than 'now - query-store-after'. #2642
* [ENHANCEMENT] Experimental TSDB: small performance improvement in concurrent usage of RefCache, used during samples ingestion. #2651
* [ENHANCEMENT] The following endpoints now respond appropriately to an `Accept` header with the value `application/json` #2673
  * `/distributor/all_user_stats`
  * `/distributor/ha_tracker`
  * `/ingester/ring`
  * `/store-gateway/ring`
  * `/compactor/ring`
  * `/ruler/ring`
  * `/services`
* [ENHANCEMENT] Experimental Cassandra backend: Add `-cassandra.num-connections` to allow increasing the number of TCP connections to each Cassandra server. #2666
* [ENHANCEMENT] Experimental Cassandra backend: Use separate Cassandra clients and connections for reads and writes. #2666
* [ENHANCEMENT] Experimental Cassandra backend: Add `-cassandra.reconnect-interval` to allow specifying the reconnect interval to a Cassandra server that has been marked `DOWN` by the gocql driver. Also change the default value of the reconnect interval from `60s` to `1s`. #2687
* [ENHANCEMENT] Experimental Cassandra backend: Add option `-cassandra.convict-hosts-on-failure=false` to not convict host of being down when a request fails. #2684
* [ENHANCEMENT] Experimental TSDB: Applied a jitter to the period bucket scans in order to better distribute bucket operations over the time and increase the probability of hitting the shared cache (if configured). #2693
* [ENHANCEMENT] Experimental TSDB: Series limit per user and per metric now work in TSDB blocks. #2676
* [ENHANCEMENT] Experimental Memberlist: Added ability to periodically rejoin the memberlist cluster. #2724
* [ENHANCEMENT] Experimental Delete Series: Added the following metrics for monitoring processing of delete requests: #2730
  - `cortex_purger_load_pending_requests_attempts_total`: Number of attempts that were made to load pending requests with status.
  - `cortex_purger_oldest_pending_delete_request_age_seconds`: Age of oldest pending delete request in seconds.
  - `cortex_purger_pending_delete_requests_count`: Count of requests which are in process or are ready to be processed.
* [ENHANCEMENT] Experimental TSDB: Improved compactor to hard-delete also partial blocks with an deletion mark (even if the deletion mark threshold has not been reached). #2751
* [ENHANCEMENT] Experimental TSDB: Introduced a consistency check done by the querier to ensure all expected blocks have been queried via the store-gateway. If a block is missing on a store-gateway, the querier retries fetching series from missing blocks up to 3 times. If the consistency check fails once all retries have been exhausted, the query execution fails. The following metrics have been added: #2593 #2630 #2689 #2695
  * `cortex_querier_blocks_consistency_checks_total`
  * `cortex_querier_blocks_consistency_checks_failed_total`
  * `cortex_querier_storegateway_refetches_per_query`
* [ENHANCEMENT] Delete requests can now be canceled #2555
* [ENHANCEMENT] Table manager can now provision tables for delete store #2546
* [BUGFIX] Ruler: Ensure temporary rule files with special characters are properly mapped and cleaned up. #2506
* [BUGFIX] Fixes #2411, Ensure requests are properly routed to the prometheus api embedded in the query if `-server.path-prefix` is set. #2372
* [BUGFIX] Experimental TSDB: fixed chunk data corruption when querying back series using the experimental blocks storage. #2400
* [BUGFIX] Fixed collection of tracing spans from Thanos components used internally. #2655
* [BUGFIX] Experimental TSDB: fixed memory leak in ingesters. #2586
* [BUGFIX] QueryFrontend: fixed a situation where HTTP error is ignored and an incorrect status code is set. #2590
* [BUGFIX] Ingester: Fix an ingester starting up in the JOINING state and staying there forever. #2565
* [BUGFIX] QueryFrontend: fixed a panic (`integer divide by zero`) in the query-frontend. The query-frontend now requires the `-querier.default-evaluation-interval` config to be set to the same value of the querier. #2614
* [BUGFIX] Experimental TSDB: when the querier receives a `/series` request with a time range older than the data stored in the ingester, it now ignores the requested time range and returns known series anyway instead of returning an empty response. This aligns the behaviour with the chunks storage. #2617
* [BUGFIX] Cassandra: fixed an edge case leading to an invalid CQL query when querying the index on a Cassandra store. #2639
* [BUGFIX] Ingester: increment series per metric when recovering from WAL or transfer. #2674
* [BUGFIX] Fixed `wrong number of arguments for 'mget' command` Redis error when a query has no chunks to lookup from storage. #2700 #2796
* [BUGFIX] Ingester: Automatically remove old tmp checkpoints, fixing a potential disk space leak after an ingester crashes. #2726

## Cortex 1.1.0 / 2020-05-21

This release brings the usual mix of bugfixes and improvements. The biggest change is that WAL support for chunks is now considered to be production-ready!

Please make sure to review renamed metrics, and update your dashboards and alerts accordingly.

* [CHANGE] Added v1 API routes documented in #2327. #2372
  * Added `-http.alertmanager-http-prefix` flag which allows the configuration of the path where the Alertmanager API and UI can be reached. The default is set to `/alertmanager`.
  * Added `-http.prometheus-http-prefix` flag which allows the configuration of the path where the Prometheus API and UI can be reached. The default is set to `/prometheus`.
  * Updated the index hosted at the root prefix to point to the updated routes.
  * Legacy routes hardcoded with the `/api/prom` prefix now respect the `-http.prefix` flag.
* [CHANGE] The metrics `cortex_distributor_ingester_appends_total` and `distributor_ingester_append_failures_total` now include a `type` label to differentiate between `samples` and `metadata`. #2336
* [CHANGE] The metrics for number of chunks and bytes flushed to the chunk store are renamed. Note that previous metrics were counted pre-deduplication, while new metrics are counted after deduplication. #2463
  * `cortex_ingester_chunks_stored_total` > `cortex_chunk_store_stored_chunks_total`
  * `cortex_ingester_chunk_stored_bytes_total` > `cortex_chunk_store_stored_chunk_bytes_total`
* [CHANGE] Experimental TSDB: renamed blocks meta fetcher metrics: #2375
  * `cortex_querier_bucket_store_blocks_meta_syncs_total` > `cortex_querier_blocks_meta_syncs_total`
  * `cortex_querier_bucket_store_blocks_meta_sync_failures_total` > `cortex_querier_blocks_meta_sync_failures_total`
  * `cortex_querier_bucket_store_blocks_meta_sync_duration_seconds` > `cortex_querier_blocks_meta_sync_duration_seconds`
  * `cortex_querier_bucket_store_blocks_meta_sync_consistency_delay_seconds` > `cortex_querier_blocks_meta_sync_consistency_delay_seconds`
* [CHANGE] Experimental TSDB: Modified default values for `compactor.deletion-delay` option from 48h to 12h and `-experimental.tsdb.bucket-store.ignore-deletion-marks-delay` from 24h to 6h. #2414
* [CHANGE] WAL: Default value of `-ingester.checkpoint-enabled` changed to `true`. #2416
* [CHANGE] `trace_id` field in log files has been renamed to `traceID`. #2518
* [CHANGE] Slow query log has a different output now. Previously used `url` field has been replaced with `host` and `path`, and query parameters are logged as individual log fields with `qs_` prefix. #2520
* [CHANGE] WAL: WAL and checkpoint compression is now disabled. #2436
* [CHANGE] Update in dependency `go-kit/kit` from `v0.9.0` to `v0.10.0`. HTML escaping disabled in JSON Logger. #2535
* [CHANGE] Experimental TSDB: Removed `cortex_<service>_` prefix from Thanos objstore metrics and added `component` label to distinguish which Cortex component is doing API calls to the object storage when running in single-binary mode: #2568
  - `cortex_<service>_thanos_objstore_bucket_operations_total` renamed to `thanos_objstore_bucket_operations_total{component="<name>"}`
  - `cortex_<service>_thanos_objstore_bucket_operation_failures_total` renamed to `thanos_objstore_bucket_operation_failures_total{component="<name>"}`
  - `cortex_<service>_thanos_objstore_bucket_operation_duration_seconds` renamed to `thanos_objstore_bucket_operation_duration_seconds{component="<name>"}`
  - `cortex_<service>_thanos_objstore_bucket_last_successful_upload_time` renamed to `thanos_objstore_bucket_last_successful_upload_time{component="<name>"}`
* [CHANGE] FIFO cache: The `-<prefix>.fifocache.size` CLI flag has been renamed to `-<prefix>.fifocache.max-size-items` as well as its YAML config option `size` renamed to `max_size_items`. #2319
* [FEATURE] Ruler: The `-ruler.evaluation-delay` flag was added to allow users to configure a default evaluation delay for all rules in cortex. The default value is 0 which is the current behavior. #2423
* [FEATURE] Experimental: Added a new object storage client for OpenStack Swift. #2440
* [FEATURE] TLS config options added to the Server. #2535
* [FEATURE] Experimental: Added support for `/api/v1/metadata` Prometheus-based endpoint. #2549
* [FEATURE] Add ability to limit concurrent queries to Cassandra with `-cassandra.query-concurrency` flag. #2562
* [FEATURE] Experimental TSDB: Introduced store-gateway service used by the experimental blocks storage to load and query blocks. The store-gateway optionally supports blocks sharding and replication via a dedicated hash ring, configurable via `-experimental.store-gateway.sharding-enabled` and `-experimental.store-gateway.sharding-ring.*` flags. The following metrics have been added: #2433 #2458 #2469 #2523
  * `cortex_querier_storegateway_instances_hit_per_query`
* [ENHANCEMENT] Experimental TSDB: sample ingestion errors are now reported via existing `cortex_discarded_samples_total` metric. #2370
* [ENHANCEMENT] Failures on samples at distributors and ingesters return the first validation error as opposed to the last. #2383
* [ENHANCEMENT] Experimental TSDB: Added `cortex_querier_blocks_meta_synced`, which reflects current state of synced blocks over all tenants. #2392
* [ENHANCEMENT] Added `cortex_distributor_latest_seen_sample_timestamp_seconds` metric to see how far behind Prometheus servers are in sending data. #2371
* [ENHANCEMENT] FIFO cache to support eviction based on memory usage. Added `-<prefix>.fifocache.max-size-bytes` CLI flag and YAML config option `max_size_bytes` to specify memory limit of the cache. #2319, #2527
* [ENHANCEMENT] Added `-querier.worker-match-max-concurrent`. Force worker concurrency to match the `-querier.max-concurrent` option.  Overrides `-querier.worker-parallelism`.  #2456
* [ENHANCEMENT] Added the following metrics for monitoring delete requests: #2445
  - `cortex_purger_delete_requests_received_total`: Number of delete requests received per user.
  - `cortex_purger_delete_requests_processed_total`: Number of delete requests processed per user.
  - `cortex_purger_delete_requests_chunks_selected_total`: Number of chunks selected while building delete plans per user.
  - `cortex_purger_delete_requests_processing_failures_total`: Number of delete requests processing failures per user.
* [ENHANCEMENT] Single Binary: Added query-frontend to the single binary.  Single binary users will now benefit from various query-frontend features.  Primarily: sharding, parallelization, load shedding, additional caching (if configured), and query retries. #2437
* [ENHANCEMENT] Allow 1w (where w denotes week) and 1y (where y denotes year) when setting `-store.cache-lookups-older-than` and `-store.max-look-back-period`. #2454
* [ENHANCEMENT] Optimize index queries for matchers using "a|b|c"-type regex. #2446 #2475
* [ENHANCEMENT] Added per tenant metrics for queries and chunks and bytes read from chunk store: #2463
  * `cortex_chunk_store_fetched_chunks_total` and `cortex_chunk_store_fetched_chunk_bytes_total`
  * `cortex_query_frontend_queries_total` (per tenant queries counted by the frontend)
* [ENHANCEMENT] WAL: New metrics `cortex_ingester_wal_logged_bytes_total` and `cortex_ingester_checkpoint_logged_bytes_total` added to track total bytes logged to disk for WAL and checkpoints. #2497
* [ENHANCEMENT] Add de-duplicated chunks counter `cortex_chunk_store_deduped_chunks_total` which counts every chunk not sent to the store because it was already sent by another replica. #2485
* [ENHANCEMENT] Query-frontend now also logs the POST data of long queries. #2481
* [ENHANCEMENT] WAL: Ingester WAL records now have type header and the custom WAL records have been replaced by Prometheus TSDB's WAL records. Old records will not be supported from 1.3 onwards. Note: once this is deployed, you cannot downgrade without data loss. #2436
* [ENHANCEMENT] Redis Cache: Added `idle_timeout`, `wait_on_pool_exhaustion` and `max_conn_lifetime` options to redis cache configuration. #2550
* [ENHANCEMENT] WAL: the experimental tag has been removed on the WAL in ingesters. #2560
* [ENHANCEMENT] Use newer AWS API for paginated queries - removes 'Deprecated' message from logfiles. #2452
* [ENHANCEMENT] Experimental memberlist: Add retry with backoff on memberlist join other members. #2705
* [ENHANCEMENT] Experimental TSDB: when the store-gateway sharding is enabled, unhealthy store-gateway instances are automatically removed from the ring after 10 consecutive `-experimental.store-gateway.sharding-ring.heartbeat-timeout` periods. #2526
* [BUGFIX] Ruler: Ensure temporary rule files with special characters are properly mapped and cleaned up. #2506
* [BUGFIX] Ensure requests are properly routed to the prometheus api embedded in the query if `-server.path-prefix` is set. Fixes #2411. #2372
* [BUGFIX] Experimental TSDB: Fixed chunk data corruption when querying back series using the experimental blocks storage. #2400
* [BUGFIX] Cassandra Storage: Fix endpoint TLS host verification. #2109
* [BUGFIX] Experimental TSDB: Fixed response status code from `422` to `500` when an error occurs while iterating chunks with the experimental blocks storage. #2402
* [BUGFIX] Ring: Fixed a situation where upgrading from pre-1.0 cortex with a rolling strategy caused new 1.0 ingesters to lose their zone value in the ring until manually forced to re-register. #2404
* [BUGFIX] Distributor: `/all_user_stats` now show API and Rule Ingest Rate correctly. #2457
* [BUGFIX] Fixed `version`, `revision` and `branch` labels exported by the `cortex_build_info` metric. #2468
* [BUGFIX] QueryFrontend: fixed a situation where span context missed when downstream_url is used. #2539
* [BUGFIX] Querier: Fixed a situation where querier would crash because of an unresponsive frontend instance. #2569

## Cortex 1.0.1 / 2020-04-23

* [BUGFIX] Fix gaps when querying ingesters with replication factor = 3 and 2 ingesters in the cluster. #2503

## Cortex 1.0.0 / 2020-04-02

This is the first major release of Cortex. We made a lot of **breaking changes** in this release which have been detailed below. Please also see the stability guarantees we provide as part of a major release: https://cortexmetrics.io/docs/configuration/v1guarantees/

* [CHANGE] Remove the following deprecated flags: #2339
  - `-metrics.error-rate-query` (use `-metrics.write-throttle-query` instead).
  - `-store.cardinality-cache-size` (use `-store.index-cache-read.enable-fifocache` and `-store.index-cache-read.fifocache.size` instead).
  - `-store.cardinality-cache-validity` (use `-store.index-cache-read.enable-fifocache` and `-store.index-cache-read.fifocache.duration` instead).
  - `-distributor.limiter-reload-period` (flag unused)
  - `-ingester.claim-on-rollout` (flag unused)
  - `-ingester.normalise-tokens` (flag unused)
* [CHANGE] Renamed YAML file options to be more consistent. See [full config file changes below](#config-file-breaking-changes). #2273
* [CHANGE] AWS based autoscaling has been removed. You can only use metrics based autoscaling now. `-applicationautoscaling.url` has been removed. See https://cortexmetrics.io/docs/production/aws/#dynamodb-capacity-provisioning on how to migrate. #2328
* [CHANGE] Renamed the `memcache.write-back-goroutines` and `memcache.write-back-buffer` flags to `background.write-back-concurrency` and `background.write-back-buffer`. This affects the following flags: #2241
  - `-frontend.memcache.write-back-buffer` --> `-frontend.background.write-back-buffer`
  - `-frontend.memcache.write-back-goroutines` --> `-frontend.background.write-back-concurrency`
  - `-store.index-cache-read.memcache.write-back-buffer` --> `-store.index-cache-read.background.write-back-buffer`
  - `-store.index-cache-read.memcache.write-back-goroutines` --> `-store.index-cache-read.background.write-back-concurrency`
  - `-store.index-cache-write.memcache.write-back-buffer` --> `-store.index-cache-write.background.write-back-buffer`
  - `-store.index-cache-write.memcache.write-back-goroutines` --> `-store.index-cache-write.background.write-back-concurrency`
  - `-memcache.write-back-buffer` --> `-store.chunks-cache.background.write-back-buffer`. Note the next change log for the difference.
  - `-memcache.write-back-goroutines` --> `-store.chunks-cache.background.write-back-concurrency`. Note the next change log for the difference.

* [CHANGE] Renamed the chunk cache flags to have `store.chunks-cache.` as prefix. This means the following flags have been changed: #2241
  - `-cache.enable-fifocache` --> `-store.chunks-cache.cache.enable-fifocache`
  - `-default-validity` --> `-store.chunks-cache.default-validity`
  - `-fifocache.duration` --> `-store.chunks-cache.fifocache.duration`
  - `-fifocache.size` --> `-store.chunks-cache.fifocache.size`
  - `-memcache.write-back-buffer` --> `-store.chunks-cache.background.write-back-buffer`. Note the previous change log for the difference.
  - `-memcache.write-back-goroutines` --> `-store.chunks-cache.background.write-back-concurrency`. Note the previous change log for the difference.
  - `-memcached.batchsize` --> `-store.chunks-cache.memcached.batchsize`
  - `-memcached.consistent-hash` --> `-store.chunks-cache.memcached.consistent-hash`
  - `-memcached.expiration` --> `-store.chunks-cache.memcached.expiration`
  - `-memcached.hostname` --> `-store.chunks-cache.memcached.hostname`
  - `-memcached.max-idle-conns` --> `-store.chunks-cache.memcached.max-idle-conns`
  - `-memcached.parallelism` --> `-store.chunks-cache.memcached.parallelism`
  - `-memcached.service` --> `-store.chunks-cache.memcached.service`
  - `-memcached.timeout` --> `-store.chunks-cache.memcached.timeout`
  - `-memcached.update-interval` --> `-store.chunks-cache.memcached.update-interval`
  - `-redis.enable-tls` --> `-store.chunks-cache.redis.enable-tls`
  - `-redis.endpoint` --> `-store.chunks-cache.redis.endpoint`
  - `-redis.expiration` --> `-store.chunks-cache.redis.expiration`
  - `-redis.max-active-conns` --> `-store.chunks-cache.redis.max-active-conns`
  - `-redis.max-idle-conns` --> `-store.chunks-cache.redis.max-idle-conns`
  - `-redis.password` --> `-store.chunks-cache.redis.password`
  - `-redis.timeout` --> `-store.chunks-cache.redis.timeout`
* [CHANGE] Rename the `-store.chunk-cache-stubs` to `-store.chunks-cache.cache-stubs` to be more inline with above. #2241
* [CHANGE] Change prefix of flags `-dynamodb.periodic-table.*` to `-table-manager.index-table.*`. #2359
* [CHANGE] Change prefix of flags `-dynamodb.chunk-table.*` to `-table-manager.chunk-table.*`. #2359
* [CHANGE] Change the following flags: #2359
  - `-dynamodb.poll-interval` --> `-table-manager.poll-interval`
  - `-dynamodb.periodic-table.grace-period` --> `-table-manager.periodic-table.grace-period`
* [CHANGE] Renamed the following flags: #2273
  - `-dynamodb.chunk.gang.size` --> `-dynamodb.chunk-gang-size`
  - `-dynamodb.chunk.get.max.parallelism` --> `-dynamodb.chunk-get-max-parallelism`
* [CHANGE] Don't support mixed time units anymore for duration. For example, 168h5m0s doesn't work anymore, please use just one unit (s|m|h|d|w|y). #2252
* [CHANGE] Utilize separate protos for rule state and storage. Experimental ruler API will not be functional until the rollout is complete. #2226
* [CHANGE] Frontend worker in querier now starts after all Querier module dependencies are started. This fixes issue where frontend worker started to send queries to querier before it was ready to serve them (mostly visible when using experimental blocks storage). #2246
* [CHANGE] Lifecycler component now enters Failed state on errors, and doesn't exit the process. (Important if you're vendoring Cortex and use Lifecycler) #2251
* [CHANGE] `/ready` handler now returns 200 instead of 204. #2330
* [CHANGE] Better defaults for the following options: #2344
  - `-<prefix>.consul.consistent-reads`: Old default: `true`, new default: `false`. This reduces the load on Consul.
  - `-<prefix>.consul.watch-rate-limit`: Old default: 0, new default: 1. This rate limits the reads to 1 per second. Which is good enough for ring watches.
  - `-distributor.health-check-ingesters`: Old default: `false`, new default: `true`.
  - `-ingester.max-stale-chunk-idle`: Old default: 0, new default: 2m. This lets us expire series that we know are stale early.
  - `-ingester.spread-flushes`: Old default: false, new default: true. This allows to better de-duplicate data and use less space.
  - `-ingester.chunk-age-jitter`: Old default: 20mins, new default: 0. This is to enable the `-ingester.spread-flushes` to true.
  - `-<prefix>.memcached.batchsize`: Old default: 0, new default: 1024. This allows batching of requests and keeps the concurrent requests low.
  - `-<prefix>.memcached.consistent-hash`: Old default: false, new default: true. This allows for better cache hits when the memcaches are scaled up and down.
  - `-querier.batch-iterators`: Old default: false, new default: true.
  - `-querier.ingester-streaming`: Old default: false, new default: true.
* [CHANGE] Experimental TSDB: Added `-experimental.tsdb.bucket-store.postings-cache-compression-enabled` to enable postings compression when storing to cache. #2335
* [CHANGE] Experimental TSDB: Added `-compactor.deletion-delay`, which is time before a block marked for deletion is deleted from bucket. If not 0, blocks will be marked for deletion and compactor component will delete blocks marked for deletion from the bucket. If delete-delay is 0, blocks will be deleted straight away. Note that deleting blocks immediately can cause query failures, if store gateway / querier still has the block loaded, or compactor is ignoring the deletion because it's compacting the block at the same time. Default value is 48h. #2335
* [CHANGE] Experimental TSDB: Added `-experimental.tsdb.bucket-store.index-cache.postings-compression-enabled`, to set duration after which the blocks marked for deletion will be filtered out while fetching blocks used for querying. This option allows querier to ignore blocks that are marked for deletion with some delay. This ensures store can still serve blocks that are meant to be deleted but do not have a replacement yet. Default is 24h, half of the default value for `-compactor.deletion-delay`. #2335
* [CHANGE] Experimental TSDB: Added `-experimental.tsdb.bucket-store.index-cache.memcached.max-item-size` to control maximum size of item that is stored to memcached. Defaults to 1 MiB. #2335
* [FEATURE] Added experimental storage API to the ruler service that is enabled when the `-experimental.ruler.enable-api` is set to true #2269
  * `-ruler.storage.type` flag now allows `s3`,`gcs`, and `azure` values
  * `-ruler.storage.(s3|gcs|azure)` flags exist to allow the configuration of object clients set for rule storage
* [CHANGE] Renamed table manager metrics. #2307 #2359
  * `cortex_dynamo_sync_tables_seconds` -> `cortex_table_manager_sync_duration_seconds`
  * `cortex_dynamo_table_capacity_units` -> `cortex_table_capacity_units`
* [FEATURE] Flusher target to flush the WAL. #2075
  * `-flusher.wal-dir` for the WAL directory to recover from.
  * `-flusher.concurrent-flushes` for number of concurrent flushes.
  * `-flusher.flush-op-timeout` is duration after which a flush should timeout.
* [FEATURE] Ingesters can now have an optional availability zone set, to ensure metric replication is distributed across zones. This is set via the `-ingester.availability-zone` flag or the `availability_zone` field in the config file. #2317
* [ENHANCEMENT] Better re-use of connections to DynamoDB and S3. #2268
* [ENHANCEMENT] Reduce number of goroutines used while executing a single index query. #2280
* [ENHANCEMENT] Experimental TSDB: Add support for local `filesystem` backend. #2245
* [ENHANCEMENT] Experimental TSDB: Added memcached support for the TSDB index cache. #2290
* [ENHANCEMENT] Experimental TSDB: Removed gRPC server to communicate between querier and BucketStore. #2324
* [ENHANCEMENT] Allow 1w (where w denotes week) and 1y (where y denotes year) when setting table period and retention. #2252
* [ENHANCEMENT] Added FIFO cache metrics for current number of entries and memory usage. #2270
* [ENHANCEMENT] Output all config fields to /config API, including those with empty value. #2209
* [ENHANCEMENT] Add "missing_metric_name" and "metric_name_invalid" reasons to cortex_discarded_samples_total metric. #2346
* [ENHANCEMENT] Experimental TSDB: sample ingestion errors are now reported via existing `cortex_discarded_samples_total` metric. #2370
* [BUGFIX] Ensure user state metrics are updated if a transfer fails. #2338
* [BUGFIX] Fixed etcd client keepalive settings. #2278
* [BUGFIX] Register the metrics of the WAL. #2295
* [BUXFIX] Experimental TSDB: fixed error handling when ingesting out of bound samples. #2342

### Known issues

- This experimental blocks storage in Cortex `1.0.0` has a bug which may lead to the error `cannot iterate chunk for series` when running queries. This bug has been fixed in #2400. If you're running the experimental blocks storage, please build Cortex from `master`.

### Config file breaking changes

In this section you can find a config file diff showing the breaking changes introduced in Cortex. You can also find the [full configuration file reference doc](https://cortexmetrics.io/docs/configuration/configuration-file/) in the website.

```diff
### ingester_config

 # Period with which to attempt to flush chunks.
 # CLI flag: -ingester.flush-period
-[flushcheckperiod: <duration> | default = 1m0s]
+[flush_period: <duration> | default = 1m0s]

 # Period chunks will remain in memory after flushing.
 # CLI flag: -ingester.retain-period
-[retainperiod: <duration> | default = 5m0s]
+[retain_period: <duration> | default = 5m0s]

 # Maximum chunk idle time before flushing.
 # CLI flag: -ingester.max-chunk-idle
-[maxchunkidle: <duration> | default = 5m0s]
+[max_chunk_idle_time: <duration> | default = 5m0s]

 # Maximum chunk idle time for chunks terminating in stale markers before
 # flushing. 0 disables it and a stale series is not flushed until the
 # max-chunk-idle timeout is reached.
 # CLI flag: -ingester.max-stale-chunk-idle
-[maxstalechunkidle: <duration> | default = 0s]
+[max_stale_chunk_idle_time: <duration> | default = 2m0s]

 # Timeout for individual flush operations.
 # CLI flag: -ingester.flush-op-timeout
-[flushoptimeout: <duration> | default = 1m0s]
+[flush_op_timeout: <duration> | default = 1m0s]

 # Maximum chunk age before flushing.
 # CLI flag: -ingester.max-chunk-age
-[maxchunkage: <duration> | default = 12h0m0s]
+[max_chunk_age: <duration> | default = 12h0m0s]

-# Range of time to subtract from MaxChunkAge to spread out flushes
+# Range of time to subtract from -ingester.max-chunk-age to spread out flushes
 # CLI flag: -ingester.chunk-age-jitter
-[chunkagejitter: <duration> | default = 20m0s]
+[chunk_age_jitter: <duration> | default = 0]

 # Number of concurrent goroutines flushing to dynamodb.
 # CLI flag: -ingester.concurrent-flushes
-[concurrentflushes: <int> | default = 50]
+[concurrent_flushes: <int> | default = 50]

-# If true, spread series flushes across the whole period of MaxChunkAge
+# If true, spread series flushes across the whole period of
+# -ingester.max-chunk-age.
 # CLI flag: -ingester.spread-flushes
-[spreadflushes: <boolean> | default = false]
+[spread_flushes: <boolean> | default = true]

 # Period with which to update the per-user ingestion rates.
 # CLI flag: -ingester.rate-update-period
-[rateupdateperiod: <duration> | default = 15s]
+[rate_update_period: <duration> | default = 15s]


### querier_config

 # The maximum number of concurrent queries.
 # CLI flag: -querier.max-concurrent
-[maxconcurrent: <int> | default = 20]
+[max_concurrent: <int> | default = 20]

 # Use batch iterators to execute query, as opposed to fully materialising the
 # series in memory.  Takes precedent over the -querier.iterators flag.
 # CLI flag: -querier.batch-iterators
-[batchiterators: <boolean> | default = false]
+[batch_iterators: <boolean> | default = true]

 # Use streaming RPCs to query ingester.
 # CLI flag: -querier.ingester-streaming
-[ingesterstreaming: <boolean> | default = false]
+[ingester_streaming: <boolean> | default = true]

 # Maximum number of samples a single query can load into memory.
 # CLI flag: -querier.max-samples
-[maxsamples: <int> | default = 50000000]
+[max_samples: <int> | default = 50000000]

 # The default evaluation interval or step size for subqueries.
 # CLI flag: -querier.default-evaluation-interval
-[defaultevaluationinterval: <duration> | default = 1m0s]
+[default_evaluation_interval: <duration> | default = 1m0s]

### query_frontend_config

 # URL of downstream Prometheus.
 # CLI flag: -frontend.downstream-url
-[downstream: <string> | default = ""]
+[downstream_url: <string> | default = ""]


### ruler_config

 # URL of alerts return path.
 # CLI flag: -ruler.external.url
-[externalurl: <url> | default = ]
+[external_url: <url> | default = ]

 # How frequently to evaluate rules
 # CLI flag: -ruler.evaluation-interval
-[evaluationinterval: <duration> | default = 1m0s]
+[evaluation_interval: <duration> | default = 1m0s]

 # How frequently to poll for rule changes
 # CLI flag: -ruler.poll-interval
-[pollinterval: <duration> | default = 1m0s]
+[poll_interval: <duration> | default = 1m0s]

-storeconfig:
+storage:

 # file path to store temporary rule files for the prometheus rule managers
 # CLI flag: -ruler.rule-path
-[rulepath: <string> | default = "/rules"]
+[rule_path: <string> | default = "/rules"]

 # URL of the Alertmanager to send notifications to.
 # CLI flag: -ruler.alertmanager-url
-[alertmanagerurl: <url> | default = ]
+[alertmanager_url: <url> | default = ]

 # Use DNS SRV records to discover alertmanager hosts.
 # CLI flag: -ruler.alertmanager-discovery
-[alertmanagerdiscovery: <boolean> | default = false]
+[enable_alertmanager_discovery: <boolean> | default = false]

 # How long to wait between refreshing alertmanager hosts.
 # CLI flag: -ruler.alertmanager-refresh-interval
-[alertmanagerrefreshinterval: <duration> | default = 1m0s]
+[alertmanager_refresh_interval: <duration> | default = 1m0s]

 # If enabled requests to alertmanager will utilize the V2 API.
 # CLI flag: -ruler.alertmanager-use-v2
-[alertmanangerenablev2api: <boolean> | default = false]
+[enable_alertmanager_v2: <boolean> | default = false]

 # Capacity of the queue for notifications to be sent to the Alertmanager.
 # CLI flag: -ruler.notification-queue-capacity
-[notificationqueuecapacity: <int> | default = 10000]
+[notification_queue_capacity: <int> | default = 10000]

 # HTTP timeout duration when sending notifications to the Alertmanager.
 # CLI flag: -ruler.notification-timeout
-[notificationtimeout: <duration> | default = 10s]
+[notification_timeout: <duration> | default = 10s]

 # Distribute rule evaluation using ring backend
 # CLI flag: -ruler.enable-sharding
-[enablesharding: <boolean> | default = false]
+[enable_sharding: <boolean> | default = false]

 # Time to spend searching for a pending ruler when shutting down.
 # CLI flag: -ruler.search-pending-for
-[searchpendingfor: <duration> | default = 5m0s]
+[search_pending_for: <duration> | default = 5m0s]

 # Period with which to attempt to flush rule groups.
 # CLI flag: -ruler.flush-period
-[flushcheckperiod: <duration> | default = 1m0s]
+[flush_period: <duration> | default = 1m0s]

### alertmanager_config

 # Base path for data storage.
 # CLI flag: -alertmanager.storage.path
-[datadir: <string> | default = "data/"]
+[data_dir: <string> | default = "data/"]

 # will be used to prefix all HTTP endpoints served by Alertmanager. If omitted,
 # relevant URL components will be derived automatically.
 # CLI flag: -alertmanager.web.external-url
-[externalurl: <url> | default = ]
+[external_url: <url> | default = ]

 # How frequently to poll Cortex configs
 # CLI flag: -alertmanager.configs.poll-interval
-[pollinterval: <duration> | default = 15s]
+[poll_interval: <duration> | default = 15s]

 # Listen address for cluster.
 # CLI flag: -cluster.listen-address
-[clusterbindaddr: <string> | default = "0.0.0.0:9094"]
+[cluster_bind_address: <string> | default = "0.0.0.0:9094"]

 # Explicit address to advertise in cluster.
 # CLI flag: -cluster.advertise-address
-[clusteradvertiseaddr: <string> | default = ""]
+[cluster_advertise_address: <string> | default = ""]

 # Time to wait between peers to send notifications.
 # CLI flag: -cluster.peer-timeout
-[peertimeout: <duration> | default = 15s]
+[peer_timeout: <duration> | default = 15s]

 # Filename of fallback config to use if none specified for instance.
 # CLI flag: -alertmanager.configs.fallback
-[fallbackconfigfile: <string> | default = ""]
+[fallback_config_file: <string> | default = ""]

 # Root of URL to generate if config is http://internal.monitor
 # CLI flag: -alertmanager.configs.auto-webhook-root
-[autowebhookroot: <string> | default = ""]
+[auto_webhook_root: <string> | default = ""]

### table_manager_config

-store:
+storage:

-# How frequently to poll DynamoDB to learn our capacity.
-# CLI flag: -dynamodb.poll-interval
-[dynamodb_poll_interval: <duration> | default = 2m0s]
+# How frequently to poll backend to learn our capacity.
+# CLI flag: -table-manager.poll-interval
+[poll_interval: <duration> | default = 2m0s]

-# DynamoDB periodic tables grace period (duration which table will be
-# created/deleted before/after it's needed).
-# CLI flag: -dynamodb.periodic-table.grace-period
+# Periodic tables grace period (duration which table will be created/deleted
+# before/after it's needed).
+# CLI flag: -table-manager.periodic-table.grace-period
 [creation_grace_period: <duration> | default = 10m0s]

 index_tables_provisioning:
   # Enables on demand throughput provisioning for the storage provider (if
-  # supported). Applies only to tables which are not autoscaled
-  # CLI flag: -dynamodb.periodic-table.enable-ondemand-throughput-mode
-  [provisioned_throughput_on_demand_mode: <boolean> | default = false]
+  # supported). Applies only to tables which are not autoscaled. Supported by
+  # DynamoDB
+  # CLI flag: -table-manager.index-table.enable-ondemand-throughput-mode
+  [enable_ondemand_throughput_mode: <boolean> | default = false]


   # Enables on demand throughput provisioning for the storage provider (if
-  # supported). Applies only to tables which are not autoscaled
-  # CLI flag: -dynamodb.periodic-table.inactive-enable-ondemand-throughput-mode
-  [inactive_throughput_on_demand_mode: <boolean> | default = false]
+  # supported). Applies only to tables which are not autoscaled. Supported by
+  # DynamoDB
+  # CLI flag: -table-manager.index-table.inactive-enable-ondemand-throughput-mode
+  [enable_inactive_throughput_on_demand_mode: <boolean> | default = false]


 chunk_tables_provisioning:
   # Enables on demand throughput provisioning for the storage provider (if
-  # supported). Applies only to tables which are not autoscaled
-  # CLI flag: -dynamodb.chunk-table.enable-ondemand-throughput-mode
-  [provisioned_throughput_on_demand_mode: <boolean> | default = false]
+  # supported). Applies only to tables which are not autoscaled. Supported by
+  # DynamoDB
+  # CLI flag: -table-manager.chunk-table.enable-ondemand-throughput-mode
+  [enable_ondemand_throughput_mode: <boolean> | default = false]

### storage_config

 aws:
-  dynamodbconfig:
+  dynamodb:
     # DynamoDB endpoint URL with escaped Key and Secret encoded. If only region
     # is specified as a host, proper endpoint will be deduced. Use
     # inmemory:///<table-name> to use a mock in-memory implementation.
     # CLI flag: -dynamodb.url
-    [dynamodb: <url> | default = ]
+    [dynamodb_url: <url> | default = ]

     # DynamoDB table management requests per second limit.
     # CLI flag: -dynamodb.api-limit
-    [apilimit: <float> | default = 2]
+    [api_limit: <float> | default = 2]

     # DynamoDB rate cap to back off when throttled.
     # CLI flag: -dynamodb.throttle-limit
-    [throttlelimit: <float> | default = 10]
+    [throttle_limit: <float> | default = 10]
-
-    # ApplicationAutoscaling endpoint URL with escaped Key and Secret encoded.
-    # CLI flag: -applicationautoscaling.url
-    [applicationautoscaling: <url> | default = ]


       # Queue length above which we will scale up capacity
       # CLI flag: -metrics.target-queue-length
-      [targetqueuelen: <int> | default = 100000]
+      [target_queue_length: <int> | default = 100000]

       # Scale up capacity by this multiple
       # CLI flag: -metrics.scale-up-factor
-      [scaleupfactor: <float> | default = 1.3]
+      [scale_up_factor: <float> | default = 1.3]

       # Ignore throttling below this level (rate per second)
       # CLI flag: -metrics.ignore-throttle-below
-      [minthrottling: <float> | default = 1]
+      [ignore_throttle_below: <float> | default = 1]

       # query to fetch ingester queue length
       # CLI flag: -metrics.queue-length-query
-      [queuelengthquery: <string> | default = "sum(avg_over_time(cortex_ingester_flush_queue_length{job=\"cortex/ingester\"}[2m]))"]
+      [queue_length_query: <string> | default = "sum(avg_over_time(cortex_ingester_flush_queue_length{job=\"cortex/ingester\"}[2m]))"]

       # query to fetch throttle rates per table
       # CLI flag: -metrics.write-throttle-query
-      [throttlequery: <string> | default = "sum(rate(cortex_dynamo_throttled_total{operation=\"DynamoDB.BatchWriteItem\"}[1m])) by (table) > 0"]
+      [write_throttle_query: <string> | default = "sum(rate(cortex_dynamo_throttled_total{operation=\"DynamoDB.BatchWriteItem\"}[1m])) by (table) > 0"]

       # query to fetch write capacity usage per table
       # CLI flag: -metrics.usage-query
-      [usagequery: <string> | default = "sum(rate(cortex_dynamo_consumed_capacity_total{operation=\"DynamoDB.BatchWriteItem\"}[15m])) by (table) > 0"]
+      [write_usage_query: <string> | default = "sum(rate(cortex_dynamo_consumed_capacity_total{operation=\"DynamoDB.BatchWriteItem\"}[15m])) by (table) > 0"]

       # query to fetch read capacity usage per table
       # CLI flag: -metrics.read-usage-query
-      [readusagequery: <string> | default = "sum(rate(cortex_dynamo_consumed_capacity_total{operation=\"DynamoDB.QueryPages\"}[1h])) by (table) > 0"]
+      [read_usage_query: <string> | default = "sum(rate(cortex_dynamo_consumed_capacity_total{operation=\"DynamoDB.QueryPages\"}[1h])) by (table) > 0"]

       # query to fetch read errors per table
       # CLI flag: -metrics.read-error-query
-      [readerrorquery: <string> | default = "sum(increase(cortex_dynamo_failures_total{operation=\"DynamoDB.QueryPages\",error=\"ProvisionedThroughputExceededException\"}[1m])) by (table) > 0"]
+      [read_error_query: <string> | default = "sum(increase(cortex_dynamo_failures_total{operation=\"DynamoDB.QueryPages\",error=\"ProvisionedThroughputExceededException\"}[1m])) by (table) > 0"]

     # Number of chunks to group together to parallelise fetches (zero to
     # disable)
-    # CLI flag: -dynamodb.chunk.gang.size
-    [chunkgangsize: <int> | default = 10]
+    # CLI flag: -dynamodb.chunk-gang-size
+    [chunk_gang_size: <int> | default = 10]

     # Max number of chunk-get operations to start in parallel
-    # CLI flag: -dynamodb.chunk.get.max.parallelism
-    [chunkgetmaxparallelism: <int> | default = 32]
+    # CLI flag: -dynamodb.chunk.get-max-parallelism
+    [chunk_get_max_parallelism: <int> | default = 32]

     backoff_config:
       # Minimum delay when backing off.
       # CLI flag: -bigtable.backoff-min-period
-      [minbackoff: <duration> | default = 100ms]
+      [min_period: <duration> | default = 100ms]

       # Maximum delay when backing off.
       # CLI flag: -bigtable.backoff-max-period
-      [maxbackoff: <duration> | default = 10s]
+      [max_period: <duration> | default = 10s]

       # Number of times to backoff and retry before failing.
       # CLI flag: -bigtable.backoff-retries
-      [maxretries: <int> | default = 10]
+      [max_retries: <int> | default = 10]

   # If enabled, once a tables info is fetched, it is cached.
   # CLI flag: -bigtable.table-cache.enabled
-  [tablecacheenabled: <boolean> | default = true]
+  [table_cache_enabled: <boolean> | default = true]

   # Duration to cache tables before checking again.
   # CLI flag: -bigtable.table-cache.expiration
-  [tablecacheexpiration: <duration> | default = 30m0s]
+  [table_cache_expiration: <duration> | default = 30m0s]

 # Cache validity for active index entries. Should be no higher than
 # -ingester.max-chunk-idle.
 # CLI flag: -store.index-cache-validity
-[indexcachevalidity: <duration> | default = 5m0s]
+[index_cache_validity: <duration> | default = 5m0s]

### ingester_client_config

 grpc_client_config:
   backoff_config:
     # Minimum delay when backing off.
     # CLI flag: -ingester.client.backoff-min-period
-    [minbackoff: <duration> | default = 100ms]
+    [min_period: <duration> | default = 100ms]

     # Maximum delay when backing off.
     # CLI flag: -ingester.client.backoff-max-period
-    [maxbackoff: <duration> | default = 10s]
+    [max_period: <duration> | default = 10s]

     # Number of times to backoff and retry before failing.
     # CLI flag: -ingester.client.backoff-retries
-    [maxretries: <int> | default = 10]
+    [max_retries: <int> | default = 10]

### frontend_worker_config

-# Address of query frontend service.
+# Address of query frontend service, in host:port format.
 # CLI flag: -querier.frontend-address
-[address: <string> | default = ""]
+[frontend_address: <string> | default = ""]

 # How often to query DNS.
 # CLI flag: -querier.dns-lookup-period
-[dnslookupduration: <duration> | default = 10s]
+[dns_lookup_duration: <duration> | default = 10s]

 grpc_client_config:
   backoff_config:
     # Minimum delay when backing off.
     # CLI flag: -querier.frontend-client.backoff-min-period
-    [minbackoff: <duration> | default = 100ms]
+    [min_period: <duration> | default = 100ms]

     # Maximum delay when backing off.
     # CLI flag: -querier.frontend-client.backoff-max-period
-    [maxbackoff: <duration> | default = 10s]
+    [max_period: <duration> | default = 10s]

     # Number of times to backoff and retry before failing.
     # CLI flag: -querier.frontend-client.backoff-retries
-    [maxretries: <int> | default = 10]
+    [max_retries: <int> | default = 10]

### consul_config

 # ACL Token used to interact with Consul.
-# CLI flag: -<prefix>.consul.acltoken
-[acltoken: <string> | default = ""]
+# CLI flag: -<prefix>.consul.acl-token
+[acl_token: <string> | default = ""]

 # HTTP timeout when talking to Consul
 # CLI flag: -<prefix>.consul.client-timeout
-[httpclienttimeout: <duration> | default = 20s]
+[http_client_timeout: <duration> | default = 20s]

 # Enable consistent reads to Consul.
 # CLI flag: -<prefix>.consul.consistent-reads
-[consistentreads: <boolean> | default = true]
+[consistent_reads: <boolean> | default = false]

 # Rate limit when watching key or prefix in Consul, in requests per second. 0
 # disables the rate limit.
 # CLI flag: -<prefix>.consul.watch-rate-limit
-[watchkeyratelimit: <float> | default = 0]
+[watch_rate_limit: <float> | default = 1]

 # Burst size used in rate limit. Values less than 1 are treated as 1.
 # CLI flag: -<prefix>.consul.watch-burst-size
-[watchkeyburstsize: <int> | default = 1]
+[watch_burst_size: <int> | default = 1]


### configstore_config
 # URL of configs API server.
 # CLI flag: -<prefix>.configs.url
-[configsapiurl: <url> | default = ]
+[configs_api_url: <url> | default = ]

 # Timeout for requests to Weave Cloud configs service.
 # CLI flag: -<prefix>.configs.client-timeout
-[clienttimeout: <duration> | default = 5s]
+[client_timeout: <duration> | default = 5s]
```

## Cortex 0.7.0 / 2020-03-16

Cortex `0.7.0` is a major step forward the upcoming `1.0` release. In this release, we've got 164 contributions from 26 authors. Thanks to all contributors! ❤️

Please be aware that Cortex `0.7.0` introduces some **breaking changes**. You're encouraged to read all the `[CHANGE]` entries below before upgrading your Cortex cluster. In particular:

- Cleaned up some configuration options in preparation for the Cortex `1.0.0` release (see also the [annotated config file breaking changes](#annotated-config-file-breaking-changes) below):
  - Removed CLI flags support to configure the schema (see [how to migrate from flags to schema file](https://cortexmetrics.io/docs/configuration/schema-configuration/#migrating-from-flags-to-schema-file))
  - Renamed CLI flag `-config-yaml` to `-schema-config-file`
  - Removed CLI flag `-store.min-chunk-age` in favor of `-querier.query-store-after`. The corresponding YAML config option `ingestermaxquerylookback` has been renamed to [`query_ingesters_within`](https://cortexmetrics.io/docs/configuration/configuration-file/#querier-config)
  - Deprecated CLI flag `-frontend.cache-split-interval` in favor of `-querier.split-queries-by-interval`
  - Renamed the YAML config option `defaul_validity` to `default_validity`
  - Removed the YAML config option `config_store` (in the [`alertmanager YAML config`](https://cortexmetrics.io/docs/configuration/configuration-file/#alertmanager-config)) in favor of `store`
  - Removed the YAML config root block `configdb` in favor of [`configs`](https://cortexmetrics.io/docs/configuration/configuration-file/#configs-config). This change is also reflected in the following CLI flags renaming:
      * `-database.*` -> `-configs.database.*`
      * `-database.migrations` -> `-configs.database.migrations-dir`
  - Removed the fluentd-based billing infrastructure including the CLI flags:
      * `-distributor.enable-billing`
      * `-billing.max-buffered-events`
      * `-billing.retry-delay`
      * `-billing.ingester`
- Removed support for using denormalised tokens in the ring. Before upgrading, make sure your Cortex cluster is already running `v0.6.0` or an earlier version with `-ingester.normalise-tokens=true`

### Full changelog

* [CHANGE] Removed support for flags to configure schema. Further, the flag for specifying the config file (`-config-yaml`) has been deprecated. Please use `-schema-config-file`. See the [Schema Configuration documentation](https://cortexmetrics.io/docs/configuration/schema-configuration/) for more details on how to configure the schema using the YAML file. #2221
* [CHANGE] In the config file, the root level `config_store` config option has been moved to `alertmanager` > `store` > `configdb`. #2125
* [CHANGE] Removed unnecessary `frontend.cache-split-interval` in favor of `querier.split-queries-by-interval` both to reduce configuration complexity and guarantee alignment of these two configs. Starting from now, `-querier.cache-results` may only be enabled in conjunction with `-querier.split-queries-by-interval` (previously the cache interval default was `24h` so if you want to preserve the same behaviour you should set `-querier.split-queries-by-interval=24h`). #2040
* [CHANGE] Renamed Configs configuration options. #2187
  * configuration options
    * `-database.*` -> `-configs.database.*`
    * `-database.migrations` -> `-configs.database.migrations-dir`
  * config file
    * `configdb.uri:` -> `configs.database.uri:`
    * `configdb.migrationsdir:` -> `configs.database.migrations_dir:`
    * `configdb.passwordfile:` -> `configs.database.password_file:`
* [CHANGE] Moved `-store.min-chunk-age` to the Querier config as `-querier.query-store-after`, allowing the store to be skipped during query time if the metrics wouldn't be found. The YAML config option `ingestermaxquerylookback` has been renamed to `query_ingesters_within` to match its CLI flag. #1893
* [CHANGE] Renamed the cache configuration setting `defaul_validity` to `default_validity`. #2140
* [CHANGE] Remove fluentd-based billing infrastructure and flags such as `-distributor.enable-billing`. #1491
* [CHANGE] Removed remaining support for using denormalised tokens in the ring. If you're still running ingesters with denormalised tokens (Cortex 0.4 or earlier, with `-ingester.normalise-tokens=false`), such ingesters will now be completely invisible to distributors and need to be either switched to Cortex 0.6.0 or later, or be configured to use normalised tokens. #2034
* [CHANGE] The frontend http server will now send 502 in case of deadline exceeded and 499 if the user requested cancellation. #2156
* [CHANGE] We now enforce queries to be up to `-querier.max-query-into-future` into the future (defaults to 10m). #1929
  * `-store.min-chunk-age` has been removed
  * `-querier.query-store-after` has been added in it's place.
* [CHANGE] Removed unused `/validate_expr endpoint`. #2152
* [CHANGE] Updated Prometheus dependency to v2.16.0. This Prometheus version uses Active Query Tracker to limit concurrent queries. In order to keep `-querier.max-concurrent` working, Active Query Tracker is enabled by default, and is configured to store its data to `active-query-tracker` directory (relative to current directory when Cortex started). This can be changed by using `-querier.active-query-tracker-dir` option. Purpose of Active Query Tracker is to log queries that were running when Cortex crashes. This logging happens on next Cortex start. #2088
* [CHANGE] Default to BigChunk encoding; may result in slightly higher disk usage if many timeseries have a constant value, but should generally result in fewer, bigger chunks. #2207
* [CHANGE] WAL replays are now done while the rest of Cortex is starting, and more specifically, when HTTP server is running. This makes it possible to scrape metrics during WAL replays. Applies to both chunks and experimental blocks storage. #2222
* [CHANGE] Cortex now has `/ready` probe for all services, not just ingester and querier as before. In single-binary mode, /ready reports 204 only if all components are running properly. #2166
* [CHANGE] If you are vendoring Cortex and use its components in your project, be aware that many Cortex components no longer start automatically when they are created. You may want to review PR and attached document. #2166
* [CHANGE] Experimental TSDB: the querier in-memory index cache used by the experimental blocks storage shifted from per-tenant to per-querier. The `-experimental.tsdb.bucket-store.index-cache-size-bytes` now configures the per-querier index cache max size instead of a per-tenant cache and its default has been increased to 1GB. #2189
* [CHANGE] Experimental TSDB: TSDB head compaction interval and concurrency is now configurable (defaults to 1 min interval and 5 concurrent head compactions). New options: `-experimental.tsdb.head-compaction-interval` and `-experimental.tsdb.head-compaction-concurrency`. #2172
* [CHANGE] Experimental TSDB: switched the blocks storage index header to the binary format. This change is expected to have no visible impact, except lower startup times and memory usage in the queriers. It's possible to switch back to the old JSON format via the flag `-experimental.tsdb.bucket-store.binary-index-header-enabled=false`. #2223
* [CHANGE] Experimental Memberlist KV store can now be used in single-binary Cortex. Attempts to use it previously would fail with panic. This change also breaks existing binary protocol used to exchange gossip messages, so this version will not be able to understand gossiped Ring when used in combination with the previous version of Cortex. Easiest way to upgrade is to shutdown old Cortex installation, and restart it with new version. Incremental rollout works too, but with reduced functionality until all components run the same version. #2016
* [FEATURE] Added a read-only local alertmanager config store using files named corresponding to their tenant id. #2125
* [FEATURE] Added flag `-experimental.ruler.enable-api` to enable the ruler api which implements the Prometheus API `/api/v1/rules` and `/api/v1/alerts` endpoints under the configured `-http.prefix`. #1999
* [FEATURE] Added sharding support to compactor when using the experimental TSDB blocks storage. #2113
* [FEATURE] Added ability to override YAML config file settings using environment variables. #2147
  * `-config.expand-env`
* [FEATURE] Added flags to disable Alertmanager notifications methods. #2187
  * `-configs.notifications.disable-email`
  * `-configs.notifications.disable-webhook`
* [FEATURE] Add /config HTTP endpoint which exposes the current Cortex configuration as YAML. #2165
* [FEATURE] Allow Prometheus remote write directly to ingesters. #1491
* [FEATURE] Introduced new standalone service `query-tee` that can be used for testing purposes to send the same Prometheus query to multiple backends (ie. two Cortex clusters ingesting the same metrics) and compare the performances. #2203
* [FEATURE] Fan out parallelizable queries to backend queriers concurrently. #1878
  * `querier.parallelise-shardable-queries` (bool)
  * Requires a shard-compatible schema (v10+)
  * This causes the number of traces to increase accordingly.
  * The query-frontend now requires a schema config to determine how/when to shard queries, either from a file or from flags (i.e. by the `config-yaml` CLI flag). This is the same schema config the queriers consume. The schema is only required to use this option.
  * It's also advised to increase downstream concurrency controls as well:
    * `querier.max-outstanding-requests-per-tenant`
    * `querier.max-query-parallelism`
    * `querier.max-concurrent`
    * `server.grpc-max-concurrent-streams` (for both query-frontends and queriers)
* [FEATURE] Added user sub rings to distribute users to a subset of ingesters. #1947
  * `-experimental.distributor.user-subring-size`
* [FEATURE] Add flag `-experimental.tsdb.stripe-size` to expose TSDB stripe size option. #2185
* [FEATURE] Experimental Delete Series: Added support for Deleting Series with Prometheus style API. Needs to be enabled first by setting `-purger.enable` to `true`. Deletion only supported when using `boltdb` and `filesystem` as index and object store respectively. Support for other stores to follow in separate PRs #2103
* [ENHANCEMENT] Alertmanager: Expose Per-tenant alertmanager metrics #2124
* [ENHANCEMENT] Add `status` label to `cortex_alertmanager_configs` metric to gauge the number of valid and invalid configs. #2125
* [ENHANCEMENT] Cassandra Authentication: added the `custom_authenticators` config option that allows users to authenticate with cassandra clusters using password authenticators that are not approved by default in [gocql](https://github.com/gocql/gocql/blob/81b8263d9fe526782a588ef94d3fa5c6148e5d67/conn.go#L27) #2093
* [ENHANCEMENT] Cassandra Storage: added `max_retries`, `retry_min_backoff` and `retry_max_backoff` configuration options to enable retrying recoverable errors. #2054
* [ENHANCEMENT] Allow to configure HTTP and gRPC server listen address, maximum number of simultaneous connections and connection keepalive settings.
  * `-server.http-listen-address`
  * `-server.http-conn-limit`
  * `-server.grpc-listen-address`
  * `-server.grpc-conn-limit`
  * `-server.grpc.keepalive.max-connection-idle`
  * `-server.grpc.keepalive.max-connection-age`
  * `-server.grpc.keepalive.max-connection-age-grace`
  * `-server.grpc.keepalive.time`
  * `-server.grpc.keepalive.timeout`
* [ENHANCEMENT] PostgreSQL: Bump up `github.com/lib/pq` from `v1.0.0` to `v1.3.0` to support PostgreSQL SCRAM-SHA-256 authentication. #2097
* [ENHANCEMENT] Cassandra Storage: User no longer need `CREATE` privilege on `<all keyspaces>` if given keyspace exists. #2032
* [ENHANCEMENT] Cassandra Storage: added `password_file` configuration options to enable reading Cassandra password from file. #2096
* [ENHANCEMENT] Configs API: Allow GET/POST configs in YAML format. #2181
* [ENHANCEMENT] Background cache writes are batched to improve parallelism and observability. #2135
* [ENHANCEMENT] Add automatic repair for checkpoint and WAL. #2105
* [ENHANCEMENT] Support `lastEvaluation` and `evaluationTime` in `/api/v1/rules` endpoints and make order of groups stable. #2196
* [ENHANCEMENT] Skip expired requests in query-frontend scheduling. #2082
* [ENHANCEMENT] Add ability to configure gRPC keepalive settings. #2066
* [ENHANCEMENT] Experimental TSDB: Export TSDB Syncer metrics from Compactor component, they are prefixed with `cortex_compactor_`. #2023
* [ENHANCEMENT] Experimental TSDB: Added dedicated flag `-experimental.tsdb.bucket-store.tenant-sync-concurrency` to configure the maximum number of concurrent tenants for which blocks are synched. #2026
* [ENHANCEMENT] Experimental TSDB: Expose metrics for objstore operations (prefixed with `cortex_<component>_thanos_objstore_`, component being one of `ingester`, `querier` and `compactor`). #2027
* [ENHANCEMENT] Experimental TSDB: Added support for Azure Storage to be used for block storage, in addition to S3 and GCS. #2083
* [ENHANCEMENT] Experimental TSDB: Reduced memory allocations in the ingesters when using the experimental blocks storage. #2057
* [ENHANCEMENT] Experimental Memberlist KV: expose `-memberlist.gossip-to-dead-nodes-time` and `-memberlist.dead-node-reclaim-time` options to control how memberlist library handles dead nodes and name reuse. #2131
* [BUGFIX] Alertmanager: fixed panic upon applying a new config, caused by duplicate metrics registration in the `NewPipelineBuilder` function. #211
* [BUGFIX] Azure Blob ChunkStore: Fixed issue causing `invalid chunk checksum` errors. #2074
* [BUGFIX] The gauge `cortex_overrides_last_reload_successful` is now only exported by components that use a `RuntimeConfigManager`. Previously, for components that do not initialize a `RuntimeConfigManager` (such as the compactor) the gauge was initialized with 0 (indicating error state) and then never updated, resulting in a false-negative permanent error state. #2092
* [BUGFIX] Fixed WAL metric names, added the `cortex_` prefix.
* [BUGFIX] Restored histogram `cortex_configs_request_duration_seconds` #2138
* [BUGFIX] Fix wrong syntax for `url` in config-file-reference. #2148
* [BUGFIX] Fixed some 5xx status code returned by the query-frontend when they should actually be 4xx. #2122
* [BUGFIX] Fixed leaked goroutines in the querier. #2070
* [BUGFIX] Experimental TSDB: fixed `/all_user_stats` and `/api/prom/user_stats` endpoints when using the experimental TSDB blocks storage. #2042
* [BUGFIX] Experimental TSDB: fixed ruler to correctly work with the experimental TSDB blocks storage. #2101

### Changes to denormalised tokens in the ring

Cortex 0.4.0 is the last version that can *write* denormalised tokens. Cortex 0.5.0 and above always write normalised tokens.

Cortex 0.6.0 is the last version that can *read* denormalised tokens. Starting with Cortex 0.7.0 only normalised tokens are supported, and ingesters writing denormalised tokens to the ring (running Cortex 0.4.0 or earlier with `-ingester.normalise-tokens=false`) are ignored by distributors. Such ingesters should either switch to using normalised tokens, or be upgraded to Cortex 0.5.0 or later.

### Known issues

- The gRPC streaming for ingesters doesn't work when using the experimental TSDB blocks storage. Please do not enable `-querier.ingester-streaming` if you're using the TSDB blocks storage. If you want to enable it, you can build Cortex from `master` given the issue has been fixed after Cortex `0.7` branch has been cut and the fix wasn't included in the `0.7` because related to an experimental feature.

### Annotated config file breaking changes

In this section you can find a config file diff showing the breaking changes introduced in Cortex `0.7`. You can also find the [full configuration file reference doc](https://cortexmetrics.io/docs/configuration/configuration-file/) in the website.

 ```diff
### Root level config

 # "configdb" has been moved to "alertmanager > store > configdb".
-[configdb: <configdb_config>]

 # "config_store" has been renamed to "configs".
-[config_store: <configstore_config>]
+[configs: <configs_config>]


### `distributor_config`

 # The support to hook an external billing system has been removed.
-[enable_billing: <boolean> | default = false]
-billing:
-  [maxbufferedevents: <int> | default = 1024]
-  [retrydelay: <duration> | default = 500ms]
-  [ingesterhostport: <string> | default = "localhost:24225"]


### `querier_config`

 # "ingestermaxquerylookback" has been renamed to "query_ingesters_within".
-[ingestermaxquerylookback: <duration> | default = 0s]
+[query_ingesters_within: <duration> | default = 0s]


### `queryrange_config`

results_cache:
  cache:
     # "defaul_validity" has been renamed to "default_validity".
-    [defaul_validity: <duration> | default = 0s]
+    [default_validity: <duration> | default = 0s]

   # "cache_split_interval" has been deprecated in favor of "split_queries_by_interval".
-  [cache_split_interval: <duration> | default = 24h0m0s]


### `alertmanager_config`

# The "store" config block has been added. This includes "configdb" which previously
# was the "configdb" root level config block.
+store:
+  [type: <string> | default = "configdb"]
+  [configdb: <configstore_config>]
+  local:
+    [path: <string> | default = ""]


### `storage_config`

index_queries_cache_config:
   # "defaul_validity" has been renamed to "default_validity".
-  [defaul_validity: <duration> | default = 0s]
+  [default_validity: <duration> | default = 0s]


### `chunk_store_config`

chunk_cache_config:
   # "defaul_validity" has been renamed to "default_validity".
-  [defaul_validity: <duration> | default = 0s]
+  [default_validity: <duration> | default = 0s]

write_dedupe_cache_config:
   # "defaul_validity" has been renamed to "default_validity".
-  [defaul_validity: <duration> | default = 0s]
+  [default_validity: <duration> | default = 0s]

 # "min_chunk_age" has been removed in favor of "querier > query_store_after".
-[min_chunk_age: <duration> | default = 0s]


### `configs_config`

-# "uri" has been moved to "database > uri".
-[uri: <string> | default = "postgres://postgres@configs-db.weave.local/configs?sslmode=disable"]

-# "migrationsdir" has been moved to "database > migrations_dir".
-[migrationsdir: <string> | default = ""]

-# "passwordfile" has been moved to "database > password_file".
-[passwordfile: <string> | default = ""]

+database:
+  [uri: <string> | default = "postgres://postgres@configs-db.weave.local/configs?sslmode=disable"]
+  [migrations_dir: <string> | default = ""]
+  [password_file: <string> | default = ""]
```

## Cortex 0.6.1 / 2020-02-05

* [BUGFIX] Fixed parsing of the WAL configuration when specified in the YAML config file. #2071

## Cortex 0.6.0 / 2020-01-28

Note that the ruler flags need to be changed in this upgrade. You're moving from a single node ruler to something that might need to be sharded.
Further, if you're using the configs service, we've upgraded the migration library and this requires some manual intervention. See full instructions below to upgrade your PostgreSQL.

* [CHANGE] The frontend component now does not cache results if it finds a `Cache-Control` header and if one of its values is `no-store`. #1974
* [CHANGE] Flags changed with transition to upstream Prometheus rules manager:
  * `-ruler.client-timeout` is now `ruler.configs.client-timeout` in order to match `ruler.configs.url`.
  * `-ruler.group-timeout`has been removed.
  * `-ruler.num-workers` has been removed.
  * `-ruler.rule-path` has been added to specify where the prometheus rule manager will sync rule files.
  * `-ruler.storage.type` has beem added to specify the rule store backend type, currently only the configdb.
  * `-ruler.poll-interval` has been added to specify the interval in which to poll new rule groups.
  * `-ruler.evaluation-interval` default value has changed from `15s` to `1m` to match the default evaluation interval in Prometheus.
  * Ruler sharding requires a ring which can be configured via the ring flags prefixed by `ruler.ring.`. #1987
* [CHANGE] Use relative links from /ring page to make it work when used behind reverse proxy. #1896
* [CHANGE] Deprecated `-distributor.limiter-reload-period` flag. #1766
* [CHANGE] Ingesters now write only normalised tokens to the ring, although they can still read denormalised tokens used by other ingesters. `-ingester.normalise-tokens` is now deprecated, and ignored. If you want to switch back to using denormalised tokens, you need to downgrade to Cortex 0.4.0. Previous versions don't handle claiming tokens from normalised ingesters correctly. #1809
* [CHANGE] Overrides mechanism has been renamed to "runtime config", and is now separate from limits. Runtime config is simply a file that is reloaded by Cortex every couple of seconds. Limits and now also multi KV use this mechanism.<br />New arguments were introduced: `-runtime-config.file` (defaults to empty) and `-runtime-config.reload-period` (defaults to 10 seconds), which replace previously used `-limits.per-user-override-config` and `-limits.per-user-override-period` options. Old options are still used if `-runtime-config.file` is not specified. This change is also reflected in YAML configuration, where old `limits.per_tenant_override_config` and `limits.per_tenant_override_period` fields are replaced with `runtime_config.file` and `runtime_config.period` respectively. #1749
* [CHANGE] Cortex now rejects data with duplicate labels. Previously, such data was accepted, with duplicate labels removed with only one value left. #1964
* [CHANGE] Changed the default value for `-distributor.ha-tracker.prefix` from `collectors/` to `ha-tracker/` in order to not clash with other keys (ie. ring) stored in the same key-value store. #1940
* [FEATURE] Experimental: Write-Ahead-Log added in ingesters for more data reliability against ingester crashes. #1103
  * `--ingester.wal-enabled`: Setting this to `true` enables writing to WAL during ingestion.
  * `--ingester.wal-dir`: Directory where the WAL data should be stored and/or recovered from.
  * `--ingester.checkpoint-enabled`: Set this to `true` to enable checkpointing of in-memory chunks to disk.
  * `--ingester.checkpoint-duration`: This is the interval at which checkpoints should be created.
  * `--ingester.recover-from-wal`: Set this to `true` to recover data from an existing WAL.
  * For more information, please checkout the ["Ingesters with WAL" guide](https://cortexmetrics.io/docs/guides/ingesters-with-wal/).
* [FEATURE] The distributor can now drop labels from samples (similar to the removal of the replica label for HA ingestion) per user via the `distributor.drop-label` flag. #1726
* [FEATURE] Added flag `debug.mutex-profile-fraction` to enable mutex profiling #1969
* [FEATURE] Added `global` ingestion rate limiter strategy. Deprecated `-distributor.limiter-reload-period` flag. #1766
* [FEATURE] Added support for Microsoft Azure blob storage to be used for storing chunk data. #1913
* [FEATURE] Added readiness probe endpoint`/ready` to queriers. #1934
* [FEATURE] Added "multi" KV store that can interact with two other KV stores, primary one for all reads and writes, and secondary one, which only receives writes. Primary/secondary store can be modified in runtime via runtime-config mechanism (previously "overrides"). #1749
* [FEATURE] Added support to store ring tokens to a file and read it back on startup, instead of generating/fetching the tokens to/from the ring. This feature can be enabled with the flag `-ingester.tokens-file-path`. #1750
* [FEATURE] Experimental TSDB: Added `/series` API endpoint support with TSDB blocks storage. #1830
* [FEATURE] Experimental TSDB: Added TSDB blocks `compactor` component, which iterates over users blocks stored in the bucket and compact them according to the configured block ranges. #1942
* [ENHANCEMENT] metric `cortex_ingester_flush_reasons` gets a new `reason` value: `Spread`, when `-ingester.spread-flushes` option is enabled. #1978
* [ENHANCEMENT] Added `password` and `enable_tls` options to redis cache configuration. Enables usage of Microsoft Azure Cache for Redis service. #1923
* [ENHANCEMENT] Upgraded Kubernetes API version for deployments from `extensions/v1beta1` to `apps/v1`. #1941
* [ENHANCEMENT] Experimental TSDB: Open existing TSDB on startup to prevent ingester from becoming ready before it can accept writes. The max concurrency is set via `--experimental.tsdb.max-tsdb-opening-concurrency-on-startup`. #1917
* [ENHANCEMENT] Experimental TSDB: Querier now exports aggregate metrics from Thanos bucket store and in memory index cache (many metrics to list, but all have `cortex_querier_bucket_store_` or `cortex_querier_blocks_index_cache_` prefix). #1996
* [ENHANCEMENT] Experimental TSDB: Improved multi-tenant bucket store. #1991
  * Allowed to configure the blocks sync interval via `-experimental.tsdb.bucket-store.sync-interval` (0 disables the sync)
  * Limited the number of tenants concurrently synched by `-experimental.tsdb.bucket-store.block-sync-concurrency`
  * Renamed `cortex_querier_sync_seconds` metric to `cortex_querier_blocks_sync_seconds`
  * Track `cortex_querier_blocks_sync_seconds` metric for the initial sync too
* [BUGFIX] Fixed unnecessary CAS operations done by the HA tracker when the jitter is enabled. #1861
* [BUGFIX] Fixed ingesters getting stuck in a LEAVING state after coming up from an ungraceful exit. #1921
* [BUGFIX] Reduce memory usage when ingester Push() errors. #1922
* [BUGFIX] Table Manager: Fixed calculation of expected tables and creation of tables from next active schema considering grace period. #1976
* [BUGFIX] Experimental TSDB: Fixed ingesters consistency during hand-over when using experimental TSDB blocks storage. #1854 #1818
* [BUGFIX] Experimental TSDB: Fixed metrics when using experimental TSDB blocks storage. #1981 #1982 #1990 #1983
* [BUGFIX] Experimental memberlist: Use the advertised address when sending packets to other peers of the Gossip memberlist. #1857
* [BUGFIX] Experimental TSDB: Fixed incorrect query results introduced in #2604 caused by a buffer incorrectly reused while iterating samples. #2697

### Upgrading PostgreSQL (if you're using configs service)

Reference: <https://github.com/golang-migrate/migrate/tree/master/database/postgres#upgrading-from-v1>

1. Install the migrate package cli tool: <https://github.com/golang-migrate/migrate/tree/master/cmd/migrate#installation>
2. Drop the `schema_migrations` table: `DROP TABLE schema_migrations;`.
2. Run the migrate command:

```bash
migrate  -path <absolute_path_to_cortex>/cmd/cortex/migrations -database postgres://localhost:5432/database force 2
```

### Known issues

- The `cortex_prometheus_rule_group_last_evaluation_timestamp_seconds` metric, tracked by the ruler, is not unregistered for rule groups not being used anymore. This issue will be fixed in the next Cortex release (see [2033](https://github.com/cortexproject/cortex/issues/2033)).

- Write-Ahead-Log (WAL) does not have automatic repair of corrupt checkpoint or WAL segments, which is possible if ingester crashes abruptly or the underlying disk corrupts. Currently the only way to resolve this is to manually delete the affected checkpoint and/or WAL segments. Automatic repair will be added in the future releases.

## Cortex 0.4.0 / 2019-12-02

* [CHANGE] The frontend component has been refactored to be easier to re-use. When upgrading the frontend, cache entries will be discarded and re-created with the new protobuf schema. #1734
* [CHANGE] Removed direct DB/API access from the ruler. `-ruler.configs.url` has been now deprecated. #1579
* [CHANGE] Removed `Delta` encoding. Any old chunks with `Delta` encoding cannot be read anymore. If `ingester.chunk-encoding` is set to `Delta` the ingester will fail to start. #1706
* [CHANGE] Setting `-ingester.max-transfer-retries` to 0 now disables hand-over when ingester is shutting down. Previously, zero meant infinite number of attempts. #1771
* [CHANGE] `dynamo` has been removed as a valid storage name to make it consistent for all components. `aws` and `aws-dynamo` remain as valid storage names.
* [CHANGE/FEATURE] The frontend split and cache intervals can now be configured using the respective flag `--querier.split-queries-by-interval` and `--frontend.cache-split-interval`.
  * If `--querier.split-queries-by-interval` is not provided request splitting is disabled by default.
  * __`--querier.split-queries-by-day` is still accepted for backward compatibility but has been deprecated. You should now use `--querier.split-queries-by-interval`. We recommend a to use a multiple of 24 hours.__
* [FEATURE] Global limit on the max series per user and metric #1760
  * `-ingester.max-global-series-per-user`
  * `-ingester.max-global-series-per-metric`
  * Requires `-distributor.replication-factor` and `-distributor.shard-by-all-labels` set for the ingesters too
* [FEATURE] Flush chunks with stale markers early with `ingester.max-stale-chunk-idle`. #1759
* [FEATURE] EXPERIMENTAL: Added new KV Store backend based on memberlist library. Components can gossip about tokens and ingester states, instead of using Consul or Etcd. #1721
* [FEATURE] EXPERIMENTAL: Use TSDB in the ingesters & flush blocks to S3/GCS ala Thanos. This will let us use an Object Store more efficiently and reduce costs. #1695
* [FEATURE] Allow Query Frontend to log slow queries with `frontend.log-queries-longer-than`. #1744
* [FEATURE] Add HTTP handler to trigger ingester flush & shutdown - used when running as a stateful set with the WAL enabled.  #1746
* [FEATURE] EXPERIMENTAL: Added GCS support to TSDB blocks storage. #1772
* [ENHANCEMENT] Reduce memory allocations in the write path. #1706
* [ENHANCEMENT] Consul client now follows recommended practices for blocking queries wrt returned Index value. #1708
* [ENHANCEMENT] Consul client can optionally rate-limit itself during Watch (used e.g. by ring watchers) and WatchPrefix (used by HA feature) operations. Rate limiting is disabled by default. New flags added: `--consul.watch-rate-limit`, and `--consul.watch-burst-size`. #1708
* [ENHANCEMENT] Added jitter to HA deduping heartbeats, configure using `distributor.ha-tracker.update-timeout-jitter-max` #1534
* [ENHANCEMENT] Add ability to flush chunks with stale markers early. #1759
* [BUGFIX] Stop reporting successful actions as 500 errors in KV store metrics. #1798
* [BUGFIX] Fix bug where duplicate labels can be returned through metadata APIs. #1790
* [BUGFIX] Fix reading of old, v3 chunk data. #1779
* [BUGFIX] Now support IAM roles in service accounts in AWS EKS. #1803
* [BUGFIX] Fixed duplicated series returned when querying both ingesters and store with the experimental TSDB blocks storage. #1778

In this release we updated the following dependencies:

- gRPC v1.25.0  (resulted in a drop of 30% CPU usage when compression is on)
- jaeger-client v2.20.0
- aws-sdk-go to v1.25.22

## Cortex 0.3.0 / 2019-10-11

This release adds support for Redis as an alternative to Memcached, and also includes many optimisations which reduce CPU and memory usage.

* [CHANGE] Gauge metrics were renamed to drop the `_total` suffix. #1685
  * In Alertmanager, `alertmanager_configs_total` is now `alertmanager_configs`
  * In Ruler, `scheduler_configs_total` is now `scheduler_configs`
  * `scheduler_groups_total` is now `scheduler_groups`.
* [CHANGE] `--alertmanager.configs.auto-slack-root` flag was dropped as auto Slack root is not supported anymore. #1597
* [CHANGE] In table-manager, default DynamoDB capacity was reduced from 3,000 units to 1,000 units. We recommend you do not run with the defaults: find out what figures are needed for your environment and set that via `-dynamodb.periodic-table.write-throughput` and `-dynamodb.chunk-table.write-throughput`.
* [FEATURE] Add Redis support for caching #1612
* [FEATURE] Allow spreading chunk writes across multiple S3 buckets #1625
* [FEATURE] Added `/shutdown` endpoint for ingester to shutdown all operations of the ingester. #1746
* [ENHANCEMENT] Upgraded Prometheus to 2.12.0 and Alertmanager to 0.19.0. #1597
* [ENHANCEMENT] Cortex is now built with Go 1.13 #1675, #1676, #1679
* [ENHANCEMENT] Many optimisations, mostly impacting ingester and querier: #1574, #1624, #1638, #1644, #1649, #1654, #1702

Full list of changes: <https://github.com/cortexproject/cortex/compare/v0.2.0...v0.3.0>

## Cortex 0.2.0 / 2019-09-05

This release has several exciting features, the most notable of them being setting `-ingester.spread-flushes` to potentially reduce your storage space by upto 50%.

* [CHANGE] Flags changed due to changes upstream in Prometheus Alertmanager #929:
  * `alertmanager.mesh.listen-address` is now `cluster.listen-address`
  * `alertmanager.mesh.peer.host` and `alertmanager.mesh.peer.service` can be replaced by `cluster.peer`
  * `alertmanager.mesh.hardware-address`, `alertmanager.mesh.nickname`, `alertmanager.mesh.password`, and `alertmanager.mesh.peer.refresh-interval` all disappear.
* [CHANGE] --claim-on-rollout flag deprecated; feature is now always on #1566
* [CHANGE] Retention period must now be a multiple of periodic table duration #1564
* [CHANGE] The value for the name label for the chunks memcache in all `cortex_cache_` metrics is now `chunksmemcache` (before it was `memcache`) #1569
* [FEATURE] Makes the ingester flush each timeseries at a specific point in the max-chunk-age cycle with `-ingester.spread-flushes`. This means multiple replicas of a chunk are very likely to contain the same contents which cuts chunk storage space by up to 66%. #1578
* [FEATURE] Make minimum number of chunk samples configurable per user #1620
* [FEATURE] Honor HTTPS for custom S3 URLs #1603
* [FEATURE] You can now point the query-frontend at a normal Prometheus for parallelisation and caching #1441
* [FEATURE] You can now specify `http_config` on alert receivers #929
* [FEATURE] Add option to use jump hashing to load balance requests to memcached #1554
* [FEATURE] Add status page for HA tracker to distributors #1546
* [FEATURE] The distributor ring page is now easier to read with alternate rows grayed out #1621

## Cortex 0.1.0 / 2019-08-07

* [CHANGE] HA Tracker flags were renamed to provide more clarity #1465
  * `distributor.accept-ha-labels` is now `distributor.ha-tracker.enable`
  * `distributor.accept-ha-samples` is now `distributor.ha-tracker.enable-for-all-users`
  * `ha-tracker.replica` is now `distributor.ha-tracker.replica`
  * `ha-tracker.cluster` is now `distributor.ha-tracker.cluster`
* [FEATURE] You can specify "heap ballast" to reduce Go GC Churn #1489
* [BUGFIX] HA Tracker no longer always makes a request to Consul/Etcd when a request is not from the active replica #1516
* [BUGFIX] Queries are now correctly cancelled by the query-frontend #1508<|MERGE_RESOLUTION|>--- conflicted
+++ resolved
@@ -10,11 +10,8 @@
 
 ### Mixin
 
-<<<<<<< HEAD
+* [ENHANCEMENT] Dashboards: added missed rule evaluations to the "Evaluations per second" panel in the "Mimir / Ruler" dashboard. #2314
 * [BUGFIX] Dashboards: fixed "Intervals per query" panel in the "Mimir / Queries" dashboard. #2308
-=======
-* [ENHANCEMENT] Dashboards: added missed rule evaluations to the "Evaluations per second" panel in the "Mimir / Ruler" dashboard. #2314
->>>>>>> 91bcd3e3
 
 ### Jsonnet
 
