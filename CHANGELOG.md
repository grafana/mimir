--- conflicted
+++ resolved
@@ -45,14 +45,11 @@
 * [BUGFIX] Ingester: do not reuse exemplars slice in the write request if there are more than 10 exemplars per series. This should help to reduce the in-use memory in case of few requests with a very large number of exemplars. #7936
 * [BUGFIX] Distributor: fix down scaling of native histograms in the distributor when timeseries unmarshal cache is in use. #7947
 * [BUGFIX] Distributor: fix cardinality API to return more accurate number of in-memory series when number of zones is larger than replication factor. #7984
-<<<<<<< HEAD
 * [BUGFIX] Helm: Allowed setting static nodeport for nginx gateway via gateway.service.nodePort. #6966
-=======
 * [BUGFIX] All: fix config validation for non-ingester modules, when ingester's ring is configured with spread-minimizing token generation strategy. #7990
 * [BUGFIX] Ingester: copy LabelValues strings out of mapped memory to avoid a segmentation fault if the region becomes unmapped before the result is marshaled. #8003
 * [BUGFIX] OTLP: Don't generate target_info unless at least one identifying label is defined. #8012
 * [BUGFIX] OTLP: Don't generate target_info unless there are metrics. #8012
->>>>>>> 20327687
 
 ### Mixin
 
