# Changelog

## main / unreleased

### Grafana Mimir

* [CHANGE] Store-gateway: change expanded postings and postings index cache key format. These caches will be invalidated when rolling out the new Mimir version. #4770 #4978
* [CHANGE] Distributor: remove the "forwarding" feature as it isn't necessary anymore. #4876
* [CHANGE] Query-frontend: Change the default value of `-query-frontend.query-sharding-max-regexp-size-bytes` from `0` to `4096`. #4932
* [CHANGE] Querier: `-querier.query-ingesters-within` has been moved from a global flag to a per-tenant override. #4287
* [CHANGE] Querier: Use `-blocks-storage.tsdb.retention-period` instead of `-querier.query-ingesters-within` for calculating the lookback period for shuffle sharded ingesters. Setting `-querier.query-ingesters-within=0` no longer disables shuffle sharding on the read path. #4287
* [CHANGE] Block upload: `/api/v1/upload/block/{block}/files` endpoint now allows file uploads with no `Content-Length`. #4956
* [ENHANCEMENT] Add per-tenant limit `-validation.max-native-histogram-buckets` to be able to ignore native histogram samples that have too many buckets. #4765
* [ENHANCEMENT] Store-gateway: reduce memory usage in some LabelValues calls. #4789
* [ENHANCEMENT] Store-gateway: add a `stage` label to the metric `cortex_bucket_store_series_data_touched`. This label now applies to `data_type="chunks"` and `data_type="series"`. The `stage` label has 2 values: `processed` - the number of series that parsed - and `returned` - the number of series selected from the processed bytes to satisfy the query. #4797 #4830
* [ENHANCEMENT] Distributor: make `__meta_tenant_id` label available in relabeling rules configured via `metric_relabel_configs`. #4725
* [ENHANCEMENT] Compactor: added the configurable limit `compactor.block-upload-max-block-size-bytes` or `compactor_block_upload_max_block_size_bytes` to limit the byte size of uploaded or validated blocks. #4680
* [ENHANCEMENT] Querier: reduce CPU utilisation when shuffle sharding is enabled with large shard sizes. #4851
* [ENHANCEMENT] Packaging: facilitate configuration management by instructing systemd to start mimir with a configuration file. #4810
* [ENHANCEMENT] Store-gateway: reduce memory allocations when looking up postings from cache. #4861 #4869
* [ENHANCEMENT] Alertmanager: Add additional template function `queryFromGeneratorURL` returning query URL decoded query from the `GeneratorURL` field of an alert. #4301
* [ENHANCEMENT] Go: update to 1.20.4. #4092
<<<<<<< HEAD
* [ENHANCEMENT] Query-frontend and querier: add HTTP API endpoint `<prometheus-http-prefix>/api/v1/format_query` to format a PromQL query. #4373
=======
* [ENHANCEMENT] Ruler: added experimental ruler storage cache support. The cache should reduce the number of "list objects" API calls issued to the object storage when there are 2+ ruler replicas running in a Mimir cluster. The cache can be configured setting `-ruler-storage.cache.*` CLI flags or their respective YAML config options. #4950
* [ENHANCEMENT] Store-gateway: added HTTP `/store-gateway/prepare-shutdown` endpoint for gracefully scaling down of store-gateways. A gauge `cortex_store_gateway_prepare_shutdown_requested` has been introduced for tracing this process. #4955
* [ENHANCEMENT] Updated Kuberesolver dependency (github.com/sercand/kuberesolver) from v2.4.0 to v4.0.0 and gRPC dependency (google.golang.org/grpc) from v1.47.0 to v1.53.0. #4922
* [ENHANCEMENT] Introduced new options for logging HTTP request headers: `-server.log-request-headers` enables logging HTTP request headers, `-server.log-request-headers-exclude-list` lists headers which should not be logged. #4922
* [ENHANCEMENT] Block upload: `/api/v1/upload/block/{block}/files` endpoint now disables read and write HTTP timeout, overriding `-server.http-read-timeout` and `-server.http-write-timeout` values. This is done to allow large file uploads to succeed. #4956
* [ENHANCEMENT] Alertmanager: Introduce new metrics from upstream. #4918
  * `cortex_alertmanager_notifications_failed_total` (added `reason` label)
  * `cortex_alertmanager_nflog_maintenance_total`
  * `cortex_alertmanager_nflog_maintenance_errors_total`
  * `cortex_alertmanager_silences_maintenance_total`
  * `cortex_alertmanager_silences_maintenance_errors_total`
* [ENHANCEMENT] Add native histogram support for `cortex_request_duration_seconds` metric family. #4987
* [ENHANCEMENT] Ruler: do not list rule groups in the object storage for disabled tenants. #5004
>>>>>>> 77c8cab8
* [BUGFIX] Metadata API: Mimir will now return an empty object when no metadata is available, matching Prometheus. #4782
* [BUGFIX] Store-gateway: add collision detection on expanded postings and individual postings cache keys. #4770
* [BUGFIX] Ruler: Support the `type=alert|record` query parameter for the API endpoint `<prometheus-http-prefix>/api/v1/rules`. #4302
* [BUGFIX] Backend: Check that alertmanager's data-dir doesn't overlap with bucket-sync dir. #4921
* [BUGFIX] Alertmanager: Allow to rate-limit webex, telegram and discord notifications. #4979

### Documentation

* [ENHANCEMENT] Improve `MimirIngesterReachingTenantsLimit` runbook. #4744 #4752
* [ENHANCEMENT] Add `symbol table size exceeds` case to `MimirCompactorHasNotSuccessfullyRunCompaction` runbook. #4945
* [ENHANCEMENT] Clarify which APIs use query sharding. #4948

### Mixin

* [CHANGE] Alerts: Remove `MimirQuerierHighRefetchRate`. #4980
* [ENHANCEMENT] Alertmanager dashboard: display active aggregation groups #4772
* [ENHANCEMENT] Alerts: `MimirIngesterTSDBWALCorrupted` now only fires when there are more than one corrupted WALs in single-zone deployments and when there are more than two zones affected in multi-zone deployments. #4920
* [ENHANCEMENT] dashboards: fix holes in graph for lightly loaded clusters #4915

### Jsonnet

* [CHANGE] Ruler: changed ruler autoscaling policy, extended scale down period from 60s to 600s. #4786
* [CHANGE] Update to v0.5.0 rollout-operator. #4893
* [CHANGE] Backend: add `alertmanager_args` to `mimir-backend` when running in read-write deployment mode. Remove hardcoded `filesystem` alertmanager storage. This moves alertmanager's data-dir to `/data/alertmanager` by default. #4907 #4921
* [ENHANCEMENT] Ingester: configure `-blocks-storage.tsdb.head-compaction-interval=15m` to spread TSDB head compaction over a wider time range. #4870
* [ENHANCEMENT] Ingester: configure `-blocks-storage.tsdb.wal-replay-concurrency` to CPU request minus 1. #4864
* [ENHANCEMENT] Compactor: configure `-compactor.first-level-compaction-wait-period` to TSDB head compaction interval plus 10 minutes. #4872
* [ENHANCEMENT] Store-gateway: set `GOMEMLIMIT` to the memory request value. This should reduce the likelihood the store-gateway may go out of memory, at the cost of an higher CPU utilization due to more frequent garbage collections when the memory utilization gets closer or above the configured requested memory. #4971
* [BUGFIX] Backend: configure `-ruler.alertmanager-url` to `mimir-backend` when running in read-write deployment mode. #4892

### Mimirtool

* [ENHANCEMENT] analyze prometheus: allow to specify `-prometheus-http-prefix`. #4966
* [ENHANCEMENT] analyze grafana: allow to specify `--folder-title` to limit dashboards analysis based on their exact folder title. #4973

## 2.8.0

### Grafana Mimir

* [CHANGE] Ingester: changed experimental CLI flag from `-out-of-order-blocks-external-label-enabled` to `-ingester.out-of-order-blocks-external-label-enabled` #4440
* [CHANGE] Store-gateway: The following metrics have been removed: #4332
  * `cortex_bucket_store_series_get_all_duration_seconds`
  * `cortex_bucket_store_series_merge_duration_seconds`
* [CHANGE] Ingester: changed default value of `-blocks-storage.tsdb.retention-period` from `24h` to `13h`. If you're running Mimir with a custom configuration and you're overriding `-querier.query-store-after` to a value greater than the default `12h` then you should increase `-blocks-storage.tsdb.retention-period` accordingly. #4382
* [CHANGE] Ingester: the configuration parameter `-blocks-storage.tsdb.max-tsdb-opening-concurrency-on-startup` has been deprecated and will be removed in Mimir 2.10. #4445
* [CHANGE] Query-frontend: Cached results now contain timestamp which allows Mimir to check if cached results are still valid based on current TTL configured for tenant. Results cached by previous Mimir version are used until they expire from cache, which can take up to 7 days. If you need to use per-tenant TTL sooner, please flush results cache manually. #4439
* [CHANGE] Ingester: the `cortex_ingester_tsdb_wal_replay_duration_seconds` metrics has been removed. #4465
* [CHANGE] Query-frontend and ruler: use protobuf internal query result payload format by default. This feature is no longer considered experimental. #4557 #4709
* [CHANGE] Ruler: reject creating federated rule groups while tenant federation is disabled. Previously the rule groups would be silently dropped during bucket sync. #4555
* [CHANGE] Compactor: the `/api/v1/upload/block/{block}/finish` endpoint now returns a `429` status code when the compactor has reached the limit specified by `-compactor.max-block-upload-validation-concurrency`. #4598
* [CHANGE] Compactor: when starting a block upload the maximum byte size of the block metadata provided in the request body is now limited to 1 MiB. If this limit is exceeded a `413` status code is returned. #4683
* [CHANGE] Store-gateway: cache key format for expanded postings has changed. This will invalidate the expanded postings in the index cache when deployed. #4667
* [FEATURE] Cache: Introduce experimental support for using Redis for results, chunks, index, and metadata caches. #4371
* [FEATURE] Vault: Introduce experimental integration with Vault to fetch secrets used to configure TLS for clients. Server TLS secrets will still be read from a file. `tls-ca-path`, `tls-cert-path` and `tls-key-path` will denote the path in Vault for the following CLI flags when `-vault.enabled` is true: #4446.
  * `-distributor.ha-tracker.etcd.*`
  * `-distributor.ring.etcd.*`
  * `-distributor.forwarding.grpc-client.*`
  * `-querier.store-gateway-client.*`
  * `-ingester.client.*`
  * `-ingester.ring.etcd.*`
  * `-querier.frontend-client.*`
  * `-query-frontend.grpc-client-config.*`
  * `-query-frontend.results-cache.redis.*`
  * `-blocks-storage.bucket-store.index-cache.redis.*`
  * `-blocks-storage.bucket-store.chunks-cache.redis.*`
  * `-blocks-storage.bucket-store.metadata-cache.redis.*`
  * `-compactor.ring.etcd.*`
  * `-store-gateway.sharding-ring.etcd.*`
  * `-ruler.client.*`
  * `-ruler.alertmanager-client.*`
  * `-ruler.ring.etcd.*`
  * `-ruler.query-frontend.grpc-client-config.*`
  * `-alertmanager.sharding-ring.etcd.*`
  * `-alertmanager.alertmanager-client.*`
  * `-memberlist.*`
  * `-query-scheduler.grpc-client-config.*`
  * `-query-scheduler.ring.etcd.*`
  * `-overrides-exporter.ring.etcd.*`
* [FEATURE] Distributor, ingester, querier, query-frontend, store-gateway: add experimental support for native histograms. Requires that the experimental protobuf query result response format is enabled by `-query-frontend.query-result-response-format=protobuf` on the query frontend. #4286 #4352 #4354 #4376 #4377 #4387 #4396 #4425 #4442 #4494 #4512 #4513 #4526
* [FEATURE] Added `-<prefix>.s3.storage-class` flag to configure the S3 storage class for objects written to S3 buckets. #4300
* [FEATURE] Add `freebsd` to the target OS when generating binaries for a Mimir release. #4654
* [FEATURE] Ingester: Add `prepare-shutdown` endpoint which can be used as part of Kubernetes scale down automations. #4718
* [ENHANCEMENT] Add timezone information to Alpine Docker images. #4583
* [ENHANCEMENT] Ruler: Sync rules when ruler JOINING the ring instead of ACTIVE, In order to reducing missed rule iterations during ruler restarts. #4451
* [ENHANCEMENT] Allow to define service name used for tracing via `JAEGER_SERVICE_NAME` environment variable. #4394
* [ENHANCEMENT] Querier and query-frontend: add experimental, more performant protobuf query result response format enabled with `-query-frontend.query-result-response-format=protobuf`. #4304 #4318 #4375
* [ENHANCEMENT] Compactor: added experimental configuration parameter `-compactor.first-level-compaction-wait-period`, to configure how long the compactor should wait before compacting 1st level blocks (uploaded by ingesters). This configuration option allows to reduce the chances compactor begins compacting blocks before all ingesters have uploaded their blocks to the storage. #4401
* [ENHANCEMENT] Store-gateway: use more efficient chunks fetching and caching. #4255
* [ENHANCEMENT] Query-frontend and ruler: add experimental, more performant protobuf internal query result response format enabled with `-ruler.query-frontend.query-result-response-format=protobuf`. #4331
* [ENHANCEMENT] Ruler: increased tolerance for missed iterations on alerts, reducing the chances of flapping firing alerts during ruler restarts. #4432
* [ENHANCEMENT] Optimized `.*` and `.+` regular expression label matchers. #4432
* [ENHANCEMENT] Optimized regular expression label matchers with alternates (e.g. `a|b|c`). #4647
* [ENHANCEMENT] Added an in-memory cache for regular expression matchers, to avoid parsing and compiling the same expression multiple times when used in recurring queries. #4633
* [ENHANCEMENT] Query-frontend: results cache TTL is now configurable by using `-query-frontend.results-cache-ttl` and `-query-frontend.results-cache-ttl-for-out-of-order-time-window` options. These values can also be specified per tenant. Default values are unchanged (7 days and 10 minutes respectively). #4385
* [ENHANCEMENT] Ingester: added advanced configuration parameter `-blocks-storage.tsdb.wal-replay-concurrency` representing the maximum number of CPUs used during WAL replay. #4445
* [ENHANCEMENT] Ingester: added metrics `cortex_ingester_tsdb_open_duration_seconds_total` to measure the total time it takes to open all existing TSDBs. The time tracked by this metric also includes the TSDBs WAL replay duration. #4465
* [ENHANCEMENT] Store-gateway: use streaming implementation for LabelNames RPC. The batch size for streaming is controlled by `-blocks-storage.bucket-store.batch-series-size`. #4464
* [ENHANCEMENT] Memcached: Add support for TLS or mTLS connections to cache servers. #4535
* [ENHANCEMENT] Compactor: blocks index files are now validated for correctness for blocks uploaded via the TSDB block upload feature. #4503
* [ENHANCEMENT] Compactor: block chunks and segment files are now validated for correctness for blocks uploaded via the TSDB block upload feature. #4549
* [ENHANCEMENT] Ingester: added configuration options to configure the "postings for matchers" cache of each compacted block queried from ingesters: #4561
  * `-blocks-storage.tsdb.block-postings-for-matchers-cache-ttl`
  * `-blocks-storage.tsdb.block-postings-for-matchers-cache-size`
  * `-blocks-storage.tsdb.block-postings-for-matchers-cache-force`
* [ENHANCEMENT] Compactor: validation of blocks uploaded via the TSDB block upload feature is now configurable on a per tenant basis: #4585
  * `-compactor.block-upload-validation-enabled` has been added, `compactor_block_upload_validation_enabled` can be used to override per tenant
  * `-compactor.block-upload.block-validation-enabled` was the previous global flag and has been removed
* [ENHANCEMENT] TSDB Block Upload: block upload validation concurrency can now be limited with `-compactor.max-block-upload-validation-concurrency`. #4598
* [ENHANCEMENT] OTLP: Add support for converting OTel exponential histograms to Prometheus native histograms. The ingestion of native histograms must be enabled, please set `-ingester.native-histograms-ingestion-enabled` to `true`. #4063 #4639
* [ENHANCEMENT] Query-frontend: add metric `cortex_query_fetched_index_bytes_total` to measure TSDB index bytes fetched to execute a query. #4597
* [ENHANCEMENT] Query-frontend: add experimental limit to enforce a max query expression size in bytes via `-query-frontend.max-query-expression-size-bytes` or `max_query_expression_size_bytes`. #4604
* [ENHANCEMENT] Query-tee: improve message logged when comparing responses and one response contains a non-JSON payload. #4588
* [ENHANCEMENT] Distributor: add ability to set per-distributor limits via `distributor_limits` block in runtime configuration in addition to the existing configuration. #4619
* [ENHANCEMENT] Querier: reduce peak memory consumption for queries that touch a large number of chunks. #4625
* [ENHANCEMENT] Query-frontend: added experimental `-query-frontend.query-sharding-max-regexp-size-bytes` limit to query-frontend. When set to a value greater than 0, query-frontend disabled query sharding for any query with a regexp matcher longer than the configured limit. #4632
* [ENHANCEMENT] Store-gateway: include statistics from LabelValues and LabelNames calls in `cortex_bucket_store_series*` metrics. #4673
* [ENHANCEMENT] Query-frontend: improve readability of distributed tracing spans. #4656
* [ENHANCEMENT] Update Docker base images from `alpine:3.17.2` to `alpine:3.17.3`. #4685
* [ENHANCEMENT] Querier: improve performance when shuffle sharding is enabled and the shard size is large. #4711
* [ENHANCEMENT] Ingester: improve performance when Active Series Tracker is in use. #4717
* [ENHANCEMENT] Store-gateway: optionally select `-blocks-storage.bucket-store.series-selection-strategy`, which can limit the impact of large posting lists (when many series share the same label name and value). #4667 #4695 #4698
* [ENHANCEMENT] Querier: Cache the converted float histogram from chunk iterator, hence there is no need to lookup chunk every time to get the converted float histogram. #4684
* [ENHANCEMENT] Ruler: Improve rule upload performance when not enforcing per-tenant rule group limits. #4828
* [ENHANCEMENT] Improved memory limit on the in-memory cache used for regular expression matchers. #4751
* [BUGFIX] Querier: Streaming remote read will now continue to return multiple chunks per frame after the first frame. #4423
* [BUGFIX] Store-gateway: the values for `stage="processed"` for the metrics `cortex_bucket_store_series_data_touched` and  `cortex_bucket_store_series_data_size_touched_bytes` when using fine-grained chunks caching is now reporting the correct values of chunks held in memory. #4449
* [BUGFIX] Compactor: fixed reporting a compaction error when compactor is correctly shut down while populating blocks. #4580
* [BUGFIX] OTLP: Do not drop exemplars of the OTLP Monotonic Sum metric. #4063
* [BUGFIX] Packaging: flag `/etc/default/mimir` and `/etc/sysconfig/mimir` as config to prevent overwrite. #4587
* [BUGFIX] Query-frontend: don't retry queries which error inside PromQL. #4643
* [BUGFIX] Store-gateway & query-frontend: report more consistent statistics for fetched index bytes. #4671
* [BUGFIX] Native histograms: fix how IsFloatHistogram determines if mimirpb.Histogram is a float histogram. #4706
* [BUGFIX] Query-frontend: fix query sharding for native histograms. #4666
* [BUGFIX] Ring status page: fixed the owned tokens percentage value displayed. #4730
* [BUGFIX] Querier: fixed chunk iterator that can return sample with wrong timestamp. #4450
* [BUGFIX] Packaging: fix preremove script preventing upgrades. #4801
* [BUGFIX] Security: updates Go to version 1.20.4 to fix CVE-2023-24539, CVE-2023-24540, CVE-2023-29400. #4903

### Mixin

* [ENHANCEMENT] Queries: Display data touched per sec in bytes instead of number of items. #4492
* [ENHANCEMENT] `_config.job_names.<job>` values can now be arrays of regular expressions in addition to a single string. Strings are still supported and behave as before. #4543
* [ENHANCEMENT] Queries dashboard: remove mention to store-gateway "streaming enabled" in panels because store-gateway only support streaming series since Mimir 2.7. #4569
* [ENHANCEMENT] Ruler: Add panel description for Read QPS panel in Ruler dashboard to explain values when in remote ruler mode. #4675
* [BUGFIX] Ruler dashboard: show data for reads from ingesters. #4543
* [BUGFIX] Pod selector regex for deployments: change `(.*-mimir-)` to `(.*mimir-)`. #4603

### Jsonnet

* [CHANGE] Ruler: changed ruler deployment max surge from `0` to `50%`, and max unavailable from `1` to `0`. #4381
* [CHANGE] Memcached connections parameters `-blocks-storage.bucket-store.index-cache.memcached.max-idle-connections`, `-blocks-storage.bucket-store.chunks-cache.memcached.max-idle-connections` and `-blocks-storage.bucket-store.metadata-cache.memcached.max-idle-connections` settings are now configured based on `max-get-multi-concurrency` and `max-async-concurrency`. #4591
* [CHANGE] Add support to use external Redis as cache. Following are some changes in the jsonnet config: #4386 #4640
  * Renamed `memcached_*_enabled` config options to `cache_*_enabled`
  * Renamed `memcached_*_max_item_size_mb` config options to `cache_*_max_item_size_mb`
  * Added `cache_*_backend` config options
* [CHANGE] Store-gateway StatefulSets with disabled multi-zone deployment are also unregistered from the ring on shutdown. This eliminated resharding during rollouts, at the cost of extra effort during scaling down store-gateways. For more information see [Scaling down store-gateways](https://grafana.com/docs/mimir/v2.7.x/operators-guide/run-production-environment/scaling-out/#scaling-down-store-gateways). #4713
* [ENHANCEMENT] Alertmanager: add `alertmanager_data_disk_size` and  `alertmanager_data_disk_class` configuration options, by default no storage class is set. #4389
* [ENHANCEMENT] Update `rollout-operator` to `v0.4.0`. #4524
* [ENHANCEMENT] Update memcached to `memcached:1.6.19-alpine`. #4581
* [ENHANCEMENT] Add support for mTLS connections to Memcached servers. #4553
* [ENHANCEMENT] Update the `memcached-exporter` to `v0.11.2`. #4570
* [ENHANCEMENT] Autoscaling: Add `autoscaling_query_frontend_memory_target_utilization`, `autoscaling_ruler_query_frontend_memory_target_utilization`, and `autoscaling_ruler_memory_target_utilization` configuration options, for controlling the corresponding autoscaler memory thresholds. Each has a default of 1, i.e. 100%. #4612
* [ENHANCEMENT] Distributor: add ability to set per-distributor limits via `distributor_instance_limits` using runtime configuration. #4627
* [BUGFIX] Add missing query sharding settings for user_24M and user_32M plans. #4374

### Mimirtool

* [ENHANCEMENT] Backfill: mimirtool will now sleep and retry if it receives a 429 response while trying to finish an upload due to validation concurrency limits. #4598
* [ENHANCEMENT] `gauge` panel type is supported now in `mimirtool analyze dashboard`. #4679
* [ENHANCEMENT] Set a `User-Agent` header on requests to Mimir or Prometheus servers. #4700

### Mimir Continuous Test

* [FEATURE] Allow continuous testing of native histograms as well by enabling the flag `-tests.write-read-series-test.histogram-samples-enabled`. The metrics exposed by the tool will now have a new label called `type` with possible values of `float`, `histogram_float_counter`, `histogram_float_gauge`, `histogram_int_counter`, `histogram_int_gauge`, the list of metrics impacted: #4457
  * `mimir_continuous_test_writes_total`
  * `mimir_continuous_test_writes_failed_total`
  * `mimir_continuous_test_queries_total`
  * `mimir_continuous_test_queries_failed_total`
  * `mimir_continuous_test_query_result_checks_total`
  * `mimir_continuous_test_query_result_checks_failed_total`
* [ENHANCEMENT] Added a new metric `mimir_continuous_test_build_info` that reports version information, similar to the existing `cortex_build_info` metric exposed by other Mimir components. #4712
* [ENHANCEMENT] Add coherency for the selected ranges and instants of test queries. #4704

### Query-tee

### Documentation

* [CHANGE] Clarify what deprecation means in the lifecycle of configuration parameters. #4499
* [CHANGE] Update compactor `split-groups` and `split-and-merge-shards` recommendation on component page. #4623
* [FEATURE] Add instructions about how to configure native histograms. #4527
* [ENHANCEMENT] Runbook for MimirCompactorHasNotSuccessfullyRunCompaction extended to include scenario where compaction has fallen behind. #4609
* [ENHANCEMENT] Add explanation for QPS values for reads in remote ruler mode and writes generally, to the Ruler dashboard page. #4629
* [ENHANCEMENT] Expand zone-aware replication page to cover single physical availability zone deployments. #4631
* [FEATURE] Add instructions to use puppet module. #4610
* [FEATURE] Add documentation on how deploy mixin with terraform. #4161

### Tools

* [ENHANCEMENT] tsdb-index: iteration over index is now faster when any equal matcher is supplied. #4515

## 2.7.3

### Grafana Mimir

* [BUGFIX] Security: updates Go to version 1.20.4 to fix CVE-2023-24539, CVE-2023-24540, CVE-2023-29400. #4905

## 2.7.2

### Grafana Mimir

* [BUGFIX] Security: updated Go version to 1.20.3 to fix CVE-2023-24538 #4795

## 2.7.1

**Note**: During the release process, version 2.7.0 was tagged too early, before completing the release checklist and production testing. Release 2.7.1 doesn't include any code changes since 2.7.0, but now has proper release notes, published documentation, and has been fully tested in our production environment.

### Grafana Mimir

* [CHANGE] Ingester: the configuration parameter `-ingester.ring.readiness-check-ring-health` has been deprecated and will be removed in Mimir 2.9. #4422
* [CHANGE] Ruler: changed default value of `-ruler.evaluation-delay-duration` option from 0 to 1m. #4250
* [CHANGE] Querier: Errors with status code `422` coming from the store-gateway are propagated and not converted to the consistency check error anymore. #4100
* [CHANGE] Store-gateway: When a query hits `max_fetched_chunks_per_query` and `max_fetched_series_per_query` limits, an error with the status code `422` is created and returned. #4056
* [CHANGE] Packaging: Migrate FPM packaging solution to NFPM. Rationalize packages dependencies and add package for all binaries. #3911
* [CHANGE] Store-gateway: Deprecate flag `-blocks-storage.bucket-store.chunks-cache.subrange-size` since there's no benefit to changing the default of `16000`. #4135
* [CHANGE] Experimental support for ephemeral storage introduced in Mimir 2.6.0 has been removed. Following options are no longer available: #4252
  * `-blocks-storage.ephemeral-tsdb.*`
  * `-distributor.ephemeral-series-enabled`
  * `-distributor.ephemeral-series-matchers`
  * `-ingester.max-ephemeral-series-per-user`
  * `-ingester.instance-limits.max-ephemeral-series`
Querying with using `{__mimir_storage__="ephemeral"}` selector no longer works. All label values with `ephemeral-` prefix in `reason` label of `cortex_discarded_samples_total` metric are no longer available. Following metrics have been removed:
  * `cortex_ingester_ephemeral_series`
  * `cortex_ingester_ephemeral_series_created_total`
  * `cortex_ingester_ephemeral_series_removed_total`
  * `cortex_ingester_ingested_ephemeral_samples_total`
  * `cortex_ingester_ingested_ephemeral_samples_failures_total`
  * `cortex_ingester_memory_ephemeral_users`
  * `cortex_ingester_queries_ephemeral_total`
  * `cortex_ingester_queried_ephemeral_samples`
  * `cortex_ingester_queried_ephemeral_series`
* [CHANGE] Store-gateway: use mmap-less index-header reader by default and remove mmap-based index header reader. The following flags have changed: #4280
   * `-blocks-storage.bucket-store.index-header.map-populate-enabled` has been removed
   * `-blocks-storage.bucket-store.index-header.stream-reader-enabled` has been removed
   * `-blocks-storage.bucket-store.index-header.stream-reader-max-idle-file-handles` has been renamed to `-blocks-storage.bucket-store.index-header.max-idle-file-handles`, and the corresponding configuration file option has been renamed from `stream_reader_max_idle_file_handles` to `max_idle_file_handles`
* [CHANGE] Store-gateway: the streaming store-gateway is now enabled by default. The new default setting for `-blocks-storage.bucket-store.batch-series-size` is `5000`. #4330
* [CHANGE] Compactor: the configuration parameter `-compactor.consistency-delay` has been deprecated and will be removed in Mimir 2.9. #4409
* [CHANGE] Store-gateway: the configuration parameter `-blocks-storage.bucket-store.consistency-delay` has been deprecated and will be removed in Mimir 2.9. #4409
* [FEATURE] Ruler: added `keep_firing_for` support to alerting rules. #4099
* [FEATURE] Distributor, ingester: ingestion of native histograms. The new per-tenant limit `-ingester.native-histograms-ingestion-enabled` controls whether native histograms are stored or ignored. #4159
* [FEATURE] Query-frontend: Introduce experimental `-query-frontend.query-sharding-target-series-per-shard` to allow query sharding to take into account cardinality of similar requests executed previously. This feature uses the same cache that's used for results caching. #4121 #4177 #4188 #4254
* [ENHANCEMENT] Go: update go to 1.20.1. #4266
* [ENHANCEMENT] Ingester: added `out_of_order_blocks_external_label_enabled` shipper option to label out-of-order blocks before shipping them to cloud storage. #4182 #4297
* [ENHANCEMENT] Ruler: introduced concurrency when loading per-tenant rules configuration. This improvement is expected to speed up the ruler start up time in a Mimir cluster with a large number of tenants. #4258
* [ENHANCEMENT] Compactor: Add `reason` label to `cortex_compactor_runs_failed_total`. The value can be `shutdown` or `error`. #4012
* [ENHANCEMENT] Store-gateway: enforce `max_fetched_series_per_query`. #4056
* [ENHANCEMENT] Query-frontend: Disambiguate logs for failed queries. #4067
* [ENHANCEMENT] Query-frontend: log caller user agent in query stats logs. #4093
* [ENHANCEMENT] Store-gateway: add `data_type` label with values on `cortex_bucket_store_partitioner_extended_ranges_total`, `cortex_bucket_store_partitioner_expanded_ranges_total`, `cortex_bucket_store_partitioner_requested_ranges_total`, `cortex_bucket_store_partitioner_expanded_bytes_total`, `cortex_bucket_store_partitioner_requested_bytes_total` for `postings`, `series`, and `chunks`. #4095
* [ENHANCEMENT] Store-gateway: Reduce memory allocation rate when loading TSDB chunks from Memcached. #4074
* [ENHANCEMENT] Query-frontend: track `cortex_frontend_query_response_codec_duration_seconds` and `cortex_frontend_query_response_codec_payload_bytes` metrics to measure the time taken and bytes read / written while encoding and decoding query result payloads. #4110
* [ENHANCEMENT] Alertmanager: expose additional upstream metrics `cortex_alertmanager_dispatcher_aggregation_groups`, `cortex_alertmanager_dispatcher_alert_processing_duration_seconds`. #4151
* [ENHANCEMENT] Querier and query-frontend: add experimental, more performant protobuf internal query result response format enabled with `-query-frontend.query-result-response-format=protobuf`. #4153
* [ENHANCEMENT] Store-gateway: use more efficient chunks fetching and caching. This should reduce CPU, memory utilization, and receive bandwidth of a store-gateway. Enable with `-blocks-storage.bucket-store.chunks-cache.fine-grained-chunks-caching-enabled=true`. #4163 #4174 #4227
* [ENHANCEMENT] Query-frontend: Wait for in-flight queries to finish before shutting down. #4073 #4170
* [ENHANCEMENT] Store-gateway: added `encode` and `other` stage to `cortex_bucket_store_series_request_stage_duration_seconds` metric. #4179
* [ENHANCEMENT] Ingester: log state of TSDB when shipping or forced compaction can't be done due to unexpected state of TSDB. #4211
* [ENHANCEMENT] Update Docker base images from `alpine:3.17.1` to `alpine:3.17.2`. #4240
* [ENHANCEMENT] Store-gateway: add a `stage` label to the metrics `cortex_bucket_store_series_data_fetched`, `cortex_bucket_store_series_data_size_fetched_bytes`, `cortex_bucket_store_series_data_touched`, `cortex_bucket_store_series_data_size_touched_bytes`. This label only applies to `data_type="chunks"`. For `fetched` metrics with `data_type="chunks"` the `stage` label has 2 values: `fetched` - the chunks or bytes that were fetched from the cache or the object store, `refetched` - the chunks or bytes that had to be refetched from the cache or the object store because their size was underestimated during the first fetch. For `touched` metrics with `data_type="chunks"` the `stage` label has 2 values: `processed` - the chunks or bytes that were read from the fetched chunks or bytes and were processed in memory, `returned` - the chunks or bytes that were selected from the processed bytes to satisfy the query. #4227 #4316
* [ENHANCEMENT] Compactor: improve the partial block check related to `compactor.partial-block-deletion-delay` to potentially issue less requests to object storage. #4246
* [ENHANCEMENT] Memcached: added `-*.memcached.min-idle-connections-headroom-percentage` support to configure the minimum number of idle connections to keep open as a percentage (0-100) of the number of recently used idle connections. This feature is disabled when set to a negative value (default), which means idle connections are kept open indefinitely. #4249
* [ENHANCEMENT] Querier and store-gateway: optimized regular expression label matchers with case insensitive alternate operator. #4340 #4357
* [ENHANCEMENT] Compactor: added the experimental flag `-compactor.block-upload.block-validation-enabled` with the default `true` to configure whether block validation occurs on backfilled blocks. #3411
* [ENHANCEMENT] Ingester: apply a jitter to the first TSDB head compaction interval configured via `-blocks-storage.tsdb.head-compaction-interval`. Subsequent checks will happen at the configured interval. This should help to spread the TSDB head compaction among different ingesters over the configured interval. #4364
* [ENHANCEMENT] Ingester: the maximum accepted value for `-blocks-storage.tsdb.head-compaction-interval` has been increased from 5m to 15m. #4364
* [BUGFIX] Store-gateway: return `Canceled` rather than `Aborted` or `Internal` error when the calling querier cancels a label names or values request, and return `Internal` if processing the request fails for another reason. #4061
* [BUGFIX] Querier: track canceled requests with status code `499` in the metrics instead of `503` or `422`. #4099
* [BUGFIX] Ingester: compact out-of-order data during `/ingester/flush` or when TSDB is idle. #4180
* [BUGFIX] Ingester: conversion of global limits `max-series-per-user`, `max-series-per-metric`, `max-metadata-per-user` and `max-metadata-per-metric` into corresponding local limits now takes into account the number of ingesters in each zone. #4238
* [BUGFIX] Ingester: track `cortex_ingester_memory_series` metric consistently with `cortex_ingester_memory_series_created_total` and `cortex_ingester_memory_series_removed_total`. #4312
* [BUGFIX] Querier: fixed a bug which was incorrectly matching series with regular expression label matchers with begin/end anchors in the middle of the regular expression. #4340

### Mixin

* [CHANGE] Move auto-scaling panel rows down beneath logical network path in Reads and Writes dashboards. #4049
* [CHANGE] Make distributor auto-scaling metric panels show desired number of replicas. #4218
* [CHANGE] Alerts: The alert `MimirMemcachedRequestErrors` has been renamed to `MimirCacheRequestErrors`. #4242
* [ENHANCEMENT] Alerts: Added `MimirAutoscalerKedaFailing` alert firing when a KEDA scaler is failing. #4045
* [ENHANCEMENT] Add auto-scaling panels to ruler dashboard. #4046
* [ENHANCEMENT] Add gateway auto-scaling panels to Reads and Writes dashboards. #4049 #4216
* [ENHANCEMENT] Dashboards: distinguish between label names and label values queries. #4065
* [ENHANCEMENT] Add query-frontend and ruler-query-frontend auto-scaling panels to Reads and Ruler dashboards. #4199
* [BUGFIX] Alerts: Fixed `MimirAutoscalerNotActive` to not fire if scaling metric does not exist, to avoid false positives on scaled objects with 0 min replicas. #4045
* [BUGFIX] Alerts: `MimirCompactorHasNotSuccessfullyRunCompaction` is no longer triggered by frequent compactor restarts. #4012
* [BUGFIX] Tenants dashboard: Correctly show the ruler-query-scheduler queue size. #4152

### Jsonnet

* [CHANGE] Create the `query-frontend-discovery` service only when Mimir is deployed in microservice mode without query-scheduler. #4353
* [CHANGE] Add results cache backend config to `ruler-query-frontend` configuration to allow cache reuse for cardinality-estimation based sharding. #4257
* [ENHANCEMENT] Add support for ruler auto-scaling. #4046
* [ENHANCEMENT] Add optional `weight` param to `newQuerierScaledObject` and `newRulerQuerierScaledObject` to allow running multiple querier deployments on different node types. #4141
* [ENHANCEMENT] Add support for query-frontend and ruler-query-frontend auto-scaling. #4199
* [BUGFIX] Shuffle sharding: when applying user class limits, honor the minimum shard size configured in `$._config.shuffle_sharding.*`. #4363

### Mimirtool

* [FEATURE] Added `keep_firing_for` support to rules configuration. #4099
* [ENHANCEMENT] Add `-tls-insecure-skip-verify` to rules, alertmanager and backfill commands. #4162

### Query-tee

* [CHANGE] Increase default value of `-backend.read-timeout` to 150s, to accommodate default querier and query frontend timeout of 120s. #4262
* [ENHANCEMENT] Log errors that occur while performing requests to compare two endpoints. #4262
* [ENHANCEMENT] When comparing two responses that both contain an error, only consider the comparison failed if the errors differ. Previously, if either response contained an error, the comparison always failed, even if both responses contained the same error. #4262
* [ENHANCEMENT] Include the value of the `X-Scope-OrgID` header when logging a comparison failure. #4262
* [BUGFIX] Parameters (expression, time range etc.) for a query request where the parameters are in the HTTP request body rather than in the URL are now logged correctly when responses differ. #4265

### Documentation

* [ENHANCEMENT] Add guide on alternative migration method for Thanos to Mimir #3554
* [ENHANCEMENT] Restore "Migrate from Cortex" for Jsonnet. #3929
* [ENHANCEMENT] Document migration from microservices to read-write deployment mode. #3951
* [ENHANCEMENT] Do not error when there is nothing to commit as part of a publish #4058
* [ENHANCEMENT] Explain how to run Mimir locally using docker-compose #4079
* [ENHANCEMENT] Docs: use long flag names in runbook commands. #4088
* [ENHANCEMENT] Clarify how ingester replication happens. #4101
* [ENHANCEMENT] Improvements to the Get Started guide. #4315
* [BUGFIX] Added indentation to Azure and SWIFT backend definition. #4263

### Tools

* [ENHANCEMENT] Adapt tsdb-print-chunk for native histograms. #4186
* [ENHANCEMENT] Adapt tsdb-index-health for blocks containing native histograms. #4186
* [ENHANCEMENT] Adapt tsdb-chunks tool to handle native histograms. #4186

## 2.6.2

* [BUGFIX] Security: updates Go to version 1.20.4 to fix CVE-2023-24539, CVE-2023-24540, CVE-2023-29400. #4903

## 2.6.1

### Grafana Mimir

* [BUGFIX] Security: updates Go to version 1.20.3 to fix CVE-2023-24538 #4798

## 2.6.0

### Grafana Mimir

* [CHANGE] Querier: Introduce `-querier.max-partial-query-length` to limit the time range for partial queries at the querier level and deprecate `-store.max-query-length`. #3825 #4017
* [CHANGE] Store-gateway: Remove experimental `-blocks-storage.bucket-store.max-concurrent-reject-over-limit` flag. #3706
* [CHANGE] Ingester: If shipping is enabled block retention will now be relative to the upload time to cloud storage. If shipping is disabled block retention will be relative to the creation time of the block instead of the mintime of the last block created. #3816
* [CHANGE] Query-frontend: Deprecated CLI flag `-query-frontend.align-querier-with-step` has been removed. #3982
* [CHANGE] Alertmanager: added default configuration for `-alertmanager.configs.fallback`. Allows tenants to send alerts without first uploading an Alertmanager configuration. #3541
* [FEATURE] Store-gateway: streaming of series. The store-gateway can now stream results back to the querier instead of buffering them. This is expected to greatly reduce peak memory consumption while keeping latency the same. You can enable this feature by setting `-blocks-storage.bucket-store.batch-series-size` to a value in the high thousands (5000-10000). This is still an experimental feature and is subject to a changing API and instability. #3540 #3546 #3587 #3606 #3611 #3620 #3645 #3355 #3697 #3666 #3687 #3728 #3739 #3751 #3779 #3839
* [FEATURE] Alertmanager: Added support for the Webex receiver. #3758
* [FEATURE] Limits: Added the `-validation.separate-metrics-group-label` flag. This allows further separation of the `cortex_discarded_samples_total` metric by an additional `group` label - which is configured by this flag to be the value of a specific label on an incoming timeseries. Active groups are tracked and inactive groups are cleaned up on a defined interval. The maximum number of groups tracked is controlled by the `-max-separate-metrics-groups-per-user` flag. #3439
* [FEATURE] Overrides-exporter: Added experimental ring support to overrides-exporter via `-overrides-exporter.ring.enabled`. When enabled, the ring is used to establish a leader replica for the export of limit override metrics. #3908 #3953
* [FEATURE] Ephemeral storage (experimental): Mimir can now accept samples into "ephemeral storage". Such samples are available for querying for a short amount of time (`-blocks-storage.ephemeral-tsdb.retention-period`, defaults to 10 minutes), and then removed from memory. To use ephemeral storage, distributor must be configured with `-distributor.ephemeral-series-enabled` option. Series matching `-distributor.ephemeral-series-matchers` will be marked for storing into ephemeral storage in ingesters. Each tenant needs to have ephemeral storage enabled by using `-ingester.max-ephemeral-series-per-user` limit, which defaults to 0 (no ephemeral storage). Ingesters have new `-ingester.instance-limits.max-ephemeral-series` limit for total number of series in ephemeral storage across all tenants. If ingestion of samples into ephemeral storage fails, `cortex_discarded_samples_total` metric will use values prefixed with `ephemeral-` for `reason` label. Querying of ephemeral storage is possible by using `{__mimir_storage__="ephemeral"}` as metric selector. Following new metrics related to ephemeral storage are introduced: #3897 #3922 #3961 #3997 #4004
  * `cortex_ingester_ephemeral_series`
  * `cortex_ingester_ephemeral_series_created_total`
  * `cortex_ingester_ephemeral_series_removed_total`
  * `cortex_ingester_ingested_ephemeral_samples_total`
  * `cortex_ingester_ingested_ephemeral_samples_failures_total`
  * `cortex_ingester_memory_ephemeral_users`
  * `cortex_ingester_queries_ephemeral_total`
  * `cortex_ingester_queried_ephemeral_samples`
  * `cortex_ingester_queried_ephemeral_series`
* [ENHANCEMENT] Added new metric `thanos_shipper_last_successful_upload_time`: Unix timestamp (in seconds) of the last successful TSDB block uploaded to the bucket. #3627
* [ENHANCEMENT] Ruler: Added `-ruler.alertmanager-client.tls-enabled` configuration for alertmanager client. #3432 #3597
* [ENHANCEMENT] Activity tracker logs now have `component=activity-tracker` label. #3556
* [ENHANCEMENT] Distributor: remove labels with empty values #2439
* [ENHANCEMENT] Query-frontend: track query HTTP requests in the Activity Tracker. #3561
* [ENHANCEMENT] Store-gateway: Add experimental alternate implementation of index-header reader that does not use memory mapped files. The index-header reader is expected to improve stability of the store-gateway. You can enable this implementation with the flag `-blocks-storage.bucket-store.index-header.stream-reader-enabled`. #3639 #3691 #3703 #3742 #3785 #3787 #3797
* [ENHANCEMENT] Query-scheduler: add `cortex_query_scheduler_cancelled_requests_total` metric to track the number of requests that are already cancelled when dequeued. #3696
* [ENHANCEMENT] Store-gateway: add `cortex_bucket_store_partitioner_extended_ranges_total` metric to keep track of the ranges that the partitioner decided to overextend and merge in order to save API call to the object storage. #3769
* [ENHANCEMENT] Compactor: Auto-forget unhealthy compactors after ten failed ring heartbeats. #3771
* [ENHANCEMENT] Ruler: change default value of `-ruler.for-grace-period` from `10m` to `2m` and update help text. The new default value reflects how we operate Mimir at Grafana Labs. #3817
* [ENHANCEMENT] Ingester: Added experimental flags to force usage of _postings for matchers cache_. These flags will be removed in the future and it's not recommended to change them. #3823
  * `-blocks-storage.tsdb.head-postings-for-matchers-cache-ttl`
  * `-blocks-storage.tsdb.head-postings-for-matchers-cache-size`
  * `-blocks-storage.tsdb.head-postings-for-matchers-cache-force`
* [ENHANCEMENT] Ingester: Improved series selection performance when some of the matchers do not match any series. #3827
* [ENHANCEMENT] Alertmanager: Add new additional template function `tenantID` returning id of the tenant owning the alert. #3758
* [ENHANCEMENT] Alertmanager: Add additional template function `grafanaExploreURL` returning URL to grafana explore with range query. #3849
* [ENHANCEMENT] Reduce overhead of debug logging when filtered out. #3875
* [ENHANCEMENT] Update Docker base images from `alpine:3.16.2` to `alpine:3.17.1`. #3898
* [ENHANCEMENT] Ingester: Add new `/ingester/tsdb_metrics` endpoint to return tenant-specific TSDB metrics. #3923
* [ENHANCEMENT] Query-frontend: CLI flag `-query-frontend.max-total-query-length` and its associated YAML configuration is now stable. #3882
* [ENHANCEMENT] Ruler: rule groups now support optional and experimental `align_evaluation_time_on_interval` field, which causes all evaluations to happen on interval-aligned timestamp. #4013
* [ENHANCEMENT] Query-scheduler: ring-based service discovery is now stable. #4028
* [ENHANCEMENT] Store-gateway: improved performance of prefix matching on the labels. #4055 #4080
* [BUGFIX] Log the names of services that are not yet running rather than `unsupported value type` when calling `/ready` and some services are not running. #3625
* [BUGFIX] Alertmanager: Fix template spurious deletion with relative data dir. #3604
* [BUGFIX] Security: update prometheus/exporter-toolkit for CVE-2022-46146. #3675
* [BUGFIX] Security: update golang.org/x/net for CVE-2022-41717. #3755
* [BUGFIX] Debian package: Fix post-install, environment file path and user creation. #3720
* [BUGFIX] memberlist: Fix panic during Mimir startup when Mimir receives gossip message before it's ready. #3746
* [BUGFIX] Store-gateway: fix `cortex_bucket_store_partitioner_requested_bytes_total` metric to not double count overlapping ranges. #3769
* [BUGFIX] Update `github.com/thanos-io/objstore` to address issue with Multipart PUT on s3-compatible Object Storage. #3802 #3821
* [BUGFIX] Distributor, Query-scheduler: Make sure ring metrics include a `cortex_` prefix as expected by dashboards. #3809
* [BUGFIX] Querier: canceled requests are no longer reported as "consistency check" failures. #3837 #3927
* [BUGFIX] Distributor: don't panic when `metric_relabel_configs` in overrides contains null element. #3868
* [BUGFIX] Distributor: don't panic when OTLP histograms don't have any buckets. #3853
* [BUGFIX] Ingester, Compactor: fix panic that can occur when compaction fails. #3955
* [BUGFIX] Store-gateway: return `Canceled` rather than `Aborted` error when the calling querier cancels the request. #4007

### Mixin

* [ENHANCEMENT] Alerts: Added `MimirIngesterInstanceHasNoTenants` alert that fires when an ingester replica is not receiving write requests for any tenant. #3681
* [ENHANCEMENT] Alerts: Extended `MimirAllocatingTooMuchMemory` to check read-write deployment containers. #3710
* [ENHANCEMENT] Alerts: Added `MimirAlertmanagerInstanceHasNoTenants` alert that fires when an alertmanager instance ows no tenants. #3826
* [ENHANCEMENT] Alerts: Added `MimirRulerInstanceHasNoRuleGroups` alert that fires when a ruler replica is not assigned any rule group to evaluate. #3723
* [ENHANCEMENT] Support for baremetal deployment for alerts and scaling recording rules. #3719
* [ENHANCEMENT] Dashboards: querier autoscaling now supports multiple scaled objects (configurable via `$._config.autoscale.querier.hpa_name`). #3962
* [BUGFIX] Alerts: Fixed `MimirIngesterRestarts` alert when Mimir is deployed in read-write mode. #3716
* [BUGFIX] Alerts: Fixed `MimirIngesterHasNotShippedBlocks` and `MimirIngesterHasNotShippedBlocksSinceStart` alerts for when Mimir is deployed in read-write or monolithic modes and updated them to use new `thanos_shipper_last_successful_upload_time` metric. #3627
* [BUGFIX] Alerts: Fixed `MimirMemoryMapAreasTooHigh` alert when Mimir is deployed in read-write mode. #3626
* [BUGFIX] Alerts: Fixed `MimirCompactorSkippedBlocksWithOutOfOrderChunks` matching on non-existent label. #3628
* [BUGFIX] Dashboards: Fix `Rollout Progress` dashboard incorrectly using Gateway metrics when Gateway was not enabled. #3709
* [BUGFIX] Tenants dashboard: Make it compatible with all deployment types. #3754
* [BUGFIX] Alerts: Fixed `MimirCompactorHasNotUploadedBlocks` to not fire if compactor has nothing to do. #3793
* [BUGFIX] Alerts: Fixed `MimirAutoscalerNotActive` to not fire if scaling metric is 0, to avoid false positives on scaled objects with 0 min replicas. #3999

### Jsonnet

* [CHANGE] Replaced the deprecated `policy/v1beta1` with `policy/v1` when configuring a PodDisruptionBudget for read-write deployment mode. #3811
* [CHANGE] Removed `-server.http-write-timeout` default option value from querier and query-frontend, as it defaults to a higher value in the code now, and cannot be lower than `-querier.timeout`. #3836
* [CHANGE] Replaced `-store.max-query-length` with `-query-frontend.max-total-query-length` in the query-frontend config. #3879
* [CHANGE] Changed default `mimir_backend_data_disk_size` from `100Gi` to `250Gi`. #3894
* [ENHANCEMENT] Update `rollout-operator` to `v0.2.0`. #3624
* [ENHANCEMENT] Add `user_24M` and `user_32M` classes to operations config. #3367
* [ENHANCEMENT] Update memcached image from `memcached:1.6.16-alpine` to `memcached:1.6.17-alpine`. #3914
* [ENHANCEMENT] Allow configuring the ring for overrides-exporter. #3995
* [BUGFIX] Apply ingesters and store-gateways per-zone CLI flags overrides to read-write deployment mode too. #3766
* [BUGFIX] Apply overrides-exporter CLI flags to mimir-backend when running Mimir in read-write deployment mode. #3790
* [BUGFIX] Fixed `mimir-write` and `mimir-read` Kubernetes service to correctly balance requests among pods. #3855 #3864 #3906
* [BUGFIX] Fixed `ruler-query-frontend` and `mimir-read` gRPC server configuration to force clients to periodically re-resolve the backend addresses. #3862
* [BUGFIX] Fixed `mimir-read` CLI flags to ensure query-frontend configuration takes precedence over querier configuration. #3877

### Mimirtool

* [ENHANCEMENT] Update `mimirtool config convert` to work with Mimir 2.4, 2.5, 2.6 changes. #3952
* [ENHANCEMENT] Mimirtool is now available to install through Homebrew with `brew install mimirtool`. #3776
* [ENHANCEMENT] Added `--concurrency` to `mimirtool rules sync` command. #3996
* [BUGFIX] Fix summary output from `mimirtool rules sync` to display correct number of groups created and updated. #3918

### Documentation

* [BUGFIX] Querier: Remove assertion that the `-querier.max-concurrent` flag must also be set for the query-frontend. #3678
* [ENHANCEMENT] Update migration from cortex documentation. #3662
* [ENHANCEMENT] Query-scheduler: documented how to migrate from DNS-based to ring-based service discovery. #4028

### Tools

## 2.5.0

### Grafana Mimir

* [CHANGE] Flag `-azure.msi-resource` is now ignored, and will be removed in Mimir 2.7. This setting is now made automatically by Azure. #2682
* [CHANGE] Experimental flag `-blocks-storage.tsdb.out-of-order-capacity-min` has been removed. #3261
* [CHANGE] Distributor: Wrap errors from pushing to ingesters with useful context, for example clarifying timeouts. #3307
* [CHANGE] The default value of `-server.http-write-timeout` has changed from 30s to 2m. #3346
* [CHANGE] Reduce period of health checks in connection pools for querier->store-gateway, ruler->ruler, and alertmanager->alertmanager clients to 10s. This reduces the time to fail a gRPC call when the remote stops responding. #3168
* [CHANGE] Hide TSDB block ranges period config from doc and mark it experimental. #3518
* [FEATURE] Alertmanager: added Discord support. #3309
* [ENHANCEMENT] Added `-server.tls-min-version` and `-server.tls-cipher-suites` flags to configure cipher suites and min TLS version supported by HTTP and gRPC servers. #2898
* [ENHANCEMENT] Distributor: Add age filter to forwarding functionality, to not forward samples which are older than defined duration. If such samples are not ingested, `cortex_discarded_samples_total{reason="forwarded-sample-too-old"}` is increased. #3049 #3113
* [ENHANCEMENT] Store-gateway: Reduce memory allocation when generating ids in index cache. #3179
* [ENHANCEMENT] Query-frontend: truncate queries based on the configured creation grace period (`--validation.create-grace-period`) to avoid querying too far into the future. #3172
* [ENHANCEMENT] Ingester: Reduce activity tracker memory allocation. #3203
* [ENHANCEMENT] Query-frontend: Log more detailed information in the case of a failed query. #3190
* [ENHANCEMENT] Added `-usage-stats.installation-mode` configuration to track the installation mode via the anonymous usage statistics. #3244
* [ENHANCEMENT] Compactor: Add new `cortex_compactor_block_max_time_delta_seconds` histogram for detecting if compaction of blocks is lagging behind. #3240 #3429
* [ENHANCEMENT] Ingester: reduced the memory footprint of active series custom trackers. #2568
* [ENHANCEMENT] Distributor: Include `X-Scope-OrgId` header in requests forwarded to configured forwarding endpoint. #3283 #3385
* [ENHANCEMENT] Alertmanager: reduced memory utilization in Mimir clusters with a large number of tenants. #3309
* [ENHANCEMENT] Add experimental flag `-shutdown-delay` to allow components to wait after receiving SIGTERM and before stopping. In this time the component returns 503 from /ready endpoint. #3298
* [ENHANCEMENT] Go: update to go 1.19.3. #3371
* [ENHANCEMENT] Alerts: added `RulerRemoteEvaluationFailing` alert, firing when communication between ruler and frontend fails in remote operational mode. #3177 #3389
* [ENHANCEMENT] Clarify which S3 signature versions are supported in the error "unsupported signature version". #3376
* [ENHANCEMENT] Store-gateway: improved index header reading performance. #3393 #3397 #3436
* [ENHANCEMENT] Store-gateway: improved performance of series matching. #3391
* [ENHANCEMENT] Move the validation of incoming series before the distributor's forwarding functionality, so that we don't forward invalid series. #3386 #3458
* [ENHANCEMENT] S3 bucket configuration now validates that the endpoint does not have the bucket name prefix. #3414
* [ENHANCEMENT] Query-frontend: added "fetched index bytes" to query statistics, so that the statistics contain the total bytes read by store-gateways from TSDB block indexes. #3206
* [ENHANCEMENT] Distributor: push wrapper should only receive unforwarded samples. #2980
* [ENHANCEMENT] Added `/api/v1/status/config` and `/api/v1/status/flags` APIs to maintain compatibility with prometheus. #3596 #3983
* [BUGFIX] Flusher: Add `Overrides` as a dependency to prevent panics when starting with `-target=flusher`. #3151
* [BUGFIX] Updated `golang.org/x/text` dependency to fix CVE-2022-32149. #3285
* [BUGFIX] Query-frontend: properly close gRPC streams to the query-scheduler to stop memory and goroutines leak. #3302
* [BUGFIX] Ruler: persist evaluation delay configured in the rulegroup. #3392
* [BUGFIX] Ring status pages: show 100% ownership as "100%", not "1e+02%". #3435
* [BUGFIX] Fix panics in OTLP ingest path when parse errors exist. #3538

### Mixin

* [CHANGE] Alerts: Change `MimirSchedulerQueriesStuck` `for` time to 7 minutes to account for the time it takes for HPA to scale up. #3223
* [CHANGE] Dashboards: Removed the `Querier > Stages` panel from the `Mimir / Queries` dashboard. #3311
* [CHANGE] Configuration: The format of the `autoscaling` section of the configuration has changed to support more components. #3378
  * Instead of specific config variables for each component, they are listed in a dictionary. For example, `autoscaling.querier_enabled` becomes `autoscaling.querier.enabled`.
* [FEATURE] Dashboards: Added "Mimir / Overview resources" dashboard, providing an high level view over a Mimir cluster resources utilization. #3481
* [FEATURE] Dashboards: Added "Mimir / Overview networking" dashboard, providing an high level view over a Mimir cluster network bandwidth, inflight requests and TCP connections. #3487
* [FEATURE] Compile baremetal mixin along k8s mixin. #3162 #3514
* [ENHANCEMENT] Alerts: Add MimirRingMembersMismatch firing when a component does not have the expected number of running jobs. #2404
* [ENHANCEMENT] Dashboards: Add optional row about the Distributor's metric forwarding feature to the `Mimir / Writes` dashboard. #3182 #3394 #3394 #3461
* [ENHANCEMENT] Dashboards: Remove the "Instance Mapper" row from the "Alertmanager Resources Dashboard". This is a Grafana Cloud specific service and not relevant for external users. #3152
* [ENHANCEMENT] Dashboards: Add "remote read", "metadata", and "exemplar" queries to "Mimir / Overview" dashboard. #3245
* [ENHANCEMENT] Dashboards: Use non-red colors for non-error series in the "Mimir / Overview" dashboard. #3246
* [ENHANCEMENT] Dashboards: Add support to multi-zone deployments for the experimental read-write deployment mode. #3256
* [ENHANCEMENT] Dashboards: If enabled, add new row to the `Mimir / Writes` for distributor autoscaling metrics. #3378
* [ENHANCEMENT] Dashboards: Add read path insights row to the "Mimir / Tenants" dashboard. #3326
* [ENHANCEMENT] Alerts: Add runbook urls for alerts. #3452
* [ENHANCEMENT] Configuration: Make it possible to configure namespace label, job label, and job prefix. #3482
* [ENHANCEMENT] Dashboards: improved resources and networking dashboards to work with read-write deployment mode too. #3497 #3504 #3519 #3531
* [ENHANCEMENT] Alerts: Added "MimirDistributorForwardingErrorRate" alert, which fires on high error rates in the distributor’s forwarding feature. #3200
* [ENHANCEMENT] Improve phrasing in Overview dashboard. #3488
* [BUGFIX] Dashboards: Fix legend showing `persistentvolumeclaim` when using `deployment_type=baremetal` for `Disk space utilization` panels. #3173 #3184
* [BUGFIX] Alerts: Fixed `MimirGossipMembersMismatch` alert when Mimir is deployed in read-write mode. #3489
* [BUGFIX] Dashboards: Remove "Inflight requests" from object store panels because the panel is not tracking the inflight requests to object storage. #3521

### Jsonnet

* [CHANGE] Replaced the deprecated `policy/v1beta1` with `policy/v1` when configuring a PodDisruptionBudget. #3284
* [CHANGE] [Common storage configuration](https://grafana.com/docs/mimir/v2.3.x/operators-guide/configure/configure-object-storage-backend/#common-configuration) is now used to configure object storage in all components. This is a breaking change in terms of Jsonnet manifests and also a CLI flag update for components that use object storage, so it will require a rollout of those components. The changes include: #3257
  * `blocks_storage_backend` was renamed to `storage_backend` and is now used as the common storage backend for all components.
    * So were the related `blocks_storage_azure_account_(name|key)` and `blocks_storage_s3_endpoint` configurations.
  * `storage_s3_endpoint` is now rendered by default using the `aws_region` configuration instead of a hardcoded `us-east-1`.
  * `ruler_client_type` and `alertmanager_client_type` were renamed to `ruler_storage_backend` and `alertmanager_storage_backend` respectively, and their corresponding CLI flags won't be rendered unless explicitly set to a value different from the one in `storage_backend` (like `local`).
  * `alertmanager_s3_bucket_name`, `alertmanager_gcs_bucket_name` and `alertmanager_azure_container_name` have been removed, and replaced by a single `alertmanager_storage_bucket_name` configuration used for all object storages.
  * `genericBlocksStorageConfig` configuration object was removed, and so any extensions to it will be now ignored. Use `blockStorageConfig` instead.
  * `rulerClientConfig` and `alertmanagerStorageClientConfig` configuration objects were renamed to `rulerStorageConfig` and `alertmanagerStorageConfig` respectively, and so any extensions to their previous names will be now ignored. Use the new names instead.
  * The CLI flags `*.s3.region` are no longer rendered as they are optional and the region can be inferred by Mimir by performing an initial API call to the endpoint.
  * The migration to this change should usually consist of:
    * Renaming `blocks_storage_backend` key to `storage_backend`.
    * For Azure/S3:
      * Renaming `blocks_storage_(azure|s3)_*` configurations to `storage_(azure|s3)_*`.
      * If `ruler_storage_(azure|s3)_*` and `alertmanager_storage_(azure|s3)_*` keys were different from the `block_storage_*` ones, they should be now provided using CLI flags, see [configuration reference](https://grafana.com/docs/mimir/v2.3.x/operators-guide/configure/reference-configuration-parameters/) for more details.
    * Removing `ruler_client_type` and `alertmanager_client_type` if their value match the `storage_backend`, or renaming them to their new names otherwise.
    * Reviewing any possible extensions to `genericBlocksStorageConfig`, `rulerClientConfig` and `alertmanagerStorageClientConfig` and moving them to the corresponding new options.
    * Renaming the alertmanager's bucket name configuration from provider-specific to the new `alertmanager_storage_bucket_name` key.
* [CHANGE] The `overrides-exporter.libsonnet` file is now always imported. The overrides-exporter can be enabled in jsonnet setting the following: #3379
  ```jsonnet
  {
    _config+:: {
      overrides_exporter_enabled: true,
    }
  }
  ```
* [FEATURE] Added support for experimental read-write deployment mode. Enabling the read-write deployment mode on a existing Mimir cluster is a destructive operation, because the cluster will be re-created. If you're creating a new Mimir cluster, you can deploy it in read-write mode adding the following configuration: #3379 #3475 #3405
  ```jsonnet
  {
    _config+:: {
      deployment_mode: 'read-write',

      // See operations/mimir/read-write-deployment.libsonnet for more configuration options.
      mimir_write_replicas: 3,
      mimir_read_replicas: 2,
      mimir_backend_replicas: 3,
    }
  }
  ```
* [ENHANCEMENT] Add autoscaling support to the `mimir-read` component when running the read-write-deployment model. #3419
* [ENHANCEMENT] Added `$._config.usageStatsConfig` to track the installation mode via the anonymous usage statistics. #3294
* [ENHANCEMENT] The query-tee node port (`$._config.query_tee_node_port`) is now optional. #3272
* [ENHANCEMENT] Add support for autoscaling distributors. #3378
* [ENHANCEMENT] Make auto-scaling logic ensure integer KEDA thresholds. #3512
* [BUGFIX] Fixed query-scheduler ring configuration for dedicated ruler's queries and query-frontends. #3237 #3239
* [BUGFIX] Jsonnet: Fix auto-scaling so that ruler-querier CPU threshold is a string-encoded integer millicores value. #3520

### Mimirtool

* [FEATURE] Added `mimirtool alertmanager verify` command to validate configuration without uploading. #3440
* [ENHANCEMENT] Added `mimirtool rules delete-namespace` command to delete all of the rule groups in a namespace including the namespace itself. #3136
* [ENHANCEMENT] Refactor `mimirtool analyze prometheus`: add concurrency and resiliency #3349
  * Add `--concurrency` flag. Default: number of logical CPUs
* [BUGFIX] `--log.level=debug` now correctly prints the response from the remote endpoint when a request fails. #3180

### Documentation

* [ENHANCEMENT] Documented how to configure HA deduplication using Consul in a Mimir Helm deployment. #2972
* [ENHANCEMENT] Improve `MimirQuerierAutoscalerNotActive` runbook. #3186
* [ENHANCEMENT] Improve `MimirSchedulerQueriesStuck` runbook to reflect debug steps with querier auto-scaling enabled. #3223
* [ENHANCEMENT] Use imperative for docs titles. #3178 #3332 #3343
* [ENHANCEMENT] Docs: mention gRPC compression in "Production tips". #3201
* [ENHANCEMENT] Update ADOPTERS.md. #3224 #3225
* [ENHANCEMENT] Add a note for jsonnet deploying. #3213
* [ENHANCEMENT] out-of-order runbook update with use case. #3253
* [ENHANCEMENT] Fixed TSDB retention mentioned in the "Recover source blocks from ingesters" runbook. #3280
* [ENHANCEMENT] Run Grafana Mimir in production using the Helm chart. #3072
* [ENHANCEMENT] Use common configuration in the tutorial. #3282
* [ENHANCEMENT] Updated detailed steps for migrating blocks from Thanos to Mimir. #3290
* [ENHANCEMENT] Add scheme to DNS service discovery docs. #3450
* [BUGFIX] Remove reference to file that no longer exists in contributing guide. #3404
* [BUGFIX] Fix some minor typos in the contributing guide and on the runbooks page. #3418
* [BUGFIX] Fix small typos in API reference. #3526
* [BUGFIX] Fixed TSDB retention mentioned in the "Recover source blocks from ingesters" runbook. #3278
* [BUGFIX] Fixed configuration example in the "Configuring the Grafana Mimir query-frontend to work with Prometheus" guide. #3374

### Tools

* [FEATURE] Add `copyblocks` tool, to copy Mimir blocks between two GCS buckets. #3264
* [ENHANCEMENT] copyblocks: copy no-compact global markers and optimize min time filter check. #3268
* [ENHANCEMENT] Mimir rules GitHub action: Added the ability to change default value of `label` when running `prepare` command. #3236
* [BUGFIX] Mimir rules Github action: Fix single line output. #3421

## 2.4.0

### Grafana Mimir

* [CHANGE] Distributor: change the default value of `-distributor.remote-timeout` to `2s` from `20s` and `-distributor.forwarding.request-timeout` to `2s` from `10s` to improve distributor resource usage when ingesters crash. #2728 #2912
* [CHANGE] Anonymous usage statistics tracking: added the `-ingester.ring.store` value. #2981
* [CHANGE] Series metadata `HELP` that is longer than `-validation.max-metadata-length` is now truncated silently, instead of being dropped with a 400 status code. #2993
* [CHANGE] Ingester: changed default setting for `-ingester.ring.readiness-check-ring-health` from `true` to `false`. #2953
* [CHANGE] Anonymous usage statistics tracking has been enabled by default, to help Mimir maintainers make better decisions to support the open source community. #2939 #3034
* [CHANGE] Anonymous usage statistics tracking: added the minimum and maximum value of `-ingester.out-of-order-time-window`. #2940
* [CHANGE] The default hash ring heartbeat period for distributors, ingesters, rulers and compactors has been increased from `5s` to `15s`. Now the default heartbeat period for all Mimir hash rings is `15s`. #3033
* [CHANGE] Reduce the default TSDB head compaction concurrency (`-blocks-storage.tsdb.head-compaction-concurrency`) from 5 to 1, in order to reduce CPU spikes. #3093
* [CHANGE] Ruler: the ruler's [remote evaluation mode](https://grafana.com/docs/mimir/latest/operators-guide/architecture/components/ruler/#remote) (`-ruler.query-frontend.address`) is now stable. #3109
* [CHANGE] Limits: removed the deprecated YAML configuration option `active_series_custom_trackers_config`. Please use `active_series_custom_trackers` instead. #3110
* [CHANGE] Ingester: removed the deprecated configuration option `-ingester.ring.join-after`. #3111
* [CHANGE] Querier: removed the deprecated configuration option `-querier.shuffle-sharding-ingesters-lookback-period`. The value of `-querier.query-ingesters-within` is now used internally for shuffle sharding lookback, while you can use `-querier.shuffle-sharding-ingesters-enabled` to enable or disable shuffle sharding on the read path. #3111
* [CHANGE] Memberlist: cluster label verification feature (`-memberlist.cluster-label` and `-memberlist.cluster-label-verification-disabled`) is now marked as stable. #3108
* [CHANGE] Distributor: only single per-tenant forwarding endpoint can be configured now. Support for per-rule endpoint has been removed. #3095
* [FEATURE] Query-scheduler: added an experimental ring-based service discovery support for the query-scheduler. Refer to [query-scheduler configuration](https://grafana.com/docs/mimir/next/operators-guide/architecture/components/query-scheduler/#configuration) for more information. #2957
* [FEATURE] Introduced the experimental endpoint `/api/v1/user_limits` exposed by all components that load runtime configuration. This endpoint exposes realtime limits for the authenticated tenant, in JSON format. #2864 #3017
* [FEATURE] Query-scheduler: added the experimental configuration option `-query-scheduler.max-used-instances` to restrict the number of query-schedulers effectively used regardless how many replicas are running. This feature can be useful when using the experimental read-write deployment mode. #3005
* [ENHANCEMENT] Go: updated to go 1.19.2. #2637 #3127 #3129
* [ENHANCEMENT] Runtime config: don't unmarshal runtime configuration files if they haven't changed. This can save a bit of CPU and memory on every component using runtime config. #2954
* [ENHANCEMENT] Query-frontend: Add `cortex_frontend_query_result_cache_skipped_total` and `cortex_frontend_query_result_cache_attempted_total` metrics to track the reason why query results are not cached. #2855
* [ENHANCEMENT] Distributor: pool more connections per host when forwarding request. Mark requests as idempotent so they can be retried under some conditions. #2968
* [ENHANCEMENT] Distributor: failure to send request to forwarding target now also increments `cortex_distributor_forward_errors_total`, with `status_code="failed"`. #2968
* [ENHANCEMENT] Distributor: added support forwarding push requests via gRPC, using `httpgrpc` messages from weaveworks/common library. #2996
* [ENHANCEMENT] Query-frontend / Querier: increase internal backoff period used to retry connections to query-frontend / query-scheduler. #3011
* [ENHANCEMENT] Querier: do not log "error processing requests from scheduler" when the query-scheduler is shutting down. #3012
* [ENHANCEMENT] Query-frontend: query sharding process is now time-bounded and it is cancelled if the request is aborted. #3028
* [ENHANCEMENT] Query-frontend: improved Prometheus response JSON encoding performance. #2450
* [ENHANCEMENT] TLS: added configuration parameters to configure the client's TLS cipher suites and minimum version. The following new CLI flags have been added: #3070
  * `-alertmanager.alertmanager-client.tls-cipher-suites`
  * `-alertmanager.alertmanager-client.tls-min-version`
  * `-alertmanager.sharding-ring.etcd.tls-cipher-suites`
  * `-alertmanager.sharding-ring.etcd.tls-min-version`
  * `-compactor.ring.etcd.tls-cipher-suites`
  * `-compactor.ring.etcd.tls-min-version`
  * `-distributor.forwarding.grpc-client.tls-cipher-suites`
  * `-distributor.forwarding.grpc-client.tls-min-version`
  * `-distributor.ha-tracker.etcd.tls-cipher-suites`
  * `-distributor.ha-tracker.etcd.tls-min-version`
  * `-distributor.ring.etcd.tls-cipher-suites`
  * `-distributor.ring.etcd.tls-min-version`
  * `-ingester.client.tls-cipher-suites`
  * `-ingester.client.tls-min-version`
  * `-ingester.ring.etcd.tls-cipher-suites`
  * `-ingester.ring.etcd.tls-min-version`
  * `-memberlist.tls-cipher-suites`
  * `-memberlist.tls-min-version`
  * `-querier.frontend-client.tls-cipher-suites`
  * `-querier.frontend-client.tls-min-version`
  * `-querier.store-gateway-client.tls-cipher-suites`
  * `-querier.store-gateway-client.tls-min-version`
  * `-query-frontend.grpc-client-config.tls-cipher-suites`
  * `-query-frontend.grpc-client-config.tls-min-version`
  * `-query-scheduler.grpc-client-config.tls-cipher-suites`
  * `-query-scheduler.grpc-client-config.tls-min-version`
  * `-query-scheduler.ring.etcd.tls-cipher-suites`
  * `-query-scheduler.ring.etcd.tls-min-version`
  * `-ruler.alertmanager-client.tls-cipher-suites`
  * `-ruler.alertmanager-client.tls-min-version`
  * `-ruler.client.tls-cipher-suites`
  * `-ruler.client.tls-min-version`
  * `-ruler.query-frontend.grpc-client-config.tls-cipher-suites`
  * `-ruler.query-frontend.grpc-client-config.tls-min-version`
  * `-ruler.ring.etcd.tls-cipher-suites`
  * `-ruler.ring.etcd.tls-min-version`
  * `-store-gateway.sharding-ring.etcd.tls-cipher-suites`
  * `-store-gateway.sharding-ring.etcd.tls-min-version`
* [ENHANCEMENT] Store-gateway: Add `-blocks-storage.bucket-store.max-concurrent-reject-over-limit` option to allow requests that exceed the max number of inflight object storage requests to be rejected. #2999
* [ENHANCEMENT] Query-frontend: allow setting a separate limit on the total (before splitting/sharding) query length of range queries with the new experimental `-query-frontend.max-total-query-length` flag, which defaults to `-store.max-query-length` if unset or set to 0. #3058
* [ENHANCEMENT] Query-frontend: Lower TTL for cache entries overlapping the out-of-order samples ingestion window (re-using `-ingester.out-of-order-allowance` from ingesters). #2935
* [ENHANCEMENT] Ruler: added support to forcefully disable recording and/or alerting rules evaluation. The following new configuration options have been introduced, which can be overridden on a per-tenant basis in the runtime configuration: #3088
  * `-ruler.recording-rules-evaluation-enabled`
  * `-ruler.alerting-rules-evaluation-enabled`
* [ENHANCEMENT] Distributor: Improved error messages reported when the distributor fails to remote write to ingesters. #3055
* [ENHANCEMENT] Improved tracing spans tracked by distributors, ingesters and store-gateways. #2879 #3099 #3089
* [ENHANCEMENT] Ingester: improved the performance of label value cardinality endpoint. #3044
* [ENHANCEMENT] Ruler: use backoff retry on remote evaluation #3098
* [ENHANCEMENT] Query-frontend: Include multiple tenant IDs in query logs when present instead of dropping them. #3125
* [ENHANCEMENT] Query-frontend: truncate queries based on the configured blocks retention period (`-compactor.blocks-retention-period`) to avoid querying past this period. #3134
* [ENHANCEMENT] Alertmanager: reduced memory utilization in Mimir clusters with a large number of tenants. #3143
* [ENHANCEMENT] Store-gateway: added extra span logging to improve observability. #3131
* [ENHANCEMENT] Compactor: cleaning up different tenants' old blocks and updating bucket indexes is now more independent. This prevents a single tenant from delaying cleanup for other tenants. #2631
* [ENHANCEMENT] Distributor: request rate, ingestion rate, and inflight requests limits are now enforced before reading and parsing the body of the request. This makes the distributor more resilient against a burst of requests over those limit. #2419
* [BUGFIX] Querier: Fix 400 response while handling streaming remote read. #2963
* [BUGFIX] Fix a bug causing query-frontend, query-scheduler, and querier not failing if one of their internal components fail. #2978
* [BUGFIX] Querier: re-balance the querier worker connections when a query-frontend or query-scheduler is terminated. #3005
* [BUGFIX] Distributor: Now returns the quorum error from ingesters. For example, with replication_factor=3, two HTTP 400 errors and one HTTP 500 error, now the distributor will always return HTTP 400. Previously the behaviour was to return the error which the distributor first received. #2979
* [BUGFIX] Ruler: fix panic when ruler.external_url is explicitly set to an empty string ("") in YAML. #2915
* [BUGFIX] Alertmanager: Fix support for the Telegram API URL in the global settings. #3097
* [BUGFIX] Alertmanager: Fix parsing of label matchers without label value in the API used to retrieve alerts. #3097
* [BUGFIX] Ruler: Fix not restoring alert state for rule groups when other ruler replicas shut down. #3156
* [BUGFIX] Updated `golang.org/x/net` dependency to fix CVE-2022-27664. #3124
* [BUGFIX] Fix distributor from returning a `500` status code when a `400` was received from the ingester. #3211
* [BUGFIX] Fix incorrect OS value set in Mimir v2.3.* RPM packages. #3221

### Mixin

* [CHANGE] Alerts: MimirQuerierAutoscalerNotActive is now critical and fires after 1h instead of 15m. #2958
* [FEATURE] Dashboards: Added "Mimir / Overview" dashboards, providing an high level view over a Mimir cluster. #3122 #3147 #3155
* [ENHANCEMENT] Dashboards: Updated the "Writes" and "Rollout progress" dashboards to account for samples ingested via the new OTLP ingestion endpoint. #2919 #2938
* [ENHANCEMENT] Dashboards: Include per-tenant request rate in "Tenants" dashboard. #2874
* [ENHANCEMENT] Dashboards: Include inflight object store requests in "Reads" dashboard. #2914
* [ENHANCEMENT] Dashboards: Make queries used to find job, cluster and namespace for dropdown menus configurable. #2893
* [ENHANCEMENT] Dashboards: Include rate of label and series queries in "Reads" dashboard. #3065 #3074
* [ENHANCEMENT] Dashboards: Fix legend showing on per-pod panels. #2944
* [ENHANCEMENT] Dashboards: Use the "req/s" unit on panels showing the requests rate. #3118
* [ENHANCEMENT] Dashboards: Use a consistent color across dashboards for the error rate. #3154

### Jsonnet

* [FEATURE] Added support for query-scheduler ring-based service discovery. #3128
* [ENHANCEMENT] Querier autoscaling is now slower on scale downs: scale down 10% every 1m instead of 100%. #2962
* [BUGFIX] Memberlist: `gossip_member_label` is now set for ruler-queriers. #3141

### Mimirtool

* [ENHANCEMENT] mimirtool analyze: Store the query errors instead of exit during the analysis. #3052
* [BUGFIX] mimir-tool remote-read: fix returns where some conditions [return nil error even if there is error](https://github.com/grafana/cortex-tools/issues/260). #3053

### Documentation

* [ENHANCEMENT] Added documentation on how to configure storage retention. #2970
* [ENHANCEMENT] Improved gRPC clients config documentation. #3020
* [ENHANCEMENT] Added documentation on how to manage alerting and recording rules. #2983
* [ENHANCEMENT] Improved `MimirSchedulerQueriesStuck` runbook. #3006
* [ENHANCEMENT] Added "Cluster label verification" section to memberlist documentation. #3096
* [ENHANCEMENT] Mention compression in multi-zone replication documentation. #3107
* [BUGFIX] Fixed configuration option names in "Enabling zone-awareness via the Grafana Mimir Jsonnet". #3018
* [BUGFIX] Fixed `mimirtool analyze` parameters documentation. #3094
* [BUGFIX] Fixed YAML configuraton in the "Manage the configuration of Grafana Mimir with Helm" guide. #3042
* [BUGFIX] Fixed Alertmanager capacity planning documentation. #3132

### Tools

- [BUGFIX] trafficdump: Fixed panic occurring when `-success-only=true` and the captured request failed. #2863

## 2.3.1

### Grafana Mimir
* [BUGFIX] Query-frontend: query sharding took exponential time to map binary expressions. #3027
* [BUGFIX] Distributor: Stop panics on OTLP endpoint when a single metric has multiple timeseries. #3040

## 2.3.0

### Grafana Mimir

* [CHANGE] Ingester: Added user label to ingester metric `cortex_ingester_tsdb_out_of_order_samples_appended_total`. On multitenant clusters this helps us find the rate of appended out-of-order samples for a specific tenant. #2493
* [CHANGE] Compactor: delete source and output blocks from local disk on compaction failed, to reduce likelihood that subsequent compactions fail because of no space left on disk. #2261
* [CHANGE] Ruler: Remove unused CLI flags `-ruler.search-pending-for` and `-ruler.flush-period` (and their respective YAML config options). #2288
* [CHANGE] Successful gRPC requests are no longer logged (only affects internal API calls). #2309
* [CHANGE] Add new `-*.consul.cas-retry-delay` flags. They have a default value of `1s`, while previously there was no delay between retries. #2309
* [CHANGE] Store-gateway: Remove the experimental ability to run requests in a dedicated OS thread pool and associated CLI flag `-store-gateway.thread-pool-size`. #2423
* [CHANGE] Memberlist: disabled TCP-based ping fallback, because Mimir already uses a custom transport based on TCP. #2456
* [CHANGE] Change default value for `-distributor.ha-tracker.max-clusters` to `100` to provide a DoS protection. #2465
* [CHANGE] Experimental block upload API exposed by compactor has changed: Previous `/api/v1/upload/block/{block}` endpoint for starting block upload is now `/api/v1/upload/block/{block}/start`, and previous endpoint `/api/v1/upload/block/{block}?uploadComplete=true` for finishing block upload is now `/api/v1/upload/block/{block}/finish`. New API endpoint has been added: `/api/v1/upload/block/{block}/check`. #2486 #2548
* [CHANGE] Compactor: changed `-compactor.max-compaction-time` default from `0s` (disabled) to `1h`. When compacting blocks for a tenant, the compactor will move to compact blocks of another tenant or re-plan blocks to compact at least every 1h. #2514
* [CHANGE] Distributor: removed previously deprecated `extend_writes` (see #1856) YAML key and `-distributor.extend-writes` CLI flag from the distributor config. #2551
* [CHANGE] Ingester: removed previously deprecated `active_series_custom_trackers` (see #1188) YAML key from the ingester config. #2552
* [CHANGE] The tenant ID `__mimir_cluster` is reserved by Mimir and not allowed to store metrics. #2643
* [CHANGE] Purger: removed the purger component and moved its API endpoints `/purger/delete_tenant` and `/purger/delete_tenant_status` to the compactor at `/compactor/delete_tenant` and `/compactor/delete_tenant_status`. The new endpoints on the compactor are stable. #2644
* [CHANGE] Memberlist: Change the leave timeout duration (`-memberlist.leave-timeout duration`) from 5s to 20s and connection timeout (`-memberlist.packet-dial-timeout`) from 5s to 2s. This makes leave timeout 10x the connection timeout, so that we can communicate the leave to at least 1 node, if the first 9 we try to contact times out. #2669
* [CHANGE] Alertmanager: return status code `412 Precondition Failed` and log info message when alertmanager isn't configured for a tenant. #2635
* [CHANGE] Distributor: if forwarding rules are used to forward samples, exemplars are now removed from the request. #2710 #2725
* [CHANGE] Limits: change the default value of `max_global_series_per_metric` limit to `0` (disabled). Setting this limit by default does not provide much benefit because series are sharded by all labels. #2714
* [CHANGE] Ingester: experimental `-blocks-storage.tsdb.new-chunk-disk-mapper` has been removed, new chunk disk mapper is now always used, and is no longer marked experimental. Default value of `-blocks-storage.tsdb.head-chunks-write-queue-size` has changed to 1000000, this enables async chunk queue by default, which leads to improved latency on the write path when new chunks are created in ingesters. #2762
* [CHANGE] Ingester: removed deprecated `-blocks-storage.tsdb.isolation-enabled` option. TSDB-level isolation is now always disabled in Mimir. #2782
* [CHANGE] Compactor: `-compactor.partial-block-deletion-delay` must either be set to 0 (to disable partial blocks deletion) or a value higher than `4h`. #2787
* [CHANGE] Query-frontend: CLI flag `-query-frontend.align-querier-with-step` has been deprecated. Please use `-query-frontend.align-queries-with-step` instead. #2840
* [FEATURE] Compactor: Adds the ability to delete partial blocks after a configurable delay. This option can be configured per tenant. #2285
  - `-compactor.partial-block-deletion-delay`, as a duration string, allows you to set the delay since a partial block has been modified before marking it for deletion. A value of `0`, the default, disables this feature.
  - The metric `cortex_compactor_blocks_marked_for_deletion_total` has a new value for the `reason` label `reason="partial"`, when a block deletion marker is triggered by the partial block deletion delay.
* [FEATURE] Querier: enabled support for queries with negative offsets, which are not cached in the query results cache. #2429
* [FEATURE] EXPERIMENTAL: OpenTelemetry Metrics ingestion path on `/otlp/v1/metrics`. #695 #2436 #2461
* [FEATURE] Querier: Added support for tenant federation to metric metadata endpoint. #2467
* [FEATURE] Query-frontend: introduced experimental support to split instant queries by time. The instant query splitting can be enabled setting `-query-frontend.split-instant-queries-by-interval`. #2469 #2564 #2565 #2570 #2571 #2572 #2573 #2574 #2575 #2576 #2581 #2582 #2601 #2632 #2633 #2634 #2641 #2642 #2766
* [FEATURE] Introduced an experimental anonymous usage statistics tracking (disabled by default), to help Mimir maintainers make better decisions to support the open source community. The tracking system anonymously collects non-sensitive, non-personally identifiable information about the running Mimir cluster, and is disabled by default. #2643 #2662 #2685 #2732 #2733 #2735
* [FEATURE] Introduced an experimental deployment mode called read-write and running a fully featured Mimir cluster with three components: write, read and backend. The read-write deployment mode is a trade-off between the monolithic mode (only one component, no isolation) and the microservices mode (many components, high isolation). #2754 #2838
* [ENHANCEMENT] Distributor: Decreased distributor tests execution time. #2562
* [ENHANCEMENT] Alertmanager: Allow the HTTP `proxy_url` configuration option in the receiver's configuration. #2317
* [ENHANCEMENT] ring: optimize shuffle-shard computation when lookback is used, and all instances have registered timestamp within the lookback window. In that case we can immediately return origial ring, because we would select all instances anyway. #2309
* [ENHANCEMENT] Memberlist: added experimental memberlist cluster label support via `-memberlist.cluster-label` and `-memberlist.cluster-label-verification-disabled` CLI flags (and their respective YAML config options). #2354
* [ENHANCEMENT] Object storage can now be configured for all components using the `common` YAML config option key (or `-common.storage.*` CLI flags). #2330 #2347
* [ENHANCEMENT] Go: updated to go 1.18.4. #2400
* [ENHANCEMENT] Store-gateway, listblocks: list of blocks now includes stats from `meta.json` file: number of series, samples and chunks. #2425
* [ENHANCEMENT] Added more buckets to `cortex_ingester_client_request_duration_seconds` histogram metric, to correctly track requests taking longer than 1s (up until 16s). #2445
* [ENHANCEMENT] Azure client: Improve memory usage for large object storage downloads. #2408
* [ENHANCEMENT] Distributor: Add `-distributor.instance-limits.max-inflight-push-requests-bytes`. This limit protects the distributor against multiple large requests that together may cause an OOM, but are only a few, so do not trigger the `max-inflight-push-requests` limit. #2413
* [ENHANCEMENT] Distributor: Drop exemplars in distributor for tenants where exemplars are disabled. #2504
* [ENHANCEMENT] Runtime Config: Allow operator to specify multiple comma-separated yaml files in `-runtime-config.file` that will be merged in left to right order. #2583
* [ENHANCEMENT] Query sharding: shard binary operations only if it doesn't lead to non-shardable vector selectors in one of the operands. #2696
* [ENHANCEMENT] Add packaging for both debian based deb file and redhat based rpm file using FPM. #1803
* [ENHANCEMENT] Distributor: Add `cortex_distributor_query_ingester_chunks_deduped_total` and `cortex_distributor_query_ingester_chunks_total` metrics for determining how effective ingester chunk deduplication at query time is. #2713
* [ENHANCEMENT] Upgrade Docker base images to `alpine:3.16.2`. #2729
* [ENHANCEMENT] Ruler: Add `<prometheus-http-prefix>/api/v1/status/buildinfo` endpoint. #2724
* [ENHANCEMENT] Querier: Ensure all queries pulled from query-frontend or query-scheduler are immediately executed. The maximum workers concurrency in each querier is configured by `-querier.max-concurrent`. #2598
* [ENHANCEMENT] Distributor: Add `cortex_distributor_received_requests_total` and `cortex_distributor_requests_in_total` metrics to provide visiblity into appropriate per-tenant request limits. #2770
* [ENHANCEMENT] Distributor: Add single forwarding remote-write endpoint for a tenant (`forwarding_endpoint`), instead of using per-rule endpoints. This takes precendence over per-rule endpoints. #2801
* [ENHANCEMENT] Added `err-mimir-distributor-max-write-message-size` to the errors catalog. #2470
* [ENHANCEMENT] Add sanity check at startup to ensure the configured filesystem directories don't overlap for different components. #2828 #2947
* [BUGFIX] TSDB: Fixed a bug on the experimental out-of-order implementation that led to wrong query results. #2701
* [BUGFIX] Compactor: log the actual error on compaction failed. #2261
* [BUGFIX] Alertmanager: restore state from storage even when running a single replica. #2293
* [BUGFIX] Ruler: do not block "List Prometheus rules" API endpoint while syncing rules. #2289
* [BUGFIX] Ruler: return proper `*status.Status` error when running in remote operational mode. #2417
* [BUGFIX] Alertmanager: ensure the configured `-alertmanager.web.external-url` is either a path starting with `/`, or a full URL including the scheme and hostname. #2381 #2542
* [BUGFIX] Memberlist: fix problem with loss of some packets, typically ring updates when instances were removed from the ring during shutdown. #2418
* [BUGFIX] Ingester: fix misfiring `MimirIngesterHasUnshippedBlocks` and stale `cortex_ingester_oldest_unshipped_block_timestamp_seconds` when some block uploads fail. #2435
* [BUGFIX] Query-frontend: fix incorrect mapping of http status codes 429 to 500 when request queue is full. #2447
* [BUGFIX] Memberlist: Fix problem with ring being empty right after startup. Memberlist KV store now tries to "fast-join" the cluster to avoid serving empty KV store. #2505
* [BUGFIX] Compactor: Fix bug when using `-compactor.partial-block-deletion-delay`: compactor didn't correctly check for modification time of all block files. #2559
* [BUGFIX] Query-frontend: fix wrong query sharding results for queries with boolean result like `1 < bool 0`. #2558
* [BUGFIX] Fixed error messages related to per-instance limits incorrectly reporting they can be set on a per-tenant basis. #2610
* [BUGFIX] Perform HA-deduplication before forwarding samples according to forwarding rules in the distributor. #2603 #2709
* [BUGFIX] Fix reporting of tracing spans from PromQL engine. #2707
* [BUGFIX] Apply relabel and drop_label rules before forwarding rules in the distributor. #2703
* [BUGFIX] Distributor: Register `cortex_discarded_requests_total` metric, which previously was not registered and therefore not exported. #2712
* [BUGFIX] Ruler: fix not restoring alerts' state at startup. #2648
* [BUGFIX] Ingester: Fix disk filling up after restarting ingesters with out-of-order support disabled while it was enabled before. #2799
* [BUGFIX] Memberlist: retry joining memberlist cluster on startup when no nodes are resolved. #2837
* [BUGFIX] Query-frontend: fix incorrect mapping of http status codes 413 to 500 when request is too large. #2819
* [BUGFIX] Alertmanager: revert upstream alertmananger to v0.24.0 to fix panic when unmarshalling email headers #2924 #2925

### Mixin

* [CHANGE] Dashboards: "Slow Queries" dashboard no longer works with versions older than Grafana 9.0. #2223
* [CHANGE] Alerts: use RSS memory instead of working set memory in the `MimirAllocatingTooMuchMemory` alert for ingesters. #2480
* [CHANGE] Dashboards: remove the "Cache - Latency (old)" panel from the "Mimir / Queries" dashboard. #2796
* [FEATURE] Dashboards: added support to experimental read-write deployment mode. #2780
* [ENHANCEMENT] Dashboards: added missed rule evaluations to the "Evaluations per second" panel in the "Mimir / Ruler" dashboard. #2314
* [ENHANCEMENT] Dashboards: add k8s resource requests to CPU and memory panels. #2346
* [ENHANCEMENT] Dashboards: add RSS memory utilization panel for ingesters, store-gateways and compactors. #2479
* [ENHANCEMENT] Dashboards: allow to configure graph tooltip. #2647
* [ENHANCEMENT] Alerts: MimirFrontendQueriesStuck and MimirSchedulerQueriesStuck alerts are more reliable now as they consider all the intermediate samples in the minute prior to the evaluation. #2630
* [ENHANCEMENT] Alerts: added `RolloutOperatorNotReconciling` alert, firing if the optional rollout-operator is not successfully reconciling. #2700
* [ENHANCEMENT] Dashboards: added support to query-tee in front of ruler-query-frontend in the "Remote ruler reads" dashboard. #2761
* [ENHANCEMENT] Dashboards: Introduce support for baremetal deployment, setting `deployment_type: 'baremetal'` in the mixin `_config`. #2657
* [ENHANCEMENT] Dashboards: use timeseries panel to show exemplars. #2800
* [BUGFIX] Dashboards: fixed unit of latency panels in the "Mimir / Ruler" dashboard. #2312
* [BUGFIX] Dashboards: fixed "Intervals per query" panel in the "Mimir / Queries" dashboard. #2308
* [BUGFIX] Dashboards: Make "Slow Queries" dashboard works with Grafana 9.0. #2223
* [BUGFIX] Dashboards: add missing API routes to Ruler dashboard. #2412
* [BUGFIX] Dashboards: stop setting 'interval' in dashboards; it should be set on your datasource. #2802

### Jsonnet

* [CHANGE] query-scheduler is enabled by default. We advise to deploy the query-scheduler to improve the scalability of the query-frontend. #2431
* [CHANGE] Replaced anti-affinity rules with pod topology spread constraints for distributor, query-frontend, querier and ruler. #2517
  - The following configuration options have been removed:
    - `distributor_allow_multiple_replicas_on_same_node`
    - `query_frontend_allow_multiple_replicas_on_same_node`
    - `querier_allow_multiple_replicas_on_same_node`
    - `ruler_allow_multiple_replicas_on_same_node`
  - The following configuration options have been added:
    - `distributor_topology_spread_max_skew`
    - `query_frontend_topology_spread_max_skew`
    - `querier_topology_spread_max_skew`
    - `ruler_topology_spread_max_skew`
* [CHANGE] Change `max_global_series_per_metric` to 0 in all plans, and as a default value. #2669
* [FEATURE] Memberlist: added support for experimental memberlist cluster label, through the jsonnet configuration options `memberlist_cluster_label` and `memberlist_cluster_label_verification_disabled`. #2349
* [FEATURE] Added ruler-querier autoscaling support. It requires [KEDA](https://keda.sh) installed in the Kubernetes cluster. Ruler-querier autoscaler can be enabled and configure through the following options in the jsonnet config: #2545
  * `autoscaling_ruler_querier_enabled`: `true` to enable autoscaling.
  * `autoscaling_ruler_querier_min_replicas`: minimum number of ruler-querier replicas.
  * `autoscaling_ruler_querier_max_replicas`: maximum number of ruler-querier replicas.
  * `autoscaling_prometheus_url`: Prometheus base URL from which to scrape Mimir metrics (e.g. `http://prometheus.default:9090/prometheus`).
* [ENHANCEMENT] Memberlist now uses DNS service-discovery by default. #2549
* [ENHANCEMENT] Upgrade memcached image tag to `memcached:1.6.16-alpine`. #2740
* [ENHANCEMENT] Added `$._config.configmaps` and `$._config.runtime_config_files` to make it easy to add new configmaps or runtime config file to all components. #2748

### Mimirtool

* [ENHANCEMENT] Added `mimirtool backfill` command to upload Prometheus blocks using API available in the compactor. #1822
* [ENHANCEMENT] mimirtool bucket-validation: Verify existing objects can be overwritten by subsequent uploads. #2491
* [ENHANCEMENT] mimirtool config convert: Now supports migrating to the current version of Mimir. #2629
* [BUGFIX] mimirtool analyze: Fix dashboard JSON unmarshalling errors by using custom parsing. #2386
* [BUGFIX] Version checking no longer prompts for updating when already on latest version. #2723

### Mimir Continuous Test

* [ENHANCEMENT] Added basic authentication and bearer token support for when Mimir is behind a gateway authenticating the calls. #2717

### Query-tee

* [CHANGE] Renamed CLI flag `-server.service-port` to `-server.http-service-port`. #2683
* [CHANGE] Renamed metric `cortex_querytee_request_duration_seconds` to `cortex_querytee_backend_request_duration_seconds`. Metric `cortex_querytee_request_duration_seconds` is now reported without label `backend`. #2683
* [ENHANCEMENT] Added HTTP over gRPC support to `query-tee` to allow testing gRPC requests to Mimir instances. #2683

### Documentation

* [ENHANCEMENT] Referenced `mimirtool` commands in the HTTP API documentation. #2516
* [ENHANCEMENT] Improved DNS service discovery documentation. #2513

### Tools

* [ENHANCEMENT] `markblocks` now processes multiple blocks concurrently. #2677

## 2.2.0

### Grafana Mimir

* [CHANGE] Increased default configuration for `-server.grpc-max-recv-msg-size-bytes` and `-server.grpc-max-send-msg-size-bytes` from 4MB to 100MB. #1884
* [CHANGE] Default values have changed for the following settings. This improves query performance for recent data (within 12h) by only reading from ingesters: #1909 #1921
    - `-blocks-storage.bucket-store.ignore-blocks-within` now defaults to `10h` (previously `0`)
    - `-querier.query-store-after` now defaults to `12h` (previously `0`)
* [CHANGE] Alertmanager: removed support for migrating local files from Cortex 1.8 or earlier. Related to original Cortex PR https://github.com/cortexproject/cortex/pull/3910. #2253
* [CHANGE] The following settings are now classified as advanced because the defaults should work for most users and tuning them requires in-depth knowledge of how the read path works: #1929
    - `-querier.query-ingesters-within`
    - `-querier.query-store-after`
* [CHANGE] Config flag category overrides can be set dynamically at runtime. #1934
* [CHANGE] Ingester: deprecated `-ingester.ring.join-after`. Mimir now behaves as this setting is always set to 0s. This configuration option will be removed in Mimir 2.4.0. #1965
* [CHANGE] Blocks uploaded by ingester no longer contain `__org_id__` label. Compactor now ignores this label and will compact blocks with and without this label together. `mimirconvert` tool will remove the label from blocks as "unknown" label. #1972
* [CHANGE] Querier: deprecated `-querier.shuffle-sharding-ingesters-lookback-period`, instead adding `-querier.shuffle-sharding-ingesters-enabled` to enable or disable shuffle sharding on the read path. The value of `-querier.query-ingesters-within` is now used internally for shuffle sharding lookback. #2110
* [CHANGE] Memberlist: `-memberlist.abort-if-join-fails` now defaults to false. Previously it defaulted to true. #2168
* [CHANGE] Ruler: `/api/v1/rules*` and `/prometheus/rules*` configuration endpoints are removed. Use `/prometheus/config/v1/rules*`. #2182
* [CHANGE] Ingester: `-ingester.exemplars-update-period` has been renamed to `-ingester.tsdb-config-update-period`. You can use it to update multiple, per-tenant TSDB configurations. #2187
* [FEATURE] Ingester: (Experimental) Add the ability to ingest out-of-order samples up to an allowed limit. If you enable this feature, it requires additional memory and disk space. This feature also enables a write-behind log, which might lead to longer ingester-start replays. When this feature is disabled, there is no overhead on memory, disk space, or startup times. #2187
  * `-ingester.out-of-order-time-window`, as duration string, allows you to set how back in time a sample can be. The default is `0s`, where `s` is seconds.
  * `cortex_ingester_tsdb_out_of_order_samples_appended_total` metric tracks the total number of out-of-order samples ingested by the ingester.
  * `cortex_discarded_samples_total` has a new label `reason="sample-too-old"`, when the `-ingester.out-of-order-time-window` flag is greater than zero. The label tracks the number of samples that were discarded for being too old; they were out of order, but beyond the time window allowed. The labels `reason="sample-out-of-order"` and `reason="sample-out-of-bounds"` are not used when out-of-order ingestion is enabled.
* [ENHANCEMENT] Distributor: Added limit to prevent tenants from sending excessive number of requests: #1843
  * The following CLI flags (and their respective YAML config options) have been added:
    * `-distributor.request-rate-limit`
    * `-distributor.request-burst-limit`
  * The following metric is exposed to tell how many requests have been rejected:
    * `cortex_discarded_requests_total`
* [ENHANCEMENT] Store-gateway: Add the experimental ability to run requests in a dedicated OS thread pool. This feature can be configured using `-store-gateway.thread-pool-size` and is disabled by default. Replaces the ability to run index header operations in a dedicated thread pool. #1660 #1812
* [ENHANCEMENT] Improved error messages to make them easier to understand; each now have a unique, global identifier that you can use to look up in the runbooks for more information. #1907 #1919 #1888 #1939 #1984 #2009 #2056 #2066 #2104 #2150 #2234
* [ENHANCEMENT] Memberlist KV: incoming messages are now processed on per-key goroutine. This may reduce loss of "maintanance" packets in busy memberlist installations, but use more CPU. New `memberlist_client_received_broadcasts_dropped_total` counter tracks number of dropped per-key messages. #1912
* [ENHANCEMENT] Blocks Storage, Alertmanager, Ruler: add support a prefix to the bucket store (`*_storage.storage_prefix`). This enables using the same bucket for the three components. #1686 #1951
* [ENHANCEMENT] Upgrade Docker base images to `alpine:3.16.0`. #2028
* [ENHANCEMENT] Store-gateway: Add experimental configuration option for the store-gateway to attempt to pre-populate the file system cache when memory-mapping index-header files. Enabled with `-blocks-storage.bucket-store.index-header.map-populate-enabled=true`. Note this flag only has an effect when running on Linux. #2019 #2054
* [ENHANCEMENT] Chunk Mapper: reduce memory usage of async chunk mapper. #2043
* [ENHANCEMENT] Ingester: reduce sleep time when reading WAL. #2098
* [ENHANCEMENT] Compactor: Run sanity check on blocks storage configuration at startup. #2144
* [ENHANCEMENT] Compactor: Add HTTP API for uploading TSDB blocks. Enabled with `-compactor.block-upload-enabled`. #1694 #2126
* [ENHANCEMENT] Ingester: Enable querying overlapping blocks by default. #2187
* [ENHANCEMENT] Distributor: Auto-forget unhealthy distributors after ten failed ring heartbeats. #2154
* [ENHANCEMENT] Distributor: Add new metric `cortex_distributor_forward_errors_total` for error codes resulting from forwarding requests. #2077
* [ENHANCEMENT] `/ready` endpoint now returns and logs detailed services information. #2055
* [ENHANCEMENT] Memcached client: Reduce number of connections required to fetch cached keys from memcached. #1920
* [ENHANCEMENT] Improved error message returned when `-querier.query-store-after` validation fails. #1914
* [BUGFIX] Fix regexp parsing panic for regexp label matchers with start/end quantifiers. #1883
* [BUGFIX] Ingester: fixed deceiving error log "failed to update cached shipped blocks after shipper initialisation", occurring for each new tenant in the ingester. #1893
* [BUGFIX] Ring: fix bug where instances may appear unhealthy in the hash ring web UI even though they are not. #1933
* [BUGFIX] API: gzip is now enforced when identity encoding is explicitly rejected. #1864
* [BUGFIX] Fix panic at startup when Mimir is running in monolithic mode and query sharding is enabled. #2036
* [BUGFIX] Ruler: report `cortex_ruler_queries_failed_total` metric for any remote query error except 4xx when remote operational mode is enabled. #2053 #2143
* [BUGFIX] Ingester: fix slow rollout when using `-ingester.ring.unregister-on-shutdown=false` with long `-ingester.ring.heartbeat-period`. #2085
* [BUGFIX] Ruler: add timeout for remote rule evaluation queries to prevent rule group evaluations getting stuck indefinitely. The duration is configurable with `-querier.timeout` (default `2m`). #2090 #2222
* [BUGFIX] Limits: Active series custom tracker configuration has been named back from `active_series_custom_trackers_config` to `active_series_custom_trackers`. For backwards compatibility both version is going to be supported for until Mimir v2.4. When both fields are specified, `active_series_custom_trackers_config` takes precedence over `active_series_custom_trackers`. #2101
* [BUGFIX] Ingester: fixed the order of labels applied when incrementing the `cortex_discarded_metadata_total` metric. #2096
* [BUGFIX] Ingester: fixed bug where retrieving metadata for a metric with multiple metadata entries would return multiple copies of a single metadata entry rather than all available entries. #2096
* [BUGFIX] Distributor: canceled requests are no longer accounted as internal errors. #2157
* [BUGFIX] Memberlist: Fix typo in memberlist admin UI. #2202
* [BUGFIX] Ruler: fixed typo in error message when ruler failed to decode a rule group. #2151
* [BUGFIX] Active series custom tracker configuration is now displayed properly on `/runtime_config` page. #2065
* [BUGFIX] Query-frontend: `vector` and `time` functions were sharded, which made expressions like `vector(1) > 0 and vector(1)` fail. #2355

### Mixin

* [CHANGE] Split `mimir_queries` rules group into `mimir_queries` and `mimir_ingester_queries` to keep number of rules per group within the default per-tenant limit. #1885
* [CHANGE] Dashboards: Expose full image tag in "Mimir / Rollout progress" dashboard's "Pod per version panel." #1932
* [CHANGE] Dashboards: Disabled gateway panels by default, because most users don't have a gateway exposing the metrics expected by Mimir dashboards. You can re-enable it setting `gateway_enabled: true` in the mixin config and recompiling the mixin running `make build-mixin`. #1955
* [CHANGE] Alerts: adapt `MimirFrontendQueriesStuck` and `MimirSchedulerQueriesStuck` to consider ruler query path components. #1949
* [CHANGE] Alerts: Change `MimirRulerTooManyFailedQueries` severity to `critical`. #2165
* [ENHANCEMENT] Dashboards: Add config option `datasource_regex` to customise the regular expression used to select valid datasources for Mimir dashboards. #1802
* [ENHANCEMENT] Dashboards: Added "Mimir / Remote ruler reads" and "Mimir / Remote ruler reads resources" dashboards. #1911 #1937
* [ENHANCEMENT] Dashboards: Make networking panels work for pods created by the mimir-distributed helm chart. #1927
* [ENHANCEMENT] Alerts: Add `MimirStoreGatewayNoSyncedTenants` alert that fires when there is a store-gateway owning no tenants. #1882
* [ENHANCEMENT] Rules: Make `recording_rules_range_interval` configurable for cases where Mimir metrics are scraped less often that every 30 seconds. #2118
* [ENHANCEMENT] Added minimum Grafana version to mixin dashboards. #1943
* [BUGFIX] Fix `container_memory_usage_bytes:sum` recording rule. #1865
* [BUGFIX] Fix `MimirGossipMembersMismatch` alerts if Mimir alertmanager is activated. #1870
* [BUGFIX] Fix `MimirRulerMissedEvaluations` to show % of missed alerts as a value between 0 and 100 instead of 0 and 1. #1895
* [BUGFIX] Fix `MimirCompactorHasNotUploadedBlocks` alert false positive when Mimir is deployed in monolithic mode. #1902
* [BUGFIX] Fix `MimirGossipMembersMismatch` to make it less sensitive during rollouts and fire one alert per installation, not per job. #1926
* [BUGFIX] Do not trigger `MimirAllocatingTooMuchMemory` alerts if no container limits are supplied. #1905
* [BUGFIX] Dashboards: Remove empty "Chunks per query" panel from `Mimir / Queries` dashboard. #1928
* [BUGFIX] Dashboards: Use Grafana's `$__rate_interval` for rate queries in dashboards to support scrape intervals of >15s. #2011
* [BUGFIX] Alerts: Make each version of `MimirCompactorHasNotUploadedBlocks` distinct to avoid rule evaluation failures due to duplicate series being generated. #2197
* [BUGFIX] Fix `MimirGossipMembersMismatch` alert when using remote ruler evaluation. #2159

### Jsonnet

* [CHANGE] Remove use of `-querier.query-store-after`, `-querier.shuffle-sharding-ingesters-lookback-period`, `-blocks-storage.bucket-store.ignore-blocks-within`, and `-blocks-storage.tsdb.close-idle-tsdb-timeout` CLI flags since the values now match defaults. #1915 #1921
* [CHANGE] Change default value for `-blocks-storage.bucket-store.chunks-cache.memcached.timeout` to `450ms` to increase use of cached data. #2035
* [CHANGE] The `memberlist_ring_enabled` configuration now applies to Alertmanager. #2102 #2103 #2107
* [CHANGE] Default value for `memberlist_ring_enabled` is now true. It means that all hash rings use Memberlist as default KV store instead of Consul (previous default). #2161
* [CHANGE] Configure `-ingester.max-global-metadata-per-user` to correspond to 20% of the configured max number of series per tenant. #2250
* [CHANGE] Configure `-ingester.max-global-metadata-per-metric` to be 10. #2250
* [CHANGE] Change `_config.multi_zone_ingester_max_unavailable` to 25. #2251
* [FEATURE] Added querier autoscaling support. It requires [KEDA](https://keda.sh) installed in the Kubernetes cluster and query-scheduler enabled in the Mimir cluster. Querier autoscaler can be enabled and configure through the following options in the jsonnet config: #2013 #2023
  * `autoscaling_querier_enabled`: `true` to enable autoscaling.
  * `autoscaling_querier_min_replicas`: minimum number of querier replicas.
  * `autoscaling_querier_max_replicas`: maximum number of querier replicas.
  * `autoscaling_prometheus_url`: Prometheus base URL from which to scrape Mimir metrics (e.g. `http://prometheus.default:9090/prometheus`).
* [FEATURE] Jsonnet: Add support for ruler remote evaluation mode (`ruler_remote_evaluation_enabled`), which deploys and uses a dedicated query path for rule evaluation. This enables the benefits of the query-frontend for rule evaluation, such as query sharding. #2073
* [ENHANCEMENT] Added `compactor` service, that can be used to route requests directly to compactor (e.g. admin UI). #2063
* [ENHANCEMENT] Added a `consul_enabled` configuration option to provide the ability to disable consul. It is automatically set to false when `memberlist_ring_enabled` is true and `multikv_migration_enabled` (used for migration from Consul to memberlist) is not set. #2093 #2152
* [BUGFIX] Querier: Fix disabling shuffle sharding on the read path whilst keeping it enabled on write path. #2164

### Mimirtool

* [CHANGE] mimirtool rules: `--use-legacy-routes` now toggles between using `/prometheus/config/v1/rules` (default) and `/api/v1/rules` (legacy) endpoints. #2182
* [FEATURE] Added bearer token support for when Mimir is behind a gateway authenticating by bearer token. #2146
* [BUGFIX] mimirtool analyze: Fix dashboard JSON unmarshalling errors (#1840). #1973
* [BUGFIX] Make mimirtool build for Windows work again. #2273

### Mimir Continuous Test

* [ENHANCEMENT] Added the `-tests.smoke-test` flag to run the `mimir-continuous-test` suite once and immediately exit. #2047 #2094

### Documentation

* [ENHANCEMENT] Published Grafana Mimir runbooks as part of documentation. #1970
* [ENHANCEMENT] Improved ruler's "remote operational mode" documentation. #1906
* [ENHANCEMENT] Recommend fast disks for ingesters and store-gateways in production tips. #1903
* [ENHANCEMENT] Explain the runtime override of active series matchers. #1868
* [ENHANCEMENT] Clarify "Set rule group" API specification. #1869
* [ENHANCEMENT] Published Mimir jsonnet documentation. #2024
* [ENHANCEMENT] Documented required scrape interval for using alerting and recording rules from Mimir jsonnet. #2147
* [ENHANCEMENT] Runbooks: Mention memberlist as possible source of problems for various alerts. #2158
* [ENHANCEMENT] Added step-by-step article about migrating from Consul to Memberlist KV store using jsonnet without downtime. #2166
* [ENHANCEMENT] Documented `/memberlist` admin page. #2166
* [ENHANCEMENT] Documented how to configure Grafana Mimir's ruler with Jsonnet. #2127
* [ENHANCEMENT] Documented how to configure queriers’ autoscaling with Jsonnet. #2128
* [ENHANCEMENT] Updated mixin building instructions in "Installing Grafana Mimir dashboards and alerts" article. #2015 #2163
* [ENHANCEMENT] Fix location of "Monitoring Grafana Mimir" article in the documentation hierarchy. #2130
* [ENHANCEMENT] Runbook for `MimirRequestLatency` was expanded with more practical advice. #1967
* [BUGFIX] Fixed ruler configuration used in the getting started guide. #2052
* [BUGFIX] Fixed Mimir Alertmanager datasource in Grafana used by "Play with Grafana Mimir" tutorial. #2115
* [BUGFIX] Fixed typos in "Scaling out Grafana Mimir" article. #2170
* [BUGFIX] Added missing ring endpoint exposed by Ingesters. #1918

## 2.1.0

### Grafana Mimir

* [CHANGE] Compactor: No longer upload debug meta files to object storage. #1257
* [CHANGE] Default values have changed for the following settings: #1547
    - `-alertmanager.alertmanager-client.grpc-max-recv-msg-size` now defaults to 100 MiB (previously was not configurable and set to 16 MiB)
    - `-alertmanager.alertmanager-client.grpc-max-send-msg-size` now defaults to 100 MiB (previously was not configurable and set to 4 MiB)
    - `-alertmanager.max-recv-msg-size` now defaults to 100 MiB (previously was 16 MiB)
* [CHANGE] Ingester: Add `user` label to metrics `cortex_ingester_ingested_samples_total` and `cortex_ingester_ingested_samples_failures_total`. #1533
* [CHANGE] Ingester: Changed `-blocks-storage.tsdb.isolation-enabled` default from `true` to `false`. The config option has also been deprecated and will be removed in 2 minor version. #1655
* [CHANGE] Query-frontend: results cache keys are now versioned, this will cause cache to be re-filled when rolling out this version. #1631
* [CHANGE] Store-gateway: enabled attributes in-memory cache by default. New default configuration is `-blocks-storage.bucket-store.chunks-cache.attributes-in-memory-max-items=50000`. #1727
* [CHANGE] Compactor: Removed the metric `cortex_compactor_garbage_collected_blocks_total` since it duplicates `cortex_compactor_blocks_marked_for_deletion_total`. #1728
* [CHANGE] All: Logs that used the`org_id` label now use `user` label. #1634 #1758
* [CHANGE] Alertmanager: the following metrics are not exported for a given `user` and `integration` when the metric value is zero: #1783
  * `cortex_alertmanager_notifications_total`
  * `cortex_alertmanager_notifications_failed_total`
  * `cortex_alertmanager_notification_requests_total`
  * `cortex_alertmanager_notification_requests_failed_total`
  * `cortex_alertmanager_notification_rate_limited_total`
* [CHANGE] Removed the following metrics exposed by the Mimir hash rings: #1791
  * `cortex_member_ring_tokens_owned`
  * `cortex_member_ring_tokens_to_own`
  * `cortex_ring_tokens_owned`
  * `cortex_ring_member_ownership_percent`
* [CHANGE] Querier / Ruler: removed the following metrics tracking number of query requests send to each ingester. You can use `cortex_request_duration_seconds_count{route=~"/cortex.Ingester/(QueryStream|QueryExemplars)"}` instead. #1797
  * `cortex_distributor_ingester_queries_total`
  * `cortex_distributor_ingester_query_failures_total`
* [CHANGE] Distributor: removed the following metrics tracking the number of requests from a distributor to ingesters: #1799
  * `cortex_distributor_ingester_appends_total`
  * `cortex_distributor_ingester_append_failures_total`
* [CHANGE] Distributor / Ruler: deprecated `-distributor.extend-writes`. Now Mimir always behaves as if this setting was set to `false`, which we expect to be safe for every Mimir cluster setup. #1856
* [FEATURE] Querier: Added support for [streaming remote read](https://prometheus.io/blog/2019/10/10/remote-read-meets-streaming/). Should be noted that benefits of chunking the response are partial here, since in a typical `query-frontend` setup responses will be buffered until they've been completed. #1735
* [FEATURE] Ruler: Allow setting `evaluation_delay` for each rule group via rules group configuration file. #1474
* [FEATURE] Ruler: Added support for expression remote evaluation. #1536 #1818
  * The following CLI flags (and their respective YAML config options) have been added:
    * `-ruler.query-frontend.address`
    * `-ruler.query-frontend.grpc-client-config.grpc-max-recv-msg-size`
    * `-ruler.query-frontend.grpc-client-config.grpc-max-send-msg-size`
    * `-ruler.query-frontend.grpc-client-config.grpc-compression`
    * `-ruler.query-frontend.grpc-client-config.grpc-client-rate-limit`
    * `-ruler.query-frontend.grpc-client-config.grpc-client-rate-limit-burst`
    * `-ruler.query-frontend.grpc-client-config.backoff-on-ratelimits`
    * `-ruler.query-frontend.grpc-client-config.backoff-min-period`
    * `-ruler.query-frontend.grpc-client-config.backoff-max-period`
    * `-ruler.query-frontend.grpc-client-config.backoff-retries`
    * `-ruler.query-frontend.grpc-client-config.tls-enabled`
    * `-ruler.query-frontend.grpc-client-config.tls-ca-path`
    * `-ruler.query-frontend.grpc-client-config.tls-cert-path`
    * `-ruler.query-frontend.grpc-client-config.tls-key-path`
    * `-ruler.query-frontend.grpc-client-config.tls-server-name`
    * `-ruler.query-frontend.grpc-client-config.tls-insecure-skip-verify`
* [FEATURE] Distributor: Added the ability to forward specifics metrics to alternative remote_write API endpoints. #1052
* [FEATURE] Ingester: Active series custom trackers now supports runtime tenant-specific overrides. The configuration has been moved to limit config, the ingester config has been deprecated.  #1188
* [ENHANCEMENT] Alertmanager API: Concurrency limit for GET requests is now configurable using `-alertmanager.max-concurrent-get-requests-per-tenant`. #1547
* [ENHANCEMENT] Alertmanager: Added the ability to configure additional gRPC client settings for the Alertmanager distributor #1547
  - `-alertmanager.alertmanager-client.backoff-max-period`
  - `-alertmanager.alertmanager-client.backoff-min-period`
  - `-alertmanager.alertmanager-client.backoff-on-ratelimits`
  - `-alertmanager.alertmanager-client.backoff-retries`
  - `-alertmanager.alertmanager-client.grpc-client-rate-limit`
  - `-alertmanager.alertmanager-client.grpc-client-rate-limit-burst`
  - `-alertmanager.alertmanager-client.grpc-compression`
  - `-alertmanager.alertmanager-client.grpc-max-recv-msg-size`
  - `-alertmanager.alertmanager-client.grpc-max-send-msg-size`
* [ENHANCEMENT] Ruler: Add more detailed query information to ruler query stats logging. #1411
* [ENHANCEMENT] Admin: Admin API now has some styling. #1482 #1549 #1821 #1824
* [ENHANCEMENT] Alertmanager: added `insight=true` field to alertmanager dispatch logs. #1379
* [ENHANCEMENT] Store-gateway: Add the experimental ability to run index header operations in a dedicated thread pool. This feature can be configured using `-blocks-storage.bucket-store.index-header-thread-pool-size` and is disabled by default. #1660
* [ENHANCEMENT] Store-gateway: don't drop all blocks if instance finds itself as unhealthy or missing in the ring. #1806 #1823
* [ENHANCEMENT] Querier: wait until inflight queries are completed when shutting down queriers. #1756 #1767
* [BUGFIX] Query-frontend: do not shard queries with a subquery unless the subquery is inside a shardable aggregation function call. #1542
* [BUGFIX] Query-frontend: added `component=query-frontend` label to results cache memcached metrics to fix a panic when Mimir is running in single binary mode and results cache is enabled. #1704
* [BUGFIX] Mimir: services' status content-type is now correctly set to `text/html`. #1575
* [BUGFIX] Multikv: Fix panic when using using runtime config to set primary KV store used by `multi` KV. #1587
* [BUGFIX] Multikv: Fix watching for runtime config changes in `multi` KV store in ruler and querier. #1665
* [BUGFIX] Memcached: allow to use CNAME DNS records for the memcached backend addresses. #1654
* [BUGFIX] Querier: fixed temporary partial query results when shuffle sharding is enabled and hash ring backend storage is flushed / reset. #1829
* [BUGFIX] Alertmanager: prevent more file traversal cases related to template names. #1833
* [BUGFUX] Alertmanager: Allow usage with `-alertmanager-storage.backend=local`. Note that when using this storage type, the Alertmanager is not able persist state remotely, so it not recommended for production use. #1836
* [BUGFIX] Alertmanager: Do not validate alertmanager configuration if it's not running. #1835

### Mixin

* [CHANGE] Dashboards: Remove per-user series legends from Tenants dashboard. #1605
* [CHANGE] Dashboards: Show in-memory series and the per-user series limit on Tenants dashboard. #1613
* [CHANGE] Dashboards: Slow-queries dashboard now uses `user` label from logs instead of `org_id`. #1634
* [CHANGE] Dashboards: changed all Grafana dashboards UIDs to not conflict with Cortex ones, to let people install both while migrating from Cortex to Mimir: #1801 #1808
  * Alertmanager from `a76bee5913c97c918d9e56a3cc88cc28` to `b0d38d318bbddd80476246d4930f9e55`
  * Alertmanager Resources from `68b66aed90ccab448009089544a8d6c6` to `a6883fb22799ac74479c7db872451092`
  * Compactor from `9c408e1d55681ecb8a22c9fab46875cc` to `1b3443aea86db629e6efdb7d05c53823`
  * Compactor Resources from `df9added6f1f4332f95848cca48ebd99` to `09a5c49e9cdb2f2b24c6d184574a07fd`
  * Config from `61bb048ced9817b2d3e07677fb1c6290` to `5d9d0b4724c0f80d68467088ec61e003`
  * Object Store from `d5a3a4489d57c733b5677fb55370a723` to `e1324ee2a434f4158c00a9ee279d3292`
  * Overrides from `b5c95fee2e5e7c4b5930826ff6e89a12` to `1e2c358600ac53f09faea133f811b5bb`
  * Queries from `d9931b1054053c8b972d320774bb8f1d` to `b3abe8d5c040395cc36615cb4334c92d`
  * Reads from `8d6ba60eccc4b6eedfa329b24b1bd339` to `e327503188913dc38ad571c647eef643`
  * Reads Networking from `c0464f0d8bd026f776c9006b05910000` to `54b2a0a4748b3bd1aefa92ce5559a1c2`
  * Reads Resources from `2fd2cda9eea8d8af9fbc0a5960425120` to `cc86fd5aa9301c6528986572ad974db9`
  * Rollout Progress from `7544a3a62b1be6ffd919fc990ab8ba8f` to `7f0b5567d543a1698e695b530eb7f5de`
  * Ruler from `44d12bcb1f95661c6ab6bc946dfc3473` to `631e15d5d85afb2ca8e35d62984eeaa0`
  * Scaling from `88c041017b96856c9176e07cf557bdcf` to `64bbad83507b7289b514725658e10352`
  * Slow queries from `e6f3091e29d2636e3b8393447e925668` to `6089e1ce1e678788f46312a0a1e647e6`
  * Tenants from `35fa247ce651ba189debf33d7ae41611` to `35fa247ce651ba189debf33d7ae41611`
  * Top Tenants from `bc6e12d4fe540e4a1785b9d3ca0ffdd9` to `bc6e12d4fe540e4a1785b9d3ca0ffdd9`
  * Writes from `0156f6d15aa234d452a33a4f13c838e3` to `8280707b8f16e7b87b840fc1cc92d4c5`
  * Writes Networking from `681cd62b680b7154811fe73af55dcfd4` to `978c1cb452585c96697a238eaac7fe2d`
  * Writes Resources from `c0464f0d8bd026f776c9006b0591bb0b` to `bc9160e50b52e89e0e49c840fea3d379`
* [FEATURE] Alerts: added the following alerts on `mimir-continuous-test` tool: #1676
  - `MimirContinuousTestNotRunningOnWrites`
  - `MimirContinuousTestNotRunningOnReads`
  - `MimirContinuousTestFailed`
* [ENHANCEMENT] Added `per_cluster_label` support to allow to change the label name used to differentiate between Kubernetes clusters. #1651
* [ENHANCEMENT] Dashboards: Show QPS and latency of the Alertmanager Distributor. #1696
* [ENHANCEMENT] Playbooks: Add Alertmanager suggestions for `MimirRequestErrors` and `MimirRequestLatency` #1702
* [ENHANCEMENT] Dashboards: Allow custom datasources. #1749
* [ENHANCEMENT] Dashboards: Add config option `gateway_enabled` (defaults to `true`) to disable gateway panels from dashboards. #1761
* [ENHANCEMENT] Dashboards: Extend Top tenants dashboard with queries for tenants with highest sample rate, discard rate, and discard rate growth. #1842
* [ENHANCEMENT] Dashboards: Show ingestion rate limit and rule group limit on Tenants dashboard. #1845
* [ENHANCEMENT] Dashboards: Add "last successful run" panel to compactor dashboard. #1628
* [BUGFIX] Dashboards: Fix "Failed evaluation rate" panel on Tenants dashboard. #1629
* [BUGFIX] Honor the configured `per_instance_label` in all dashboards and alerts. #1697

### Jsonnet

* [FEATURE] Added support for `mimir-continuous-test`. To deploy `mimir-continuous-test` you can use the following configuration: #1675 #1850
  ```jsonnet
  _config+: {
    continuous_test_enabled: true,
    continuous_test_tenant_id: 'type-tenant-id',
    continuous_test_write_endpoint: 'http://type-write-path-hostname',
    continuous_test_read_endpoint: 'http://type-read-path-hostname/prometheus',
  },
  ```
* [ENHANCEMENT] Ingester anti-affinity can now be disabled by using `ingester_allow_multiple_replicas_on_same_node` configuration key. #1581
* [ENHANCEMENT] Added `node_selector` configuration option to select Kubernetes nodes where Mimir should run. #1596
* [ENHANCEMENT] Alertmanager: Added a `PodDisruptionBudget` of `withMaxUnavailable = 1`, to ensure we maintain quorum during rollouts. #1683
* [ENHANCEMENT] Store-gateway anti-affinity can now be enabled/disabled using `store_gateway_allow_multiple_replicas_on_same_node` configuration key. #1730
* [ENHANCEMENT] Added `store_gateway_zone_a_args`, `store_gateway_zone_b_args` and `store_gateway_zone_c_args` configuration options. #1807
* [BUGFIX] Pass primary and secondary multikv stores via CLI flags. Introduced new `multikv_switch_primary_secondary` config option to flip primary and secondary in runtime config.

### Mimirtool

* [BUGFIX] `config convert`: Retain Cortex defaults for `blocks_storage.backend`, `ruler_storage.backend`, `alertmanager_storage.backend`, `auth.type`, `activity_tracker.filepath`, `alertmanager.data_dir`, `blocks_storage.filesystem.dir`, `compactor.data_dir`, `ruler.rule_path`, `ruler_storage.filesystem.dir`, and `graphite.querier.schemas.backend`. #1626 #1762

### Tools

* [FEATURE] Added a `markblocks` tool that creates `no-compact` and `delete` marks for the blocks. #1551
* [FEATURE] Added `mimir-continuous-test` tool to continuously run smoke tests on live Mimir clusters. #1535 #1540 #1653 #1603 #1630 #1691 #1675 #1676 #1692 #1706 #1709 #1775 #1777 #1778 #1795
* [FEATURE] Added `mimir-rules-action` GitHub action, located at `operations/mimir-rules-action/`, used to lint, prepare, verify, diff, and sync rules to a Mimir cluster. #1723

## 2.0.0

### Grafana Mimir

_Changes since Cortex 1.10.0._

* [CHANGE] Remove chunks storage engine. #86 #119 #510 #545 #743 #744 #748 #753 #755 #757 #758 #759 #760 #762 #764 #789 #812 #813
  * The following CLI flags (and their respective YAML config options) have been removed:
    * `-store.engine`
    * `-schema-config-file`
    * `-ingester.checkpoint-duration`
    * `-ingester.checkpoint-enabled`
    * `-ingester.chunk-encoding`
    * `-ingester.chunk-age-jitter`
    * `-ingester.concurrent-flushes`
    * `-ingester.flush-on-shutdown-with-wal-enabled`
    * `-ingester.flush-op-timeout`
    * `-ingester.flush-period`
    * `-ingester.max-chunk-age`
    * `-ingester.max-chunk-idle`
    * `-ingester.max-series-per-query` (and `max_series_per_query` from runtime config)
    * `-ingester.max-stale-chunk-idle`
    * `-ingester.max-transfer-retries`
    * `-ingester.min-chunk-length`
    * `-ingester.recover-from-wal`
    * `-ingester.retain-period`
    * `-ingester.spread-flushes`
    * `-ingester.wal-dir`
    * `-ingester.wal-enabled`
    * `-querier.query-parallelism`
    * `-querier.second-store-engine`
    * `-querier.use-second-store-before-time`
    * `-flusher.wal-dir`
    * `-flusher.concurrent-flushes`
    * `-flusher.flush-op-timeout`
    * All `-table-manager.*` flags
    * All `-deletes.*` flags
    * All `-purger.*` flags
    * All `-metrics.*` flags
    * All `-dynamodb.*` flags
    * All `-s3.*` flags
    * All `-azure.*` flags
    * All `-bigtable.*` flags
    * All `-gcs.*` flags
    * All `-cassandra.*` flags
    * All `-boltdb.*` flags
    * All `-local.*` flags
    * All `-swift.*` flags
    * All `-store.*` flags except `-store.engine`, `-store.max-query-length`, `-store.max-labels-query-length`
    * All `-grpc-store.*` flags
  * The following API endpoints have been removed:
    * `/api/v1/chunks` and `/chunks`
  * The following metrics have been removed:
    * `cortex_ingester_flush_queue_length`
    * `cortex_ingester_queried_chunks`
    * `cortex_ingester_chunks_created_total`
    * `cortex_ingester_wal_replay_duration_seconds`
    * `cortex_ingester_wal_corruptions_total`
    * `cortex_ingester_sent_chunks`
    * `cortex_ingester_received_chunks`
    * `cortex_ingester_flush_series_in_progress`
    * `cortex_ingester_chunk_utilization`
    * `cortex_ingester_chunk_length`
    * `cortex_ingester_chunk_size_bytes`
    * `cortex_ingester_chunk_age_seconds`
    * `cortex_ingester_memory_chunks`
    * `cortex_ingester_flushing_enqueued_series_total`
    * `cortex_ingester_flushing_dequeued_series_total`
    * `cortex_ingester_dropped_chunks_total`
    * `cortex_oldest_unflushed_chunk_timestamp_seconds`
    * `prometheus_local_storage_chunk_ops_total`
    * `prometheus_local_storage_chunkdesc_ops_total`
    * `prometheus_local_storage_memory_chunkdescs`
* [CHANGE] Changed default storage backends from `s3` to `filesystem` #833
  This effects the following flags:
  * `-blocks-storage.backend` now defaults to `filesystem`
  * `-blocks-storage.filesystem.dir` now defaults to `blocks`
  * `-alertmanager-storage.backend` now defaults to `filesystem`
  * `-alertmanager-storage.filesystem.dir` now defaults to `alertmanager`
  * `-ruler-storage.backend` now defaults to `filesystem`
  * `-ruler-storage.filesystem.dir` now defaults to `ruler`
* [CHANGE] Renamed metric `cortex_experimental_features_in_use_total` as `cortex_experimental_features_used_total` and added `feature` label. #32 #658
* [CHANGE] Removed `log_messages_total` metric. #32
* [CHANGE] Some files and directories created by Mimir components on local disk now have stricter permissions, and are only readable by owner, but not group or others. #58
* [CHANGE] Memcached client DNS resolution switched from golang built-in to [`miekg/dns`](https://github.com/miekg/dns). #142
* [CHANGE] The metric `cortex_deprecated_flags_inuse_total` has been renamed to `deprecated_flags_inuse_total` as part of using grafana/dskit functionality. #185
* [CHANGE] API: The `-api.response-compression-enabled` flag has been removed, and GZIP response compression is always enabled except on `/api/v1/push` and `/push` endpoints. #880
* [CHANGE] Update Go version to 1.17.3. #480
* [CHANGE] The `status_code` label on gRPC client metrics has changed from '200' and '500' to '2xx', '5xx', '4xx', 'cancel' or 'error'. #537
* [CHANGE] Removed the deprecated `-<prefix>.fifocache.size` flag. #618
* [CHANGE] Enable index header lazy loading by default. #693
  * `-blocks-storage.bucket-store.index-header-lazy-loading-enabled` default from `false` to `true`
  * `-blocks-storage.bucket-store.index-header-lazy-loading-idle-timeout` default from `20m` to `1h`
* [CHANGE] Shuffle-sharding:
  * `-distributor.sharding-strategy` option has been removed, and shuffle sharding is enabled by default. Default shard size is set to 0, which disables shuffle sharding for the tenant (all ingesters will receive tenants's samples). #888
  * `-ruler.sharding-strategy` option has been removed from ruler. Ruler now uses shuffle-sharding by default, but respects `ruler_tenant_shard_size`, which defaults to 0 (ie. use all rulers for tenant). #889
  * `-store-gateway.sharding-strategy` option has been removed store-gateways. Store-gateway now uses shuffle-sharding by default, but respects `store_gateway_tenant_shard_size` for tenant, and this value defaults to 0. #891
* [CHANGE] Server: `-server.http-listen-port` (yaml: `server.http_listen_port`) now defaults to `8080` (previously `80`). #871
* [CHANGE] Changed the default value of `-blocks-storage.bucket-store.ignore-deletion-marks-delay` from 6h to 1h. #892
* [CHANGE] Changed default settings for memcached clients: #959 #1000
  * The default value for the following config options has changed from `10000` to `25000`:
    * `-blocks-storage.bucket-store.chunks-cache.memcached.max-async-buffer-size`
    * `-blocks-storage.bucket-store.index-cache.memcached.max-async-buffer-size`
    * `-blocks-storage.bucket-store.metadata-cache.memcached.max-async-buffer-size`
    * `-query-frontend.results-cache.memcached.max-async-buffer-size`
  * The default value for the following config options has changed from `0` (unlimited) to `100`:
    * `-blocks-storage.bucket-store.chunks-cache.memcached.max-get-multi-batch-size`
    * `-blocks-storage.bucket-store.index-cache.memcached.max-get-multi-batch-size`
    * `-blocks-storage.bucket-store.metadata-cache.memcached.max-get-multi-batch-size`
    * `-query-frontend.results-cache.memcached.max-get-multi-batch-size`
  * The default value for the following config options has changed from `16` to `100`:
    * `-blocks-storage.bucket-store.chunks-cache.memcached.max-idle-connections`
    * `-blocks-storage.bucket-store.index-cache.memcached.max-idle-connections`
    * `-blocks-storage.bucket-store.metadata-cache.memcached.max-idle-connections`
    * `-query-frontend.results-cache.memcached.max-idle-connections`
  * The default value for the following config options has changed from `100ms` to `200ms`:
    * `-blocks-storage.bucket-store.metadata-cache.memcached.timeout`
    * `-blocks-storage.bucket-store.index-cache.memcached.timeout`
    * `-blocks-storage.bucket-store.chunks-cache.memcached.timeout`
    * `-query-frontend.results-cache.memcached.timeout`
* [CHANGE] Changed the default value of `-blocks-storage.bucket-store.bucket-index.enabled` to `true`. The default configuration must now run the compactor in order to write the bucket index or else queries to long term storage will fail. #924
* [CHANGE] Option `-auth.enabled` has been renamed to `-auth.multitenancy-enabled`. #1130
* [CHANGE] Default tenant ID used with disabled auth (`-auth.multitenancy-enabled=false`) has changed from `fake` to `anonymous`. This tenant ID can now be changed with `-auth.no-auth-tenant` option. #1063
* [CHANGE] The default values for the following local directories have changed: #1072
  * `-alertmanager.storage.path` default value changed to `./data-alertmanager/`
  * `-compactor.data-dir` default value changed to `./data-compactor/`
  * `-ruler.rule-path` default value changed to `./data-ruler/`
* [CHANGE] The default value for gRPC max send message size has been changed from 16MB to 100MB. This affects the following parameters: #1152
  * `-query-frontend.grpc-client-config.grpc-max-send-msg-size`
  * `-ingester.client.grpc-max-send-msg-size`
  * `-querier.frontend-client.grpc-max-send-msg-size`
  * `-query-scheduler.grpc-client-config.grpc-max-send-msg-size`
  * `-ruler.client.grpc-max-send-msg-size`
* [CHANGE] Remove `-http.prefix` flag (and `http_prefix` config file option). #763
* [CHANGE] Remove legacy endpoints. Please use their alternatives listed below. As part of the removal process we are
  introducing two new sets of endpoints for the ruler configuration API: `<prometheus-http-prefix>/rules` and
  `<prometheus-http-prefix>/config/v1/rules/**`. We are also deprecating `<prometheus-http-prefix>/rules` and `/api/v1/rules`;
  and will remove them in Mimir 2.2.0. #763 #1222
  * Query endpoints

    | Legacy                                                  | Alternative                                                |
    | ------------------------------------------------------- | ---------------------------------------------------------- |
    | `/<legacy-http-prefix>/api/v1/query`                    | `<prometheus-http-prefix>/api/v1/query`                    |
    | `/<legacy-http-prefix>/api/v1/query_range`              | `<prometheus-http-prefix>/api/v1/query_range`              |
    | `/<legacy-http-prefix>/api/v1/query_exemplars`          | `<prometheus-http-prefix>/api/v1/query_exemplars`          |
    | `/<legacy-http-prefix>/api/v1/series`                   | `<prometheus-http-prefix>/api/v1/series`                   |
    | `/<legacy-http-prefix>/api/v1/labels`                   | `<prometheus-http-prefix>/api/v1/labels`                   |
    | `/<legacy-http-prefix>/api/v1/label/{name}/values`      | `<prometheus-http-prefix>/api/v1/label/{name}/values`      |
    | `/<legacy-http-prefix>/api/v1/metadata`                 | `<prometheus-http-prefix>/api/v1/metadata`                 |
    | `/<legacy-http-prefix>/api/v1/read`                     | `<prometheus-http-prefix>/api/v1/read`                     |
    | `/<legacy-http-prefix>/api/v1/cardinality/label_names`  | `<prometheus-http-prefix>/api/v1/cardinality/label_names`  |
    | `/<legacy-http-prefix>/api/v1/cardinality/label_values` | `<prometheus-http-prefix>/api/v1/cardinality/label_values` |
    | `/api/prom/user_stats`                                  | `/api/v1/user_stats`                                       |

  * Distributor endpoints

    | Legacy endpoint               | Alternative                   |
    | ----------------------------- | ----------------------------- |
    | `/<legacy-http-prefix>/push`  | `/api/v1/push`                |
    | `/all_user_stats`             | `/distributor/all_user_stats` |
    | `/ha-tracker`                 | `/distributor/ha_tracker`     |

  * Ingester endpoints

    | Legacy          | Alternative           |
    | --------------- | --------------------- |
    | `/ring`         | `/ingester/ring`      |
    | `/shutdown`     | `/ingester/shutdown`  |
    | `/flush`        | `/ingester/flush`     |
    | `/push`         | `/ingester/push`      |

  * Ruler endpoints

    | Legacy                                                | Alternative                                         | Alternative #2 (not available before Mimir 2.0.0)                    |
    | ----------------------------------------------------- | --------------------------------------------------- | ------------------------------------------------------------------- |
    | `/<legacy-http-prefix>/api/v1/rules`                  | `<prometheus-http-prefix>/api/v1/rules`             |                                                                     |
    | `/<legacy-http-prefix>/api/v1/alerts`                 | `<prometheus-http-prefix>/api/v1/alerts`            |                                                                     |
    | `/<legacy-http-prefix>/rules`                         | `/api/v1/rules` (see below)                         |  `<prometheus-http-prefix>/config/v1/rules`                         |
    | `/<legacy-http-prefix>/rules/{namespace}`             | `/api/v1/rules/{namespace}` (see below)             |  `<prometheus-http-prefix>/config/v1/rules/{namespace}`             |
    | `/<legacy-http-prefix>/rules/{namespace}/{groupName}` | `/api/v1/rules/{namespace}/{groupName}` (see below) |  `<prometheus-http-prefix>/config/v1/rules/{namespace}/{groupName}` |
    | `/<legacy-http-prefix>/rules/{namespace}`             | `/api/v1/rules/{namespace}` (see below)             |  `<prometheus-http-prefix>/config/v1/rules/{namespace}`             |
    | `/<legacy-http-prefix>/rules/{namespace}/{groupName}` | `/api/v1/rules/{namespace}/{groupName}` (see below) |  `<prometheus-http-prefix>/config/v1/rules/{namespace}/{groupName}` |
    | `/<legacy-http-prefix>/rules/{namespace}`             | `/api/v1/rules/{namespace}` (see below)             |  `<prometheus-http-prefix>/config/v1/rules/{namespace}`             |
    | `/ruler_ring`                                         | `/ruler/ring`                                       |                                                                     |

    > __Note:__ The `/api/v1/rules/**` endpoints are considered deprecated with Mimir 2.0.0 and will be removed
    in Mimir 2.2.0. After upgrading to 2.0.0 we recommend switching uses to the equivalent
    `/<prometheus-http-prefix>/config/v1/**` endpoints that Mimir 2.0.0 introduces.

  * Alertmanager endpoints

    | Legacy                      | Alternative                        |
    | --------------------------- | ---------------------------------- |
    | `/<legacy-http-prefix>`     | `/alertmanager`                    |
    | `/status`                   | `/multitenant_alertmanager/status` |

* [CHANGE] Ingester: changed `-ingester.stream-chunks-when-using-blocks` default value from `false` to `true`. #717
* [CHANGE] Ingester: default `-ingester.ring.min-ready-duration` reduced from 1m to 15s. #126
* [CHANGE] Ingester: `-ingester.ring.min-ready-duration` now start counting the delay after the ring's health checks have passed instead of when the ring client was started. #126
* [CHANGE] Ingester: allow experimental ingester max-exemplars setting to be changed dynamically #144
  * CLI flag `-blocks-storage.tsdb.max-exemplars` is renamed to `-ingester.max-global-exemplars-per-user`.
  * YAML `max_exemplars` is moved from `tsdb` to `overrides` and renamed to `max_global_exemplars_per_user`.
* [CHANGE] Ingester: active series metrics `cortex_ingester_active_series` and `cortex_ingester_active_series_custom_tracker` are now removed when their value is zero. #672 #690
* [CHANGE] Ingester: changed default value of `-blocks-storage.tsdb.retention-period` from `6h` to `24h`. #966
* [CHANGE] Ingester: changed default value of `-blocks-storage.tsdb.close-idle-tsdb-timeout` from `0` to `13h`. #967
* [CHANGE] Ingester: changed default value of `-ingester.ring.final-sleep` from `30s` to `0s`. #981
* [CHANGE] Ingester: the following low level settings have been removed: #1153
  * `-ingester-client.expected-labels`
  * `-ingester-client.expected-samples-per-series`
  * `-ingester-client.expected-timeseries`
* [CHANGE] Ingester: following command line options related to ingester ring were renamed: #1155
  * `-consul.*` changed to `-ingester.ring.consul.*`
  * `-etcd.*` changed to `-ingester.ring.etcd.*`
  * `-multi.*` changed to `-ingester.ring.multi.*`
  * `-distributor.excluded-zones` changed to `-ingester.ring.excluded-zones`
  * `-distributor.replication-factor` changed to `-ingester.ring.replication-factor`
  * `-distributor.zone-awareness-enabled` changed to `-ingester.ring.zone-awareness-enabled`
  * `-ingester.availability-zone` changed to `-ingester.ring.instance-availability-zone`
  * `-ingester.final-sleep` changed to `-ingester.ring.final-sleep`
  * `-ingester.heartbeat-period` changed to `-ingester.ring.heartbeat-period`
  * `-ingester.join-after` changed to `-ingester.ring.join-after`
  * `-ingester.lifecycler.ID` changed to `-ingester.ring.instance-id`
  * `-ingester.lifecycler.addr` changed to `-ingester.ring.instance-addr`
  * `-ingester.lifecycler.interface` changed to `-ingester.ring.instance-interface-names`
  * `-ingester.lifecycler.port` changed to `-ingester.ring.instance-port`
  * `-ingester.min-ready-duration` changed to `-ingester.ring.min-ready-duration`
  * `-ingester.num-tokens` changed to `-ingester.ring.num-tokens`
  * `-ingester.observe-period` changed to `-ingester.ring.observe-period`
  * `-ingester.readiness-check-ring-health` changed to `-ingester.ring.readiness-check-ring-health`
  * `-ingester.tokens-file-path` changed to `-ingester.ring.tokens-file-path`
  * `-ingester.unregister-on-shutdown` changed to `-ingester.ring.unregister-on-shutdown`
  * `-ring.heartbeat-timeout` changed to `-ingester.ring.heartbeat-timeout`
  * `-ring.prefix` changed to `-ingester.ring.prefix`
  * `-ring.store` changed to `-ingester.ring.store`
* [CHANGE] Ingester: fields in YAML configuration for ingester ring have been changed: #1155
  * `ingester.lifecycler` changed to `ingester.ring`
  * Fields from `ingester.lifecycler.ring` moved to `ingester.ring`
  * `ingester.lifecycler.address` changed to `ingester.ring.instance_addr`
  * `ingester.lifecycler.id` changed to `ingester.ring.instance_id`
  * `ingester.lifecycler.port` changed to `ingester.ring.instance_port`
  * `ingester.lifecycler.availability_zone` changed to `ingester.ring.instance_availability_zone`
  * `ingester.lifecycler.interface_names` changed to `ingester.ring.instance_interface_names`
* [CHANGE] Distributor: removed the `-distributor.shard-by-all-labels` configuration option. It is now assumed to be true. #698
* [CHANGE] Distributor: change default value of `-distributor.instance-limits.max-inflight-push-requests` to `2000`. #964
* [CHANGE] Distributor: change default value of `-distributor.remote-timeout` from `2s` to `20s`. #970
* [CHANGE] Distributor: removed the `-distributor.extra-query-delay` flag (and its respective YAML config option). #1048
* [CHANGE] Query-frontend: Enable query stats by default, they can still be disabled with `-query-frontend.query-stats-enabled=false`. #83
* [CHANGE] Query-frontend: the `cortex_frontend_mapped_asts_total` metric has been renamed to `cortex_frontend_query_sharding_rewrites_attempted_total`. #150
* [CHANGE] Query-frontend: added `sharded` label to `cortex_query_seconds_total` metric. #235
* [CHANGE] Query-frontend: changed the flag name for controlling query sharding total shards from `-querier.total-shards` to `-query-frontend.query-sharding-total-shards`. #230
* [CHANGE] Query-frontend: flag `-querier.parallelise-shardable-queries` has been renamed to `-query-frontend.parallelize-shardable-queries` #284
* [CHANGE] Query-frontend: removed the deprecated (and unused) `-frontend.cache-split-interval`. Use `-query-frontend.split-queries-by-interval` instead. #587
* [CHANGE] Query-frontend: range query response now omits the `data` field when it's empty (error case) like Prometheus does, previously it was `"data":{"resultType":"","result":null}`. #629
* [CHANGE] Query-frontend: instant queries now honor the `-query-frontend.max-retries-per-request` flag. #630
* [CHANGE] Query-frontend: removed in-memory and Redis cache support. Reason is that these caching backends were just supported by query-frontend, while all other Mimir services only support memcached. #796
  * The following CLI flags (and their respective YAML config options) have been removed:
    * `-frontend.cache.enable-fifocache`
    * `-frontend.redis.*`
    * `-frontend.fifocache.*`
  * The following metrics have been removed:
    * `querier_cache_added_total`
    * `querier_cache_added_new_total`
    * `querier_cache_evicted_total`
    * `querier_cache_entries`
    * `querier_cache_gets_total`
    * `querier_cache_misses_total`
    * `querier_cache_stale_gets_total`
    * `querier_cache_memory_bytes`
    * `cortex_rediscache_request_duration_seconds`
* [CHANGE] Query-frontend: migrated memcached backend client to the same one used in other components (memcached config and metrics are now consistent across all Mimir services). #821
  * The following CLI flags (and their respective YAML config options) have been added:
    * `-query-frontend.results-cache.backend` (set it to `memcached` if `-query-frontend.cache-results=true`)
  * The following CLI flags (and their respective YAML config options) have been changed:
    * `-frontend.memcached.hostname` and `-frontend.memcached.service` have been removed: use `-query-frontend.results-cache.memcached.addresses` instead
  * The following CLI flags (and their respective YAML config options) have been renamed:
    * `-frontend.background.write-back-concurrency` renamed to `-query-frontend.results-cache.memcached.max-async-concurrency`
    * `-frontend.background.write-back-buffer` renamed to `-query-frontend.results-cache.memcached.max-async-buffer-size`
    * `-frontend.memcached.batchsize` renamed to `-query-frontend.results-cache.memcached.max-get-multi-batch-size`
    * `-frontend.memcached.parallelism` renamed to `-query-frontend.results-cache.memcached.max-get-multi-concurrency`
    * `-frontend.memcached.timeout` renamed to `-query-frontend.results-cache.memcached.timeout`
    * `-frontend.memcached.max-item-size` renamed to `-query-frontend.results-cache.memcached.max-item-size`
    * `-frontend.memcached.max-idle-conns` renamed to `-query-frontend.results-cache.memcached.max-idle-connections`
    * `-frontend.compression` renamed to `-query-frontend.results-cache.compression`
  * The following CLI flags (and their respective YAML config options) have been removed:
    * `-frontend.memcached.circuit-breaker-consecutive-failures`: feature removed
    * `-frontend.memcached.circuit-breaker-timeout`: feature removed
    * `-frontend.memcached.circuit-breaker-interval`: feature removed
    * `-frontend.memcached.update-interval`: new setting is hardcoded to 30s
    * `-frontend.memcached.consistent-hash`: new setting is always enabled
    * `-frontend.default-validity` and `-frontend.memcached.expiration`: new setting is hardcoded to 7 days
  * The following metrics have been changed:
    * `cortex_cache_dropped_background_writes_total{name}` changed to `thanos_memcached_operation_skipped_total{name, operation, reason}`
    * `cortex_cache_value_size_bytes{name, method}` changed to `thanos_memcached_operation_data_size_bytes{name}`
    * `cortex_cache_request_duration_seconds{name, method, status_code}` changed to `thanos_memcached_operation_duration_seconds{name, operation}`
    * `cortex_cache_fetched_keys{name}` changed to `thanos_cache_memcached_requests_total{name}`
    * `cortex_cache_hits{name}` changed to `thanos_cache_memcached_hits_total{name}`
    * `cortex_memcache_request_duration_seconds{name, method, status_code}` changed to `thanos_memcached_operation_duration_seconds{name, operation}`
    * `cortex_memcache_client_servers{name}` changed to `thanos_memcached_dns_provider_results{name, addr}`
    * `cortex_memcache_client_set_skip_total{name}` changed to `thanos_memcached_operation_skipped_total{name, operation, reason}`
    * `cortex_dns_lookups_total` changed to `thanos_memcached_dns_lookups_total`
    * For all metrics the value of the "name" label has changed from `frontend.memcached` to `frontend-cache`
  * The following metrics have been removed:
    * `cortex_cache_background_queue_length{name}`
* [CHANGE] Query-frontend: merged `query_range` into `frontend` in the YAML config (keeping the same keys) and renamed flags: #825
  * `-querier.max-retries-per-request` renamed to `-query-frontend.max-retries-per-request`
  * `-querier.split-queries-by-interval` renamed to `-query-frontend.split-queries-by-interval`
  * `-querier.align-querier-with-step` renamed to `-query-frontend.align-querier-with-step`
  * `-querier.cache-results` renamed to `-query-frontend.cache-results`
  * `-querier.parallelise-shardable-queries` renamed to `-query-frontend.parallelize-shardable-queries`
* [CHANGE] Query-frontend: the default value of `-query-frontend.split-queries-by-interval` has changed from `0` to `24h`. #1131
* [CHANGE] Query-frontend: `-frontend.` flags were renamed to `-query-frontend.`: #1167
* [CHANGE] Query-frontend / Query-scheduler: classified the `-query-frontend.querier-forget-delay` and `-query-scheduler.querier-forget-delay` flags (and their respective YAML config options) as experimental. #1208
* [CHANGE] Querier / ruler: Change `-querier.max-fetched-chunks-per-query` configuration to limit to maximum number of chunks that can be fetched in a single query. The number of chunks fetched by ingesters AND long-term storare combined should not exceed the value configured on `-querier.max-fetched-chunks-per-query`. [#4260](https://github.com/cortexproject/cortex/pull/4260)
* [CHANGE] Querier / ruler: Option `-querier.ingester-streaming` has been removed. Querier/ruler now always use streaming method to query ingesters. #204
* [CHANGE] Querier: always fetch labels from store and respect start/end times in request; the option `-querier.query-store-for-labels-enabled` has been removed and is now always on. #518 #1132
* [CHANGE] Querier / ruler: removed the `-store.query-chunk-limit` flag (and its respective YAML config option `max_chunks_per_query`). `-querier.max-fetched-chunks-per-query` (and its respective YAML config option `max_fetched_chunks_per_query`) should be used instead. #705
* [CHANGE] Querier/Ruler: `-querier.active-query-tracker-dir` option has been removed. Active query tracking is now done via Activity tracker configured by `-activity-tracker.filepath` and enabled by default. Limit for max number of concurrent queries (`-querier.max-concurrent`) is now respected even if activity tracking is not enabled. #661 #822
* [CHANGE] Querier/ruler/query-frontend: the experimental `-querier.at-modifier-enabled` CLI flag has been removed and the PromQL `@` modifier is always enabled. #941
* [CHANGE] Querier: removed `-querier.worker-match-max-concurrent` and `-querier.worker-parallelism` CLI flags (and their respective YAML config options). Mimir now behaves like if `-querier.worker-match-max-concurrent` is always enabled and you should configure the max concurrency per querier process using `-querier.max-concurrent` instead. #958
* [CHANGE] Querier: changed default value of `-querier.query-ingesters-within` from `0` to `13h`. #967
* [CHANGE] Querier: rename metric `cortex_query_fetched_chunks_bytes_total` to `cortex_query_fetched_chunk_bytes_total` to be consistent with the limit name. #476
* [CHANGE] Ruler: add two new metrics `cortex_ruler_list_rules_seconds` and `cortex_ruler_load_rule_groups_seconds` to the ruler. #906
* [CHANGE] Ruler: endpoints for listing configured rules now return HTTP status code 200 and an empty map when there are no rules instead of an HTTP 404 and plain text error message. The following endpoints are affected: #456
  * `<prometheus-http-prefix>/config/v1/rules`
  * `<prometheus-http-prefix>/config/v1/rules/{namespace}`
  * `<prometheus-http-prefix>/rules` (deprecated)
  * `<prometheus-http-prefix>/rules/{namespace}` (deprecated)
  * `/api/v1/rules` (deprecated)
  * `/api/v1/rules/{namespace}` (deprecated)
* [CHANGE] Ruler: removed `configdb` support from Ruler backend storages. #15 #38 #819
* [CHANGE] Ruler: removed the support for the deprecated storage configuration via `-ruler.storage.*` CLI flags (and their respective YAML config options). Use `-ruler-storage.*` instead. #628
* [CHANGE] Ruler: set new default limits for rule groups: `-ruler.max-rules-per-rule-group` to 20 (previously 0, disabled) and `-ruler.max-rule-groups-per-tenant` to 70 (previously 0, disabled). #847
* [CHANGE] Ruler: removed `-ruler.enable-sharding` option, and changed default value of `-ruler.ring.store` to `memberlist`. #943
* [CHANGE] Ruler: `-ruler.alertmanager-use-v2` has been removed. The ruler will always use the `v2` endpoints. #954 #1100
* [CHANGE] Ruler: `-experimental.ruler.enable-api` flag has been renamed to `-ruler.enable-api` and is now stable. The default value has also changed from `false` to `true`, so both ruler and alertmanager API are enabled by default. #913 #1065
* [CHANGE] Ruler: add support for [DNS service discovery format](./docs/sources/configuration/arguments.md#dns-service-discovery) for `-ruler.alertmanager-url`. `-ruler.alertmanager-discovery` flag has been removed. URLs following the prior SRV format, will be treated as a static target. To continue using service discovery for these URLs prepend `dnssrvnoa+` to them. #993
  * The following metrics for Alertmanager DNS service discovery are replaced:
    * `prometheus_sd_dns_lookups_total` replaced by `cortex_dns_lookups_total{component="ruler"}`
    * `prometheus_sd_dns_lookup_failures_total` replaced by `cortex_dns_failures_total{component="ruler"}`
* [CHANGE] Ruler: deprecate `/api/v1/rules/**` and `<prometheus-http-prefix/rules/**` configuration API endpoints in favour of `/<prometheus-http-prefix>/config/v1/rules/**`. Deprecated endpoints will be removed in Mimir 2.2.0. Main configuration API endpoints are now `/<prometheus-http-prefix>/config/api/v1/rules/**` introduced in Mimir 2.0.0. #1222
* [CHANGE] Store-gateway: index cache now includes tenant in cache keys, this invalidates previous cached entries. #607
* [CHANGE] Store-gateway: increased memcached index caching TTL from 1 day to 7 days. #718
* [CHANGE] Store-gateway: options `-store-gateway.sharding-enabled` and `-querier.store-gateway-addresses` were removed. Default value of `-store-gateway.sharding-ring.store` is now `memberlist` and default value for `-store-gateway.sharding-ring.wait-stability-min-duration` changed from `1m` to `0` (disabled). #976
* [CHANGE] Compactor: compactor will no longer try to compact blocks that are already marked for deletion. Previously compactor would consider blocks marked for deletion within `-compactor.deletion-delay / 2` period as eligible for compaction. [#4328](https://github.com/cortexproject/cortex/pull/4328)
* [CHANGE] Compactor: Removed support for block deletion marks migration. If you're upgrading from Cortex < 1.7.0 to Mimir, you should upgrade the compactor to Cortex >= 1.7.0 first, run it at least once and then upgrade to Mimir. #122
* [CHANGE] Compactor: removed the `cortex_compactor_group_vertical_compactions_total` metric. #278
* [CHANGE] Compactor: no longer waits for initial blocks cleanup to finish before starting compactions. #282
* [CHANGE] Compactor: removed overlapping sources detection. Overlapping sources may exist due to edge cases (timing issues) when horizontally sharding compactor, but are correctly handled by compactor. #494
* [CHANGE] Compactor: compactor now uses deletion marks from `<tenant>/markers` location in the bucket. Marker files are no longer fetched, only listed. #550
* [CHANGE] Compactor: Default value of `-compactor.block-sync-concurrency` has changed from 20 to 8. This flag is now only used to control number of goroutines for downloading and uploading blocks during compaction. #552
* [CHANGE] Compactor is now included in `all` target (single-binary). #866
* [CHANGE] Compactor: Removed `-compactor.sharding-enabled` option. Sharding in compactor is now always enabled. Default value of `-compactor.ring.store` has changed from `consul` to `memberlist`. Default value of `-compactor.ring.wait-stability-min-duration` is now 0, which disables the feature. #956
* [CHANGE] Alertmanager: removed `-alertmanager.configs.auto-webhook-root` #977
* [CHANGE] Alertmanager: removed `configdb` support from Alertmanager backend storages. #15 #38 #819
* [CHANGE] Alertmanager: Don't count user-not-found errors from replicas as failures in the `cortex_alertmanager_state_fetch_replica_state_failed_total` metric. #190
* [CHANGE] Alertmanager: Use distributor for non-API routes. #213
* [CHANGE] Alertmanager: removed `-alertmanager.storage.*` configuration options, with the exception of the CLI flags `-alertmanager.storage.path` and `-alertmanager.storage.retention`. Use `-alertmanager-storage.*` instead. #632
* [CHANGE] Alertmanager: set default value for `-alertmanager.web.external-url=http://localhost:8080/alertmanager` to match the default configuration. #808 #1067
* [CHANGE] Alertmanager: `-experimental.alertmanager.enable-api` flag has been renamed to `-alertmanager.enable-api` and is now stable. #913
* [CHANGE] Alertmanager: now always runs with sharding enabled; other modes of operation are removed. #1044 #1126
  * The following configuration options are removed:
    * `-alertmanager.sharding-enabled`
    * `-alertmanager.cluster.advertise-address`
    * `-alertmanager.cluster.gossip-interval`
    * `-alertmanager.cluster.listen-address`
    * `-alertmanager.cluster.peers`
    * `-alertmanager.cluster.push-pull-interval`
  * The following configuration options are renamed:
    * `-alertmanager.cluster.peer-timeout` to `-alertmanager.peer-timeout`
* [CHANGE] Alertmanager: the default value of `-alertmanager.sharding-ring.store` is now `memberlist`. #1171
* [CHANGE] Ring: changed default value of `-distributor.ring.store` (Distributor ring) and `-ring.store` (Ingester ring) to `memberlist`. #1046
* [CHANGE] Memberlist: the `memberlist_kv_store_value_bytes` metric has been removed due to values no longer being stored in-memory as encoded bytes. [#4345](https://github.com/cortexproject/cortex/pull/4345)
* [CHANGE] Memberlist: forward only changes, not entire original message. [#4419](https://github.com/cortexproject/cortex/pull/4419)
* [CHANGE] Memberlist: don't accept old tombstones as incoming change, and don't forward such messages to other gossip members. [#4420](https://github.com/cortexproject/cortex/pull/4420)
* [CHANGE] Memberlist: changed probe interval from `1s` to `5s` and probe timeout from `500ms` to `2s`. #563
* [CHANGE] Memberlist: the `name` label on metrics `cortex_dns_failures_total`, `cortex_dns_lookups_total` and `cortex_dns_provider_results` was renamed to `component`. #993
* [CHANGE] Limits: removed deprecated limits for rejecting old samples #799
  This removes the following flags:
  * `-validation.reject-old-samples`
  * `-validation.reject-old-samples.max-age`
* [CHANGE] Limits: removed local limit-related flags in favor of global limits. #725
  The distributor ring is now required, and can be configured via the `distributor.ring.*` flags.
  This removes the following flags:
  * `-distributor.ingestion-rate-strategy` -> will now always use the "global" strategy
  * `-ingester.max-series-per-user` -> set `-ingester.max-global-series-per-user` to `N` times the existing value of `-ingester.max-series-per-user` instead
  * `-ingester.max-series-per-metric` -> set `-ingester.max-global-series-per-metric`  to `N` times the existing value of `-ingester.max-series-per-metric` instead
  * `-ingester.max-metadata-per-user` -> set `-ingester.max-global-metadata-per-user` to `N` times the existing value of `-ingester.max-metadata-per-user` instead
  * `-ingester.max-metadata-per-metric` -> set `-ingester.max-global-metadata-per-metric` to `N` times the existing value of `-ingester.max-metadata-per-metric` instead
  * In the above notes, `N` refers to the number of ingester replicas
  Additionally, default values for the following flags have changed:
  * `-ingester.max-global-series-per-user` from `0` to `150000`
  * `-ingester.max-global-series-per-metric` from `0` to `20000`
  * `-distributor.ingestion-rate-limit` from `25000` to `10000`
  * `-distributor.ingestion-burst-size` from `50000` to `200000`
* [CHANGE] Limits: removed limit `enforce_metric_name`, now behave as if set to `true` always. #686
* [CHANGE] Limits: Option `-ingester.max-samples-per-query` and its YAML field `max_samples_per_query` have been removed. It required `-querier.ingester-streaming` option to be set to false, but since `-querier.ingester-streaming` is removed (always defaulting to true), the limit using it was removed as well. #204 #1132
* [CHANGE] Limits: Set the default max number of inflight ingester push requests (`-ingester.instance-limits.max-inflight-push-requests`) to 30000 in order to prevent clusters from being overwhelmed by request volume or temporary slow-downs. #259
* [CHANGE] Overrides exporter: renamed metric `cortex_overrides` to `cortex_limits_overrides`. #173 #407
* [FEATURE] The following features have been moved from experimental to stable: #913 #1002
  * Alertmanager config API
  * Alertmanager receiver firewall
  * Alertmanager sharding
  * Azure blob storage support
  * Blocks storage bucket index
  * Disable the ring health check in the readiness endpoint (`-ingester.readiness-check-ring-health=false`)
  * Distributor: do not extend writes on unhealthy ingesters
  * Do not unregister ingesters from ring on shutdown (`-ingester.unregister-on-shutdown=false`)
  * HA Tracker: cleanup of old replicas from KV Store
  * Instance limits in ingester and distributor
  * OpenStack Swift storage support
  * Query-frontend: query stats tracking
  * Query-scheduler
  * Querier: tenant federation
  * Ruler config API
  * S3 Server Side Encryption (SSE) using KMS
  * TLS configuration for gRPC, HTTP and etcd clients
  * Zone-aware replication
  * `/labels` API using matchers
  * The following querier limits:
    * `-querier.max-fetched-chunks-per-query`
    * `-querier.max-fetched-chunk-bytes-per-query`
    * `-querier.max-fetched-series-per-query`
  * The following alertmanager limits:
    * Notification rate (`-alertmanager.notification-rate-limit` and `-alertmanager.notification-rate-limit-per-integration`)
    * Dispatcher groups (`-alertmanager.max-dispatcher-aggregation-groups`)
    * User config size (`-alertmanager.max-config-size-bytes`)
    * Templates count in user config (`-alertmanager.max-templates-count`)
    * Max template size (`-alertmanager.max-template-size-bytes`)
* [FEATURE] The endpoints `/api/v1/status/buildinfo`, `<prometheus-http-prefix>/api/v1/status/buildinfo`, and `<alertmanager-http-prefix>/api/v1/status/buildinfo` have been added to display build information and enabled features. #1219 #1240
* [FEATURE] PromQL: added `present_over_time` support. #139
* [FEATURE] Added "Activity tracker" feature which can log ongoing activities from previous Mimir run in case of a crash. It is enabled by default and controlled by the `-activity-tracker.filepath` flag. It can be disabled by setting this path to an empty string. Currently, the Store-gateway, Ruler, Querier, Query-frontend and Ingester components use this feature to track queries. #631 #782 #822 #1121
* [FEATURE] Divide configuration parameters into categories "basic", "advanced", and "experimental". Only flags in the basic category are shown when invoking `-help`, whereas `-help-all` will include flags in all categories (basic, advanced, experimental). #840
* [FEATURE] Querier: Added support for tenant federation to exemplar endpoints. #927
* [FEATURE] Ingester: can expose metrics on active series matching custom trackers configured via `-ingester.active-series-custom-trackers` (or its respective YAML config option). When configured, active series for custom trackers are exposed by the `cortex_ingester_active_series_custom_tracker` metric. #42 #672
* [FEATURE] Ingester: Enable snapshotting of in-memory TSDB on disk during shutdown via `-blocks-storage.tsdb.memory-snapshot-on-shutdown` (experimental). #249
* [FEATURE] Ingester: Added `-blocks-storage.tsdb.isolation-enabled` flag, which allows disabling TSDB isolation feature. This is enabled by default (per TSDB default), but disabling can improve performance of write requests. #512
* [FEATURE] Ingester: Added `-blocks-storage.tsdb.head-chunks-write-queue-size` flag, which allows setting the size of the queue used by the TSDB before m-mapping chunks (experimental). #591
  * Added `cortex_ingester_tsdb_mmap_chunk_write_queue_operations_total` metric to track different operations of this queue.
* [FEATURE] Distributor: Added `-api.skip-label-name-validation-header-enabled` option to allow skipping label name validation on the HTTP write path based on `X-Mimir-SkipLabelNameValidation` header being `true` or not. #390
* [FEATURE] Query-frontend: Add `cortex_query_fetched_series_total` and `cortex_query_fetched_chunks_bytes_total` per-user counters to expose the number of series and bytes fetched as part of queries. These metrics can be enabled with the `-frontend.query-stats-enabled` flag (or its respective YAML config option `query_stats_enabled`). [#4343](https://github.com/cortexproject/cortex/pull/4343)
* [FEATURE] Query-frontend: Add `cortex_query_fetched_chunks_total` per-user counter to expose the number of chunks fetched as part of queries. This metric can be enabled with the `-query-frontend.query-stats-enabled` flag (or its respective YAML config option `query_stats_enabled`). #31
* [FEATURE] Query-frontend: Add query sharding for instant and range queries. You can enable querysharding by setting `-query-frontend.parallelize-shardable-queries` to `true`. The following additional config and exported metrics have been added. #79 #80 #100 #124 #140 #148 #150 #151 #153 #154 #155 #156 #157 #158 #159 #160 #163 #169 #172 #196 #205 #225 #226 #227 #228 #230 #235 #240 #239 #246 #244 #319 #330 #371 #385 #400 #458 #586 #630 #660 #707 #1542
  * New config options:
    * `-query-frontend.query-sharding-total-shards`: The amount of shards to use when doing parallelisation via query sharding.
    * `-query-frontend.query-sharding-max-sharded-queries`: The max number of sharded queries that can be run for a given received query. 0 to disable limit.
    * `-blocks-storage.bucket-store.series-hash-cache-max-size-bytes`: Max size - in bytes - of the in-memory series hash cache in the store-gateway.
    * `-blocks-storage.tsdb.series-hash-cache-max-size-bytes`: Max size - in bytes - of the in-memory series hash cache in the ingester.
  * New exported metrics:
    * `cortex_bucket_store_series_hash_cache_requests_total`
    * `cortex_bucket_store_series_hash_cache_hits_total`
    * `cortex_frontend_query_sharding_rewrites_succeeded_total`
    * `cortex_frontend_sharded_queries_per_query`
  * Renamed metrics:
    * `cortex_frontend_mapped_asts_total` to `cortex_frontend_query_sharding_rewrites_attempted_total`
  * Modified metrics:
    * added `sharded` label to `cortex_query_seconds_total`
  * When query sharding is enabled, the following querier config must be set on query-frontend too:
    * `-querier.max-concurrent`
    * `-querier.timeout`
    * `-querier.max-samples`
    * `-querier.at-modifier-enabled`
    * `-querier.default-evaluation-interval`
    * `-querier.active-query-tracker-dir`
    * `-querier.lookback-delta`
  * Sharding can be dynamically controlled per request using the `Sharding-Control: 64` header. (0 to disable)
  * Sharding can be dynamically controlled per tenant using the limit `query_sharding_total_shards`. (0 to disable)
  * Added `sharded_queries` count to the "query stats" log.
  * The number of shards is adjusted to be compatible with number of compactor shards that are used by a split-and-merge compactor. The querier can use this to avoid querying blocks that cannot have series in a given query shard.
* [FEATURE] Query-Frontend: Added `-query-frontend.cache-unaligned-requests` option to cache responses for requests that do not have step-aligned start and end times. This can improve speed of repeated queries, but can also pollute cache with results that are never reused. #432
* [FEATURE] Querier: Added label names cardinality endpoint `<prefix>/api/v1/cardinality/label_names` that is disabled by default. Can be enabled/disabled via the CLI flag `-querier.cardinality-analysis-enabled` or its respective YAML config option. Configurable on a per-tenant basis. #301 #377 #474
* [FEATURE] Querier: Added label values cardinality endpoint `<prefix>/api/v1/cardinality/label_values` that is disabled by default. Can be enabled/disabled via the CLI flag `-querier.cardinality-analysis-enabled` or its respective YAML config option, and configurable on a per-tenant basis. The maximum number of label names allowed to be queried in a single API call can be controlled via `-querier.label-values-max-cardinality-label-names-per-request`. #332 #395 #474
* [FEATURE] Querier: Added `-store.max-labels-query-length` to restrict the range of `/series`, label-names and label-values requests. #507
* [FEATURE] Ruler: Add new `-ruler.query-stats-enabled` which when enabled will report the `cortex_ruler_query_seconds_total` as a per-user metric that tracks the sum of the wall time of executing queries in the ruler in seconds. [#4317](https://github.com/cortexproject/cortex/pull/4317)
* [FEATURE] Ruler: Added federated rule groups. #533
  * Added `-ruler.tenant-federation.enabled` config flag.
  * Added support for `source_tenants` field on rule groups.
* [FEATURE] Store-gateway: Added `/store-gateway/tenants` and `/store-gateway/tenant/{tenant}/blocks` endpoints that provide functionality that was provided by `tools/listblocks`. #911 #973
* [FEATURE] Compactor: compactor now uses new algorithm that we call "split-and-merge". Previous compaction strategy was removed. With the `split-and-merge` compactor source blocks for a given tenant are grouped into `-compactor.split-groups` number of groups. Each group of blocks is then compacted separately, and is split into `-compactor.split-and-merge-shards` shards (configurable on a per-tenant basis). Compaction of each tenant shards can be horizontally scaled. Number of compactors that work on jobs for single tenant can be limited by using `-compactor.compactor-tenant-shard-size` parameter, or per-tenant `compactor_tenant_shard_size` override.  #275 #281 #282 #283 #288 #290 #303 #307 #317 #323 #324 #328 #353 #368 #479 #820
* [FEATURE] Compactor: Added `-compactor.max-compaction-time` to control how long can compaction for a single tenant take. If compactions for a tenant take longer, no new compactions are started in the same compaction cycle. Running compactions are not stopped however, and may take much longer. #523
* [FEATURE] Compactor: When compactor finds blocks with out-of-order chunks, it will mark them for no-compaction. Blocks marked for no-compaction are ignored in future compactions too. Added metric `cortex_compactor_blocks_marked_for_no_compaction_total` to track number of blocks marked for no-compaction. Added `CortexCompactorSkippedBlocksWithOutOfOrderChunks` alert based on new metric. Markers are only checked from `<tenant>/markers` location, but uploaded to the block directory too. #520 #535 #550
* [FEATURE] Compactor: multiple blocks are now downloaded and uploaded at once, which can shorten compaction process. #552
* [ENHANCEMENT] Exemplars are now emitted for all gRPC calls and many operations tracked by histograms. #180
* [ENHANCEMENT] New options `-server.http-listen-network` and `-server.grpc-listen-network` allow binding as 'tcp4' or 'tcp6'. #180
* [ENHANCEMENT] Query federation: improve performance in MergeQueryable by memoizing labels. #312
* [ENHANCEMENT] Add histogram metrics `cortex_distributor_sample_delay_seconds` and `cortex_ingester_tsdb_sample_out_of_order_delta_seconds` #488
* [ENHANCEMENT] Check internal directory access before starting up. #1217
* [ENHANCEMENT] Azure client: expose option to configure MSI URL and user-assigned identity. #584
* [ENHANCEMENT] Added a new metric `mimir_build_info` to coincide with `cortex_build_info`. The metric `cortex_build_info` has not been removed. #1022
* [ENHANCEMENT] Mimir runs a sanity check of storage config at startup and will fail to start if the sanity check doesn't pass. This is done to find potential config issues before starting up. #1180
* [ENHANCEMENT] Validate alertmanager and ruler storage configurations to ensure they don't use same bucket name and region values as those configured for the blocks storage. #1214
* [ENHANCEMENT] Ingester: added option `-ingester.readiness-check-ring-health` to disable the ring health check in the readiness endpoint. When disabled, the health checks are run against only the ingester itself instead of all ingesters in the ring. #48 #126
* [ENHANCEMENT] Ingester: reduce CPU and memory utilization if remote write requests contains a large amount of "out of bounds" samples. #413
* [ENHANCEMENT] Ingester: reduce CPU and memory utilization when querying chunks from ingesters. #430
* [ENHANCEMENT] Ingester: Expose ingester ring page on ingesters. #654
* [ENHANCEMENT] Distributor: added option `-distributor.excluded-zones` to exclude ingesters running in specific zones both on write and read path. #51
* [ENHANCEMENT] Distributor: add tags to tracing span for distributor push with user, cluster and replica. #210
* [ENHANCEMENT] Distributor: performance optimisations. #212 #217 #242
* [ENHANCEMENT] Distributor: reduce latency when HA-Tracking by doing KVStore updates in the background. #271
* [ENHANCEMENT] Distributor: make distributor inflight push requests count include background calls to ingester. #398
* [ENHANCEMENT] Distributor: silently drop exemplars more than 5 minutes older than samples in the same batch. #544
* [ENHANCEMENT] Distributor: reject exemplars with blank label names or values. The `cortex_discarded_exemplars_total` metric will use the `exemplar_labels_blank` reason in this case. #873
* [ENHANCEMENT] Query-frontend: added `cortex_query_frontend_workers_enqueued_requests_total` metric to track the number of requests enqueued in each query-scheduler. #384
* [ENHANCEMENT] Query-frontend: added `cortex_query_frontend_non_step_aligned_queries_total` to track the total number of range queries with start/end not aligned to step. #347 #357 #582
* [ENHANCEMENT] Query-scheduler: exported summary `cortex_query_scheduler_inflight_requests` tracking total number of inflight requests (both enqueued and processing) in percentile buckets. #675
* [ENHANCEMENT] Querier: can use the `LabelNames` call with matchers, if matchers are provided in the `/labels` API call, instead of using the more expensive `MetricsForLabelMatchers` call as before. #3 #1186
* [ENHANCEMENT] Querier / store-gateway: optimized regex matchers. #319 #334 #355
* [ENHANCEMENT] Querier: when fetching data for specific query-shard, we can ignore some blocks based on compactor-shard ID, since sharding of series by query sharding and compactor is the same. Added metrics: #438 #450
  * `cortex_querier_blocks_found_total`
  * `cortex_querier_blocks_queried_total`
  * `cortex_querier_blocks_with_compactor_shard_but_incompatible_query_shard_total`
* [ENHANCEMENT] Querier / ruler: reduce cpu usage, latency and peak memory consumption. #459 #463 #589
* [ENHANCEMENT] Querier: labels requests now obey `-querier.query-ingesters-within`, making them a little more efficient. #518
* [ENHANCEMENT] Querier: retry store-gateway in case of unexpected failure, instead of failing the query. #1003
* [ENHANCEMENT] Querier / ruler: reduce memory used by streaming queries, particularly in ruler. [#4341](https://github.com/cortexproject/cortex/pull/4341)
* [ENHANCEMENT] Ruler: Using shuffle sharding subring on GetRules API. [#4466](https://github.com/cortexproject/cortex/pull/4466)
* [ENHANCEMENT] Ruler: wait for ruler ring client to self-detect during startup. #990
* [ENHANCEMENT] Store-gateway: added `cortex_bucket_store_sent_chunk_size_bytes` metric, tracking the size of chunks sent from store-gateway to querier. #123
* [ENHANCEMENT] Store-gateway: reduced CPU and memory utilization due to exported metrics aggregation for instances with a large number of tenants. #123 #142
* [ENHANCEMENT] Store-gateway: added an in-memory LRU cache for chunks attributes. Can be enabled setting `-blocks-storage.bucket-store.chunks-cache.attributes-in-memory-max-items=X` where `X` is the max number of items to keep in the in-memory cache. The following new metrics are exposed: #279 #415 #437
  * `cortex_cache_memory_requests_total`
  * `cortex_cache_memory_hits_total`
  * `cortex_cache_memory_items_count`
* [ENHANCEMENT] Store-gateway: log index cache requests to tracing spans. #419
* [ENHANCEMENT] Store-gateway: store-gateway can now ignore blocks with minimum time within `-blocks-storage.bucket-store.ignore-blocks-within` duration. Useful when used together with `-querier.query-store-after`. #502
* [ENHANCEMENT] Store-gateway: label values with matchers now doesn't preload or list series, reducing latency and memory consumption. #534
* [ENHANCEMENT] Store-gateway: the results of `LabelNames()`, `LabelValues()` and `Series(skipChunks=true)` calls are now cached in the index cache. #590
* [ENHANCEMENT] Store-gateway: Added `-store-gateway.sharding-ring.unregister-on-shutdown` option that allows store-gateway to stay in the ring even after shutdown. Defaults to `true`, which is the same as current behaviour. #610 #614
* [ENHANCEMENT] Store-gateway: wait for ring tokens stability instead of ring stability to speed up startup and tests. #620
* [ENHANCEMENT] Compactor: add timeout for waiting on compactor to become ACTIVE in the ring. [#4262](https://github.com/cortexproject/cortex/pull/4262)
* [ENHANCEMENT] Compactor: skip already planned compaction jobs if the tenant doesn't belong to the compactor instance anymore. #303
* [ENHANCEMENT] Compactor: Blocks cleaner will ignore users that it no longer "owns" when sharding is enabled, and user ownership has changed since last scan. #325
* [ENHANCEMENT] Compactor: added `-compactor.compaction-jobs-order` support to configure which compaction jobs should run first for a given tenant (in case there are multiple ones). Supported values are: `smallest-range-oldest-blocks-first` (default), `newest-blocks-first`. #364
* [ENHANCEMENT] Compactor: delete blocks marked for deletion faster. #490
* [ENHANCEMENT] Compactor: expose low-level concurrency options for compactor: `-compactor.max-opening-blocks-concurrency`, `-compactor.max-closing-blocks-concurrency`, `-compactor.symbols-flushers-concurrency`. #569 #701
* [ENHANCEMENT] Compactor: expand compactor logs to include total compaction job time, total time for uploads and block counts. #549
* [ENHANCEMENT] Ring: allow experimental configuration of disabling of heartbeat timeouts by setting the relevant configuration value to zero. Applies to the following: [#4342](https://github.com/cortexproject/cortex/pull/4342)
  * `-distributor.ring.heartbeat-timeout`
  * `-ingester.ring.heartbeat-timeout`
  * `-ruler.ring.heartbeat-timeout`
  * `-alertmanager.sharding-ring.heartbeat-timeout`
  * `-compactor.ring.heartbeat-timeout`
  * `-store-gateway.sharding-ring.heartbeat-timeout`
* [ENHANCEMENT] Ring: allow heartbeats to be explicitly disabled by setting the interval to zero. This is considered experimental. This applies to the following configuration options: [#4344](https://github.com/cortexproject/cortex/pull/4344)
  * `-distributor.ring.heartbeat-period`
  * `-ingester.ring.heartbeat-period`
  * `-ruler.ring.heartbeat-period`
  * `-alertmanager.sharding-ring.heartbeat-period`
  * `-compactor.ring.heartbeat-period`
  * `-store-gateway.sharding-ring.heartbeat-period`
* [ENHANCEMENT] Memberlist: optimized receive path for processing ring state updates, to help reduce CPU utilization in large clusters. [#4345](https://github.com/cortexproject/cortex/pull/4345)
* [ENHANCEMENT] Memberlist: expose configuration of memberlist packet compression via `-memberlist.compression-enabled`. [#4346](https://github.com/cortexproject/cortex/pull/4346)
* [ENHANCEMENT] Memberlist: Add `-memberlist.advertise-addr` and `-memberlist.advertise-port` options for setting the address to advertise to other members of the cluster to enable NAT traversal. #260
* [ENHANCEMENT] Memberlist: reduce CPU utilization for rings with a large number of members. #537 #563 #634
* [ENHANCEMENT] Overrides exporter: include additional limits in the per-tenant override exporter. The following limits have been added to the `cortex_limit_overrides` metric: #21
  * `max_fetched_series_per_query`
  * `max_fetched_chunk_bytes_per_query`
  * `ruler_max_rules_per_rule_group`
  * `ruler_max_rule_groups_per_tenant`
* [ENHANCEMENT] Overrides exporter: add a metrics `cortex_limits_defaults` to expose the default values of limits. #173
* [ENHANCEMENT] Overrides exporter: Add `max_fetched_chunks_per_query` and `max_global_exemplars_per_user` limits to the default and per-tenant limits exported as metrics. #471 #515
* [ENHANCEMENT] Upgrade Go to 1.17.8. #1347 #1381
* [ENHANCEMENT] Upgrade Docker base images to `alpine:3.15.0`. #1348
* [BUGFIX] Azure storage: only create HTTP client once, to reduce memory utilization. #605
* [BUGFIX] Ingester: fixed ingester stuck on start up (LEAVING ring state) when `-ingester.ring.heartbeat-period=0` and `-ingester.unregister-on-shutdown=false`. [#4366](https://github.com/cortexproject/cortex/pull/4366)
* [BUGFIX] Ingester: prevent any reads or writes while the ingester is stopping. This will prevent accessing TSDB blocks once they have been already closed. [#4304](https://github.com/cortexproject/cortex/pull/4304)
* [BUGFIX] Ingester: TSDB now waits for pending readers before truncating Head block, fixing the `chunk not found` error and preventing wrong query results. #16
* [BUGFIX] Ingester: don't create TSDB or appender if no samples are sent by a tenant. #162
* [BUGFIX] Ingester: fix out-of-order chunks in TSDB head in-memory series after WAL replay in case some samples were appended to TSDB WAL before series. #530
* [BUGFIX] Distributor: when cleaning up obsolete elected replicas from KV store, HA tracker didn't update number of cluster per user correctly. [#4336](https://github.com/cortexproject/cortex/pull/4336)
* [BUGFIX] Distributor: fix bug in query-exemplar where some results would get dropped. #583
* [BUGFIX] Query-frontend: Fixes @ modifier functions (start/end) when splitting queries by time. #206
* [BUGFIX] Query-frontend: Ensure query_range requests handled by the query-frontend return JSON formatted errors. #360 #499
* [BUGFIX] Query-frontend: don't reuse cached results for queries that are not step-aligned. #424
* [BUGFIX] Query-frontend: fix API error messages that were mentioning Prometheus `--enable-feature=promql-negative-offset` and `--enable-feature=promql-at-modifier` flags. #688
* [BUGFIX] Query-frontend: worker's cancellation channels are now buffered to ensure that all request cancellations are properly handled. #741
* [BUGFIX] Querier: fixed `/api/v1/user_stats` endpoint. When zone-aware replication is enabled, `MaxUnavailableZones` param is used instead of `MaxErrors`, so setting `MaxErrors = 0` doesn't make the Querier wait for all Ingesters responses. #474
* [BUGFIX] Querier: Disable query scheduler SRV DNS lookup. #689
* [BUGFIX] Ruler: fixed counting of PromQL evaluation errors as user-errors when updating `cortex_ruler_queries_failed_total`. [#4335](https://github.com/cortexproject/cortex/pull/4335)
* [BUGFIX] Ruler: fix formatting of rule groups in `/ruler/rule_groups` endpoint. #655
* [BUGFIX] Ruler: do not log `unable to read rules directory` at startup if the directory hasn't been created yet. #1058
* [BUGFIX] Ruler: enable Prometheus-compatible endpoints regardless of `-ruler.enable-api`. The flag now only controls the configuration API. This is what the config flag description stated, but not what was happening. #1216
* [BUGFIX] Compactor: fixed panic while collecting Prometheus metrics. #28
* [BUGFIX] Compactor: compactor should now be able to correctly mark blocks for deletion and no-compaction, if such marking was previously interrupted. #1015
* [BUGFIX] Alertmanager: remove stale template files. #4495
* [BUGFIX] Alertmanager: don't replace user configurations with blank fallback configurations (when enabled), particularly during scaling up/down instances when sharding is enabled. #224
* [BUGFIX] Ring: multi KV runtime config changes are now propagated to all rings, not just ingester ring. #1047
* [BUGFIX] Memberlist: fixed corrupted packets when sending compound messages with more than 255 messages or messages bigger than 64KB. #551
* [BUGFIX] Overrides exporter: successfully startup even if runtime config is not set. #1056
* [BUGFIX] Fix internal modules to wait for other modules depending on them before stopping. #1472

### Mixin

_Changes since `grafana/cortex-jsonnet` `1.9.0`._

* [CHANGE] Removed chunks storage support from mixin. #641 #643 #645 #811 #812 #813
  * Removed `tsdb.libsonnet`: no need to import it anymore (its content is already automatically included when using Jsonnet)
  * Removed the following fields from `_config`:
    * `storage_engine` (defaults to `blocks`)
    * `chunk_index_backend`
    * `chunk_store_backend`
  * Removed schema config map
  * Removed the following dashboards:
    * "Cortex / Chunks"
    * "Cortex / WAL"
    * "Cortex / Blocks vs Chunks"
  * Removed the following alerts:
    * `CortexOldChunkInMemory`
    * `CortexCheckpointCreationFailed`
    * `CortexCheckpointDeletionFailed`
    * `CortexProvisioningMemcachedTooSmall`
    * `CortexWALCorruption`
    * `CortexTableSyncFailure`
    * `CortexTransferFailed`
  * Removed the following recording rules:
    * `cortex_chunk_store_index_lookups_per_query`
    * `cortex_chunk_store_series_pre_intersection_per_query`
    * `cortex_chunk_store_series_post_intersection_per_query`
    * `cortex_chunk_store_chunks_per_query`
    * `cortex_bigtable_request_duration_seconds`
    * `cortex_cassandra_request_duration_seconds`
    * `cortex_dynamo_request_duration_seconds`
    * `cortex_database_request_duration_seconds`
    * `cortex_gcs_request_duration_seconds`
* [CHANGE] Update grafana-builder dependency: use $__rate_interval in qpsPanel and latencyPanel. [#372](https://github.com/grafana/cortex-jsonnet/pull/372)
* [CHANGE] `namespace` template variable in dashboards now only selects namespaces for selected clusters. [#311](https://github.com/grafana/cortex-jsonnet/pull/311)
* [CHANGE] `CortexIngesterRestarts` alert severity changed from `critical` to `warning`. [#321](https://github.com/grafana/cortex-jsonnet/pull/321)
* [CHANGE] Dashboards: added overridable `job_labels` and `cluster_labels` to the configuration object as label lists to uniquely identify jobs and clusters in the metric names and group-by lists in dashboards. [#319](https://github.com/grafana/cortex-jsonnet/pull/319)
* [CHANGE] Dashboards: `alert_aggregation_labels` has been removed from the configuration and overriding this value has been deprecated. Instead the labels are now defined by the `cluster_labels` list, and should be overridden accordingly through that list. [#319](https://github.com/grafana/cortex-jsonnet/pull/319)
* [CHANGE] Renamed `CortexCompactorHasNotUploadedBlocksSinceStart` to `CortexCompactorHasNotUploadedBlocks`. [#334](https://github.com/grafana/cortex-jsonnet/pull/334)
* [CHANGE] Renamed `CortexCompactorRunFailed` to `CortexCompactorHasNotSuccessfullyRunCompaction`. [#334](https://github.com/grafana/cortex-jsonnet/pull/334)
* [CHANGE] Renamed `CortexInconsistentConfig` alert to `CortexInconsistentRuntimeConfig` and increased severity to `critical`. [#335](https://github.com/grafana/cortex-jsonnet/pull/335)
* [CHANGE] Increased `CortexBadRuntimeConfig` alert severity to `critical` and removed support for `cortex_overrides_last_reload_successful` metric (was removed in Cortex 1.3.0). [#335](https://github.com/grafana/cortex-jsonnet/pull/335)
* [CHANGE] Grafana 'min step' changed to 15s so dashboard show better detail. [#340](https://github.com/grafana/cortex-jsonnet/pull/340)
* [CHANGE] Replace `CortexRulerFailedEvaluations` with two new alerts: `CortexRulerTooManyFailedPushes` and `CortexRulerTooManyFailedQueries`. [#347](https://github.com/grafana/cortex-jsonnet/pull/347)
* [CHANGE] Removed `CortexCacheRequestErrors` alert. This alert was not working because the legacy Cortex cache client instrumentation doesn't track errors. [#346](https://github.com/grafana/cortex-jsonnet/pull/346)
* [CHANGE] Removed `CortexQuerierCapacityFull` alert. [#342](https://github.com/grafana/cortex-jsonnet/pull/342)
* [CHANGE] Changes blocks storage alerts to group metrics by the configured `cluster_labels` (supporting the deprecated `alert_aggregation_labels`). [#351](https://github.com/grafana/cortex-jsonnet/pull/351)
* [CHANGE] Increased `CortexIngesterReachingSeriesLimit` critical alert threshold from 80% to 85%. [#363](https://github.com/grafana/cortex-jsonnet/pull/363)
* [CHANGE] Changed default `job_names` for query-frontend, query-scheduler and querier to match custom deployments too. [#376](https://github.com/grafana/cortex-jsonnet/pull/376)
* [CHANGE] Split `cortex_api` recording rule group into three groups. This is a workaround for large clusters where this group can become slow to evaluate. [#401](https://github.com/grafana/cortex-jsonnet/pull/401)
* [CHANGE] Increased `CortexIngesterReachingSeriesLimit` warning threshold from 70% to 80% and critical threshold from 85% to 90%. [#404](https://github.com/grafana/cortex-jsonnet/pull/404)
* [CHANGE] Raised `CortexKVStoreFailure` alert severity from warning to critical. #493
* [CHANGE] Increase `CortexRolloutStuck` alert "for" duration from 15m to 30m. #493 #573
* [CHANGE] The Alertmanager and Ruler compiled dashboards (`alertmanager.json` and `ruler.json`) have been respectively renamed to `mimir-alertmanager.json` and `mimir-ruler.json`. #869
* [CHANGE] Removed `cortex_overrides_metric` from `_config`. #871
* [CHANGE] Renamed recording rule groups (`cortex_` prefix changed to `mimir_`). #871
* [CHANGE] Alerts name prefix has been changed from `Cortex` to `Mimir` (eg. alert `CortexIngesterUnhealthy` has been renamed to `MimirIngesterUnhealthy`). #879
* [CHANGE] Enabled resources dashboards by default. Can be disabled setting `resources_dashboards_enabled` config field to `false`. #920
* [FEATURE] Added `Cortex / Overrides` dashboard, displaying default limits and per-tenant overrides applied to Mimir. #673
* [FEATURE] Added `Mimir / Tenants` and `Mimir / Top tenants` dashboards, displaying user-based metrics. #776
* [FEATURE] Added querier autoscaling panels and alerts. #1006 #1016
* [FEATURE] Mimir / Top tenants dashboard now has tenants ranked by rule group size and evaluation time. #1338
* [ENHANCEMENT] cortex-mixin: Make `cluster_namespace_deployment:kube_pod_container_resource_requests_{cpu_cores,memory_bytes}:sum` backwards compatible with `kube-state-metrics` v2.0.0. [#317](https://github.com/grafana/cortex-jsonnet/pull/317)
* [ENHANCEMENT] Cortex-mixin: Include `cortex-gw-internal` naming variation in default `gateway` job names. [#328](https://github.com/grafana/cortex-jsonnet/pull/328)
* [ENHANCEMENT] Ruler dashboard: added object storage metrics. [#354](https://github.com/grafana/cortex-jsonnet/pull/354)
* [ENHANCEMENT] Alertmanager dashboard: added object storage metrics. [#354](https://github.com/grafana/cortex-jsonnet/pull/354)
* [ENHANCEMENT] Added documentation text panels and descriptions to reads and writes dashboards. [#324](https://github.com/grafana/cortex-jsonnet/pull/324)
* [ENHANCEMENT] Dashboards: defined container functions for common resources panels: containerDiskWritesPanel, containerDiskReadsPanel, containerDiskSpaceUtilization. [#331](https://github.com/grafana/cortex-jsonnet/pull/331)
* [ENHANCEMENT] cortex-mixin: Added `alert_excluded_routes` config to exclude specific routes from alerts. [#338](https://github.com/grafana/cortex-jsonnet/pull/338)
* [ENHANCEMENT] Added `CortexMemcachedRequestErrors` alert. [#346](https://github.com/grafana/cortex-jsonnet/pull/346)
* [ENHANCEMENT] Ruler dashboard: added "Per route p99 latency" panel in the "Configuration API" row. [#353](https://github.com/grafana/cortex-jsonnet/pull/353)
* [ENHANCEMENT] Increased the `for` duration of the `CortexIngesterReachingSeriesLimit` warning alert to 3h. [#362](https://github.com/grafana/cortex-jsonnet/pull/362)
* [ENHANCEMENT] Added a new tier (`medium_small_user`) so we have another tier between 100K and 1Mil active series. [#364](https://github.com/grafana/cortex-jsonnet/pull/364)
* [ENHANCEMENT] Extend Alertmanager dashboard: [#313](https://github.com/grafana/cortex-jsonnet/pull/313)
  * "Tenants" stat panel - shows number of discovered tenant configurations.
  * "Replication" row - information about the replication of tenants/alerts/silences over instances.
  * "Tenant Configuration Sync" row - information about the configuration sync procedure.
  * "Sharding Initial State Sync" row - information about the initial state sync procedure when sharding is enabled.
  * "Sharding Runtime State Sync" row - information about various state operations which occur when sharding is enabled (replication, fetch, marge, persist).
* [ENHANCEMENT] Update gsutil command for `not healthy index found` playbook [#370](https://github.com/grafana/cortex-jsonnet/pull/370)
* [ENHANCEMENT] Added Alertmanager alerts and playbooks covering configuration syncs and sharding operation: [#377 [#378](https://github.com/grafana/cortex-jsonnet/pull/378)
  * `CortexAlertmanagerSyncConfigsFailing`
  * `CortexAlertmanagerRingCheckFailing`
  * `CortexAlertmanagerPartialStateMergeFailing`
  * `CortexAlertmanagerReplicationFailing`
  * `CortexAlertmanagerPersistStateFailing`
  * `CortexAlertmanagerInitialSyncFailed`
* [ENHANCEMENT] Add recording rules to improve responsiveness of Alertmanager dashboard. [#387](https://github.com/grafana/cortex-jsonnet/pull/387)
* [ENHANCEMENT] Add `CortexRolloutStuck` alert. [#405](https://github.com/grafana/cortex-jsonnet/pull/405)
* [ENHANCEMENT] Added `CortexKVStoreFailure` alert. [#406](https://github.com/grafana/cortex-jsonnet/pull/406)
* [ENHANCEMENT] Use configured `ruler` jobname for ruler dashboard panels. [#409](https://github.com/grafana/cortex-jsonnet/pull/409)
* [ENHANCEMENT] Add ability to override `datasource` for generated dashboards. [#407](https://github.com/grafana/cortex-jsonnet/pull/407)
* [ENHANCEMENT] Use alertmanager jobname for alertmanager dashboard panels [#411](https://github.com/grafana/cortex-jsonnet/pull/411)
* [ENHANCEMENT] Added `CortexDistributorReachingInflightPushRequestLimit` alert. [#408](https://github.com/grafana/cortex-jsonnet/pull/408)
* [ENHANCEMENT] Added `CortexReachingTCPConnectionsLimit` alert. #403
* [ENHANCEMENT] Added "Cortex / Writes Networking" and "Cortex / Reads Networking" dashboards. #405
* [ENHANCEMENT] Improved "Queue length" panel in "Cortex / Queries" dashboard. #408
* [ENHANCEMENT] Add `CortexDistributorReachingInflightPushRequestLimit` alert and playbook. #401
* [ENHANCEMENT] Added "Recover accidentally deleted blocks (Google Cloud specific)" playbook. #475
* [ENHANCEMENT] Added support to multi-zone store-gateway deployments. #608 #615
* [ENHANCEMENT] Show supplementary alertmanager services in the Rollout Progress dashboard. #738 #855
* [ENHANCEMENT] Added `mimir` to default job names. This makes dashboards and alerts working when Mimir is installed in single-binary mode and the deployment is named `mimir`. #921
* [ENHANCEMENT] Introduced a new alert for the Alertmanager: `MimirAlertmanagerAllocatingTooMuchMemory`. It has two severities based on the memory usage against limits, a `warning` level at 80% and a `critical` level at 90%. #1206
* [ENHANCEMENT] Faster memcached cache requests. #2720
* [BUGFIX] Fixed `CortexIngesterHasNotShippedBlocks` alert false positive in case an ingester instance had ingested samples in the past, then no traffic was received for a long period and then it started receiving samples again. [#308](https://github.com/grafana/cortex-jsonnet/pull/308)
* [BUGFIX] Fixed `CortexInconsistentRuntimeConfig` metric. [#335](https://github.com/grafana/cortex-jsonnet/pull/335)
* [BUGFIX] Fixed scaling dashboard to correctly work when a Cortex service deployment spans across multiple zones (a zone is expected to have the `zone-[a-z]` suffix). [#365](https://github.com/grafana/cortex-jsonnet/pull/365)
* [BUGFIX] Fixed rollout progress dashboard to correctly work when a Cortex service deployment spans across multiple zones (a zone is expected to have the `zone-[a-z]` suffix). [#366](https://github.com/grafana/cortex-jsonnet/pull/366)
* [BUGFIX] Fixed rollout progress dashboard to include query-scheduler too. [#376](https://github.com/grafana/cortex-jsonnet/pull/376)
* [BUGFIX] Upstream recording rule `node_namespace_pod_container:container_cpu_usage_seconds_total:sum_irate` renamed. [#379](https://github.com/grafana/cortex-jsonnet/pull/379)
* [BUGFIX] Fixed writes/reads/alertmanager resources dashboards to use `$._config.job_names.gateway`. [#403](https://github.com/grafana/cortex-jsonnet/pull/403)
* [BUGFIX] Span the annotation.message in alerts as YAML multiline strings. [#412](https://github.com/grafana/cortex-jsonnet/pull/412)
* [BUGFIX] Fixed "Instant queries / sec" in "Cortex / Reads" dashboard. #445
* [BUGFIX] Fixed and added missing KV store panels in Writes, Reads, Ruler and Compactor dashboards. #448
* [BUGFIX] Fixed Alertmanager dashboard when alertmanager is running as part of single binary. #1064
* [BUGFIX] Fixed Ruler dashboard when ruler is running as part of single binary. #1260
* [BUGFIX] Query-frontend: fixed bad querier status code mapping with query-sharding enabled. #1227

### Jsonnet

_Changes since `grafana/cortex-jsonnet` `1.9.0`._

* [CHANGE] Removed chunks storage support. #639
  * Removed the following fields from `_config`:
    * `storage_engine` (defaults to `blocks`)
    * `querier_second_storage_engine` (not supported anymore)
    * `table_manager_enabled`, `table_prefix`
    * `memcached_index_writes_enabled` and `memcached_index_writes_max_item_size_mb`
    * `storeMemcachedChunksConfig`
    * `storeConfig`
    * `max_chunk_idle`
    * `schema` (the schema configmap is still added for backward compatibility reasons)
    * `bigtable_instance` and `bigtable_project`
    * `client_configs`
    * `enabledBackends`
    * `storage_backend`
    * `cassandra_addresses`
    * `s3_bucket_name`
    * `ingester_deployment_without_wal` (was only used by chunks storage)
    * `ingester` (was only used to configure chunks storage WAL)
  * Removed the following CLI flags from `ingester_args`:
    * `ingester.max-chunk-age`
    * `ingester.max-stale-chunk-idle`
    * `ingester.max-transfer-retries`
    * `ingester.retain-period`
* [CHANGE] Changed `overrides-exporter.libsonnet` from being based on cortex-tools to Mimir `overrides-exporter` target. #646
* [CHANGE] Store gateway: set `-blocks-storage.bucket-store.index-cache.memcached.max-get-multi-concurrency`,
  `-blocks-storage.bucket-store.chunks-cache.memcached.max-get-multi-concurrency`,
  `-blocks-storage.bucket-store.metadata-cache.memcached.max-get-multi-concurrency`,
  `-blocks-storage.bucket-store.index-cache.memcached.max-idle-connections`,
  `-blocks-storage.bucket-store.chunks-cache.memcached.max-idle-connections`,
  `-blocks-storage.bucket-store.metadata-cache.memcached.max-idle-connections` to 100 [#414](https://github.com/grafana/cortex-jsonnet/pull/414)
* [CHANGE] Alertmanager: mounted overrides configmap to alertmanager too. [#315](https://github.com/grafana/cortex-jsonnet/pull/315)
* [CHANGE] Memcached: upgraded memcached from `1.5.17` to `1.6.9`. [#316](https://github.com/grafana/cortex-jsonnet/pull/316)
* [CHANGE] Store-gateway: increased memory request and limit respectively from 6GB / 6GB to 12GB / 18GB. [#322](https://github.com/grafana/cortex-jsonnet/pull/322)
* [CHANGE] Store-gateway: increased `-blocks-storage.bucket-store.max-chunk-pool-bytes` from 2GB (default) to 12GB. [#322](https://github.com/grafana/cortex-jsonnet/pull/322)
* [CHANGE] Ingester/Ruler: set `-server.grpc-max-send-msg-size-bytes` and `-server.grpc-max-send-msg-size-bytes` to sensible default values (10MB). [#326](https://github.com/grafana/cortex-jsonnet/pull/326)
* [CHANGE] Decreased `-server.grpc-max-concurrent-streams` from 100k to 10k. [#369](https://github.com/grafana/cortex-jsonnet/pull/369)
* [CHANGE] Decreased blocks storage ingesters graceful termination period from 80m to 20m. [#369](https://github.com/grafana/cortex-jsonnet/pull/369)
* [CHANGE] Increase the rules per group and rule groups limits on different tiers. [#396](https://github.com/grafana/cortex-jsonnet/pull/396)
* [CHANGE] Removed `max_samples_per_query` limit, since it only works with chunks and only when using `-distributor.shard-by-all-labels=false`. [#397](https://github.com/grafana/cortex-jsonnet/pull/397)
* [CHANGE] Removed chunks storage query sharding config support. The following config options have been removed: [#398](https://github.com/grafana/cortex-jsonnet/pull/398)
  * `_config` > `queryFrontend` > `shard_factor`
  * `_config` > `queryFrontend` > `sharded_queries_enabled`
  * `_config` > `queryFrontend` > `query_split_factor`
* [CHANGE] Rename ruler_s3_bucket_name and ruler_gcs_bucket_name to ruler_storage_bucket_name: [#415](https://github.com/grafana/cortex-jsonnet/pull/415)
* [CHANGE] Fine-tuned rolling update policy for distributor, querier, query-frontend, query-scheduler. [#420](https://github.com/grafana/cortex-jsonnet/pull/420)
* [CHANGE] Increased memcached metadata/chunks/index-queries max connections from 4k to 16k. [#420](https://github.com/grafana/cortex-jsonnet/pull/420)
* [CHANGE] Disabled step alignment in query-frontend to be compliant with PromQL. [#420](https://github.com/grafana/cortex-jsonnet/pull/420)
* [CHANGE] Do not limit compactor CPU and request a number of cores equal to the configured concurrency. [#420](https://github.com/grafana/cortex-jsonnet/pull/420)
* [CHANGE] Configured split-and-merge compactor. #853
  * The following CLI flags are set on compactor:
    * `-compactor.split-and-merge-shards=0`
    * `-compactor.compactor-tenant-shard-size=1`
    * `-compactor.split-groups=1`
    * `-compactor.max-opening-blocks-concurrency=4`
    * `-compactor.max-closing-blocks-concurrency=2`
    * `-compactor.symbols-flushers-concurrency=4`
  * The following per-tenant overrides have been set on `super_user` and `mega_user` classes:
    ```
    compactor_split_and_merge_shards: 2,
    compactor_tenant_shard_size: 2,
    compactor_split_groups: 2,
    ```
* [CHANGE] The entrypoint file to include has been renamed from `cortex.libsonnet` to `mimir.libsonnet`. #897
* [CHANGE] The default image config field has been renamed from `cortex` to `mimir`. #896
   ```
   {
     _images+:: {
       mimir: '...',
     },
   }
   ```
* [CHANGE] Removed `cortex_` prefix from config fields. #898
  * The following config fields have been renamed:
    * `cortex_bucket_index_enabled` renamed to `bucket_index_enabled`
    * `cortex_compactor_cleanup_interval` renamed to `compactor_cleanup_interval`
    * `cortex_compactor_data_disk_class` renamed to `compactor_data_disk_class`
    * `cortex_compactor_data_disk_size` renamed to `compactor_data_disk_size`
    * `cortex_compactor_max_concurrency` renamed to `compactor_max_concurrency`
    * `cortex_distributor_allow_multiple_replicas_on_same_node` renamed to `distributor_allow_multiple_replicas_on_same_node`
    * `cortex_ingester_data_disk_class` renamed to `ingester_data_disk_class`
    * `cortex_ingester_data_disk_size` renamed to `ingester_data_disk_size`
    * `cortex_querier_allow_multiple_replicas_on_same_node` renamed to `querier_allow_multiple_replicas_on_same_node`
    * `cortex_query_frontend_allow_multiple_replicas_on_same_node` renamed to `query_frontend_allow_multiple_replicas_on_same_node`
    * `cortex_query_sharding_enabled` renamed to `query_sharding_enabled`
    * `cortex_query_sharding_msg_size_factor` renamed to `query_sharding_msg_size_factor`
    * `cortex_ruler_allow_multiple_replicas_on_same_node` renamed to `ruler_allow_multiple_replicas_on_same_node`
    * `cortex_store_gateway_data_disk_class` renamed to `store_gateway_data_disk_class`
    * `cortex_store_gateway_data_disk_size` renamed to `store_gateway_data_disk_size`
* [CHANGE] The overrides configmap default mountpoint has changed from `/etc/cortex` to `/etc/mimir`. It can be customized via the `overrides_configmap_mountpoint` config field. #899
* [CHANGE] Enabled in the querier the features to query label names with matchers, PromQL at modifier and query long-term storage for labels. #905
* [CHANGE] Reduced TSDB blocks retention on ingesters disk from 96h to 24h. #905
* [CHANGE] Enabled closing of idle TSDB in ingesters. #905
* [CHANGE] Disabled TSDB isolation in ingesters for better performances. #905
* [CHANGE] Changed log level of querier, query-frontend, query-scheduler and alertmanager from `debug` to `info`. #905
* [CHANGE] Enabled attributes in-memory cache in store-gateway. #905
* [CHANGE] Configured store-gateway to not load blocks containing samples more recent than 10h (because such samples are queried from ingesters). #905
* [CHANGE] Dynamically compute `-compactor.deletion-delay` based on other settings, in order to reduce the deletion delay as much as possible and lower the number of live blocks in the storage. #907
* [CHANGE] The config field `distributorConfig` has been renamed to `ingesterRingClientConfig`. Config field `ringClient` has been removed in favor of `ingesterRingClientConfig`. #997 #1057
* [CHANGE] Gossip.libsonnet has been fixed to modify all ring configurations, not only the ingester ring config. Furthermore it now supports migration via multi KV store. #1057 #1099
* [CHANGE] Changed the default of `bucket_index_enabled` to `true`. #924
* [CHANGE] Remove the support for the test-exporter. #1133
* [CHANGE] Removed `$.distributor_deployment_labels`, `$.ingester_deployment_labels` and `$.querier_deployment_labels` fields, that were used by gossip.libsonnet to inject additional label. Now the label is injected directly into pods of statefulsets and deployments. #1297
* [CHANGE] Disabled `-ingester.readiness-check-ring-health`. #1352
* [CHANGE] Changed Alertmanager CPU request from `100m` to `2` cores, and memory request from `1Gi` to `10Gi`. Set Alertmanager memory limit to `15Gi`. #1206
* [CHANGE] gossip.libsonnet has been renamed to memberlist.libsonnet, and is now imported by default. Use of memberlist for ring is enabled by setting `_config.memberlist_ring_enabled` to true. #1526
* [FEATURE] Added query sharding support. It can be enabled setting `cortex_query_sharding_enabled: true` in the `_config` object. #653
* [FEATURE] Added shuffle-sharding support. It can be enabled and configured using the following config: #902
   ```
   _config+:: {
     shuffle_sharding:: {
       ingester_write_path_enabled: true,
       ingester_read_path_enabled: true,
       querier_enabled: true,
       ruler_enabled: true,
       store_gateway_enabled: true,
     },
   }
   ```
* [FEATURE] Added multi-zone ingesters and store-gateways support. #1352 #1552
* [ENHANCEMENT] Add overrides config to compactor. This allows setting retention configs per user. [#386](https://github.com/grafana/cortex-jsonnet/pull/386)
* [ENHANCEMENT] Added 256MB memory ballast to querier. [#369](https://github.com/grafana/cortex-jsonnet/pull/369)
* [ENHANCEMENT] Update `etcd-operator` to latest version (see https://github.com/grafana/jsonnet-libs/pull/480). [#263](https://github.com/grafana/cortex-jsonnet/pull/263)
* [ENHANCEMENT] Add support for Azure storage in Alertmanager configuration. [#381](https://github.com/grafana/cortex-jsonnet/pull/381)
* [ENHANCEMENT] Add support for running Alertmanager in sharding mode. [#394](https://github.com/grafana/cortex-jsonnet/pull/394)
* [ENHANCEMENT] Allow to customize PromQL engine settings via `queryEngineConfig`. [#399](https://github.com/grafana/cortex-jsonnet/pull/399)
* [ENHANCEMENT] Define Azure object storage ruler args. [#416](https://github.com/grafana/cortex-jsonnet/pull/416)
* [ENHANCEMENT] Added the following config options to allow to schedule multiple replicas of the same service on the same node: [#418](https://github.com/grafana/cortex-jsonnet/pull/418)
  * `cortex_distributor_allow_multiple_replicas_on_same_node`
  * `cortex_ruler_allow_multiple_replicas_on_same_node`
  * `cortex_querier_allow_multiple_replicas_on_same_node`
  * `cortex_query_frontend_allow_multiple_replicas_on_same_node`
* [BUGFIX] Alertmanager: fixed `--alertmanager.cluster.peers` CLI flag passed to alertmanager when HA is enabled. [#329](https://github.com/grafana/cortex-jsonnet/pull/329)
* [BUGFIX] Fixed `-distributor.extend-writes` setting on ruler when `unregister_ingesters_on_shutdown` is disabled. [#369](https://github.com/grafana/cortex-jsonnet/pull/369)
* [BUGFIX] Treat `compactor_blocks_retention_period` type as string rather than int.[#395](https://github.com/grafana/cortex-jsonnet/pull/395)
* [BUGFIX] Pass `-ruler-storage.s3.endpoint` to ruler when using S3. [#421](https://github.com/grafana/cortex-jsonnet/pull/421)
* [BUGFIX] Remove service selector on label `gossip_ring_member` from other services than `gossip-ring`. [#1008](https://github.com/grafana/mimir/pull/1008)
* [BUGFIX] Rename `-ingester.readiness-check-ring-health` to `-ingester.ring.readiness-check-ring-health`, to reflect current name of flag. #1460

### Mimirtool

_Changes since cortextool `0.10.7`._

* [CHANGE] The following environment variables have been renamed: #883
  * `CORTEX_ADDRESS` to `MIMIR_ADDRESS`
  * `CORTEX_API_USER` to `MIMIR_API_USER`
  * `CORTEX_API_KEY` to `MIMIR_API_KEY`
  * `CORTEX_TENANT_ID` to `MIMIR_TENANT_ID`
  * `CORTEX_TLS_CA_PATH` to `MIMIR_TLS_CA_PATH`
  * `CORTEX_TLS_CERT_PATH` to `MIMIR_TLS_CERT_PATH`
  * `CORTEX_TLS_KEY_PATH` to `MIMIR_TLS_KEY_PATH`
* [CHANGE] Change `cortex` backend to `mimir`. #883
* [CHANGE] Do not publish `mimirtool` binary for 386 windows architecture. #1263
* [CHANGE] `analyse` command has been renamed to `analyze`. #1318
* [FEATURE] Support Arm64 on Darwin for all binaries (benchtool etc). https://github.com/grafana/cortex-tools/pull/215
* [ENHANCEMENT] Correctly support federated rules. #823
* [BUGFIX] Fix `cortextool rules` legends displaying wrong symbols for updates and deletions. https://github.com/grafana/cortex-tools/pull/226

### Query-tee

_Changes since Cortex `1.10.0`._

* [ENHANCEMENT] Added `/api/v1/query_exemplars` API endpoint support (no results comparison). #168
* [ENHANCEMENT] Add a flag (`--proxy.compare-use-relative-error`) in the query-tee to compare floating point values using relative error. #208
* [ENHANCEMENT] Add a flag (`--proxy.compare-skip-recent-samples`) in the query-tee to skip comparing recent samples. By default samples not older than 1 minute are skipped. #234
* [BUGFIX] Fixes a panic in the query-tee when comparing result. #207
* [BUGFIX] Ensure POST requests are handled correctly #286

### Blocksconvert

_Changes since Cortex `1.10.0`._

* [CHANGE] Blocksconvert tool was removed from Mimir. #637

### Metaconvert

_Changes since Cortex `1.10.0`._

* [CHANGE] `thanosconvert` tool has been renamed to `metaconvert`. `-config.file` option has been removed, while it now requires `-tenant` option to work on single tenant only. It now also preserves labels recognized by Mimir. #1120

### Test-exporter

_Changes since Cortex `1.10.0`._

* [CHANGE] Removed the test-exporter tool. #1133

### Tools

_Changes since Cortex `1.10.0`._

* [CHANGE] Removed `query-audit`. You can use `query-tee` to compare query results and performances of two Grafana Mimir backends. #1380

## [Cortex 1.10.0 CHANGELOG](https://github.com/grafana/mimir/blob/a13959db5d38ff65c2b7ef52c56331d2f4dbc00c/CHANGELOG.md#cortex-1100--2021-08-03)<|MERGE_RESOLUTION|>--- conflicted
+++ resolved
@@ -20,9 +20,6 @@
 * [ENHANCEMENT] Store-gateway: reduce memory allocations when looking up postings from cache. #4861 #4869
 * [ENHANCEMENT] Alertmanager: Add additional template function `queryFromGeneratorURL` returning query URL decoded query from the `GeneratorURL` field of an alert. #4301
 * [ENHANCEMENT] Go: update to 1.20.4. #4092
-<<<<<<< HEAD
-* [ENHANCEMENT] Query-frontend and querier: add HTTP API endpoint `<prometheus-http-prefix>/api/v1/format_query` to format a PromQL query. #4373
-=======
 * [ENHANCEMENT] Ruler: added experimental ruler storage cache support. The cache should reduce the number of "list objects" API calls issued to the object storage when there are 2+ ruler replicas running in a Mimir cluster. The cache can be configured setting `-ruler-storage.cache.*` CLI flags or their respective YAML config options. #4950
 * [ENHANCEMENT] Store-gateway: added HTTP `/store-gateway/prepare-shutdown` endpoint for gracefully scaling down of store-gateways. A gauge `cortex_store_gateway_prepare_shutdown_requested` has been introduced for tracing this process. #4955
 * [ENHANCEMENT] Updated Kuberesolver dependency (github.com/sercand/kuberesolver) from v2.4.0 to v4.0.0 and gRPC dependency (google.golang.org/grpc) from v1.47.0 to v1.53.0. #4922
@@ -36,7 +33,7 @@
   * `cortex_alertmanager_silences_maintenance_errors_total`
 * [ENHANCEMENT] Add native histogram support for `cortex_request_duration_seconds` metric family. #4987
 * [ENHANCEMENT] Ruler: do not list rule groups in the object storage for disabled tenants. #5004
->>>>>>> 77c8cab8
+* [ENHANCEMENT] Query-frontend and querier: add HTTP API endpoint `<prometheus-http-prefix>/api/v1/format_query` to format a PromQL query. #4373
 * [BUGFIX] Metadata API: Mimir will now return an empty object when no metadata is available, matching Prometheus. #4782
 * [BUGFIX] Store-gateway: add collision detection on expanded postings and individual postings cache keys. #4770
 * [BUGFIX] Ruler: Support the `type=alert|record` query parameter for the API endpoint `<prometheus-http-prefix>/api/v1/rules`. #4302
