--- conflicted
+++ resolved
@@ -24,6 +24,7 @@
 * [FEATURE] Query-frontend: Allow use of Mimir Query Engine (MQE) via the experimental CLI flags `-query-frontend.query-engine` or `-query-frontend.enable-query-engine-fallback` or corresponding YAML. #11417 #11775
 * [FEATURE] Querier, query-frontend, ruler: Enable experimental support for duration expressions in PromQL, which are simple arithmetics on numbers in offset and range specification. #11344
 * [FEATURE] You can configure Mimir to export traces in OTLP exposition format through the standard `OTEL_` environment variables. #11618
+* [FEATURE] distributor: Allow configuring tenant-specific HA tracker failover timeouts. #11774
 * [ENHANCEMENT] Querier: Make the maximum series limit for cardinality API requests configurable on a per-tenant basis with the `cardinality_analysis_max_results` option. #11456
 * [ENHANCEMENT] Dashboards: Add "Queries / sec by read path" to Queries Dashboard. #11640
 * [ENHANCEMENT] Dashboards: Add "Added Latency" row to Writes Dashboard. #11579
@@ -106,11 +107,7 @@
 * [BUGFIX] Querier: Fix rare panic if a query is canceled while a request to ingesters or store-gateways has just begun. #11613
 * [BUGFIX] Ruler: Fix QueryOffset and AlignEvaluationTimeOnInterval being ignored when either recording or alerting rule evaluation is disabled. #11647
 * [BUGFIX] Ingester: Fix issue where ingesters could leave read-only mode during forced compactions, resulting in write errors. #11664
-<<<<<<< HEAD
-* [FEATURE] distributor: Allow configuring tenant-specific HA tracker failover timeouts. #11774
-=======
 * [BUGFIX] Ruler: Fix rare panic when the ruler is shutting down. #11781
->>>>>>> 1fdfaa5d
 
 ### Mixin
 
