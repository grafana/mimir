--- conflicted
+++ resolved
@@ -42,11 +42,8 @@
 
 ### Mixin
 
-<<<<<<< HEAD
 * [ENHANCEMENT] Alerts: Add `MimirFewerIngestersConsumingThanActivePartitions` alert. #13159
-=======
 * [ENHANCEMENT] Querier and query-frontend: Add alerts for querier ring, which is used when performing query planning in query-frontends and distributing portions of the plan to queriers for execution. #13165
->>>>>>> 41be0d8e
 
 ### Jsonnet
 
