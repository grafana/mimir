--- conflicted
+++ resolved
@@ -51,11 +51,8 @@
 * [FEATURE] Querier: added `histogram_avg()` function support to PromQL. #7293
 * [FEATURE] Ingester: added `-blocks-storage.tsdb.timely-head-compaction` flag, which enables more timely head compaction, and defaults to `false`. #7372
 * [FEATURE] Compactor: Added `/compactor/tenants` and `/compactor/tenant/{tenant}/planned_jobs` endpoints that provide functionality that was provided by `tools/compaction-planner` -- listing of planned compaction jobs based on tenants' bucket index. #7381
-<<<<<<< HEAD
+* [FEATURE] Add experimental support for streaming response bodies from queriers to frontends via `-querier.response-streaming-enabled`. This is currently only supported for the `/api/v1/cardinality/active_series` endpoint. #7173
 * [FEATURE] Release: Added mimir distroless docker image. #7371
-=======
-* [FEATURE] Add experimental support for streaming response bodies from queriers to frontends via `-querier.response-streaming-enabled`. This is currently only supported for the `/api/v1/cardinality/active_series` endpoint. #7173
->>>>>>> 060d8bee
 * [ENHANCEMENT] Distributor: Add a new metric `cortex_distributor_otlp_requests_total` to track the total number of OTLP requests. #7385
 * [ENHANCEMENT] Vault: add lifecycle manager for token used to authenticate to Vault. This ensures the client token is always valid. Includes a gauge (`cortex_vault_token_lease_renewal_active`) to check whether token renewal is active, and the counters `cortex_vault_token_lease_renewal_success_total` and `cortex_vault_auth_success_total` to see the total number of successful lease renewals / authentications. #7337
 * [ENHANCEMENT] Store-gateway: add no-compact details column on store-gateway tenants admin UI. #6848
