--- conflicted
+++ resolved
@@ -39,11 +39,8 @@
 * [CHANGE] Tracing: Move query information to span attributes instead of span logs. #7046
 * [CHANGE] Distributor: the default value of circuit breaker's CLI flag `-ingester.client.circuit-breaker.cooldown-period` has been changed from `1m` to `10s`. #7310
 * [CHANGE] Store-gateway: remove `cortex_bucket_store_blocks_loaded_by_duration`. `cortex_bucket_store_series_blocks_queried` is better suited for detecting when compactors are not able to keep up with the number of blocks to compact. #7309
-<<<<<<< HEAD
 * [CHANGE] Ingester, Distributor: the support for rejecting push requests received via gRPC before reading them into memory, enabled via `-ingester.limit-inflight-requests-using-grpc-method-limiter` and `-distributor.limit-inflight-requests-using-grpc-method-limiter`, is now stable and enabled by default. The configuration options have been deprecated and will be removed in Mimir 2.14. #7360
-=======
 * [CHANGE] Distributor: Change`-distributor.enable-otlp-metadata-storage` flag's default to true, and deprecate it. The flag will be removed in Mimir 2.14. #7366
->>>>>>> e502e1ef
 * [FEATURE] Introduce `-server.log-source-ips-full` option to log all IPs from `Forwarded`, `X-Real-IP`, `X-Forwarded-For` headers. #7250
 * [FEATURE] Introduce `-tenant-federation.max-tenants` option to limit the max number of tenants allowed for requests when federation is enabled. #6959
 * [FEATURE] Cardinality API: added a new `count_method` parameter which enables counting active label values. #7085
