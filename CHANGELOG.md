--- conflicted
+++ resolved
@@ -7,11 +7,8 @@
 * [CHANGE] Distributor: if forwarding rules are used to forward samples, exemplars are now removed from the request. #2710 #2725
 * [CHANGE] Limits: change the default value of `max_global_series_per_metric` limit to `0` (disabled). Setting this limit by default does not provide much benefit because series are sharded by all labels. #2714
 * [FEATURE] Introduced an experimental anonymous usage statistics tracking (disabled by default), to help Mimir maintainers driving better decisions to support the opensource community. The tracking system anonymously collects non-sensitive and non-personal identifiable information about the running Mimir cluster, and is disabled by default. #2643 #2662 #2685 #2732 #2735
-<<<<<<< HEAD
+* [FEATURE] Introduced an experimental deployment mode called read-write and running a fully featured Mimir cluster with three components: write, read and backend. The read-write deployment mode is a trade-off between the monolithic mode (only one component, no isolation) and the microservices mode (many components, high isolation). #2754
 * [FEATURE] Query-frontend: introduced experimental support to split instant queries by time. The instant query splitting can be enabled setting `-query-frontend.split-instant-queries-by-interval`. #2469 #2564 #2565 #2570 #2571 #2572 #2573 #2574 #2575 #2576 #2581 #2582 #2601 #2632 #2633 #2634 #2641 #2642 #2766
-=======
-* [FEATURE] Introduced an experimental deployment mode called read-write and running a fully featured Mimir cluster with three components: write, read and backend. The read-write deployment mode is a trade-off between the monolithic mode (only one component, no isolation) and the microservices mode (many components, high isolation). #2754
->>>>>>> a98619a8
 * [ENHANCEMENT] Distributor: Add `cortex_distributor_query_ingester_chunks_deduped_total` and `cortex_distributor_query_ingester_chunks_total` metrics for determining how effective ingester chunk deduplication at query time is. #2713
 * [ENHANCEMENT] Upgrade Docker base images to `alpine:3.16.2`. #2729
 * [ENHANCEMENT] Ruler: Add `<prometheus-http-prefix>/api/v1/status/buildinfo` endpoint. #2724
