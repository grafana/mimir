# Changelog

## Mimir - main / unreleased

* [CHANGE] Compactor: Removed support for block deletion marks migration. If you're upgrading from Cortex < 1.7.0 to Mimir, you should upgrade the compactor to Cortex >= 1.7.0 first, run it at least once and then upgrade to Mimir. #122
* [CHANGE] Removed query sharding for the chunks storage. Query sharding is now only supported for blocks storage. #86 #119
* [CHANGE] Renamed build image to us.gcr.io/kubernetes-dev/mimir-build-image. #40
* [CHANGE] Renamed metric `deprecated_flags_inuse_total` as `deprecated_flags_used_total`. #35
* [CHANGE] Renamed metric `experimental_features_in_use_total` as `experimental_features_used_total`. #32
* [CHANGE] Removed `log_messages_total` metric. #32
* [CHANGE] Change to APGLv3. #22
* [CHANGE] Change to Grafana Labs standard project governance. #22
* [CHANGE] Removed `configdb` support from Ruler and Alertmanager backend storages. #15 #38
* [CHANGE] Changed `-ruler.storage.type` default value from `configdb` to `local`. #15
* [CHANGE] Changed `-alertmanager.storage.type` default value from `configdb` to `local`. #15
* [CHANGE] Prevent path traversal attack from users able to control the HTTP header `X-Scope-OrgID`. (CVE-2021-36157) #20
  * Users only have control of the HTTP header when Mimir is not frontend by an auth proxy validating the tenant IDs
* [CHANGE] Some files and directories created by Mimir components on local disk now have stricter permissions, and are only readable by owner, but not group or others. #58
* [CHANGE] Query-frontend: Enable query stats by default, they can still be disabled with `-frontend.query-stats-enabled=false`. #83
* [CHANGE] Ingester: default `-ingester.min-ready-duration` reduced from 1m to 15s. #126
* [CHANGE] Ingester: `-ingester.min-ready-duration` now start counting the delay after the ring's health checks have passed instead of when the ring client was started. #126
* [CHANGE] Blocks storage: memcached client DNS resolution switched from golang built-in to [`miekg/dns`](https://github.com/miekg/dns). #142
* [CHANGE] Query-frontend: the `cortex_frontend_mapped_asts_total` metric has been renamed to `cortex_frontend_query_sharding_rewrites_attempted_total`. #150
<<<<<<< HEAD
* [CHANGE] Renamed metric `cortex_overrides` to `cortex_limits_overrides`. #173
=======
* [CHANGE] Allow experimental ingester max-exemplars setting to be changed dynamically #144
  * CLI flag `-blocks-storage.tsdb.max-exemplars` is renamed to `-ingester.max-global-exemplars-per-user`.
  * YAML `max_exemplars` is moved from `tsdb` to `overrides` and renamed to `max_global_exemplars_per_user`.
>>>>>>> 3207eeff
* [FEATURE] Query Frontend: Add `cortex_query_fetched_chunks_total` per-user counter to expose the number of chunks fetched as part of queries. This metric can be enabled with the `-frontend.query-stats-enabled` flag (or its respective YAML config option `query_stats_enabled`). #31
* [FEATURE] Query Frontend: Add experimental querysharding for the blocks storage. You can now enabled querysharding for blocks storage (`-store.engine=blocks`) by setting `-querier.parallelise-shardable-queries` to `true`. The following additional config and exported metrics have been added. #79 #80 #100 #124 #140 #148 #150 #151 #153 #154 #155 #156 #157 #158 #159 #160 #163 #169 #172
  * New config options:
    * `-querier.total-shards`: The amount of shards to use when doing parallelisation via query sharding.
    * `-blocks-storage.bucket-store.series-hash-cache-max-size-bytes`: Max size - in bytes - of the in-memory series hash cache in the store-gateway.
    * `-blocks-storage.tsdb.series-hash-cache-max-size-bytes`: Max size - in bytes - of the in-memory series hash cache in the ingester.
  * New exported metrics:
    * `cortex_bucket_store_series_hash_cache_requests_total`
    * `cortex_bucket_store_series_hash_cache_hits_total`
    * `cortex_frontend_query_sharding_rewrites_succeeded_total`
    * `cortex_frontend_sharded_queries_per_query`
  * Renamed metrics:
    * `cortex_frontend_mapped_asts_total` to `cortex_frontend_query_sharding_rewrites_attempted_total`
  * When query sharding is enabled, the following querier config must be set on query-frontend too:
    * `-querier.max-concurrent`
    * `-querier.timeout`
    * `-querier.max-samples`
    * `-querier.at-modifier-enabled`
    * `-querier.default-evaluation-interval`
    * `-querier.active-query-tracker-dir`
    * `-querier.lookback-delta`
* [FEATURE] PromQL: added `present_over_time` support. #139
* [FEATURE] Ingester: can expose metrics on active series matching custom trackers configured via `-ingester.active-series-custom-trackers` (or its respective YAML config option). When configured, active series for custom trackers are exposed by the `cortex_ingester_active_series_custom_tracker` metric. #42
* [ENHANCEMENT] Include additional limits in the per-tenant override exporter. The following limits have been added to the `cortex_overrides` metric: #21
  * `max_fetched_series_per_query`
  * `max_fetched_chunk_bytes_per_query`
  * `ruler_max_rules_per_rule_group`
  * `ruler_max_rule_groups_per_tenant`
* [ENHANCEMENT] Querier now can use the `LabelNames` call with matchers, if matchers are provided in the `/labels` API call, instead of using the more expensive `MetricsForLabelMatchers` call as before. This can be enabled by enabling the `-querier.query-label-names-with-matchers-enabled` flag once the ingesters are updated to this version. In the future this is expected to become the default behavior. #3
* [ENHANCEMENT] Ingester: added option `-ingester.readiness-check-ring-health` to disable the ring health check in the readiness endpoint. When disabled, the health checks are run against only the ingester itself instead of all ingesters in the ring. #48 #126
* [ENHANCEMENT] Added option `-distributor.excluded-zones` to exclude ingesters running in specific zones both on write and read path. #51
* [ENHANCEMENT] Store-gateway: added `cortex_bucket_store_sent_chunk_size_bytes` metric, tracking the size of chunks sent from store-gateway to querier. #123
* [ENHANCEMENT] Store-gateway: reduced CPU and memory utilization due to exported metrics aggregation for instances with a large number of tenants. #123 #142
* [ENHANCEMENT] Query-frontend: if query sharding is enabled and a query is not shardable, then the query is executed by querier instead of query-frontend. #150
* [ENHANCEMENT] Add a metrics `cortex_limits_defaults` to expose the default values of metrics. #173
* [BUGFIX] Upgrade Prometheus. TSDB now waits for pending readers before truncating Head block, fixing the `chunk not found` error and preventing wrong query results. #16
* [BUGFIX] Compactor: fixed panic while collecting Prometheus metrics. #28
* [BUGFIX] Ingester: don't create TSDB or appender if no samples are sent by a tenant. #162

### Query-tee

* [ENHANCEMENT] Added `/api/v1/query_exemplars` API endpoint support (no results comparison). #168

## main / unreleased

* [FEATURE] Ruler: Add new `-ruler.query-stats-enabled` which when enabled will report the `cortex_ruler_query_seconds_total` as a per-user metric that tracks the sum of the wall time of executing queries in the ruler in seconds. #4317
* [FEATURE] Query Frontend: Add `cortex_query_fetched_series_total` and `cortex_query_fetched_chunks_bytes_total` per-user counters to expose the number of series and bytes fetched as part of queries. These metrics can be enabled with the `-frontend.query-stats-enabled` flag (or its respective YAML config option `query_stats_enabled`). #4343
* [CHANGE] Update Go version to 1.16.6. #4362
* [CHANGE] Querier / ruler: Change `-querier.max-fetched-chunks-per-query` configuration to limit to maximum number of chunks that can be fetched in a single query. The number of chunks fetched by ingesters AND long-term storare combined should not exceed the value configured on `-querier.max-fetched-chunks-per-query`. #4260
* [CHANGE] Memberlist: the `memberlist_kv_store_value_bytes` has been removed due to values no longer being stored in-memory as encoded bytes. #4345
* [CHANGE] Compactor: compactor will no longer try to compact blocks that are already marked for deletion. Previously compactor would consider blocks marked for deletion within `-compactor.deletion-delay / 2` period as eligible for compaction. #4328
* [CHANGE] Memberlist: forward only changes, not entire original message. #4419
* [CHANGE] Memberlist: don't accept old tombstones as incoming change, and don't forward such messages to other gossip members. #4420
* [ENHANCEMENT] Add timeout for waiting on compactor to become ACTIVE in the ring. #4262
* [ENHANCEMENT] Reduce memory used by streaming queries, particularly in ruler. #4341
* [ENHANCEMENT] Ring: allow experimental configuration of disabling of heartbeat timeouts by setting the relevant configuration value to zero. Applies to the following: #4342
  * `-distributor.ring.heartbeat-timeout`
  * `-ring.heartbeat-timeout`
  * `-ruler.ring.heartbeat-timeout`
  * `-alertmanager.sharding-ring.heartbeat-timeout`
  * `-compactor.ring.heartbeat-timeout`
  * `-store-gateway.sharding-ring.heartbeat-timeout`
* [ENHANCEMENT] Ring: allow heartbeats to be explicitly disabled by setting the interval to zero. This is considered experimental. This applies to the following configuration options: #4344
  * `-distributor.ring.heartbeat-period`
  * `-ingester.heartbeat-period`
  * `-ruler.ring.heartbeat-period`
  * `-alertmanager.sharding-ring.heartbeat-period`
  * `-compactor.ring.heartbeat-period`
  * `-store-gateway.sharding-ring.heartbeat-period`
* [ENHANCEMENT] Memberlist: optimized receive path for processing ring state updates, to help reduce CPU utilization in large clusters. #4345
* [ENHANCEMENT] Memberlist: expose configuration of memberlist packet compression via `-memberlist.compression=enabled`. #4346
* [BUGFIX] HA Tracker: when cleaning up obsolete elected replicas from KV store, tracker didn't update number of cluster per user correctly. #4336
* [BUGFIX] Ruler: fixed counting of PromQL evaluation errors as user-errors when updating `cortex_ruler_queries_failed_total`. #4335
* [BUGFIX] Ingester: fixed ingester stuck on start up (LEAVING ring state) when `-ingester.heartbeat-period=0` and `-ingester.unregister-on-shutdown=false`. #4366
* [BUGFIX] Ingester: When using block storage, prevent any reads or writes while the ingester is stopping. This will prevent accessing TSDB blocks once they have been already closed. #4304

## 1.10.0-rc.0 / 2021-06-28

* [CHANGE] Enable strict JSON unmarshal for `pkg/util/validation.Limits` struct. The custom `UnmarshalJSON()` will now fail if the input has unknown fields. #4298
* [CHANGE] Cortex chunks storage has been deprecated and it's now in maintenance mode: all Cortex users are encouraged to migrate to the blocks storage. No new features will be added to the chunks storage. The default Cortex configuration still runs the chunks engine; please check out the [blocks storage doc](https://cortexmetrics.io/docs/blocks-storage/) on how to configure Cortex to run with the blocks storage.  #4268
* [CHANGE] The example Kubernetes manifests (stored at `k8s/`) have been removed due to a lack of proper support and maintenance. #4268
* [CHANGE] Querier / ruler: deprecated `-store.query-chunk-limit` CLI flag (and its respective YAML config option `max_chunks_per_query`) in favour of `-querier.max-fetched-chunks-per-query` (and its respective YAML config option `max_fetched_chunks_per_query`). The new limit specifies the maximum number of chunks that can be fetched in a single query from ingesters and long-term storage: the total number of actual fetched chunks could be 2x the limit, being independently applied when querying ingesters and long-term storage. #4125
* [CHANGE] Alertmanager: allowed to configure the experimental receivers firewall on a per-tenant basis. The following CLI flags (and their respective YAML config options) have been changed and moved to the limits config section: #4143
  - `-alertmanager.receivers-firewall.block.cidr-networks` renamed to `-alertmanager.receivers-firewall-block-cidr-networks`
  - `-alertmanager.receivers-firewall.block.private-addresses` renamed to `-alertmanager.receivers-firewall-block-private-addresses`
* [CHANGE] Change default value of `-server.grpc.keepalive.min-time-between-pings` from `5m` to `10s` and `-server.grpc.keepalive.ping-without-stream-allowed` to `true`. #4168
* [CHANGE] Ingester: Change default value of `-ingester.active-series-metrics-enabled` to `true`. This incurs a small increase in memory usage, between 1.2% and 1.6% as measured on ingesters with 1.3M active series. #4257
* [CHANGE] Dependency: update go-redis from v8.2.3 to v8.9.0. #4236
* [CHANGE] Memberlist: Expose default configuration values to the command line options. Note that setting these explicitly to zero will no longer cause the default to be used. If the default is desired, then do set the option. The following are affected: #4276
  - `-memberlist.stream-timeout`
  - `-memberlist.retransmit-factor`
  - `-memberlist.pull-push-interval`
  - `-memberlist.gossip-interval`
  - `-memberlist.gossip-nodes`
  - `-memberlist.gossip-to-dead-nodes-time`
  - `-memberlist.dead-node-reclaim-time`
* [FEATURE] Querier: Added new `-querier.max-fetched-series-per-query` flag. When Cortex is running with blocks storage, the max series per query limit is enforced in the querier and applies to unique series received from ingesters and store-gateway (long-term storage). #4179
* [FEATURE] Querier/Ruler: Added new `-querier.max-fetched-chunk-bytes-per-query` flag. When Cortex is running with blocks storage, the max chunk bytes limit is enforced in the querier and ruler and limits the size of all aggregated chunks returned from ingesters and storage as bytes for a query. #4216
* [FEATURE] Alertmanager: support negative matchers, time-based muting - [upstream release notes](https://github.com/prometheus/alertmanager/releases/tag/v0.22.0). #4237
* [FEATURE] Alertmanager: Added rate-limits to notifiers. Rate limits used by all integrations can be configured using `-alertmanager.notification-rate-limit`, while per-integration rate limits can be specified via `-alertmanager.notification-rate-limit-per-integration` parameter. Both shared and per-integration limits can be overwritten using overrides mechanism. These limits are applied on individual (per-tenant) alertmanagers. Rate-limited notifications are failed notifications. It is possible to monitor rate-limited notifications via new `cortex_alertmanager_notification_rate_limited_total` metric. #4135 #4163
* [FEATURE] Alertmanager: Added `-alertmanager.max-config-size-bytes` limit to control size of configuration files that Cortex users can upload to Alertmanager via API. This limit is configurable per-tenant. #4201
* [FEATURE] Alertmanager: Added `-alertmanager.max-templates-count` and `-alertmanager.max-template-size-bytes` options to control number and size of templates uploaded to Alertmanager via API. These limits are configurable per-tenant. #4223
* [FEATURE] Added flag `-debug.block-profile-rate` to enable goroutine blocking events profiling. #4217
* [FEATURE] Alertmanager: The experimental sharding feature is now considered complete. Detailed information about the configuration options can be found [here for alertmanager](https://cortexmetrics.io/docs/configuration/configuration-file/#alertmanager_config) and [here for the alertmanager storage](https://cortexmetrics.io/docs/configuration/configuration-file/#alertmanager_storage_config). To use the feature: #3925 #4020 #4021 #4031 #4084 #4110 #4126 #4127 #4141 #4146 #4161 #4162 #4222
  * Ensure that a remote storage backend is configured for Alertmanager to store state using `-alertmanager-storage.backend`, and flags related to the backend. Note that the `local` and `configdb` storage backends are not supported.
  * Ensure that a ring store is configured using `-alertmanager.sharding-ring.store`, and set the flags relevant to the chosen store type.
  * Enable the feature using `-alertmanager.sharding-enabled`.
  * Note the prior addition of a new configuration option `-alertmanager.persist-interval`. This sets the interval between persisting the current alertmanager state (notification log and silences) to object storage. See the [configuration file reference](https://cortexmetrics.io/docs/configuration/configuration-file/#alertmanager_config) for more information.
* [ENHANCEMENT] Alertmanager: Cleanup persisted state objects from remote storage when a tenant configuration is deleted. #4167
* [ENHANCEMENT] Storage: Added the ability to disable Open Census within GCS client (e.g `-gcs.enable-opencensus=false`). #4219
* [ENHANCEMENT] Etcd: Added username and password to etcd config. #4205
* [ENHANCEMENT] Alertmanager: introduced new metrics to monitor operation when using `-alertmanager.sharding-enabled`: #4149
  * `cortex_alertmanager_state_fetch_replica_state_total`
  * `cortex_alertmanager_state_fetch_replica_state_failed_total`
  * `cortex_alertmanager_state_initial_sync_total`
  * `cortex_alertmanager_state_initial_sync_completed_total`
  * `cortex_alertmanager_state_initial_sync_duration_seconds`
  * `cortex_alertmanager_state_persist_total`
  * `cortex_alertmanager_state_persist_failed_total`
* [ENHANCEMENT] Blocks storage: support ingesting exemplars and querying of exemplars.  Enabled by setting new CLI flag `-blocks-storage.tsdb.max-exemplars=<n>` or config option `blocks_storage.tsdb.max_exemplars` to positive value. #4124 #4181
* [ENHANCEMENT] Distributor: Added distributors ring status section in the admin page. #4151
* [ENHANCEMENT] Added zone-awareness support to alertmanager for use when sharding is enabled. When zone-awareness is enabled, alerts will be replicated across availability zones. #4204
* [ENHANCEMENT] Added `tenant_ids` tag to tracing spans #4186
* [ENHANCEMENT] Ring, query-frontend: Avoid using automatic private IPs (APIPA) when discovering IP address from the interface during the registration of the instance in the ring, or by query-frontend when used with query-scheduler. APIPA still used as last resort with logging indicating usage. #4032
* [ENHANCEMENT] Memberlist: introduced new metrics to aid troubleshooting tombstone convergence: #4231
  * `memberlist_client_kv_store_value_tombstones`
  * `memberlist_client_kv_store_value_tombstones_removed_total`
  * `memberlist_client_messages_to_broadcast_dropped_total`
* [ENHANCEMENT] Alertmanager: Added `-alertmanager.max-dispatcher-aggregation-groups` option to control max number of active dispatcher groups in Alertmanager (per tenant, also overrideable). When the limit is reached, Dispatcher produces log message and increases `cortex_alertmanager_dispatcher_aggregation_group_limit_reached_total` metric. #4254
* [ENHANCEMENT] Alertmanager: Added `-alertmanager.max-alerts-count` and `-alertmanager.max-alerts-size-bytes` to control max number of alerts and total size of alerts that a single user can have in Alertmanager's memory. Adding more alerts will fail with a log message and incrementing `cortex_alertmanager_alerts_insert_limited_total` metric (per-user). These limits can be overrided by using per-tenant overrides. Current values are tracked in `cortex_alertmanager_alerts_limiter_current_alerts` and `cortex_alertmanager_alerts_limiter_current_alerts_size_bytes` metrics. #4253
* [ENHANCEMENT] Store-gateway: added `-store-gateway.sharding-ring.wait-stability-min-duration` and `-store-gateway.sharding-ring.wait-stability-max-duration` support to store-gateway, to wait for ring stability at startup. #4271
* [ENHANCEMENT] Ruler: added `rule_group` label to metrics `cortex_prometheus_rule_group_iterations_total` and `cortex_prometheus_rule_group_iterations_missed_total`. #4121
* [ENHANCEMENT] Ruler: added new metrics for tracking total number of queries and push requests sent to ingester, as well as failed queries and push requests. Failures are only counted for internal errors, but not user-errors like limits or invalid query. This is in contrast to existing `cortex_prometheus_rule_evaluation_failures_total`, which is incremented also when query or samples appending fails due to user-errors. #4281
  * `cortex_ruler_write_requests_total`
  * `cortex_ruler_write_requests_failed_total`
  * `cortex_ruler_queries_total`
  * `cortex_ruler_queries_failed_total`
* [ENHANCEMENT] Ingester: Added option `-ingester.ignore-series-limit-for-metric-names` with comma-separated list of metric names that will be ignored in max series per metric limit. #4302
* [ENHANCEMENT] Added instrumentation to Redis client, with the following metrics: #3976
  - `cortex_rediscache_request_duration_seconds`
* [BUGFIX] Purger: fix `Invalid null value in condition for column range` caused by `nil` value in range for WriteBatch query. #4128
* [BUGFIX] Ingester: fixed infrequent panic caused by a race condition between TSDB mmap-ed head chunks truncation and queries. #4176
* [BUGFIX] Alertmanager: fix Alertmanager status page if clustering via gossip is disabled or sharding is enabled. #4184
* [BUGFIX] Ruler: fix `/ruler/rule_groups` endpoint doesn't work when used with object store. #4182
* [BUGFIX] Ruler: Honor the evaluation delay for the `ALERTS` and `ALERTS_FOR_STATE` series. #4227
* [BUGFIX] Make multiple Get requests instead of MGet on Redis Cluster. #4056
* [BUGFIX] Ingester: fix issue where runtime limits erroneously override default limits. #4246
* [BUGFIX] Ruler: fix startup in single-binary mode when the new `ruler_storage` is used. #4252
* [BUGFIX] Querier: fix queries failing with "at least 1 healthy replica required, could only find 0" error right after scaling up store-gateways until they're ACTIVE in the ring. #4263
* [BUGFIX] Store-gateway: when blocks sharding is enabled, do not load all blocks in each store-gateway in case of a cold startup, but load only blocks owned by the store-gateway replica. #4271
* [BUGFIX] Memberlist: fix to setting the default configuration value for `-memberlist.retransmit-factor` when not provided. This should improve propagation delay of the ring state (including, but not limited to, tombstones). Note that if the configuration is already explicitly given, this fix has no effect. #4269
* [BUGFIX] Querier: Fix issue where samples in a chunk might get skipped by batch iterator. #4218
## Blocksconvert

* [ENHANCEMENT] Scanner: add support for DynamoDB (v9 schema only). #3828
* [ENHANCEMENT] Add Cassandra support. #3795
* [ENHANCEMENT] Scanner: retry failed uploads. #4188

## 1.9.0 / 2021-05-14

* [CHANGE] Alertmanager now removes local files after Alertmanager is no longer running for removed or resharded user. #3910
* [CHANGE] Alertmanager now stores local files in per-tenant folders. Files stored by Alertmanager previously are migrated to new hierarchy. Support for this migration will be removed in Cortex 1.11. #3910
* [CHANGE] Ruler: deprecated `-ruler.storage.*` CLI flags (and their respective YAML config options) in favour of `-ruler-storage.*`. The deprecated config will be removed in Cortex 1.11. #3945
* [CHANGE] Alertmanager: deprecated `-alertmanager.storage.*` CLI flags (and their respective YAML config options) in favour of `-alertmanager-storage.*`. This change doesn't apply to `alertmanager.storage.path` and `alertmanager.storage.retention`. The deprecated config will be removed in Cortex 1.11. #4002
* [CHANGE] Alertmanager: removed `-cluster.` CLI flags deprecated in Cortex 1.7. The new config options to use are: #3946
  * `-alertmanager.cluster.listen-address` instead of `-cluster.listen-address`
  * `-alertmanager.cluster.advertise-address` instead of `-cluster.advertise-address`
  * `-alertmanager.cluster.peers` instead of `-cluster.peer`
  * `-alertmanager.cluster.peer-timeout` instead of `-cluster.peer-timeout`
* [CHANGE] Blocks storage: removed the config option `-blocks-storage.bucket-store.index-cache.postings-compression-enabled`, which was deprecated in Cortex 1.6. Postings compression is always enabled. #4101
* [CHANGE] Querier: removed the config option `-store.max-look-back-period`, which was deprecated in Cortex 1.6 and was used only by the chunks storage. You should use `-querier.max-query-lookback` instead. #4101
* [CHANGE] Query Frontend: removed the config option `-querier.compress-http-responses`, which was deprecated in Cortex 1.6. You should use`-api.response-compression-enabled` instead. #4101
* [CHANGE] Runtime-config / overrides: removed the config options `-limits.per-user-override-config` (use `-runtime-config.file`) and `-limits.per-user-override-period` (use `-runtime-config.reload-period`), both deprecated since Cortex 0.6.0. #4112
* [CHANGE] Cortex now fails fast on startup if unable to connect to the ring backend. #4068
* [FEATURE] The following features have been marked as stable: #4101
  - Shuffle-sharding
  - Querier support for querying chunks and blocks store at the same time
  - Tracking of active series and exporting them as metrics (`-ingester.active-series-metrics-enabled` and related flags)
  - Blocks storage: lazy mmap of block indexes in the store-gateway (`-blocks-storage.bucket-store.index-header-lazy-loading-enabled`)
  - Ingester: close idle TSDB and remove them from local disk (`-blocks-storage.tsdb.close-idle-tsdb-timeout`)
* [FEATURE] Memberlist: add TLS configuration options for the memberlist transport layer used by the gossip KV store. #4046
  * New flags added for memberlist communication:
    * `-memberlist.tls-enabled`
    * `-memberlist.tls-cert-path`
    * `-memberlist.tls-key-path`
    * `-memberlist.tls-ca-path`
    * `-memberlist.tls-server-name`
    * `-memberlist.tls-insecure-skip-verify`
* [FEATURE] Ruler: added `local` backend support to the ruler storage configuration under the `-ruler-storage.` flag prefix. #3932
* [ENHANCEMENT] Upgraded Docker base images to `alpine:3.13`. #4042
* [ENHANCEMENT] Blocks storage: reduce ingester memory by eliminating series reference cache. #3951
* [ENHANCEMENT] Ruler: optimized `<prefix>/api/v1/rules` and `<prefix>/api/v1/alerts` when ruler sharding is enabled. #3916
* [ENHANCEMENT] Ruler: added the following metrics when ruler sharding is enabled: #3916
  * `cortex_ruler_clients`
  * `cortex_ruler_client_request_duration_seconds`
* [ENHANCEMENT] Alertmanager: Add API endpoint to list all tenant alertmanager configs: `GET /multitenant_alertmanager/configs`. #3529
* [ENHANCEMENT] Ruler: Add API endpoint to list all tenant ruler rule groups: `GET /ruler/rule_groups`. #3529
* [ENHANCEMENT] Query-frontend/scheduler: added querier forget delay (`-query-frontend.querier-forget-delay` and `-query-scheduler.querier-forget-delay`) to mitigate the blast radius in the event queriers crash because of a repeatedly sent "query of death" when shuffle-sharding is enabled. #3901
* [ENHANCEMENT] Query-frontend: reduced memory allocations when serializing query response. #3964
* [ENHANCEMENT] Querier / ruler: some optimizations to PromQL query engine. #3934 #3989
* [ENHANCEMENT] Ingester: reduce CPU and memory when an high number of errors are returned by the ingester on the write path with the blocks storage. #3969 #3971 #3973
* [ENHANCEMENT] Distributor: reduce CPU and memory when an high number of errors are returned by the distributor on the write path. #3990
* [ENHANCEMENT] Put metric before label value in the "label value too long" error message. #4018
* [ENHANCEMENT] Allow use of `y|w|d` suffixes for duration related limits and per-tenant limits. #4044
* [ENHANCEMENT] Query-frontend: Small optimization on top of PR #3968 to avoid unnecessary Extents merging. #4026
* [ENHANCEMENT] Add a metric `cortex_compactor_compaction_interval_seconds` for the compaction interval config value. #4040
* [ENHANCEMENT] Ingester: added following per-ingester (instance) experimental limits: max number of series in memory (`-ingester.instance-limits.max-series`), max number of users in memory (`-ingester.instance-limits.max-tenants`), max ingestion rate (`-ingester.instance-limits.max-ingestion-rate`), and max inflight requests (`-ingester.instance-limits.max-inflight-push-requests`). These limits are only used when using blocks storage. Limits can also be configured using runtime-config feature, and current values are exported as `cortex_ingester_instance_limits` metric. #3992.
* [ENHANCEMENT] Cortex is now built with Go 1.16. #4062
* [ENHANCEMENT] Distributor: added per-distributor experimental limits: max number of inflight requests (`-distributor.instance-limits.max-inflight-push-requests`) and max ingestion rate in samples/sec (`-distributor.instance-limits.max-ingestion-rate`). If not set, these two are unlimited. Also added metrics to expose current values (`cortex_distributor_inflight_push_requests`, `cortex_distributor_ingestion_rate_samples_per_second`) as well as limits (`cortex_distributor_instance_limits` with various `limit` label values). #4071
* [ENHANCEMENT] Ruler: Added `-ruler.enabled-tenants` and `-ruler.disabled-tenants` to explicitly enable or disable rules processing for specific tenants. #4074
* [ENHANCEMENT] Block Storage Ingester: `/flush` now accepts two new parameters: `tenant` to specify tenant to flush and `wait=true` to make call synchronous. Multiple tenants can be specified by repeating `tenant` parameter. If no `tenant` is specified, all tenants are flushed, as before. #4073
* [ENHANCEMENT] Alertmanager: validate configured `-alertmanager.web.external-url` and fail if ends with `/`. #4081
* [ENHANCEMENT] Alertmanager: added `-alertmanager.receivers-firewall.block.cidr-networks` and `-alertmanager.receivers-firewall.block.private-addresses` to block specific network addresses in HTTP-based Alertmanager receiver integrations. #4085
* [ENHANCEMENT] Allow configuration of Cassandra's host selection policy. #4069
* [ENHANCEMENT] Store-gateway: retry synching blocks if a per-tenant sync fails. #3975 #4088
* [ENHANCEMENT] Add metric `cortex_tcp_connections` exposing the current number of accepted TCP connections. #4099
* [ENHANCEMENT] Querier: Allow federated queries to run concurrently. #4065
* [ENHANCEMENT] Label Values API call now supports `match[]` parameter when querying blocks on storage (assuming `-querier.query-store-for-labels-enabled` is enabled). #4133
* [BUGFIX] Ruler-API: fix bug where `/api/v1/rules/<namespace>/<group_name>` endpoint return `400` instead of `404`. #4013
* [BUGFIX] Distributor: reverted changes done to rate limiting in #3825. #3948
* [BUGFIX] Ingester: Fix race condition when opening and closing tsdb concurrently. #3959
* [BUGFIX] Querier: streamline tracing spans. #3924
* [BUGFIX] Ruler Storage: ignore objects with empty namespace or group in the name. #3999
* [BUGFIX] Distributor: fix issue causing distributors to not extend the replication set because of failing instances when zone-aware replication is enabled. #3977
* [BUGFIX] Query-frontend: Fix issue where cached entry size keeps increasing when making tiny query repeatedly. #3968
* [BUGFIX] Compactor: `-compactor.blocks-retention-period` now supports weeks (`w`) and years (`y`). #4027
* [BUGFIX] Querier: returning 422 (instead of 500) when query hits `max_chunks_per_query` limit with block storage, when the limit is hit in the store-gateway. #3937
* [BUGFIX] Ruler: Rule group limit enforcement should now allow the same number of rules in a group as the limit. #3616
* [BUGFIX] Frontend, Query-scheduler: allow querier to notify about shutdown without providing any authentication. #4066
* [BUGFIX] Querier: fixed race condition causing queries to fail right after querier startup with the "empty ring" error. #4068
* [BUGFIX] Compactor: Increment `cortex_compactor_runs_failed_total` if compactor failed compact a single tenant. #4094
* [BUGFIX] Tracing: hot fix to avoid the Jaeger tracing client to indefinitely block the Cortex process shutdown in case the HTTP connection to the tracing backend is blocked. #4134
* [BUGFIX] Forward proper EndsAt from ruler to Alertmanager inline with Prometheus behaviour. #4017
* [BUGFIX] Querier: support filtering LabelValues with matchers when using tenant federation. #4277

## Blocksconvert

* [ENHANCEMENT] Builder: add `-builder.timestamp-tolerance` option which may reduce block size by rounding timestamps to make difference whole seconds. #3891

## 1.8.1 / 2021-04-27

* [CHANGE] Fix for CVE-2021-31232: Local file disclosure vulnerability when `-experimental.alertmanager.enable-api` is used. The HTTP basic auth `password_file` can be used as an attack vector to send any file content via a webhook. The alertmanager templates can be used as an attack vector to send any file content because the alertmanager can load any text file specified in the templates list.

## 1.8.0 / 2021-03-24

* [CHANGE] Alertmanager: Don't expose cluster information to tenants via the `/alertmanager/api/v1/status` API endpoint when operating with clustering enabled. #3903
* [CHANGE] Ingester: don't update internal "last updated" timestamp of TSDB if tenant only sends invalid samples. This affects how "idle" time is computed. #3727
* [CHANGE] Require explicit flag `-<prefix>.tls-enabled` to enable TLS in GRPC clients. Previously it was enough to specify a TLS flag to enable TLS validation. #3156
* [CHANGE] Query-frontend: removed `-querier.split-queries-by-day` (deprecated in Cortex 0.4.0). Please use `-querier.split-queries-by-interval` instead. #3813
* [CHANGE] Store-gateway: the chunks pool controlled by `-blocks-storage.bucket-store.max-chunk-pool-bytes` is now shared across all tenants. #3830
* [CHANGE] Ingester: return error code 400 instead of 429 when per-user/per-tenant series/metadata limits are reached. #3833
* [CHANGE] Compactor: add `reason` label to `cortex_compactor_blocks_marked_for_deletion_total` metric. Source blocks marked for deletion by compactor are labelled as `compaction`, while blocks passing the retention period are labelled as `retention`. #3879
* [CHANGE] Alertmanager: the `DELETE /api/v1/alerts` is now idempotent. No error is returned if the alertmanager config doesn't exist. #3888
* [FEATURE] Experimental Ruler Storage: Add a separate set of configuration options to configure the ruler storage backend under the `-ruler-storage.` flag prefix. All blocks storage bucket clients and the config service are currently supported. Clients using this implementation will only be enabled if the existing `-ruler.storage` flags are left unset. #3805 #3864
* [FEATURE] Experimental Alertmanager Storage: Add a separate set of configuration options to configure the alertmanager storage backend under the `-alertmanager-storage.` flag prefix. All blocks storage bucket clients and the config service are currently supported. Clients using this implementation will only be enabled if the existing `-alertmanager.storage` flags are left unset. #3888
* [FEATURE] Adds support to S3 server-side encryption using KMS. The S3 server-side encryption config can be overridden on a per-tenant basis for the blocks storage, ruler and alertmanager. Deprecated `-<prefix>.s3.sse-encryption`, please use the following CLI flags that have been added. #3651 #3810 #3811 #3870 #3886 #3906
  - `-<prefix>.s3.sse.type`
  - `-<prefix>.s3.sse.kms-key-id`
  - `-<prefix>.s3.sse.kms-encryption-context`
* [FEATURE] Querier: Enable `@ <timestamp>` modifier in PromQL using the new `-querier.at-modifier-enabled` flag. #3744
* [FEATURE] Overrides Exporter: Add `overrides-exporter` module for exposing per-tenant resource limit overrides as metrics. It is not included in `all` target (single-binary mode), and must be explicitly enabled. #3785
* [FEATURE] Experimental thanosconvert: introduce an experimental tool `thanosconvert` to migrate Thanos block metadata to Cortex metadata. #3770
* [FEATURE] Alertmanager: It now shards the `/api/v1/alerts` API using the ring when sharding is enabled. #3671
  * Added `-alertmanager.max-recv-msg-size` (defaults to 16M) to limit the size of HTTP request body handled by the alertmanager.
  * New flags added for communication between alertmanagers:
    * `-alertmanager.max-recv-msg-size`
    * `-alertmanager.alertmanager-client.remote-timeout`
    * `-alertmanager.alertmanager-client.tls-enabled`
    * `-alertmanager.alertmanager-client.tls-cert-path`
    * `-alertmanager.alertmanager-client.tls-key-path`
    * `-alertmanager.alertmanager-client.tls-ca-path`
    * `-alertmanager.alertmanager-client.tls-server-name`
    * `-alertmanager.alertmanager-client.tls-insecure-skip-verify`
* [FEATURE] Compactor: added blocks storage per-tenant retention support. This is configured via `-compactor.retention-period`, and can be overridden on a per-tenant basis. #3879
* [ENHANCEMENT] Queries: Instrument queries that were discarded due to the configured `max_outstanding_requests_per_tenant`. #3894
  * `cortex_query_frontend_discarded_requests_total`
  * `cortex_query_scheduler_discarded_requests_total`
* [ENHANCEMENT] Ruler: Add TLS and explicit basis authentication configuration options for the HTTP client the ruler uses to communicate with the alertmanager. #3752
  * `-ruler.alertmanager-client.basic-auth-username`: Configure the basic authentication username used by the client. Takes precedent over a URL configured username.
  * `-ruler.alertmanager-client.basic-auth-password`: Configure the basic authentication password used by the client. Takes precedent over a URL configured password.
  * `-ruler.alertmanager-client.tls-ca-path`: File path to the CA file.
  * `-ruler.alertmanager-client.tls-cert-path`: File path to the TLS certificate.
  * `-ruler.alertmanager-client.tls-insecure-skip-verify`: Boolean to disable verifying the certificate.
  * `-ruler.alertmanager-client.tls-key-path`: File path to the TLS key certificate.
  * `-ruler.alertmanager-client.tls-server-name`: Expected name on the TLS certificate.
* [ENHANCEMENT] Ingester: exposed metric `cortex_ingester_oldest_unshipped_block_timestamp_seconds`, tracking the unix timestamp of the oldest TSDB block not shipped to the storage yet. #3705
* [ENHANCEMENT] Prometheus upgraded. #3739 #3806
  * Avoid unnecessary `runtime.GC()` during compactions.
  * Prevent compaction loop in TSDB on data gap.
* [ENHANCEMENT] Query-Frontend now returns server side performance metrics using `Server-Timing` header when query stats is enabled. #3685
* [ENHANCEMENT] Runtime Config: Add a `mode` query parameter for the runtime config endpoint. `/runtime_config?mode=diff` now shows the YAML runtime configuration with all values that differ from the defaults. #3700
* [ENHANCEMENT] Distributor: Enable downstream projects to wrap distributor push function and access the deserialized write requests berfore/after they are pushed. #3755
* [ENHANCEMENT] Add flag `-<prefix>.tls-server-name` to require a specific server name instead of the hostname on the certificate. #3156
* [ENHANCEMENT] Alertmanager: Remove a tenant's alertmanager instead of pausing it as we determine it is no longer needed. #3722
* [ENHANCEMENT] Blocks storage: added more configuration options to S3 client. #3775
  * `-blocks-storage.s3.tls-handshake-timeout`: Maximum time to wait for a TLS handshake. 0 means no limit.
  * `-blocks-storage.s3.expect-continue-timeout`: The time to wait for a server's first response headers after fully writing the request headers if the request has an Expect header. 0 to send the request body immediately.
  * `-blocks-storage.s3.max-idle-connections`: Maximum number of idle (keep-alive) connections across all hosts. 0 means no limit.
  * `-blocks-storage.s3.max-idle-connections-per-host`: Maximum number of idle (keep-alive) connections to keep per-host. If 0, a built-in default value is used.
  * `-blocks-storage.s3.max-connections-per-host`: Maximum number of connections per host. 0 means no limit.
* [ENHANCEMENT] Ingester: when tenant's TSDB is closed, Ingester now removes pushed metrics-metadata from memory, and removes metadata (`cortex_ingester_memory_metadata`, `cortex_ingester_memory_metadata_created_total`, `cortex_ingester_memory_metadata_removed_total`) and validation metrics (`cortex_discarded_samples_total`, `cortex_discarded_metadata_total`). #3782
* [ENHANCEMENT] Distributor: cleanup metrics for inactive tenants. #3784
* [ENHANCEMENT] Ingester: Have ingester to re-emit following TSDB metrics. #3800
  * `cortex_ingester_tsdb_blocks_loaded`
  * `cortex_ingester_tsdb_reloads_total`
  * `cortex_ingester_tsdb_reloads_failures_total`
  * `cortex_ingester_tsdb_symbol_table_size_bytes`
  * `cortex_ingester_tsdb_storage_blocks_bytes`
  * `cortex_ingester_tsdb_time_retentions_total`
* [ENHANCEMENT] Querier: distribute workload across `-store-gateway.sharding-ring.replication-factor` store-gateway replicas when querying blocks and `-store-gateway.sharding-enabled=true`. #3824
* [ENHANCEMENT] Distributor / HA Tracker: added cleanup of unused elected HA replicas from KV store. Added following metrics to monitor this process: #3809
  * `cortex_ha_tracker_replicas_cleanup_started_total`
  * `cortex_ha_tracker_replicas_cleanup_marked_for_deletion_total`
  * `cortex_ha_tracker_replicas_cleanup_deleted_total`
  * `cortex_ha_tracker_replicas_cleanup_delete_failed_total`
* [ENHANCEMENT] Ruler now has new API endpoint `/ruler/delete_tenant_config` that can be used to delete all ruler groups for tenant. It is intended to be used by administrators who wish to clean up state after removed user. Note that this endpoint is enabled regardless of `-experimental.ruler.enable-api`. #3750 #3899
* [ENHANCEMENT] Query-frontend, query-scheduler: cleanup metrics for inactive tenants. #3826
* [ENHANCEMENT] Blocks storage: added `-blocks-storage.s3.region` support to S3 client configuration. #3811
* [ENHANCEMENT] Distributor: Remove cached subrings for inactive users when using shuffle sharding. #3849
* [ENHANCEMENT] Store-gateway: Reduced memory used to fetch chunks at query time. #3855
* [ENHANCEMENT] Ingester: attempt to prevent idle compaction from happening in concurrent ingesters by introducing a 25% jitter to the configured idle timeout (`-blocks-storage.tsdb.head-compaction-idle-timeout`). #3850
* [ENHANCEMENT] Compactor: cleanup local files for users that are no longer owned by compactor. #3851
* [ENHANCEMENT] Store-gateway: close empty bucket stores, and delete leftover local files for tenants that no longer belong to store-gateway. #3853
* [ENHANCEMENT] Store-gateway: added metrics to track partitioner behaviour. #3877
  * `cortex_bucket_store_partitioner_requested_bytes_total`
  * `cortex_bucket_store_partitioner_requested_ranges_total`
  * `cortex_bucket_store_partitioner_expanded_bytes_total`
  * `cortex_bucket_store_partitioner_expanded_ranges_total`
* [ENHANCEMENT] Store-gateway: added metrics to monitor chunk buffer pool behaviour. #3880
  * `cortex_bucket_store_chunk_pool_requested_bytes_total`
  * `cortex_bucket_store_chunk_pool_returned_bytes_total`
* [ENHANCEMENT] Alertmanager: load alertmanager configurations from object storage concurrently, and only load necessary configurations, speeding configuration synchronization process and executing fewer "GET object" operations to the storage when sharding is enabled. #3898
* [ENHANCEMENT] Ingester (blocks storage): Ingester can now stream entire chunks instead of individual samples to the querier. At the moment this feature must be explicitly enabled either by using `-ingester.stream-chunks-when-using-blocks` flag or `ingester_stream_chunks_when_using_blocks` (boolean) field in runtime config file, but these configuration options are temporary and will be removed when feature is stable. #3889
* [ENHANCEMENT] Alertmanager: New endpoint `/multitenant_alertmanager/delete_tenant_config` to delete configuration for tenant identified by `X-Scope-OrgID` header. This is an internal endpoint, available even if Alertmanager API is not enabled by using `-experimental.alertmanager.enable-api`. #3900
* [ENHANCEMENT] MemCached: Add `max_item_size` support. #3929
* [BUGFIX] Cortex: Fixed issue where fatal errors and various log messages where not logged. #3778
* [BUGFIX] HA Tracker: don't track as error in the `cortex_kv_request_duration_seconds` metric a CAS operation intentionally aborted. #3745
* [BUGFIX] Querier / ruler: do not log "error removing stale clients" if the ring is empty. #3761
* [BUGFIX] Store-gateway: fixed a panic caused by a race condition when the index-header lazy loading is enabled. #3775 #3789
* [BUGFIX] Compactor: fixed "could not guess file size" log when uploading blocks deletion marks to the global location. #3807
* [BUGFIX] Prevent panic at start if the http_prefix setting doesn't have a valid value. #3796
* [BUGFIX] Memberlist: fixed panic caused by race condition in `armon/go-metrics` used by memberlist client. #3725
* [BUGFIX] Querier: returning 422 (instead of 500) when query hits `max_chunks_per_query` limit with block storage. #3895
* [BUGFIX] Alertmanager: Ensure that experimental `/api/v1/alerts` endpoints work when `-http.prefix` is empty. #3905
* [BUGFIX] Chunk store: fix panic in inverted index when deleted fingerprint is no longer in the index. #3543

## 1.7.1 / 2021-04-27

* [CHANGE] Fix for CVE-2021-31232: Local file disclosure vulnerability when `-experimental.alertmanager.enable-api` is used. The HTTP basic auth `password_file` can be used as an attack vector to send any file content via a webhook. The alertmanager templates can be used as an attack vector to send any file content because the alertmanager can load any text file specified in the templates list.

## 1.7.0 / 2021-02-23

Note the blocks storage compactor runs a migration task at startup in this version, which can take many minutes and use a lot of RAM.
[Turn this off after first run](https://cortexmetrics.io/docs/blocks-storage/production-tips/#ensure-deletion-marks-migration-is-disabled-after-first-run).

* [CHANGE] FramedSnappy encoding support has been removed from Push and Remote Read APIs. This means Prometheus 1.6 support has been removed and the oldest Prometheus version supported in the remote write is 1.7. #3682
* [CHANGE] Ruler: removed the flag `-ruler.evaluation-delay-duration-deprecated` which was deprecated in 1.4.0. Please use the `ruler_evaluation_delay_duration` per-tenant limit instead. #3694
* [CHANGE] Removed the flags `-<prefix>.grpc-use-gzip-compression` which were deprecated in 1.3.0: #3694
  * `-query-scheduler.grpc-client-config.grpc-use-gzip-compression`: use `-query-scheduler.grpc-client-config.grpc-compression` instead
  * `-frontend.grpc-client-config.grpc-use-gzip-compression`: use `-frontend.grpc-client-config.grpc-compression` instead
  * `-ruler.client.grpc-use-gzip-compression`: use `-ruler.client.grpc-compression` instead
  * `-bigtable.grpc-use-gzip-compression`: use `-bigtable.grpc-compression` instead
  * `-ingester.client.grpc-use-gzip-compression`: use `-ingester.client.grpc-compression` instead
  * `-querier.frontend-client.grpc-use-gzip-compression`: use `-querier.frontend-client.grpc-compression` instead
* [CHANGE] Querier: it's not required to set `-frontend.query-stats-enabled=true` in the querier anymore to enable query statistics logging in the query-frontend. The flag is now required to be configured only in the query-frontend and it will be propagated to the queriers. #3595 #3695
* [CHANGE] Blocks storage: compactor is now required when running a Cortex cluster with the blocks storage, because it also keeps the bucket index updated. #3583
* [CHANGE] Blocks storage: block deletion marks are now stored in a per-tenant global markers/ location too, other than within the block location. The compactor, at startup, will copy deletion marks from the block location to the global location. This migration is required only once, so it can be safely disabled via `-compactor.block-deletion-marks-migration-enabled=false` after new compactor has successfully started at least once in the cluster. #3583
* [CHANGE] OpenStack Swift: the default value for the `-ruler.storage.swift.container-name` and `-swift.container-name` config options has changed from `cortex` to empty string. If you were relying on the default value, please set it back to `cortex`. #3660
* [CHANGE] HA Tracker: configured replica label is now verified against label value length limit (`-validation.max-length-label-value`). #3668
* [CHANGE] Distributor: `extend_writes` field in YAML configuration has moved from `lifecycler` (inside `ingester_config`) to `distributor_config`. This doesn't affect command line option `-distributor.extend-writes`, which stays the same. #3719
* [CHANGE] Alertmanager: Deprecated `-cluster.` CLI flags in favor of their `-alertmanager.cluster.` equivalent. The deprecated flags (and their respective YAML config options) are: #3677
  * `-cluster.listen-address` in favor of `-alertmanager.cluster.listen-address`
  * `-cluster.advertise-address` in favor of `-alertmanager.cluster.advertise-address`
  * `-cluster.peer` in favor of `-alertmanager.cluster.peers`
  * `-cluster.peer-timeout` in favor of `-alertmanager.cluster.peer-timeout`
* [CHANGE] Blocks storage: the default value of `-blocks-storage.bucket-store.sync-interval` has been changed from `5m` to `15m`. #3724
* [FEATURE] Querier: Queries can be federated across multiple tenants. The tenants IDs involved need to be specified separated by a `|` character in the `X-Scope-OrgID` request header. This is an experimental feature, which can be enabled by setting `-tenant-federation.enabled=true` on all Cortex services. #3250
* [FEATURE] Alertmanager: introduced the experimental option `-alertmanager.sharding-enabled` to shard tenants across multiple Alertmanager instances. This feature is still under heavy development and its usage is discouraged. The following new metrics are exported by the Alertmanager: #3664
  * `cortex_alertmanager_ring_check_errors_total`
  * `cortex_alertmanager_sync_configs_total`
  * `cortex_alertmanager_sync_configs_failed_total`
  * `cortex_alertmanager_tenants_discovered`
  * `cortex_alertmanager_tenants_owned`
* [ENHANCEMENT] Allow specifying JAEGER_ENDPOINT instead of sampling server or local agent port. #3682
* [ENHANCEMENT] Blocks storage: introduced a per-tenant bucket index, periodically updated by the compactor, used to avoid full bucket scanning done by queriers, store-gateways and rulers. The bucket index is updated by the compactor during blocks cleanup, on every `-compactor.cleanup-interval`. #3553 #3555 #3561 #3583 #3625 #3711 #3715
* [ENHANCEMENT] Blocks storage: introduced an option `-blocks-storage.bucket-store.bucket-index.enabled` to enable the usage of the bucket index in the querier, store-gateway and ruler. When enabled, the querier, store-gateway and ruler will use the bucket index to find a tenant's blocks instead of running the periodic bucket scan. The following new metrics are exported by the querier and ruler: #3614 #3625
  * `cortex_bucket_index_loads_total`
  * `cortex_bucket_index_load_failures_total`
  * `cortex_bucket_index_load_duration_seconds`
  * `cortex_bucket_index_loaded`
* [ENHANCEMENT] Compactor: exported the following metrics. #3583 #3625
  * `cortex_bucket_blocks_count`: Total number of blocks per tenant in the bucket. Includes blocks marked for deletion, but not partial blocks.
  * `cortex_bucket_blocks_marked_for_deletion_count`: Total number of blocks per tenant marked for deletion in the bucket.
  * `cortex_bucket_blocks_partials_count`: Total number of partial blocks.
  * `cortex_bucket_index_last_successful_update_timestamp_seconds`: Timestamp of the last successful update of a tenant's bucket index.
* [ENHANCEMENT] Ruler: Add `cortex_prometheus_last_evaluation_samples` to expose the number of samples generated by a rule group per tenant. #3582
* [ENHANCEMENT] Memberlist: add status page (/memberlist) with available details about memberlist-based KV store and memberlist cluster. It's also possible to view KV values in Go struct or JSON format, or download for inspection. #3575
* [ENHANCEMENT] Memberlist: client can now keep a size-bounded buffer with sent and received messages and display them in the admin UI (/memberlist) for troubleshooting. #3581 #3602
* [ENHANCEMENT] Blocks storage: added block index attributes caching support to metadata cache. The TTL can be configured via `-blocks-storage.bucket-store.metadata-cache.block-index-attributes-ttl`. #3629
* [ENHANCEMENT] Alertmanager: Add support for Azure blob storage. #3634
* [ENHANCEMENT] Compactor: tenants marked for deletion will now be fully cleaned up after some delay since deletion of last block. Cleanup includes removal of remaining marker files (including tenant deletion mark file) and files under `debug/metas`. #3613
* [ENHANCEMENT] Compactor: retry compaction of a single tenant on failure instead of re-running compaction for all tenants. #3627
* [ENHANCEMENT] Querier: Implement result caching for tenant query federation. #3640
* [ENHANCEMENT] API: Add a `mode` query parameter for the config endpoint: #3645
  * `/config?mode=diff`: Shows the YAML configuration with all values that differ from the defaults.
  * `/config?mode=defaults`: Shows the YAML configuration with all the default values.
* [ENHANCEMENT] OpenStack Swift: added the following config options to OpenStack Swift backend client: #3660
  - Chunks storage: `-swift.auth-version`, `-swift.max-retries`, `-swift.connect-timeout`, `-swift.request-timeout`.
  - Blocks storage: ` -blocks-storage.swift.auth-version`, ` -blocks-storage.swift.max-retries`, ` -blocks-storage.swift.connect-timeout`, ` -blocks-storage.swift.request-timeout`.
  - Ruler: `-ruler.storage.swift.auth-version`, `-ruler.storage.swift.max-retries`, `-ruler.storage.swift.connect-timeout`, `-ruler.storage.swift.request-timeout`.
* [ENHANCEMENT] Disabled in-memory shuffle-sharding subring cache in the store-gateway, ruler and compactor. This should reduce the memory utilisation in these services when shuffle-sharding is enabled, without introducing a significantly increase CPU utilisation. #3601
* [ENHANCEMENT] Shuffle sharding: optimised subring generation used by shuffle sharding. #3601
* [ENHANCEMENT] New /runtime_config endpoint that returns the defined runtime configuration in YAML format. The returned configuration includes overrides. #3639
* [ENHANCEMENT] Query-frontend: included the parameter name failed to validate in HTTP 400 message. #3703
* [ENHANCEMENT] Fail to startup Cortex if provided runtime config is invalid. #3707
* [ENHANCEMENT] Alertmanager: Add flags to customize the cluster configuration: #3667
  * `-alertmanager.cluster.gossip-interval`: The interval between sending gossip messages. By lowering this value (more frequent) gossip messages are propagated across cluster more quickly at the expense of increased bandwidth usage.
  * `-alertmanager.cluster.push-pull-interval`: The interval between gossip state syncs. Setting this interval lower (more frequent) will increase convergence speeds across larger clusters at the expense of increased bandwidth usage.
* [ENHANCEMENT] Distributor: change the error message returned when a received series has too many label values. The new message format has the series at the end and this plays better with Prometheus logs truncation. #3718
  - From: `sample for '<series>' has <value> label names; limit <value>`
  - To: `series has too many labels (actual: <value>, limit: <value>) series: '<series>'`
* [ENHANCEMENT] Improve bucket index loader to handle edge case where new tenant has not had blocks uploaded to storage yet. #3717
* [BUGFIX] Allow `-querier.max-query-lookback` use `y|w|d` suffix like deprecated `-store.max-look-back-period`. #3598
* [BUGFIX] Memberlist: Entry in the ring should now not appear again after using "Forget" feature (unless it's still heartbeating). #3603
* [BUGFIX] Ingester: do not close idle TSDBs while blocks shipping is in progress. #3630 #3632
* [BUGFIX] Ingester: correctly update `cortex_ingester_memory_users` and `cortex_ingester_active_series` when a tenant's idle TSDB is closed, when running Cortex with the blocks storage. #3646
* [BUGFIX] Querier: fix default value incorrectly overriding `-querier.frontend-address` in single-binary mode. #3650
* [BUGFIX] Compactor: delete `deletion-mark.json` at last when deleting a block in order to not leave partial blocks without deletion mark in the bucket if the compactor is interrupted while deleting a block. #3660
* [BUGFIX] Blocks storage: do not cleanup a partially uploaded block when `meta.json` upload fails. Despite failure to upload `meta.json`, this file may in some cases still appear in the bucket later. By skipping early cleanup, we avoid having corrupted blocks in the storage. #3660
* [BUGFIX] Alertmanager: disable access to `/alertmanager/metrics` (which exposes all Cortex metrics), `/alertmanager/-/reload` and `/alertmanager/debug/*`, which were available to any authenticated user with enabled AlertManager. #3678
* [BUGFIX] Query-Frontend: avoid creating many small sub-queries by discarding cache extents under 5 minutes #3653
* [BUGFIX] Ruler: Ensure the stale markers generated for evaluated rules respect the configured `-ruler.evaluation-delay-duration`. This will avoid issues with samples with NaN be persisted with timestamps set ahead of the next rule evaluation. #3687
* [BUGFIX] Alertmanager: don't serve HTTP requests until Alertmanager has fully started. Serving HTTP requests earlier may result in loss of configuration for the user. #3679
* [BUGFIX] Do not log "failed to load config" if runtime config file is empty. #3706
* [BUGFIX] Do not allow to use a runtime config file containing multiple YAML documents. #3706
* [BUGFIX] HA Tracker: don't track as error in the `cortex_kv_request_duration_seconds` metric a CAS operation intentionally aborted. #3745

## 1.6.0 / 2020-12-29

* [CHANGE] Query Frontend: deprecate `-querier.compress-http-responses` in favour of `-api.response-compression-enabled`. #3544
* [CHANGE] Querier: deprecated `-store.max-look-back-period`. You should use `-querier.max-query-lookback` instead. #3452
* [CHANGE] Blocks storage: increased `-blocks-storage.bucket-store.chunks-cache.attributes-ttl` default from `24h` to `168h` (1 week). #3528
* [CHANGE] Blocks storage: the config option `-blocks-storage.bucket-store.index-cache.postings-compression-enabled` has been deprecated and postings compression is always enabled. #3538
* [CHANGE] Ruler: gRPC message size default limits on the Ruler-client side have changed: #3523
  - limit for outgoing gRPC messages has changed from 2147483647 to 16777216 bytes
  - limit for incoming gRPC messages has changed from 4194304 to 104857600 bytes
* [FEATURE] Distributor/Ingester: Provide ability to not overflow writes in the presence of a leaving or unhealthy ingester. This allows for more efficient ingester rolling restarts. #3305
* [FEATURE] Query-frontend: introduced query statistics logged in the query-frontend when enabled via `-frontend.query-stats-enabled=true`. When enabled, the metric `cortex_query_seconds_total` is tracked, counting the sum of the wall time spent across all queriers while running queries (on a per-tenant basis). The metrics `cortex_request_duration_seconds` and `cortex_query_seconds_total` are different: the first one tracks the request duration (eg. HTTP request from the client), while the latter tracks the sum of the wall time on all queriers involved executing the query. #3539
* [ENHANCEMENT] API: Add GZIP HTTP compression to the API responses. Compression can be enabled via `-api.response-compression-enabled`. #3536
* [ENHANCEMENT] Added zone-awareness support on queries. When zone-awareness is enabled, queries will still succeed if all ingesters in a single zone will fail. #3414
* [ENHANCEMENT] Blocks storage ingester: exported more TSDB-related metrics. #3412
  - `cortex_ingester_tsdb_wal_corruptions_total`
  - `cortex_ingester_tsdb_head_truncations_failed_total`
  - `cortex_ingester_tsdb_head_truncations_total`
  - `cortex_ingester_tsdb_head_gc_duration_seconds`
* [ENHANCEMENT] Enforced keepalive on all gRPC clients used for inter-service communication. #3431
* [ENHANCEMENT] Added `cortex_alertmanager_config_hash` metric to expose hash of Alertmanager Config loaded per user. #3388
* [ENHANCEMENT] Query-Frontend / Query-Scheduler: New component called "Query-Scheduler" has been introduced. Query-Scheduler is simply a queue of requests, moved outside of Query-Frontend. This allows Query-Frontend to be scaled separately from number of queues. To make Query-Frontend and Querier use Query-Scheduler, they need to be started with `-frontend.scheduler-address` and `-querier.scheduler-address` options respectively. #3374 #3471
* [ENHANCEMENT] Query-frontend / Querier / Ruler: added `-querier.max-query-lookback` to limit how long back data (series and metadata) can be queried. This setting can be overridden on a per-tenant basis and is enforced in the query-frontend, querier and ruler. #3452 #3458
* [ENHANCEMENT] Querier: added `-querier.query-store-for-labels-enabled` to query store for label names, label values and series APIs. Only works with blocks storage engine. #3461 #3520
* [ENHANCEMENT] Ingester: exposed `-blocks-storage.tsdb.wal-segment-size-bytes` config option to customise the TSDB WAL segment max size. #3476
* [ENHANCEMENT] Compactor: concurrently run blocks cleaner for multiple tenants. Concurrency can be configured via `-compactor.cleanup-concurrency`. #3483
* [ENHANCEMENT] Compactor: shuffle tenants before running compaction. #3483
* [ENHANCEMENT] Compactor: wait for a stable ring at startup, when sharding is enabled. #3484
* [ENHANCEMENT] Store-gateway: added `-blocks-storage.bucket-store.index-header-lazy-loading-enabled` to enable index-header lazy loading (experimental). When enabled, index-headers will be mmap-ed only once required by a query and will be automatically released after `-blocks-storage.bucket-store.index-header-lazy-loading-idle-timeout` time of inactivity. #3498
* [ENHANCEMENT] Alertmanager: added metrics `cortex_alertmanager_notification_requests_total` and `cortex_alertmanager_notification_requests_failed_total`. #3518
* [ENHANCEMENT] Ingester: added `-blocks-storage.tsdb.head-chunks-write-buffer-size-bytes` to fine-tune the TSDB head chunks write buffer size when running Cortex blocks storage. #3518
* [ENHANCEMENT] /metrics now supports OpenMetrics output. HTTP and gRPC servers metrics can now include exemplars. #3524
* [ENHANCEMENT] Expose gRPC keepalive policy options by gRPC server. #3524
* [ENHANCEMENT] Blocks storage: enabled caching of `meta.json` attributes, configurable via `-blocks-storage.bucket-store.metadata-cache.metafile-attributes-ttl`. #3528
* [ENHANCEMENT] Compactor: added a config validation check to fail fast if the compactor has been configured invalid block range periods (each period is expected to be a multiple of the previous one). #3534
* [ENHANCEMENT] Blocks storage: concurrently fetch deletion marks from object storage. #3538
* [ENHANCEMENT] Blocks storage ingester: ingester can now close idle TSDB and delete local data. #3491 #3552
* [ENHANCEMENT] Blocks storage: add option to use V2 signatures for S3 authentication. #3540
* [ENHANCEMENT] Exported process metrics to monitor the number of memory map areas allocated. #3537
  * - `process_memory_map_areas`
  * - `process_memory_map_areas_limit`
* [ENHANCEMENT] Ruler: Expose gRPC client options. #3523
* [ENHANCEMENT] Compactor: added metrics to track on-going compaction. #3535
  * `cortex_compactor_tenants_discovered`
  * `cortex_compactor_tenants_skipped`
  * `cortex_compactor_tenants_processing_succeeded`
  * `cortex_compactor_tenants_processing_failed`
* [ENHANCEMENT] Added new experimental API endpoints: `POST /purger/delete_tenant` and `GET /purger/delete_tenant_status` for deleting all tenant data. Only works with blocks storage. Compactor removes blocks that belong to user marked for deletion. #3549 #3558
* [ENHANCEMENT] Chunks storage: add option to use V2 signatures for S3 authentication. #3560
* [ENHANCEMENT] HA Tracker: Added new limit `ha_max_clusters` to set the max number of clusters tracked for single user. This limit is disabled by default. #3668
* [BUGFIX] Query-Frontend: `cortex_query_seconds_total` now return seconds not nanoseconds. #3589
* [BUGFIX] Blocks storage ingester: fixed some cases leading to a TSDB WAL corruption after a partial write to disk. #3423
* [BUGFIX] Blocks storage: Fix the race between ingestion and `/flush` call resulting in overlapping blocks. #3422
* [BUGFIX] Querier: fixed `-querier.max-query-into-future` which wasn't correctly enforced on range queries. #3452
* [BUGFIX] Fixed float64 precision stability when aggregating metrics before exposing them. This could have lead to false counters resets when querying some metrics exposed by Cortex. #3506
* [BUGFIX] Querier: the meta.json sync concurrency done when running Cortex with the blocks storage is now controlled by `-blocks-storage.bucket-store.meta-sync-concurrency` instead of the incorrect `-blocks-storage.bucket-store.block-sync-concurrency` (default values are the same). #3531
* [BUGFIX] Querier: fixed initialization order of querier module when using blocks storage. It now (again) waits until blocks have been synchronized. #3551

## Blocksconvert

* [ENHANCEMENT] Scheduler: ability to ignore users based on regexp, using `-scheduler.ignore-users-regex` flag. #3477
* [ENHANCEMENT] Builder: Parallelize reading chunks in the final stage of building block. #3470
* [ENHANCEMENT] Builder: remove duplicate label names from chunk. #3547

## 1.5.0 / 2020-11-09

### Cortex

* [CHANGE] Blocks storage: update the default HTTP configuration values for the S3 client to the upstream Thanos default values. #3244
  - `-blocks-storage.s3.http.idle-conn-timeout` is set 90 seconds.
  - `-blocks-storage.s3.http.response-header-timeout` is set to 2 minutes.
* [CHANGE] Improved shuffle sharding support in the write path. This work introduced some config changes: #3090
  * Introduced `-distributor.sharding-strategy` CLI flag (and its respective `sharding_strategy` YAML config option) to explicitly specify which sharding strategy should be used in the write path
  * `-experimental.distributor.user-subring-size` flag renamed to `-distributor.ingestion-tenant-shard-size`
  * `user_subring_size` limit YAML config option renamed to `ingestion_tenant_shard_size`
* [CHANGE] Dropped "blank Alertmanager configuration; using fallback" message from Info to Debug level. #3205
* [CHANGE] Zone-awareness replication for time-series now should be explicitly enabled in the distributor via the `-distributor.zone-awareness-enabled` CLI flag (or its respective YAML config option). Before, zone-aware replication was implicitly enabled if a zone was set on ingesters. #3200
* [CHANGE] Removed the deprecated CLI flag `-config-yaml`. You should use `-schema-config-file` instead. #3225
* [CHANGE] Enforced the HTTP method required by some API endpoints which did (incorrectly) allow any method before that. #3228
  - `GET /`
  - `GET /config`
  - `GET /debug/fgprof`
  - `GET /distributor/all_user_stats`
  - `GET /distributor/ha_tracker`
  - `GET /all_user_stats`
  - `GET /ha-tracker`
  - `GET /api/v1/user_stats`
  - `GET /api/v1/chunks`
  - `GET <legacy-http-prefix>/user_stats`
  - `GET <legacy-http-prefix>/chunks`
  - `GET /services`
  - `GET /multitenant_alertmanager/status`
  - `GET /status` (alertmanager microservice)
  - `GET|POST /ingester/ring`
  - `GET|POST /ring`
  - `GET|POST /store-gateway/ring`
  - `GET|POST /compactor/ring`
  - `GET|POST /ingester/flush`
  - `GET|POST /ingester/shutdown`
  - `GET|POST /flush`
  - `GET|POST /shutdown`
  - `GET|POST /ruler/ring`
  - `POST /api/v1/push`
  - `POST <legacy-http-prefix>/push`
  - `POST /push`
  - `POST /ingester/push`
* [CHANGE] Renamed CLI flags to configure the network interface names from which automatically detect the instance IP. #3295
  - `-compactor.ring.instance-interface` renamed to `-compactor.ring.instance-interface-names`
  - `-store-gateway.sharding-ring.instance-interface` renamed to `-store-gateway.sharding-ring.instance-interface-names`
  - `-distributor.ring.instance-interface` renamed to `-distributor.ring.instance-interface-names`
  - `-ruler.ring.instance-interface` renamed to `-ruler.ring.instance-interface-names`
* [CHANGE] Renamed `-<prefix>.redis.enable-tls` CLI flag to `-<prefix>.redis.tls-enabled`, and its respective YAML config option from `enable_tls` to `tls_enabled`. #3298
* [CHANGE] Increased default `-<prefix>.redis.timeout` from `100ms` to `500ms`. #3301
* [CHANGE] `cortex_alertmanager_config_invalid` has been removed in favor of `cortex_alertmanager_config_last_reload_successful`. #3289
* [CHANGE] Query-frontend: POST requests whose body size exceeds 10MiB will be rejected. The max body size can be customised via `-frontend.max-body-size`. #3276
* [FEATURE] Shuffle sharding: added support for shuffle-sharding queriers in the query-frontend. When configured (`-frontend.max-queriers-per-tenant` globally, or using per-tenant limit `max_queriers_per_tenant`), each tenants's requests will be handled by different set of queriers. #3113 #3257
* [FEATURE] Shuffle sharding: added support for shuffle-sharding ingesters on the read path. When ingesters shuffle-sharding is enabled and `-querier.shuffle-sharding-ingesters-lookback-period` is set, queriers will fetch in-memory series from the minimum set of required ingesters, selecting only ingesters which may have received series since 'now - lookback period'. #3252
* [FEATURE] Query-frontend: added `compression` config to support results cache with compression. #3217
* [FEATURE] Add OpenStack Swift support to blocks storage. #3303
* [FEATURE] Added support for applying Prometheus relabel configs on series received by the distributor. A `metric_relabel_configs` field has been added to the per-tenant limits configuration. #3329
* [FEATURE] Support for Cassandra client SSL certificates. #3384
* [ENHANCEMENT] Ruler: Introduces two new limits `-ruler.max-rules-per-rule-group` and `-ruler.max-rule-groups-per-tenant` to control the number of rules per rule group and the total number of rule groups for a given user. They are disabled by default. #3366
* [ENHANCEMENT] Allow to specify multiple comma-separated Cortex services to `-target` CLI option (or its respective YAML config option). For example, `-target=all,compactor` can be used to start Cortex single-binary with compactor as well. #3275
* [ENHANCEMENT] Expose additional HTTP configs for the S3 backend client. New flag are listed below: #3244
  - `-blocks-storage.s3.http.idle-conn-timeout`
  - `-blocks-storage.s3.http.response-header-timeout`
  - `-blocks-storage.s3.http.insecure-skip-verify`
* [ENHANCEMENT] Added `cortex_query_frontend_connected_clients` metric to show the number of workers currently connected to the frontend. #3207
* [ENHANCEMENT] Shuffle sharding: improved shuffle sharding in the write path. Shuffle sharding now should be explicitly enabled via `-distributor.sharding-strategy` CLI flag (or its respective YAML config option) and guarantees stability, consistency, shuffling and balanced zone-awareness properties. #3090 #3214
* [ENHANCEMENT] Ingester: added new metric `cortex_ingester_active_series` to track active series more accurately. Also added options to control whether active series tracking is enabled (`-ingester.active-series-metrics-enabled`, defaults to false), and how often this metric is updated (`-ingester.active-series-metrics-update-period`) and max idle time for series to be considered inactive (`-ingester.active-series-metrics-idle-timeout`). #3153
* [ENHANCEMENT] Store-gateway: added zone-aware replication support to blocks replication in the store-gateway. #3200
* [ENHANCEMENT] Store-gateway: exported new metrics. #3231
  - `cortex_bucket_store_cached_series_fetch_duration_seconds`
  - `cortex_bucket_store_cached_postings_fetch_duration_seconds`
  - `cortex_bucket_stores_gate_queries_max`
* [ENHANCEMENT] Added `-version` flag to Cortex. #3233
* [ENHANCEMENT] Hash ring: added instance registered timestamp to the ring. #3248
* [ENHANCEMENT] Reduce tail latency by smoothing out spikes in rate of chunk flush operations. #3191
* [ENHANCEMENT] User Cortex as User Agent in http requests issued by Configs DB client. #3264
* [ENHANCEMENT] Experimental Ruler API: Fetch rule groups from object storage in parallel. #3218
* [ENHANCEMENT] Chunks GCS object storage client uses the `fields` selector to limit the payload size when listing objects in the bucket. #3218 #3292
* [ENHANCEMENT] Added shuffle sharding support to ruler. Added new metric `cortex_ruler_sync_rules_total`. #3235
* [ENHANCEMENT] Return an explicit error when the store-gateway is explicitly requested without a blocks storage engine. #3287
* [ENHANCEMENT] Ruler: only load rules that belong to the ruler. Improves rules synching performances when ruler sharding is enabled. #3269
* [ENHANCEMENT] Added `-<prefix>.redis.tls-insecure-skip-verify` flag. #3298
* [ENHANCEMENT] Added `cortex_alertmanager_config_last_reload_successful_seconds` metric to show timestamp of last successful AM config reload. #3289
* [ENHANCEMENT] Blocks storage: reduced number of bucket listing operations to list block content (applies to newly created blocks only). #3363
* [ENHANCEMENT] Ruler: Include the tenant ID on the notifier logs. #3372
* [ENHANCEMENT] Blocks storage Compactor: Added `-compactor.enabled-tenants` and `-compactor.disabled-tenants` to explicitly enable or disable compaction of specific tenants. #3385
* [ENHANCEMENT] Blocks storage ingester: Creating checkpoint only once even when there are multiple Head compactions in a single `Compact()` call. #3373
* [BUGFIX] Blocks storage ingester: Read repair memory-mapped chunks file which can end up being empty on abrupt shutdowns combined with faulty disks. #3373
* [BUGFIX] Blocks storage ingester: Close TSDB resources on failed startup preventing ingester OOMing. #3373
* [BUGFIX] No-longer-needed ingester operations for queries triggered by queriers and rulers are now canceled. #3178
* [BUGFIX] Ruler: directories in the configured `rules-path` will be removed on startup and shutdown in order to ensure they don't persist between runs. #3195
* [BUGFIX] Handle hash-collisions in the query path. #3192
* [BUGFIX] Check for postgres rows errors. #3197
* [BUGFIX] Ruler Experimental API: Don't allow rule groups without names or empty rule groups. #3210
* [BUGFIX] Experimental Alertmanager API: Do not allow empty Alertmanager configurations or bad template filenames to be submitted through the configuration API. #3185
* [BUGFIX] Reduce failures to update heartbeat when using Consul. #3259
* [BUGFIX] When using ruler sharding, moving all user rule groups from ruler to a different one and then back could end up with some user groups not being evaluated at all. #3235
* [BUGFIX] Fixed shuffle sharding consistency when zone-awareness is enabled and the shard size is increased or instances in a new zone are added. #3299
* [BUGFIX] Use a valid grpc header when logging IP addresses. #3307
* [BUGFIX] Fixed the metric `cortex_prometheus_rule_group_duration_seconds` in the Ruler, it wouldn't report any values. #3310
* [BUGFIX] Fixed gRPC connections leaking in rulers when rulers sharding is enabled and APIs called. #3314
* [BUGFIX] Fixed shuffle sharding consistency when zone-awareness is enabled and the shard size is increased or instances in a new zone are added. #3299
* [BUGFIX] Fixed Gossip memberlist members joining when addresses are configured using DNS-based service discovery. #3360
* [BUGFIX] Ingester: fail to start an ingester running the blocks storage, if unable to load any existing TSDB at startup. #3354
* [BUGFIX] Blocks storage: Avoid deletion of blocks in the ingester which are not shipped to the storage yet. #3346
* [BUGFIX] Fix common prefixes returned by List method of S3 client. #3358
* [BUGFIX] Honor configured timeout in Azure and GCS object clients. #3285
* [BUGFIX] Blocks storage: Avoid creating blocks larger than configured block range period on forced compaction and when TSDB is idle. #3344
* [BUGFIX] Shuffle sharding: fixed max global series per user/metric limit when shuffle sharding and `-distributor.shard-by-all-labels=true` are both enabled in distributor. When using these global limits you should now set `-distributor.sharding-strategy` and `-distributor.zone-awareness-enabled` to ingesters too. #3369
* [BUGFIX] Slow query logging: when using downstream server request parameters were not logged. #3276
* [BUGFIX] Fixed tenant detection in the ruler and alertmanager API when running without auth. #3343

### Blocksconvert

* [ENHANCEMENT] Blocksconvert – Builder: download plan file locally before processing it. #3209
* [ENHANCEMENT] Blocksconvert – Cleaner: added new tool for deleting chunks data. #3283
* [ENHANCEMENT] Blocksconvert – Scanner: support for scanning specific date-range only. #3222
* [ENHANCEMENT] Blocksconvert – Scanner: metrics for tracking progress. #3222
* [ENHANCEMENT] Blocksconvert – Builder: retry block upload before giving up. #3245
* [ENHANCEMENT] Blocksconvert – Scanner: upload plans concurrently. #3340
* [BUGFIX] Blocksconvert: fix chunks ordering in the block. Chunks in different order than series work just fine in TSDB blocks at the moment, but it's not consistent with what Prometheus does and future Prometheus and Cortex optimizations may rely on this ordering. #3371

## 1.4.0 / 2020-10-02

* [CHANGE] TLS configuration for gRPC, HTTP and etcd clients is now marked as experimental. These features are not yet fully baked, and we expect possible small breaking changes in Cortex 1.5. #3198
* [CHANGE] Cassandra backend support is now GA (stable). #3180
* [CHANGE] Blocks storage is now GA (stable). The `-experimental` prefix has been removed from all CLI flags related to the blocks storage (no YAML config changes). #3180 #3201
  - `-experimental.blocks-storage.*` flags renamed to `-blocks-storage.*`
  - `-experimental.store-gateway.*` flags renamed to `-store-gateway.*`
  - `-experimental.querier.store-gateway-client.*` flags renamed to `-querier.store-gateway-client.*`
  - `-experimental.querier.store-gateway-addresses` flag renamed to `-querier.store-gateway-addresses`
  - `-store-gateway.replication-factor` flag renamed to `-store-gateway.sharding-ring.replication-factor`
  - `-store-gateway.tokens-file-path` flag renamed to `store-gateway.sharding-ring.tokens-file-path`
* [CHANGE] Ingester: Removed deprecated untyped record from chunks WAL. Only if you are running `v1.0` or below, it is recommended to first upgrade to `v1.1`/`v1.2`/`v1.3` and run it for a day before upgrading to `v1.4` to avoid data loss. #3115
* [CHANGE] Distributor API endpoints are no longer served unless target is set to `distributor` or `all`. #3112
* [CHANGE] Increase the default Cassandra client replication factor to 3. #3007
* [CHANGE] Blocks storage: removed the support to transfer blocks between ingesters on shutdown. When running the Cortex blocks storage, ingesters are expected to run with a persistent disk. The following metrics have been removed: #2996
  * `cortex_ingester_sent_files`
  * `cortex_ingester_received_files`
  * `cortex_ingester_received_bytes_total`
  * `cortex_ingester_sent_bytes_total`
* [CHANGE] The buckets for the `cortex_chunk_store_index_lookups_per_query` metric have been changed to 1, 2, 4, 8, 16. #3021
* [CHANGE] Blocks storage: the `operation` label value `getrange` has changed into `get_range` for the metrics `thanos_store_bucket_cache_operation_requests_total` and `thanos_store_bucket_cache_operation_hits_total`. #3000
* [CHANGE] Experimental Delete Series: `/api/v1/admin/tsdb/delete_series` and `/api/v1/admin/tsdb/cancel_delete_request` purger APIs to return status code `204` instead of `200` for success. #2946
* [CHANGE] Histogram `cortex_memcache_request_duration_seconds` `method` label value changes from `Memcached.Get` to `Memcached.GetBatched` for batched lookups, and is not reported for non-batched lookups (label value `Memcached.GetMulti` remains, and had exactly the same value as `Get` in nonbatched lookups).  The same change applies to tracing spans. #3046
* [CHANGE] TLS server validation is now enabled by default, a new parameter `tls_insecure_skip_verify` can be set to true to skip validation optionally. #3030
* [CHANGE] `cortex_ruler_config_update_failures_total` has been removed in favor of `cortex_ruler_config_last_reload_successful`. #3056
* [CHANGE] `ruler.evaluation_delay_duration` field in YAML config has been moved and renamed to `limits.ruler_evaluation_delay_duration`. #3098
* [CHANGE] Removed obsolete `results_cache.max_freshness` from YAML config (deprecated since Cortex 1.2). #3145
* [CHANGE] Removed obsolete `-promql.lookback-delta` option (deprecated since Cortex 1.2, replaced with `-querier.lookback-delta`). #3144
* [CHANGE] Cache: added support for Redis Cluster and Redis Sentinel. #2961
  - The following changes have been made in Redis configuration:
   - `-redis.master_name` added
   - `-redis.db` added
   - `-redis.max-active-conns` changed to `-redis.pool-size`
   - `-redis.max-conn-lifetime` changed to `-redis.max-connection-age`
   - `-redis.max-idle-conns` removed
   - `-redis.wait-on-pool-exhaustion` removed
* [CHANGE] TLS configuration for gRPC, HTTP and etcd clients is now marked as experimental. These features are not yet fully baked, and we expect possible small breaking changes in Cortex 1.5. #3198
* [CHANGE] Fixed store-gateway CLI flags inconsistencies. #3201
  - `-store-gateway.replication-factor` flag renamed to `-store-gateway.sharding-ring.replication-factor`
  - `-store-gateway.tokens-file-path` flag renamed to `store-gateway.sharding-ring.tokens-file-path`
* [FEATURE] Logging of the source IP passed along by a reverse proxy is now supported by setting the `-server.log-source-ips-enabled`. For non standard headers the settings `-server.log-source-ips-header` and `-server.log-source-ips-regex` can be used. #2985
* [FEATURE] Blocks storage: added shuffle sharding support to store-gateway blocks sharding. Added the following additional metrics to store-gateway: #3069
  * `cortex_bucket_stores_tenants_discovered`
  * `cortex_bucket_stores_tenants_synced`
* [FEATURE] Experimental blocksconvert: introduce an experimental tool `blocksconvert` to migrate long-term storage chunks to blocks. #3092 #3122 #3127 #3162
* [ENHANCEMENT] Improve the Alertmanager logging when serving requests from its API / UI. #3397
* [ENHANCEMENT] Add support for azure storage in China, German and US Government environments. #2988
* [ENHANCEMENT] Query-tee: added a small tolerance to floating point sample values comparison. #2994
* [ENHANCEMENT] Query-tee: add support for doing a passthrough of requests to preferred backend for unregistered routes #3018
* [ENHANCEMENT] Expose `storage.aws.dynamodb.backoff_config` configuration file field. #3026
* [ENHANCEMENT] Added `cortex_request_message_bytes` and `cortex_response_message_bytes` histograms to track received and sent gRPC message and HTTP request/response sizes. Added `cortex_inflight_requests` gauge to track number of inflight gRPC and HTTP requests. #3064
* [ENHANCEMENT] Publish ruler's ring metrics. #3074
* [ENHANCEMENT] Add config validation to the experimental Alertmanager API. Invalid configs are no longer accepted. #3053
* [ENHANCEMENT] Add "integration" as a label for `cortex_alertmanager_notifications_total` and `cortex_alertmanager_notifications_failed_total` metrics. #3056
* [ENHANCEMENT] Add `cortex_ruler_config_last_reload_successful` and `cortex_ruler_config_last_reload_successful_seconds` to check status of users rule manager. #3056
* [ENHANCEMENT] The configuration validation now fails if an empty YAML node has been set for a root YAML config property. #3080
* [ENHANCEMENT] Memcached dial() calls now have a circuit-breaker to avoid hammering a broken cache. #3051, #3189
* [ENHANCEMENT] `-ruler.evaluation-delay-duration` is now overridable as a per-tenant limit, `ruler_evaluation_delay_duration`. #3098
* [ENHANCEMENT] Add TLS support to etcd client. #3102
* [ENHANCEMENT] When a tenant accesses the Alertmanager UI or its API, if we have valid `-alertmanager.configs.fallback` we'll use that to start the manager and avoid failing the request. #3073
* [ENHANCEMENT] Add `DELETE api/v1/rules/{namespace}` to the Ruler. It allows all the rule groups of a namespace to be deleted. #3120
* [ENHANCEMENT] Experimental Delete Series: Retry processing of Delete requests during failures. #2926
* [ENHANCEMENT] Improve performance of QueryStream() in ingesters. #3177
* [ENHANCEMENT] Modules included in "All" target are now visible in output of `-modules` CLI flag. #3155
* [ENHANCEMENT] Added `/debug/fgprof` endpoint to debug running Cortex process using `fgprof`. This adds up to the existing `/debug/...` endpoints. #3131
* [ENHANCEMENT] Blocks storage: optimised `/api/v1/series` for blocks storage. (#2976)
* [BUGFIX] Ruler: when loading rules from "local" storage, check for directory after resolving symlink. #3137
* [BUGFIX] Query-frontend: Fixed rounding for incoming query timestamps, to be 100% Prometheus compatible. #2990
* [BUGFIX] Querier: Merge results from chunks and blocks ingesters when using streaming of results. #3013
* [BUGFIX] Querier: query /series from ingesters regardless the `-querier.query-ingesters-within` setting. #3035
* [BUGFIX] Blocks storage: Ingester is less likely to hit gRPC message size limit when streaming data to queriers. #3015
* [BUGFIX] Blocks storage: fixed memberlist support for the store-gateways and compactors ring used when blocks sharding is enabled. #3058 #3095
* [BUGFIX] Fix configuration for TLS server validation, TLS skip verify was hardcoded to true for all TLS configurations and prevented validation of server certificates. #3030
* [BUGFIX] Fixes the Alertmanager panicking when no `-alertmanager.web.external-url` is provided. #3017
* [BUGFIX] Fixes the registration of the Alertmanager API metrics `cortex_alertmanager_alerts_received_total` and `cortex_alertmanager_alerts_invalid_total`. #3065
* [BUGFIX] Fixes `flag needs an argument: -config.expand-env` error. #3087
* [BUGFIX] An index optimisation actually slows things down when using caching. Moved it to the right location. #2973
* [BUGFIX] Ingester: If push request contained both valid and invalid samples, valid samples were ingested but not stored to WAL of the chunks storage. This has been fixed. #3067
* [BUGFIX] Cassandra: fixed consistency setting in the CQL session when creating the keyspace. #3105
* [BUGFIX] Ruler: Config API would return both the `record` and `alert` in `YAML` response keys even when one of them must be empty. #3120
* [BUGFIX] Index page now uses configured HTTP path prefix when creating links. #3126
* [BUGFIX] Purger: fixed deadlock when reloading of tombstones failed. #3182
* [BUGFIX] Fixed panic in flusher job, when error writing chunks to the store would cause "idle" chunks to be flushed, which triggered panic. #3140
* [BUGFIX] Index page no longer shows links that are not valid for running Cortex instance. #3133
* [BUGFIX] Configs: prevent validation of templates to fail when using template functions. #3157
* [BUGFIX] Configuring the S3 URL with an `@` but without username and password doesn't enable the AWS static credentials anymore. #3170
* [BUGFIX] Limit errors on ranged queries (`api/v1/query_range`) no longer return a status code `500` but `422` instead. #3167
* [BUGFIX] Handle hash-collisions in the query path. Before this fix, Cortex could occasionally mix up two different series in a query, leading to invalid results, when `-querier.ingester-streaming` was used. #3192

## 1.3.0 / 2020-08-21

* [CHANGE] Replace the metric `cortex_alertmanager_configs` with `cortex_alertmanager_config_invalid` exposed by Alertmanager. #2960
* [CHANGE] Experimental Delete Series: Change target flag for purger from `data-purger` to `purger`. #2777
* [CHANGE] Experimental blocks storage: The max concurrent queries against the long-term storage, configured via `-experimental.blocks-storage.bucket-store.max-concurrent`, is now a limit shared across all tenants and not a per-tenant limit anymore. The default value has changed from `20` to `100` and the following new metrics have been added: #2797
  * `cortex_bucket_stores_gate_queries_concurrent_max`
  * `cortex_bucket_stores_gate_queries_in_flight`
  * `cortex_bucket_stores_gate_duration_seconds`
* [CHANGE] Metric `cortex_ingester_flush_reasons` has been renamed to `cortex_ingester_flushing_enqueued_series_total`, and new metric `cortex_ingester_flushing_dequeued_series_total` with `outcome` label (superset of reason) has been added. #2802 #2818 #2998
* [CHANGE] Experimental Delete Series: Metric `cortex_purger_oldest_pending_delete_request_age_seconds` would track age of delete requests since they are over their cancellation period instead of their creation time. #2806
* [CHANGE] Experimental blocks storage: the store-gateway service is required in a Cortex cluster running with the experimental blocks storage. Removed the `-experimental.tsdb.store-gateway-enabled` CLI flag and `store_gateway_enabled` YAML config option. The store-gateway is now always enabled when the storage engine is `blocks`. #2822
* [CHANGE] Experimental blocks storage: removed support for `-experimental.blocks-storage.bucket-store.max-sample-count` flag because the implementation was flawed. To limit the number of samples/chunks processed by a single query you can set `-store.query-chunk-limit`, which is now supported by the blocks storage too. #2852
* [CHANGE] Ingester: Chunks flushed via /flush stay in memory until retention period is reached. This affects `cortex_ingester_memory_chunks` metric. #2778
* [CHANGE] Querier: the error message returned when the query time range exceeds `-store.max-query-length` has changed from `invalid query, length > limit (X > Y)` to `the query time range exceeds the limit (query length: X, limit: Y)`. #2826
* [CHANGE] Add `component` label to metrics exposed by chunk, delete and index store clients. #2774
* [CHANGE] Querier: when `-querier.query-ingesters-within` is configured, the time range of the query sent to ingesters is now manipulated to ensure the query start time is not older than 'now - query-ingesters-within'. #2904
* [CHANGE] KV: The `role` label which was a label of `multi` KV store client only has been added to metrics of every KV store client. If KV store client is not `multi`, then the value of `role` label is `primary`. #2837
* [CHANGE] Added the `engine` label to the metrics exposed by the Prometheus query engine, to distinguish between `ruler` and `querier` metrics. #2854
* [CHANGE] Added ruler to the single binary when started with `-target=all` (default). #2854
* [CHANGE] Experimental blocks storage: compact head when opening TSDB. This should only affect ingester startup after it was unable to compact head in previous run. #2870
* [CHANGE] Metric `cortex_overrides_last_reload_successful` has been renamed to `cortex_runtime_config_last_reload_successful`. #2874
* [CHANGE] HipChat support has been removed from the alertmanager (because removed from the Prometheus upstream too). #2902
* [CHANGE] Add constant label `name` to metric `cortex_cache_request_duration_seconds`. #2903
* [CHANGE] Add `user` label to metric `cortex_query_frontend_queue_length`. #2939
* [CHANGE] Experimental blocks storage: cleaned up the config and renamed "TSDB" to "blocks storage". #2937
  - The storage engine setting value has been changed from `tsdb` to `blocks`; this affects `-store.engine` CLI flag and its respective YAML option.
  - The root level YAML config has changed from `tsdb` to `blocks_storage`
  - The prefix of all CLI flags has changed from `-experimental.tsdb.` to `-experimental.blocks-storage.`
  - The following settings have been grouped under `tsdb` property in the YAML config and their CLI flags changed:
    - `-experimental.tsdb.dir` changed to `-experimental.blocks-storage.tsdb.dir`
    - `-experimental.tsdb.block-ranges-period` changed to `-experimental.blocks-storage.tsdb.block-ranges-period`
    - `-experimental.tsdb.retention-period` changed to `-experimental.blocks-storage.tsdb.retention-period`
    - `-experimental.tsdb.ship-interval` changed to `-experimental.blocks-storage.tsdb.ship-interval`
    - `-experimental.tsdb.ship-concurrency` changed to `-experimental.blocks-storage.tsdb.ship-concurrency`
    - `-experimental.tsdb.max-tsdb-opening-concurrency-on-startup` changed to `-experimental.blocks-storage.tsdb.max-tsdb-opening-concurrency-on-startup`
    - `-experimental.tsdb.head-compaction-interval` changed to `-experimental.blocks-storage.tsdb.head-compaction-interval`
    - `-experimental.tsdb.head-compaction-concurrency` changed to `-experimental.blocks-storage.tsdb.head-compaction-concurrency`
    - `-experimental.tsdb.head-compaction-idle-timeout` changed to `-experimental.blocks-storage.tsdb.head-compaction-idle-timeout`
    - `-experimental.tsdb.stripe-size` changed to `-experimental.blocks-storage.tsdb.stripe-size`
    - `-experimental.tsdb.wal-compression-enabled` changed to `-experimental.blocks-storage.tsdb.wal-compression-enabled`
    - `-experimental.tsdb.flush-blocks-on-shutdown` changed to `-experimental.blocks-storage.tsdb.flush-blocks-on-shutdown`
* [CHANGE] Flags `-bigtable.grpc-use-gzip-compression`, `-ingester.client.grpc-use-gzip-compression`, `-querier.frontend-client.grpc-use-gzip-compression` are now deprecated. #2940
* [CHANGE] Limit errors reported by ingester during query-time now return HTTP status code 422. #2941
* [FEATURE] Introduced `ruler.for-outage-tolerance`, Max time to tolerate outage for restoring "for" state of alert. #2783
* [FEATURE] Introduced `ruler.for-grace-period`, Minimum duration between alert and restored "for" state. This is maintained only for alerts with configured "for" time greater than grace period. #2783
* [FEATURE] Introduced `ruler.resend-delay`, Minimum amount of time to wait before resending an alert to Alertmanager. #2783
* [FEATURE] Ruler: added `local` filesystem support to store rules (read-only). #2854
* [ENHANCEMENT] Upgraded Docker base images to `alpine:3.12`. #2862
* [ENHANCEMENT] Experimental: Querier can now optionally query secondary store. This is specified by using `-querier.second-store-engine` option, with values `chunks` or `blocks`. Standard configuration options for this store are used. Additionally, this querying can be configured to happen only for queries that need data older than `-querier.use-second-store-before-time`. Default value of zero will always query secondary store. #2747
* [ENHANCEMENT] Query-tee: increased the `cortex_querytee_request_duration_seconds` metric buckets granularity. #2799
* [ENHANCEMENT] Query-tee: fail to start if the configured `-backend.preferred` is unknown. #2799
* [ENHANCEMENT] Ruler: Added the following metrics: #2786
  * `cortex_prometheus_notifications_latency_seconds`
  * `cortex_prometheus_notifications_errors_total`
  * `cortex_prometheus_notifications_sent_total`
  * `cortex_prometheus_notifications_dropped_total`
  * `cortex_prometheus_notifications_queue_length`
  * `cortex_prometheus_notifications_queue_capacity`
  * `cortex_prometheus_notifications_alertmanagers_discovered`
* [ENHANCEMENT] The behavior of the `/ready` was changed for the query frontend to indicate when it was ready to accept queries. This is intended for use by a read path load balancer that would want to wait for the frontend to have attached queriers before including it in the backend. #2733
* [ENHANCEMENT] Experimental Delete Series: Add support for deletion of chunks for remaining stores. #2801
* [ENHANCEMENT] Add `-modules` command line flag to list possible values for `-target`. Also, log warning if given target is internal component. #2752
* [ENHANCEMENT] Added `-ingester.flush-on-shutdown-with-wal-enabled` option to enable chunks flushing even when WAL is enabled. #2780
* [ENHANCEMENT] Query-tee: Support for custom API prefix by using `-server.path-prefix` option. #2814
* [ENHANCEMENT] Query-tee: Forward `X-Scope-OrgId` header to backend, if present in the request. #2815
* [ENHANCEMENT] Experimental blocks storage: Added `-experimental.blocks-storage.tsdb.head-compaction-idle-timeout` option to force compaction of data in memory into a block. #2803
* [ENHANCEMENT] Experimental blocks storage: Added support for flushing blocks via `/flush`, `/shutdown` (previously these only worked for chunks storage) and by using `-experimental.blocks-storage.tsdb.flush-blocks-on-shutdown` option. #2794
* [ENHANCEMENT] Experimental blocks storage: Added support to enforce max query time range length via `-store.max-query-length`. #2826
* [ENHANCEMENT] Experimental blocks storage: Added support to limit the max number of chunks that can be fetched from the long-term storage while executing a query. The limit is enforced both in the querier and store-gateway, and is configurable via `-store.query-chunk-limit`. #2852 #2922
* [ENHANCEMENT] Ingester: Added new metric `cortex_ingester_flush_series_in_progress` that reports number of ongoing flush-series operations. Useful when calling `/flush` handler: if `cortex_ingester_flush_queue_length + cortex_ingester_flush_series_in_progress` is 0, all flushes are finished. #2778
* [ENHANCEMENT] Memberlist members can join cluster via SRV records. #2788
* [ENHANCEMENT] Added configuration options for chunks s3 client. #2831
  * `s3.endpoint`
  * `s3.region`
  * `s3.access-key-id`
  * `s3.secret-access-key`
  * `s3.insecure`
  * `s3.sse-encryption`
  * `s3.http.idle-conn-timeout`
  * `s3.http.response-header-timeout`
  * `s3.http.insecure-skip-verify`
* [ENHANCEMENT] Prometheus upgraded. #2798 #2849 #2867 #2902 #2918
  * Optimized labels regex matchers for patterns containing literals (eg. `foo.*`, `.*foo`, `.*foo.*`)
* [ENHANCEMENT] Add metric `cortex_ruler_config_update_failures_total` to Ruler to track failures of loading rules files. #2857
* [ENHANCEMENT] Experimental Alertmanager: Alertmanager configuration persisted to object storage using an experimental API that accepts and returns YAML-based Alertmanager configuration. #2768
* [ENHANCEMENT] Ruler: `-ruler.alertmanager-url` now supports multiple URLs. Each URL is treated as a separate Alertmanager group. Support for multiple Alertmanagers in a group can be achieved by using DNS service discovery. #2851
* [ENHANCEMENT] Experimental blocks storage: Cortex Flusher now works with blocks engine. Flusher needs to be provided with blocks-engine configuration, existing Flusher flags are not used (they are only relevant for chunks engine). Note that flush errors are only reported via log. #2877
* [ENHANCEMENT] Flusher: Added `-flusher.exit-after-flush` option (defaults to true) to control whether Cortex should stop completely after Flusher has finished its work. #2877
* [ENHANCEMENT] Added metrics `cortex_config_hash` and `cortex_runtime_config_hash` to expose hash of the currently active config file. #2874
* [ENHANCEMENT] Logger: added JSON logging support, configured via the `-log.format=json` CLI flag or its respective YAML config option. #2386
* [ENHANCEMENT] Added new flags `-bigtable.grpc-compression`, `-ingester.client.grpc-compression`, `-querier.frontend-client.grpc-compression` to configure compression used by gRPC. Valid values are `gzip`, `snappy`, or empty string (no compression, default). #2940
* [ENHANCEMENT] Clarify limitations of the `/api/v1/series`, `/api/v1/labels` and `/api/v1/label/{name}/values` endpoints. #2953
* [ENHANCEMENT] Ingester: added `Dropped` outcome to metric `cortex_ingester_flushing_dequeued_series_total`. #2998
* [BUGFIX] Fixed a bug with `api/v1/query_range` where no responses would return null values for `result` and empty values for `resultType`. #2962
* [BUGFIX] Fixed a bug in the index intersect code causing storage to return more chunks/series than required. #2796
* [BUGFIX] Fixed the number of reported keys in the background cache queue. #2764
* [BUGFIX] Fix race in processing of headers in sharded queries. #2762
* [BUGFIX] Query Frontend: Do not re-split sharded requests around ingester boundaries. #2766
* [BUGFIX] Experimental Delete Series: Fixed a problem with cache generation numbers prefixed to cache keys. #2800
* [BUGFIX] Ingester: Flushing chunks via `/flush` endpoint could previously lead to panic, if chunks were already flushed before and then removed from memory during the flush caused by `/flush` handler. Immediate flush now doesn't cause chunks to be flushed again. Samples received during flush triggered via `/flush` handler are no longer discarded. #2778
* [BUGFIX] Prometheus upgraded. #2849
  * Fixed unknown symbol error during head compaction
* [BUGFIX] Fix panic when using cassandra as store for both index and delete requests. #2774
* [BUGFIX] Experimental Delete Series: Fixed a data race in Purger. #2817
* [BUGFIX] KV: Fixed a bug that triggered a panic due to metrics being registered with the same name but different labels when using a `multi` configured KV client. #2837
* [BUGFIX] Query-frontend: Fix passing HTTP `Host` header if `-frontend.downstream-url` is configured. #2880
* [BUGFIX] Ingester: Improve time-series distribution when `-experimental.distributor.user-subring-size` is enabled. #2887
* [BUGFIX] Set content type to `application/x-protobuf` for remote_read responses. #2915
* [BUGFIX] Fixed ruler and store-gateway instance registration in the ring (when sharding is enabled) when a new instance replaces abruptly terminated one, and the only difference between the two instances is the address. #2954
* [BUGFIX] Fixed `Missing chunks and index config causing silent failure` Absence of chunks and index from schema config is not validated. #2732
* [BUGFIX] Fix panic caused by KVs from boltdb being used beyond their life. #2971
* [BUGFIX] Experimental blocks storage: `/api/v1/series`, `/api/v1/labels` and `/api/v1/label/{name}/values` only query the TSDB head regardless of the configured `-experimental.blocks-storage.tsdb.retention-period`. #2974
* [BUGFIX] Ingester: Avoid indefinite checkpointing in case of surge in number of series. #2955
* [BUGFIX] Querier: query /series from ingesters regardless the `-querier.query-ingesters-within` setting. #3035
* [BUGFIX] Ruler: fixed an unintentional breaking change introduced in the ruler's `alertmanager_url` YAML config option, which changed the value from a string to a list of strings. #2989

## 1.2.0 / 2020-07-01

* [CHANGE] Metric `cortex_kv_request_duration_seconds` now includes `name` label to denote which client is being used as well as the `backend` label to denote the KV backend implementation in use. #2648
* [CHANGE] Experimental Ruler: Rule groups persisted to object storage using the experimental API have an updated object key encoding to better handle special characters. Rule groups previously-stored using object storage must be renamed to the new format. #2646
* [CHANGE] Query Frontend now uses Round Robin to choose a tenant queue to service next. #2553
* [CHANGE] `-promql.lookback-delta` is now deprecated and has been replaced by `-querier.lookback-delta` along with `lookback_delta` entry under `querier` in the config file. `-promql.lookback-delta` will be removed in v1.4.0. #2604
* [CHANGE] Experimental TSDB: removed `-experimental.tsdb.bucket-store.binary-index-header-enabled` flag. Now the binary index-header is always enabled.
* [CHANGE] Experimental TSDB: Renamed index-cache metrics to use original metric names from Thanos, as Cortex is not aggregating them in any way: #2627
  * `cortex_<service>_blocks_index_cache_items_evicted_total` => `thanos_store_index_cache_items_evicted_total{name="index-cache"}`
  * `cortex_<service>_blocks_index_cache_items_added_total` => `thanos_store_index_cache_items_added_total{name="index-cache"}`
  * `cortex_<service>_blocks_index_cache_requests_total` => `thanos_store_index_cache_requests_total{name="index-cache"}`
  * `cortex_<service>_blocks_index_cache_items_overflowed_total` => `thanos_store_index_cache_items_overflowed_total{name="index-cache"}`
  * `cortex_<service>_blocks_index_cache_hits_total` => `thanos_store_index_cache_hits_total{name="index-cache"}`
  * `cortex_<service>_blocks_index_cache_items` => `thanos_store_index_cache_items{name="index-cache"}`
  * `cortex_<service>_blocks_index_cache_items_size_bytes` => `thanos_store_index_cache_items_size_bytes{name="index-cache"}`
  * `cortex_<service>_blocks_index_cache_total_size_bytes` => `thanos_store_index_cache_total_size_bytes{name="index-cache"}`
  * `cortex_<service>_blocks_index_cache_memcached_operations_total` =>  `thanos_memcached_operations_total{name="index-cache"}`
  * `cortex_<service>_blocks_index_cache_memcached_operation_failures_total` =>  `thanos_memcached_operation_failures_total{name="index-cache"}`
  * `cortex_<service>_blocks_index_cache_memcached_operation_duration_seconds` =>  `thanos_memcached_operation_duration_seconds{name="index-cache"}`
  * `cortex_<service>_blocks_index_cache_memcached_operation_skipped_total` =>  `thanos_memcached_operation_skipped_total{name="index-cache"}`
* [CHANGE] Experimental TSDB: Renamed metrics in bucket stores: #2627
  * `cortex_<service>_blocks_meta_syncs_total` => `cortex_blocks_meta_syncs_total{component="<service>"}`
  * `cortex_<service>_blocks_meta_sync_failures_total` => `cortex_blocks_meta_sync_failures_total{component="<service>"}`
  * `cortex_<service>_blocks_meta_sync_duration_seconds` => `cortex_blocks_meta_sync_duration_seconds{component="<service>"}`
  * `cortex_<service>_blocks_meta_sync_consistency_delay_seconds` => `cortex_blocks_meta_sync_consistency_delay_seconds{component="<service>"}`
  * `cortex_<service>_blocks_meta_synced` => `cortex_blocks_meta_synced{component="<service>"}`
  * `cortex_<service>_bucket_store_block_loads_total` => `cortex_bucket_store_block_loads_total{component="<service>"}`
  * `cortex_<service>_bucket_store_block_load_failures_total` => `cortex_bucket_store_block_load_failures_total{component="<service>"}`
  * `cortex_<service>_bucket_store_block_drops_total` => `cortex_bucket_store_block_drops_total{component="<service>"}`
  * `cortex_<service>_bucket_store_block_drop_failures_total` => `cortex_bucket_store_block_drop_failures_total{component="<service>"}`
  * `cortex_<service>_bucket_store_blocks_loaded` => `cortex_bucket_store_blocks_loaded{component="<service>"}`
  * `cortex_<service>_bucket_store_series_data_touched` => `cortex_bucket_store_series_data_touched{component="<service>"}`
  * `cortex_<service>_bucket_store_series_data_fetched` => `cortex_bucket_store_series_data_fetched{component="<service>"}`
  * `cortex_<service>_bucket_store_series_data_size_touched_bytes` => `cortex_bucket_store_series_data_size_touched_bytes{component="<service>"}`
  * `cortex_<service>_bucket_store_series_data_size_fetched_bytes` => `cortex_bucket_store_series_data_size_fetched_bytes{component="<service>"}`
  * `cortex_<service>_bucket_store_series_blocks_queried` => `cortex_bucket_store_series_blocks_queried{component="<service>"}`
  * `cortex_<service>_bucket_store_series_get_all_duration_seconds` => `cortex_bucket_store_series_get_all_duration_seconds{component="<service>"}`
  * `cortex_<service>_bucket_store_series_merge_duration_seconds` => `cortex_bucket_store_series_merge_duration_seconds{component="<service>"}`
  * `cortex_<service>_bucket_store_series_refetches_total` => `cortex_bucket_store_series_refetches_total{component="<service>"}`
  * `cortex_<service>_bucket_store_series_result_series` => `cortex_bucket_store_series_result_series{component="<service>"}`
  * `cortex_<service>_bucket_store_cached_postings_compressions_total` => `cortex_bucket_store_cached_postings_compressions_total{component="<service>"}`
  * `cortex_<service>_bucket_store_cached_postings_compression_errors_total` => `cortex_bucket_store_cached_postings_compression_errors_total{component="<service>"}`
  * `cortex_<service>_bucket_store_cached_postings_compression_time_seconds` => `cortex_bucket_store_cached_postings_compression_time_seconds{component="<service>"}`
  * `cortex_<service>_bucket_store_cached_postings_original_size_bytes_total` => `cortex_bucket_store_cached_postings_original_size_bytes_total{component="<service>"}`
  * `cortex_<service>_bucket_store_cached_postings_compressed_size_bytes_total` => `cortex_bucket_store_cached_postings_compressed_size_bytes_total{component="<service>"}`
  * `cortex_<service>_blocks_sync_seconds` => `cortex_bucket_stores_blocks_sync_seconds{component="<service>"}`
  * `cortex_<service>_blocks_last_successful_sync_timestamp_seconds` => `cortex_bucket_stores_blocks_last_successful_sync_timestamp_seconds{component="<service>"}`
* [CHANGE] Available command-line flags are printed to stdout, and only when requested via `-help`. Using invalid flag no longer causes printing of all available flags. #2691
* [CHANGE] Experimental Memberlist ring: randomize gossip node names to avoid conflicts when running multiple clients on the same host, or reusing host names (eg. pods in statefulset). Node name randomization can be disabled by using `-memberlist.randomize-node-name=false`. #2715
* [CHANGE] Memberlist KV client is no longer considered experimental. #2725
* [CHANGE] Experimental Delete Series: Make delete request cancellation duration configurable. #2760
* [CHANGE] Removed `-store.fullsize-chunks` option which was undocumented and unused (it broke ingester hand-overs). #2656
* [CHANGE] Query with no metric name that has previously resulted in HTTP status code 500 now returns status code 422 instead. #2571
* [FEATURE] TLS config options added for GRPC clients in Querier (Query-frontend client & Ingester client), Ruler, Store Gateway, as well as HTTP client in Config store client. #2502
* [FEATURE] The flag `-frontend.max-cache-freshness` is now supported within the limits overrides, to specify per-tenant max cache freshness values. The corresponding YAML config parameter has been changed from `results_cache.max_freshness` to `limits_config.max_cache_freshness`. The legacy YAML config parameter (`results_cache.max_freshness`) will continue to be supported till Cortex release `v1.4.0`. #2609
* [FEATURE] Experimental gRPC Store: Added support to 3rd parties index and chunk stores using gRPC client/server plugin mechanism. #2220
* [FEATURE] Add `-cassandra.table-options` flag to customize table options of Cassandra when creating the index or chunk table. #2575
* [ENHANCEMENT] Propagate GOPROXY value when building `build-image`. This is to help the builders building the code in a Network where default Go proxy is not accessible (e.g. when behind some corporate VPN). #2741
* [ENHANCEMENT] Querier: Added metric `cortex_querier_request_duration_seconds` for all requests to the querier. #2708
* [ENHANCEMENT] Cortex is now built with Go 1.14. #2480 #2749 #2753
* [ENHANCEMENT] Experimental TSDB: added the following metrics to the ingester: #2580 #2583 #2589 #2654
  * `cortex_ingester_tsdb_appender_add_duration_seconds`
  * `cortex_ingester_tsdb_appender_commit_duration_seconds`
  * `cortex_ingester_tsdb_refcache_purge_duration_seconds`
  * `cortex_ingester_tsdb_compactions_total`
  * `cortex_ingester_tsdb_compaction_duration_seconds`
  * `cortex_ingester_tsdb_wal_fsync_duration_seconds`
  * `cortex_ingester_tsdb_wal_page_flushes_total`
  * `cortex_ingester_tsdb_wal_completed_pages_total`
  * `cortex_ingester_tsdb_wal_truncations_failed_total`
  * `cortex_ingester_tsdb_wal_truncations_total`
  * `cortex_ingester_tsdb_wal_writes_failed_total`
  * `cortex_ingester_tsdb_checkpoint_deletions_failed_total`
  * `cortex_ingester_tsdb_checkpoint_deletions_total`
  * `cortex_ingester_tsdb_checkpoint_creations_failed_total`
  * `cortex_ingester_tsdb_checkpoint_creations_total`
  * `cortex_ingester_tsdb_wal_truncate_duration_seconds`
  * `cortex_ingester_tsdb_head_active_appenders`
  * `cortex_ingester_tsdb_head_series_not_found_total`
  * `cortex_ingester_tsdb_head_chunks`
  * `cortex_ingester_tsdb_mmap_chunk_corruptions_total`
  * `cortex_ingester_tsdb_head_chunks_created_total`
  * `cortex_ingester_tsdb_head_chunks_removed_total`
* [ENHANCEMENT] Experimental TSDB: added metrics useful to alert on critical conditions of the blocks storage: #2573
  * `cortex_compactor_last_successful_run_timestamp_seconds`
  * `cortex_querier_blocks_last_successful_sync_timestamp_seconds` (when store-gateway is disabled)
  * `cortex_querier_blocks_last_successful_scan_timestamp_seconds` (when store-gateway is enabled)
  * `cortex_storegateway_blocks_last_successful_sync_timestamp_seconds`
* [ENHANCEMENT] Experimental TSDB: added the flag `-experimental.tsdb.wal-compression-enabled` to allow to enable TSDB WAL compression. #2585
* [ENHANCEMENT] Experimental TSDB: Querier and store-gateway components can now use so-called "caching bucket", which can currently cache fetched chunks into shared memcached server. #2572
* [ENHANCEMENT] Ruler: Automatically remove unhealthy rulers from the ring. #2587
* [ENHANCEMENT] Query-tee: added support to `/metadata`, `/alerts`, and `/rules` endpoints #2600
* [ENHANCEMENT] Query-tee: added support to query results comparison between two different backends. The comparison is disabled by default and can be enabled via `-proxy.compare-responses=true`. #2611
* [ENHANCEMENT] Query-tee: improved the query-tee to not wait all backend responses before sending back the response to the client. The query-tee now sends back to the client first successful response, while honoring the `-backend.preferred` option. #2702
* [ENHANCEMENT] Thanos and Prometheus upgraded. #2602 #2604 #2634 #2659 #2686 #2756
  * TSDB now holds less WAL files after Head Truncation.
  * TSDB now does memory-mapping of Head chunks and reduces memory usage.
* [ENHANCEMENT] Experimental TSDB: decoupled blocks deletion from blocks compaction in the compactor, so that blocks deletion is not blocked by a busy compactor. The following metrics have been added: #2623
  * `cortex_compactor_block_cleanup_started_total`
  * `cortex_compactor_block_cleanup_completed_total`
  * `cortex_compactor_block_cleanup_failed_total`
  * `cortex_compactor_block_cleanup_last_successful_run_timestamp_seconds`
* [ENHANCEMENT] Experimental TSDB: Use shared cache for metadata. This is especially useful when running multiple querier and store-gateway components to reduce number of object store API calls. #2626 #2640
* [ENHANCEMENT] Experimental TSDB: when `-querier.query-store-after` is configured and running the experimental blocks storage, the time range of the query sent to the store is now manipulated to ensure the query end time is not more recent than 'now - query-store-after'. #2642
* [ENHANCEMENT] Experimental TSDB: small performance improvement in concurrent usage of RefCache, used during samples ingestion. #2651
* [ENHANCEMENT] The following endpoints now respond appropriately to an `Accept` header with the value `application/json` #2673
  * `/distributor/all_user_stats`
  * `/distributor/ha_tracker`
  * `/ingester/ring`
  * `/store-gateway/ring`
  * `/compactor/ring`
  * `/ruler/ring`
  * `/services`
* [ENHANCEMENT] Experimental Cassandra backend: Add `-cassandra.num-connections` to allow increasing the number of TCP connections to each Cassandra server. #2666
* [ENHANCEMENT] Experimental Cassandra backend: Use separate Cassandra clients and connections for reads and writes. #2666
* [ENHANCEMENT] Experimental Cassandra backend: Add `-cassandra.reconnect-interval` to allow specifying the reconnect interval to a Cassandra server that has been marked `DOWN` by the gocql driver. Also change the default value of the reconnect interval from `60s` to `1s`. #2687
* [ENHANCEMENT] Experimental Cassandra backend: Add option `-cassandra.convict-hosts-on-failure=false` to not convict host of being down when a request fails. #2684
* [ENHANCEMENT] Experimental TSDB: Applied a jitter to the period bucket scans in order to better distribute bucket operations over the time and increase the probability of hitting the shared cache (if configured). #2693
* [ENHANCEMENT] Experimental TSDB: Series limit per user and per metric now work in TSDB blocks. #2676
* [ENHANCEMENT] Experimental Memberlist: Added ability to periodically rejoin the memberlist cluster. #2724
* [ENHANCEMENT] Experimental Delete Series: Added the following metrics for monitoring processing of delete requests: #2730
  - `cortex_purger_load_pending_requests_attempts_total`: Number of attempts that were made to load pending requests with status.
  - `cortex_purger_oldest_pending_delete_request_age_seconds`: Age of oldest pending delete request in seconds.
  - `cortex_purger_pending_delete_requests_count`: Count of requests which are in process or are ready to be processed.
* [ENHANCEMENT] Experimental TSDB: Improved compactor to hard-delete also partial blocks with an deletion mark (even if the deletion mark threshold has not been reached). #2751
* [ENHANCEMENT] Experimental TSDB: Introduced a consistency check done by the querier to ensure all expected blocks have been queried via the store-gateway. If a block is missing on a store-gateway, the querier retries fetching series from missing blocks up to 3 times. If the consistency check fails once all retries have been exhausted, the query execution fails. The following metrics have been added: #2593 #2630 #2689 #2695
  * `cortex_querier_blocks_consistency_checks_total`
  * `cortex_querier_blocks_consistency_checks_failed_total`
  * `cortex_querier_storegateway_refetches_per_query`
* [ENHANCEMENT] Delete requests can now be canceled #2555
* [ENHANCEMENT] Table manager can now provision tables for delete store #2546
* [BUGFIX] Ruler: Ensure temporary rule files with special characters are properly mapped and cleaned up. #2506
* [BUGFIX] Fixes #2411, Ensure requests are properly routed to the prometheus api embedded in the query if `-server.path-prefix` is set. #2372
* [BUGFIX] Experimental TSDB: fixed chunk data corruption when querying back series using the experimental blocks storage. #2400
* [BUGFIX] Fixed collection of tracing spans from Thanos components used internally. #2655
* [BUGFIX] Experimental TSDB: fixed memory leak in ingesters. #2586
* [BUGFIX] QueryFrontend: fixed a situation where HTTP error is ignored and an incorrect status code is set. #2590
* [BUGFIX] Ingester: Fix an ingester starting up in the JOINING state and staying there forever. #2565
* [BUGFIX] QueryFrontend: fixed a panic (`integer divide by zero`) in the query-frontend. The query-frontend now requires the `-querier.default-evaluation-interval` config to be set to the same value of the querier. #2614
* [BUGFIX] Experimental TSDB: when the querier receives a `/series` request with a time range older than the data stored in the ingester, it now ignores the requested time range and returns known series anyway instead of returning an empty response. This aligns the behaviour with the chunks storage. #2617
* [BUGFIX] Cassandra: fixed an edge case leading to an invalid CQL query when querying the index on a Cassandra store. #2639
* [BUGFIX] Ingester: increment series per metric when recovering from WAL or transfer. #2674
* [BUGFIX] Fixed `wrong number of arguments for 'mget' command` Redis error when a query has no chunks to lookup from storage. #2700 #2796
* [BUGFIX] Ingester: Automatically remove old tmp checkpoints, fixing a potential disk space leak after an ingester crashes. #2726

## 1.1.0 / 2020-05-21

This release brings the usual mix of bugfixes and improvements. The biggest change is that WAL support for chunks is now considered to be production-ready!

Please make sure to review renamed metrics, and update your dashboards and alerts accordingly.

* [CHANGE] Added v1 API routes documented in #2327. #2372
  * Added `-http.alertmanager-http-prefix` flag which allows the configuration of the path where the Alertmanager API and UI can be reached. The default is set to `/alertmanager`.
  * Added `-http.prometheus-http-prefix` flag which allows the configuration of the path where the Prometheus API and UI can be reached. The default is set to `/prometheus`.
  * Updated the index hosted at the root prefix to point to the updated routes.
  * Legacy routes hardcoded with the `/api/prom` prefix now respect the `-http.prefix` flag.
* [CHANGE] The metrics `cortex_distributor_ingester_appends_total` and `distributor_ingester_append_failures_total` now include a `type` label to differentiate between `samples` and `metadata`. #2336
* [CHANGE] The metrics for number of chunks and bytes flushed to the chunk store are renamed. Note that previous metrics were counted pre-deduplication, while new metrics are counted after deduplication. #2463
  * `cortex_ingester_chunks_stored_total` > `cortex_chunk_store_stored_chunks_total`
  * `cortex_ingester_chunk_stored_bytes_total` > `cortex_chunk_store_stored_chunk_bytes_total`
* [CHANGE] Experimental TSDB: renamed blocks meta fetcher metrics: #2375
  * `cortex_querier_bucket_store_blocks_meta_syncs_total` > `cortex_querier_blocks_meta_syncs_total`
  * `cortex_querier_bucket_store_blocks_meta_sync_failures_total` > `cortex_querier_blocks_meta_sync_failures_total`
  * `cortex_querier_bucket_store_blocks_meta_sync_duration_seconds` > `cortex_querier_blocks_meta_sync_duration_seconds`
  * `cortex_querier_bucket_store_blocks_meta_sync_consistency_delay_seconds` > `cortex_querier_blocks_meta_sync_consistency_delay_seconds`
* [CHANGE] Experimental TSDB: Modified default values for `compactor.deletion-delay` option from 48h to 12h and `-experimental.tsdb.bucket-store.ignore-deletion-marks-delay` from 24h to 6h. #2414
* [CHANGE] WAL: Default value of `-ingester.checkpoint-enabled` changed to `true`. #2416
* [CHANGE] `trace_id` field in log files has been renamed to `traceID`. #2518
* [CHANGE] Slow query log has a different output now. Previously used `url` field has been replaced with `host` and `path`, and query parameters are logged as individual log fields with `qs_` prefix. #2520
* [CHANGE] WAL: WAL and checkpoint compression is now disabled. #2436
* [CHANGE] Update in dependency `go-kit/kit` from `v0.9.0` to `v0.10.0`. HTML escaping disabled in JSON Logger. #2535
* [CHANGE] Experimental TSDB: Removed `cortex_<service>_` prefix from Thanos objstore metrics and added `component` label to distinguish which Cortex component is doing API calls to the object storage when running in single-binary mode: #2568
  - `cortex_<service>_thanos_objstore_bucket_operations_total` renamed to `thanos_objstore_bucket_operations_total{component="<name>"}`
  - `cortex_<service>_thanos_objstore_bucket_operation_failures_total` renamed to `thanos_objstore_bucket_operation_failures_total{component="<name>"}`
  - `cortex_<service>_thanos_objstore_bucket_operation_duration_seconds` renamed to `thanos_objstore_bucket_operation_duration_seconds{component="<name>"}`
  - `cortex_<service>_thanos_objstore_bucket_last_successful_upload_time` renamed to `thanos_objstore_bucket_last_successful_upload_time{component="<name>"}`
* [CHANGE] FIFO cache: The `-<prefix>.fifocache.size` CLI flag has been renamed to `-<prefix>.fifocache.max-size-items` as well as its YAML config option `size` renamed to `max_size_items`. #2319
* [FEATURE] Ruler: The `-ruler.evaluation-delay` flag was added to allow users to configure a default evaluation delay for all rules in cortex. The default value is 0 which is the current behavior. #2423
* [FEATURE] Experimental: Added a new object storage client for OpenStack Swift. #2440
* [FEATURE] TLS config options added to the Server. #2535
* [FEATURE] Experimental: Added support for `/api/v1/metadata` Prometheus-based endpoint. #2549
* [FEATURE] Add ability to limit concurrent queries to Cassandra with `-cassandra.query-concurrency` flag. #2562
* [FEATURE] Experimental TSDB: Introduced store-gateway service used by the experimental blocks storage to load and query blocks. The store-gateway optionally supports blocks sharding and replication via a dedicated hash ring, configurable via `-experimental.store-gateway.sharding-enabled` and `-experimental.store-gateway.sharding-ring.*` flags. The following metrics have been added: #2433 #2458 #2469 #2523
  * `cortex_querier_storegateway_instances_hit_per_query`
* [ENHANCEMENT] Experimental TSDB: sample ingestion errors are now reported via existing `cortex_discarded_samples_total` metric. #2370
* [ENHANCEMENT] Failures on samples at distributors and ingesters return the first validation error as opposed to the last. #2383
* [ENHANCEMENT] Experimental TSDB: Added `cortex_querier_blocks_meta_synced`, which reflects current state of synced blocks over all tenants. #2392
* [ENHANCEMENT] Added `cortex_distributor_latest_seen_sample_timestamp_seconds` metric to see how far behind Prometheus servers are in sending data. #2371
* [ENHANCEMENT] FIFO cache to support eviction based on memory usage. Added `-<prefix>.fifocache.max-size-bytes` CLI flag and YAML config option `max_size_bytes` to specify memory limit of the cache. #2319, #2527
* [ENHANCEMENT] Added `-querier.worker-match-max-concurrent`. Force worker concurrency to match the `-querier.max-concurrent` option.  Overrides `-querier.worker-parallelism`.  #2456
* [ENHANCEMENT] Added the following metrics for monitoring delete requests: #2445
  - `cortex_purger_delete_requests_received_total`: Number of delete requests received per user.
  - `cortex_purger_delete_requests_processed_total`: Number of delete requests processed per user.
  - `cortex_purger_delete_requests_chunks_selected_total`: Number of chunks selected while building delete plans per user.
  - `cortex_purger_delete_requests_processing_failures_total`: Number of delete requests processing failures per user.
* [ENHANCEMENT] Single Binary: Added query-frontend to the single binary.  Single binary users will now benefit from various query-frontend features.  Primarily: sharding, parallelization, load shedding, additional caching (if configured), and query retries. #2437
* [ENHANCEMENT] Allow 1w (where w denotes week) and 1y (where y denotes year) when setting `-store.cache-lookups-older-than` and `-store.max-look-back-period`. #2454
* [ENHANCEMENT] Optimize index queries for matchers using "a|b|c"-type regex. #2446 #2475
* [ENHANCEMENT] Added per tenant metrics for queries and chunks and bytes read from chunk store: #2463
  * `cortex_chunk_store_fetched_chunks_total` and `cortex_chunk_store_fetched_chunk_bytes_total`
  * `cortex_query_frontend_queries_total` (per tenant queries counted by the frontend)
* [ENHANCEMENT] WAL: New metrics `cortex_ingester_wal_logged_bytes_total` and `cortex_ingester_checkpoint_logged_bytes_total` added to track total bytes logged to disk for WAL and checkpoints. #2497
* [ENHANCEMENT] Add de-duplicated chunks counter `cortex_chunk_store_deduped_chunks_total` which counts every chunk not sent to the store because it was already sent by another replica. #2485
* [ENHANCEMENT] Query-frontend now also logs the POST data of long queries. #2481
* [ENHANCEMENT] WAL: Ingester WAL records now have type header and the custom WAL records have been replaced by Prometheus TSDB's WAL records. Old records will not be supported from 1.3 onwards. Note: once this is deployed, you cannot downgrade without data loss. #2436
* [ENHANCEMENT] Redis Cache: Added `idle_timeout`, `wait_on_pool_exhaustion` and `max_conn_lifetime` options to redis cache configuration. #2550
* [ENHANCEMENT] WAL: the experimental tag has been removed on the WAL in ingesters. #2560
* [ENHANCEMENT] Use newer AWS API for paginated queries - removes 'Deprecated' message from logfiles. #2452
* [ENHANCEMENT] Experimental memberlist: Add retry with backoff on memberlist join other members. #2705
* [ENHANCEMENT] Experimental TSDB: when the store-gateway sharding is enabled, unhealthy store-gateway instances are automatically removed from the ring after 10 consecutive `-experimental.store-gateway.sharding-ring.heartbeat-timeout` periods. #2526
* [BUGFIX] Ruler: Ensure temporary rule files with special characters are properly mapped and cleaned up. #2506
* [BUGFIX] Ensure requests are properly routed to the prometheus api embedded in the query if `-server.path-prefix` is set. Fixes #2411. #2372
* [BUGFIX] Experimental TSDB: Fixed chunk data corruption when querying back series using the experimental blocks storage. #2400
* [BUGFIX] Cassandra Storage: Fix endpoint TLS host verification. #2109
* [BUGFIX] Experimental TSDB: Fixed response status code from `422` to `500` when an error occurs while iterating chunks with the experimental blocks storage. #2402
* [BUGFIX] Ring: Fixed a situation where upgrading from pre-1.0 cortex with a rolling strategy caused new 1.0 ingesters to lose their zone value in the ring until manually forced to re-register. #2404
* [BUGFIX] Distributor: `/all_user_stats` now show API and Rule Ingest Rate correctly. #2457
* [BUGFIX] Fixed `version`, `revision` and `branch` labels exported by the `cortex_build_info` metric. #2468
* [BUGFIX] QueryFrontend: fixed a situation where span context missed when downstream_url is used. #2539
* [BUGFIX] Querier: Fixed a situation where querier would crash because of an unresponsive frontend instance. #2569

## 1.0.1 / 2020-04-23

* [BUGFIX] Fix gaps when querying ingesters with replication factor = 3 and 2 ingesters in the cluster. #2503

## 1.0.0 / 2020-04-02

This is the first major release of Cortex. We made a lot of **breaking changes** in this release which have been detailed below. Please also see the stability guarantees we provide as part of a major release: https://cortexmetrics.io/docs/configuration/v1guarantees/

* [CHANGE] Remove the following deprecated flags: #2339
  - `-metrics.error-rate-query` (use `-metrics.write-throttle-query` instead).
  - `-store.cardinality-cache-size` (use `-store.index-cache-read.enable-fifocache` and `-store.index-cache-read.fifocache.size` instead).
  - `-store.cardinality-cache-validity` (use `-store.index-cache-read.enable-fifocache` and `-store.index-cache-read.fifocache.duration` instead).
  - `-distributor.limiter-reload-period` (flag unused)
  - `-ingester.claim-on-rollout` (flag unused)
  - `-ingester.normalise-tokens` (flag unused)
* [CHANGE] Renamed YAML file options to be more consistent. See [full config file changes below](#config-file-breaking-changes). #2273
* [CHANGE] AWS based autoscaling has been removed. You can only use metrics based autoscaling now. `-applicationautoscaling.url` has been removed. See https://cortexmetrics.io/docs/production/aws/#dynamodb-capacity-provisioning on how to migrate. #2328
* [CHANGE] Renamed the `memcache.write-back-goroutines` and `memcache.write-back-buffer` flags to `background.write-back-concurrency` and `background.write-back-buffer`. This affects the following flags: #2241
  - `-frontend.memcache.write-back-buffer` --> `-frontend.background.write-back-buffer`
  - `-frontend.memcache.write-back-goroutines` --> `-frontend.background.write-back-concurrency`
  - `-store.index-cache-read.memcache.write-back-buffer` --> `-store.index-cache-read.background.write-back-buffer`
  - `-store.index-cache-read.memcache.write-back-goroutines` --> `-store.index-cache-read.background.write-back-concurrency`
  - `-store.index-cache-write.memcache.write-back-buffer` --> `-store.index-cache-write.background.write-back-buffer`
  - `-store.index-cache-write.memcache.write-back-goroutines` --> `-store.index-cache-write.background.write-back-concurrency`
  - `-memcache.write-back-buffer` --> `-store.chunks-cache.background.write-back-buffer`. Note the next change log for the difference.
  - `-memcache.write-back-goroutines` --> `-store.chunks-cache.background.write-back-concurrency`. Note the next change log for the difference.

* [CHANGE] Renamed the chunk cache flags to have `store.chunks-cache.` as prefix. This means the following flags have been changed: #2241
  - `-cache.enable-fifocache` --> `-store.chunks-cache.cache.enable-fifocache`
  - `-default-validity` --> `-store.chunks-cache.default-validity`
  - `-fifocache.duration` --> `-store.chunks-cache.fifocache.duration`
  - `-fifocache.size` --> `-store.chunks-cache.fifocache.size`
  - `-memcache.write-back-buffer` --> `-store.chunks-cache.background.write-back-buffer`. Note the previous change log for the difference.
  - `-memcache.write-back-goroutines` --> `-store.chunks-cache.background.write-back-concurrency`. Note the previous change log for the difference.
  - `-memcached.batchsize` --> `-store.chunks-cache.memcached.batchsize`
  - `-memcached.consistent-hash` --> `-store.chunks-cache.memcached.consistent-hash`
  - `-memcached.expiration` --> `-store.chunks-cache.memcached.expiration`
  - `-memcached.hostname` --> `-store.chunks-cache.memcached.hostname`
  - `-memcached.max-idle-conns` --> `-store.chunks-cache.memcached.max-idle-conns`
  - `-memcached.parallelism` --> `-store.chunks-cache.memcached.parallelism`
  - `-memcached.service` --> `-store.chunks-cache.memcached.service`
  - `-memcached.timeout` --> `-store.chunks-cache.memcached.timeout`
  - `-memcached.update-interval` --> `-store.chunks-cache.memcached.update-interval`
  - `-redis.enable-tls` --> `-store.chunks-cache.redis.enable-tls`
  - `-redis.endpoint` --> `-store.chunks-cache.redis.endpoint`
  - `-redis.expiration` --> `-store.chunks-cache.redis.expiration`
  - `-redis.max-active-conns` --> `-store.chunks-cache.redis.max-active-conns`
  - `-redis.max-idle-conns` --> `-store.chunks-cache.redis.max-idle-conns`
  - `-redis.password` --> `-store.chunks-cache.redis.password`
  - `-redis.timeout` --> `-store.chunks-cache.redis.timeout`
* [CHANGE] Rename the `-store.chunk-cache-stubs` to `-store.chunks-cache.cache-stubs` to be more inline with above. #2241
* [CHANGE] Change prefix of flags `-dynamodb.periodic-table.*` to `-table-manager.index-table.*`. #2359
* [CHANGE] Change prefix of flags `-dynamodb.chunk-table.*` to `-table-manager.chunk-table.*`. #2359
* [CHANGE] Change the following flags: #2359
  - `-dynamodb.poll-interval` --> `-table-manager.poll-interval`
  - `-dynamodb.periodic-table.grace-period` --> `-table-manager.periodic-table.grace-period`
* [CHANGE] Renamed the following flags: #2273
  - `-dynamodb.chunk.gang.size` --> `-dynamodb.chunk-gang-size`
  - `-dynamodb.chunk.get.max.parallelism` --> `-dynamodb.chunk-get-max-parallelism`
* [CHANGE] Don't support mixed time units anymore for duration. For example, 168h5m0s doesn't work anymore, please use just one unit (s|m|h|d|w|y). #2252
* [CHANGE] Utilize separate protos for rule state and storage. Experimental ruler API will not be functional until the rollout is complete. #2226
* [CHANGE] Frontend worker in querier now starts after all Querier module dependencies are started. This fixes issue where frontend worker started to send queries to querier before it was ready to serve them (mostly visible when using experimental blocks storage). #2246
* [CHANGE] Lifecycler component now enters Failed state on errors, and doesn't exit the process. (Important if you're vendoring Cortex and use Lifecycler) #2251
* [CHANGE] `/ready` handler now returns 200 instead of 204. #2330
* [CHANGE] Better defaults for the following options: #2344
  - `-<prefix>.consul.consistent-reads`: Old default: `true`, new default: `false`. This reduces the load on Consul.
  - `-<prefix>.consul.watch-rate-limit`: Old default: 0, new default: 1. This rate limits the reads to 1 per second. Which is good enough for ring watches.
  - `-distributor.health-check-ingesters`: Old default: `false`, new default: `true`.
  - `-ingester.max-stale-chunk-idle`: Old default: 0, new default: 2m. This lets us expire series that we know are stale early.
  - `-ingester.spread-flushes`: Old default: false, new default: true. This allows to better de-duplicate data and use less space.
  - `-ingester.chunk-age-jitter`: Old default: 20mins, new default: 0. This is to enable the `-ingester.spread-flushes` to true.
  - `-<prefix>.memcached.batchsize`: Old default: 0, new default: 1024. This allows batching of requests and keeps the concurrent requests low.
  - `-<prefix>.memcached.consistent-hash`: Old default: false, new default: true. This allows for better cache hits when the memcaches are scaled up and down.
  - `-querier.batch-iterators`: Old default: false, new default: true.
  - `-querier.ingester-streaming`: Old default: false, new default: true.
* [CHANGE] Experimental TSDB: Added `-experimental.tsdb.bucket-store.postings-cache-compression-enabled` to enable postings compression when storing to cache. #2335
* [CHANGE] Experimental TSDB: Added `-compactor.deletion-delay`, which is time before a block marked for deletion is deleted from bucket. If not 0, blocks will be marked for deletion and compactor component will delete blocks marked for deletion from the bucket. If delete-delay is 0, blocks will be deleted straight away. Note that deleting blocks immediately can cause query failures, if store gateway / querier still has the block loaded, or compactor is ignoring the deletion because it's compacting the block at the same time. Default value is 48h. #2335
* [CHANGE] Experimental TSDB: Added `-experimental.tsdb.bucket-store.index-cache.postings-compression-enabled`, to set duration after which the blocks marked for deletion will be filtered out while fetching blocks used for querying. This option allows querier to ignore blocks that are marked for deletion with some delay. This ensures store can still serve blocks that are meant to be deleted but do not have a replacement yet. Default is 24h, half of the default value for `-compactor.deletion-delay`. #2335
* [CHANGE] Experimental TSDB: Added `-experimental.tsdb.bucket-store.index-cache.memcached.max-item-size` to control maximum size of item that is stored to memcached. Defaults to 1 MiB. #2335
* [FEATURE] Added experimental storage API to the ruler service that is enabled when the `-experimental.ruler.enable-api` is set to true #2269
  * `-ruler.storage.type` flag now allows `s3`,`gcs`, and `azure` values
  * `-ruler.storage.(s3|gcs|azure)` flags exist to allow the configuration of object clients set for rule storage
* [CHANGE] Renamed table manager metrics. #2307 #2359
  * `cortex_dynamo_sync_tables_seconds` -> `cortex_table_manager_sync_duration_seconds`
  * `cortex_dynamo_table_capacity_units` -> `cortex_table_capacity_units`
* [FEATURE] Flusher target to flush the WAL. #2075
  * `-flusher.wal-dir` for the WAL directory to recover from.
  * `-flusher.concurrent-flushes` for number of concurrent flushes.
  * `-flusher.flush-op-timeout` is duration after which a flush should timeout.
* [FEATURE] Ingesters can now have an optional availability zone set, to ensure metric replication is distributed across zones. This is set via the `-ingester.availability-zone` flag or the `availability_zone` field in the config file. #2317
* [ENHANCEMENT] Better re-use of connections to DynamoDB and S3. #2268
* [ENHANCEMENT] Reduce number of goroutines used while executing a single index query. #2280
* [ENHANCEMENT] Experimental TSDB: Add support for local `filesystem` backend. #2245
* [ENHANCEMENT] Experimental TSDB: Added memcached support for the TSDB index cache. #2290
* [ENHANCEMENT] Experimental TSDB: Removed gRPC server to communicate between querier and BucketStore. #2324
* [ENHANCEMENT] Allow 1w (where w denotes week) and 1y (where y denotes year) when setting table period and retention. #2252
* [ENHANCEMENT] Added FIFO cache metrics for current number of entries and memory usage. #2270
* [ENHANCEMENT] Output all config fields to /config API, including those with empty value. #2209
* [ENHANCEMENT] Add "missing_metric_name" and "metric_name_invalid" reasons to cortex_discarded_samples_total metric. #2346
* [ENHANCEMENT] Experimental TSDB: sample ingestion errors are now reported via existing `cortex_discarded_samples_total` metric. #2370
* [BUGFIX] Ensure user state metrics are updated if a transfer fails. #2338
* [BUGFIX] Fixed etcd client keepalive settings. #2278
* [BUGFIX] Register the metrics of the WAL. #2295
* [BUXFIX] Experimental TSDB: fixed error handling when ingesting out of bound samples. #2342

### Known issues

- This experimental blocks storage in Cortex `1.0.0` has a bug which may lead to the error `cannot iterate chunk for series` when running queries. This bug has been fixed in #2400. If you're running the experimental blocks storage, please build Cortex from `master`.

### Config file breaking changes

In this section you can find a config file diff showing the breaking changes introduced in Cortex. You can also find the [full configuration file reference doc](https://cortexmetrics.io/docs/configuration/configuration-file/) in the website.

```diff
### ingester_config

 # Period with which to attempt to flush chunks.
 # CLI flag: -ingester.flush-period
-[flushcheckperiod: <duration> | default = 1m0s]
+[flush_period: <duration> | default = 1m0s]

 # Period chunks will remain in memory after flushing.
 # CLI flag: -ingester.retain-period
-[retainperiod: <duration> | default = 5m0s]
+[retain_period: <duration> | default = 5m0s]

 # Maximum chunk idle time before flushing.
 # CLI flag: -ingester.max-chunk-idle
-[maxchunkidle: <duration> | default = 5m0s]
+[max_chunk_idle_time: <duration> | default = 5m0s]

 # Maximum chunk idle time for chunks terminating in stale markers before
 # flushing. 0 disables it and a stale series is not flushed until the
 # max-chunk-idle timeout is reached.
 # CLI flag: -ingester.max-stale-chunk-idle
-[maxstalechunkidle: <duration> | default = 0s]
+[max_stale_chunk_idle_time: <duration> | default = 2m0s]

 # Timeout for individual flush operations.
 # CLI flag: -ingester.flush-op-timeout
-[flushoptimeout: <duration> | default = 1m0s]
+[flush_op_timeout: <duration> | default = 1m0s]

 # Maximum chunk age before flushing.
 # CLI flag: -ingester.max-chunk-age
-[maxchunkage: <duration> | default = 12h0m0s]
+[max_chunk_age: <duration> | default = 12h0m0s]

-# Range of time to subtract from MaxChunkAge to spread out flushes
+# Range of time to subtract from -ingester.max-chunk-age to spread out flushes
 # CLI flag: -ingester.chunk-age-jitter
-[chunkagejitter: <duration> | default = 20m0s]
+[chunk_age_jitter: <duration> | default = 0]

 # Number of concurrent goroutines flushing to dynamodb.
 # CLI flag: -ingester.concurrent-flushes
-[concurrentflushes: <int> | default = 50]
+[concurrent_flushes: <int> | default = 50]

-# If true, spread series flushes across the whole period of MaxChunkAge
+# If true, spread series flushes across the whole period of
+# -ingester.max-chunk-age.
 # CLI flag: -ingester.spread-flushes
-[spreadflushes: <boolean> | default = false]
+[spread_flushes: <boolean> | default = true]

 # Period with which to update the per-user ingestion rates.
 # CLI flag: -ingester.rate-update-period
-[rateupdateperiod: <duration> | default = 15s]
+[rate_update_period: <duration> | default = 15s]


### querier_config

 # The maximum number of concurrent queries.
 # CLI flag: -querier.max-concurrent
-[maxconcurrent: <int> | default = 20]
+[max_concurrent: <int> | default = 20]

 # Use batch iterators to execute query, as opposed to fully materialising the
 # series in memory.  Takes precedent over the -querier.iterators flag.
 # CLI flag: -querier.batch-iterators
-[batchiterators: <boolean> | default = false]
+[batch_iterators: <boolean> | default = true]

 # Use streaming RPCs to query ingester.
 # CLI flag: -querier.ingester-streaming
-[ingesterstreaming: <boolean> | default = false]
+[ingester_streaming: <boolean> | default = true]

 # Maximum number of samples a single query can load into memory.
 # CLI flag: -querier.max-samples
-[maxsamples: <int> | default = 50000000]
+[max_samples: <int> | default = 50000000]

 # The default evaluation interval or step size for subqueries.
 # CLI flag: -querier.default-evaluation-interval
-[defaultevaluationinterval: <duration> | default = 1m0s]
+[default_evaluation_interval: <duration> | default = 1m0s]

### query_frontend_config

 # URL of downstream Prometheus.
 # CLI flag: -frontend.downstream-url
-[downstream: <string> | default = ""]
+[downstream_url: <string> | default = ""]


### ruler_config

 # URL of alerts return path.
 # CLI flag: -ruler.external.url
-[externalurl: <url> | default = ]
+[external_url: <url> | default = ]

 # How frequently to evaluate rules
 # CLI flag: -ruler.evaluation-interval
-[evaluationinterval: <duration> | default = 1m0s]
+[evaluation_interval: <duration> | default = 1m0s]

 # How frequently to poll for rule changes
 # CLI flag: -ruler.poll-interval
-[pollinterval: <duration> | default = 1m0s]
+[poll_interval: <duration> | default = 1m0s]

-storeconfig:
+storage:

 # file path to store temporary rule files for the prometheus rule managers
 # CLI flag: -ruler.rule-path
-[rulepath: <string> | default = "/rules"]
+[rule_path: <string> | default = "/rules"]

 # URL of the Alertmanager to send notifications to.
 # CLI flag: -ruler.alertmanager-url
-[alertmanagerurl: <url> | default = ]
+[alertmanager_url: <url> | default = ]

 # Use DNS SRV records to discover alertmanager hosts.
 # CLI flag: -ruler.alertmanager-discovery
-[alertmanagerdiscovery: <boolean> | default = false]
+[enable_alertmanager_discovery: <boolean> | default = false]

 # How long to wait between refreshing alertmanager hosts.
 # CLI flag: -ruler.alertmanager-refresh-interval
-[alertmanagerrefreshinterval: <duration> | default = 1m0s]
+[alertmanager_refresh_interval: <duration> | default = 1m0s]

 # If enabled requests to alertmanager will utilize the V2 API.
 # CLI flag: -ruler.alertmanager-use-v2
-[alertmanangerenablev2api: <boolean> | default = false]
+[enable_alertmanager_v2: <boolean> | default = false]

 # Capacity of the queue for notifications to be sent to the Alertmanager.
 # CLI flag: -ruler.notification-queue-capacity
-[notificationqueuecapacity: <int> | default = 10000]
+[notification_queue_capacity: <int> | default = 10000]

 # HTTP timeout duration when sending notifications to the Alertmanager.
 # CLI flag: -ruler.notification-timeout
-[notificationtimeout: <duration> | default = 10s]
+[notification_timeout: <duration> | default = 10s]

 # Distribute rule evaluation using ring backend
 # CLI flag: -ruler.enable-sharding
-[enablesharding: <boolean> | default = false]
+[enable_sharding: <boolean> | default = false]

 # Time to spend searching for a pending ruler when shutting down.
 # CLI flag: -ruler.search-pending-for
-[searchpendingfor: <duration> | default = 5m0s]
+[search_pending_for: <duration> | default = 5m0s]

 # Period with which to attempt to flush rule groups.
 # CLI flag: -ruler.flush-period
-[flushcheckperiod: <duration> | default = 1m0s]
+[flush_period: <duration> | default = 1m0s]

### alertmanager_config

 # Base path for data storage.
 # CLI flag: -alertmanager.storage.path
-[datadir: <string> | default = "data/"]
+[data_dir: <string> | default = "data/"]

 # will be used to prefix all HTTP endpoints served by Alertmanager. If omitted,
 # relevant URL components will be derived automatically.
 # CLI flag: -alertmanager.web.external-url
-[externalurl: <url> | default = ]
+[external_url: <url> | default = ]

 # How frequently to poll Cortex configs
 # CLI flag: -alertmanager.configs.poll-interval
-[pollinterval: <duration> | default = 15s]
+[poll_interval: <duration> | default = 15s]

 # Listen address for cluster.
 # CLI flag: -cluster.listen-address
-[clusterbindaddr: <string> | default = "0.0.0.0:9094"]
+[cluster_bind_address: <string> | default = "0.0.0.0:9094"]

 # Explicit address to advertise in cluster.
 # CLI flag: -cluster.advertise-address
-[clusteradvertiseaddr: <string> | default = ""]
+[cluster_advertise_address: <string> | default = ""]

 # Time to wait between peers to send notifications.
 # CLI flag: -cluster.peer-timeout
-[peertimeout: <duration> | default = 15s]
+[peer_timeout: <duration> | default = 15s]

 # Filename of fallback config to use if none specified for instance.
 # CLI flag: -alertmanager.configs.fallback
-[fallbackconfigfile: <string> | default = ""]
+[fallback_config_file: <string> | default = ""]

 # Root of URL to generate if config is http://internal.monitor
 # CLI flag: -alertmanager.configs.auto-webhook-root
-[autowebhookroot: <string> | default = ""]
+[auto_webhook_root: <string> | default = ""]

### table_manager_config

-store:
+storage:

-# How frequently to poll DynamoDB to learn our capacity.
-# CLI flag: -dynamodb.poll-interval
-[dynamodb_poll_interval: <duration> | default = 2m0s]
+# How frequently to poll backend to learn our capacity.
+# CLI flag: -table-manager.poll-interval
+[poll_interval: <duration> | default = 2m0s]

-# DynamoDB periodic tables grace period (duration which table will be
-# created/deleted before/after it's needed).
-# CLI flag: -dynamodb.periodic-table.grace-period
+# Periodic tables grace period (duration which table will be created/deleted
+# before/after it's needed).
+# CLI flag: -table-manager.periodic-table.grace-period
 [creation_grace_period: <duration> | default = 10m0s]

 index_tables_provisioning:
   # Enables on demand throughput provisioning for the storage provider (if
-  # supported). Applies only to tables which are not autoscaled
-  # CLI flag: -dynamodb.periodic-table.enable-ondemand-throughput-mode
-  [provisioned_throughput_on_demand_mode: <boolean> | default = false]
+  # supported). Applies only to tables which are not autoscaled. Supported by
+  # DynamoDB
+  # CLI flag: -table-manager.index-table.enable-ondemand-throughput-mode
+  [enable_ondemand_throughput_mode: <boolean> | default = false]


   # Enables on demand throughput provisioning for the storage provider (if
-  # supported). Applies only to tables which are not autoscaled
-  # CLI flag: -dynamodb.periodic-table.inactive-enable-ondemand-throughput-mode
-  [inactive_throughput_on_demand_mode: <boolean> | default = false]
+  # supported). Applies only to tables which are not autoscaled. Supported by
+  # DynamoDB
+  # CLI flag: -table-manager.index-table.inactive-enable-ondemand-throughput-mode
+  [enable_inactive_throughput_on_demand_mode: <boolean> | default = false]


 chunk_tables_provisioning:
   # Enables on demand throughput provisioning for the storage provider (if
-  # supported). Applies only to tables which are not autoscaled
-  # CLI flag: -dynamodb.chunk-table.enable-ondemand-throughput-mode
-  [provisioned_throughput_on_demand_mode: <boolean> | default = false]
+  # supported). Applies only to tables which are not autoscaled. Supported by
+  # DynamoDB
+  # CLI flag: -table-manager.chunk-table.enable-ondemand-throughput-mode
+  [enable_ondemand_throughput_mode: <boolean> | default = false]

### storage_config

 aws:
-  dynamodbconfig:
+  dynamodb:
     # DynamoDB endpoint URL with escaped Key and Secret encoded. If only region
     # is specified as a host, proper endpoint will be deduced. Use
     # inmemory:///<table-name> to use a mock in-memory implementation.
     # CLI flag: -dynamodb.url
-    [dynamodb: <url> | default = ]
+    [dynamodb_url: <url> | default = ]

     # DynamoDB table management requests per second limit.
     # CLI flag: -dynamodb.api-limit
-    [apilimit: <float> | default = 2]
+    [api_limit: <float> | default = 2]

     # DynamoDB rate cap to back off when throttled.
     # CLI flag: -dynamodb.throttle-limit
-    [throttlelimit: <float> | default = 10]
+    [throttle_limit: <float> | default = 10]
-
-    # ApplicationAutoscaling endpoint URL with escaped Key and Secret encoded.
-    # CLI flag: -applicationautoscaling.url
-    [applicationautoscaling: <url> | default = ]


       # Queue length above which we will scale up capacity
       # CLI flag: -metrics.target-queue-length
-      [targetqueuelen: <int> | default = 100000]
+      [target_queue_length: <int> | default = 100000]

       # Scale up capacity by this multiple
       # CLI flag: -metrics.scale-up-factor
-      [scaleupfactor: <float> | default = 1.3]
+      [scale_up_factor: <float> | default = 1.3]

       # Ignore throttling below this level (rate per second)
       # CLI flag: -metrics.ignore-throttle-below
-      [minthrottling: <float> | default = 1]
+      [ignore_throttle_below: <float> | default = 1]

       # query to fetch ingester queue length
       # CLI flag: -metrics.queue-length-query
-      [queuelengthquery: <string> | default = "sum(avg_over_time(cortex_ingester_flush_queue_length{job=\"cortex/ingester\"}[2m]))"]
+      [queue_length_query: <string> | default = "sum(avg_over_time(cortex_ingester_flush_queue_length{job=\"cortex/ingester\"}[2m]))"]

       # query to fetch throttle rates per table
       # CLI flag: -metrics.write-throttle-query
-      [throttlequery: <string> | default = "sum(rate(cortex_dynamo_throttled_total{operation=\"DynamoDB.BatchWriteItem\"}[1m])) by (table) > 0"]
+      [write_throttle_query: <string> | default = "sum(rate(cortex_dynamo_throttled_total{operation=\"DynamoDB.BatchWriteItem\"}[1m])) by (table) > 0"]

       # query to fetch write capacity usage per table
       # CLI flag: -metrics.usage-query
-      [usagequery: <string> | default = "sum(rate(cortex_dynamo_consumed_capacity_total{operation=\"DynamoDB.BatchWriteItem\"}[15m])) by (table) > 0"]
+      [write_usage_query: <string> | default = "sum(rate(cortex_dynamo_consumed_capacity_total{operation=\"DynamoDB.BatchWriteItem\"}[15m])) by (table) > 0"]

       # query to fetch read capacity usage per table
       # CLI flag: -metrics.read-usage-query
-      [readusagequery: <string> | default = "sum(rate(cortex_dynamo_consumed_capacity_total{operation=\"DynamoDB.QueryPages\"}[1h])) by (table) > 0"]
+      [read_usage_query: <string> | default = "sum(rate(cortex_dynamo_consumed_capacity_total{operation=\"DynamoDB.QueryPages\"}[1h])) by (table) > 0"]

       # query to fetch read errors per table
       # CLI flag: -metrics.read-error-query
-      [readerrorquery: <string> | default = "sum(increase(cortex_dynamo_failures_total{operation=\"DynamoDB.QueryPages\",error=\"ProvisionedThroughputExceededException\"}[1m])) by (table) > 0"]
+      [read_error_query: <string> | default = "sum(increase(cortex_dynamo_failures_total{operation=\"DynamoDB.QueryPages\",error=\"ProvisionedThroughputExceededException\"}[1m])) by (table) > 0"]

     # Number of chunks to group together to parallelise fetches (zero to
     # disable)
-    # CLI flag: -dynamodb.chunk.gang.size
-    [chunkgangsize: <int> | default = 10]
+    # CLI flag: -dynamodb.chunk-gang-size
+    [chunk_gang_size: <int> | default = 10]

     # Max number of chunk-get operations to start in parallel
-    # CLI flag: -dynamodb.chunk.get.max.parallelism
-    [chunkgetmaxparallelism: <int> | default = 32]
+    # CLI flag: -dynamodb.chunk.get-max-parallelism
+    [chunk_get_max_parallelism: <int> | default = 32]

     backoff_config:
       # Minimum delay when backing off.
       # CLI flag: -bigtable.backoff-min-period
-      [minbackoff: <duration> | default = 100ms]
+      [min_period: <duration> | default = 100ms]

       # Maximum delay when backing off.
       # CLI flag: -bigtable.backoff-max-period
-      [maxbackoff: <duration> | default = 10s]
+      [max_period: <duration> | default = 10s]

       # Number of times to backoff and retry before failing.
       # CLI flag: -bigtable.backoff-retries
-      [maxretries: <int> | default = 10]
+      [max_retries: <int> | default = 10]

   # If enabled, once a tables info is fetched, it is cached.
   # CLI flag: -bigtable.table-cache.enabled
-  [tablecacheenabled: <boolean> | default = true]
+  [table_cache_enabled: <boolean> | default = true]

   # Duration to cache tables before checking again.
   # CLI flag: -bigtable.table-cache.expiration
-  [tablecacheexpiration: <duration> | default = 30m0s]
+  [table_cache_expiration: <duration> | default = 30m0s]

 # Cache validity for active index entries. Should be no higher than
 # -ingester.max-chunk-idle.
 # CLI flag: -store.index-cache-validity
-[indexcachevalidity: <duration> | default = 5m0s]
+[index_cache_validity: <duration> | default = 5m0s]

### ingester_client_config

 grpc_client_config:
   backoff_config:
     # Minimum delay when backing off.
     # CLI flag: -ingester.client.backoff-min-period
-    [minbackoff: <duration> | default = 100ms]
+    [min_period: <duration> | default = 100ms]

     # Maximum delay when backing off.
     # CLI flag: -ingester.client.backoff-max-period
-    [maxbackoff: <duration> | default = 10s]
+    [max_period: <duration> | default = 10s]

     # Number of times to backoff and retry before failing.
     # CLI flag: -ingester.client.backoff-retries
-    [maxretries: <int> | default = 10]
+    [max_retries: <int> | default = 10]

### frontend_worker_config

-# Address of query frontend service.
+# Address of query frontend service, in host:port format.
 # CLI flag: -querier.frontend-address
-[address: <string> | default = ""]
+[frontend_address: <string> | default = ""]

 # How often to query DNS.
 # CLI flag: -querier.dns-lookup-period
-[dnslookupduration: <duration> | default = 10s]
+[dns_lookup_duration: <duration> | default = 10s]

 grpc_client_config:
   backoff_config:
     # Minimum delay when backing off.
     # CLI flag: -querier.frontend-client.backoff-min-period
-    [minbackoff: <duration> | default = 100ms]
+    [min_period: <duration> | default = 100ms]

     # Maximum delay when backing off.
     # CLI flag: -querier.frontend-client.backoff-max-period
-    [maxbackoff: <duration> | default = 10s]
+    [max_period: <duration> | default = 10s]

     # Number of times to backoff and retry before failing.
     # CLI flag: -querier.frontend-client.backoff-retries
-    [maxretries: <int> | default = 10]
+    [max_retries: <int> | default = 10]

### consul_config

 # ACL Token used to interact with Consul.
-# CLI flag: -<prefix>.consul.acltoken
-[acltoken: <string> | default = ""]
+# CLI flag: -<prefix>.consul.acl-token
+[acl_token: <string> | default = ""]

 # HTTP timeout when talking to Consul
 # CLI flag: -<prefix>.consul.client-timeout
-[httpclienttimeout: <duration> | default = 20s]
+[http_client_timeout: <duration> | default = 20s]

 # Enable consistent reads to Consul.
 # CLI flag: -<prefix>.consul.consistent-reads
-[consistentreads: <boolean> | default = true]
+[consistent_reads: <boolean> | default = false]

 # Rate limit when watching key or prefix in Consul, in requests per second. 0
 # disables the rate limit.
 # CLI flag: -<prefix>.consul.watch-rate-limit
-[watchkeyratelimit: <float> | default = 0]
+[watch_rate_limit: <float> | default = 1]

 # Burst size used in rate limit. Values less than 1 are treated as 1.
 # CLI flag: -<prefix>.consul.watch-burst-size
-[watchkeyburstsize: <int> | default = 1]
+[watch_burst_size: <int> | default = 1]


### configstore_config
 # URL of configs API server.
 # CLI flag: -<prefix>.configs.url
-[configsapiurl: <url> | default = ]
+[configs_api_url: <url> | default = ]

 # Timeout for requests to Weave Cloud configs service.
 # CLI flag: -<prefix>.configs.client-timeout
-[clienttimeout: <duration> | default = 5s]
+[client_timeout: <duration> | default = 5s]
```

## 0.7.0 / 2020-03-16

Cortex `0.7.0` is a major step forward the upcoming `1.0` release. In this release, we've got 164 contributions from 26 authors. Thanks to all contributors! ❤️

Please be aware that Cortex `0.7.0` introduces some **breaking changes**. You're encouraged to read all the `[CHANGE]` entries below before upgrading your Cortex cluster. In particular:

- Cleaned up some configuration options in preparation for the Cortex `1.0.0` release (see also the [annotated config file breaking changes](#annotated-config-file-breaking-changes) below):
  - Removed CLI flags support to configure the schema (see [how to migrate from flags to schema file](https://cortexmetrics.io/docs/configuration/schema-configuration/#migrating-from-flags-to-schema-file))
  - Renamed CLI flag `-config-yaml` to `-schema-config-file`
  - Removed CLI flag `-store.min-chunk-age` in favor of `-querier.query-store-after`. The corresponding YAML config option `ingestermaxquerylookback` has been renamed to [`query_ingesters_within`](https://cortexmetrics.io/docs/configuration/configuration-file/#querier-config)
  - Deprecated CLI flag `-frontend.cache-split-interval` in favor of `-querier.split-queries-by-interval`
  - Renamed the YAML config option `defaul_validity` to `default_validity`
  - Removed the YAML config option `config_store` (in the [`alertmanager YAML config`](https://cortexmetrics.io/docs/configuration/configuration-file/#alertmanager-config)) in favor of `store`
  - Removed the YAML config root block `configdb` in favor of [`configs`](https://cortexmetrics.io/docs/configuration/configuration-file/#configs-config). This change is also reflected in the following CLI flags renaming:
      * `-database.*` -> `-configs.database.*`
      * `-database.migrations` -> `-configs.database.migrations-dir`
  - Removed the fluentd-based billing infrastructure including the CLI flags:
      * `-distributor.enable-billing`
      * `-billing.max-buffered-events`
      * `-billing.retry-delay`
      * `-billing.ingester`
- Removed support for using denormalised tokens in the ring. Before upgrading, make sure your Cortex cluster is already running `v0.6.0` or an earlier version with `-ingester.normalise-tokens=true`

### Full changelog

* [CHANGE] Removed support for flags to configure schema. Further, the flag for specifying the config file (`-config-yaml`) has been deprecated. Please use `-schema-config-file`. See the [Schema Configuration documentation](https://cortexmetrics.io/docs/configuration/schema-configuration/) for more details on how to configure the schema using the YAML file. #2221
* [CHANGE] In the config file, the root level `config_store` config option has been moved to `alertmanager` > `store` > `configdb`. #2125
* [CHANGE] Removed unnecessary `frontend.cache-split-interval` in favor of `querier.split-queries-by-interval` both to reduce configuration complexity and guarantee alignment of these two configs. Starting from now, `-querier.cache-results` may only be enabled in conjunction with `-querier.split-queries-by-interval` (previously the cache interval default was `24h` so if you want to preserve the same behaviour you should set `-querier.split-queries-by-interval=24h`). #2040
* [CHANGE] Renamed Configs configuration options. #2187
  * configuration options
    * `-database.*` -> `-configs.database.*`
    * `-database.migrations` -> `-configs.database.migrations-dir`
  * config file
    * `configdb.uri:` -> `configs.database.uri:`
    * `configdb.migrationsdir:` -> `configs.database.migrations_dir:`
    * `configdb.passwordfile:` -> `configs.database.password_file:`
* [CHANGE] Moved `-store.min-chunk-age` to the Querier config as `-querier.query-store-after`, allowing the store to be skipped during query time if the metrics wouldn't be found. The YAML config option `ingestermaxquerylookback` has been renamed to `query_ingesters_within` to match its CLI flag. #1893
* [CHANGE] Renamed the cache configuration setting `defaul_validity` to `default_validity`. #2140
* [CHANGE] Remove fluentd-based billing infrastructure and flags such as `-distributor.enable-billing`. #1491
* [CHANGE] Removed remaining support for using denormalised tokens in the ring. If you're still running ingesters with denormalised tokens (Cortex 0.4 or earlier, with `-ingester.normalise-tokens=false`), such ingesters will now be completely invisible to distributors and need to be either switched to Cortex 0.6.0 or later, or be configured to use normalised tokens. #2034
* [CHANGE] The frontend http server will now send 502 in case of deadline exceeded and 499 if the user requested cancellation. #2156
* [CHANGE] We now enforce queries to be up to `-querier.max-query-into-future` into the future (defaults to 10m). #1929
  * `-store.min-chunk-age` has been removed
  * `-querier.query-store-after` has been added in it's place.
* [CHANGE] Removed unused `/validate_expr endpoint`. #2152
* [CHANGE] Updated Prometheus dependency to v2.16.0. This Prometheus version uses Active Query Tracker to limit concurrent queries. In order to keep `-querier.max-concurrent` working, Active Query Tracker is enabled by default, and is configured to store its data to `active-query-tracker` directory (relative to current directory when Cortex started). This can be changed by using `-querier.active-query-tracker-dir` option. Purpose of Active Query Tracker is to log queries that were running when Cortex crashes. This logging happens on next Cortex start. #2088
* [CHANGE] Default to BigChunk encoding; may result in slightly higher disk usage if many timeseries have a constant value, but should generally result in fewer, bigger chunks. #2207
* [CHANGE] WAL replays are now done while the rest of Cortex is starting, and more specifically, when HTTP server is running. This makes it possible to scrape metrics during WAL replays. Applies to both chunks and experimental blocks storage. #2222
* [CHANGE] Cortex now has `/ready` probe for all services, not just ingester and querier as before. In single-binary mode, /ready reports 204 only if all components are running properly. #2166
* [CHANGE] If you are vendoring Cortex and use its components in your project, be aware that many Cortex components no longer start automatically when they are created. You may want to review PR and attached document. #2166
* [CHANGE] Experimental TSDB: the querier in-memory index cache used by the experimental blocks storage shifted from per-tenant to per-querier. The `-experimental.tsdb.bucket-store.index-cache-size-bytes` now configures the per-querier index cache max size instead of a per-tenant cache and its default has been increased to 1GB. #2189
* [CHANGE] Experimental TSDB: TSDB head compaction interval and concurrency is now configurable (defaults to 1 min interval and 5 concurrent head compactions). New options: `-experimental.tsdb.head-compaction-interval` and `-experimental.tsdb.head-compaction-concurrency`. #2172
* [CHANGE] Experimental TSDB: switched the blocks storage index header to the binary format. This change is expected to have no visible impact, except lower startup times and memory usage in the queriers. It's possible to switch back to the old JSON format via the flag `-experimental.tsdb.bucket-store.binary-index-header-enabled=false`. #2223
* [CHANGE] Experimental Memberlist KV store can now be used in single-binary Cortex. Attempts to use it previously would fail with panic. This change also breaks existing binary protocol used to exchange gossip messages, so this version will not be able to understand gossiped Ring when used in combination with the previous version of Cortex. Easiest way to upgrade is to shutdown old Cortex installation, and restart it with new version. Incremental rollout works too, but with reduced functionality until all components run the same version. #2016
* [FEATURE] Added a read-only local alertmanager config store using files named corresponding to their tenant id. #2125
* [FEATURE] Added flag `-experimental.ruler.enable-api` to enable the ruler api which implements the Prometheus API `/api/v1/rules` and `/api/v1/alerts` endpoints under the configured `-http.prefix`. #1999
* [FEATURE] Added sharding support to compactor when using the experimental TSDB blocks storage. #2113
* [FEATURE] Added ability to override YAML config file settings using environment variables. #2147
  * `-config.expand-env`
* [FEATURE] Added flags to disable Alertmanager notifications methods. #2187
  * `-configs.notifications.disable-email`
  * `-configs.notifications.disable-webhook`
* [FEATURE] Add /config HTTP endpoint which exposes the current Cortex configuration as YAML. #2165
* [FEATURE] Allow Prometheus remote write directly to ingesters. #1491
* [FEATURE] Introduced new standalone service `query-tee` that can be used for testing purposes to send the same Prometheus query to multiple backends (ie. two Cortex clusters ingesting the same metrics) and compare the performances. #2203
* [FEATURE] Fan out parallelizable queries to backend queriers concurrently. #1878
  * `querier.parallelise-shardable-queries` (bool)
  * Requires a shard-compatible schema (v10+)
  * This causes the number of traces to increase accordingly.
  * The query-frontend now requires a schema config to determine how/when to shard queries, either from a file or from flags (i.e. by the `config-yaml` CLI flag). This is the same schema config the queriers consume. The schema is only required to use this option.
  * It's also advised to increase downstream concurrency controls as well:
    * `querier.max-outstanding-requests-per-tenant`
    * `querier.max-query-parallelism`
    * `querier.max-concurrent`
    * `server.grpc-max-concurrent-streams` (for both query-frontends and queriers)
* [FEATURE] Added user sub rings to distribute users to a subset of ingesters. #1947
  * `-experimental.distributor.user-subring-size`
* [FEATURE] Add flag `-experimental.tsdb.stripe-size` to expose TSDB stripe size option. #2185
* [FEATURE] Experimental Delete Series: Added support for Deleting Series with Prometheus style API. Needs to be enabled first by setting `-purger.enable` to `true`. Deletion only supported when using `boltdb` and `filesystem` as index and object store respectively. Support for other stores to follow in separate PRs #2103
* [ENHANCEMENT] Alertmanager: Expose Per-tenant alertmanager metrics #2124
* [ENHANCEMENT] Add `status` label to `cortex_alertmanager_configs` metric to gauge the number of valid and invalid configs. #2125
* [ENHANCEMENT] Cassandra Authentication: added the `custom_authenticators` config option that allows users to authenticate with cassandra clusters using password authenticators that are not approved by default in [gocql](https://github.com/gocql/gocql/blob/81b8263d9fe526782a588ef94d3fa5c6148e5d67/conn.go#L27) #2093
* [ENHANCEMENT] Cassandra Storage: added `max_retries`, `retry_min_backoff` and `retry_max_backoff` configuration options to enable retrying recoverable errors. #2054
* [ENHANCEMENT] Allow to configure HTTP and gRPC server listen address, maximum number of simultaneous connections and connection keepalive settings.
  * `-server.http-listen-address`
  * `-server.http-conn-limit`
  * `-server.grpc-listen-address`
  * `-server.grpc-conn-limit`
  * `-server.grpc.keepalive.max-connection-idle`
  * `-server.grpc.keepalive.max-connection-age`
  * `-server.grpc.keepalive.max-connection-age-grace`
  * `-server.grpc.keepalive.time`
  * `-server.grpc.keepalive.timeout`
* [ENHANCEMENT] PostgreSQL: Bump up `github.com/lib/pq` from `v1.0.0` to `v1.3.0` to support PostgreSQL SCRAM-SHA-256 authentication. #2097
* [ENHANCEMENT] Cassandra Storage: User no longer need `CREATE` privilege on `<all keyspaces>` if given keyspace exists. #2032
* [ENHANCEMENT] Cassandra Storage: added `password_file` configuration options to enable reading Cassandra password from file. #2096
* [ENHANCEMENT] Configs API: Allow GET/POST configs in YAML format. #2181
* [ENHANCEMENT] Background cache writes are batched to improve parallelism and observability. #2135
* [ENHANCEMENT] Add automatic repair for checkpoint and WAL. #2105
* [ENHANCEMENT] Support `lastEvaluation` and `evaluationTime` in `/api/v1/rules` endpoints and make order of groups stable. #2196
* [ENHANCEMENT] Skip expired requests in query-frontend scheduling. #2082
* [ENHANCEMENT] Add ability to configure gRPC keepalive settings. #2066
* [ENHANCEMENT] Experimental TSDB: Export TSDB Syncer metrics from Compactor component, they are prefixed with `cortex_compactor_`. #2023
* [ENHANCEMENT] Experimental TSDB: Added dedicated flag `-experimental.tsdb.bucket-store.tenant-sync-concurrency` to configure the maximum number of concurrent tenants for which blocks are synched. #2026
* [ENHANCEMENT] Experimental TSDB: Expose metrics for objstore operations (prefixed with `cortex_<component>_thanos_objstore_`, component being one of `ingester`, `querier` and `compactor`). #2027
* [ENHANCEMENT] Experimental TSDB: Added support for Azure Storage to be used for block storage, in addition to S3 and GCS. #2083
* [ENHANCEMENT] Experimental TSDB: Reduced memory allocations in the ingesters when using the experimental blocks storage. #2057
* [ENHANCEMENT] Experimental Memberlist KV: expose `-memberlist.gossip-to-dead-nodes-time` and `-memberlist.dead-node-reclaim-time` options to control how memberlist library handles dead nodes and name reuse. #2131
* [BUGFIX] Alertmanager: fixed panic upon applying a new config, caused by duplicate metrics registration in the `NewPipelineBuilder` function. #211
* [BUGFIX] Azure Blob ChunkStore: Fixed issue causing `invalid chunk checksum` errors. #2074
* [BUGFIX] The gauge `cortex_overrides_last_reload_successful` is now only exported by components that use a `RuntimeConfigManager`. Previously, for components that do not initialize a `RuntimeConfigManager` (such as the compactor) the gauge was initialized with 0 (indicating error state) and then never updated, resulting in a false-negative permanent error state. #2092
* [BUGFIX] Fixed WAL metric names, added the `cortex_` prefix.
* [BUGFIX] Restored histogram `cortex_configs_request_duration_seconds` #2138
* [BUGFIX] Fix wrong syntax for `url` in config-file-reference. #2148
* [BUGFIX] Fixed some 5xx status code returned by the query-frontend when they should actually be 4xx. #2122
* [BUGFIX] Fixed leaked goroutines in the querier. #2070
* [BUGFIX] Experimental TSDB: fixed `/all_user_stats` and `/api/prom/user_stats` endpoints when using the experimental TSDB blocks storage. #2042
* [BUGFIX] Experimental TSDB: fixed ruler to correctly work with the experimental TSDB blocks storage. #2101

### Changes to denormalised tokens in the ring

Cortex 0.4.0 is the last version that can *write* denormalised tokens. Cortex 0.5.0 and above always write normalised tokens.

Cortex 0.6.0 is the last version that can *read* denormalised tokens. Starting with Cortex 0.7.0 only normalised tokens are supported, and ingesters writing denormalised tokens to the ring (running Cortex 0.4.0 or earlier with `-ingester.normalise-tokens=false`) are ignored by distributors. Such ingesters should either switch to using normalised tokens, or be upgraded to Cortex 0.5.0 or later.

### Known issues

- The gRPC streaming for ingesters doesn't work when using the experimental TSDB blocks storage. Please do not enable `-querier.ingester-streaming` if you're using the TSDB blocks storage. If you want to enable it, you can build Cortex from `master` given the issue has been fixed after Cortex `0.7` branch has been cut and the fix wasn't included in the `0.7` because related to an experimental feature.

### Annotated config file breaking changes

In this section you can find a config file diff showing the breaking changes introduced in Cortex `0.7`. You can also find the [full configuration file reference doc](https://cortexmetrics.io/docs/configuration/configuration-file/) in the website.

 ```diff
### Root level config

 # "configdb" has been moved to "alertmanager > store > configdb".
-[configdb: <configdb_config>]

 # "config_store" has been renamed to "configs".
-[config_store: <configstore_config>]
+[configs: <configs_config>]


### `distributor_config`

 # The support to hook an external billing system has been removed.
-[enable_billing: <boolean> | default = false]
-billing:
-  [maxbufferedevents: <int> | default = 1024]
-  [retrydelay: <duration> | default = 500ms]
-  [ingesterhostport: <string> | default = "localhost:24225"]


### `querier_config`

 # "ingestermaxquerylookback" has been renamed to "query_ingesters_within".
-[ingestermaxquerylookback: <duration> | default = 0s]
+[query_ingesters_within: <duration> | default = 0s]


### `queryrange_config`

results_cache:
  cache:
     # "defaul_validity" has been renamed to "default_validity".
-    [defaul_validity: <duration> | default = 0s]
+    [default_validity: <duration> | default = 0s]

   # "cache_split_interval" has been deprecated in favor of "split_queries_by_interval".
-  [cache_split_interval: <duration> | default = 24h0m0s]


### `alertmanager_config`

# The "store" config block has been added. This includes "configdb" which previously
# was the "configdb" root level config block.
+store:
+  [type: <string> | default = "configdb"]
+  [configdb: <configstore_config>]
+  local:
+    [path: <string> | default = ""]


### `storage_config`

index_queries_cache_config:
   # "defaul_validity" has been renamed to "default_validity".
-  [defaul_validity: <duration> | default = 0s]
+  [default_validity: <duration> | default = 0s]


### `chunk_store_config`

chunk_cache_config:
   # "defaul_validity" has been renamed to "default_validity".
-  [defaul_validity: <duration> | default = 0s]
+  [default_validity: <duration> | default = 0s]

write_dedupe_cache_config:
   # "defaul_validity" has been renamed to "default_validity".
-  [defaul_validity: <duration> | default = 0s]
+  [default_validity: <duration> | default = 0s]

 # "min_chunk_age" has been removed in favor of "querier > query_store_after".
-[min_chunk_age: <duration> | default = 0s]


### `configs_config`

-# "uri" has been moved to "database > uri".
-[uri: <string> | default = "postgres://postgres@configs-db.weave.local/configs?sslmode=disable"]

-# "migrationsdir" has been moved to "database > migrations_dir".
-[migrationsdir: <string> | default = ""]

-# "passwordfile" has been moved to "database > password_file".
-[passwordfile: <string> | default = ""]

+database:
+  [uri: <string> | default = "postgres://postgres@configs-db.weave.local/configs?sslmode=disable"]
+  [migrations_dir: <string> | default = ""]
+  [password_file: <string> | default = ""]
```

## 0.6.1 / 2020-02-05

* [BUGFIX] Fixed parsing of the WAL configuration when specified in the YAML config file. #2071

## 0.6.0 / 2020-01-28

Note that the ruler flags need to be changed in this upgrade. You're moving from a single node ruler to something that might need to be sharded.
Further, if you're using the configs service, we've upgraded the migration library and this requires some manual intervention. See full instructions below to upgrade your PostgreSQL.

* [CHANGE] The frontend component now does not cache results if it finds a `Cache-Control` header and if one of its values is `no-store`. #1974
* [CHANGE] Flags changed with transition to upstream Prometheus rules manager:
  * `-ruler.client-timeout` is now `ruler.configs.client-timeout` in order to match `ruler.configs.url`.
  * `-ruler.group-timeout`has been removed.
  * `-ruler.num-workers` has been removed.
  * `-ruler.rule-path` has been added to specify where the prometheus rule manager will sync rule files.
  * `-ruler.storage.type` has beem added to specify the rule store backend type, currently only the configdb.
  * `-ruler.poll-interval` has been added to specify the interval in which to poll new rule groups.
  * `-ruler.evaluation-interval` default value has changed from `15s` to `1m` to match the default evaluation interval in Prometheus.
  * Ruler sharding requires a ring which can be configured via the ring flags prefixed by `ruler.ring.`. #1987
* [CHANGE] Use relative links from /ring page to make it work when used behind reverse proxy. #1896
* [CHANGE] Deprecated `-distributor.limiter-reload-period` flag. #1766
* [CHANGE] Ingesters now write only normalised tokens to the ring, although they can still read denormalised tokens used by other ingesters. `-ingester.normalise-tokens` is now deprecated, and ignored. If you want to switch back to using denormalised tokens, you need to downgrade to Cortex 0.4.0. Previous versions don't handle claiming tokens from normalised ingesters correctly. #1809
* [CHANGE] Overrides mechanism has been renamed to "runtime config", and is now separate from limits. Runtime config is simply a file that is reloaded by Cortex every couple of seconds. Limits and now also multi KV use this mechanism.<br />New arguments were introduced: `-runtime-config.file` (defaults to empty) and `-runtime-config.reload-period` (defaults to 10 seconds), which replace previously used `-limits.per-user-override-config` and `-limits.per-user-override-period` options. Old options are still used if `-runtime-config.file` is not specified. This change is also reflected in YAML configuration, where old `limits.per_tenant_override_config` and `limits.per_tenant_override_period` fields are replaced with `runtime_config.file` and `runtime_config.period` respectively. #1749
* [CHANGE] Cortex now rejects data with duplicate labels. Previously, such data was accepted, with duplicate labels removed with only one value left. #1964
* [CHANGE] Changed the default value for `-distributor.ha-tracker.prefix` from `collectors/` to `ha-tracker/` in order to not clash with other keys (ie. ring) stored in the same key-value store. #1940
* [FEATURE] Experimental: Write-Ahead-Log added in ingesters for more data reliability against ingester crashes. #1103
  * `--ingester.wal-enabled`: Setting this to `true` enables writing to WAL during ingestion.
  * `--ingester.wal-dir`: Directory where the WAL data should be stored and/or recovered from.
  * `--ingester.checkpoint-enabled`: Set this to `true` to enable checkpointing of in-memory chunks to disk.
  * `--ingester.checkpoint-duration`: This is the interval at which checkpoints should be created.
  * `--ingester.recover-from-wal`: Set this to `true` to recover data from an existing WAL.
  * For more information, please checkout the ["Ingesters with WAL" guide](https://cortexmetrics.io/docs/guides/ingesters-with-wal/).
* [FEATURE] The distributor can now drop labels from samples (similar to the removal of the replica label for HA ingestion) per user via the `distributor.drop-label` flag. #1726
* [FEATURE] Added flag `debug.mutex-profile-fraction` to enable mutex profiling #1969
* [FEATURE] Added `global` ingestion rate limiter strategy. Deprecated `-distributor.limiter-reload-period` flag. #1766
* [FEATURE] Added support for Microsoft Azure blob storage to be used for storing chunk data. #1913
* [FEATURE] Added readiness probe endpoint`/ready` to queriers. #1934
* [FEATURE] Added "multi" KV store that can interact with two other KV stores, primary one for all reads and writes, and secondary one, which only receives writes. Primary/secondary store can be modified in runtime via runtime-config mechanism (previously "overrides"). #1749
* [FEATURE] Added support to store ring tokens to a file and read it back on startup, instead of generating/fetching the tokens to/from the ring. This feature can be enabled with the flag `-ingester.tokens-file-path`. #1750
* [FEATURE] Experimental TSDB: Added `/series` API endpoint support with TSDB blocks storage. #1830
* [FEATURE] Experimental TSDB: Added TSDB blocks `compactor` component, which iterates over users blocks stored in the bucket and compact them according to the configured block ranges. #1942
* [ENHANCEMENT] metric `cortex_ingester_flush_reasons` gets a new `reason` value: `Spread`, when `-ingester.spread-flushes` option is enabled. #1978
* [ENHANCEMENT] Added `password` and `enable_tls` options to redis cache configuration. Enables usage of Microsoft Azure Cache for Redis service. #1923
* [ENHANCEMENT] Upgraded Kubernetes API version for deployments from `extensions/v1beta1` to `apps/v1`. #1941
* [ENHANCEMENT] Experimental TSDB: Open existing TSDB on startup to prevent ingester from becoming ready before it can accept writes. The max concurrency is set via `--experimental.tsdb.max-tsdb-opening-concurrency-on-startup`. #1917
* [ENHANCEMENT] Experimental TSDB: Querier now exports aggregate metrics from Thanos bucket store and in memory index cache (many metrics to list, but all have `cortex_querier_bucket_store_` or `cortex_querier_blocks_index_cache_` prefix). #1996
* [ENHANCEMENT] Experimental TSDB: Improved multi-tenant bucket store. #1991
  * Allowed to configure the blocks sync interval via `-experimental.tsdb.bucket-store.sync-interval` (0 disables the sync)
  * Limited the number of tenants concurrently synched by `-experimental.tsdb.bucket-store.block-sync-concurrency`
  * Renamed `cortex_querier_sync_seconds` metric to `cortex_querier_blocks_sync_seconds`
  * Track `cortex_querier_blocks_sync_seconds` metric for the initial sync too
* [BUGFIX] Fixed unnecessary CAS operations done by the HA tracker when the jitter is enabled. #1861
* [BUGFIX] Fixed ingesters getting stuck in a LEAVING state after coming up from an ungraceful exit. #1921
* [BUGFIX] Reduce memory usage when ingester Push() errors. #1922
* [BUGFIX] Table Manager: Fixed calculation of expected tables and creation of tables from next active schema considering grace period. #1976
* [BUGFIX] Experimental TSDB: Fixed ingesters consistency during hand-over when using experimental TSDB blocks storage. #1854 #1818
* [BUGFIX] Experimental TSDB: Fixed metrics when using experimental TSDB blocks storage. #1981 #1982 #1990 #1983
* [BUGFIX] Experimental memberlist: Use the advertised address when sending packets to other peers of the Gossip memberlist. #1857
* [BUGFIX] Experimental TSDB: Fixed incorrect query results introduced in #2604 caused by a buffer incorrectly reused while iterating samples. #2697

### Upgrading PostgreSQL (if you're using configs service)

Reference: <https://github.com/golang-migrate/migrate/tree/master/database/postgres#upgrading-from-v1>

1. Install the migrate package cli tool: <https://github.com/golang-migrate/migrate/tree/master/cmd/migrate#installation>
2. Drop the `schema_migrations` table: `DROP TABLE schema_migrations;`.
2. Run the migrate command:

```bash
migrate  -path <absolute_path_to_cortex>/cmd/cortex/migrations -database postgres://localhost:5432/database force 2
```

### Known issues

- The `cortex_prometheus_rule_group_last_evaluation_timestamp_seconds` metric, tracked by the ruler, is not unregistered for rule groups not being used anymore. This issue will be fixed in the next Cortex release (see [2033](https://github.com/cortexproject/cortex/issues/2033)).

- Write-Ahead-Log (WAL) does not have automatic repair of corrupt checkpoint or WAL segments, which is possible if ingester crashes abruptly or the underlying disk corrupts. Currently the only way to resolve this is to manually delete the affected checkpoint and/or WAL segments. Automatic repair will be added in the future releases.

## 0.4.0 / 2019-12-02

* [CHANGE] The frontend component has been refactored to be easier to re-use. When upgrading the frontend, cache entries will be discarded and re-created with the new protobuf schema. #1734
* [CHANGE] Removed direct DB/API access from the ruler. `-ruler.configs.url` has been now deprecated. #1579
* [CHANGE] Removed `Delta` encoding. Any old chunks with `Delta` encoding cannot be read anymore. If `ingester.chunk-encoding` is set to `Delta` the ingester will fail to start. #1706
* [CHANGE] Setting `-ingester.max-transfer-retries` to 0 now disables hand-over when ingester is shutting down. Previously, zero meant infinite number of attempts. #1771
* [CHANGE] `dynamo` has been removed as a valid storage name to make it consistent for all components. `aws` and `aws-dynamo` remain as valid storage names.
* [CHANGE/FEATURE] The frontend split and cache intervals can now be configured using the respective flag `--querier.split-queries-by-interval` and `--frontend.cache-split-interval`.
  * If `--querier.split-queries-by-interval` is not provided request splitting is disabled by default.
  * __`--querier.split-queries-by-day` is still accepted for backward compatibility but has been deprecated. You should now use `--querier.split-queries-by-interval`. We recommend a to use a multiple of 24 hours.__
* [FEATURE] Global limit on the max series per user and metric #1760
  * `-ingester.max-global-series-per-user`
  * `-ingester.max-global-series-per-metric`
  * Requires `-distributor.replication-factor` and `-distributor.shard-by-all-labels` set for the ingesters too
* [FEATURE] Flush chunks with stale markers early with `ingester.max-stale-chunk-idle`. #1759
* [FEATURE] EXPERIMENTAL: Added new KV Store backend based on memberlist library. Components can gossip about tokens and ingester states, instead of using Consul or Etcd. #1721
* [FEATURE] EXPERIMENTAL: Use TSDB in the ingesters & flush blocks to S3/GCS ala Thanos. This will let us use an Object Store more efficiently and reduce costs. #1695
* [FEATURE] Allow Query Frontend to log slow queries with `frontend.log-queries-longer-than`. #1744
* [FEATURE] Add HTTP handler to trigger ingester flush & shutdown - used when running as a stateful set with the WAL enabled.  #1746
* [FEATURE] EXPERIMENTAL: Added GCS support to TSDB blocks storage. #1772
* [ENHANCEMENT] Reduce memory allocations in the write path. #1706
* [ENHANCEMENT] Consul client now follows recommended practices for blocking queries wrt returned Index value. #1708
* [ENHANCEMENT] Consul client can optionally rate-limit itself during Watch (used e.g. by ring watchers) and WatchPrefix (used by HA feature) operations. Rate limiting is disabled by default. New flags added: `--consul.watch-rate-limit`, and `--consul.watch-burst-size`. #1708
* [ENHANCEMENT] Added jitter to HA deduping heartbeats, configure using `distributor.ha-tracker.update-timeout-jitter-max` #1534
* [ENHANCEMENT] Add ability to flush chunks with stale markers early. #1759
* [BUGFIX] Stop reporting successful actions as 500 errors in KV store metrics. #1798
* [BUGFIX] Fix bug where duplicate labels can be returned through metadata APIs. #1790
* [BUGFIX] Fix reading of old, v3 chunk data. #1779
* [BUGFIX] Now support IAM roles in service accounts in AWS EKS. #1803
* [BUGFIX] Fixed duplicated series returned when querying both ingesters and store with the experimental TSDB blocks storage. #1778

In this release we updated the following dependencies:

- gRPC v1.25.0  (resulted in a drop of 30% CPU usage when compression is on)
- jaeger-client v2.20.0
- aws-sdk-go to v1.25.22

## 0.3.0 / 2019-10-11

This release adds support for Redis as an alternative to Memcached, and also includes many optimisations which reduce CPU and memory usage.

* [CHANGE] Gauge metrics were renamed to drop the `_total` suffix. #1685
  * In Alertmanager, `alertmanager_configs_total` is now `alertmanager_configs`
  * In Ruler, `scheduler_configs_total` is now `scheduler_configs`
  * `scheduler_groups_total` is now `scheduler_groups`.
* [CHANGE] `--alertmanager.configs.auto-slack-root` flag was dropped as auto Slack root is not supported anymore. #1597
* [CHANGE] In table-manager, default DynamoDB capacity was reduced from 3,000 units to 1,000 units. We recommend you do not run with the defaults: find out what figures are needed for your environment and set that via `-dynamodb.periodic-table.write-throughput` and `-dynamodb.chunk-table.write-throughput`.
* [FEATURE] Add Redis support for caching #1612
* [FEATURE] Allow spreading chunk writes across multiple S3 buckets #1625
* [FEATURE] Added `/shutdown` endpoint for ingester to shutdown all operations of the ingester. #1746
* [ENHANCEMENT] Upgraded Prometheus to 2.12.0 and Alertmanager to 0.19.0. #1597
* [ENHANCEMENT] Cortex is now built with Go 1.13 #1675, #1676, #1679
* [ENHANCEMENT] Many optimisations, mostly impacting ingester and querier: #1574, #1624, #1638, #1644, #1649, #1654, #1702

Full list of changes: <https://github.com/cortexproject/cortex/compare/v0.2.0...v0.3.0>

## 0.2.0 / 2019-09-05

This release has several exciting features, the most notable of them being setting `-ingester.spread-flushes` to potentially reduce your storage space by upto 50%.

* [CHANGE] Flags changed due to changes upstream in Prometheus Alertmanager #929:
  * `alertmanager.mesh.listen-address` is now `cluster.listen-address`
  * `alertmanager.mesh.peer.host` and `alertmanager.mesh.peer.service` can be replaced by `cluster.peer`
  * `alertmanager.mesh.hardware-address`, `alertmanager.mesh.nickname`, `alertmanager.mesh.password`, and `alertmanager.mesh.peer.refresh-interval` all disappear.
* [CHANGE] --claim-on-rollout flag deprecated; feature is now always on #1566
* [CHANGE] Retention period must now be a multiple of periodic table duration #1564
* [CHANGE] The value for the name label for the chunks memcache in all `cortex_cache_` metrics is now `chunksmemcache` (before it was `memcache`) #1569
* [FEATURE] Makes the ingester flush each timeseries at a specific point in the max-chunk-age cycle with `-ingester.spread-flushes`. This means multiple replicas of a chunk are very likely to contain the same contents which cuts chunk storage space by up to 66%. #1578
* [FEATURE] Make minimum number of chunk samples configurable per user #1620
* [FEATURE] Honor HTTPS for custom S3 URLs #1603
* [FEATURE] You can now point the query-frontend at a normal Prometheus for parallelisation and caching #1441
* [FEATURE] You can now specify `http_config` on alert receivers #929
* [FEATURE] Add option to use jump hashing to load balance requests to memcached #1554
* [FEATURE] Add status page for HA tracker to distributors #1546
* [FEATURE] The distributor ring page is now easier to read with alternate rows grayed out #1621

## 0.1.0 / 2019-08-07

* [CHANGE] HA Tracker flags were renamed to provide more clarity #1465
  * `distributor.accept-ha-labels` is now `distributor.ha-tracker.enable`
  * `distributor.accept-ha-samples` is now `distributor.ha-tracker.enable-for-all-users`
  * `ha-tracker.replica` is now `distributor.ha-tracker.replica`
  * `ha-tracker.cluster` is now `distributor.ha-tracker.cluster`
* [FEATURE] You can specify "heap ballast" to reduce Go GC Churn #1489
* [BUGFIX] HA Tracker no longer always makes a request to Consul/Etcd when a request is not from the active replica #1516
* [BUGFIX] Queries are now correctly cancelled by the query-frontend #1508<|MERGE_RESOLUTION|>--- conflicted
+++ resolved
@@ -21,13 +21,10 @@
 * [CHANGE] Ingester: `-ingester.min-ready-duration` now start counting the delay after the ring's health checks have passed instead of when the ring client was started. #126
 * [CHANGE] Blocks storage: memcached client DNS resolution switched from golang built-in to [`miekg/dns`](https://github.com/miekg/dns). #142
 * [CHANGE] Query-frontend: the `cortex_frontend_mapped_asts_total` metric has been renamed to `cortex_frontend_query_sharding_rewrites_attempted_total`. #150
-<<<<<<< HEAD
 * [CHANGE] Renamed metric `cortex_overrides` to `cortex_limits_overrides`. #173
-=======
 * [CHANGE] Allow experimental ingester max-exemplars setting to be changed dynamically #144
   * CLI flag `-blocks-storage.tsdb.max-exemplars` is renamed to `-ingester.max-global-exemplars-per-user`.
   * YAML `max_exemplars` is moved from `tsdb` to `overrides` and renamed to `max_global_exemplars_per_user`.
->>>>>>> 3207eeff
 * [FEATURE] Query Frontend: Add `cortex_query_fetched_chunks_total` per-user counter to expose the number of chunks fetched as part of queries. This metric can be enabled with the `-frontend.query-stats-enabled` flag (or its respective YAML config option `query_stats_enabled`). #31
 * [FEATURE] Query Frontend: Add experimental querysharding for the blocks storage. You can now enabled querysharding for blocks storage (`-store.engine=blocks`) by setting `-querier.parallelise-shardable-queries` to `true`. The following additional config and exported metrics have been added. #79 #80 #100 #124 #140 #148 #150 #151 #153 #154 #155 #156 #157 #158 #159 #160 #163 #169 #172
   * New config options:
