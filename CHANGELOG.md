--- conflicted
+++ resolved
@@ -19,11 +19,8 @@
 * [BUGFIX] Query-frontend: Fix issue where requests that are canceled or time out are sometimes cached if remote execution is enabled. #13098
 * [BUGFIX] Querier: Fix issue where errors are logged as "EOF" when sending results to query-frontends in response to remote execution requests fails. #13099 #13121
 * [BUGFIX] Usage-Tracker: Fix underflow in current limit calculation when series >= limit. #13113
-<<<<<<< HEAD
+* [BUGFIX] Querier: Fix issue where a problem sending a response to a query-frontend may cause all other responses from the same querier to the same query-frontend to fail or be delayed. #13123
 * [BUGFIX] Ingester: fix index lookup planning with regular expressions which match empty strings on non-existent labels. #13117
-=======
-* [BUGFIX] Querier: Fix issue where a problem sending a response to a query-frontend may cause all other responses from the same querier to the same query-frontend to fail or be delayed. #13123
->>>>>>> 3dbc962f
 * [ENHANCEMENT] Compactor, Store-gateway: Change default value of `-compactor.upload-sparse-index-headers` to `true`. This improves lazy loading performance in the store-gateway. #13089
 
 ### Mixin
