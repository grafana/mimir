--- conflicted
+++ resolved
@@ -124,11 +124,7 @@
 * [BUGFIX] Dashboards: fix "unhealthy pods" panel on "rollout progress" dashboard showing only a number rather than the name of the workload and the number of unhealthy pods if only one workload has unhealthy pods. #5113 #5200
 * [BUGFIX] Alerts: fixed `MimirIngesterHasNotShippedBlocks` and `MimirIngesterHasNotShippedBlocksSinceStart` alerts. #5396
 * [BUGFIX] Alerts: Fix `MimirGossipMembersMismatch` to include `admin-api` and custom compactor pods. `admin-api` is a GEM component. #5641 #5797
-<<<<<<< HEAD
-* [BUGFIX] Ruler: gracefully shut down rule evaluations. #5778
 * [BUGFIX] Dashboards: fix autoscaling dashboard panels that could show multiple series for a single component. #5810
-=======
->>>>>>> 057e3e4b
 
 ### Jsonnet
 
