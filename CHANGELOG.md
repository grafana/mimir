# Changelog

## main / unreleased

### Grafana Mimir

* [FEATURE] Distributor: Add experimental `-distributor.otel-native-delta-ingestion` option to allow primitive delta metrics ingestion via the OTLP endpoint. #11631
* [FEATURE] MQE: Add support for experimental `sort_by_label` and `sort_by_label_desc` PromQL functions. #11930
* [FEATURE] Ingester/Block-builder: Handle the created timestamp field for remote-write requests. #11977
* [ENHANCEMENT] Ingester: Display user grace interval in the tenant list obtained through the `/ingester/tenants` endpoint. #11961
* [ENHANCEMENT] `kafkatool`: add `consumer-group delete-offset` command as a way to delete the committed offset for a consumer group. #11988
* [ENHANCEMENT] Block-builder-scheduler: Detect gaps in scheduled and completed jobs. #11867
* [ENHANCEMENT] Distributor: Experimental support for Prometheus Remote-Write 2.0 protocol has been updated. Created timestamps are now supported. This feature includes some limitations. If samples in a write request aren't ordered by time, the created timestamp might be dropped. Additionally, per-series metadata is automatically merged on the metric family level. Ingestion might fail if the client sends ProtoBuf fields out-of-order. The label `version` is added to the metric `cortex_distributor_requests_in_total` with a value of either `1.0` or `2.0`, depending on the detected remote-write protocol. #11977
<<<<<<< HEAD
* [ENHANCEMENT] Query-frontend: Added labels query optimizer that automatically removes redundant `__name__!=""` matchers from label names and label values queries, improving query performance. The optimizer can be enabled per-tenant with the `labels_query_optimizer_enabled` runtime configuration flag. #12054 #12066
* [ENHANCEMENT]: Ruler: Propagate gcs object mutation rate limit for rule group uploads. #12086
=======
* [ENHANCEMENT] Query-frontend: Added labels query optimizer that automatically removes redundant `__name__!=""` matchers from label names and label values queries, improving query performance. The optimizer can be enabled per-tenant with the `labels_query_optimizer_enabled` runtime configuration flag. #12054 #12066 #12076
>>>>>>> 3c810780
* [BUGFIX] Distributor: Validate the RW2 symbols field and reject invalid requests that don't have an empty string as the first symbol. #11953
* [BUGFIX] Distributor: Check `max_inflight_push_requests_bytes` before decompressing incoming requests. #11967
* [BUGFIX] Query-frontend: Allow limit parameter to be 0 in label queries to explicitly request unlimited results. #12054
* [BUGFIX] Distributor: Fix a possible panic in the OTLP push path while handling a gRPC status error. #12072
* [BUGFIX] Tracing: Skip tracing configuration when no tracing environment variables were provided. #12074

### Mixin

* [CHANGE] Remove support for the experimental read-write deployment mode. #11975
* [CHANGE] Alerts: Replace namespace with job label in golang_alerts. #11957

### Jsonnet

* [CHANGE] Removed support for the experimental read-write deployment mode. #11974
* [ENHANCEMENT] Add assertion to ensure ingester ScaledObject has minimum and maximum replicas set to a value greater than 0. #11979

### Mimirtool

* [ENHANCEMENT] Add `--block-size` CLI flag to `remote-read export` that allows setting the output block size. #12025
* [BUGFIX] Fix issue where `remote-read export` could omit some samples if the query time range spans multiple blocks. #12025
* [BUGFIX] Fix issue where `remote-read export` could omit some output blocks in the list printed to the console or fail with `read/write on closed pipe`. #12025

### Documentation

* [ENHANCEMENT] Update the `MimirIngestedDataTooFarInTheFuture` runbook with a note about false positives and the endpoint to flush TSDB blocks by user. #11961

### Tools

* [BUGFIX] `screenshots`: Update to tar-fs v3.1.0 to address [CVE-2025-48387](https://nvd.nist.gov/vuln/detail/CVE-2025-48387). #12030

## 2.17.0-rc.0

### Grafana Mimir

* [CHANGE] Query-frontend: Ensure that cache keys generated from cardinality estimate middleware are less than 250 bytes in length by hashing the tenant IDs that are included in them. This change invalidates all cardinality estimates in the cache. #11568
* [CHANGE] Ruler: Remove experimental CLI flag `-ruler-storage.cache.rule-group-enabled` to enable or disable caching the contents of rule groups. Caching rule group contents is now always enabled when a cache is configured for the ruler. #10949
* [CHANGE] Ingester: Out-of-order native histograms are now enabled whenever both native histogram and out-of-order ingestion is enabled. The `-ingester.ooo-native-histograms-ingestion-enabled` CLI flag and corresponding `ooo_native_histograms_ingestion_enabled` runtime configuration option have been removed. #10956
* [CHANGE] Distributor: removed the `cortex_distributor_label_values_with_newlines_total` metric. #10977
* [CHANGE] Ingester/Distributor: renamed the experimental `max_cost_attribution_cardinality_per_user` config to `max_cost_attribution_cardinality`. #11092
* [CHANGE] Frontend: The subquery spin-off feature is now enabled with `-query-frontend.subquery-spin-off-enabled=true` instead of `-query-frontend.instant-queries-with-subquery-spin-off=.*` #11153
* [CHANGE] Overrides-exporter: Don't export per-tenant overrides that are set to their default values. #11173
* [CHANGE] gRPC/HTTP clients: Rename metric `cortex_client_request_invalid_cluster_validation_labels_total` to `cortex_client_invalid_cluster_validation_label_requests_total`. #11237
* [CHANGE] Querier: Use Mimir Query Engine (MQE) by default. Set `-querier.query-engine=prometheus` to continue using Prometheus' engine. #11501
* [CHANGE] Memcached: Ignore initial DNS resolution failure, meaning don't depend on Memcached on startup. #11602
* [CHANGE] Ingester: The `-ingester.stream-chunks-when-using-blocks` CLI flag and `ingester_stream_chunks_when_using_blocks` runtime configuration option have been deprecated and will be removed in a future release. #11711
* [CHANGE] Distributor: track `cortex_ingest_storage_writer_latency_seconds` metric for failed writes too. Added `outcome` label to distinguish between `success` and `failure`. #11770
* [CHANGE] Distributor: renamed few metrics used by experimental ingest storage. #11766
  * Renamed `cortex_ingest_storage_writer_produce_requests_total` to `cortex_ingest_storage_writer_produce_records_enqueued_total`
  * Renamed `cortex_ingest_storage_writer_produce_failures_total` to `cortex_ingest_storage_writer_produce_records_failed_total`
* [CHANGE] Distributor: moved HA tracker timeout config to limits. #11774
  * Moved `distributor.ha_tracker.ha_tracker_update_timeout` to `limits.ha_tracker_update_timeout`.
  * Moved `distributor.ha_tracker.ha_tracker_update_timeout_jitter_max` to `limits.ha_tracker_update_timeout_jitter_max`.
  * Moved `distributor.ha_tracker.ha_tracker_failover_timeout` to `limits.ha_tracker_failover_timeout`.
* [CHANGE] Distributor: `Memberlist` marked as stable as an option for backend storage for the HA tracker. #11861
* [CHANGE] Distributor: `etcd` deprecated as an option for backend storage for the HA tracker. #12047
* [CHANGE] Memberlist: Apply new default configuration values for MemberlistKV. This unlocks using it as backend storage for the HA Tracker. We have observed better performance with these defaults across different production loads. #11874
  * `memberlist.packet-dial-timeout`: `500ms`
  * `memberlist.packet-write-timeout`: `500ms`
  * `memberlist.max-concurrent-writes`: `5`
  * `memberlist.acquire-writer-timeout`: `1s`
    These defaults perform better but may cause long-running packets to be dropped in high-latency networks.
* [CHANGE] Query-frontend: Apply query pruning and check for disabled experimental functions earlier in query processing. #11939
* [FEATURE] Distributor: Experimental support for Prometheus Remote-Write 2.0 protocol. Limitations: Created timestamp is ignored, per series metadata is merged on metric family level automatically, ingestion might fail if client sends ProtoBuf fields out of order. The label `version` is added to the metric `cortex_distributor_requests_in_total` with a value of either `1.0` or `2.0` depending on the detected Remote-Write protocol. #11100 #11101 #11192 #11143
* [FEATURE] Query-frontend: expand `query-frontend.cache-errors` and `query-frontend.results-cache-ttl-for-errors` configuration options to cache non-transient response failures for instant queries. #11120
* [FEATURE] Query-frontend: Allow use of Mimir Query Engine (MQE) via the experimental CLI flags `-query-frontend.query-engine` or `-query-frontend.enable-query-engine-fallback` or corresponding YAML. #11417 #11775
* [FEATURE] Querier, query-frontend, ruler: Enable experimental support for duration expressions in PromQL, which are simple arithmetics on numbers in offset and range specification. #11344
* [FEATURE] You can configure Mimir to export traces in OTLP exposition format through the standard `OTEL_` environment variables. #11618
* [FEATURE] distributor: Allow configuring tenant-specific HA tracker failover timeouts. #11774
* [FEATURE] OTLP: Add experimental support for promoting OTel scope metadata (name, version, schema URL, attributes) to metric labels, prefixed with `otel_scope_`. Enable via the `-distributor.otel-promote-scope-metadata` flag. #11795
* [ENHANCEMENT] Dashboards: Add "Influx write requests" row to Writes Dashboard. #11731
* [ENHANCEMENT] Mixin: Add `MimirHighVolumeLevel1BlocksQueried` alert that fires when level 1 blocks are queried for more than 6 hours, indicating potential compactor performance issues. #11803
* [ENHANCEMENT] Querier: Make the maximum series limit for cardinality API requests configurable on a per-tenant basis with the `cardinality_analysis_max_results` option. #11456
* [ENHANCEMENT] Querier: Add configurable concurrency limit for remote read queries with the `--querier.max-concurrent-remote-read-queries` flag. Defaults to 2. Set to 0 for unlimited concurrency. #11892
* [ENHANCEMENT] Dashboards: Add "Queries / sec by read path" to Queries Dashboard. #11640
* [ENHANCEMENT] Dashboards: Add "Added Latency" row to Writes Dashboard. #11579
* [ENHANCEMENT] Ingester: Add support for exporting native histogram cost attribution metrics (`cortex_ingester_attributed_active_native_histogram_series` and `cortex_ingester_attributed_active_native_histogram_buckets`) with labels specified by customers to a custom Prometheus registry. #10892
* [ENHANCEMENT] Distributor: Add new metrics `cortex_distributor_received_native_histogram_samples_total` and `cortex_distributor_received_native_histogram_buckets_total` to track native histogram samples and bucket counts separately for billing calculations. Updated `cortex_distributor_received_samples_total` description to clarify it includes native histogram samples. #11728
* [ENHANCEMENT] Store-gateway: Download sparse headers uploaded by compactors. Compactors have to be configured with `-compactor.upload-sparse-index-headers=true` option. #10879 #11072.
* [ENHANCEMENT] Compactor: Upload block index file and multiple segment files concurrently. Concurrency scales linearly with block size up to `-compactor.max-per-block-upload-concurrency`. #10947
* [ENHANCEMENT] Ingester: Add per-user `cortex_ingester_tsdb_wal_replay_unknown_refs_total` and `cortex_ingester_tsdb_wbl_replay_unknown_refs_total` metrics to track unknown series references during WAL/WBL replay. #10981
* [ENHANCEMENT] Added `-ingest-storage.kafka.fetch-max-wait` configuration option to configure the maximum amount of time a Kafka broker waits for some records before a Fetch response is returned. #11012
* [ENHANCEMENT] Ingester: Add `cortex_ingester_tsdb_forced_compactions_in_progress` metric reporting a value of 1 when there's a forced TSDB head compaction in progress. #11006
* [ENHANCEMENT] Ingester: Add `cortex_ingest_storage_reader_records_batch_fetch_max_bytes` metric reporting the distribution of `MaxBytes` specified in the Fetch requests sent to Kafka. #11014
* [ENHANCEMENT] All: Add experimental support for cluster validation in HTTP calls. When it is enabled, HTTP server verifies if a request coming from an HTTP client comes from an expected cluster. This validation can be configured by the following experimental configuration options: #11010 #11549
  * `-server.cluster-validation.label`
  * `-server.cluster-validation.http.enabled`
  * `-server.cluster-validation.http.soft-validation`
  * `-server.cluster-validation.http.exclude-paths`
* [ENHANCEMENT] Query-frontend: Add experimental support to include the cluster validation label in HTTP request headers. When cluster validation is enabled on the HTTP server side, cluster validation labels from HTTP request headers are compared with the HTTP server's cluster validation label. #11010 #11145
  * By setting `-query-frontend.client-cluster-validation.label`, you configure the query-frontend's client cluster validation label.
  * The flag `-common.client-cluster-validation.label`, if set, provides the default for `-query-frontend.client-cluster-validation.label`.
* [ENHANCEMENT] Distributor: Add  `ignore_ingest_storage_errors` and `ingest_storage_max_wait_time` flags to control error handling and timeout behavior during ingest storage migration. #11291
  * `-ingest-storage.migration.ignore-ingest-storage-errors`
  * `-ingest-storage.migration.ingest-storage-max-wait-time`
* [ENHANCEMENT] Memberlist: Add `-memberlist.abort-if-fast-join-fails` support and retries on DNS resolution. #11067
* [ENHANCEMENT] Querier: Allow configuring all gRPC options for store-gateway client, similar to other gRPC clients. #11074
* [ENHANCEMENT] Ruler: Log the number of series returned for each query as `result_series_count` as part of `query stats` log lines. #11081
* [ENHANCEMENT] Ruler: Don't log statistics that are not available when using a remote query-frontend as part of `query stats` log lines. #11083
* [ENHANCEMENT] Ingester: Remove cost-attribution experimental `max_cost_attribution_labels_per_user` limit. #11090
* [ENHANCEMENT] Update Go to 1.24.2. #11114
* [ENHANCEMENT] Query-frontend: Add `cortex_query_samples_processed_total` metric. #11110
* [ENHANCEMENT] Query-frontend: Add `cortex_query_samples_processed_cache_adjusted_total` metric. #11164
* [ENHANCEMENT] Ingester/Distributor: Add `cortex_cost_attribution_*` metrics to observe the state of the cost-attribution trackers. #11112
* [ENHANCEMENT] Querier: Process multiple remote read queries concurrently instead of sequentially for improved performance. #11732
* [ENHANCEMENT] gRPC/HTTP servers: Add `cortex_server_invalid_cluster_validation_label_requests_total` metric, that is increased for every request with an invalid cluster validation label. #11241 #11277
* [ENHANCEMENT] OTLP: Add support for converting OTel explicit bucket histograms to Prometheus native histograms with custom buckets using the `distributor.otel-convert-histograms-to-nhcb` flag. #11077
* [ENHANCEMENT] Add configurable per-tenant `limited_queries`, which you can only run at or less than an allowed frequency. #11097
* [ENHANCEMENT] Ingest-Storage: Add `ingest-storage.kafka.producer-record-version` to allow control Kafka record versioning. #11244
* [ENHANCEMENT] Ruler: Update `<prometheus-http-prefix>/api/v1/rules` and `<prometheus-http-prefix>/api/v1/alerts` to reply with HTTP error 422 if rule evaluation is completely disabled for the tenant. If only recording rule or alerting rule evaluation is disabled for the tenant, the response now includes a corresponding warning. #11321 #11495 #11511
* [ENHANCEMENT] Add tenant configuration block `ruler_alertmanager_client_config` which allows the Ruler's Alertmanager client options to be specified on a per-tenant basis. #10816
* [ENHANCEMENT] Distributor: Trace when deduplicating a metric's samples or histograms. #11159 #11715
* [ENHANCEMENT] Store-gateway: Retry querying blocks from store-gateways with dynamic replication until trying all possible store-gateways. #11354 #11398
* [ENHANCEMENT] Query-frontend: Add optional reason to blocked_queries config. #11407 #11434
* [ENHANCEMENT] Distributor: Gracefully handle type assertion of WatchPrefix in HA Tracker to continue checking for updates. #11411 #11461
* [ENHANCEMENT] Querier: Include chunks streamed from store-gateway in Mimir Query Engine memory estimate of query memory usage. #11453 #11465
* [ENHANCEMENT] Querier: Include chunks streamed from ingester in Mimir Query Engine memory estimate of query memory usage. #11457
* [ENHANCEMENT] Query-frontend: Add retry mechanism for remote reads, series, and cardinality prometheus endpoints #11533
* [ENHANCEMENT] Ruler: Ignore rulers in non-operation states when getting and syncing rules #11569
* [ENHANCEMENT] Query-frontend: add optional reason to blocked_queries config. #11407 #11434
* [ENHANCEMENT] Tracing: Add HTTP headers as span attributes when `-server.trace-request-headers` is enabled. You can configure which headers to exclude using the `-server.trace-request-headers-exclude-list` flag. #11655
* [ENHANCEMENT] Ruler: Add new per-tenant limit on minimum rule evaluation interval. #11665
* [ENHANCEMENT] store-gateway: download sparse headers on startup when lazy loading is enabled. #11686
* [ENHANCEMENT] Distributor: added more metrics to troubleshoot Kafka records production latency when experimental ingest storage is enabled: #11766 #11771
  * `cortex_ingest_storage_writer_produce_remaining_deadline_seconds`: measures the remaining deadline (in seconds) when records are requested to be produced.
  * `cortex_ingest_storage_writer_produce_records_enqueue_duration_seconds`: measures how long it takes to enqueue produced Kafka records in the client.
  * `cortex_ingest_storage_writer_kafka_write_wait_seconds`: measures the time spent waiting to write to Kafka backend.
  * `cortex_ingest_storage_writer_kafka_write_time_seconds`: measures the time spent writing to Kafka backend.
  * `cortex_ingest_storage_writer_kafka_read_wait_seconds`: measures the time spent waiting to read from Kafka backend.
  * `cortex_ingest_storage_writer_kafka_read_time_seconds`: measures the time spent reading from Kafka backend.
  * `cortex_ingest_storage_writer_kafka_request_duration_e2e_seconds`: measures the time from the start of when a Kafka request is written to the end of when the response for that request was fully read from the Kafka backend.
  * `cortex_ingest_storage_writer_kafka_request_throttled_seconds`: measures how long Kafka requests have been throttled by the Kafka client.
* [ENHANCEMENT] Distributor: Add per-user `cortex_distributor_sample_delay_seconds` to track delay of ingested samples with regard to wall clock. #11573
* [ENHANCEMENT] Distributor: added circuit breaker to not produce Kafka records at all if the context is already canceled / expired. This applied only when experimental ingest storage is enabled. #11768
* [ENHANCEMENT] Compactor: Optimize the planning phase for tenants with a very large number of blocks, such as tens or hundreds of thousands, at the cost of making it slightly slower for tenants with a very a small number of blocks. #11819
* [ENHANCEMENT] Query-frontend: Accurate tracking of samples processed from cache. #11719
* [ENHANCEMENT] Store-gateway: Change level 0 blocks to be reported as 'unknown/old_block' in metrics instead of '0' to improve clarity. Level 0 indicates blocks with metadata from before compaction level tracking was added to the bucket index. #11891
* [ENHANCEMENT] Compactor, distributor, ruler, scheduler and store-gateway: Makes `-<component-ring-config>.auto-forget-unhealthy-periods` configurable for each component. Deprecates the `-store-gateway.sharding-ring.auto-forget-enabled` flag. #11923
* [ENHANCEMENT] otlp: Stick to OTLP vocabulary on invalid label value length error. #11889
* [BUGFIX] OTLP: Fix response body and Content-Type header to align with spec. #10852
* [BUGFIX] Compactor: fix issue where block becomes permanently stuck when the Compactor's block cleanup job partially deletes a block. #10888
* [BUGFIX] Storage: fix intermittent failures in S3 upload retries. #10952
* [BUGFIX] Querier: return NaN from `irate()` if the second-last sample in the range is NaN and Prometheus' query engine is in use. #10956
* [BUGFIX] Ruler: don't count alerts towards `cortex_prometheus_notifications_dropped_total` if they are dropped due to alert relabelling. #10956
* [BUGFIX] Querier: Fix issue where an entire store-gateway zone leaving caused high CPU usage trying to find active members of the leaving zone. #11028
* [BUGFIX] Query-frontend: Fix blocks retention period enforcement when a request has multiple tenants (tenant federation). #11069
* [BUGFIX] Query-frontend: Fix `-query-frontend.query-sharding-max-sharded-queries` enforcement for instant queries with binary operators. #11086
* [BUGFIX] Memberlist: Fix hash ring updates before the full-join has been completed, when `-memberlist.notify-interval` is configured. #11098
* [BUGFIX] Query-frontend: Fix an issue where transient errors could be inadvertently cached. #11198
* [BUGFIX] Ingester: read reactive limiters should activate and deactivate when the ingester changes state. #11234
* [BUGFIX] Query-frontend: Fix an issue where errors from date/time parsing methods did not include the name of the invalid parameter. #11304
* [BUGFIX] Query-frontend: Fix a panic in monolithic mode caused by a clash in labels of the `cortex_client_invalid_cluster_validation_label_requests_total` metric definition. #11455
* [BUGFIX] Compactor: Fix issue where `MimirBucketIndexNotUpdated` can fire even though the index has been updated within the alert threshold. #11303
* [BUGFIX] Distributor: fix old entries in the HA Tracker with zero valued "elected at" timestamp. #11462
* [BUGFIX] Query-scheduler: Fix issue where deregistered querier goroutines can cause a panic if their backlogged dequeue requests are serviced. #11510
* [BUGFIX] Ruler: Failures during initial sync must be fatal for the service's startup. #11545
* [BUGFIX] Querier and query-frontend: Fix issue where aggregation functions like `topk` and `quantile` could return incorrect results if the scalar parameter is not a constant and Prometheus' query engine is in use. #11548
* [BUGFIX] Querier and query-frontend: Fix issue where range vector selectors could incorrectly ignore samples at the beginning of the range. #11548
* [BUGFIX] Querier: Fix rare panic if a query is canceled while a request to ingesters or store-gateways has just begun. #11613
* [BUGFIX] Ruler: Fix QueryOffset and AlignEvaluationTimeOnInterval being ignored when either recording or alerting rule evaluation is disabled. #11647
* [BUGFIX] Ingester: Fix issue where ingesters could leave read-only mode during forced compactions, resulting in write errors. #11664
* [BUGFIX] Ruler: Fix rare panic when the ruler is shutting down. #11781
* [BUGFIX] Block-builder-scheduler: Fix data loss bug in job assignment. #11785
* [BUGFIX] Compactor: start tracking `-compactor.max-compaction-time` after the initial compaction planning phase, to avoid rare cases where planning takes longer than `-compactor.max-compaction-time` and so actual compaction never runs for a tenant. #11834

### Mixin

* [CHANGE] Alerts: Update the query for `MimirBucketIndexNotUpdated` to use `max_over_time` to prevent alert firing when pods rotate. #11311, #11426
* [CHANGE] Alerts: Make alerting threshold for `DistributorGcUsesTooMuchCpu` configurable. #11508.
* [ENHANCEMENT] Dashboards: Include absolute number of notifications attempted to alertmanager in 'Mimir / Ruler'. #10918
* [ENHANCEMENT] Alerts: Make `MimirRolloutStuck` a critical alert if it has been firing for 6h. #10890
* [ENHANCEMENT] Dashboards: Add panels to the `Mimir / Tenants` and `Mimir / Top Tenants` dashboards showing the rate of gateway requests. #10978
* [ENHANCEMENT] Alerts: Improve `MimirIngesterFailsToProcessRecordsFromKafka` to not fire during forced TSDB head compaction. #11006
* [ENHANCEMENT] Alerts: Add alerts for invalid cluster validation labels. #11255 #11282 #11413
* [ENHANCEMENT] Dashboards: Improve "Kafka 100th percentile end-to-end latency when ingesters are running (outliers)" panel, computing the baseline latency on `max(10, 10%)` of ingesters instead of a fixed 10 replicas. #11581
* [ENHANCEMENT] Dashboards: Add "per-query memory consumption" and "fallback to Prometheus' query engine" panels to the Queries dashboard. #11626
* [ENHANCEMENT] Alerts: Add `MimirGoThreadsTooHigh` alert. #11836 #11845
* [ENHANCEMENT] Dashboards: Add autoscaling row for ruler query-frontends to `Mimir / Remote ruler reads` dashboard. #11838
* [BUGFIX] Dashboards: fix "Mimir / Tenants" legends for non-Kubernetes deployments. #10891
* [BUGFIX] Dashboards: fix Query-scheduler RPS panel legend in "Mimir / Reads". #11515
* [BUGFIX] Recording rules: fix `cluster_namespace_deployment:actual_replicas:count` recording rule when there's a mix on single-zone and multi-zone deployments. #11287
* [BUGFIX] Alerts: Enhance the `MimirRolloutStuck` alert, so it checks whether rollout groups as a whole (and not spread across instances) are changing or stuck. #11288

### Jsonnet

* [CHANGE] Increase the allowed number of rule groups for small, medium_small, and extra_small user tiers by 20%. #11152
* [CHANGE] Update rollout-operator to latest release. #11232 #11748
* [CHANGE] Memcached: Set a timeout of `500ms` for the `ruler-storage` cache instead of the default `200ms`. #11231
* [CHANGE] Ruler: If ingest storage is enabled, set the maximum buffered bytes in the Kafka client used by the ruler based on the expected maximum rule evaluation response size, clamping it between 1 GB (default) and 4 GB. #11602
* [CHANGE] All: Environment variable `JAEGER_REPORTER_MAX_QUEUE_SIZE` is no longer set. Components will use OTel's default value of `2048` unless explicitly configured. You can still configure `JAEGER_REPORTER_MAX_QUEUE_SIZE` if you configure tracing using Jaeger env vars, and you can always set `OTEL_BSP_MAX_QUEUE_SIZE` OTel configuration. #11700
* [CHANGE] Removed jaeger-agent-mixin and `_config.jaeger_agent_host` configuration. You can configure tracing using an OTLP endpoint through `_config.otlp_traces_endpoint`, see `tracing.libsonnet` for more configuration options. #11773
* [CHANGE] Removed `ingester_stream_chunks_when_using_blocks` option. #11711
* [CHANGE] Enable `memberlist.abort-if-fast-join-fails` for ingesters using memberlist #11931 #11950
* [CHANGE] Remove average per-pod series scaling trigger for ingest storage ingester HPA and use one based on max owned series instead. #11952
* [CHANGE] Add `store_gateway_grpc_max_query_response_size_bytes` config option to set the max store-gateway gRCP query response send size (and corresponsing querier receive size), and set to 200MB by default. #11968
* [FEATURE] Make ingest storage ingester HPA behavior configurable through `_config.ingest_storage_ingester_hpa_behavior`. #11168
* [FEATURE] Add an alternate ingest storage HPA trigger that targets maximum owned series per pod. #11356
* [FEATURE] Make tracing of HTTP headers as span attributes configurable through `_config.trace_request_headers`. You can exclude certain headers from being traced using `_config.trace_request_exclude_headers_list`. #11655 #11714
* [FEATURE] Allow configuring tracing with OTel environment variables through `$._config.otlp_traces_endpoint`. When configured, the `$.jaeger_mixin` is no longer available for use. #11773 #11981
* [FEATURE] Updated rollout-operator to support `OTEL_` environment variables for tracing. #11787
* [ENHANCEMENT] Add `query_frontend_only_args` option to specify CLI flags that apply only to query-frontends but not ruler-query-frontends. #11799
* [ENHANCEMENT] Make querier scale up (`$_config.autoscaling_querier_scaleup_percent_cap`) and scale down rates (`$_config.autoscaling_querier_scaledown_percent_cap`) configurable. #11862
* [ENHANCEMENT] Set resource requests and limits for the Memcached Prometheus exporter. #11933 #11946
* [BUGFIX] Honor `weight` argument when building memory HPA query for resource scaled objects. #11935

### Mimirtool

* [FEATURE] Add `--enable-experimental-functions` flag to commands that parse PromQL to allow parsing experimental functions such as `sort_by_label()`.
* [BUGFIX] Fix issue where `remote-read` doesn't behave like other mimirtool commands for authentication. #11402

### Mimir Continuous Test

* [FEATURE] Add `-tests.client.cluster-validation.label` flag to send the `X-Cluster` header with queries. #11418

### Query-tee

### Documentation

* [ENHANCEMENT] Update Thanos to Mimir migration guide with a tip to add the `__tenant_id__` label. #11584

### Tools

* [ENHANCEMENT] `kafkatool`: Add `offsets` command for querying various partition offsets. #11115
* [ENHANCEMENT] `listblocks`: Output can now also be JSON or YAML for easier parsing. #11184
* [ENHANCEMENT] `mark-blocks`: Allow specifying blocks from multiple tenants. #11343
* [ENHANCEMENT] `undelete-blocks`: Support removing S3 delete markers to avoid copying data when recovering blocks. #11256

## 2.16.1

### Grafana Mimir

* [BUGFIX] Update to Go v1.23.9 to address [CVE-2025-22871](https://nvd.nist.gov/vuln/detail/CVE-2025-22871). #11543
* [BUGFIX] Update `golang.org/x/net` to v0.38.0 to address [CVE-2025-22872](https://nvd.nist.gov/vuln/detail/CVE-2025-22872). #11281
* [BUGFIX] Query-frontend: Fix a panic in monolithic mode caused by a clash in labels of the `cortex_client_invalid_cluster_validation_label_requests_total` metric definition. #11455

## 2.16.0

### Grafana Mimir

* [CHANGE] Querier: pass context to queryable `IsApplicable` hook. #10451
* [CHANGE] Distributor: OTLP and push handler replace all non-UTF8 characters with the unicode replacement character `\uFFFD` in error messages before propagating them. #10236
* [CHANGE] Querier: pass query matchers to queryable `IsApplicable` hook. #10256
* [CHANGE] Build: removed Mimir Alpine Docker image and related CI tests. #10469
* [CHANGE] Query-frontend: Add `topic` label to `cortex_ingest_storage_strong_consistency_requests_total`, `cortex_ingest_storage_strong_consistency_failures_total`, and `cortex_ingest_storage_strong_consistency_wait_duration_seconds` metrics. #10220
* [CHANGE] Ruler: cap the rate of retries for remote query evaluation to 170/sec. This is configurable via `-ruler.query-frontend.max-retries-rate`. #10375 #10403
* [CHANGE] Query-frontend: Add `topic` label to `cortex_ingest_storage_reader_last_produced_offset_requests_total`, `cortex_ingest_storage_reader_last_produced_offset_failures_total`, `cortex_ingest_storage_reader_last_produced_offset_request_duration_seconds`, `cortex_ingest_storage_reader_partition_start_offset_requests_total`, `cortex_ingest_storage_reader_partition_start_offset_failures_total`, `cortex_ingest_storage_reader_partition_start_offset_request_duration_seconds` metrics. #10462
* [CHANGE] Ingester: Set `-ingester.ooo-native-histograms-ingestion-enabled` to true by default. #10483
* [CHANGE] Ruler: Add `user` and `reason` labels to `cortex_ruler_write_requests_failed_total` and `cortex_ruler_queries_failed_total`; add `user` to
    `cortex_ruler_write_requests_total` and `cortex_ruler_queries_total` metrics. #10536
* [CHANGE] Querier / Query-frontend: Remove experimental `-querier.promql-experimental-functions-enabled` and `-query-frontend.block-promql-experimental-functions` CLI flags and respective YAML configuration options to enable experimental PromQL functions. Instead access to experimental PromQL functions is always blocked. You can enable them using the per-tenant setting `enabled_promql_experimental_functions`. #10660 #10712
* [CHANGE] Store-gateway: Include posting sampling rate in sparse index headers. When the sampling rate isn't set in a sparse index header, store gateway rebuilds the sparse header with the configured `blocks-storage.bucket-store.posting-offsets-in-mem-sampling` value. If the sparse header's sampling rate is set but doesn't match the configured rate, store gateway either rebuilds the sparse header or downsamples to the configured sampling rate. #10684 #10878
* [CHANGE] Distributor: Return specific error message when burst size limit is exceeded. #10835
* [CHANGE] Ingester: enable native histograms ingestion by default, meaning`ingester.native-histograms-ingestion-enabled` defaults to true. #10867
* [FEATURE] Query Frontend: Expose query stats in the `Server-Timing` header when the `X-Mimir-Response-Query-Stats: true` header is present in the request. #10192
* [FEATURE] Distributor: Add experimental `-distributor.otel-keep-identifying-resource-attributes` option to allow keeping `service.instance.id`, `service.name` and `service.namespace` in `target_info` on top of converting them to the `instance` and `job` labels. #10216
* [FEATURE] Ingester/Distributor: Add support for exporting cost attribution metrics (`cortex_ingester_attributed_active_series`, `cortex_distributor_received_attributed_samples_total`, and `cortex_discarded_attributed_samples_total`) with labels specified by customers to a custom Prometheus registry. This feature enables more flexible billing data tracking. #10269 #10702
* [FEATURE] Ruler: Added `/ruler/tenants` endpoints to list the discovered tenants with rule groups. #10738
* [FEATURE] Distributor: Add experimental Influx handler. #10153
* [FEATURE] Query-frontend: Configuration options `query-frontend.cache-errors` and `query-frontend.results-cache-ttl-for-errors` for caching non-transient error responses are no longer experimental. #10927
* [FEATURE] Distributor: Add experimental `memberlist` KV store for ha_tracker. You can enable it using the `-distributor.ha-tracker.kvstore.store` flag. You can configure Memberlist parameters via the `-memberlist-*` flags. #10054
* [ENHANCEMENT] Compactor: Expose `cortex_bucket_index_last_successful_update_timestamp_seconds` for all tenants assigned to the compactor before starting the block cleanup job. #10569
* [ENHANCEMENT] Query Frontend: Return server-side `samples_processed` statistics. #10103
* [ENHANCEMENT] Distributor: OTLP receiver now converts also metric metadata. See also https://github.com/prometheus/prometheus/pull/15416. #10168
* [ENHANCEMENT] Distributor: discard float and histogram samples with duplicated timestamps from each timeseries in a request before the request is forwarded to ingesters. Discarded samples are tracked by `cortex_discarded_samples_total` metrics with the reason `sample_duplicate_timestamp`. #10145 #10430
* [ENHANCEMENT] Ruler: Add `cortex_prometheus_rule_group_last_rule_duration_sum_seconds` metric to track the total evaluation duration of a rule group regardless of concurrency #10189
* [ENHANCEMENT] Distributor: Add native histogram support for `electedReplicaPropagationTime` metric in ha_tracker. #10264
* [ENHANCEMENT] Ingester: More efficient CPU/memory utilization-based read request limiting. #10325
* [ENHANCEMENT] OTLP: In addition to the flag `-distributor.otel-created-timestamp-zero-ingestion-enabled` there is now `-distributor.otel-start-time-quiet-zero` to convert OTel start timestamps to Prometheus QuietZeroNaNs. This flag is to make the change rollout safe between Ingesters and Distributors. #10238
* [ENHANCEMENT] Ruler: When rule concurrency is enabled for a rule group, its rules will now be reordered and run in batches based on their dependencies. This increases the number of rules that can potentially run concurrently. Note that the global and tenant-specific limits still apply #10400
* [ENHANCEMENT] Query-frontend: include more information about read consistency in trace spans produced when using experimental ingest storage. #10412
* [ENHANCEMENT] Ingester: Hide tokens in ingester ring status page when ingest storage is enabled #10399
* [ENHANCEMENT] Ingester: add `active_series_additional_custom_trackers` configuration, in addition to the already existing `active_series_custom_trackers`. The `active_series_additional_custom_trackers` configuration allows you to configure additional custom trackers that get merged with `active_series_custom_trackers` at runtime. #10428
* [ENHANCEMENT] Query-frontend: Allow blocking raw http requests with the `blocked_requests` configuration. Requests can be blocked based on their path, method or query parameters #10484
* [ENHANCEMENT] Ingester: Added the following metrics exported by `PostingsForMatchers` cache: #10500 #10525
  * `cortex_ingester_tsdb_head_postings_for_matchers_cache_hits_total`
  * `cortex_ingester_tsdb_head_postings_for_matchers_cache_misses_total`
  * `cortex_ingester_tsdb_head_postings_for_matchers_cache_requests_total`
  * `cortex_ingester_tsdb_head_postings_for_matchers_cache_skips_total`
  * `cortex_ingester_tsdb_head_postings_for_matchers_cache_evictions_total`
  * `cortex_ingester_tsdb_block_postings_for_matchers_cache_hits_total`
  * `cortex_ingester_tsdb_block_postings_for_matchers_cache_misses_total`
  * `cortex_ingester_tsdb_block_postings_for_matchers_cache_requests_total`
  * `cortex_ingester_tsdb_block_postings_for_matchers_cache_skips_total`
  * `cortex_ingester_tsdb_block_postings_for_matchers_cache_evictions_total`
* [ENHANCEMENT] Add support for the HTTP header `X-Filter-Queryables` which allows callers to decide which queryables should be used by the querier, useful for debugging and testing queryables in isolation. #10552 #10594
* [ENHANCEMENT] Compactor: Shuffle users' order in `BlocksCleaner`. Prevents bucket indexes from going an extended period without cleanup during compactor restarts. #10513
* [ENHANCEMENT] Distributor, querier, ingester and store-gateway: Add support for `limit` parameter for label names and values requests. #10410
* [ENHANCEMENT] Ruler: Adds support for filtering results from rule status endpoint by `file[]`, `rule_group[]` and `rule_name[]`. #10589
* [ENHANCEMENT] Query-frontend: Add option to "spin off" subqueries as actual range queries, so that they benefit from query acceleration techniques such as sharding, splitting, and caching. To enable this feature, set the `-query-frontend.instant-queries-with-subquery-spin-off=<comma separated list>` option on the frontend or the `instant_queries_with_subquery_spin_off` per-tenant override with regular expressions matching the queries to enable. #10460 #10603 #10621 #10742 #10796
* [ENHANCEMENT] Querier, ingester: The series API respects passed `limit` parameter. #10620 #10652
* [ENHANCEMENT] Store-gateway: Add experimental settings under `-store-gateway.dynamic-replication` to allow more than the default of 3 store-gateways to own recent blocks. #10382 #10637
* [ENHANCEMENT] Ingester: Add reactive concurrency limiters to protect push and read operations from overload. #10574
* [ENHANCEMENT] Compactor: Add experimental `-compactor.max-lookback` option to limit blocks considered in each compaction cycle. Blocks uploaded prior to the lookback period aren't processed. This option helps reduce CPU utilization in tenants with large block metadata files that are processed before each compaction. #10585 #10794
* [ENHANCEMENT] Distributor: Optionally expose the current HA replica for each tenant in the `cortex_ha_tracker_elected_replica_status` metric. This is enabled with the `-distributor.ha-tracker.enable-elected-replica-metric=true` flag. #10644
* [ENHANCEMENT] Enable three Go runtime metrics: #10641
  * `go_cpu_classes_gc_total_cpu_seconds_total`
  * `go_cpu_classes_total_cpu_seconds_total`
  * `go_cpu_classes_idle_cpu_seconds_total`
* [ENHANCEMENT] All: Add experimental support for cluster validation in gRPC calls. When it is enabled, gRPC server verifies if a request coming from a gRPC client comes from an expected cluster. This validation can be configured by the following experimental configuration options: #10767
  * `-server.cluster-validation.label`
  * `-server.cluster-validation.grpc.enabled`
  * `-server.cluster-validation.grpc.soft-validation`
* [ENHANCEMENT] gRPC clients: Add experimental support to include the cluster validation label in gRPC metadata. When cluster validation is enabled on gRPC server side, the cluster validation label from gRPC metadata is compared with the gRPC server's cluster validation label. #10869 #10883
  * By setting `-<grpc-client-config-path>.cluster-validation.label`, you configure the cluster validation label of _a single_ gRPC client, whose `grpcclient.Config` object is configurable through `-<grpc-client-config-path>`.
  * By setting `-common.client-cluster-validation.label`, you configure the cluster validation label of _all_ gRPC clients.
* [ENHANCEMENT] gRPC clients: Add `cortex_client_request_invalid_cluster_validation_labels_total` metrics, that are used by Mimir's gRPC clients to track invalid cluster validations. #10767
* [ENHANCEMENT] Add experimental metric `cortex_distributor_dropped_native_histograms_total` to measure native histograms silently dropped when native histograms are disabled for a tenant. #10760
* [ENHANCEMENT] Compactor: Add experimental `-compactor.upload-sparse-index-headers` option. When enabled, the compactor will attempt to upload sparse index headers to object storage. This prevents latency spikes after adding store-gateway replicas. #10684
* [ENHANCEMENT] Ruler: add support for YAML aliases in `alert`, `record` and `expr` fields in rule groups. https://github.com/prometheus/prometheus/pull/14957 #10884
* [ENHANCEMENT] Memcached: Add experimental `-<prefix>.memcached.addresses-provider` flag to use alternate DNS service discovery backends when discovering Memcached hosts. #10895
* [BUGFIX] Distributor: Use a boolean to track changes while merging the ReplicaDesc components, rather than comparing the objects directly. #10185
* [BUGFIX] Querier: fix timeout responding to query-frontend when response size is very close to `-querier.frontend-client.grpc-max-send-msg-size`. #10154
* [BUGFIX] Query-frontend and querier: show warning/info annotations in some cases where they were missing (if a lazy querier was used). #10277
* [BUGFIX] Query-frontend: Fix an issue where transient errors are inadvertently cached. #10537 #10631
* [BUGFIX] Ruler: fix indeterminate rules being always run concurrently (instead of never) when `-ruler.max-independent-rule-evaluation-concurrency` is set. https://github.com/prometheus/prometheus/pull/15560 #10258
* [BUGFIX] PromQL: Fix various UTF-8 bugs related to quoting. https://github.com/prometheus/prometheus/pull/15531 #10258
* [BUGFIX] Ruler: Fixed an issue when using the experimental `-ruler.max-independent-rule-evaluation-concurrency` feature, where if a rule group was eligible for concurrency, it would flap between running concurrently or not based on the time it took after running concurrently. #9726 #10189
* [BUGFIX] Mimirtool: `remote-read` commands will now return data. #10286
* [BUGFIX] PromQL: Fix deriv, predict_linear and double_exponential_smoothing with histograms https://github.com/prometheus/prometheus/pull/15686 #10383
* [BUGFIX] MQE: Fix deriv with histograms #10383
* [BUGFIX] PromQL: Fix <aggr_over_time> functions with histograms https://github.com/prometheus/prometheus/pull/15711 #10400
* [BUGFIX] MQE: Fix <aggr_over_time> functions with histograms #10400
* [BUGFIX] Distributor: return HTTP status 415 Unsupported Media Type instead of 200 Success for Remote Write 2.0 until we support it. #10423 #10916
* [BUGFIX] Query-frontend: Add flag `-query-frontend.prom2-range-compat` and corresponding YAML to rewrite queries with ranges that worked in Prometheus 2 but are invalid in Prometheus 3. #10445 #10461 #10502
* [BUGFIX] Distributor: Fix edge case at the HA-tracker with memberlist as KVStore, where when a replica in the KVStore is marked as deleted but not yet removed, it fails to update the KVStore. #10443
* [BUGFIX] Distributor: Fix panics in `DurationWithJitter` util functions when computed variance is zero. #10507
* [BUGFIX] Ingester: Fixed a race condition in the `PostingsForMatchers` cache that may have infrequently returned expired cached postings. #10500
* [BUGFIX] Distributor: Report partially converted OTLP requests with status 400 Bad Request. #10588
* [BUGFIX] Ruler: fix issue where rule evaluations could be missed while shutting down a ruler instance if that instance owns many rule groups. prometheus/prometheus#15804 #10762
* [BUGFIX] Ingester: Add additional check on reactive limiter queue sizes. #10722
* [BUGFIX] TSDB: fix unknown series errors and possible lost data during WAL replay when series are removed from the head due to inactivity and reappear before the next WAL checkpoint. https://github.com/prometheus/prometheus/pull/16060 https://github.com/prometheus/prometheus/pull/16231 #10824 #10955
* [BUGFIX] Querier: fix issue where `label_join` could incorrectly return multiple series with the same labels rather than failing with `vector cannot contain metrics with the same labelset`. https://github.com/prometheus/prometheus/pull/15975 #10826
* [BUGFIX] Querier: fix issue where counter resets on native histograms could be incorrectly under- or over-counted when using subqueries. https://github.com/prometheus/prometheus/pull/15987 #10871
* [BUGFIX] Querier: fix incorrect annotation emitted when `quantile_over_time` is evaluated over a range with both histograms and floats. https://github.com/prometheus/prometheus/pull/16018 #10884
* [BUGFIX] Querier: fix duplicated double quotes in invalid label name error from `count_values`. https://github.com/prometheus/prometheus/pull/16054 #10884
* [BUGFIX] Ingester: fix goroutines and memory leak when experimental ingest storage enabled and a server-side error occurs during metrics ingestion. #10915
* [BUGFIX] Alertmanager: Avoid fetching Grafana state if Grafana AM compatibility is not enabled. #10857
* [BUGFIX] Alertmanager: Fix decoding of queryFromGeneratorURL in templates. #8914
* [BUGFIX] Alertmanager: DedupStage to stop notification pipeline when the timestamp of notification log entry is after the pipeline was flushed #10989

### Mixin

* [CHANGE] Alerts: Only alert on errors performing cache operations if there are over 10 request/sec to avoid flapping. #10832
* [FEATURE] Add compiled mixin for GEM installations in `operations/mimir-mixin-compiled-gem`. #10690 #10877
* [ENHANCEMENT] Dashboards: clarify that the ingester and store-gateway panels on the 'Reads' dashboard show data from all query requests to that component, not just requests from the main query path (ie. requests from the ruler query path are included as well). #10598
* [ENHANCEMENT] Dashboards: add ingester and store-gateway panels from the 'Reads' dashboard to the 'Remote ruler reads' dashboard as well. #10598
* [ENHANCEMENT] Dashboards: add ingester and store-gateway panels showing only requests from the respective dashboard's query path to the 'Reads' and 'Remote ruler reads' dashboards. For example, the 'Remote ruler reads' dashboard now has panels showing the ingester query request rate from ruler-queriers. #10598
* [ENHANCEMENT] Dashboards: 'Writes' dashboard: show write requests broken down by request type. #10599
* [ENHANCEMENT] Dashboards: clarify when query-frontend and query-scheduler dashboard panels are expected to show no data. #10624
* [ENHANCEMENT] Alerts: Add warning alert `DistributorGcUsesTooMuchCpu`. #10641
* [ENHANCEMENT] Dashboards: Add "Federation-frontend" dashboard for GEM. #10697 #10736
* [ENHANCEMENT] Dashboards: Add Query-Scheduler <-> Querier Inflight Requests row to Query Reads and Remote Ruler reads dashboards. #10290
* [ENHANCEMENT] Alerts: Add "Federation-frontend" alert for remote clusters returning errors. #10698
* [BUGFIX] Dashboards: fix how we switch between classic and native histograms. #10018
* [BUGFIX] Alerts: Ignore cache errors performing `delete` operations since these are expected to fail when keys don't exist. #10287
* [BUGFIX] Dashboards: fix "Mimir / Rollout Progress" latency comparison when gateway is enabled. #10495
* [BUGFIX] Dashboards: fix autoscaling panels when Mimir is deployed using Helm. #10473
* [BUGFIX] Alerts: fix `MimirAutoscalerNotActive` alert. #10564

### Jsonnet

* [CHANGE] Update rollout-operator version to 0.23.0. #10229 #10750
* [CHANGE] Memcached: Update to Memcached 1.6.34. #10318
* [CHANGE] Change multi-AZ deployments default toleration value from 'multi-az' to 'secondary-az', and make it configurable via the following settings: #10596
  * `_config.multi_zone_schedule_toleration` (default)
  * `_config.multi_zone_distributor_schedule_toleration` (distributor's override)
  * `_config.multi_zone_etcd_schedule_toleration` (etcd's override)
* [CHANGE] Ring: relaxed the hash ring heartbeat timeout for store-gateways: #10634
  * `-store-gateway.sharding-ring.heartbeat-timeout` set to `10m`
* [CHANGE] Memcached: Use 3 replicas for all cache types by default. #10739
* [ENHANCEMENT] Enforce `persistentVolumeClaimRetentionPolicy` `Retain` policy on partition ingesters during migration to experimental ingest storage. #10395
* [ENHANCEMENT] Allow to not configure `topologySpreadConstraints` by setting the following configuration options to a negative value: #10540
  * `distributor_topology_spread_max_skew`
  * `query_frontend_topology_spread_max_skew`
  * `querier_topology_spread_max_skew`
  * `ruler_topology_spread_max_skew`
  * `ruler_querier_topology_spread_max_skew`
* [ENHANCEMENT] Validate the `$._config.shuffle_sharding.ingester_partitions_shard_size` value when partition shuffle sharding is enabled in the ingest-storage mode. #10746
* [BUGFIX] Ports in container rollout-operator. #10273
* [BUGFIX] When downscaling is enabled, the components must annotate `prepare-downscale-http-port` with the value set in `$._config.server_http_port`. #10367

### Mimirtool

* [BUGFIX] Fix issue where `MIMIR_HTTP_PREFIX` environment variable was ignored and the value from `MIMIR_MIMIR_HTTP_PREFIX` was used instead. #10207
* [ENHANCEMENT] Unify mimirtool authentication options and add extra-headers support for commands that depend on MimirClient. #10178
* [ENHANCEMENT] `mimirtool grafana analyze` now supports custom panels. #10669
* [ENHANCEMENT] `mimirtool grafana analyze` now supports bar chart, pie chart, state timeline, status history,
  histogram, candlestick, canvas, flame graph, geomap, node graph, trend, and XY chart panels. #10669

### Mimir Continuous Test

### Query-tee

* [ENHANCEMENT] Allow skipping comparisons when preferred backend fails. Disabled by default, enable with `-proxy.compare-skip-preferred-backend-failures=true`. #10612

### Documentation

* [CHANGE] Add production tips related to cache size, heavy multi-tenancy and latency spikes. #9978
* [ENHANCEMENT] Update `MimirAutoscalerNotActive` and `MimirAutoscalerKedaFailing` runbooks, with an instruction to check whether Prometheus has enough CPU allocated. #10257

### Tools

* [CHANGE] `copyblocks`: Remove /pprof endpoint. #10329
* [CHANGE] `mark-blocks`: Replace `markblocks` with added features including removing markers and reading block identifiers from a file. #10597

## 2.15.3

### Grafana Mimir

* [BUGFIX] Update to Go v1.23.9 to address [CVE-2025-22871](https://nvd.nist.gov/vuln/detail/CVE-2025-22871). #11537

### Mimirtool

* [BUGFIX] Upgrade Alpine Linux to 3.20.6, fixes CVE-2025-26519. #11530

### Mimir Continuous Test

* [BUGFIX] Upgrade Alpine Linux to 3.20.6, fixes CVE-2025-26519. #11530

## 2.15.2

### Grafana Mimir

* [BUGFIX] Update module golang.org/x/net to v0.36.0 to address [CVE-2025-22870](https://nvd.nist.gov/vuln/detail/CVE-2025-22870). #10875
* [BUGFIX] Update module github.com/golang-jwt/jwt/v5 to v5.2.2 to address [CVE-2025-30204](https://nvd.nist.gov/vuln/detail/CVE-2025-30204). #11045


## 2.15.1

### Grafana Mimir

* [BUGFIX] Update module github.com/golang/glog to v1.2.4 to address [CVE-2024-45339](https://nvd.nist.gov/vuln/detail/CVE-2024-45339). #10541
* [BUGFIX] Update module github.com/go-jose/go-jose/v4 to v4.0.5 to address [CVE-2025-27144](https://nvd.nist.gov/vuln/detail/CVE-2025-27144). #10783
* [BUGFIX] Update module golang.org/x/oauth2 to v0.27.0 to address [CVE-2025-22868](https://nvd.nist.gov/vuln/detail/CVE-2025-22868). #10803
* [BUGFIX] Update module golang.org/x/crypto to v0.35.0 to address [CVE-2025-22869](https://nvd.nist.gov/vuln/detail/CVE-2025-22869). #10804
* [BUGFIX] Upgrade Go to 1.23.7 to address [CVE-2024-45336](https://nvd.nist.gov/vuln/detail/CVE-2024-45336), [CVE-2024-45341](https://nvd.nist.gov/vuln/detail/CVE-2024-45341), and [CVE-2025-22866](https://nvd.nist.gov/vuln/detail/CVE-2025-22866). #10862


## 2.15.0

### Grafana Mimir

* [CHANGE] Alertmanager: the following metrics are not exported for a given `user` when the metric value is zero: #9359
  * `cortex_alertmanager_alerts_received_total`
  * `cortex_alertmanager_alerts_invalid_total`
  * `cortex_alertmanager_partial_state_merges_total`
  * `cortex_alertmanager_partial_state_merges_failed_total`
  * `cortex_alertmanager_state_replication_total`
  * `cortex_alertmanager_state_replication_failed_total`
  * `cortex_alertmanager_alerts`
  * `cortex_alertmanager_silences`
* [CHANGE] Distributor: Drop experimental `-distributor.direct-otlp-translation-enabled` flag, since direct OTLP translation is well tested at this point. #9647
* [CHANGE] Ingester: Change `-initial-delay` for circuit breakers to begin when the first request is received, rather than at breaker activation. #9842
* [CHANGE] Query-frontend: apply query pruning before query sharding instead of after. #9913
* [CHANGE] Ingester: remove experimental flags `-ingest-storage.kafka.ongoing-records-per-fetch` and `-ingest-storage.kafka.startup-records-per-fetch`. They are removed in favour of `-ingest-storage.kafka.max-buffered-bytes`. #9906
* [CHANGE] Ingester: Replace `cortex_discarded_samples_total` label from `sample-out-of-bounds` to `sample-timestamp-too-old`. #9885
* [CHANGE] Ruler: the `/prometheus/config/v1/rules` does not return an error anymore if a rule group is missing in the object storage after been successfully returned by listing the storage, because it could have been deleted in the meanwhile. #9936
* [CHANGE] Querier: The `.` pattern in regular expressions in PromQL matches newline characters. With this change regular expressions like `.*` match strings that include `\n`. To maintain the old behaviour, you will have to change regular expressions by replacing all `.` patterns with `[^\n]`, e.g. `foo[^\n]*`. This upgrades PromQL compatibility from Prometheus 2.0 to 3.0. #9844
* [CHANGE] Querier: Lookback and range selectors are left open and right closed (previously left closed and right closed). This change affects queries and subqueries when the evaluation time perfectly aligns with the sample timestamps. For example assume querying a timeseries with evenly spaced samples exactly 1 minute apart. Previously, a range query with `5m` would usually return 5 samples, or 6 samples if the query evaluation aligns perfectly with a scrape. Now, queries like this will always return 5 samples. This upgrades PromQL compatibility from Prometheus 2.0 to 3.0. #9844 #10188
* [CHANGE] Querier: promql(native histograms): Introduce exponential interpolation. #9844
* [CHANGE] Remove deprecated `api.get-request-for-ingester-shutdown-enabled` setting, which scheduled for removal in 2.15. #10197
* [FEATURE] Querier: add experimental streaming PromQL engine, enabled with `-querier.query-engine=mimir`. #10067
* [FEATURE] Distributor: Add support for `lz4` OTLP compression. #9763
* [FEATURE] Query-frontend: added experimental configuration options `query-frontend.cache-errors` and `query-frontend.results-cache-ttl-for-errors` to allow non-transient responses to be cached. When set to `true` error responses from hitting limits or bad data are cached for a short TTL. #9028
* [FEATURE] Query-frontend: add middleware to control access to specific PromQL experimental functions on a per-tenant basis. #9798
* [FEATURE] gRPC: Support S2 compression. #9322
  * `-alertmanager.alertmanager-client.grpc-compression=s2`
  * `-ingester.client.grpc-compression=s2`
  * `-querier.frontend-client.grpc-compression=s2`
  * `-querier.scheduler-client.grpc-compression=s2`
  * `-query-frontend.grpc-client-config.grpc-compression=s2`
  * `-query-scheduler.grpc-client-config.grpc-compression=s2`
  * `-ruler.client.grpc-compression=s2`
  * `-ruler.query-frontend.grpc-client-config.grpc-compression=s2`
* [FEATURE] Alertmanager: limit added for maximum size of the Grafana state (`-alertmanager.max-grafana-state-size-bytes`). #9475
* [FEATURE] Alertmanager: limit added for maximum size of the Grafana configuration (`-alertmanager.max-config-size-bytes`). #9402
* [FEATURE] Ingester: Experimental support for ingesting out-of-order native histograms. This is disabled by default and can be enabled by setting `-ingester.ooo-native-histograms-ingestion-enabled` to `true`. #7175
* [FEATURE] Distributor: Added `-api.skip-label-count-validation-header-enabled` option to allow skipping label count validation on the HTTP write path based on `X-Mimir-SkipLabelCountValidation` header being `true` or not. #9576
* [FEATURE] Ruler: Add experimental support for caching the contents of rule groups. This is disabled by default and can be enabled by setting `-ruler-storage.cache.rule-group-enabled`. #9595 #10024
* [FEATURE] PromQL: Add experimental `info` function. Experimental functions are disabled by default, but can be enabled setting `-querier.promql-experimental-functions-enabled=true` in the query-frontend and querier. #9879
* [FEATURE] Distributor: Support promotion of OTel resource attributes to labels. #8271
* [FEATURE] Querier: Add experimental `double_exponential_smoothing` PromQL function. Experimental functions are disabled by default, but can be enabled by setting `-querier.promql-experimental-functions-enabled=true` in the query-frontend and querier. #9844
* [ENHANCEMENT] Query Frontend: Return server-side `bytes_processed` statistics following Server-Timing format. #9645 #9985
* [ENHANCEMENT] mimirtool: Adds bearer token support for mimirtool's analyze ruler/prometheus commands. #9587
* [ENHANCEMENT] Ruler: Support `exclude_alerts` parameter in `<prometheus-http-prefix>/api/v1/rules` endpoint. #9300
* [ENHANCEMENT] Distributor: add a metric to track tenants who are sending newlines in their label values called `cortex_distributor_label_values_with_newlines_total`. #9400
* [ENHANCEMENT] Ingester: improve performance of reading the WAL. #9508
* [ENHANCEMENT] Query-scheduler: improve the errors and traces emitted by query-schedulers when communicating with queriers. #9519
* [ENHANCEMENT] Compactor: uploaded blocks cannot be bigger than max configured compactor time range, and cannot cross the boundary for given time range. #9524
* [ENHANCEMENT] The distributor now validates that received label values only contain allowed characters. #9185
* [ENHANCEMENT] Add SASL plain authentication support to Kafka client used by the experimental ingest storage. Configure SASL credentials via the following settings: #9584
  * `-ingest-storage.kafka.sasl-password`
  * `-ingest-storage.kafka.sasl-username`
* [ENHANCEMENT] memberlist: TCP transport write path is now non-blocking, and is configurable by new flags: #9594
  * `-memberlist.max-concurrent-writes`
  * `-memberlist.acquire-writer-timeout`
* [ENHANCEMENT] memberlist: Notifications can now be processed once per interval specified by `-memberlist.notify-interval` to reduce notify storm CPU activity in large clusters. #9594
* [ENHANCEMENT] Query-scheduler: Remove the experimental `query-scheduler.prioritize-query-components` flag. Request queues always prioritize query component dequeuing above tenant fairness. #9703
* [ENHANCEMENT] Ingester: Emit traces for block syncing, to join up block-upload traces. #9656
* [ENHANCEMENT] Querier: Enable the optional querying of additional storage queryables. #9712
* [ENHANCEMENT] Ingester: Disable the push circuit breaker when ingester is in read-only mode. #9760
* [ENHANCEMENT] Ingester: Reduced lock contention in the `PostingsForMatchers` cache. #9773
* [ENHANCEMENT] Storage: Allow HTTP client settings to be tuned for GCS and Azure backends via an `http` block or corresponding CLI flags. This was already supported by the S3 backend. #9778
* [ENHANCEMENT] Ruler: Support `group_limit` and `group_next_token` parameters in the `<prometheus-http-prefix>/api/v1/rules` endpoint. #9563
* [ENHANCEMENT] Ingester: improved lock contention affecting read and write latencies during TSDB head compaction. #9822
* [ENHANCEMENT] Distributor: when a label value fails validation due to invalid UTF-8 characters, don't include the invalid characters in the returned error. #9828
* [ENHANCEMENT] Ingester: when experimental ingest storage is enabled, do not buffer records in the Kafka client when fetch concurrency is in use. #9838 #9850
* [ENHANCEMENT] Compactor: refresh deletion marks when updating the bucket index concurrently. This speeds up updating the bucket index by up to 16 times when there is a lot of blocks churn (thousands of blocks churning every cleanup cycle). #9881
* [ENHANCEMENT] PromQL: make `sort_by_label` stable. #9879
* [ENHANCEMENT] Distributor: Initialize ha_tracker cache before ha_tracker and distributor reach running state and begin serving writes. #9826 #9976
* [ENHANCEMENT] Ingester: `-ingest-storage.kafka.max-buffered-bytes` to limit the memory for buffered records when using concurrent fetching. #9892
* [ENHANCEMENT] Querier: improve performance and memory consumption of queries that select many series. #9914
* [ENHANCEMENT] Ruler: Support OAuth2 and proxies in Alertmanager client #9945 #10030
* [ENHANCEMENT] Ingester: Add `-blocks-storage.tsdb.bigger-out-of-order-blocks-for-old-samples` to build 24h blocks for out-of-order data belonging to the previous days instead of building smaller 2h blocks. This reduces pressure on compactors and ingesters when the out-of-order samples span multiple days in the past. #9844 #10033 #10035
* [ENHANCEMENT] Distributor: allow a different limit for info series (series ending in `_info`) label count, via `-validation.max-label-names-per-info-series`. #10028
* [ENHANCEMENT] Ingester: do not reuse labels, samples and histograms slices in the write request if there are more entries than 10x the pre-allocated size. This should help to reduce the in-use memory in case of few requests with a very large number of labels, samples or histograms. #10040
* [ENHANCEMENT] Query-Frontend: prune `<subquery> and on() (vector(x)==y)` style queries and stop pruning `<subquery> < -Inf`. Triggered by https://github.com/prometheus/prometheus/pull/15245. #10026
* [ENHANCEMENT] Query-Frontend: perform request format validation before processing the request. #10093
* [BUGFIX] Fix issue where functions such as `rate()` over native histograms could return incorrect values if a float stale marker was present in the selected range. #9508
* [BUGFIX] Fix issue where negation of native histograms (eg. `-some_native_histogram_series`) did nothing. #9508
* [BUGFIX] Fix issue where `metric might not be a counter, name does not end in _total/_sum/_count/_bucket` annotation would be emitted even if `rate` or `increase` did not have enough samples to compute a result. #9508
* [BUGFIX] Fix issue where sharded queries could return annotations with incorrect or confusing position information. #9536
* [BUGFIX] Fix issue where downstream consumers may not generate correct cache keys for experimental error caching. #9644
* [BUGFIX] Fix issue where active series requests error when encountering a stale posting. #9580
* [BUGFIX] Fix pooling buffer reuse logic when `-distributor.max-request-pool-buffer-size` is set. #9666
* [BUGFIX] Fix issue when using the experimental `-ruler.max-independent-rule-evaluation-concurrency` feature, where the ruler could panic as it updates a running ruleset or shutdowns. #9726
* [BUGFIX] Always return unknown hint for first sample in non-gauge native histograms chunk to avoid incorrect counter reset hints when merging chunks from different sources. #10033
* [BUGFIX] Ensure native histograms counter reset hints are corrected when merging results from different sources. #9909
* [BUGFIX] Ingester: Fix race condition in per-tenant TSDB creation. #9708
* [BUGFIX] Ingester: Fix race condition in exemplar adding. #9765
* [BUGFIX] Ingester: Fix race condition in native histogram appending. #9765
* [BUGFIX] Ingester: Fix bug in concurrent fetching where a failure to list topics on startup would cause to use an invalid topic ID (0x00000000000000000000000000000000). #9883
* [BUGFIX] Ingester: Fix data loss bug in the experimental ingest storage when a Kafka Fetch is split into multiple requests and some of them return an error. #9963 #9964
* [BUGFIX] PromQL: `round` now removes the metric name again. #9879
* [BUGFIX] Query-Frontend: fix `QueryFrontendCodec` module initialization to set lookback delta from `-querier.lookback-delta`. #9984
* [BUGFIX] OTLP: Support integer exemplar value type. #9844
* [BUGFIX] Querier: Correct the behaviour of binary operators between native histograms and floats. #9844
* [BUGFIX] Querier: Fix stddev+stdvar aggregations to always ignore native histograms. #9844
* [BUGFIX] Querier: Fix stddev+stdvar aggregations to treat Infinity consistently. #9844
* [BUGFIX] Ingester: Chunks could have one unnecessary zero byte at the end. #9844
* [BUGFIX] OTLP receiver: Preserve colons and combine multiple consecutive underscores into one when generating metric names in suffix adding mode (`-distributor.otel-metric-suffixes-enabled`). #10075
* [BUGFIX] PromQL: Ignore native histograms in `clamp`, `clamp_max` and `clamp_min` functions. #10136
* [BUGFIX] PromQL: Ignore native histograms in `max`, `min`, `stdvar`, `stddev` aggregation operators and instead return an info annotation. #10136
* [BUGFIX] PromQL: Ignore native histograms when compared to float values with `==`, `!=`, `<`, `>`, `<=`, `>=` and instead return an info annotation. #10136
* [BUGFIX] PromQL: Return an info annotation if the `quantile` function is used on a float series that does not have `le` label. #10136
* [BUGFIX] PromQL: Fix `count_values` to take into account native histograms. #10168
* [BUGFIX] PromQL: Ignore native histograms in time functions `day_of_month`, `day_of_week`, `day_of_year`, `days_in_month`, `hour`, `minute`, `month` and `year`, which means they no longer yield any value when encountering a native histograms series. #10188
* [BUGFIX] PromQL: Ignore native histograms in `topk` and `bottomk` functions and return info annotation instead. #10188
* [BUGFIX] PromQL: Let `limitk` and `limit_ratio` include native histograms if applicable. #10188
* [BUGFIX] PromQL: Fix `changes` and `resets` functions to count switch between float and native histograms sample type as change and reset. #10188

### Mixin

* [CHANGE] Remove backwards compatibility for `thanos_memcached_` prefixed metrics in dashboards and alerts removed in 2.12. #9674 #9758
* [CHANGE] Reworked the alert `MimirIngesterStuckProcessingRecordsFromKafka` to also work when concurrent fetching is enabled. #9855
* [ENHANCEMENT] Unify ingester autoscaling panels on 'Mimir / Writes' dashboard to work for both ingest-storage and non-ingest-storage autoscaling. #9617
* [ENHANCEMENT] Alerts: Enable configuring job prefix for alerts to prevent clashes with metrics from Loki/Tempo. #9659
* [ENHANCEMENT] Dashboards: visualize the age of source blocks in the "Mimir / Compactor" dashboard. #9697
* [ENHANCEMENT] Dashboards: Include block compaction level on queried blocks in 'Mimir / Queries' dashboard. #9706
* [ENHANCEMENT] Alerts: add `MimirIngesterMissedRecordsFromKafka` to detect gaps in consumed records in the ingester when using the experimental Kafka-based storage. #9921 #9972
* [ENHANCEMENT] Dashboards: Add more panels to 'Mimir / Writes' for concurrent ingestion and fetching when using ingest storage. #10021
* [ENHANCEMENT] Dashboards: Include CPU and memory resources in 'Mimir / Ruler' dashboard. #10656
* [BUGFIX] Dashboards: Fix autoscaling metrics joins when series churn. #9412 #9450 #9432
* [BUGFIX] Alerts: Fix autoscaling metrics joins in `MimirAutoscalerNotActive` when series churn. #9412
* [BUGFIX] Alerts: Exclude failed cache "add" operations from alerting since failures are expected in normal operation. #9658
* [BUGFIX] Alerts: Exclude read-only replicas from `IngesterInstanceHasNoTenants` alert. #9843
* [BUGFIX] Alerts: Use resident set memory for the `EtcdAllocatingTooMuchMemory` alert so that ephemeral file cache memory doesn't cause the alert to misfire. #9997
* [BUGFIX] Query-frontend: support `X-Read-Consistency-Offsets` on labels queries too.

### Jsonnet

* [CHANGE] Remove support to set Redis as a cache backend from jsonnet. #9677
* [CHANGE] Rollout-operator now defaults to storing scaling operation metadata in a Kubernetes ConfigMap. This avoids recursively invoking the admission webhook in some Kubernetes environments. #9699
* [CHANGE] Update rollout-operator version to 0.20.0. #9995
* [CHANGE] Remove the `track_sizes` feature for Memcached pods since it is unused. #10032
* [CHANGE] The configuration options `autoscaling_distributor_min_replicas` and `autoscaling_distributor_max_replicas` has been renamed to `autoscaling_distributor_min_replicas_per_zone` and `autoscaling_distributor_max_replicas_per_zone` respectively. #10019
* [FEATURE] Add support to deploy distributors in multi availability zones. #9548
* [FEATURE] Add configuration settings to set the number of Memcached replicas for each type of cache (`memcached_frontend_replicas`, `memcached_index_queries_replicas`, `memcached_chunks_replicas`, `memcached_metadata_replicas`). #9679
* [ENHANCEMENT] Add `ingest_storage_ingester_autoscaling_triggers` option to specify multiple triggers in ScaledObject created for ingest-store ingester autoscaling. #9422
* [ENHANCEMENT] Add `ingest_storage_ingester_autoscaling_scale_up_stabilization_window_seconds` and `ingest_storage_ingester_autoscaling_scale_down_stabilization_window_seconds` config options to make stabilization window for ingester autoscaling when using ingest-storage configurable. #9445
* [ENHANCEMENT] Make label-selector in ReplicaTemplate/ingester-zone-a object configurable when using ingest-storage. #9480
* [ENHANCEMENT] Add `querier_only_args` option to specify CLI flags that apply only to queriers but not ruler-queriers. #9503
* [ENHANCEMENT] Validate the Kafka client ID configured when ingest storage is enabled. #9573
* [ENHANCEMENT] Configure pod anti-affinity and tolerations to run etcd pods multi-AZ when `_config.multi_zone_etcd_enabled` is set to `true`. #9725

### Mimirtool

### Mimir Continuous Test

### Query-tee

* [FEATURE] Added `-proxy.compare-skip-samples-before` to skip samples before the given time when comparing responses. The time can be in RFC3339 format (or) RFC3339 without the timezone and seconds (or) date only. #9515
* [FEATURE] Add `-backend.config-file` for a YAML configuration file for per-backend options. Currently, it only supports additional HTTP request headers. #10081
* [ENHANCEMENT] Added human-readable timestamps to comparison failure messages. #9665

### Documentation

* [BUGFIX] Send native histograms: update the migration guide with the corrected dashboard query for switching between classic and native histograms queries. #10052

### Tools

* [FEATURE] `splitblocks`: add new tool to split blocks larger than a specified duration into multiple blocks. #9517, #9779
* [ENHANCEMENT] `copyblocks`: add `--skip-no-compact-block-duration-check`, which defaults to `false`, to simplify targeting blocks that are not awaiting compaction. #9439
* [ENHANCEMENT] `copyblocks`: add `--user-mapping` to support copying blocks between users. #10110
* [ENHANCEMENT] `kafkatool`: add SASL plain authentication support. The following new CLI flags have been added: #9584
  * `--kafka-sasl-username`
  * `--kafka-sasl-password`
* [ENHANCEMENT] `kafkatool`: add `dump print` command to print the content of write requests from a dump. #9942
* [ENHANCEMENT] Updated `KubePersistentVolumeFillingUp` runbook, including a sample command to debug the distroless image. #9802

## 2.14.3

### Grafana Mimir

* [BUGFIX] Update `golang.org/x/crypto` to address [CVE-2024-45337](https://github.com/advisories/GHSA-v778-237x-gjrc). #10251
* [BUGFIX] Update `golang.org/x/net` to address [CVE-2024-45338](https://github.com/advisories/GHSA-w32m-9786-jp63). #10298

## 2.14.2

### Grafana Mimir

* [BUGFIX] Query-frontend: Do not break scheduler connection on malformed queries. #9833

## 2.14.1

### Grafana Mimir

* [BUGFIX] Update objstore library to resolve issues observed for some S3-compatible object stores, which respond to `StatObject` with `Range` incorrectly. #9625

## 2.14.0

### Grafana Mimir

* [CHANGE] Update minimal supported version of Go to 1.22. #9134
* [CHANGE] Store-gateway / querier: enable streaming chunks from store-gateways to queriers by default. #6646
* [CHANGE] Querier: honor the start/end time range specified in the read hints when executing a remote read request. #8431
* [CHANGE] Querier: return only samples within the queried start/end time range when executing a remote read request using "SAMPLES" mode. Previously, samples outside of the range could have been returned. Samples outside of the queried time range may still be returned when executing a remote read request using "STREAMED_XOR_CHUNKS" mode. #8463
* [CHANGE] Querier: Set minimum for `-querier.max-concurrent` to four to prevent queue starvation with querier-worker queue prioritization algorithm; values below the minimum four are ignored and set to the minimum. #9054
* [CHANGE] Store-gateway: enabled `-blocks-storage.bucket-store.max-concurrent-queue-timeout` by default with a timeout of 5 seconds. #8496
* [CHANGE] Store-gateway: enabled `-blocks-storage.bucket-store.index-header.lazy-loading-concurrency-queue-timeout` by default with a timeout of 5 seconds . #8667
* [CHANGE] Distributor: Incoming OTLP requests were previously size-limited by using limit from `-distributor.max-recv-msg-size` option. We have added option `-distributor.max-otlp-request-size` for limiting OTLP requests, with default value of 100 MiB. #8574
* [CHANGE] Distributor: remove metric `cortex_distributor_sample_delay_seconds`. #8698
* [CHANGE] Query-frontend: Remove deprecated `frontend.align_queries_with_step` YAML configuration. The configuration option has been moved to per-tenant and default `limits` since Mimir 2.12. #8733 #8735
* [CHANGE] Store-gateway: Change default of `-blocks-storage.bucket-store.max-concurrent` to 200. #8768
* [CHANGE] Added new metric `cortex_compactor_disk_out_of_space_errors_total` which counts how many times a compaction failed due to the compactor being out of disk, alert if there is a single increase. #8237 #8278
* [CHANGE] Store-gateway: Remove experimental parameter `-blocks-storage.bucket-store.series-selection-strategy`. The default strategy is now `worst-case`. #8702
* [CHANGE] Store-gateway: Rename `-blocks-storage.bucket-store.series-selection-strategies.worst-case-series-preference` to `-blocks-storage.bucket-store.series-fetch-preference` and promote to stable. #8702
* [CHANGE] Querier, store-gateway: remove deprecated `-querier.prefer-streaming-chunks-from-store-gateways=true`. Streaming from store-gateways is now always enabled. #8696
* [CHANGE] Ingester: remove deprecated `-ingester.return-only-grpc-errors`. #8699 #8828
* [CHANGE] Distributor, ruler: remove deprecated `-ingester.client.report-grpc-codes-in-instrumentation-label-enabled`. #8700
* [CHANGE] Ingester client: experimental support for client-side circuit breakers, their configuration options (`-ingester.client.circuit-breaker.*`) and metrics (`cortex_ingester_client_circuit_breaker_results_total`, `cortex_ingester_client_circuit_breaker_transitions_total`) were removed. #8802
* [CHANGE] Ingester: circuit breakers do not open in case of per-instance limit errors anymore. Opening can be triggered only in case of push and pull requests exceeding the configured duration. #8854
* [CHANGE] Query-frontend: Return `413 Request Entity Too Large` if a response shard for an `/active_series` request is too large. #8861
* [CHANGE] Distributor: Promote replying with `Retry-After` header on retryable errors to stable and set `-distributor.retry-after-header.enabled=true` by default. #8694
* [CHANGE] Distributor: Replace `-distributor.retry-after-header.max-backoff-exponent` and `-distributor.retry-after-header.base-seconds` with `-distributor.retry-after-header.min-backoff` and `-distributor.retry-after-header.max-backoff` for easier configuration. #8694
* [CHANGE] Ingester: increase the default inactivity timeout of active series (`-ingester.active-series-metrics-idle-timeout`) from `10m` to `20m`. #8975
* [CHANGE] Distributor: Remove `-distributor.enable-otlp-metadata-storage` flag, which was deprecated in version 2.12. #9069
* [CHANGE] Ruler: Removed `-ruler.drain-notification-queue-on-shutdown` option, which is now enabled by default. #9115
* [CHANGE] Querier: allow wrapping errors with context errors only when the former actually correspond to `context.Canceled` and `context.DeadlineExceeded`. #9175
* [CHANGE] Query-scheduler: Remove the experimental `-query-scheduler.use-multi-algorithm-query-queue` flag. The new multi-algorithm tree queue is always used for the scheduler. #9210
* [CHANGE] Distributor: reject incoming requests until the distributor service has started. #9317
* [CHANGE] Ingester, Distributor: Remove deprecated `-ingester.limit-inflight-requests-using-grpc-method-limiter` and `-distributor.limit-inflight-requests-using-grpc-method-limiter`. The feature was deprecated and enabled by default in Mimir 2.12. #9407
* [CHANGE] Querier: Remove deprecated `-querier.max-query-into-future`. The feature was deprecated in Mimir 2.12. #9407
* [CHANGE] Cache: Deprecate experimental support for Redis as a cache backend. The support is set to be removed in the next major release. #9453
* [FEATURE] Alertmanager: Added `-alertmanager.log-parsing-label-matchers` to control logging when parsing label matchers. This flag is intended to be used with `-alertmanager.utf8-strict-mode-enabled` to validate UTF-8 strict mode is working as intended. The default value is `false`. #9173
* [FEATURE] Alertmanager: Added `-alertmanager.utf8-migration-logging-enabled` to enable logging of tenant configurations that are incompatible with UTF-8 strict mode. The default value is `false`. #9174
* [FEATURE] Querier: add experimental streaming PromQL engine, enabled with `-querier.query-engine=mimir`. #8422 #8430 #8454 #8455 #8360 #8490 #8508 #8577 #8660 #8671 #8677 #8747 #8850 #8872 #8838 #8911 #8909 #8923 #8924 #8925 #8932 #8933 #8934 #8962 #8986 #8993 #8995 #9008 #9017 #9018 #9019 #9120 #9121 #9136 #9139 #9140 #9145 #9191 #9192 #9194 #9196 #9201 #9212 #9225 #9260 #9272 #9277 #9278 #9280 #9281 #9342 #9343 #9371 #9859 #9858
* [FEATURE] Experimental Kafka-based ingest storage. #6888 #6894 #6929 #6940 #6951 #6974 #6982 #7029 #7030 #7091 #7142 #7147 #7148 #7153 #7160 #7193 #7349 #7376 #7388 #7391 #7393 #7394 #7402 #7404 #7423 #7424 #7437 #7486 #7503 #7508 #7540 #7621 #7682 #7685 #7694 #7695 #7696 #7697 #7701 #7733 #7734 #7741 #7752 #7838 #7851 #7871 #7877 #7880 #7882 #7887 #7891 #7925 #7955 #7967 #8031 #8063 #8077 #8088 #8135 #8176 #8184 #8194 #8216 #8217 #8222 #8233 #8503 #8542 #8579 #8657 #8686 #8688 #8703 #8706 #8708 #8738 #8750 #8778 #8808 #8809 #8841 #8842 #8845 #8853 #8886 #8988
  * What it is:
    * When the new ingest storage architecture is enabled, distributors write incoming write requests to a Kafka-compatible backend, and the ingesters asynchronously replay ingested data from Kafka. In this architecture, the write and read path are de-coupled through a Kafka-compatible backend. The write path and Kafka load is a function of the incoming write traffic, the read path load is a function of received queries. Whatever the load on the read path, it doesn't affect the write path.
  * New configuration options:
    * `-ingest-storage.enabled`
    * `-ingest-storage.kafka.*`: configures Kafka-compatible backend and how clients interact with it.
    * `-ingest-storage.ingestion-partition-tenant-shard-size`: configures the per-tenant shuffle-sharding shard size used by partitions ring.
    * `-ingest-storage.read-consistency`: configures the default read consistency.
    * `-ingest-storage.migration.distributor-send-to-ingesters-enabled`: enabled tee-ing writes to classic ingesters and Kafka, used during a live migration to the new ingest storage architecture.
    * `-ingester.partition-ring.*`: configures partitions ring backend.
* [FEATURE] Querier: added support for `limitk()` and `limit_ratio()` experimental PromQL functions. Experimental functions are disabled by default, but can be enabled setting `-querier.promql-experimental-functions-enabled=true` in the query-frontend and querier. #8632
* [FEATURE] Querier: experimental support for `X-Mimir-Chunk-Info-Logger` header that triggers logging information about TSDB chunks loaded from ingesters and store-gateways in the querier. The header should contain the comma separated list of labels for which their value will be included in the logs. #8599
* [FEATURE] Query frontend: added new query pruning middleware to enable pruning dead code (eg. expressions that cannot produce any results) and simplifying expressions (eg. expressions that can be evaluated immediately) in queries. #9086
* [FEATURE] Ruler: added experimental configuration, `-ruler.rule-evaluation-write-enabled`, to disable writing the result of rule evaluation to ingesters. This feature can be used for testing purposes. #9060
* [FEATURE] Ingester: added experimental configuration `ingester.ignore-ooo-exemplars`. When set to `true` out of order exemplars are no longer reported to the remote write client. #9151
* [ENHANCEMENT] Compactor: Add `cortex_compactor_compaction_job_duration_seconds` and `cortex_compactor_compaction_job_blocks` histogram metrics to track duration of individual compaction jobs and number of blocks per job. #8371
* [ENHANCEMENT] Rules: Added per namespace max rules per rule group limit. The maximum number of rules per rule groups for all namespaces continues to be configured by `-ruler.max-rules-per-rule-group`, but now, this can be superseded by the new `-ruler.max-rules-per-rule-group-by-namespace` option on a per namespace basis. This new limit can be overridden using the overrides mechanism to be applied per-tenant. #8378
* [ENHANCEMENT] Rules: Added per namespace max rule groups per tenant limit. The maximum number of rule groups per rule tenant for all namespaces continues to be configured by `-ruler.max-rule-groups-per-tenant`, but now, this can be superseded by the new `-ruler.max-rule-groups-per-tenant-by-namespace` option on a per namespace basis. This new limit can be overridden using the overrides mechanism to be applied per-tenant. #8425
* [ENHANCEMENT] Ruler: Added support to protect rules namespaces from modification. The `-ruler.protected-namespaces` flag can be used to specify namespaces that are protected from rule modifications. The header `X-Mimir-Ruler-Override-Namespace-Protection` can be used to override the protection. #8444
* [ENHANCEMENT] Query-frontend: be able to block remote read queries via the per tenant runtime override `blocked_queries`. #8372 #8415
* [ENHANCEMENT] Query-frontend: added `remote_read` to `op` supported label values for the `cortex_query_frontend_queries_total` metric. #8412
* [ENHANCEMENT] Query-frontend: log the overall length and start, end time offset from current time for remote read requests. The start and end times are calculated as the miminum and maximum times of the individual queries in the remote read request. #8404
* [ENHANCEMENT] Storage Provider: Added option `-<prefix>.s3.dualstack-enabled` that allows disabling S3 client from resolving AWS S3 endpoint into dual-stack IPv4/IPv6 endpoint. Defaults to true. #8405
* [ENHANCEMENT] HA Tracker: Added reporting of most recent elected replica change via `cortex_ha_tracker_last_election_timestamp_seconds` gauge, logging, and a new column in the HA Tracker status page. #8507
* [ENHANCEMENT] Use sd_notify to send events to systemd at start and stop of mimir services. Default systemd mimir.service config now wait for those events with a configurable timeout `TimeoutStartSec` default is 3 min to handle long start time (ex. store-gateway). #8220 #8555 #8658
* [ENHANCEMENT] Alertmanager: Reloading config and templates no longer needs to hit the disk. #4967
* [ENHANCEMENT] Compactor: Added experimental `-compactor.in-memory-tenant-meta-cache-size` option to set size of in-memory cache (in number of items) for parsed meta.json files. This can help when a tenant has many meta.json files and their parsing before each compaction cycle is using a lot of CPU time. #8544
* [ENHANCEMENT] Distributor: Interrupt OTLP write request translation when context is canceled or has timed out. #8524
* [ENHANCEMENT] Ingester, store-gateway: optimised regular expression matching for patterns like `1.*|2.*|3.*|...|1000.*`. #8632
* [ENHANCEMENT] Query-frontend: Add `header_cache_control` to query stats. #8590
* [ENHANCEMENT] Query-scheduler: Introduce `query-scheduler.use-multi-algorithm-query-queue`, which allows use of an experimental queue structure, with no change in external queue behavior. #7873
* [ENHANCEMENT] Query-scheduler: Improve CPU/memory performance of experimental query-scheduler. #8871
* [ENHANCEMENT] Expose a new `s3.trace.enabled` configuration option to enable detailed logging of operations against S3-compatible object stores. #8690
* [ENHANCEMENT] memberlist: locally-generated messages (e.g. ring updates) are sent to gossip network before forwarded messages. Introduced `-memberlist.broadcast-timeout-for-local-updates-on-shutdown` option to modify how long to wait until queue with locally-generated messages is empty when shutting down. Previously this was hard-coded to 10s, and wait included all messages (locally-generated and forwarded). Now it defaults to 10s, 0 means no timeout. Increasing this value may help to avoid problem when ring updates on shutdown are not propagated to other nodes, and ring entry is left in a wrong state. #8761
* [ENHANCEMENT] Querier: allow using both raw numbers of seconds and duration literals in queries where previously only one or the other was permitted. For example, `predict_linear` now accepts a duration literal (eg. `predict_linear(..., 4h)`), and range vector selectors now accept a number of seconds (eg. `rate(metric[2])`). #8780
* [ENHANCEMENT] Ruler: Add `ruler.max-independent-rule-evaluation-concurrency` to allow independent rules of a tenant to be run concurrently. You can control the amount of concurrency per tenant is controlled via the `-ruler.max-independent-rule-evaluation-concurrency-per-tenan` as a limit. Use a `-ruler.max-independent-rule-evaluation-concurrency` value of `0` can be used to disable the feature for all tenants. By default, this feature is disabled. A rule is eligible for concurrency as long as it doesn't depend on any other rules, doesn't have any other rules that depend on it, and has a total rule group runtime that exceeds 50% of its interval by default. The threshold can can be adjusted with `-ruler.independent-rule-evaluation-concurrency-min-duration-percentage`. #8146 #8858 #8880 #8884
  * This work introduces the following metrics:
    * `cortex_ruler_independent_rule_evaluation_concurrency_slots_in_use`
    * `cortex_ruler_independent_rule_evaluation_concurrency_attempts_started_total`
    * `cortex_ruler_independent_rule_evaluation_concurrency_attempts_incomplete_total`
    * `cortex_ruler_independent_rule_evaluation_concurrency_attempts_completed_total`
* [ENHANCEMENT] Expose a new `s3.session-token` configuration option to enable using temporary security credentials. #8952
* [ENHANCEMENT] Add HA deduplication features to the `mimir-microservices-mode` development environment. #9012
* [ENHANCEMENT] Remove experimental `-query-frontend.additional-query-queue-dimensions-enabled` and `-query-scheduler.additional-query-queue-dimensions-enabled`. Mimir now always includes "query components" as a queue dimension. #8984 #9135
* [ENHANCEMENT] Add a new ingester endpoint to prepare instances to downscale. #8956
* [ENHANCEMENT] Query-scheduler: Add `query-scheduler.prioritize-query-components` which, when enabled, will primarily prioritize dequeuing fairly across queue components, and secondarily prioritize dequeuing fairly across tenants. When disabled, tenant fairness is primarily prioritized. `query-scheduler.use-multi-algorithm-query-queue` must be enabled in order to use this flag. #9016 #9071
* [ENHANCEMENT] Update runtime configuration to read gzip-compressed files with `.gz` extension. #9074
* [ENHANCEMENT] Ingester: add `cortex_lifecycler_read_only` metric which is set to 1 when ingester's lifecycler is set to read-only mode. #9095
* [ENHANCEMENT] Add a new field, `encode_time_seconds` to query stats log messages, to record the amount of time it takes the query-frontend to encode a response. This does not include any serialization time for downstream components. #9062
* [ENHANCEMENT] OTLP: If the flag `-distributor.otel-created-timestamp-zero-ingestion-enabled` is true, OTel start timestamps are converted to Prometheus zero samples to mark series start. #9131 #10053
* [ENHANCEMENT] Querier: attach logs emitted during query consistency check to trace span for query. #9213
* [ENHANCEMENT] Query-scheduler: Experimental `-query-scheduler.prioritize-query-components` flag enables the querier-worker queue priority algorithm to take precedence over tenant rotation when dequeuing requests. #9220
* [ENHANCEMENT] Add application credential arguments for Openstack Swift storage backend. #9181
* [ENHANCEMENT] Make MemberlistKV module targetable (can be run through `-target=memberlist-kv`). #9940
* [BUGFIX] Ruler: add support for draining any outstanding alert notifications before shutting down. This can be enabled with the `-ruler.drain-notification-queue-on-shutdown=true` CLI flag. #8346
* [BUGFIX] Query-frontend: fix `-querier.max-query-lookback` enforcement when `-compactor.blocks-retention-period` is not set, and viceversa. #8388
* [BUGFIX] Ingester: fix sporadic `not found` error causing an internal server error if label names are queried with matchers during head compaction. #8391
* [BUGFIX] Ingester, store-gateway: fix case insensitive regular expressions not matching correctly some Unicode characters. #8391
* [BUGFIX] Query-frontend: "query stats" log now includes the actual `status_code` when the request fails due to an error occurring in the query-frontend itself. #8407
* [BUGFIX] Store-gateway: fixed a case where, on a quick subsequent restart, the previous lazy-loaded index header snapshot was overwritten by a partially loaded one. #8281
* [BUGFIX] Ingester: fixed timestamp reported in the "the sample has been rejected because its timestamp is too old" error when the write request contains only histograms. #8462
* [BUGFIX] Store-gateway: store sparse index headers atomically to disk. #8485
* [BUGFIX] Query scheduler: fix a panic in request queueing. #8451
* [BUGFIX] Querier: fix issue where "context canceled" is logged for trace spans for requests to store-gateways that return no series when chunks streaming is enabled. #8510
* [BUGFIX] Alertmanager: Fix per-tenant silence limits not reloaded during runtime. #8456
* [BUGFIX] Alertmanager: Fixes a number of bugs in silences which could cause an existing silence to be deleted/expired when updating the silence failed. This could happen when the replacing silence was invalid or exceeded limits. #8525
* [BUGFIX] Alertmanager: Fix help message for utf-8-strict-mode. #8572
* [BUGFIX] Query-frontend: Ensure that internal errors result in an HTTP 500 response code instead of 422. #8595 #8666
* [BUGFIX] Configuration: Multi line envs variables are flatten during injection to be compatible with YAML syntax
* [BUGFIX] Querier: fix issue where queries can return incorrect results if a single store-gateway returns overlapping chunks for a series. #8827
* [BUGFIX] HA Tracker: store correct timestamp for last received request from elected replica. #8821
* [BUGFIX] Querier: do not return `grpc: the client connection is closing` errors as HTTP `499`. #8865 #8888
* [BUGFIX] Compactor: fix a race condition between different compactor replicas that may cause a deleted block to be still referenced as non-deleted in the bucket index. #8905
* [BUGFIX] Querier: fix issue where some native histogram-related warnings were not emitted when `rate()` was used over native histograms. #8918
* [BUGFIX] Ruler: map invalid org-id errors to 400 status code. #8935
* [BUGFIX] Querier: Fix invalid query results when multiple chunks are being merged. #8992
* [BUGFIX] Query-frontend: return annotations generated during evaluation of sharded queries. #9138
* [BUGFIX] Querier: Support optional start and end times on `/prometheus/api/v1/labels`, `/prometheus/api/v1/label/<label>/values`, and `/prometheus/api/v1/series` when `max_query_into_future: 0`. #9129
* [BUGFIX] Alertmanager: Fix config validation gap around unreferenced templates. #9207
* [BUGFIX] Alertmanager: Fix goroutine leak when stored config fails to apply and there is no existing tenant alertmanager #9211
* [BUGFIX] Querier: fix issue where both recently compacted blocks and their source blocks can be skipped during querying if store-gateways are restarting. #9224
* [BUGFIX] Alertmanager: fix receiver firewall to detect `0.0.0.0` and IPv6 interface-local multicast address as local addresses. #9308

### Mixin

* [CHANGE] Dashboards: set default auto-refresh rate to 5m. #8758
* [ENHANCEMENT] Dashboards: allow switching between using classic or native histograms in dashboards.
  * Overview dashboard: status, read/write latency and queries/ingestion per sec panels, `cortex_request_duration_seconds` metric. #7674 #8502 #8791
  * Writes dashboard: `cortex_request_duration_seconds` metric. #8757 #8791
  * Reads dashboard: `cortex_request_duration_seconds` metric. #8752
  * Rollout progress dashboard: `cortex_request_duration_seconds` metric. #8779
  * Alertmanager dashboard: `cortex_request_duration_seconds` metric. #8792
  * Ruler dashboard: `cortex_request_duration_seconds` metric. #8795
  * Queries dashboard: `cortex_request_duration_seconds` metric. #8800
  * Remote ruler reads dashboard: `cortex_request_duration_seconds` metric. #8801
* [ENHANCEMENT] Alerts: `MimirRunningIngesterReceiveDelayTooHigh` alert has been tuned to be more reactive to high receive delay. #8538
* [ENHANCEMENT] Dashboards: improve end-to-end latency and strong read consistency panels when experimental ingest storage is enabled. #8543 #8830
* [ENHANCEMENT] Dashboards: Add panels for monitoring ingester autoscaling when not using ingest-storage. These panels are disabled by default, but can be enabled using the `autoscaling.ingester.enabled: true` config option. #8484
* [ENHANCEMENT] Dashboards: Add panels for monitoring store-gateway autoscaling. These panels are disabled by default, but can be enabled using the `autoscaling.store_gateway.enabled: true` config option. #8824
* [ENHANCEMENT] Dashboards: add panels to show writes to experimental ingest storage backend in the "Mimir / Ruler" dashboard, when `_config.show_ingest_storage_panels` is enabled. #8732
* [ENHANCEMENT] Dashboards: show all series in tooltips on time series dashboard panels. #8748
* [ENHANCEMENT] Dashboards: add compactor autoscaling panels to "Mimir / Compactor" dashboard. The panels are disabled by default, but can be enabled setting `_config.autoscaling.compactor.enabled` to `true`. #8777
* [ENHANCEMENT] Alerts: added `MimirKafkaClientBufferedProduceBytesTooHigh` alert. #8763
* [ENHANCEMENT] Dashboards: added "Kafka produced records / sec" panel to "Mimir / Writes" dashboard. #8763
* [ENHANCEMENT] Alerts: added `MimirStrongConsistencyOffsetNotPropagatedToIngesters` alert, and rename `MimirIngesterFailsEnforceStrongConsistencyOnReadPath` alert to `MimirStrongConsistencyEnforcementFailed`. #8831
* [ENHANCEMENT] Dashboards: remove "All" option for namespace dropdown in dashboards. #8829
* [ENHANCEMENT] Dashboards: add Kafka end-to-end latency outliers panel in the "Mimir / Writes" dashboard. #8948
* [ENHANCEMENT] Dashboards: add "Out-of-order samples appended" panel to "Mimir / Tenants" dashboard. #8939
* [ENHANCEMENT] Alerts: `RequestErrors` and `RulerRemoteEvaluationFailing` have been enriched with a native histogram version. #9004
* [ENHANCEMENT] Dashboards: add 'Read path' selector to 'Mimir / Queries' dashboard. #8878
* [ENHANCEMENT] Dashboards: add annotation indicating active series are being reloaded to 'Mimir / Tenants' dashboard. #9257
* [ENHANCEMENT] Dashboards: limit results on the 'Failed evaluations rate' panel of the 'Mimir / Tenants' dashboard to 50 to avoid crashing the page when there are many failing groups. #9262
* [FEATURE] Alerts: add `MimirGossipMembersEndpointsOutOfSync` alert. #9347
* [BUGFIX] Dashboards: fix "current replicas" in autoscaling panels when HPA is not active. #8566
* [BUGFIX] Alerts: do not fire `MimirRingMembersMismatch` during the migration to experimental ingest storage. #8727
* [BUGFIX] Dashboards: avoid over-counting of ingesters metrics when migrating to experimental ingest storage. #9170
* [BUGFIX] Dashboards: fix `job_prefix` not utilized in `jobSelector`. #9155

### Jsonnet

* [CHANGE] Changed the following config options when the experimental ingest storage is enabled: #8874
  * `ingest_storage_ingester_autoscaling_min_replicas` changed to `ingest_storage_ingester_autoscaling_min_replicas_per_zone`
  * `ingest_storage_ingester_autoscaling_max_replicas` changed to `ingest_storage_ingester_autoscaling_max_replicas_per_zone`
* [CHANGE] Changed the overrides configmap generation to remove any field with `null` value. #9116
* [CHANGE] `$.replicaTemplate` function now takes replicas and labelSelector parameter. #9248
* [CHANGE] Renamed `ingest_storage_ingester_autoscaling_replica_template_custom_resource_definition_enabled` to `replica_template_custom_resource_definition_enabled`. #9248
* [FEATURE] Add support for automatically deleting compactor, store-gateway, ingester and read-write mode backend PVCs when the corresponding StatefulSet is scaled down. #8382 #8736
* [FEATURE] Automatically set GOMAXPROCS on ingesters. #9273
* [ENHANCEMENT] Added the following config options to set the number of partition ingester replicas when migrating to experimental ingest storage. #8517
  * `ingest_storage_migration_partition_ingester_zone_a_replicas`
  * `ingest_storage_migration_partition_ingester_zone_b_replicas`
  * `ingest_storage_migration_partition_ingester_zone_c_replicas`
* [ENHANCEMENT] Distributor: increase `-distributor.remote-timeout` when the experimental ingest storage is enabled. #8518
* [ENHANCEMENT] Memcached: Update to Memcached 1.6.28 and memcached-exporter 0.14.4. #8557
* [ENHANCEMENT] Rollout-operator: Allow the rollout-operator to be used as Kubernetes statefulset webhook to enable `no-downscale` and `prepare-downscale` annotations to be used on ingesters or store-gateways. #8743
* [ENHANCEMENT] Do not deploy ingester-zone-c when experimental ingest storage is enabled and `ingest_storage_ingester_zones` is configured to `2`. #8776
* [ENHANCEMENT] Added the config option `ingest_storage_migration_classic_ingesters_no_scale_down_delay` to disable the downscale delay on classic ingesters when migrating to experimental ingest storage. #8775 #8873
* [ENHANCEMENT] Configure experimental ingest storage on query-frontend too when enabled. #8843
* [ENHANCEMENT] Allow to override Kafka client ID on a per-component basis. #9026
* [ENHANCEMENT] Rollout-operator's access to ReplicaTemplate is now configured via config option `rollout_operator_replica_template_access_enabled`. #9252
* [ENHANCEMENT] Added support for new way of downscaling ingesters, using rollout-operator's resource-mirroring feature and read-only mode of ingesters. This can be enabled by using `ingester_automated_downscale_v2_enabled` config option. This is mutually exclusive with both `ingester_automated_downscale_enabled` (previous downscale mode) and `ingest_storage_ingester_autoscaling_enabled` (autoscaling for ingest-storage).
* [ENHANCEMENT] Update rollout-operator to `v0.19.1`. #9388
* [BUGFIX] Added missing node affinity matchers to write component. #8910

### Mimirtool

* [CHANGE] Disable colored output on mimirtool when the output is not to a terminal. #9423
* [CHANGE] Add `--force-color` flag to be able to enable colored output when the output is not to a terminal. #9423
* [CHANGE] Analyze Rules: Count recording rules used in rules group as used. #6133
* [CHANGE] Remove deprecated `--rule-files` flag in favor of CLI arguments for the following commands: #8701
  * `mimirtool rules load`
  * `mimirtool rules sync`
  * `mimirtool rules diff`
  * `mimirtool rules check`
  * `mimirtool rules prepare`
* [ENHANCEMENT] Remote read and backfill now supports the experimental native histograms. #9156

### Mimir Continuous Test

* [CHANGE] Use test metrics that do not pass through 0 to make identifying incorrect results easier. #8630
* [CHANGE] Allowed authentication to Mimir using both Tenant ID and basic/bearer auth. #9038
* [FEATURE] Experimental support for the `-tests.send-chunks-debugging-header` boolean flag to send the `X-Mimir-Chunk-Info-Logger: series_id` header with queries. #8599
* [ENHANCEMENT] Include human-friendly timestamps in diffs logged when a test fails. #8630
* [ENHANCEMENT] Add histograms to measure latency of read and write requests. #8583
* [ENHANCEMENT] Log successful test runs in addition to failed test runs. #8817
* [ENHANCEMENT] Series emitted by continuous-test now distribute more uniformly across ingesters. #9218 #9243
* [ENHANCEMENT] Configure `User-Agent` header for the Mimir client via `-tests.client.user-agent`. #9338
* [BUGFIX] Initialize test result metrics to 0 at startup so that alerts can correctly identify the first failure after startup. #8630

### Query-tee

* [CHANGE] If a preferred backend is configured, then query-tee always returns its response, regardless of the response status code. Previously, query-tee would only return the response from the preferred backend if it did not have a 5xx status code. #8634
* [ENHANCEMENT] Emit trace spans from query-tee. #8419
* [ENHANCEMENT] Log trace ID (if present) with all log messages written while processing a request. #8419
* [ENHANCEMENT] Log user agent when processing a request. #8419
* [ENHANCEMENT] Add `time` parameter to proxied instant queries if it is not included in the incoming request. This is optional but enabled by default, and can be disabled with `-proxy.add-missing-time-parameter-to-instant-queries=false`. #8419
* [ENHANCEMENT] Add support for sending only a proportion of requests to all backends, with the remainder only sent to the preferred backend. The default behaviour is to send all requests to all backends. This can be configured with `-proxy.secondary-backends-request-proportion`. #8532
* [ENHANCEMENT] Check annotations emitted by both backends are the same when comparing responses from two backends. #8660
* [ENHANCEMENT] Compare native histograms in query results when comparing results between two backends. #8724
* [ENHANCEMENT] Don't consider responses to be different during response comparison if both backends' responses contain different series, but all samples are within the recent sample window. #8749 #8894
* [ENHANCEMENT] When the expected and actual response for a matrix series is different, the full set of samples for that series from both backends will now be logged. #8947
* [ENHANCEMENT] Wait up to `-server.graceful-shutdown-timeout` for inflight requests to finish when shutting down, rather than immediately terminating inflight requests on shutdown. #8985
* [ENHANCEMENT] Optionally consider equivalent error messages the same when comparing responses. Enabled by default, disable with `-proxy.require-exact-error-match=true`. #9143 #9350 #9366
* [BUGFIX] Ensure any errors encountered while forwarding a request to a backend (eg. DNS resolution failures) are logged. #8419
* [BUGFIX] The comparison of the results should not fail when either side contains extra samples from within SkipRecentSamples duration. #8920
* [BUGFIX] When `-proxy.compare-skip-recent-samples` is enabled, compare sample timestamps with the time the query requests were made, rather than the time at which the comparison is occurring. #9416

### Documentation

* [ENHANCEMENT] Specify in which component the configuration flags `-compactor.blocks-retention-period`, `-querier.max-query-lookback`, `-query-frontend.max-total-query-length`, `-query-frontend.max-query-expression-size-bytes` are applied and that they are applied to remote read as well. #8433
* [ENHANCEMENT] Provide more detailed recommendations on how to migrate from classic to native histograms. #8864
* [ENHANCEMENT] Clarify that `{namespace}` and `{groupName}` path segments in the ruler config API should be URL-escaped. #8969
* [ENHANCEMENT] Include stalled compactor network drive information in runbooks. #9297
* [ENHANCEMENT] Document `/ingester/prepare-partition-downscale` and `/ingester/prepare-instance-ring-downscale` endpoints. #9132
* [ENHANCEMENT] Describe read-only mode of ingesters in component documentation. #9132

### Tools

* [CHANGE] `wal-reader`: Renamed `-series-entries` to `-print-series`. Renamed `-print-series-with-samples` to `-print-samples`. #8568
* [FEATURE] `query-bucket-index`: add new tool to query a bucket index file and print the blocks that would be used for a given query time range. #8818
* [FEATURE] `kafkatool`: add new CLI tool to operate Kafka. Supported commands: #9000
  * `brokers list-leaders-by-partition`
  * `consumer-group commit-offset`
  * `consumer-group copy-offset`
  * `consumer-group list-offsets`
  * `create-partitions`
* [ENHANCEMENT] `wal-reader`: References to unknown series from Samples, Exemplars, histogram or tombstones records are now always logged. #8568
* [ENHANCEMENT] `tsdb-series`: added `-stats` option to print min/max time of chunks, total number of samples and DPM for each series. #8420
* [ENHANCEMENT] `tsdb-print-chunk`: print counter reset information for native histograms. #8812
* [ENHANCEMENT] `grpcurl-query-ingesters`: print counter reset information for native histograms. #8820
* [ENHANCEMENT] `grpcurl-query-ingesters`: concurrently query ingesters. #9102
* [ENHANCEMENT] `grpcurl-query-ingesters`: sort series and chunks in output. #9180
* [ENHANCEMENT] `grpcurl-query-ingesters`: print full chunk timestamps, not just time component. #9180
* [ENHANCEMENT] `tsdb-series`: Added `-json` option to generate JSON output for easier post-processing. #8844
* [ENHANCEMENT] `tsdb-series`: Added `-min-time` and `-max-time` options to filter samples that are used for computing data-points per minute. #8844
* [ENHANCEMENT] `mimir-rules-action`: Added new input to support matching target namespaces by regex. #9244
* [ENHANCEMENT] `mimir-rules-action`: Added new inputs to support ignoring namespaces and ignoring namespaces by regex. #9258 #9324
* [BUGFIX] `copyblocks`, `undelete-blocks`, `copyprefix`: use a multipart upload to server-side copy objects greater than 5GiB in size on S3. #9357

## 2.13.1

### Grafana Mimir

* [BUGFIX] Upgrade Go to 1.22.9 to address [CVE-2024-34156](https://nvd.nist.gov/vuln/detail/CVE-2024-34156). #10097
* [BUGFIX] Update module google.golang.org/grpc to v1.64.1 to address [GHSA-xr7q-jx4m-x55m](https://github.com/advisories/GHSA-xr7q-jx4m-x55m). #8717
* [BUGFIX] Upgrade github.com/rs/cors to v1.11.0 address [GHSA-mh55-gqvf-xfwm](https://github.com/advisories/GHSA-mh55-gqvf-xfwm). #8611

## 2.13.0

### Grafana Mimir

* [CHANGE] Build: `grafana/mimir` docker image is now based on `gcr.io/distroless/static-debian12` image. Alpine-based docker image is still available as `grafana/mimir-alpine`, until Mimir 2.15. #8204 #8235
* [CHANGE] Ingester: `/ingester/flush` endpoint is now only allowed to execute only while the ingester is in `Running` state. The 503 status code is returned if the endpoint is called while the ingester is not in `Running` state. #7486
* [CHANGE] Distributor: Include label name in `err-mimir-label-value-too-long` error message: #7740
* [CHANGE] Ingester: enabled 1 out 10 errors log sampling by default. All the discarded samples will still be tracked by the `cortex_discarded_samples_total` metric. The feature can be configured via `-ingester.error-sample-rate` (0 to log all errors). #7807
* [CHANGE] Query-frontend: Query results caching and experimental query blocking now utilize the PromQL string-formatted query format rather than the unvalidated query as submitted to the frontend. #7742
  * Query results caching should be more stable as all equivalent queries receive the same cache key, but there may be cache churn on first deploy with the updated format
  * Query blocking can no longer be circumvented with an equivalent query in a different format; see [Configure queries to block](https://grafana.com/docs/mimir/latest/configure/configure-blocked-queries/)
* [CHANGE] Query-frontend: stop using `-validation.create-grace-period` to clamp how far into the future a query can span. #8075
* [CHANGE] Clamp [`GOMAXPROCS`](https://pkg.go.dev/runtime#GOMAXPROCS) to [`runtime.NumCPU`](https://pkg.go.dev/runtime#NumCPU). #8201
* [CHANGE] Anonymous usage statistics tracking: add CPU usage percentage tracking. #8282
* [CHANGE] Added new metric `cortex_compactor_disk_out_of_space_errors_total` which counts how many times a compaction failed due to the compactor being out of disk. #8237
* [CHANGE] Anonymous usage statistics tracking: report active series in addition to in-memory series. #8279
* [CHANGE] Ruler: `evaluation_delay` field in the rule group configuration has been deprecated. Please use `query_offset` instead (it has the same exact meaning and behaviour). #8295
* [CHANGE] General: remove `-log.buffered`. The configuration option has been enabled by default and deprecated since Mimir 2.11. #8395
* [CHANGE] Ruler: promote tenant federation from experimental to stable. #8400
* [CHANGE] Ruler: promote `-ruler.recording-rules-evaluation-enabled` and `-ruler.alerting-rules-evaluation-enabled` from experimental to stable. #8400
* [CHANGE] General: promote `-tenant-federation.max-tenants` from experimental to stable. #8400
* [FEATURE] Continuous-test: now runable as a module with `mimir -target=continuous-test`. #7747
* [FEATURE] Store-gateway: Allow specific tenants to be enabled or disabled via `-store-gateway.enabled-tenants` or `-store-gateway.disabled-tenants` CLI flags or their corresponding YAML settings. #7653
* [FEATURE] New `-<prefix>.s3.bucket-lookup-type` flag configures lookup style type, used to access bucket in s3 compatible providers. #7684
* [FEATURE] Querier: add experimental streaming PromQL engine, enabled with `-querier.promql-engine=mimir`. #7693 #7898 #7899 #8023 #8058 #8096 #8121 #8197 #8230 #8247 #8270 #8276 #8277 #8291 #8303 #8340 #8256 #8348
* [FEATURE] New `/ingester/unregister-on-shutdown` HTTP endpoint allows dynamic access to ingesters' `-ingester.ring.unregister-on-shutdown` configuration. #7739
* [FEATURE] Server: added experimental [PROXY protocol support](https://www.haproxy.org/download/2.3/doc/proxy-protocol.txt). The PROXY protocol support can be enabled via `-server.proxy-protocol-enabled=true`. When enabled, the support is added both to HTTP and gRPC listening ports. #7698
* [FEATURE] Query-frontend, querier: new experimental `/cardinality/active_native_histogram_metrics` API to get active native histogram metric names with statistics about active native histogram buckets. #7982 #7986 #8008
* [FEATURE] Alertmanager: Added `-alertmanager.max-silences-count` and `-alertmanager.max-silence-size-bytes` to set limits on per tenant silences. Disabled by default. #8241 #8249
* [FEATURE] Ingester: add experimental support for the server-side circuit breakers when writing to and reading from ingesters. This can be enabled using `-ingester.push-circuit-breaker.enabled` and `-ingester.read-circuit-breaker.enabled` options. Further `-ingester.push-circuit-breaker.*` and `-ingester.read-circuit-breaker.*` options for configuring circuit-breaker are available. Added metrics `cortex_ingester_circuit_breaker_results_total`,  `cortex_ingester_circuit_breaker_transitions_total`, `cortex_ingester_circuit_breaker_current_state` and `cortex_ingester_circuit_breaker_request_timeouts_total`. #8180 #8285 #8315 #8446
* [FEATURE] Distributor, ingester: add new setting `-validation.past-grace-period` to limit how old (based on the wall clock minus OOO window) the ingested samples can be. The default 0 value disables this limit. #8262
* [ENHANCEMENT] Distributor: add metrics `cortex_distributor_samples_per_request` and `cortex_distributor_exemplars_per_request` to track samples/exemplars per request. #8265
* [ENHANCEMENT] Reduced memory allocations in functions used to propagate contextual information between gRPC calls. #7529
* [ENHANCEMENT] Distributor: add experimental limit for exemplars per series per request, enabled with `-distributor.max-exemplars-per-series-per-request`, the number of discarded exemplars are tracked with `cortex_discarded_exemplars_total{reason="too_many_exemplars_per_series_per_request"}` #7989 #8010
* [ENHANCEMENT] Store-gateway: merge series from different blocks concurrently. #7456
* [ENHANCEMENT] Store-gateway: Add `stage="wait_max_concurrent"` to `cortex_bucket_store_series_request_stage_duration_seconds` which records how long the query had to wait for its turn for `-blocks-storage.bucket-store.max-concurrent`. #7609
* [ENHANCEMENT] Querier: add `cortex_querier_federation_upstream_query_wait_duration_seconds` to observe time from when a querier picks up a cross-tenant query to when work begins on its single-tenant counterparts. #7209
* [ENHANCEMENT] Compactor: Add `cortex_compactor_block_compaction_delay_seconds` metric to track how long it takes to compact blocks since the blocks are created. #7635
* [ENHANCEMENT] Store-gateway: add `outcome` label to `cortex_bucket_stores_gate_duration_seconds` histogram metric. Possible values for the `outcome` label are: `rejected_canceled`, `rejected_deadline_exceeded`, `rejected_other`, and `permitted`. #7784
* [ENHANCEMENT] Query-frontend: use zero-allocation experimental decoder for active series queries via `-query-frontend.use-active-series-decoder`. #7665
* [ENHANCEMENT] Go: updated to 1.22.2. #7802
* [ENHANCEMENT] Query-frontend: support `limit` parameter on `/prometheus/api/v1/label/{name}/values` and `/prometheus/api/v1/labels` endpoints. #7722
* [ENHANCEMENT] Expose TLS configuration for the S3 backend client. #7959
* [ENHANCEMENT] Rules: Support expansion of native histogram values when using rule templates #7974
* [ENHANCEMENT] Rules: Add metric `cortex_prometheus_rule_group_last_restore_duration_seconds` which measures how long it takes to restore rule groups using the `ALERTS_FOR_STATE` series #7974
* [ENHANCEMENT] OTLP: Improve remote write format translation performance by using label set hashes for metric identifiers instead of string based ones. #8012
* [ENHANCEMENT] Querying: Remove OpEmptyMatch from regex concatenations. #8012
* [ENHANCEMENT] Store-gateway: add `-blocks-storage.bucket-store.max-concurrent-queue-timeout`. When set, queries at the store-gateway's query gate will not wait longer than that to execute. If a query reaches the wait timeout, then the querier will retry the blocks on a different store-gateway. If all store-gateways are unavailable, then the query will fail with `err-mimir-store-consistency-check-failed`. #7777 #8149
* [ENHANCEMENT] Store-gateway: add `-blocks-storage.bucket-store.index-header.lazy-loading-concurrency-queue-timeout`. When set, loads of index-headers at the store-gateway's index-header lazy load gate will not wait longer than that to execute. If a load reaches the wait timeout, then the querier will retry the blocks on a different store-gateway. If all store-gateways are unavailable, then the query will fail with `err-mimir-store-consistency-check-failed`. #8138
* [ENHANCEMENT] Ingester: Optimize querying with regexp matchers. #8106
* [ENHANCEMENT] Distributor: Introduce `-distributor.max-request-pool-buffer-size` to allow configuring the maximum size of the request pool buffers. #8082
* [ENHANCEMENT] Store-gateway: improve performance when streaming chunks to queriers is enabled (`-querier.prefer-streaming-chunks-from-store-gateways=true`) and the query selects fewer than `-blocks-storage.bucket-store.batch-series-size` series (defaults to 5000 series). #8039
* [ENHANCEMENT] Ingester: active series are now updated along with owned series. They decrease when series change ownership between ingesters. This helps provide a more accurate total of active series when ingesters are added. This is only enabled when `-ingester.track-ingester-owned-series` or `-ingester.use-ingester-owned-series-for-limits` are enabled. #8084
* [ENHANCEMENT] Query-frontend: include route name in query stats log lines. #8191
* [ENHANCEMENT] OTLP: Speed up conversion from OTel to Mimir format by about 8% and reduce memory consumption by about 30%. Can be disabled via `-distributor.direct-otlp-translation-enabled=false` #7957
* [ENHANCEMENT] Ingester/Querier: Optimise regexps with long lists of alternates. #8221, #8234
* [ENHANCEMENT] Ingester: Include more detail in tracing of queries. #8242
* [ENHANCEMENT] Distributor: add `insight=true` to remote-write and OTLP write handlers when the HTTP response status code is 4xx. #8294
* [ENHANCEMENT] Ingester: reduce locked time while matching postings for a label, improving the write latency and compaction speed. #8327
* [ENHANCEMENT] Ingester: reduce the amount of locks taken during the Head compaction's garbage-collection process, improving the write latency and compaction speed. #8327
* [ENHANCEMENT] Query-frontend: log the start, end time and matchers for remote read requests to the query stats logs. #8326 #8370 #8373
* [BUGFIX] Distributor: prometheus retry on 5xx and 429 errors, while otlp collector only retry on 429, 502, 503 and 504, mapping other 5xx errors to the retryable ones in otlp endpoint. #8324 #8339
* [BUGFIX] Distributor: make OTLP endpoint return marshalled proto bytes as response body for 4xx/5xx errors. #8227
* [BUGFIX] Rules: improve error handling when querier is local to the ruler. #7567
* [BUGFIX] Querier, store-gateway: Protect against panics raised during snappy encoding. #7520
* [BUGFIX] Ingester: Prevent timely compaction of empty blocks. #7624
* [BUGFIX] Querier: Don't cache context.Canceled errors for bucket index. #7620
* [BUGFIX] Store-gateway: account for `"other"` time in LabelValues and LabelNames requests. #7622
* [BUGFIX] Query-frontend: Don't panic when using the `-query-frontend.downstream-url` flag. #7651
* [BUGFIX] Ingester: when receiving multiple exemplars for a native histogram via remote write, sort them and only report an error if all are older than the latest exemplar as this could be a partial update. #7640 #7948 #8014
* [BUGFIX] Ingester: don't retain blocks if they finish exactly on the boundary of the retention window. #7656
* [BUGFIX] Bug-fixes and improvements to experimental native histograms. #7744 #7813
* [BUGFIX] Querier: return an error when a query uses `label_join` with an invalid destination label name. #7744
* [BUGFIX] Compactor: correct outstanding job estimation in metrics and `compaction-planner` tool when block labels differ. #7745
* [BUGFIX] Ingester: turn native histogram validation errors in TSDB into soft ingester errors that result in returning 4xx to the end-user instead of 5xx. In the case of TSDB validation errors, the counter `cortex_discarded_samples_total` will be increased with the `reason` label set to `"invalid-native-histogram"`. #7736 #7773
* [BUGFIX] Do not wrap error message with `sampled 1/<frequency>` if it's not actually sampled. #7784
* [BUGFIX] Store-gateway: do not track cortex_querier_blocks_consistency_checks_failed_total metric if query has been canceled or interrued due to any error not related to blocks consistency check failed. #7752
* [BUGFIX] Ingester: ignore instances with no tokens when calculating local limits to prevent discards during ingester scale-up #7881
* [BUGFIX] Ingester: do not reuse exemplars slice in the write request if there are more than 10 exemplars per series. This should help to reduce the in-use memory in case of few requests with a very large number of exemplars. #7936
* [BUGFIX] Distributor: fix down scaling of native histograms in the distributor when timeseries unmarshal cache is in use. #7947
* [BUGFIX] Distributor: fix cardinality API to return more accurate number of in-memory series when number of zones is larger than replication factor. #7984
* [BUGFIX] All: fix config validation for non-ingester modules, when ingester's ring is configured with spread-minimizing token generation strategy. #7990
* [BUGFIX] Ingester: copy LabelValues strings out of mapped memory to avoid a segmentation fault if the region becomes unmapped before the result is marshaled. #8003
* [BUGFIX] OTLP: Don't generate target_info unless at least one identifying label is defined. #8012
* [BUGFIX] OTLP: Don't generate target_info unless there are metrics. #8012
* [BUGFIX] Query-frontend: Experimental query queue splitting: fix issue where offset and range selector duration were not considered when predicting query component. #7742
* [BUGFIX] Querying: Empty matrix results were incorrectly returning `null` instead of `[]`. #8029
* [BUGFIX] All: don't increment `thanos_objstore_bucket_operation_failures_total` metric for cancelled requests. #8072
* [BUGFIX] Query-frontend: fix empty metric name matcher not being applied under certain conditions. #8076
* [BUGFIX] Querying: Fix regex matching of multibyte runes with dot operator. #8089
* [BUGFIX] Querying: matrix results returned from instant queries were not sorted by series. #8113
* [BUGFIX] Query scheduler: Fix a crash in result marshaling. #8140
* [BUGFIX] Store-gateway: Allow long-running index scans to be interrupted. #8154
* [BUGFIX] Query-frontend: fix splitting of queries using `@ start()` and `@end()` modifiers on a subquery. Previously the `start()` and `end()` would be evaluated using the start end end of the split query instead of the original query. #8162
* [BUGFIX] Distributor: Don't discard time series with invalid exemplars, just drop affected exemplars. #8224
* [BUGFIX] Ingester: fixed in-memory series count when replaying a corrupted WAL. #8295
* [BUGFIX] Ingester: fix context cancellation handling when a query is busy looking up series in the TSDB index and `-blocks-storage.tsdb.head-postings-for-matchers-cache*` or `-blocks-storage.tsdb.block-postings-for-matchers-cache*` are in use. #8337
* [BUGFIX] Querier: fix edge case where bucket indexes are sometimes cached forever instead of with the expected TTL. #8343
* [BUGFIX] OTLP handler: fix errors returned by OTLP handler when used via httpgrpc tunneling. #8363
* [BUGFIX] Update `github.com/hashicorp/go-retryablehttp` to address [CVE-2024-6104](https://github.com/advisories/GHSA-v6v8-xj6m-xwqh). #8539
* [BUGFIX] Alertmanager: Fixes a number of bugs in silences which could cause an existing silence to be deleted/expired when updating the silence failed. This could happen when the replacing silence was invalid or exceeded limits. #8525
* [BUGFIX] Alertmanager: Fix per-tenant silence limits not reloaded during runtime. #8456
* [BUGFIX] Alertmanager: Fix help message for utf-8-strict-mode. #8572
* [BUGFIX] Upgrade golang to 1.22.5 to address [CVE-2024-24791](https://nvd.nist.gov/vuln/detail/CVE-2024-24791). #8600

### Mixin

* [CHANGE] Alerts: Removed obsolete `MimirQueriesIncorrect` alert that used test-exporter metrics. Test-exporter support was however removed in Mimir 2.0 release. #7774
* [CHANGE] Alerts: Change threshold for `MimirBucketIndexNotUpdated` alert to fire before queries begin to fail due to bucket index age. #7879
* [FEATURE] Dashboards: added 'Remote ruler reads networking' dashboard. #7751
* [FEATURE] Alerts: Add `MimirIngesterStuckProcessingRecordsFromKafka` alert. #8147
* [ENHANCEMENT] Alerts: allow configuring alerts range interval via `_config.base_alerts_range_interval_minutes`. #7591
* [ENHANCEMENT] Dashboards: Add panels for monitoring distributor and ingester when using ingest-storage. These panels are disabled by default, but can be enabled using `show_ingest_storage_panels: true` config option. Similarly existing panels used when distributors and ingesters use gRPC for forwarding requests can be disabled by setting `show_grpc_ingestion_panels: false`. #7670 #7699
* [ENHANCEMENT] Alerts: add the following alerts when using ingest-storage: #7699 #7702 #7867
  * `MimirIngesterLastConsumedOffsetCommitFailed`
  * `MimirIngesterFailedToReadRecordsFromKafka`
  * `MimirIngesterKafkaFetchErrorsRateTooHigh`
  * `MimirStartingIngesterKafkaReceiveDelayIncreasing`
  * `MimirRunningIngesterReceiveDelayTooHigh`
  * `MimirIngesterFailsToProcessRecordsFromKafka`
  * `MimirIngesterFailsEnforceStrongConsistencyOnReadPath`
* [ENHANCEMENT] Dashboards: add in-flight queries scaling metric panel for ruler-querier. #7749
* [ENHANCEMENT] Dashboards: renamed rows in the "Remote ruler reads" and "Remote ruler reads resources" dashboards to match the actual component names. #7750
* [ENHANCEMENT] Dashboards: allow switching between using classic of native histograms in dashboards. #7627
  * Overview dashboard, Status panel, `cortex_request_duration_seconds` metric.
* [ENHANCEMENT] Alerts: exclude `529` and `598` status codes from failure codes in `MimirRequestsError`. #7889
* [ENHANCEMENT] Dashboards: renamed "TCP Connections" panel to "Ingress TCP Connections" in the networking dashboards. #8092
* [ENHANCEMENT] Dashboards: update the use of deprecated "table (old)" panels to "table". #8181
* [ENHANCEMENT] Dashboards: added a `component` variable to "Slow queries" dashboard to allow checking the slow queries of the remote ruler evaluation query path. #8309
* [BUGFIX] Dashboards: fix regular expression for matching read-path gRPC ingester methods to include querying of exemplars, label-related queries, or active series queries. #7676
* [BUGFIX] Dashboards: fix user id abbreviations and column heads for Top Tenants dashboard. #7724
* [BUGFIX] Dashboards: fix incorrect query used for "queue length" panel on "Ruler" dashboard. #8006
* [BUGFIX] Dashboards: fix disk space utilization panels when running with a recent version of kube-state-metrics. #8212

### Jsonnet

* [CHANGE] Memcached: Change default read timeout for chunks and index caches to `750ms` from `450ms`. #7778
* [CHANGE] Fine-tuned `terminationGracePeriodSeconds` for the following components: #7364
  * Querier: changed from `30` to `180`
  * Query-scheduler: changed from `30` to `180`
* [CHANGE] Change TCP port exposed by `mimir-continuous-test` deployment to match with updated defaults of its container image (see changes below). #7958
* [FEATURE] Add support to deploy Mimir with experimental ingest storage enabled. #8028 #8222
* [ENHANCEMENT] Compactor: add `$._config.cortex_compactor_concurrent_rollout_enabled` option (disabled by default) that makes use of rollout-operator to speed up the rollout of compactors. #7783 #7878
* [ENHANCEMENT] Shuffle-sharding: add `$._config.shuffle_sharding.ingest_storage_partitions_enabled` and `$._config.shuffle_sharding.ingester_partitions_shard_size` options, that allow configuring partitions shard size in ingest-storage mode. #7804
* [ENHANCEMENT] Update rollout-operator to `v0.17.0`. #8399
* [ENHANCEMENT] Add `_config.autoscaling_querier_predictive_scaling_enabled` to scale querier based on inflight queries 7 days ago. #7775
* [ENHANCEMENT] Add support to autoscale ruler-querier replicas based on in-flight queries too (in addition to CPU and memory based scaling). #8060 #8188
* [ENHANCEMENT] Distributor: improved distributor HPA scaling metric to only take in account ready pods. This requires the metric `kube_pod_status_ready` to be available in the data source used by KEDA to query scaling metrics (configured via `_config.autoscaling_prometheus_url`). #8251
* [BUGFIX] Guard against missing samples in KEDA queries. #7691 #10013
* [BUGFIX] Alertmanager: Set -server.http-idle-timeout to avoid EOF errors in ruler. #8192

### Mimirtool

* [CHANGE] Deprecated `--rule-files` flag in favor of CLI arguments. #7756
* [FEATURE] mimirtool: Add `runtime-config verify` sub-command, for verifying Mimir runtime config files. #8123
* [ENHANCEMENT] `mimirtool promql format`: Format PromQL query with Prometheus' string or pretty-print formatter. #7742
* [ENHANCEMENT] Add `mimir-http-prefix` configuration to set the Mimir URL prefix when using legacy routes. #8069
* [ENHANCEMENT] Add option `--output-dir` to `mimirtool rules get` and `mimirtool rules print` to allow persisting rule groups to a file for edit and re-upload. #8142
* [BUGFIX] Fix panic in `loadgen` subcommand. #7629
* [BUGFIX] `mimirtool rules prepare`: do not add aggregation label to `on()` clause if already present in `group_left()` or `group_right()`. #7839
* [BUGFIX] Analyze Grafana: fix parsing queries with variables. #8062
* [BUGFIX] `mimirtool rules sync`: detect a change when the `query_offset` or the deprecated `evaluation_delay` configuration changes. #8297

### Mimir Continuous Test

* [CHANGE] `mimir-continuous-test` has been deprecated and replaced by a Mimir module that can be run as a target from the `mimir` binary using `mimir -target=continuous-test`. #7753
* [CHANGE] `-server.metrics-port` flag is no longer available for use in the module run of mimir-continuous-test, including the grafana/mimir-continuous-test Docker image which uses the new module. Configuring this port is still possible in the binary, which is deprecated. #7747
* [CHANGE] Allowed authenticatication to Mimir using both Tenant ID and basic/bearer auth #7619.
* [BUGFIX] Set `User-Agent` header for all requests sent from the testing client. #7607

### Query-tee

* [ENHANCEMENT] Log queries that take longer than `proxy.log-slow-query-response-threshold` when compared to other backends. #7346
* [ENHANCEMENT] Add two new metrics for measuring the relative duration between backends: #7782 #8013 #8330
  * `cortex_querytee_backend_response_relative_duration_seconds`
  * `cortex_querytee_backend_response_relative_duration_proportional`

### Documentation

* [CHANGE] Note that the _Play with Grafana Mimir_ tutorial directory path changed after the release of the video. #8319
* [ENHANCEMENT] Clarify Compactor and its storage volume when configured under Kubernetes. #7675
* [ENHANCEMENT] Add OTLP route to _Mimir routes by path_ runbooks section. #8074
* [ENHANCEMENT] Document option server.log-source-ips-full. #8268

### Tools

* [ENHANCEMENT] ulidtime: add option to show random part of ULID, timestamp in milliseconds and header. #7615
* [ENHANCEMENT] copyblocks: add a flag to configure part-size for multipart uploads in s3 client-side copying. #8292
* [ENHANCEMENT] copyblocks: enable pprof HTTP endpoints. #8292

## 2.12.0

### Grafana Mimir

* [CHANGE] Alertmanager: Deprecates the `v1` API. All `v1` API endpoints now respond with a JSON deprecation notice and a status code of `410`. All endpoints have a `v2` equivalent. The list of endpoints is: #7103
  * `<alertmanager-web.external-url>/api/v1/alerts`
  * `<alertmanager-web.external-url>/api/v1/receivers`
  * `<alertmanager-web.external-url>/api/v1/silence/{id}`
  * `<alertmanager-web.external-url>/api/v1/silences`
  * `<alertmanager-web.external-url>/api/v1/status`
* [CHANGE] Ingester: Increase default value of `-blocks-storage.tsdb.head-postings-for-matchers-cache-max-bytes` and `-blocks-storage.tsdb.block-postings-for-matchers-cache-max-bytes` to 100 MiB (previous default value was 10 MiB). #6764
* [CHANGE] Validate tenant IDs according to [documented behavior](https://grafana.com/docs/mimir/latest/configure/about-tenant-ids/) even when tenant federation is not enabled. Note that this will cause some previously accepted tenant IDs to be rejected such as those longer than 150 bytes or containing `|` characters. #6959
* [CHANGE] Ruler: don't use backoff retry on remote evaluation in case of `4xx` errors. #7004
* [CHANGE] Server: responses with HTTP 4xx status codes are now treated as errors and used in `status_code` label of request duration metric. #7045
* [CHANGE] Memberlist: change default for `-memberlist.stream-timeout` from `10s` to `2s`. #7076
* [CHANGE] Memcached: remove legacy `thanos_cache_memcached_*` and `thanos_memcached_*` prefixed metrics. Instead, Memcached and Redis cache clients now emit `thanos_cache_*` prefixed metrics with a `backend` label. #7076
* [CHANGE] Ruler: the following metrics, exposed when the ruler is configured to discover Alertmanager instances via service discovery, have been renamed: #7057
  * `prometheus_sd_failed_configs` renamed to `cortex_prometheus_sd_failed_configs`
  * `prometheus_sd_discovered_targets` renamed to `cortex_prometheus_sd_discovered_targets`
  * `prometheus_sd_received_updates_total` renamed to `cortex_prometheus_sd_received_updates_total`
  * `prometheus_sd_updates_delayed_total` renamed to `cortex_prometheus_sd_updates_delayed_total`
  * `prometheus_sd_updates_total` renamed to `cortex_prometheus_sd_updates_total`
  * `prometheus_sd_refresh_failures_total` renamed to `cortex_prometheus_sd_refresh_failures_total`
  * `prometheus_sd_refresh_duration_seconds` renamed to `cortex_prometheus_sd_refresh_duration_seconds`
* [CHANGE] Query-frontend: the default value for `-query-frontend.not-running-timeout` has been changed from 0 (disabled) to 2s. The configuration option has also been moved from "experimental" to "advanced". #7127
* [CHANGE] Store-gateway: to reduce disk contention on HDDs the default value for `blocks-storage.bucket-store.tenant-sync-concurrency` has been changed from `10` to `1` and the default value for `blocks-storage.bucket-store.block-sync-concurrency` has been changed from `20` to `4`. #7136
* [CHANGE] Store-gateway: Remove deprecated CLI flags `-blocks-storage.bucket-store.index-header-lazy-loading-enabled` and `-blocks-storage.bucket-store.index-header-lazy-loading-idle-timeout` and their corresponding YAML settings. Instead, use `-blocks-storage.bucket-store.index-header.lazy-loading-enabled` and `-blocks-storage.bucket-store.index-header.lazy-loading-idle-timeout`. #7521
* [CHANGE] Store-gateway: Mark experimental CLI flag `-blocks-storage.bucket-store.index-header.lazy-loading-concurrency` and its corresponding YAML settings as advanced. #7521
* [CHANGE] Store-gateway: Remove experimental CLI flag `-blocks-storage.bucket-store.index-header.sparse-persistence-enabled` since this is now the default behavior. #7535
* [CHANGE] All: set `-server.report-grpc-codes-in-instrumentation-label-enabled` to `true` by default, which enables reporting gRPC status codes as `status_code` labels in the `cortex_request_duration_seconds` metric. #7144
* [CHANGE] Distributor: report gRPC status codes as `status_code` labels in the `cortex_ingester_client_request_duration_seconds` metric by default. #7144
* [CHANGE] Distributor: CLI flag `-ingester.client.report-grpc-codes-in-instrumentation-label-enabled` has been deprecated, and its default value is set to `true`. #7144
* [CHANGE] Ingester: CLI flag `-ingester.return-only-grpc-errors` has been deprecated, and its default value is set to `true`. To ensure backwards compatibility, during a migration from a version prior to 2.11.0 to 2.12 or later, `-ingester.return-only-grpc-errors` should be set to `false`. Once all the components are migrated, the flag can be removed.   #7151
* [CHANGE] Ingester: the following CLI flags have been moved from "experimental" to "advanced": #7169
  * `-ingester.ring.token-generation-strategy`
  * `-ingester.ring.spread-minimizing-zones`
  * `-ingester.ring.spread-minimizing-join-ring-in-order`
* [CHANGE] Query-frontend: the default value of the CLI flag `-query-frontend.max-cache-freshness` (and its respective YAML configuration parameter) has been changed from `1m` to `10m`. #7161
* [CHANGE] Distributor: default the optimization `-distributor.write-requests-buffer-pooling-enabled` to `true`. #7165
* [CHANGE] Tracing: Move query information to span attributes instead of span logs. #7046
* [CHANGE] Distributor: the default value of circuit breaker's CLI flag `-ingester.client.circuit-breaker.cooldown-period` has been changed from `1m` to `10s`. #7310
* [CHANGE] Store-gateway: remove `cortex_bucket_store_blocks_loaded_by_duration`. `cortex_bucket_store_series_blocks_queried` is better suited for detecting when compactors are not able to keep up with the number of blocks to compact. #7309
* [CHANGE] Ingester, Distributor: the support for rejecting push requests received via gRPC before reading them into memory, enabled via `-ingester.limit-inflight-requests-using-grpc-method-limiter` and `-distributor.limit-inflight-requests-using-grpc-method-limiter`, is now stable and enabled by default. The configuration options have been deprecated and will be removed in Mimir 2.14. #7360
* [CHANGE] Distributor: Change`-distributor.enable-otlp-metadata-storage` flag's default to true, and deprecate it. The flag will be removed in Mimir 2.14. #7366
* [CHANGE] Store-gateway: Use a shorter TTL for cached items related to temporary blocks. #7407 #7534
* [CHANGE] Standardise exemplar label as "trace_id". #7475
* [CHANGE] The configuration option `-querier.max-query-into-future` has been deprecated and will be removed in Mimir 2.14. #7496
* [CHANGE] Distributor: the metric `cortex_distributor_sample_delay_seconds` has been deprecated and will be removed in Mimir 2.14. #7516
* [CHANGE] Query-frontend: The deprecated YAML setting `frontend.cache_unaligned_requests` has been moved to `limits.cache_unaligned_requests`. #7519
* [CHANGE] Querier: the CLI flag `-querier.minimize-ingester-requests` has been moved from "experimental" to "advanced". #7638
* [CHANGE] Ingester: allow only POST method on `/ingester/shutdown`, as previously it was too easy to accidentally trigger through GET requests. At the same time, add an option to keep the existing behavior by introducing an `-api.get-request-for-ingester-shutdown-enabled` flag. This flag will be removed in Mimir 2.15. #7707
* [FEATURE] Introduce `-server.log-source-ips-full` option to log all IPs from `Forwarded`, `X-Real-IP`, `X-Forwarded-For` headers. #7250
* [FEATURE] Introduce `-tenant-federation.max-tenants` option to limit the max number of tenants allowed for requests when federation is enabled. #6959
* [FEATURE] Cardinality API: added a new `count_method` parameter which enables counting active label names. #7085
* [FEATURE] Querier / query-frontend: added `-querier.promql-experimental-functions-enabled` CLI flag (and respective YAML config option) to enable experimental PromQL functions. The experimental functions introduced are: `mad_over_time()`, `sort_by_label()` and `sort_by_label_desc()`. #7057
* [FEATURE] Alertmanager API: added `-alertmanager.grafana-alertmanager-compatibility-enabled` CLI flag (and respective YAML config option) to enable an experimental API endpoints that support the migration of the Grafana Alertmanager. #7057
* [FEATURE] Alertmanager: Added `-alertmanager.utf8-strict-mode-enabled` to control support for any UTF-8 character as part of Alertmanager configuration/API matchers and labels. It's default value is set to `false`. #6898
* [FEATURE] Querier: added `histogram_avg()` function support to PromQL. #7293
* [FEATURE] Ingester: added `-blocks-storage.tsdb.timely-head-compaction` flag, which enables more timely head compaction, and defaults to `false`. #7372
* [FEATURE] Compactor: Added `/compactor/tenants` and `/compactor/tenant/{tenant}/planned_jobs` endpoints that provide functionality that was provided by `tools/compaction-planner` -- listing of planned compaction jobs based on tenants' bucket index. #7381
* [FEATURE] Add experimental support for streaming response bodies from queriers to frontends via `-querier.response-streaming-enabled`. This is currently only supported for the `/api/v1/cardinality/active_series` endpoint. #7173
* [FEATURE] Release: Added mimir distroless docker image. #7371
* [FEATURE] Add support for the new grammar of `{"metric_name", "l1"="val"}` to promql and some of the exposition formats. #7475 #7541
* [ENHANCEMENT] Distributor: Add a new metric `cortex_distributor_otlp_requests_total` to track the total number of OTLP requests. #7385
* [ENHANCEMENT] Vault: add lifecycle manager for token used to authenticate to Vault. This ensures the client token is always valid. Includes a gauge (`cortex_vault_token_lease_renewal_active`) to check whether token renewal is active, and the counters `cortex_vault_token_lease_renewal_success_total` and `cortex_vault_auth_success_total` to see the total number of successful lease renewals / authentications. #7337
* [ENHANCEMENT] Store-gateway: add no-compact details column on store-gateway tenants admin UI. #6848
* [ENHANCEMENT] PromQL: ignore small errors for bucketQuantile #6766
* [ENHANCEMENT] Distributor: improve efficiency of some errors #6785
* [ENHANCEMENT] Ruler: exclude vector queries from being tracked in `cortex_ruler_queries_zero_fetched_series_total`. #6544
* [ENHANCEMENT] Ruler: local storage backend now supports reading a rule group via `/config/api/v1/rules/{namespace}/{groupName}` configuration API endpoint. #6632
* [ENHANCEMENT] Query-Frontend and Query-Scheduler: split tenant query request queues by query component with `query-frontend.additional-query-queue-dimensions-enabled` and `query-scheduler.additional-query-queue-dimensions-enabled`. #6772
* [ENHANCEMENT] Distributor: support disabling metric relabel rules per-tenant via the flag `-distributor.metric-relabeling-enabled` or associated YAML. #6970
* [ENHANCEMENT] Distributor: `-distributor.remote-timeout` is now accounted from the first ingester push request being sent. #6972
* [ENHANCEMENT] Storage Provider: `-<prefix>.s3.sts-endpoint` sets a custom endpoint for AWS Security Token Service (AWS STS) in s3 storage provider. #6172
* [ENHANCEMENT] Querier: add `cortex_querier_queries_storage_type_total ` metric that indicates how many queries have executed for a source, ingesters or store-gateways. Add `cortex_querier_query_storegateway_chunks_total` metric to count the number of chunks fetched from a store gateway. #7099,#7145
* [ENHANCEMENT] Query-frontend: add experimental support for sharding active series queries via `-query-frontend.shard-active-series-queries`. #6784
* [ENHANCEMENT] Distributor: set `-distributor.reusable-ingester-push-workers=2000` by default and mark feature as `advanced`. #7128
* [ENHANCEMENT] All: set `-server.grpc.num-workers=100` by default and mark feature as `advanced`. #7131
* [ENHANCEMENT] Distributor: invalid metric name error message gets cleaned up to not include non-ascii strings. #7146
* [ENHANCEMENT] Store-gateway: add `source`, `level`, and `out_or_order` to `cortex_bucket_store_series_blocks_queried` metric that indicates the number of blocks that were queried from store gateways by block metadata. #7112 #7262 #7267
* [ENHANCEMENT] Compactor: After updating bucket-index, compactor now also computes estimated number of compaction jobs based on current bucket-index, and reports the result in `cortex_bucket_index_estimated_compaction_jobs` metric. If computation of jobs fails, `cortex_bucket_index_estimated_compaction_jobs_errors_total` is updated instead. #7299
* [ENHANCEMENT] Mimir: Integrate profiling into tracing instrumentation. #7363
* [ENHANCEMENT] Alertmanager: Adds metric `cortex_alertmanager_notifications_suppressed_total` that counts the total number of notifications suppressed for being silenced, inhibited, outside of active time intervals or within muted time intervals. #7384
* [ENHANCEMENT] Query-scheduler: added more buckets to `cortex_query_scheduler_queue_duration_seconds` histogram metric, in order to better track queries staying in the queue for longer than 10s. #7470
* [ENHANCEMENT] A `type` label is added to `prometheus_tsdb_head_out_of_order_samples_appended_total` metric. #7475
* [ENHANCEMENT] Distributor: Optimize OTLP endpoint. #7475
* [ENHANCEMENT] API: Use github.com/klauspost/compress for faster gzip and deflate compression of API responses. #7475
* [ENHANCEMENT] Ingester: Limiting on owned series (`-ingester.use-ingester-owned-series-for-limits`) now prevents discards in cases where a tenant is sharded across all ingesters (or shuffle sharding is disabled) and the ingester count increases. #7411
* [ENHANCEMENT] Block upload: include converted timestamps in the error message if block is from the future. #7538
* [ENHANCEMENT] Query-frontend: Introduce `-query-frontend.active-series-write-timeout` to allow configuring the server-side write timeout for active series requests. #7553 #7569
* [BUGFIX] Ingester: don't ignore errors encountered while iterating through chunks or samples in response to a query request. #6451
* [BUGFIX] Fix issue where queries can fail or omit OOO samples if OOO head compaction occurs between creating a querier and reading chunks #6766
* [BUGFIX] Fix issue where concatenatingChunkIterator can obscure errors #6766
* [BUGFIX] Fix panic during tsdb Commit #6766
* [BUGFIX] tsdb/head: wlog exemplars after samples #6766
* [BUGFIX] Ruler: fix issue where "failed to remotely evaluate query expression, will retry" messages are logged without context such as the trace ID and do not appear in trace events. #6789
* [BUGFIX] Ruler: do not retry requests to remote querier when server's response exceeds its configured max payload size. #7216
* [BUGFIX] Querier: fix issue where spans in query request traces were not nested correctly. #6893
* [BUGFIX] Fix issue where all incoming HTTP requests have duplicate trace spans. #6920
* [BUGFIX] Querier: do not retry requests to store-gateway when a query gets canceled. #6934
* [BUGFIX] Querier: return 499 status code instead of 500 when a request to remote read endpoint gets canceled. #6934
* [BUGFIX] Querier: fix issue where `-querier.max-fetched-series-per-query` is not applied to `/series` endpoint if the series are loaded from ingesters. #7055
* [BUGFIX] Distributor: fix issue where `-distributor.metric-relabeling-enabled` may cause distributors to panic #7176
* [BUGFIX] Distributor: fix issue where `-distributor.metric-relabeling-enabled` may cause distributors to write unsorted labels and corrupt blocks #7326
* [BUGFIX] Query-frontend: the `cortex_query_frontend_queries_total` report incorrectly reported `op="query"` for any request which wasn't a range query. Now the `op` label value can be one of the following: #7207
  * `query`: instant query
  * `query_range`: range query
  * `cardinality`: cardinality query
  * `label_names_and_values`: label names / values query
  * `active_series`: active series query
  * `other`: any other request
* [BUGFIX] Fix performance regression introduced in Mimir 2.11.0 when uploading blocks to AWS S3. #7240
* [BUGFIX] Query-frontend: fix race condition when sharding active series is enabled (see above) and response is compressed with snappy. #7290
* [BUGFIX] Query-frontend: "query stats" log unsuccessful replies from downstream as "failed". #7296
* [BUGFIX] Packaging: remove reload from systemd file as mimir does not take into account SIGHUP. #7345
* [BUGFIX] Compactor: do not allow out-of-order blocks to prevent timely compaction. #7342
* [BUGFIX] Update `google.golang.org/grpc` to resolve occasional issues with gRPC server closing its side of connection before it was drained by the client. #7380
* [BUGFIX] Query-frontend: abort response streaming for `active_series` requests when the request context is canceled. #7378
* [BUGFIX] Compactor: improve compaction of sporadic blocks. #7329
* [BUGFIX] Ruler: fix regression that caused client errors to be tracked in `cortex_ruler_write_requests_failed_total` metric. #7472
* [BUGFIX] promql: Fix Range selectors with an @ modifier are wrongly scoped in range queries. #7475
* [BUGFIX] Fix metadata API using wrong JSON field names. #7475
* [BUGFIX] Ruler: fix native histogram recording rule result corruption. #7552
* [BUGFIX] Querier: fix HTTP status code translations for remote read requests. Previously, remote-read had conflicting behaviours: when returning samples all internal errors were translated to HTTP 400; when returning chunks all internal errors were translated to HTTP 500. #7487
* [BUGFIX] Query-frontend: Fix memory leak on every request. #7654

### Mixin

* [CHANGE] The `job` label matcher for distributor and gateway have been extended to include any deployment matching `distributor.*` and `cortex-gw.*` respectively. This change allows to match custom and multi-zone distributor and gateway deployments too. #6817
* [ENHANCEMENT] Dashboards: Add panels for alertmanager activity of a tenant #6826
* [ENHANCEMENT] Dashboards: Add graphs to "Slow Queries" dashboard. #6880
* [ENHANCEMENT] Dashboards: Update all deprecated "graph" panels to "timeseries" panels. #6864 #7413 #7457
* [ENHANCEMENT] Dashboards: Make most columns in "Slow Queries" sortable. #7000
* [ENHANCEMENT] Dashboards: Render graph panels at full resolution as opposed to at half resolution. #7027
* [ENHANCEMENT] Dashboards: show query-scheduler queue length on "Reads" and "Remote Ruler Reads" dashboards. #7088
* [ENHANCEMENT] Dashboards: Add estimated number of compaction jobs to "Compactor", "Tenants" and "Top tenants" dashboards. #7449 #7481
* [ENHANCEMENT] Recording rules: add native histogram recording rules to `cortex_request_duration_seconds`. #7528
* [ENHANCEMENT] Dashboards: Add total owned series, and per-ingester in-memory and owned series to "Tenants" dashboard. #7511
* [BUGFIX] Dashboards: drop `step` parameter from targets as it is not supported. #7157
* [BUGFIX] Recording rules: drop rules for metrics removed in 2.0: `cortex_memcache_request_duration_seconds` and `cortex_cache_request_duration_seconds`. #7514

### Jsonnet

* [CHANGE] Distributor: Increase `JAEGER_REPORTER_MAX_QUEUE_SIZE` from the default (100) to 1000, to avoid dropping tracing spans. #7259
* [CHANGE] Querier: Increase `JAEGER_REPORTER_MAX_QUEUE_SIZE` from 1000 to 5000, to avoid dropping tracing spans. #6764
* [CHANGE] rollout-operator: remove default CPU limit. #7066
* [CHANGE] Store-gateway: Increase `JAEGER_REPORTER_MAX_QUEUE_SIZE` from the default (100) to 1000, to avoid dropping tracing spans. #7068
* [CHANGE] Query-frontend, ingester, ruler, backend and write instances: Increase `JAEGER_REPORTER_MAX_QUEUE_SIZE` from the default (100), to avoid dropping tracing spans. #7086
* [CHANGE] Ring: relaxed the hash ring heartbeat period and timeout for distributor, ingester, store-gateway and compactor: #6860
  * `-distributor.ring.heartbeat-period` set to `1m`
  * `-distributor.ring.heartbeat-timeout` set to `4m`
  * `-ingester.ring.heartbeat-period` set to `2m`
  * `-store-gateway.sharding-ring.heartbeat-period` set to `1m`
  * `-store-gateway.sharding-ring.heartbeat-timeout` set to `4m`
  * `-compactor.ring.heartbeat-period` set to `1m`
  * `-compactor.ring.heartbeat-timeout` set to `4m`
* [CHANGE] Ruler-querier: the topology spread constrain max skew is now configured through the configuration option `ruler_querier_topology_spread_max_skew` instead of `querier_topology_spread_max_skew`. #7204
* [CHANGE] Distributor: `-server.grpc.keepalive.max-connection-age` lowered from `2m` to `60s` and configured `-shutdown-delay=90s` and termination grace period to `100` seconds in order to reduce the chances of failed gRPC write requests when distributors gracefully shutdown. #7361
* [FEATURE] Added support for the following root-level settings to configure the list of matchers to apply to node affinity: #6782 #6829
  * `alertmanager_node_affinity_matchers`
  * `compactor_node_affinity_matchers`
  * `continuous_test_node_affinity_matchers`
  * `distributor_node_affinity_matchers`
  * `ingester_node_affinity_matchers`
  * `ingester_zone_a_node_affinity_matchers`
  * `ingester_zone_b_node_affinity_matchers`
  * `ingester_zone_c_node_affinity_matchers`
  * `mimir_backend_node_affinity_matchers`
  * `mimir_backend_zone_a_node_affinity_matchers`
  * `mimir_backend_zone_b_node_affinity_matchers`
  * `mimir_backend_zone_c_node_affinity_matchers`
  * `mimir_read_node_affinity_matchers`
  * `mimir_write_node_affinity_matchers`
  * `mimir_write_zone_a_node_affinity_matchers`
  * `mimir_write_zone_b_node_affinity_matchers`
  * `mimir_write_zone_c_node_affinity_matchers`
  * `overrides_exporter_node_affinity_matchers`
  * `querier_node_affinity_matchers`
  * `query_frontend_node_affinity_matchers`
  * `query_scheduler_node_affinity_matchers`
  * `rollout_operator_node_affinity_matchers`
  * `ruler_node_affinity_matchers`
  * `ruler_node_affinity_matchers`
  * `ruler_querier_node_affinity_matchers`
  * `ruler_query_frontend_node_affinity_matchers`
  * `ruler_query_scheduler_node_affinity_matchers`
  * `store_gateway_node_affinity_matchers`
  * `store_gateway_node_affinity_matchers`
  * `store_gateway_zone_a_node_affinity_matchers`
  * `store_gateway_zone_b_node_affinity_matchers`
  * `store_gateway_zone_c_node_affinity_matchers`
* [FEATURE] Ingester: Allow automated zone-by-zone downscaling, that can be enabled via the `ingester_automated_downscale_enabled` flag. It is disabled by default. #6850
* [ENHANCEMENT] Alerts: Add `MimirStoreGatewayTooManyFailedOperations` warning alert that triggers when Mimir store-gateway report error when interacting with the object storage. #6831
* [ENHANCEMENT] Querier HPA: improved scaling metric and scaling policies, in order to scale up and down more gradually. #6971
* [ENHANCEMENT] Rollout-operator: upgraded to v0.13.0. #7469
* [ENHANCEMENT] Rollout-operator: add tracing configuration to rollout-operator container (when tracing is enabled and configured). #7469
* [ENHANCEMENT] Query-frontend: configured `-shutdown-delay`, `-server.grpc.keepalive.max-connection-age` and termination grace period to reduce the likelihood of queries hitting terminated query-frontends. #7129
* [ENHANCEMENT] Autoscaling: add support for KEDA's `ignoreNullValues` option for Prometheus scaler. #7471
* [BUGFIX] Update memcached-exporter to 0.14.1 due to CVE-2023-39325. #6861

### Mimirtool

* [FEATURE] Add command `migrate-utf8` to migrate Alertmanager configurations for Alertmanager versions 0.27.0 and later. #7383
* [ENHANCEMENT] Add template render command to render locally a template. #7325
* [ENHANCEMENT] Add `--extra-headers` option to `mimirtool rules` command to add extra headers to requests for auth. #7141
* [ENHANCEMENT] Analyze Prometheus: set tenant header. #6737
* [ENHANCEMENT] Add argument `--output-dir` to `mimirtool alertmanager get` where the config and templates will be written to and can be loaded via `mimirtool alertmanager load` #6760
* [BUGFIX] Analyze rule-file: .metricsUsed field wasn't populated. #6953

### Mimir Continuous Test

* [ENHANCEMENT] Include comparison of all expected and actual values when any float sample does not match. #6756

### Query-tee

* [BUGFIX] Fix issue where `Host` HTTP header was not being correctly changed for the proxy targets. #7386
* [ENHANCEMENT] Allow using the value of X-Scope-OrgID for basic auth username in the forwarded request if URL username is set as `__REQUEST_HEADER_X_SCOPE_ORGID__`. #7452

### Documentation

* [CHANGE] No longer mark OTLP distributor endpoint as experimental. #7348
* [ENHANCEMENT] Added runbook for `KubePersistentVolumeFillingUp` alert. #7297
* [ENHANCEMENT] Add Grafana Cloud recommendations to OTLP documentation. #7375
* [BUGFIX] Fixed typo on single zone->zone aware replication Helm page. #7327

### Tools

* [CHANGE] copyblocks: The flags for copyblocks have been changed to align more closely with other tools. #6607
* [CHANGE] undelete-blocks: undelete-blocks-gcs has been removed and replaced with undelete-blocks, which supports recovering deleted blocks in versioned buckets from ABS, GCS, and S3-compatible object storage. #6607
* [FEATURE] copyprefix: Add tool to copy objects between prefixes. Supports ABS, GCS, and S3-compatible object storage. #6607

## 2.11.0

### Grafana Mimir

* [CHANGE] The following deprecated configurations have been removed: #6673 #6779 #6808 #6814
  * `-querier.iterators`
  * `-querier.batch-iterators`
  * `-blocks-storage.bucket-store.max-chunk-pool-bytes`
  * `-blocks-storage.bucket-store.chunk-pool-min-bucket-size-bytes`
  * `-blocks-storage.bucket-store.chunk-pool-max-bucket-size-bytes`
  * `-blocks-storage.bucket-store.bucket-index.enabled`
* [CHANGE] Querier: Split worker GRPC config into separate client configs for the frontend and scheduler to allow TLS to be configured correctly when specifying the `tls_server_name`. The GRPC config specified under `-querier.frontend-client.*` will no longer apply to the scheduler client, and will need to be set explicitly under `-querier.scheduler-client.*`. #6445 #6573
* [CHANGE] Store-gateway: enable sparse index headers by default. Sparse index headers reduce the time to load an index header up to 90%. #6005
* [CHANGE] Store-gateway: lazy-loading concurrency limit default value is now 4. #6004
* [CHANGE] General: enabled `-log.buffered` by default. The `-log.buffered` has been deprecated and will be removed in Mimir 2.13. #6131
* [CHANGE] Ingester: changed default `-blocks-storage.tsdb.series-hash-cache-max-size-bytes` setting from `1GB` to `350MB`. The new default cache size is enough to store the hashes for all series in a ingester, assuming up to 2M in-memory series per ingester and using the default 13h retention period for local TSDB blocks in the ingesters. #6130
* [CHANGE] Query-frontend: removed `cortex_query_frontend_workers_enqueued_requests_total`. Use `cortex_query_frontend_enqueue_duration_seconds_count` instead. #6121
* [CHANGE] Ingester / querier: enable ingester to querier chunks streaming by default and mark it as stable. #6174
* [CHANGE] Ingester / querier: enable ingester query request minimisation by default and mark it as stable. #6174
* [CHANGE] Ingester: changed the default value for the experimental configuration parameter `-blocks-storage.tsdb.early-head-compaction-min-estimated-series-reduction-percentage` from 10 to 15. #6186
* [CHANGE] Ingester: `/ingester/push` HTTP endpoint has been removed. This endpoint was added for testing and troubleshooting, but was never documented or used for anything. #6299
* [CHANGE] Experimental setting `-log.rate-limit-logs-per-second-burst` renamed to `-log.rate-limit-logs-burst-size`. #6230
* [CHANGE] Ingester: by setting the newly introduced experimental CLI flag `-ingester.return-only-grpc-errors` to true, ingester will return only gRPC errors. #6443 #6680 #6723
* [CHANGE] Upgrade Node.js to v20. #6540
* [CHANGE] Querier: `cortex_querier_blocks_consistency_checks_failed_total` is now incremented when a block couldn't be queried from any attempted store-gateway as opposed to incremented after each attempt. Also `cortex_querier_blocks_consistency_checks_total` is incremented once per query as opposed to once per attempt (with 3 attempts). #6590
* [CHANGE] Ingester: Modify utilization based read path limiter to base memory usage on Go heap size. #6584
* [FEATURE] Distributor: added option `-distributor.retry-after-header.enabled` to include the `Retry-After` header in recoverable error responses. #6608
* [FEATURE] Query-frontend: add experimental support for query blocking. Queries are blocked on a per-tenant basis and is configured via the limit `blocked_queries`. #5609
* [FEATURE] Vault: Added support for new Vault authentication methods: `AppRole`, `Kubernetes`, `UserPass` and `Token`. #6143
* [FEATURE] Add experimental endpoint `/api/v1/cardinality/active_series` to return the set of active series for a given selector. #6536 #6619 #6651 #6667 #6717
* [FEATURE] Added `-<prefix>.s3.part-size` flag to configure the S3 minimum file size in bytes used for multipart uploads. #6592
* [FEATURE] Add the experimental `-<prefix>.s3.send-content-md5` flag (defaults to `false`) to configure S3 Put Object requests to send a `Content-MD5` header. Setting this flag is not recommended unless your object storage does not support checksums. #6622
* [FEATURE] Distributor: add an experimental flag `-distributor.reusable-ingester-push-worker` that can be used to pre-allocate a pool of workers to be used to send push requests to the ingesters. #6660
* [FEATURE] Distributor: Support enabling of automatically generated name suffixes for metrics ingested via OTLP, through the flag `-distributor.otel-metric-suffixes-enabled`. #6542
* [FEATURE] Ingester: ingester can now track which of the user's series the ingester actually owns according to the ring, and only consider owned series when checking for user series limit. This helps to avoid hitting the user's series limit when scaling up ingesters or changing user's ingester shard size. Feature is currently experimental, and disabled by default. It can be enabled by setting `-ingester.use-ingester-owned-series-for-limits` (to use owned series for limiting). This is currently limited to multi-zone ingester setup, with replication factor being equal to number of zones. #6718 #7087
* [ENHANCEMENT] Query-frontend: don't treat cancel as an error. #4648
* [ENHANCEMENT] Ingester: exported summary `cortex_ingester_inflight_push_requests_summary` tracking total number of inflight requests in percentile buckets. #5845
* [ENHANCEMENT] Query-scheduler: add `cortex_query_scheduler_enqueue_duration_seconds` metric that records the time taken to enqueue or reject a query request. #5879
* [ENHANCEMENT] Query-frontend: add `cortex_query_frontend_enqueue_duration_seconds` metric that records the time taken to enqueue or reject a query request. When query-scheduler is in use, the metric has the `scheduler_address` label to differentiate the enqueue duration by query-scheduler backend. #5879 #6087 #6120
* [ENHANCEMENT] Store-gateway: add metric `cortex_bucket_store_blocks_loaded_by_duration` for counting the loaded number of blocks based on their duration. #6074  #6129
* [ENHANCEMENT] Expose `/sync/mutex/wait/total:seconds` Go runtime metric as `go_sync_mutex_wait_total_seconds_total` from all components. #5879
* [ENHANCEMENT] Query-scheduler: improve latency with many concurrent queriers. #5880
* [ENHANCEMENT] Ruler: add new per-tenant `cortex_ruler_queries_zero_fetched_series_total` metric to track rules that fetched no series. #5925
* [ENHANCEMENT] Implement support for `limit`, `limit_per_metric` and `metric` parameters for `<Prometheus HTTP prefix>/api/v1/metadata` endpoint. #5890
* [ENHANCEMENT] Distributor: add experimental support for storing metadata when ingesting metrics via OTLP. This makes metrics description and type available when ingesting metrics via OTLP. Enable with `-distributor.enable-otlp-metadata-storage=true`. #5693 #6035 #6254
* [ENHANCEMENT] Ingester: added support for sampling errors, which can be enabled by setting `-ingester.error-sample-rate`. This way each error will be logged once in the configured number of times. All the discarded samples will still be tracked by the `cortex_discarded_samples_total` metric. #5584 #6014
* [ENHANCEMENT] Ruler: Fetch secrets used to configure TLS on the Alertmanager client from Vault when `-vault.enabled` is true. #5239
* [ENHANCEMENT] Query-frontend: added query-sharding support for `group by` aggregation queries. #6024
* [ENHANCEMENT] Fetch secrets used to configure server-side TLS from Vault when `-vault.enabled` is true. #6052.
* [ENHANCEMENT] Packaging: add logrotate config file. #6142
* [ENHANCEMENT] Ingester: add the experimental configuration options `-blocks-storage.tsdb.head-postings-for-matchers-cache-max-bytes` and `-blocks-storage.tsdb.block-postings-for-matchers-cache-max-bytes` to enforce a limit in bytes on the `PostingsForMatchers()` cache used by ingesters (the cache limit is per TSDB head and block basis, not a global one). The experimental configuration options `-blocks-storage.tsdb.head-postings-for-matchers-cache-size` and `-blocks-storage.tsdb.block-postings-for-matchers-cache-size` have been deprecated. #6151
* [ENHANCEMENT] Ingester: use the `PostingsForMatchers()` in-memory cache for label values queries with matchers too. #6151
* [ENHANCEMENT] Ingester / store-gateway: optimized regex matchers. #6168 #6250
* [ENHANCEMENT] Distributor: Include ingester IDs in circuit breaker related metrics and logs. #6206
* [ENHANCEMENT] Querier: improve errors and logging when streaming chunks from ingesters and store-gateways. #6194 #6309
* [ENHANCEMENT] Querier: Add `cortex_querier_federation_exemplar_tenants_queried` and `cortex_querier_federation_tenants_queried` metrics to track the number of tenants queried by multi-tenant queries. #6374 #6409
* [ENHANCEMENT] All: added an experimental `-server.grpc.num-workers` flag that configures the number of long-living workers used to process gRPC requests. This could decrease the CPU usage by reducing the number of stack allocations. #6311
* [ENHANCEMENT] All: improved IPv6 support by using the proper host:port formatting. #6311
* [ENHANCEMENT] Querier: always return error encountered during chunks streaming, rather than `the stream has already been exhausted`. #6345 #6433
* [ENHANCEMENT] Query-frontend: add `instance_enable_ipv6` to support IPv6. #6111
* [ENHANCEMENT] Store-gateway: return same detailed error messages as queriers when chunks or series limits are reached. #6347
* [ENHANCEMENT] Querier: reduce memory consumed for queries that hit store-gateways. #6348
* [ENHANCEMENT] Ruler: include corresponding trace ID with log messages associated with rule evaluation. #6379 #6520
* [ENHANCEMENT] Querier: clarify log messages and span events emitted while querying ingesters, and include both ingester name and address when relevant. #6381
* [ENHANCEMENT] Memcached: introduce new experimental configuration parameters `-<prefix>.memcached.write-buffer-size-bytes` `-<prefix>.memcached.read-buffer-size-bytes` to customise the memcached client write and read buffer size (the buffer is allocated for each memcached connection). #6468
* [ENHANCEMENT] Ingester, Distributor: added experimental support for rejecting push requests received via gRPC before reading them into memory, if ingester or distributor is unable to accept the request. This is activated by using `-ingester.limit-inflight-requests-using-grpc-method-limiter` for ingester, and `-distributor.limit-inflight-requests-using-grpc-method-limiter` for distributor. #5976 #6300
* [ENHANCEMENT] Add capability in store-gateways to accept number of tokens through config. `-store-gateway.sharding-ring.num-tokens`, `default-value=512` #4863
* [ENHANCEMENT] Query-frontend: return warnings generated during query evaluation. #6391
* [ENHANCEMENT] Server: Add the option `-server.http-read-header-timeout` to enable specifying a timeout for reading HTTP request headers. It defaults to 0, in which case reading of headers can take up to `-server.http-read-timeout`, leaving no time for reading body, if there's any. #6517
* [ENHANCEMENT] Add connection-string option, `-<prefix>.azure.connection-string`, for Azure Blob Storage. #6487
* [ENHANCEMENT] Ingester: Add `-ingester.instance-limits.max-inflight-push-requests-bytes`. This limit protects the ingester against requests that together may cause an OOM. #6492
* [ENHANCEMENT] Ingester: add new per-tenant `cortex_ingester_local_limits` metric to expose the calculated local per-tenant limits seen at each ingester. Exports the local per-tenant series limit with label `{limit="max_global_series_per_user"}` #6403
* [ENHANCEMENT] Query-frontend: added "queue_time_seconds" field to "query stats" log. This is total time that query and subqueries spent in the queue, before queriers picked it up. #6537
* [ENHANCEMENT] Server: Add `-server.report-grpc-codes-in-instrumentation-label-enabled` CLI flag to specify whether gRPC status codes should be used in `status_code` label of `cortex_request_duration_seconds` metric. It defaults to false, meaning that successful and erroneous gRPC status codes are represented with `success` and `error` respectively. #6562
* [ENHANCEMENT] Server: Add `-ingester.client.report-grpc-codes-in-instrumentation-label-enabled` CLI flag to specify whether gRPC status codes should be used in `status_code` label of `cortex_ingester_client_request_duration_seconds` metric. It defaults to false, meaning that successful and erroneous gRPC status codes are represented with `2xx` and `error` respectively. #6562
* [ENHANCEMENT] Server: Add `-server.http-log-closed-connections-without-response-enabled` option to log details about connections to HTTP server that were closed before any data was sent back. This can happen if client doesn't manage to send complete HTTP headers before timeout. #6612
* [ENHANCEMENT] Query-frontend: include length of query, time since the earliest and latest points of a query, time since the earliest and latest points of a query, cached/uncached bytes in "query stats" logs. Time parameters (start/end/time) are always formatted as RFC3339 now. #6473 #6477 #6709 #6710
* [ENHANCEMENT] Query-frontend: `-query-frontend.align-queries-with-step` has been moved from a global flag to a per-tenant override. #6714
* [ENHANCEMENT] Distributor: added support for reducing the resolution of native histogram samples upon ingestion if the sample has too many buckets compared to `-validation.max-native-histogram-buckets`. This is enabled by default and can be turned off by setting `-validation.reduce-native-histogram-over-max-buckets` to `false`. #6535
* [ENHANCEMENT] Query-frontend: optionally wait for the frontend to complete startup if requests are received while the frontend is still starting. Disabled by default, set `-query-frontend.not-running-timeout` to a non-zero value to enable. #6621
* [ENHANCEMENT] Distributor: Include source IPs in OTLP push handler logs. #6652
* [ENHANCEMENT] Query-frontend: return clearer error message when a query request is received while shutting down. #6675
* [ENHANCEMENT] Querier: return clearer error message when a query request is cancelled by the caller. #6697
* [ENHANCEMENT] Compactor: Mark corrupted blocks for no-compaction to avoid blocking compactor future runs. #6588
* [ENHANCEMENT] Distributor: Added an experimental configuration option `distributor.ingestion-burst-factor` that overrides the `distributor.ingestion-burst-size` option if set. The `distributor.ingestion-burst-factor` is used to set the underlying ingestion rate limiter token bucket's burst size to a multiple of the per distributor `distributor.ingestion-rate-limit` and the `distributor.ingestion-burst-factor`. This is disabled by default. #6662
* [ENHANCEMENT] Add debug message to track tenants sending queries that are not able to benefit from caches. #6732
* [BUGFIX] Distributor: return server overload error in the event of exceeding the ingestion rate limit. #6549
* [BUGFIX] Ring: Ensure network addresses used for component hash rings are formatted correctly when using IPv6. #6068
* [BUGFIX] Query-scheduler: don't retain connections from queriers that have shut down, leading to gradually increasing enqueue latency over time. #6100 #6145
* [BUGFIX] Ingester: prevent query logic from continuing to execute after queries are canceled. #6085
* [BUGFIX] Ensure correct nesting of children of the `querier.Select` tracing span. #6085
* [BUGFIX] Packaging: fix preremove script preventing upgrades on RHEL based OS. #6067
* [BUGFIX] Querier: return actual error rather than `attempted to read series at index XXX from stream, but the stream has already been exhausted` (or even no error at all) when streaming chunks from ingesters or store-gateways is enabled and an error occurs while streaming chunks. #6346
* [BUGFIX] Querier: reduce log volume when querying ingesters with zone-awareness enabled and one or more instances in a single zone unavailable. #6381
* [BUGFIX] Querier: don't try to query further ingesters if ingester query request minimization is enabled and a query limit is reached as a result of the responses from the initial set of ingesters. #6402
* [BUGFIX] Ingester: Don't cache context cancellation error when querying. #6446
* [BUGFIX] Ingester: don't ignore errors encountered while iterating through chunks or samples in response to a query request. #6469
* [BUGFIX] All: fix issue where traces for some inter-component gRPC calls would incorrectly show the call as failing due to cancellation. #6470
* [BUGFIX] Querier: correctly mark streaming requests to ingesters or store-gateways as successful, not cancelled, in metrics and traces. #6471 #6505
* [BUGFIX] Querier: fix issue where queries fail with "context canceled" error when an ingester or store-gateway fails healthcheck while the query is in progress. #6550
* [BUGFIX] Tracing: When creating an OpenTelemetry tracing span, add it to the context for later retrieval. #6614
* [BUGFIX] Querier: always report query results to query-frontends, even when cancelled, to ensure query-frontends don't wait for results that will otherwise never arrive. #6703
* [BUGFIX] Querier: attempt to query ingesters in PENDING state, to reduce the likelihood that scaling up the number of ingesters in multiple zones simultaneously causes a read outage. #6726 #6727
* [BUGFIX] Querier: don't cancel inflight queries from a query-scheduler if the stream between the querier and query-scheduler is broken. #6728
* [BUGFIX] Store-gateway: Fix double-counting of some duration metrics. #6616
* [BUGFIX] Fixed possible series matcher corruption leading to wrong series being included in query results. #6884

### Mixin

* [CHANGE] Dashboards: enabled reporting gRPC codes as `status_code` label in Mimir dashboards. In case of gRPC calls, the successful `status_code` label on `cortex_request_duration_seconds` and gRPC client request duration metrics has changed from 'success' and '2xx' to 'OK'. #6561
* [CHANGE] Alerts: remove `MimirGossipMembersMismatch` alert and replace it with `MimirGossipMembersTooHigh` and `MimirGossipMembersTooLow` alerts that should have a higher signal-to-noise ratio. #6508
* [ENHANCEMENT] Dashboards: Optionally show rejected requests on Mimir Writes dashboard. Useful when used together with "early request rejection" in ingester and distributor. #6132 #6556
* [ENHANCEMENT] Alerts: added a critical alert for `CompactorSkippedBlocksWithOutOfOrderChunks` when multiple blocks are affected. #6410
* [ENHANCEMENT] Dashboards: Added the min-replicas for autoscaling dashboards. #6528
* [ENHANCEMENT] Dashboards: Show queries per second for the `/api/v1/cardinality/` endpoints on the "Overview" dashboard. #6720
* [BUGFIX] Alerts: fixed issue where `GossipMembersMismatch` warning message referred to per-instance labels that were not produced by the alert query. #6146
* [BUGFIX] Dashboards: Fix autoscaling dashboard panels for KEDA > 2.9. [Requires scraping the KEDA operator for metrics since they moved](https://github.com/kedacore/keda/issues/3972). #6528
* [BUGFIX] Alerts: Fix autoscaling alerts for KEDA > 2.9. [Requires scraping the KEDA operator for metrics since they moved](https://github.com/kedacore/keda/issues/3972). #6528

### Jsonnet

* [CHANGE] Ingester: reduce `-server.grpc-max-concurrent-streams` to 500. #5666
* [CHANGE] Changed default `_config.cluster_domain` from `cluster.local` to `cluster.local.` to reduce the number of DNS lookups made by Mimir. #6389
* [CHANGE] Query-frontend: changed default `_config.autoscaling_query_frontend_cpu_target_utilization` from `1` to `0.75`. #6395
* [CHANGE] Distributor: Increase HPA scale down period such that distributors are slower to scale down after autoscaling up. #6589
* [CHANGE] Store-gateway: Change the default timeout used for index-queries caches from `200ms` to `450ms`. #6786
* [FEATURE] Store-gateway: Allow automated zone-by-zone downscaling, that can be enabled via the `store_gateway_automated_downscale_enabled` flag. It is disabled by default. #6149
* [FEATURE] Ingester: Allow to configure TSDB Head early compaction using the following `_config` parameters: #6181
  * `ingester_tsdb_head_early_compaction_enabled` (disabled by default)
  * `ingester_tsdb_head_early_compaction_reduction_percentage`
  * `ingester_tsdb_head_early_compaction_min_in_memory_series`
* [ENHANCEMENT] Double the amount of rule groups for each user tier. #5897
* [ENHANCEMENT] Set `maxUnavailable` to 0 for `distributor`, `overrides-exporter`, `querier`, `query-frontend`, `query-scheduler` `ruler-querier`, `ruler-query-frontend`, `ruler-query-scheduler` and `consul` deployments, to ensure they don't become completely unavailable during a rollout. #5924
* [ENHANCEMENT] Update rollout-operator to `v0.9.0`. #6022 #6110 #6558 #6681
* [ENHANCEMENT] Update memcached to `memcached:1.6.22-alpine`. #6585
* [ENHANCEMENT] Store-gateway: replaced the following deprecated CLI flags: #6319
  * `-blocks-storage.bucket-store.index-header-lazy-loading-enabled` replaced with `-blocks-storage.bucket-store.index-header.lazy-loading-enabled`
  * `-blocks-storage.bucket-store.index-header-lazy-loading-idle-timeout` replaced with `-blocks-storage.bucket-store.index-header.lazy-loading-idle-timeout`
* [ENHANCEMENT] Store-gateway: Allow selective enablement of store-gateway automated scaling on a per-zone basis. #6302
* [BUGFIX] Autoscaling: KEDA > 2.9 removed the ability to set metricName in the trigger metadata. To help discern which metric is used by the HPA, we set the trigger name to what was the metricName. This is available as the `scaler` label on `keda_*` metrics. #6528

### Mimirtool

* [ENHANCEMENT] Analyze Grafana: Improve support for variables in range. #6657
* [BUGFIX] Fix out of bounds error on export with large timespans and/or series count. #5700
* [BUGFIX] Fix the issue where `--read-timeout` was applied to the entire `mimirtool analyze grafana` invocation rather than to individual Grafana API calls. #5915
* [BUGFIX] Fix incorrect remote-read path joining for `mimirtool remote-read` commands on Windows. #6011
* [BUGFIX] Fix template files full path being sent in `mimirtool alertmanager load` command. #6138
* [BUGFIX] Analyze rule-file: .metricsUsed field wasn't populated. #6953

### Mimir Continuous Test

### Query-tee

### Documentation

* [ENHANCEMENT] Document the concept of native histograms and how to send them to Mimir, migration path. #5956 #6488 #6539 #6752
* [ENHANCEMENT] Document native histograms query and visualization. #6231

### Tools

* [CHANGE] tsdb-index: Rename tool to tsdb-series. #6317
* [FEATURE] tsdb-labels: Add tool to print label names and values of a TSDB block. #6317
* [ENHANCEMENT] trafficdump: Trafficdump can now parse OTEL requests. Entire request is dumped to output, there's no filtering of fields or matching of series done. #6108

## 2.10.5

### Grafana Mimir

* [ENHANCEMENT] Update Docker base images from `alpine:3.18.3` to `alpine:3.18.5`. #6897
* [BUGFIX] Fixed possible series matcher corruption leading to wrong series being included in query results. #6886

### Documentation

* [ENHANCEMENT] Document the concept of native histograms and how to send them to Mimir, migration path. #6757
* [ENHANCEMENT] Document native histograms query and visualization. #6757

## 2.10.4

### Grafana Mimir

* [BUGFIX] Update otelhttp library to v0.44.0 as a mitigation for CVE-2023-45142. #6634

## 2.10.3

### Grafana Mimir

* [BUGFIX] Update grpc-go library to 1.57.2-dev that includes a fix for a bug introduced in 1.57.1. #6419

## 2.10.2

### Grafana Mimir

* [BUGFIX] Update grpc-go library to 1.57.1 and `golang.org/x/net` to `0.17`, which include fix for CVE-2023-44487. #6349

## 2.10.1

### Grafana Mimir

* [CHANGE] Update Go version to 1.21.3. #6244 #6325
* [BUGFIX] Query-frontend: Don't retry read requests rejected by the ingester due to utilization based read path limiting. #6032
* [BUGFIX] Ingester: fix panic in WAL replay of certain native histograms. #6086

## 2.10.0

### Grafana Mimir

* [CHANGE] Store-gateway: skip verifying index header integrity upon loading. To enable verification set `blocks_storage.bucket_store.index_header.verify_on_load: true`. #5174
* [CHANGE] Querier: change the default value of the experimental `-querier.streaming-chunks-per-ingester-buffer-size` flag to 256. #5203
* [CHANGE] Querier: only initiate query requests to ingesters in the `ACTIVE` state in the ring. #5342
* [CHANGE] Querier: renamed `-querier.prefer-streaming-chunks` to `-querier.prefer-streaming-chunks-from-ingesters` to enable streaming chunks from ingesters to queriers. #5182
* [CHANGE] Querier: `-query-frontend.cache-unaligned-requests` has been moved from a global flag to a per-tenant override. #5312
* [CHANGE] Ingester: removed `cortex_ingester_shipper_dir_syncs_total` and `cortex_ingester_shipper_dir_sync_failures_total` metrics. The former metric was not much useful, and the latter was never incremented. #5396
* [CHANGE] Ingester: removed logging of errors related to hitting per-instance limits to reduce resource usage when ingesters are under pressure. #5585
* [CHANGE] gRPC clients: use default connect timeout of 5s, and therefore enable default connect backoff max delay of 5s. #5562
* [CHANGE] Ingester: the `-validation.create-grace-period` is now enforced in the ingester too, other than distributor and query-frontend. If you've configured `-validation.create-grace-period` then make sure the configuration is applied to ingesters too. #5712
* [CHANGE] Distributor: the `-validation.create-grace-period` is now enforced for examplars too in the distributor. If an examplar has timestamp greater than "now + grace_period", then the exemplar will be dropped and the metric `cortex_discarded_exemplars_total{reason="exemplar_too_far_in_future",user="..."}` increased. #5761
* [CHANGE] Query-frontend: the `-validation.create-grace-period` is now enforced in the query-frontend even when the configured value is 0. When the value is 0, the query end time range is truncated to the current real-world time. #5829
* [CHANGE] Store-gateway: deprecated configuration parameters for index header under `blocks-storage.bucket-store` and use a new configurations in `blocks-storage.bucket-store.index-header`, deprecated configuration will be removed in Mimir 2.12. Configuration changes: #5726
  * `-blocks-storage.bucket-store.index-header-lazy-loading-enabled` is deprecated, use the new configuration `-blocks-storage.bucket-store.index-header.lazy-loading-enabled`
  * `-blocks-storage.bucket-store.index-header-lazy-loading-idle-timeout` is deprecated, use the new configuration `-blocks-storage.bucket-store.index-header.lazy-loading-idle-timeout`
  * `-blocks-storage.bucket-store.index-header-lazy-loading-concurrency` is deprecated, use the new configuration `-blocks-storage.bucket-store.index-header.lazy-loading-concurrency`
* [CHANGE] Store-gateway: remove experimental fine-grained chunks caching. The following experimental configuration parameters have been removed `-blocks-storage.bucket-store.chunks-cache.fine-grained-chunks-caching-enabled`, `-blocks-storage.bucket-store.fine-grained-chunks-caching-ranges-per-series`. #5816 #5875
* [CHANGE] Ingester: remove deprecated `blocks-storage.tsdb.max-tsdb-opening-concurrency-on-startup`. #5850
* [FEATURE] Introduced `-distributor.service-overload-status-code-on-rate-limit-enabled` flag for configuring status code to 529 instead of 429 upon rate limit exhaustion. #5752
* [FEATURE] Cardinality API: added a new `count_method` parameter which enables counting active series. #5136
* [FEATURE] Query-frontend: added experimental support to cache cardinality, label names and label values query responses. The cache will be used when `-query-frontend.cache-results` is enabled, and `-query-frontend.results-cache-ttl-for-cardinality-query` or `-query-frontend.results-cache-ttl-for-labels-query` set to a value greater than 0. The following metrics have been added to track the query results cache hit ratio per `request_type`: #5212 #5235 #5426 #5524
  * `cortex_frontend_query_result_cache_requests_total{request_type="query_range|cardinality|label_names_and_values"}`
  * `cortex_frontend_query_result_cache_hits_total{request_type="query_range|cardinality|label_names_and_values"}`
* [FEATURE] Added `-<prefix>.s3.list-objects-version` flag to configure the S3 list objects version. #5099
* [FEATURE] Ingester: add optional CPU/memory utilization based read request limiting, considered experimental. Disabled by default, enable by configuring limits via both of the following flags: #5012 #5392 #5394 #5526 #5508 #5704
  * `-ingester.read-path-cpu-utilization-limit`
  * `-ingester.read-path-memory-utilization-limit`
  * `-ingester.log-utilization-based-limiter-cpu-samples`
* [FEATURE] Ruler: support filtering results from rule status endpoint by `file`, `rule_group` and `rule_name`. #5291
* [FEATURE] Ingester: add experimental support for creating tokens by using spread minimizing strategy. This can be enabled with `-ingester.ring.token-generation-strategy: spread-minimizing` and `-ingester.ring.spread-minimizing-zones: <all available zones>`. In that case `-ingester.ring.tokens-file-path` must be empty. #5308 #5324
* [FEATURE] Storegateway: Persist sparse index-headers to disk and read from disk on index-header loads instead of reconstructing. #5465 #5651 #5726
* [FEATURE] Ingester: add experimental CLI flag `-ingester.ring.spread-minimizing-join-ring-in-order` that allows an ingester to register tokens in the ring only after all previous ingesters (with ID lower than its own ID) have already been registered. #5541
* [FEATURE] Ingester: add experimental support to compact the TSDB Head when the number of in-memory series is equal or greater than `-blocks-storage.tsdb.early-head-compaction-min-in-memory-series`, and the ingester estimates that the per-tenant TSDB Head compaction will reduce in-memory series by at least `-blocks-storage.tsdb.early-head-compaction-min-estimated-series-reduction-percentage`. #5371
* [FEATURE] Ingester: add new metrics for tracking native histograms in active series: `cortex_ingester_active_native_histogram_series`, `cortex_ingester_active_native_histogram_series_custom_tracker`, `cortex_ingester_active_native_histogram_buckets`, `cortex_ingester_active_native_histogram_buckets_custom_tracker`. The first 2 are the subsets of the existing and unmodified `cortex_ingester_active_series` and `cortex_ingester_active_series_custom_tracker` respectively, only tracking native histogram series, and the last 2 are the equivalents for tracking the number of buckets in native histogram series. #5318
* [FEATURE] Add experimental CLI flag `-<prefix>.s3.native-aws-auth-enabled` that allows to enable the default credentials provider chain of the AWS SDK. #5636
* [FEATURE] Distributor: add experimental support for circuit breaking when writing to ingesters via `-ingester.client.circuit-breaker.enabled`, `-ingester.client.circuit-breaker.failure-threshold`, or `-ingester.client.circuit-breaker.cooldown-period` or their corresponding YAML. #5650
* [FEATURE] The following features are no longer considered experimental. #5701 #5872
  * Ruler storage cache (`-ruler-storage.cache.*`)
  * Exclude ingesters running in specific zones (`-ingester.ring.excluded-zones`)
  * Cardinality-based query sharding (`-query-frontend.query-sharding-target-series-per-shard`)
  * Cardinality query result caching (`-query-frontend.results-cache-ttl-for-cardinality-query`)
  * Label names and values query result caching (`-query-frontend.results-cache-ttl-for-labels-query`)
  * Query expression size limit (`-query-frontend.max-query-expression-size-bytes`)
  * Peer discovery / tenant sharding for overrides exporters (`-overrides-exporter.ring.enabled`)
  * Configuring enabled metrics in overrides exporter (`-overrides-exporter.enabled-metrics`)
  * Per-tenant results cache TTL (`-query-frontend.results-cache-ttl`, `-query-frontend.results-cache-ttl-for-out-of-order-time-window`)
  * Shutdown delay (`-shutdown-delay`)
* [FEATURE] Querier: add experimental CLI flag `-tenant-federation.max-concurrent` to adjust the max number of per-tenant queries that can be run at a time when executing a single multi-tenant query. #5874
* [FEATURE] Alertmanager: add Microsoft Teams as a supported integration. #5840
* [ENHANCEMENT] Overrides-exporter: Add new metrics for write path and alertmanager (`max_global_metadata_per_user`, `max_global_metadata_per_metric`, `request_rate`, `request_burst_size`, `alertmanager_notification_rate_limit`, `alertmanager_max_dispatcher_aggregation_groups`, `alertmanager_max_alerts_count`, `alertmanager_max_alerts_size_bytes`) and added flag `-overrides-exporter.enabled-metrics` to explicitly configure desired metrics, e.g. `-overrides-exporter.enabled-metrics=request_rate,ingestion_rate`. Default value for this flag is: `ingestion_rate,ingestion_burst_size,max_global_series_per_user,max_global_series_per_metric,max_global_exemplars_per_user,max_fetched_chunks_per_query,max_fetched_series_per_query,ruler_max_rules_per_rule_group,ruler_max_rule_groups_per_tenant`. #5376
* [ENHANCEMENT] Cardinality API: when zone aware replication is enabled, the label values cardinality API can now tolerate single zone failure #5178
* [ENHANCEMENT] Distributor: optimize sending requests to ingesters when incoming requests don't need to be modified. For now this feature can be disabled by setting `-timeseries-unmarshal-caching-optimization-enabled=false`. #5137
* [ENHANCEMENT] Add advanced CLI flags to control gRPC client behaviour: #5161
  * `-<prefix>.connect-timeout`
  * `-<prefix>.connect-backoff-base-delay`
  * `-<prefix>.connect-backoff-max-delay`
  * `-<prefix>.initial-stream-window-size`
  * `-<prefix>.initial-connection-window-size`
* [ENHANCEMENT] Query-frontend: added "response_size_bytes" field to "query stats" log. #5196
* [ENHANCEMENT] Querier: refine error messages for per-tenant query limits, informing the user of the preferred strategy for not hitting the limit, in addition to how they may tweak the limit. #5059
* [ENHANCEMENT] Distributor: optimize sending of requests to ingesters by reusing memory buffers for marshalling requests. This optimization can be enabled by setting `-distributor.write-requests-buffer-pooling-enabled` to `true`. #5195 #5805 #5830
* [ENHANCEMENT] Querier: add experimental `-querier.minimize-ingester-requests` option to initially query only the minimum set of ingesters required to reach quorum. #5202 #5259 #5263
* [ENHANCEMENT] Querier: improve error message when streaming chunks from ingesters to queriers and a query limit is reached. #5245
* [ENHANCEMENT] Use new data structure for labels, to reduce memory consumption. #3555 #5731
* [ENHANCEMENT] Update alpine base image to 3.18.2. #5276
* [ENHANCEMENT] Ruler: add `cortex_ruler_sync_rules_duration_seconds` metric, tracking the time spent syncing all rule groups owned by the ruler instance. #5311
* [ENHANCEMENT] Store-gateway: add experimental `blocks-storage.bucket-store.index-header-lazy-loading-concurrency` config option to limit the number of concurrent index-headers loads when lazy loading. #5313 #5605
* [ENHANCEMENT] Ingester and querier: improve level of detail in traces emitted for queries that hit ingesters. #5315
* [ENHANCEMENT] Querier: add `cortex_querier_queries_rejected_total` metric that counts the number of queries rejected due to hitting a limit (eg. max series per query or max chunks per query). #5316 #5440 #5450
* [ENHANCEMENT] Querier: add experimental `-querier.minimize-ingester-requests-hedging-delay` option to initiate requests to further ingesters when request minimisation is enabled and not all initial requests have completed. #5368
* [ENHANCEMENT] Clarify docs for `-ingester.client.*` flags to make it clear that these are used by both queriers and distributors. #5375
* [ENHANCEMENT] Querier and store-gateway: add experimental support for streaming chunks from store-gateways to queriers while evaluating queries. This can be enabled with `-querier.prefer-streaming-chunks-from-store-gateways=true`. #5182
* [ENHANCEMENT] Querier: enforce `max-chunks-per-query` limit earlier in query processing when streaming chunks from ingesters to queriers to avoid unnecessarily consuming resources for queries that will be aborted. #5369 #5447
* [ENHANCEMENT] Ingester: added `cortex_ingester_shipper_last_successful_upload_timestamp_seconds` metric tracking the last successful TSDB block uploaded to the bucket (unix timestamp in seconds). #5396
* [ENHANCEMENT] Ingester: add two metrics tracking resource utilization calculated by utilization based limiter: #5496
  * `cortex_ingester_utilization_limiter_current_cpu_load`: The current exponential weighted moving average of the ingester's CPU load
  * `cortex_ingester_utilization_limiter_current_memory_usage_bytes`: The current ingester memory utilization
* [ENHANCEMENT] Ruler: added `insight=true` field to ruler's prometheus component for rule evaluation logs. #5510
* [ENHANCEMENT] Distributor Ingester: add metrics to count the number of requests rejected for hitting per-instance limits, `cortex_distributor_instance_rejected_requests_total` and `cortex_ingester_instance_rejected_requests_total` respectively. #5551
* [ENHANCEMENT] Distributor: add support for ingesting exponential histograms that are over the native histogram scale limit of 8 in OpenTelemetry format by downscaling them. #5532 #5607
* [ENHANCEMENT] General: buffered logging: #5506
  * `-log.buffered` CLI flag enable buffered logging.
* [ENHANCEMENT] Distributor: add more detailed information to traces generated while processing OTLP write requests. #5539
* [ENHANCEMENT] Distributor: improve performance ingesting OTLP payloads. #5531 #5607 #5616
* [ENHANCEMENT] Ingester: optimize label-values with matchers call when number of matched series is small. #5600
* [ENHANCEMENT] Compactor: delete bucket-index, markers and debug files if there are no blocks left in the bucket index. This cleanup must be enabled by using `-compactor.no-blocks-file-cleanup-enabled` option. #5648
* [ENHANCEMENT] Ingester: reduce memory usage of active series tracker. #5665
* [ENHANCEMENT] Store-gateway: added `-store-gateway.sharding-ring.auto-forget-enabled` configuration parameter to control whether store-gateway auto-forget feature should be enabled or disabled (enabled by default). #5702
* [ENHANCEMENT] Compactor: added per tenant block upload counters `cortex_block_upload_api_blocks_total`, `cortex_block_upload_api_bytes_total`, and `cortex_block_upload_api_files_total`. #5738
* [ENHANCEMENT] Compactor: verify time range of compacted block(s) matches the time range of input blocks. #5760
* [ENHANCEMENT] Querier: improved observability of calls to ingesters during queries. #5724
* [ENHANCEMENT] Compactor: block backfilling logging is now more verbose. #5711
* [ENHANCEMENT] Added support to rate limit application logs: #5764
  * `-log.rate-limit-enabled`
  * `-log.rate-limit-logs-per-second`
  * `-log.rate-limit-logs-per-second-burst`
* [ENHANCEMENT] Ingester: added `cortex_ingester_tsdb_head_min_timestamp_seconds` and `cortex_ingester_tsdb_head_max_timestamp_seconds` metrics which return min and max time of all TSDB Heads open in an ingester. #5786 #5815
* [ENHANCEMENT] Querier: cancel query requests to ingesters in a zone upon first error received from the zone, to reduce wasted effort spent computing results that won't be used #5764
* [ENHANCEMENT] All: improve tracing of internal HTTP requests sent over httpgrpc. #5782
* [ENHANCEMENT] Querier: add experimental per-query chunks limit based on an estimate of the number of chunks that will be sent from ingesters and store-gateways that is enforced earlier during query evaluation. This limit is disabled by default and can be configured with `-querier.max-estimated-fetched-chunks-per-query-multiplier`. #5765
* [ENHANCEMENT] Ingester: add UI for listing tenants with TSDB on given ingester and viewing details of tenants's TSDB on given ingester. #5803 #5824
* [ENHANCEMENT] Querier: improve observability of calls to store-gateways during queries. #5809
* [ENHANCEMENT] Query-frontend: improve tracing of interactions with query-scheduler. #5818
* [ENHANCEMENT] Query-scheduler: improve tracing of requests when request is rejected by query-scheduler. #5848
* [ENHANCEMENT] Ingester: avoid logging some errors that could cause logging contention. #5494 #5581
* [ENHANCEMENT] Store-gateway: wait for query gate after loading blocks. #5507
* [ENHANCEMENT] Store-gateway: always include `__name__` posting group in selection in order to reduce the number of object storage API calls. #5246
* [ENHANCEMENT] Ingester: track active series by ref instead of hash/labels to reduce memory usage. #5134 #5193
* [ENHANCEMENT] Go: updated to 1.21.1. #5955 #5960
* [ENHANCEMENT] Alertmanager: updated to alertmanager 0.26.0. #5840
* [BUGFIX] Ingester: Handle when previous ring state is leaving and the number of tokens has changed. #5204
* [BUGFIX] Querier: fix issue where queries that use the `timestamp()` function fail with `execution: attempted to read series at index 0 from stream, but the stream has already been exhausted` if streaming chunks from ingesters to queriers is enabled. #5370
* [BUGFIX] memberlist: bring back `memberlist_client_kv_store_count` metric that used to exist in Cortex, but got lost during dskit updates before Mimir 2.0. #5377
* [BUGFIX] Querier: pass on HTTP 503 query response code. #5364
* [BUGFIX] Store-gateway: Fix issue where stopping a store-gateway could cause all store-gateways to unload all blocks. #5464
* [BUGFIX] Allocate ballast in smaller blocks to avoid problem when entire ballast was kept in memory working set. #5565
* [BUGFIX] Querier: retry frontend result notification when an error is returned. #5591
* [BUGFIX] Querier: fix issue where `cortex_ingester_client_request_duration_seconds` metric did not include streaming query requests that did not return any series. #5695
* [BUGFIX] Ingester: fix ActiveSeries tracker double-counting series that have been deleted from the Head while still being active and then recreated again. #5678
* [BUGFIX] Ingester: don't set "last update time" of TSDB into the future when opening TSDB. This could prevent detecting of idle TSDB for a long time, if sample in distant future was ingested. #5787
* [BUGFIX] Store-gateway: fix bug when lazy index header could be closed prematurely even when still in use. #5795
* [BUGFIX] Ruler: gracefully shut down rule evaluations. #5778
* [BUGFIX] Querier: fix performance when ingesters stream samples. #5836
* [BUGFIX] Ingester: fix spurious `not found` errors on label values API during head compaction. #5957
* [BUGFIX] All: updated Minio object storage client from 7.0.62 to 7.0.63 to fix auto-detection of AWS GovCloud environments. #5905

### Mixin

* [CHANGE] Dashboards: show all workloads in selected namespace on "rollout progress" dashboard. #5113
* [CHANGE] Dashboards: show the number of updated and ready pods for each workload in the "rollout progress" panel on the "rollout progress" dashboard. #5113
* [CHANGE] Dashboards: removed "Query results cache misses" panel on the "Mimir / Queries" dashboard. #5423
* [CHANGE] Dashboards: default to shared crosshair on all dashboards. #5489
* [CHANGE] Dashboards: sort variable drop-down lists from A to Z, rather than Z to A. #5490
* [CHANGE] Alerts: removed `MimirProvisioningTooManyActiveSeries` alert. You should configure `-ingester.instance-limits.max-series` and rely on `MimirIngesterReachingSeriesLimit` alert instead. #5593
* [CHANGE] Alerts: removed `MimirProvisioningTooManyWrites` alert. The alerting threshold used in this alert was chosen arbitrarily and ingesters receiving an higher number of samples / sec don't necessarily have any issue. You should rely on SLOs metrics and alerts instead. #5706
* [CHANGE] Alerts: don't raise `MimirRequestErrors` or `MimirRequestLatency` alert for the `/debug/pprof` endpoint. #5826
* [ENHANCEMENT] Dashboards: adjust layout of "rollout progress" dashboard panels so that the "rollout progress" panel doesn't require scrolling. #5113
* [ENHANCEMENT] Dashboards: show container name first in "pods count per version" panel on "rollout progress" dashboard. #5113
* [ENHANCEMENT] Dashboards: show time spend waiting for turn when lazy loading index headers in the "index-header lazy load gate latency" panel on the "queries" dashboard. #5313
* [ENHANCEMENT] Dashboards: split query results cache hit ratio by request type in "Query results cache hit ratio" panel on the "Mimir / Queries" dashboard. #5423
* [ENHANCEMENT] Dashboards: add "rejected queries" panel to "queries" dashboard. #5429
* [ENHANCEMENT] Dashboards: add native histogram active series and active buckets to "tenants" dashboard. #5543
* [ENHANCEMENT] Dashboards: add panels to "Mimir / Writes" for requests rejected for per-instance limits. #5638
* [ENHANCEMENT] Dashboards: rename "Blocks currently loaded" to "Blocks currently owned" in the "Mimir / Queries" dashboard. #5705
* [ENHANCEMENT] Alerts: Add `MimirIngestedDataTooFarInTheFuture` warning alert that triggers when Mimir ingests sample with timestamp more than 1h in the future. #5822
* [BUGFIX] Alerts: fix `MimirIngesterRestarts` to fire only when the ingester container is restarted, excluding the cases the pod is rescheduled. #5397
* [BUGFIX] Dashboards: fix "unhealthy pods" panel on "rollout progress" dashboard showing only a number rather than the name of the workload and the number of unhealthy pods if only one workload has unhealthy pods. #5113 #5200
* [BUGFIX] Alerts: fixed `MimirIngesterHasNotShippedBlocks` and `MimirIngesterHasNotShippedBlocksSinceStart` alerts. #5396
* [BUGFIX] Alerts: Fix `MimirGossipMembersMismatch` to include `admin-api` and custom compactor pods. `admin-api` is a GEM component. #5641 #5797
* [BUGFIX] Dashboards: fix autoscaling dashboard panels that could show multiple series for a single component. #5810
* [BUGFIX] Dashboards: fix ruler-querier scaling metric panel query and split into CPU and memory scaling metric panels. #5739

### Jsonnet

* [CHANGE] Removed `_config.querier.concurrency` configuration option and replaced it with `_config.querier_max_concurrency` and `_config.ruler_querier_max_concurrency` to allow to easily fine tune it for different querier deployments. #5322
* [CHANGE] Change `_config.multi_zone_ingester_max_unavailable` to 50. #5327
* [CHANGE] Change distributors rolling update strategy configuration: `maxSurge` and `maxUnavailable` are set to `15%` and `0`. #5714
* [FEATURE] Alertmanager: Add horizontal pod autoscaler config, that can be enabled using `autoscaling_alertmanager_enabled: true`. #5194 #5249
* [ENHANCEMENT] Enable the `track_sizes` feature for Memcached pods to help determine cache efficiency. #5209
* [ENHANCEMENT] Add per-container map for environment variables. #5181
* [ENHANCEMENT] Add `PodDisruptionBudget`s for compactor, continuous-test, distributor, overrides-exporter, querier, query-frontend, query-scheduler, rollout-operator, ruler, ruler-querier, ruler-query-frontend, ruler-query-scheduler, and all memcached workloads. #5098
* [ENHANCEMENT] Ruler: configure the ruler storage cache when the metadata cache is enabled. #5326 #5334
* [ENHANCEMENT] Shuffle-sharding: ingester shards in user-classes can now be configured to target different series and limit percentage utilization through `_config.shuffle_sharding.target_series_per_ingester` and `_config.shuffle_sharding.target_utilization_percentage` values. #5470
* [ENHANCEMENT] Distributor: allow adjustment of the targeted CPU usage as a percentage of requested CPU. This can be adjusted with `_config.autoscaling_distributor_cpu_target_utilization`. #5525
* [ENHANCEMENT] Ruler: add configuration option `_config.ruler_remote_evaluation_max_query_response_size_bytes` to easily set the maximum query response size allowed (in bytes). #5592
* [ENHANCEMENT] Distributor: dynamically set `GOMAXPROCS` based on the CPU request. This should reduce distributor CPU utilization, assuming the CPU request is set to a value close to the actual utilization. #5588
* [ENHANCEMENT] Querier: dynamically set `GOMAXPROCS` based on the CPU request. This should reduce noisy neighbour issues created by the querier, whose CPU utilization could eventually saturate the Kubernetes node if unbounded. #5646 #5658
* [ENHANCEMENT] Allow to remove an entry from the configured environment variable for a given component, setting the environment value to `null` in the `*_env_map` objects (e.g. `store_gateway_env_map+:: { 'field': null}`). #5599
* [ENHANCEMENT] Allow overriding the default number of replicas for `etcd`. #5589
* [ENHANCEMENT] Memcached: reduce memory request for results, chunks and metadata caches. The requested memory is 5% greater than the configured memcached max cache size. #5661
* [ENHANCEMENT] Autoscaling: Add the following configuration options to fine tune autoscaler target utilization: #5679 #5682 #5689
  * `autoscaling_querier_target_utilization` (defaults to `0.75`)
  * `autoscaling_mimir_read_target_utilization` (defaults to `0.75`)
  * `autoscaling_ruler_querier_cpu_target_utilization` (defaults to `1`)
  * `autoscaling_distributor_memory_target_utilization` (defaults to `1`)
  * `autoscaling_ruler_cpu_target_utilization` (defaults to `1`)
  * `autoscaling_query_frontend_cpu_target_utilization` (defaults to `1`)
  * `autoscaling_ruler_query_frontend_cpu_target_utilization` (defaults to `1`)
  * `autoscaling_alertmanager_cpu_target_utilization` (defaults to `1`)
* [ENHANCEMENT] Gossip-ring: add appProtocol for istio compatibility. #5680
* [ENHANCEMENT] Add _config.commonConfig to allow adding common configuration parameters for all Mimir components. #5703
* [ENHANCEMENT] Update rollout-operator to `v0.7.0`. #5718
* [ENHANCEMENT] Increase the default rollout speed for store-gateway when lazy loading is disabled. #5823
* [ENHANCEMENT] Add autoscaling on memory for ruler-queriers. #5739
* [ENHANCEMENT] Deduplicate scaled object creation for most objects that scale on CPU and memory. #6411
* [BUGFIX] Fix compilation when index, chunks or metadata caches are disabled. #5710
* [BUGFIX] Autoscaling: treat OOMing containers as though they are using their full memory request. #5739
* [BUGFIX] Autoscaling: if no containers are up, report 0 memory usage instead of no data. #6411

### Mimirtool

* [ENHANCEMENT] Mimirtool uses paging to fetch all dashboards from Grafana when running `mimirtool analyse grafana`. This allows the tool to work correctly when running against Grafana instances with more than a 1000 dashboards. #5825
* [ENHANCEMENT] Extract metric name from queries that have a `__name__` matcher. #5911
* [BUGFIX] Mimirtool no longer parses label names as metric names when handling templating variables that are populated using `label_values(<label_name>)` when running `mimirtool analyse grafana`. #5832
* [BUGFIX] Fix panic when analyzing a grafana dashboard with multiline queries in templating variables. #5911

### Query-tee

* [CHANGE] Proxy `Content-Type` response header from backend. Previously `Content-Type: text/plain; charset=utf-8` was returned on all requests. #5183
* [CHANGE] Increase default value of `-proxy.compare-skip-recent-samples` to avoid racing with recording rule evaluation. #5561
* [CHANGE] Add `-backend.skip-tls-verify` to optionally skip TLS verification on backends. #5656

### Documentation

* [CHANGE] Fix reference to `get-started` documentation directory. #5476
* [CHANGE] Fix link to external OTLP/HTTP documentation.
* [ENHANCEMENT] Improved `MimirRulerTooManyFailedQueries` runbook. #5586
* [ENHANCEMENT] Improved "Recover accidentally deleted blocks" runbook. #5620
* [ENHANCEMENT] Documented options and trade-offs to query label names and values. #5582
* [ENHANCEMENT] Improved `MimirRequestErrors` runbook for alertmanager. #5694

### Tools

* [CHANGE] copyblocks: add support for S3 and the ability to copy between different object storage services. Due to this, the `-source-service` and `-destination-service` flags are now required and the `-service` flag has been removed. #5486
* [FEATURE] undelete-block-gcs: Added new tool for undeleting blocks on GCS storage. #5610 #5855
* [FEATURE] wal-reader: Added new tool for printing entries in TSDB WAL. #5780
* [ENHANCEMENT] ulidtime: add -seconds flag to print timestamps as Unix timestamps. #5621
* [ENHANCEMENT] ulidtime: exit with status code 1 if some ULIDs can't be parsed. #5621
* [ENHANCEMENT] tsdb-index-toc: added index-header size estimates. #5652
* [BUGFIX] Stop tools from panicking when `-help` flag is passed. #5412
* [BUGFIX] Remove github.com/golang/glog command line flags from tools. #5413

## 2.9.4

### Grafana Mimir

* [ENHANCEMENT] Update Docker base images from `alpine:3.18.3` to `alpine:3.18.5`. #6895

## 2.9.3

### Grafana Mimir

* [BUGFIX] Update `go.opentelemetry.io/contrib/instrumentation/net/http/otelhttp` to `0.44` which includes a fix for CVE-2023-45142. #6637

## 2.9.2

### Grafana Mimir

* [BUGFIX] Update grpc-go library to 1.56.3 and `golang.org/x/net` to `0.17`, which include fix for CVE-2023-44487. #6353 #6364

## 2.9.1

### Grafana Mimir

* [ENHANCEMENT] Update alpine base image to 3.18.3. #6021

## 2.9.0

### Grafana Mimir

* [CHANGE] Store-gateway: change expanded postings, postings, and label values index cache key format. These caches will be invalidated when rolling out the new Mimir version. #4770 #4978 #5037
* [CHANGE] Distributor: remove the "forwarding" feature as it isn't necessary anymore. #4876
* [CHANGE] Query-frontend: Change the default value of `-query-frontend.query-sharding-max-regexp-size-bytes` from `0` to `4096`. #4932
* [CHANGE] Querier: `-querier.query-ingesters-within` has been moved from a global flag to a per-tenant override. #4287
* [CHANGE] Querier: Use `-blocks-storage.tsdb.retention-period` instead of `-querier.query-ingesters-within` for calculating the lookback period for shuffle sharded ingesters. Setting `-querier.query-ingesters-within=0` no longer disables shuffle sharding on the read path. #4287
* [CHANGE] Block upload: `/api/v1/upload/block/{block}/files` endpoint now allows file uploads with no `Content-Length`. #4956
* [CHANGE] Store-gateway: deprecate configuration parameters for chunk pooling, they will be removed in Mimir 2.11. The following options are now also ignored: #4996
  * `-blocks-storage.bucket-store.max-chunk-pool-bytes`
  * `-blocks-storage.bucket-store.chunk-pool-min-bucket-size-bytes`
  * `-blocks-storage.bucket-store.chunk-pool-max-bucket-size-bytes`
* [CHANGE] Store-gateway: remove metrics `cortex_bucket_store_chunk_pool_requested_bytes_total` and `cortex_bucket_store_chunk_pool_returned_bytes_total`. #4996
* [CHANGE] Compactor: change default of `-compactor.partial-block-deletion-delay` to `1d`. This will automatically clean up partial blocks that were a result of failed block upload or deletion. #5026
* [CHANGE] Compactor: the deprecated configuration parameter `-compactor.consistency-delay` has been removed. #5050
* [CHANGE] Store-gateway: the deprecated configuration parameter `-blocks-storage.bucket-store.consistency-delay` has been removed. #5050
* [CHANGE] The configuration parameter `-blocks-storage.bucket-store.bucket-index.enabled` has been deprecated and will be removed in Mimir 2.11. Mimir is running by default with the bucket index enabled since version 2.0, and starting from the version 2.11 it will not be possible to disable it. #5051
* [CHANGE] The configuration parameters `-querier.iterators` and `-query.batch-iterators` have been deprecated and will be removed in Mimir 2.11. Mimir runs by default with `-querier.batch-iterators=true`, and starting from version 2.11 it will not be possible to change this. #5114
* [CHANGE] Compactor: change default of `-compactor.first-level-compaction-wait-period` to 25m. #5128
* [CHANGE] Ruler: changed default of `-ruler.poll-interval` from `1m` to `10m`. Starting from this release, the configured rule groups will also be re-synced each time they're modified calling the ruler configuration API. #5170
* [FEATURE] Query-frontend: add `-query-frontend.log-query-request-headers` to enable logging of request headers in query logs. #5030
* [FEATURE] Store-gateway: add experimental feature to retain lazy-loaded index headers between restarts by eagerly loading them during startup. This is disabled by default and can only be enabled if lazy loading is enabled. To enable this set the following: #5606
  * `-blocks-storage.bucket-store.index-header-lazy-loading-enabled` must be set to true
  * `-blocks-storage.bucket-store.index-header.eager-loading-startup-enabled` must be set to true
* [ENHANCEMENT] Add per-tenant limit `-validation.max-native-histogram-buckets` to be able to ignore native histogram samples that have too many buckets. #4765
* [ENHANCEMENT] Store-gateway: reduce memory usage in some LabelValues calls. #4789
* [ENHANCEMENT] Store-gateway: add a `stage` label to the metric `cortex_bucket_store_series_data_touched`. This label now applies to `data_type="chunks"` and `data_type="series"`. The `stage` label has 2 values: `processed` - the number of series that parsed - and `returned` - the number of series selected from the processed bytes to satisfy the query. #4797 #4830
* [ENHANCEMENT] Distributor: make `__meta_tenant_id` label available in relabeling rules configured via `metric_relabel_configs`. #4725
* [ENHANCEMENT] Compactor: added the configurable limit `compactor.block-upload-max-block-size-bytes` or `compactor_block_upload_max_block_size_bytes` to limit the byte size of uploaded or validated blocks. #4680
* [ENHANCEMENT] Querier: reduce CPU utilisation when shuffle sharding is enabled with large shard sizes. #4851
* [ENHANCEMENT] Packaging: facilitate configuration management by instructing systemd to start mimir with a configuration file. #4810
* [ENHANCEMENT] Store-gateway: reduce memory allocations when looking up postings from cache. #4861 #4869 #4962 #5047
* [ENHANCEMENT] Store-gateway: retain only necessary bytes when reading series from the bucket. #4926
* [ENHANCEMENT] Ingester, store-gateway: clear the shutdown marker after a successful shutdown to enable reusing their persistent volumes in case the ingester or store-gateway is restarted. #4985
* [ENHANCEMENT] Store-gateway, query-frontend: Reduced memory allocations when looking up cached entries from Memcached. #4862
* [ENHANCEMENT] Alertmanager: Add additional template function `queryFromGeneratorURL` returning query URL decoded query from the `GeneratorURL` field of an alert. #4301
* [ENHANCEMENT] Ruler: added experimental ruler storage cache support. The cache should reduce the number of "list objects" API calls issued to the object storage when there are 2+ ruler replicas running in a Mimir cluster. The cache can be configured setting `-ruler-storage.cache.*` CLI flags or their respective YAML config options. #4950 #5054
* [ENHANCEMENT] Store-gateway: added HTTP `/store-gateway/prepare-shutdown` endpoint for gracefully scaling down of store-gateways. A gauge `cortex_store_gateway_prepare_shutdown_requested` has been introduced for tracing this process. #4955
* [ENHANCEMENT] Updated Kuberesolver dependency (github.com/sercand/kuberesolver) from v2.4.0 to v4.0.0 and gRPC dependency (google.golang.org/grpc) from v1.47.0 to v1.53.0. #4922
* [ENHANCEMENT] Introduced new options for logging HTTP request headers: `-server.log-request-headers` enables logging HTTP request headers, `-server.log-request-headers-exclude-list` lists headers which should not be logged. #4922
* [ENHANCEMENT] Block upload: `/api/v1/upload/block/{block}/files` endpoint now disables read and write HTTP timeout, overriding `-server.http-read-timeout` and `-server.http-write-timeout` values. This is done to allow large file uploads to succeed. #4956
* [ENHANCEMENT] Alertmanager: Introduce new metrics from upstream. #4918
  * `cortex_alertmanager_notifications_failed_total` (added `reason` label)
  * `cortex_alertmanager_nflog_maintenance_total`
  * `cortex_alertmanager_nflog_maintenance_errors_total`
  * `cortex_alertmanager_silences_maintenance_total`
  * `cortex_alertmanager_silences_maintenance_errors_total`
* [ENHANCEMENT] Add native histogram support for `cortex_request_duration_seconds` metric family. #4987
* [ENHANCEMENT] Ruler: do not list rule groups in the object storage for disabled tenants. #5004
* [ENHANCEMENT] Query-frontend and querier: add HTTP API endpoint `<prometheus-http-prefix>/api/v1/format_query` to format a PromQL query. #4373
* [ENHANCEMENT] Query-frontend: Add `cortex_query_frontend_regexp_matcher_count` and `cortex_query_frontend_regexp_matcher_optimized_count` metrics to track optimization of regular expression label matchers. #4813
* [ENHANCEMENT] Alertmanager: Add configuration option to enable or disable the deletion of alertmanager state from object storage. This is useful when migrating alertmanager tenants from one cluster to another, because it avoids a condition where the state object is copied but then deleted before the configuration object is copied. #4989
* [ENHANCEMENT] Querier: only use the minimum set of chunks from ingesters when querying, and cancel unnecessary requests to ingesters sooner if we know their results won't be used. #5016
* [ENHANCEMENT] Add `-enable-go-runtime-metrics` flag to expose all go runtime metrics as Prometheus metrics. #5009
* [ENHANCEMENT] Ruler: trigger a synchronization of tenant's rule groups as soon as they change the rules configuration via API. This synchronization is in addition of the periodic syncing done every `-ruler.poll-interval`. The new behavior is enabled by default, but can be disabled with `-ruler.sync-rules-on-changes-enabled=false` (configurable on a per-tenant basis too). If you disable the new behaviour, then you may want to revert `-ruler.poll-interval` to `1m`. #4975 #5053 #5115 #5170
* [ENHANCEMENT] Distributor: Improve invalid tenant shard size error message. #5024
* [ENHANCEMENT] Store-gateway: record index header loading time separately in `cortex_bucket_store_series_request_stage_duration_seconds{stage="load_index_header"}`. Now index header loading will be visible in the "Mimir / Queries" dashboard in the "Series request p99/average latency" panels. #5011 #5062
* [ENHANCEMENT] Querier and ingester: add experimental support for streaming chunks from ingesters to queriers while evaluating queries. This can be enabled with `-querier.prefer-streaming-chunks=true`. #4886 #5078 #5094 #5126
* [ENHANCEMENT] Update Docker base images from `alpine:3.17.3` to `alpine:3.18.0`. #5065
* [ENHANCEMENT] Compactor: reduced the number of "object exists" API calls issued by the compactor to the object storage when syncing block's `meta.json` files. #5063
* [ENHANCEMENT] Distributor: Push request rate limits (`-distributor.request-rate-limit` and `-distributor.request-burst-size`) and their associated YAML configuration are now stable. #5124
* [ENHANCEMENT] Go: updated to 1.20.5. #5185
* [ENHANCEMENT] Update alpine base image to 3.18.2. #5274 #5276
* [BUGFIX] Metadata API: Mimir will now return an empty object when no metadata is available, matching Prometheus. #4782
* [BUGFIX] Store-gateway: add collision detection on expanded postings and individual postings cache keys. #4770
* [BUGFIX] Ruler: Support the `type=alert|record` query parameter for the API endpoint `<prometheus-http-prefix>/api/v1/rules`. #4302
* [BUGFIX] Backend: Check that alertmanager's data-dir doesn't overlap with bucket-sync dir. #4921
* [BUGFIX] Alertmanager: Allow to rate-limit webex, telegram and discord notifications. #4979
* [BUGFIX] Store-gateway: panics when decoding LabelValues responses that contain more than 655360 values. These responses are no longer cached. #5021
* [BUGFIX] Querier: don't leak memory when processing query requests from query-frontends (ie. when the query-scheduler is disabled). #5199

### Documentation

* [ENHANCEMENT] Improve `MimirIngesterReachingTenantsLimit` runbook. #4744 #4752
* [ENHANCEMENT] Add `symbol table size exceeds` case to `MimirCompactorHasNotSuccessfullyRunCompaction` runbook. #4945
* [ENHANCEMENT] Clarify which APIs use query sharding. #4948

### Mixin

* [CHANGE] Alerts: Remove `MimirQuerierHighRefetchRate`. #4980
* [CHANGE] Alerts: Remove `MimirTenantHasPartialBlocks`. This is obsoleted by the changed default of `-compactor.partial-block-deletion-delay` to `1d`, which will auto remediate this alert. #5026
* [ENHANCEMENT] Alertmanager dashboard: display active aggregation groups #4772
* [ENHANCEMENT] Alerts: `MimirIngesterTSDBWALCorrupted` now only fires when there are more than one corrupted WALs in single-zone deployments and when there are more than two zones affected in multi-zone deployments. #4920
* [ENHANCEMENT] Alerts: added labels to duplicated `MimirRolloutStuck` and `MimirCompactorHasNotUploadedBlocks` rules in order to distinguish them. #5023
* [ENHANCEMENT] Dashboards: fix holes in graph for lightly loaded clusters #4915
* [ENHANCEMENT] Dashboards: allow configuring additional services for the Rollout Progress dashboard. #5007
* [ENHANCEMENT] Alerts: do not fire `MimirAllocatingTooMuchMemory` alert for any matching container outside of namespaces where Mimir is running. #5089
* [BUGFIX] Dashboards: show cancelled requests in a different color to successful requests in throughput panels on dashboards. #5039
* [BUGFIX] Dashboards: fix dashboard panels that showed percentages with axes from 0 to 10000%. #5084
* [BUGFIX] Remove dependency on upstream Kubernetes mixin. #4732

### Jsonnet

* [CHANGE] Ruler: changed ruler autoscaling policy, extended scale down period from 60s to 600s. #4786
* [CHANGE] Update to v0.5.0 rollout-operator. #4893
* [CHANGE] Backend: add `alertmanager_args` to `mimir-backend` when running in read-write deployment mode. Remove hardcoded `filesystem` alertmanager storage. This moves alertmanager's data-dir to `/data/alertmanager` by default. #4907 #4921
* [CHANGE] Remove `-pdb` suffix from `PodDisruptionBudget` names. This will create new `PodDisruptionBudget` resources. Make sure to prune the old resources; otherwise, rollouts will be blocked. #5109
* [CHANGE] Query-frontend: enable query sharding for cardinality estimation via `-query-frontend.query-sharding-target-series-per-shard` by default if the results cache is enabled. #5128
* [ENHANCEMENT] Ingester: configure `-blocks-storage.tsdb.head-compaction-interval=15m` to spread TSDB head compaction over a wider time range. #4870
* [ENHANCEMENT] Ingester: configure `-blocks-storage.tsdb.wal-replay-concurrency` to CPU request minus 1. #4864
* [ENHANCEMENT] Compactor: configure `-compactor.first-level-compaction-wait-period` to TSDB head compaction interval plus 10 minutes. #4872
* [ENHANCEMENT] Store-gateway: set `GOMEMLIMIT` to the memory request value. This should reduce the likelihood the store-gateway may go out of memory, at the cost of an higher CPU utilization due to more frequent garbage collections when the memory utilization gets closer or above the configured requested memory. #4971
* [ENHANCEMENT] Store-gateway: dynamically set `GOMAXPROCS` based on the CPU request. This should reduce the likelihood a high load on the store-gateway will slow down the entire Kubernetes node. #5104
* [ENHANCEMENT] Store-gateway: add `store_gateway_lazy_loading_enabled` configuration option which combines disabled lazy-loading and reducing blocks sync concurrency. Reducing blocks sync concurrency improves startup times with disabled lazy loading on HDDs. #5025
* [ENHANCEMENT] Update `rollout-operator` image to `v0.6.0`. #5155
* [BUGFIX] Backend: configure `-ruler.alertmanager-url` to `mimir-backend` when running in read-write deployment mode. #4892
* [ENHANCEMENT] Memcached: don't overwrite upsteam memcached statefulset jsonnet to allow chosing between antiAffinity and topologySpreadConstraints.

### Mimirtool

* [CHANGE] check rules: will fail on duplicate rules when `--strict` is provided. #5035
* [FEATURE] sync/diff can now include/exclude namespaces based on a regular expression using `--namespaces-regex` and `--ignore-namespaces-regex`. #5100
* [ENHANCEMENT] analyze prometheus: allow to specify `-prometheus-http-prefix`. #4966
* [ENHANCEMENT] analyze grafana: allow to specify `--folder-title` to limit dashboards analysis based on their exact folder title. #4973

### Tools

* [CHANGE] copyblocks: copying between Azure Blob Storage buckets is now supported in addition to copying between Google Cloud Storage buckets. As a result, the `--service` flag is now required to be specified (accepted values are `gcs` or `abs`). #4756

## 2.8.0

### Grafana Mimir

* [CHANGE] Ingester: changed experimental CLI flag from `-out-of-order-blocks-external-label-enabled` to `-ingester.out-of-order-blocks-external-label-enabled` #4440
* [CHANGE] Store-gateway: The following metrics have been removed: #4332
  * `cortex_bucket_store_series_get_all_duration_seconds`
  * `cortex_bucket_store_series_merge_duration_seconds`
* [CHANGE] Ingester: changed default value of `-blocks-storage.tsdb.retention-period` from `24h` to `13h`. If you're running Mimir with a custom configuration and you're overriding `-querier.query-store-after` to a value greater than the default `12h` then you should increase `-blocks-storage.tsdb.retention-period` accordingly. #4382
* [CHANGE] Ingester: the configuration parameter `-blocks-storage.tsdb.max-tsdb-opening-concurrency-on-startup` has been deprecated and will be removed in Mimir 2.10. #4445
* [CHANGE] Query-frontend: Cached results now contain timestamp which allows Mimir to check if cached results are still valid based on current TTL configured for tenant. Results cached by previous Mimir version are used until they expire from cache, which can take up to 7 days. If you need to use per-tenant TTL sooner, please flush results cache manually. #4439
* [CHANGE] Ingester: the `cortex_ingester_tsdb_wal_replay_duration_seconds` metrics has been removed. #4465
* [CHANGE] Query-frontend and ruler: use protobuf internal query result payload format by default. This feature is no longer considered experimental. #4557 #4709
* [CHANGE] Ruler: reject creating federated rule groups while tenant federation is disabled. Previously the rule groups would be silently dropped during bucket sync. #4555
* [CHANGE] Compactor: the `/api/v1/upload/block/{block}/finish` endpoint now returns a `429` status code when the compactor has reached the limit specified by `-compactor.max-block-upload-validation-concurrency`. #4598
* [CHANGE] Compactor: when starting a block upload the maximum byte size of the block metadata provided in the request body is now limited to 1 MiB. If this limit is exceeded a `413` status code is returned. #4683
* [CHANGE] Store-gateway: cache key format for expanded postings has changed. This will invalidate the expanded postings in the index cache when deployed. #4667
* [FEATURE] Cache: Introduce experimental support for using Redis for results, chunks, index, and metadata caches. #4371
* [FEATURE] Vault: Introduce experimental integration with Vault to fetch secrets used to configure TLS for clients. Server TLS secrets will still be read from a file. `tls-ca-path`, `tls-cert-path` and `tls-key-path` will denote the path in Vault for the following CLI flags when `-vault.enabled` is true: #4446.
  * `-distributor.ha-tracker.etcd.*`
  * `-distributor.ring.etcd.*`
  * `-distributor.forwarding.grpc-client.*`
  * `-querier.store-gateway-client.*`
  * `-ingester.client.*`
  * `-ingester.ring.etcd.*`
  * `-querier.frontend-client.*`
  * `-query-frontend.grpc-client-config.*`
  * `-query-frontend.results-cache.redis.*`
  * `-blocks-storage.bucket-store.index-cache.redis.*`
  * `-blocks-storage.bucket-store.chunks-cache.redis.*`
  * `-blocks-storage.bucket-store.metadata-cache.redis.*`
  * `-compactor.ring.etcd.*`
  * `-store-gateway.sharding-ring.etcd.*`
  * `-ruler.client.*`
  * `-ruler.alertmanager-client.*`
  * `-ruler.ring.etcd.*`
  * `-ruler.query-frontend.grpc-client-config.*`
  * `-alertmanager.sharding-ring.etcd.*`
  * `-alertmanager.alertmanager-client.*`
  * `-memberlist.*`
  * `-query-scheduler.grpc-client-config.*`
  * `-query-scheduler.ring.etcd.*`
  * `-overrides-exporter.ring.etcd.*`
* [FEATURE] Distributor, ingester, querier, query-frontend, store-gateway: add experimental support for native histograms. Requires that the experimental protobuf query result response format is enabled by `-query-frontend.query-result-response-format=protobuf` on the query frontend. #4286 #4352 #4354 #4376 #4377 #4387 #4396 #4425 #4442 #4494 #4512 #4513 #4526
* [FEATURE] Added `-<prefix>.s3.storage-class` flag to configure the S3 storage class for objects written to S3 buckets. #4300
* [FEATURE] Add `freebsd` to the target OS when generating binaries for a Mimir release. #4654
* [FEATURE] Ingester: Add `prepare-shutdown` endpoint which can be used as part of Kubernetes scale down automations. #4718
* [ENHANCEMENT] Add timezone information to Alpine Docker images. #4583
* [ENHANCEMENT] Ruler: Sync rules when ruler JOINING the ring instead of ACTIVE, In order to reducing missed rule iterations during ruler restarts. #4451
* [ENHANCEMENT] Allow to define service name used for tracing via `JAEGER_SERVICE_NAME` environment variable. #4394
* [ENHANCEMENT] Querier and query-frontend: add experimental, more performant protobuf query result response format enabled with `-query-frontend.query-result-response-format=protobuf`. #4304 #4318 #4375
* [ENHANCEMENT] Compactor: added experimental configuration parameter `-compactor.first-level-compaction-wait-period`, to configure how long the compactor should wait before compacting 1st level blocks (uploaded by ingesters). This configuration option allows to reduce the chances compactor begins compacting blocks before all ingesters have uploaded their blocks to the storage. #4401
* [ENHANCEMENT] Store-gateway: use more efficient chunks fetching and caching. #4255
* [ENHANCEMENT] Query-frontend and ruler: add experimental, more performant protobuf internal query result response format enabled with `-ruler.query-frontend.query-result-response-format=protobuf`. #4331
* [ENHANCEMENT] Ruler: increased tolerance for missed iterations on alerts, reducing the chances of flapping firing alerts during ruler restarts. #4432
* [ENHANCEMENT] Optimized `.*` and `.+` regular expression label matchers. #4432
* [ENHANCEMENT] Optimized regular expression label matchers with alternates (e.g. `a|b|c`). #4647
* [ENHANCEMENT] Added an in-memory cache for regular expression matchers, to avoid parsing and compiling the same expression multiple times when used in recurring queries. #4633
* [ENHANCEMENT] Query-frontend: results cache TTL is now configurable by using `-query-frontend.results-cache-ttl` and `-query-frontend.results-cache-ttl-for-out-of-order-time-window` options. These values can also be specified per tenant. Default values are unchanged (7 days and 10 minutes respectively). #4385
* [ENHANCEMENT] Ingester: added advanced configuration parameter `-blocks-storage.tsdb.wal-replay-concurrency` representing the maximum number of CPUs used during WAL replay. #4445
* [ENHANCEMENT] Ingester: added metrics `cortex_ingester_tsdb_open_duration_seconds_total` to measure the total time it takes to open all existing TSDBs. The time tracked by this metric also includes the TSDBs WAL replay duration. #4465
* [ENHANCEMENT] Store-gateway: use streaming implementation for LabelNames RPC. The batch size for streaming is controlled by `-blocks-storage.bucket-store.batch-series-size`. #4464
* [ENHANCEMENT] Memcached: Add support for TLS or mTLS connections to cache servers. #4535
* [ENHANCEMENT] Compactor: blocks index files are now validated for correctness for blocks uploaded via the TSDB block upload feature. #4503
* [ENHANCEMENT] Compactor: block chunks and segment files are now validated for correctness for blocks uploaded via the TSDB block upload feature. #4549
* [ENHANCEMENT] Ingester: added configuration options to configure the "postings for matchers" cache of each compacted block queried from ingesters: #4561
  * `-blocks-storage.tsdb.block-postings-for-matchers-cache-ttl`
  * `-blocks-storage.tsdb.block-postings-for-matchers-cache-size`
  * `-blocks-storage.tsdb.block-postings-for-matchers-cache-force`
* [ENHANCEMENT] Compactor: validation of blocks uploaded via the TSDB block upload feature is now configurable on a per tenant basis: #4585
  * `-compactor.block-upload-validation-enabled` has been added, `compactor_block_upload_validation_enabled` can be used to override per tenant
  * `-compactor.block-upload.block-validation-enabled` was the previous global flag and has been removed
* [ENHANCEMENT] TSDB Block Upload: block upload validation concurrency can now be limited with `-compactor.max-block-upload-validation-concurrency`. #4598
* [ENHANCEMENT] OTLP: Add support for converting OTel exponential histograms to Prometheus native histograms. The ingestion of native histograms must be enabled, please set `-ingester.native-histograms-ingestion-enabled` to `true`. #4063 #4639
* [ENHANCEMENT] Query-frontend: add metric `cortex_query_fetched_index_bytes_total` to measure TSDB index bytes fetched to execute a query. #4597
* [ENHANCEMENT] Query-frontend: add experimental limit to enforce a max query expression size in bytes via `-query-frontend.max-query-expression-size-bytes` or `max_query_expression_size_bytes`. #4604
* [ENHANCEMENT] Query-tee: improve message logged when comparing responses and one response contains a non-JSON payload. #4588
* [ENHANCEMENT] Distributor: add ability to set per-distributor limits via `distributor_limits` block in runtime configuration in addition to the existing configuration. #4619
* [ENHANCEMENT] Querier: reduce peak memory consumption for queries that touch a large number of chunks. #4625
* [ENHANCEMENT] Query-frontend: added experimental `-query-frontend.query-sharding-max-regexp-size-bytes` limit to query-frontend. When set to a value greater than 0, query-frontend disabled query sharding for any query with a regexp matcher longer than the configured limit. #4632
* [ENHANCEMENT] Store-gateway: include statistics from LabelValues and LabelNames calls in `cortex_bucket_store_series*` metrics. #4673
* [ENHANCEMENT] Query-frontend: improve readability of distributed tracing spans. #4656
* [ENHANCEMENT] Update Docker base images from `alpine:3.17.2` to `alpine:3.17.3`. #4685
* [ENHANCEMENT] Querier: improve performance when shuffle sharding is enabled and the shard size is large. #4711
* [ENHANCEMENT] Ingester: improve performance when Active Series Tracker is in use. #4717
* [ENHANCEMENT] Store-gateway: optionally select `-blocks-storage.bucket-store.series-selection-strategy`, which can limit the impact of large posting lists (when many series share the same label name and value). #4667 #4695 #4698
* [ENHANCEMENT] Querier: Cache the converted float histogram from chunk iterator, hence there is no need to lookup chunk every time to get the converted float histogram. #4684
* [ENHANCEMENT] Ruler: Improve rule upload performance when not enforcing per-tenant rule group limits. #4828
* [ENHANCEMENT] Improved memory limit on the in-memory cache used for regular expression matchers. #4751
* [BUGFIX] Querier: Streaming remote read will now continue to return multiple chunks per frame after the first frame. #4423
* [BUGFIX] Store-gateway: the values for `stage="processed"` for the metrics `cortex_bucket_store_series_data_touched` and  `cortex_bucket_store_series_data_size_touched_bytes` when using fine-grained chunks caching is now reporting the correct values of chunks held in memory. #4449
* [BUGFIX] Compactor: fixed reporting a compaction error when compactor is correctly shut down while populating blocks. #4580
* [BUGFIX] OTLP: Do not drop exemplars of the OTLP Monotonic Sum metric. #4063
* [BUGFIX] Packaging: flag `/etc/default/mimir` and `/etc/sysconfig/mimir` as config to prevent overwrite. #4587
* [BUGFIX] Query-frontend: don't retry queries which error inside PromQL. #4643
* [BUGFIX] Store-gateway & query-frontend: report more consistent statistics for fetched index bytes. #4671
* [BUGFIX] Native histograms: fix how IsFloatHistogram determines if mimirpb.Histogram is a float histogram. #4706
* [BUGFIX] Query-frontend: fix query sharding for native histograms. #4666
* [BUGFIX] Ring status page: fixed the owned tokens percentage value displayed. #4730
* [BUGFIX] Querier: fixed chunk iterator that can return sample with wrong timestamp. #4450
* [BUGFIX] Packaging: fix preremove script preventing upgrades. #4801
* [BUGFIX] Security: updates Go to version 1.20.4 to fix CVE-2023-24539, CVE-2023-24540, CVE-2023-29400. #4903

### Mixin

* [ENHANCEMENT] Queries: Display data touched per sec in bytes instead of number of items. #4492
* [ENHANCEMENT] `_config.job_names.<job>` values can now be arrays of regular expressions in addition to a single string. Strings are still supported and behave as before. #4543
* [ENHANCEMENT] Queries dashboard: remove mention to store-gateway "streaming enabled" in panels because store-gateway only support streaming series since Mimir 2.7. #4569
* [ENHANCEMENT] Ruler: Add panel description for Read QPS panel in Ruler dashboard to explain values when in remote ruler mode. #4675
* [BUGFIX] Ruler dashboard: show data for reads from ingesters. #4543
* [BUGFIX] Pod selector regex for deployments: change `(.*-mimir-)` to `(.*mimir-)`. #4603

### Jsonnet

* [CHANGE] Ruler: changed ruler deployment max surge from `0` to `50%`, and max unavailable from `1` to `0`. #4381
* [CHANGE] Memcached connections parameters `-blocks-storage.bucket-store.index-cache.memcached.max-idle-connections`, `-blocks-storage.bucket-store.chunks-cache.memcached.max-idle-connections` and `-blocks-storage.bucket-store.metadata-cache.memcached.max-idle-connections` settings are now configured based on `max-get-multi-concurrency` and `max-async-concurrency`. #4591
* [CHANGE] Add support to use external Redis as cache. Following are some changes in the jsonnet config: #4386 #4640
  * Renamed `memcached_*_enabled` config options to `cache_*_enabled`
  * Renamed `memcached_*_max_item_size_mb` config options to `cache_*_max_item_size_mb`
  * Added `cache_*_backend` config options
* [CHANGE] Store-gateway StatefulSets with disabled multi-zone deployment are also unregistered from the ring on shutdown. This eliminated resharding during rollouts, at the cost of extra effort during scaling down store-gateways. For more information see [Scaling down store-gateways](https://grafana.com/docs/mimir/v2.7.x/operators-guide/run-production-environment/scaling-out/#scaling-down-store-gateways). #4713
* [CHANGE] Removed `$._config.querier.replicas` and `$._config.queryFrontend.replicas`. If you need to customize the number of querier or query-frontend replicas, and autoscaling is disabled, please set an override as is done for other stateless components (e.g. distributors). #5130
* [ENHANCEMENT] Alertmanager: add `alertmanager_data_disk_size` and  `alertmanager_data_disk_class` configuration options, by default no storage class is set. #4389
* [ENHANCEMENT] Update `rollout-operator` to `v0.4.0`. #4524
* [ENHANCEMENT] Update memcached to `memcached:1.6.19-alpine`. #4581
* [ENHANCEMENT] Add support for mTLS connections to Memcached servers. #4553
* [ENHANCEMENT] Update the `memcached-exporter` to `v0.11.2`. #4570
* [ENHANCEMENT] Autoscaling: Add `autoscaling_query_frontend_memory_target_utilization`, `autoscaling_ruler_query_frontend_memory_target_utilization`, and `autoscaling_ruler_memory_target_utilization` configuration options, for controlling the corresponding autoscaler memory thresholds. Each has a default of 1, i.e. 100%. #4612
* [ENHANCEMENT] Distributor: add ability to set per-distributor limits via `distributor_instance_limits` using runtime configuration. #4627
* [BUGFIX] Add missing query sharding settings for user_24M and user_32M plans. #4374

### Mimirtool

* [ENHANCEMENT] Backfill: mimirtool will now sleep and retry if it receives a 429 response while trying to finish an upload due to validation concurrency limits. #4598
* [ENHANCEMENT] `gauge` panel type is supported now in `mimirtool analyze dashboard`. #4679
* [ENHANCEMENT] Set a `User-Agent` header on requests to Mimir or Prometheus servers. #4700

### Mimir Continuous Test

* [FEATURE] Allow continuous testing of native histograms as well by enabling the flag `-tests.write-read-series-test.histogram-samples-enabled`. The metrics exposed by the tool will now have a new label called `type` with possible values of `float`, `histogram_float_counter`, `histogram_float_gauge`, `histogram_int_counter`, `histogram_int_gauge`, the list of metrics impacted: #4457
  * `mimir_continuous_test_writes_total`
  * `mimir_continuous_test_writes_failed_total`
  * `mimir_continuous_test_queries_total`
  * `mimir_continuous_test_queries_failed_total`
  * `mimir_continuous_test_query_result_checks_total`
  * `mimir_continuous_test_query_result_checks_failed_total`
* [ENHANCEMENT] Added a new metric `mimir_continuous_test_build_info` that reports version information, similar to the existing `cortex_build_info` metric exposed by other Mimir components. #4712
* [ENHANCEMENT] Add coherency for the selected ranges and instants of test queries. #4704

### Query-tee

### Documentation

* [CHANGE] Clarify what deprecation means in the lifecycle of configuration parameters. #4499
* [CHANGE] Update compactor `split-groups` and `split-and-merge-shards` recommendation on component page. #4623
* [FEATURE] Add instructions about how to configure native histograms. #4527
* [ENHANCEMENT] Runbook for MimirCompactorHasNotSuccessfullyRunCompaction extended to include scenario where compaction has fallen behind. #4609
* [ENHANCEMENT] Add explanation for QPS values for reads in remote ruler mode and writes generally, to the Ruler dashboard page. #4629
* [ENHANCEMENT] Expand zone-aware replication page to cover single physical availability zone deployments. #4631
* [FEATURE] Add instructions to use puppet module. #4610
* [FEATURE] Add documentation on how deploy mixin with terraform. #4161

### Tools

* [ENHANCEMENT] tsdb-index: iteration over index is now faster when any equal matcher is supplied. #4515

## 2.7.3

### Grafana Mimir

* [BUGFIX] Security: updates Go to version 1.20.4 to fix CVE-2023-24539, CVE-2023-24540, CVE-2023-29400. #4905

## 2.7.2

### Grafana Mimir

* [BUGFIX] Security: updated Go version to 1.20.3 to fix CVE-2023-24538 #4795

## 2.7.1

**Note**: During the release process, version 2.7.0 was tagged too early, before completing the release checklist and production testing. Release 2.7.1 doesn't include any code changes since 2.7.0, but now has proper release notes, published documentation, and has been fully tested in our production environment.

### Grafana Mimir

* [CHANGE] Ingester: the configuration parameter `-ingester.ring.readiness-check-ring-health` has been deprecated and will be removed in Mimir 2.9. #4422
* [CHANGE] Ruler: changed default value of `-ruler.evaluation-delay-duration` option from 0 to 1m. #4250
* [CHANGE] Querier: Errors with status code `422` coming from the store-gateway are propagated and not converted to the consistency check error anymore. #4100
* [CHANGE] Store-gateway: When a query hits `max_fetched_chunks_per_query` and `max_fetched_series_per_query` limits, an error with the status code `422` is created and returned. #4056
* [CHANGE] Packaging: Migrate FPM packaging solution to NFPM. Rationalize packages dependencies and add package for all binaries. #3911
* [CHANGE] Store-gateway: Deprecate flag `-blocks-storage.bucket-store.chunks-cache.subrange-size` since there's no benefit to changing the default of `16000`. #4135
* [CHANGE] Experimental support for ephemeral storage introduced in Mimir 2.6.0 has been removed. Following options are no longer available: #4252
  * `-blocks-storage.ephemeral-tsdb.*`
  * `-distributor.ephemeral-series-enabled`
  * `-distributor.ephemeral-series-matchers`
  * `-ingester.max-ephemeral-series-per-user`
  * `-ingester.instance-limits.max-ephemeral-series`
Querying with using `{__mimir_storage__="ephemeral"}` selector no longer works. All label values with `ephemeral-` prefix in `reason` label of `cortex_discarded_samples_total` metric are no longer available. Following metrics have been removed:
  * `cortex_ingester_ephemeral_series`
  * `cortex_ingester_ephemeral_series_created_total`
  * `cortex_ingester_ephemeral_series_removed_total`
  * `cortex_ingester_ingested_ephemeral_samples_total`
  * `cortex_ingester_ingested_ephemeral_samples_failures_total`
  * `cortex_ingester_memory_ephemeral_users`
  * `cortex_ingester_queries_ephemeral_total`
  * `cortex_ingester_queried_ephemeral_samples`
  * `cortex_ingester_queried_ephemeral_series`
* [CHANGE] Store-gateway: use mmap-less index-header reader by default and remove mmap-based index header reader. The following flags have changed: #4280
   * `-blocks-storage.bucket-store.index-header.map-populate-enabled` has been removed
   * `-blocks-storage.bucket-store.index-header.stream-reader-enabled` has been removed
   * `-blocks-storage.bucket-store.index-header.stream-reader-max-idle-file-handles` has been renamed to `-blocks-storage.bucket-store.index-header.max-idle-file-handles`, and the corresponding configuration file option has been renamed from `stream_reader_max_idle_file_handles` to `max_idle_file_handles`
* [CHANGE] Store-gateway: the streaming store-gateway is now enabled by default. The new default setting for `-blocks-storage.bucket-store.batch-series-size` is `5000`. #4330
* [CHANGE] Compactor: the configuration parameter `-compactor.consistency-delay` has been deprecated and will be removed in Mimir 2.9. #4409
* [CHANGE] Store-gateway: the configuration parameter `-blocks-storage.bucket-store.consistency-delay` has been deprecated and will be removed in Mimir 2.9. #4409
* [FEATURE] Ruler: added `keep_firing_for` support to alerting rules. #4099
* [FEATURE] Distributor, ingester: ingestion of native histograms. The new per-tenant limit `-ingester.native-histograms-ingestion-enabled` controls whether native histograms are stored or ignored. #4159
* [FEATURE] Query-frontend: Introduce experimental `-query-frontend.query-sharding-target-series-per-shard` to allow query sharding to take into account cardinality of similar requests executed previously. This feature uses the same cache that's used for results caching. #4121 #4177 #4188 #4254
* [ENHANCEMENT] Go: update go to 1.20.1. #4266
* [ENHANCEMENT] Ingester: added `out_of_order_blocks_external_label_enabled` shipper option to label out-of-order blocks before shipping them to cloud storage. #4182 #4297
* [ENHANCEMENT] Ruler: introduced concurrency when loading per-tenant rules configuration. This improvement is expected to speed up the ruler start up time in a Mimir cluster with a large number of tenants. #4258
* [ENHANCEMENT] Compactor: Add `reason` label to `cortex_compactor_runs_failed_total`. The value can be `shutdown` or `error`. #4012
* [ENHANCEMENT] Store-gateway: enforce `max_fetched_series_per_query`. #4056
* [ENHANCEMENT] Query-frontend: Disambiguate logs for failed queries. #4067
* [ENHANCEMENT] Query-frontend: log caller user agent in query stats logs. #4093
* [ENHANCEMENT] Store-gateway: add `data_type` label with values on `cortex_bucket_store_partitioner_extended_ranges_total`, `cortex_bucket_store_partitioner_expanded_ranges_total`, `cortex_bucket_store_partitioner_requested_ranges_total`, `cortex_bucket_store_partitioner_expanded_bytes_total`, `cortex_bucket_store_partitioner_requested_bytes_total` for `postings`, `series`, and `chunks`. #4095
* [ENHANCEMENT] Store-gateway: Reduce memory allocation rate when loading TSDB chunks from Memcached. #4074
* [ENHANCEMENT] Query-frontend: track `cortex_frontend_query_response_codec_duration_seconds` and `cortex_frontend_query_response_codec_payload_bytes` metrics to measure the time taken and bytes read / written while encoding and decoding query result payloads. #4110
* [ENHANCEMENT] Alertmanager: expose additional upstream metrics `cortex_alertmanager_dispatcher_aggregation_groups`, `cortex_alertmanager_dispatcher_alert_processing_duration_seconds`. #4151
* [ENHANCEMENT] Querier and query-frontend: add experimental, more performant protobuf internal query result response format enabled with `-query-frontend.query-result-response-format=protobuf`. #4153
* [ENHANCEMENT] Store-gateway: use more efficient chunks fetching and caching. This should reduce CPU, memory utilization, and receive bandwidth of a store-gateway. Enable with `-blocks-storage.bucket-store.chunks-cache.fine-grained-chunks-caching-enabled=true`. #4163 #4174 #4227
* [ENHANCEMENT] Query-frontend: Wait for in-flight queries to finish before shutting down. #4073 #4170
* [ENHANCEMENT] Store-gateway: added `encode` and `other` stage to `cortex_bucket_store_series_request_stage_duration_seconds` metric. #4179
* [ENHANCEMENT] Ingester: log state of TSDB when shipping or forced compaction can't be done due to unexpected state of TSDB. #4211
* [ENHANCEMENT] Update Docker base images from `alpine:3.17.1` to `alpine:3.17.2`. #4240
* [ENHANCEMENT] Store-gateway: add a `stage` label to the metrics `cortex_bucket_store_series_data_fetched`, `cortex_bucket_store_series_data_size_fetched_bytes`, `cortex_bucket_store_series_data_touched`, `cortex_bucket_store_series_data_size_touched_bytes`. This label only applies to `data_type="chunks"`. For `fetched` metrics with `data_type="chunks"` the `stage` label has 2 values: `fetched` - the chunks or bytes that were fetched from the cache or the object store, `refetched` - the chunks or bytes that had to be refetched from the cache or the object store because their size was underestimated during the first fetch. For `touched` metrics with `data_type="chunks"` the `stage` label has 2 values: `processed` - the chunks or bytes that were read from the fetched chunks or bytes and were processed in memory, `returned` - the chunks or bytes that were selected from the processed bytes to satisfy the query. #4227 #4316
* [ENHANCEMENT] Compactor: improve the partial block check related to `compactor.partial-block-deletion-delay` to potentially issue less requests to object storage. #4246
* [ENHANCEMENT] Memcached: added `-*.memcached.min-idle-connections-headroom-percentage` support to configure the minimum number of idle connections to keep open as a percentage (0-100) of the number of recently used idle connections. This feature is disabled when set to a negative value (default), which means idle connections are kept open indefinitely. #4249
* [ENHANCEMENT] Querier and store-gateway: optimized regular expression label matchers with case insensitive alternate operator. #4340 #4357
* [ENHANCEMENT] Compactor: added the experimental flag `-compactor.block-upload.block-validation-enabled` with the default `true` to configure whether block validation occurs on backfilled blocks. #3411
* [ENHANCEMENT] Ingester: apply a jitter to the first TSDB head compaction interval configured via `-blocks-storage.tsdb.head-compaction-interval`. Subsequent checks will happen at the configured interval. This should help to spread the TSDB head compaction among different ingesters over the configured interval. #4364
* [ENHANCEMENT] Ingester: the maximum accepted value for `-blocks-storage.tsdb.head-compaction-interval` has been increased from 5m to 15m. #4364
* [BUGFIX] Store-gateway: return `Canceled` rather than `Aborted` or `Internal` error when the calling querier cancels a label names or values request, and return `Internal` if processing the request fails for another reason. #4061
* [BUGFIX] Querier: track canceled requests with status code `499` in the metrics instead of `503` or `422`. #4099
* [BUGFIX] Ingester: compact out-of-order data during `/ingester/flush` or when TSDB is idle. #4180
* [BUGFIX] Ingester: conversion of global limits `max-series-per-user`, `max-series-per-metric`, `max-metadata-per-user` and `max-metadata-per-metric` into corresponding local limits now takes into account the number of ingesters in each zone. #4238
* [BUGFIX] Ingester: track `cortex_ingester_memory_series` metric consistently with `cortex_ingester_memory_series_created_total` and `cortex_ingester_memory_series_removed_total`. #4312
* [BUGFIX] Querier: fixed a bug which was incorrectly matching series with regular expression label matchers with begin/end anchors in the middle of the regular expression. #4340

### Mixin

* [CHANGE] Move auto-scaling panel rows down beneath logical network path in Reads and Writes dashboards. #4049
* [CHANGE] Make distributor auto-scaling metric panels show desired number of replicas. #4218
* [CHANGE] Alerts: The alert `MimirMemcachedRequestErrors` has been renamed to `MimirCacheRequestErrors`. #4242
* [ENHANCEMENT] Alerts: Added `MimirAutoscalerKedaFailing` alert firing when a KEDA scaler is failing. #4045
* [ENHANCEMENT] Add auto-scaling panels to ruler dashboard. #4046
* [ENHANCEMENT] Add gateway auto-scaling panels to Reads and Writes dashboards. #4049 #4216
* [ENHANCEMENT] Dashboards: distinguish between label names and label values queries. #4065
* [ENHANCEMENT] Add query-frontend and ruler-query-frontend auto-scaling panels to Reads and Ruler dashboards. #4199
* [BUGFIX] Alerts: Fixed `MimirAutoscalerNotActive` to not fire if scaling metric does not exist, to avoid false positives on scaled objects with 0 min replicas. #4045
* [BUGFIX] Alerts: `MimirCompactorHasNotSuccessfullyRunCompaction` is no longer triggered by frequent compactor restarts. #4012
* [BUGFIX] Tenants dashboard: Correctly show the ruler-query-scheduler queue size. #4152

### Jsonnet

* [CHANGE] Create the `query-frontend-discovery` service only when Mimir is deployed in microservice mode without query-scheduler. #4353
* [CHANGE] Add results cache backend config to `ruler-query-frontend` configuration to allow cache reuse for cardinality-estimation based sharding. #4257
* [ENHANCEMENT] Add support for ruler auto-scaling. #4046
* [ENHANCEMENT] Add optional `weight` param to `newQuerierScaledObject` and `newRulerQuerierScaledObject` to allow running multiple querier deployments on different node types. #4141
* [ENHANCEMENT] Add support for query-frontend and ruler-query-frontend auto-scaling. #4199
* [BUGFIX] Shuffle sharding: when applying user class limits, honor the minimum shard size configured in `$._config.shuffle_sharding.*`. #4363

### Mimirtool

* [FEATURE] Added `keep_firing_for` support to rules configuration. #4099
* [ENHANCEMENT] Add `-tls-insecure-skip-verify` to rules, alertmanager and backfill commands. #4162

### Query-tee

* [CHANGE] Increase default value of `-backend.read-timeout` to 150s, to accommodate default querier and query frontend timeout of 120s. #4262
* [ENHANCEMENT] Log errors that occur while performing requests to compare two endpoints. #4262
* [ENHANCEMENT] When comparing two responses that both contain an error, only consider the comparison failed if the errors differ. Previously, if either response contained an error, the comparison always failed, even if both responses contained the same error. #4262
* [ENHANCEMENT] Include the value of the `X-Scope-OrgID` header when logging a comparison failure. #4262
* [BUGFIX] Parameters (expression, time range etc.) for a query request where the parameters are in the HTTP request body rather than in the URL are now logged correctly when responses differ. #4265

### Documentation

* [ENHANCEMENT] Add guide on alternative migration method for Thanos to Mimir #3554
* [ENHANCEMENT] Restore "Migrate from Cortex" for Jsonnet. #3929
* [ENHANCEMENT] Document migration from microservices to read-write deployment mode. #3951
* [ENHANCEMENT] Do not error when there is nothing to commit as part of a publish #4058
* [ENHANCEMENT] Explain how to run Mimir locally using docker-compose #4079
* [ENHANCEMENT] Docs: use long flag names in runbook commands. #4088
* [ENHANCEMENT] Clarify how ingester replication happens. #4101
* [ENHANCEMENT] Improvements to the Get Started guide. #4315
* [BUGFIX] Added indentation to Azure and SWIFT backend definition. #4263

### Tools

* [ENHANCEMENT] Adapt tsdb-print-chunk for native histograms. #4186
* [ENHANCEMENT] Adapt tsdb-index-health for blocks containing native histograms. #4186
* [ENHANCEMENT] Adapt tsdb-chunks tool to handle native histograms. #4186

## 2.6.2

* [BUGFIX] Security: updates Go to version 1.20.4 to fix CVE-2023-24539, CVE-2023-24540, CVE-2023-29400. #4903

## 2.6.1

### Grafana Mimir

* [BUGFIX] Security: updates Go to version 1.20.3 to fix CVE-2023-24538 #4798

## 2.6.0

### Grafana Mimir

* [CHANGE] Querier: Introduce `-querier.max-partial-query-length` to limit the time range for partial queries at the querier level and deprecate `-store.max-query-length`. #3825 #4017
* [CHANGE] Store-gateway: Remove experimental `-blocks-storage.bucket-store.max-concurrent-reject-over-limit` flag. #3706
* [CHANGE] Ingester: If shipping is enabled block retention will now be relative to the upload time to cloud storage. If shipping is disabled block retention will be relative to the creation time of the block instead of the mintime of the last block created. #3816
* [CHANGE] Query-frontend: Deprecated CLI flag `-query-frontend.align-querier-with-step` has been removed. #3982
* [CHANGE] Alertmanager: added default configuration for `-alertmanager.configs.fallback`. Allows tenants to send alerts without first uploading an Alertmanager configuration. #3541
* [FEATURE] Store-gateway: streaming of series. The store-gateway can now stream results back to the querier instead of buffering them. This is expected to greatly reduce peak memory consumption while keeping latency the same. You can enable this feature by setting `-blocks-storage.bucket-store.batch-series-size` to a value in the high thousands (5000-10000). This is still an experimental feature and is subject to a changing API and instability. #3540 #3546 #3587 #3606 #3611 #3620 #3645 #3355 #3697 #3666 #3687 #3728 #3739 #3751 #3779 #3839
* [FEATURE] Alertmanager: Added support for the Webex receiver. #3758
* [FEATURE] Limits: Added the `-validation.separate-metrics-group-label` flag. This allows further separation of the `cortex_discarded_samples_total` metric by an additional `group` label - which is configured by this flag to be the value of a specific label on an incoming timeseries. Active groups are tracked and inactive groups are cleaned up on a defined interval. The maximum number of groups tracked is controlled by the `-max-separate-metrics-groups-per-user` flag. #3439
* [FEATURE] Overrides-exporter: Added experimental ring support to overrides-exporter via `-overrides-exporter.ring.enabled`. When enabled, the ring is used to establish a leader replica for the export of limit override metrics. #3908 #3953
* [FEATURE] Ephemeral storage (experimental): Mimir can now accept samples into "ephemeral storage". Such samples are available for querying for a short amount of time (`-blocks-storage.ephemeral-tsdb.retention-period`, defaults to 10 minutes), and then removed from memory. To use ephemeral storage, distributor must be configured with `-distributor.ephemeral-series-enabled` option. Series matching `-distributor.ephemeral-series-matchers` will be marked for storing into ephemeral storage in ingesters. Each tenant needs to have ephemeral storage enabled by using `-ingester.max-ephemeral-series-per-user` limit, which defaults to 0 (no ephemeral storage). Ingesters have new `-ingester.instance-limits.max-ephemeral-series` limit for total number of series in ephemeral storage across all tenants. If ingestion of samples into ephemeral storage fails, `cortex_discarded_samples_total` metric will use values prefixed with `ephemeral-` for `reason` label. Querying of ephemeral storage is possible by using `{__mimir_storage__="ephemeral"}` as metric selector. Following new metrics related to ephemeral storage are introduced: #3897 #3922 #3961 #3997 #4004
  * `cortex_ingester_ephemeral_series`
  * `cortex_ingester_ephemeral_series_created_total`
  * `cortex_ingester_ephemeral_series_removed_total`
  * `cortex_ingester_ingested_ephemeral_samples_total`
  * `cortex_ingester_ingested_ephemeral_samples_failures_total`
  * `cortex_ingester_memory_ephemeral_users`
  * `cortex_ingester_queries_ephemeral_total`
  * `cortex_ingester_queried_ephemeral_samples`
  * `cortex_ingester_queried_ephemeral_series`
* [ENHANCEMENT] Added new metric `thanos_shipper_last_successful_upload_time`: Unix timestamp (in seconds) of the last successful TSDB block uploaded to the bucket. #3627
* [ENHANCEMENT] Ruler: Added `-ruler.alertmanager-client.tls-enabled` configuration for alertmanager client. #3432 #3597
* [ENHANCEMENT] Activity tracker logs now have `component=activity-tracker` label. #3556
* [ENHANCEMENT] Distributor: remove labels with empty values #2439
* [ENHANCEMENT] Query-frontend: track query HTTP requests in the Activity Tracker. #3561
* [ENHANCEMENT] Store-gateway: Add experimental alternate implementation of index-header reader that does not use memory mapped files. The index-header reader is expected to improve stability of the store-gateway. You can enable this implementation with the flag `-blocks-storage.bucket-store.index-header.stream-reader-enabled`. #3639 #3691 #3703 #3742 #3785 #3787 #3797
* [ENHANCEMENT] Query-scheduler: add `cortex_query_scheduler_cancelled_requests_total` metric to track the number of requests that are already cancelled when dequeued. #3696
* [ENHANCEMENT] Store-gateway: add `cortex_bucket_store_partitioner_extended_ranges_total` metric to keep track of the ranges that the partitioner decided to overextend and merge in order to save API call to the object storage. #3769
* [ENHANCEMENT] Compactor: Auto-forget unhealthy compactors after ten failed ring heartbeats. #3771
* [ENHANCEMENT] Ruler: change default value of `-ruler.for-grace-period` from `10m` to `2m` and update help text. The new default value reflects how we operate Mimir at Grafana Labs. #3817
* [ENHANCEMENT] Ingester: Added experimental flags to force usage of _postings for matchers cache_. These flags will be removed in the future and it's not recommended to change them. #3823
  * `-blocks-storage.tsdb.head-postings-for-matchers-cache-ttl`
  * `-blocks-storage.tsdb.head-postings-for-matchers-cache-size`
  * `-blocks-storage.tsdb.head-postings-for-matchers-cache-force`
* [ENHANCEMENT] Ingester: Improved series selection performance when some of the matchers do not match any series. #3827
* [ENHANCEMENT] Alertmanager: Add new additional template function `tenantID` returning id of the tenant owning the alert. #3758
* [ENHANCEMENT] Alertmanager: Add additional template function `grafanaExploreURL` returning URL to grafana explore with range query. #3849
* [ENHANCEMENT] Reduce overhead of debug logging when filtered out. #3875
* [ENHANCEMENT] Update Docker base images from `alpine:3.16.2` to `alpine:3.17.1`. #3898
* [ENHANCEMENT] Ingester: Add new `/ingester/tsdb_metrics` endpoint to return tenant-specific TSDB metrics. #3923
* [ENHANCEMENT] Query-frontend: CLI flag `-query-frontend.max-total-query-length` and its associated YAML configuration is now stable. #3882
* [ENHANCEMENT] Ruler: rule groups now support optional and experimental `align_evaluation_time_on_interval` field, which causes all evaluations to happen on interval-aligned timestamp. #4013
* [ENHANCEMENT] Query-scheduler: ring-based service discovery is now stable. #4028
* [ENHANCEMENT] Store-gateway: improved performance of prefix matching on the labels. #4055 #4080
* [BUGFIX] Log the names of services that are not yet running rather than `unsupported value type` when calling `/ready` and some services are not running. #3625
* [BUGFIX] Alertmanager: Fix template spurious deletion with relative data dir. #3604
* [BUGFIX] Security: update prometheus/exporter-toolkit for CVE-2022-46146. #3675
* [BUGFIX] Security: update golang.org/x/net for CVE-2022-41717. #3755
* [BUGFIX] Debian package: Fix post-install, environment file path and user creation. #3720
* [BUGFIX] memberlist: Fix panic during Mimir startup when Mimir receives gossip message before it's ready. #3746
* [BUGFIX] Store-gateway: fix `cortex_bucket_store_partitioner_requested_bytes_total` metric to not double count overlapping ranges. #3769
* [BUGFIX] Update `github.com/thanos-io/objstore` to address issue with Multipart PUT on s3-compatible Object Storage. #3802 #3821
* [BUGFIX] Distributor, Query-scheduler: Make sure ring metrics include a `cortex_` prefix as expected by dashboards. #3809
* [BUGFIX] Querier: canceled requests are no longer reported as "consistency check" failures. #3837 #3927
* [BUGFIX] Distributor: don't panic when `metric_relabel_configs` in overrides contains null element. #3868
* [BUGFIX] Distributor: don't panic when OTLP histograms don't have any buckets. #3853
* [BUGFIX] Ingester, Compactor: fix panic that can occur when compaction fails. #3955
* [BUGFIX] Store-gateway: return `Canceled` rather than `Aborted` error when the calling querier cancels the request. #4007

### Mixin

* [ENHANCEMENT] Alerts: Added `MimirIngesterInstanceHasNoTenants` alert that fires when an ingester replica is not receiving write requests for any tenant. #3681
* [ENHANCEMENT] Alerts: Extended `MimirAllocatingTooMuchMemory` to check read-write deployment containers. #3710
* [ENHANCEMENT] Alerts: Added `MimirAlertmanagerInstanceHasNoTenants` alert that fires when an alertmanager instance ows no tenants. #3826
* [ENHANCEMENT] Alerts: Added `MimirRulerInstanceHasNoRuleGroups` alert that fires when a ruler replica is not assigned any rule group to evaluate. #3723
* [ENHANCEMENT] Support for baremetal deployment for alerts and scaling recording rules. #3719
* [ENHANCEMENT] Dashboards: querier autoscaling now supports multiple scaled objects (configurable via `$._config.autoscale.querier.hpa_name`). #3962
* [BUGFIX] Alerts: Fixed `MimirIngesterRestarts` alert when Mimir is deployed in read-write mode. #3716
* [BUGFIX] Alerts: Fixed `MimirIngesterHasNotShippedBlocks` and `MimirIngesterHasNotShippedBlocksSinceStart` alerts for when Mimir is deployed in read-write or monolithic modes and updated them to use new `thanos_shipper_last_successful_upload_time` metric. #3627
* [BUGFIX] Alerts: Fixed `MimirMemoryMapAreasTooHigh` alert when Mimir is deployed in read-write mode. #3626
* [BUGFIX] Alerts: Fixed `MimirCompactorSkippedBlocksWithOutOfOrderChunks` matching on non-existent label. #3628
* [BUGFIX] Dashboards: Fix `Rollout Progress` dashboard incorrectly using Gateway metrics when Gateway was not enabled. #3709
* [BUGFIX] Tenants dashboard: Make it compatible with all deployment types. #3754
* [BUGFIX] Alerts: Fixed `MimirCompactorHasNotUploadedBlocks` to not fire if compactor has nothing to do. #3793
* [BUGFIX] Alerts: Fixed `MimirAutoscalerNotActive` to not fire if scaling metric is 0, to avoid false positives on scaled objects with 0 min replicas. #3999

### Jsonnet

* [CHANGE] Replaced the deprecated `policy/v1beta1` with `policy/v1` when configuring a PodDisruptionBudget for read-write deployment mode. #3811
* [CHANGE] Removed `-server.http-write-timeout` default option value from querier and query-frontend, as it defaults to a higher value in the code now, and cannot be lower than `-querier.timeout`. #3836
* [CHANGE] Replaced `-store.max-query-length` with `-query-frontend.max-total-query-length` in the query-frontend config. #3879
* [CHANGE] Changed default `mimir_backend_data_disk_size` from `100Gi` to `250Gi`. #3894
* [ENHANCEMENT] Update `rollout-operator` to `v0.2.0`. #3624
* [ENHANCEMENT] Add `user_24M` and `user_32M` classes to operations config. #3367
* [ENHANCEMENT] Update memcached image from `memcached:1.6.16-alpine` to `memcached:1.6.17-alpine`. #3914
* [ENHANCEMENT] Allow configuring the ring for overrides-exporter. #3995
* [BUGFIX] Apply ingesters and store-gateways per-zone CLI flags overrides to read-write deployment mode too. #3766
* [BUGFIX] Apply overrides-exporter CLI flags to mimir-backend when running Mimir in read-write deployment mode. #3790
* [BUGFIX] Fixed `mimir-write` and `mimir-read` Kubernetes service to correctly balance requests among pods. #3855 #3864 #3906
* [BUGFIX] Fixed `ruler-query-frontend` and `mimir-read` gRPC server configuration to force clients to periodically re-resolve the backend addresses. #3862
* [BUGFIX] Fixed `mimir-read` CLI flags to ensure query-frontend configuration takes precedence over querier configuration. #3877

### Mimirtool

* [ENHANCEMENT] Update `mimirtool config convert` to work with Mimir 2.4, 2.5, 2.6 changes. #3952
* [ENHANCEMENT] Mimirtool is now available to install through Homebrew with `brew install mimirtool`. #3776
* [ENHANCEMENT] Added `--concurrency` to `mimirtool rules sync` command. #3996
* [BUGFIX] Fix summary output from `mimirtool rules sync` to display correct number of groups created and updated. #3918

### Documentation

* [BUGFIX] Querier: Remove assertion that the `-querier.max-concurrent` flag must also be set for the query-frontend. #3678
* [ENHANCEMENT] Update migration from cortex documentation. #3662
* [ENHANCEMENT] Query-scheduler: documented how to migrate from DNS-based to ring-based service discovery. #4028

### Tools

## 2.5.0

### Grafana Mimir

* [CHANGE] Flag `-azure.msi-resource` is now ignored, and will be removed in Mimir 2.7. This setting is now made automatically by Azure. #2682
* [CHANGE] Experimental flag `-blocks-storage.tsdb.out-of-order-capacity-min` has been removed. #3261
* [CHANGE] Distributor: Wrap errors from pushing to ingesters with useful context, for example clarifying timeouts. #3307
* [CHANGE] The default value of `-server.http-write-timeout` has changed from 30s to 2m. #3346
* [CHANGE] Reduce period of health checks in connection pools for querier->store-gateway, ruler->ruler, and alertmanager->alertmanager clients to 10s. This reduces the time to fail a gRPC call when the remote stops responding. #3168
* [CHANGE] Hide TSDB block ranges period config from doc and mark it experimental. #3518
* [FEATURE] Alertmanager: added Discord support. #3309
* [ENHANCEMENT] Added `-server.tls-min-version` and `-server.tls-cipher-suites` flags to configure cipher suites and min TLS version supported by HTTP and gRPC servers. #2898
* [ENHANCEMENT] Distributor: Add age filter to forwarding functionality, to not forward samples which are older than defined duration. If such samples are not ingested, `cortex_discarded_samples_total{reason="forwarded-sample-too-old"}` is increased. #3049 #3113
* [ENHANCEMENT] Store-gateway: Reduce memory allocation when generating ids in index cache. #3179
* [ENHANCEMENT] Query-frontend: truncate queries based on the configured creation grace period (`--validation.create-grace-period`) to avoid querying too far into the future. #3172
* [ENHANCEMENT] Ingester: Reduce activity tracker memory allocation. #3203
* [ENHANCEMENT] Query-frontend: Log more detailed information in the case of a failed query. #3190
* [ENHANCEMENT] Added `-usage-stats.installation-mode` configuration to track the installation mode via the anonymous usage statistics. #3244
* [ENHANCEMENT] Compactor: Add new `cortex_compactor_block_max_time_delta_seconds` histogram for detecting if compaction of blocks is lagging behind. #3240 #3429
* [ENHANCEMENT] Ingester: reduced the memory footprint of active series custom trackers. #2568
* [ENHANCEMENT] Distributor: Include `X-Scope-OrgId` header in requests forwarded to configured forwarding endpoint. #3283 #3385
* [ENHANCEMENT] Alertmanager: reduced memory utilization in Mimir clusters with a large number of tenants. #3309
* [ENHANCEMENT] Add experimental flag `-shutdown-delay` to allow components to wait after receiving SIGTERM and before stopping. In this time the component returns 503 from /ready endpoint. #3298
* [ENHANCEMENT] Go: update to go 1.19.3. #3371
* [ENHANCEMENT] Alerts: added `RulerRemoteEvaluationFailing` alert, firing when communication between ruler and frontend fails in remote operational mode. #3177 #3389
* [ENHANCEMENT] Clarify which S3 signature versions are supported in the error "unsupported signature version". #3376
* [ENHANCEMENT] Store-gateway: improved index header reading performance. #3393 #3397 #3436
* [ENHANCEMENT] Store-gateway: improved performance of series matching. #3391
* [ENHANCEMENT] Move the validation of incoming series before the distributor's forwarding functionality, so that we don't forward invalid series. #3386 #3458
* [ENHANCEMENT] S3 bucket configuration now validates that the endpoint does not have the bucket name prefix. #3414
* [ENHANCEMENT] Query-frontend: added "fetched index bytes" to query statistics, so that the statistics contain the total bytes read by store-gateways from TSDB block indexes. #3206
* [ENHANCEMENT] Distributor: push wrapper should only receive unforwarded samples. #2980
* [ENHANCEMENT] Added `/api/v1/status/config` and `/api/v1/status/flags` APIs to maintain compatibility with prometheus. #3596 #3983
* [BUGFIX] Flusher: Add `Overrides` as a dependency to prevent panics when starting with `-target=flusher`. #3151
* [BUGFIX] Updated `golang.org/x/text` dependency to fix CVE-2022-32149. #3285
* [BUGFIX] Query-frontend: properly close gRPC streams to the query-scheduler to stop memory and goroutines leak. #3302
* [BUGFIX] Ruler: persist evaluation delay configured in the rulegroup. #3392
* [BUGFIX] Ring status pages: show 100% ownership as "100%", not "1e+02%". #3435
* [BUGFIX] Fix panics in OTLP ingest path when parse errors exist. #3538

### Mixin

* [CHANGE] Alerts: Change `MimirSchedulerQueriesStuck` `for` time to 7 minutes to account for the time it takes for HPA to scale up. #3223
* [CHANGE] Dashboards: Removed the `Querier > Stages` panel from the `Mimir / Queries` dashboard. #3311
* [CHANGE] Configuration: The format of the `autoscaling` section of the configuration has changed to support more components. #3378
  * Instead of specific config variables for each component, they are listed in a dictionary. For example, `autoscaling.querier_enabled` becomes `autoscaling.querier.enabled`.
* [FEATURE] Dashboards: Added "Mimir / Overview resources" dashboard, providing an high level view over a Mimir cluster resources utilization. #3481
* [FEATURE] Dashboards: Added "Mimir / Overview networking" dashboard, providing an high level view over a Mimir cluster network bandwidth, inflight requests and TCP connections. #3487
* [FEATURE] Compile baremetal mixin along k8s mixin. #3162 #3514
* [ENHANCEMENT] Alerts: Add MimirRingMembersMismatch firing when a component does not have the expected number of running jobs. #2404
* [ENHANCEMENT] Dashboards: Add optional row about the Distributor's metric forwarding feature to the `Mimir / Writes` dashboard. #3182 #3394 #3394 #3461
* [ENHANCEMENT] Dashboards: Remove the "Instance Mapper" row from the "Alertmanager Resources Dashboard". This is a Grafana Cloud specific service and not relevant for external users. #3152
* [ENHANCEMENT] Dashboards: Add "remote read", "metadata", and "exemplar" queries to "Mimir / Overview" dashboard. #3245
* [ENHANCEMENT] Dashboards: Use non-red colors for non-error series in the "Mimir / Overview" dashboard. #3246
* [ENHANCEMENT] Dashboards: Add support to multi-zone deployments for the experimental read-write deployment mode. #3256
* [ENHANCEMENT] Dashboards: If enabled, add new row to the `Mimir / Writes` for distributor autoscaling metrics. #3378
* [ENHANCEMENT] Dashboards: Add read path insights row to the "Mimir / Tenants" dashboard. #3326
* [ENHANCEMENT] Alerts: Add runbook urls for alerts. #3452
* [ENHANCEMENT] Configuration: Make it possible to configure namespace label, job label, and job prefix. #3482
* [ENHANCEMENT] Dashboards: improved resources and networking dashboards to work with read-write deployment mode too. #3497 #3504 #3519 #3531
* [ENHANCEMENT] Alerts: Added "MimirDistributorForwardingErrorRate" alert, which fires on high error rates in the distributor’s forwarding feature. #3200
* [ENHANCEMENT] Improve phrasing in Overview dashboard. #3488
* [BUGFIX] Dashboards: Fix legend showing `persistentvolumeclaim` when using `deployment_type=baremetal` for `Disk space utilization` panels. #3173 #3184
* [BUGFIX] Alerts: Fixed `MimirGossipMembersMismatch` alert when Mimir is deployed in read-write mode. #3489
* [BUGFIX] Dashboards: Remove "Inflight requests" from object store panels because the panel is not tracking the inflight requests to object storage. #3521

### Jsonnet

* [CHANGE] Replaced the deprecated `policy/v1beta1` with `policy/v1` when configuring a PodDisruptionBudget. #3284
* [CHANGE] [Common storage configuration](https://grafana.com/docs/mimir/v2.3.x/operators-guide/configure/configure-object-storage-backend/#common-configuration) is now used to configure object storage in all components. This is a breaking change in terms of Jsonnet manifests and also a CLI flag update for components that use object storage, so it will require a rollout of those components. The changes include: #3257
  * `blocks_storage_backend` was renamed to `storage_backend` and is now used as the common storage backend for all components.
    * So were the related `blocks_storage_azure_account_(name|key)` and `blocks_storage_s3_endpoint` configurations.
  * `storage_s3_endpoint` is now rendered by default using the `aws_region` configuration instead of a hardcoded `us-east-1`.
  * `ruler_client_type` and `alertmanager_client_type` were renamed to `ruler_storage_backend` and `alertmanager_storage_backend` respectively, and their corresponding CLI flags won't be rendered unless explicitly set to a value different from the one in `storage_backend` (like `local`).
  * `alertmanager_s3_bucket_name`, `alertmanager_gcs_bucket_name` and `alertmanager_azure_container_name` have been removed, and replaced by a single `alertmanager_storage_bucket_name` configuration used for all object storages.
  * `genericBlocksStorageConfig` configuration object was removed, and so any extensions to it will be now ignored. Use `blockStorageConfig` instead.
  * `rulerClientConfig` and `alertmanagerStorageClientConfig` configuration objects were renamed to `rulerStorageConfig` and `alertmanagerStorageConfig` respectively, and so any extensions to their previous names will be now ignored. Use the new names instead.
  * The CLI flags `*.s3.region` are no longer rendered as they are optional and the region can be inferred by Mimir by performing an initial API call to the endpoint.
  * The migration to this change should usually consist of:
    * Renaming `blocks_storage_backend` key to `storage_backend`.
    * For Azure/S3:
      * Renaming `blocks_storage_(azure|s3)_*` configurations to `storage_(azure|s3)_*`.
      * If `ruler_storage_(azure|s3)_*` and `alertmanager_storage_(azure|s3)_*` keys were different from the `block_storage_*` ones, they should be now provided using CLI flags, see [configuration reference](https://grafana.com/docs/mimir/v2.3.x/operators-guide/configure/reference-configuration-parameters/) for more details.
    * Removing `ruler_client_type` and `alertmanager_client_type` if their value match the `storage_backend`, or renaming them to their new names otherwise.
    * Reviewing any possible extensions to `genericBlocksStorageConfig`, `rulerClientConfig` and `alertmanagerStorageClientConfig` and moving them to the corresponding new options.
    * Renaming the alertmanager's bucket name configuration from provider-specific to the new `alertmanager_storage_bucket_name` key.
* [CHANGE] The `overrides-exporter.libsonnet` file is now always imported. The overrides-exporter can be enabled in jsonnet setting the following: #3379
  ```jsonnet
  {
    _config+:: {
      overrides_exporter_enabled: true,
    }
  }
  ```
* [FEATURE] Added support for experimental read-write deployment mode. Enabling the read-write deployment mode on a existing Mimir cluster is a destructive operation, because the cluster will be re-created. If you're creating a new Mimir cluster, you can deploy it in read-write mode adding the following configuration: #3379 #3475 #3405
  ```jsonnet
  {
    _config+:: {
      deployment_mode: 'read-write',

      // See operations/mimir/read-write-deployment.libsonnet for more configuration options.
      mimir_write_replicas: 3,
      mimir_read_replicas: 2,
      mimir_backend_replicas: 3,
    }
  }
  ```
* [ENHANCEMENT] Add autoscaling support to the `mimir-read` component when running the read-write-deployment model. #3419
* [ENHANCEMENT] Added `$._config.usageStatsConfig` to track the installation mode via the anonymous usage statistics. #3294
* [ENHANCEMENT] The query-tee node port (`$._config.query_tee_node_port`) is now optional. #3272
* [ENHANCEMENT] Add support for autoscaling distributors. #3378
* [ENHANCEMENT] Make auto-scaling logic ensure integer KEDA thresholds. #3512
* [BUGFIX] Fixed query-scheduler ring configuration for dedicated ruler's queries and query-frontends. #3237 #3239
* [BUGFIX] Jsonnet: Fix auto-scaling so that ruler-querier CPU threshold is a string-encoded integer millicores value. #3520

### Mimirtool

* [FEATURE] Added `mimirtool alertmanager verify` command to validate configuration without uploading. #3440
* [ENHANCEMENT] Added `mimirtool rules delete-namespace` command to delete all of the rule groups in a namespace including the namespace itself. #3136
* [ENHANCEMENT] Refactor `mimirtool analyze prometheus`: add concurrency and resiliency #3349
  * Add `--concurrency` flag. Default: number of logical CPUs
* [BUGFIX] `--log.level=debug` now correctly prints the response from the remote endpoint when a request fails. #3180

### Documentation

* [ENHANCEMENT] Documented how to configure HA deduplication using Consul in a Mimir Helm deployment. #2972
* [ENHANCEMENT] Improve `MimirQuerierAutoscalerNotActive` runbook. #3186
* [ENHANCEMENT] Improve `MimirSchedulerQueriesStuck` runbook to reflect debug steps with querier auto-scaling enabled. #3223
* [ENHANCEMENT] Use imperative for docs titles. #3178 #3332 #3343
* [ENHANCEMENT] Docs: mention gRPC compression in "Production tips". #3201
* [ENHANCEMENT] Update ADOPTERS.md. #3224 #3225
* [ENHANCEMENT] Add a note for jsonnet deploying. #3213
* [ENHANCEMENT] out-of-order runbook update with use case. #3253
* [ENHANCEMENT] Fixed TSDB retention mentioned in the "Recover source blocks from ingesters" runbook. #3280
* [ENHANCEMENT] Run Grafana Mimir in production using the Helm chart. #3072
* [ENHANCEMENT] Use common configuration in the tutorial. #3282
* [ENHANCEMENT] Updated detailed steps for migrating blocks from Thanos to Mimir. #3290
* [ENHANCEMENT] Add scheme to DNS service discovery docs. #3450
* [BUGFIX] Remove reference to file that no longer exists in contributing guide. #3404
* [BUGFIX] Fix some minor typos in the contributing guide and on the runbooks page. #3418
* [BUGFIX] Fix small typos in API reference. #3526
* [BUGFIX] Fixed TSDB retention mentioned in the "Recover source blocks from ingesters" runbook. #3278
* [BUGFIX] Fixed configuration example in the "Configuring the Grafana Mimir query-frontend to work with Prometheus" guide. #3374

### Tools

* [FEATURE] Add `copyblocks` tool, to copy Mimir blocks between two GCS buckets. #3264
* [ENHANCEMENT] copyblocks: copy no-compact global markers and optimize min time filter check. #3268
* [ENHANCEMENT] Mimir rules GitHub action: Added the ability to change default value of `label` when running `prepare` command. #3236
* [BUGFIX] Mimir rules Github action: Fix single line output. #3421

## 2.4.0

### Grafana Mimir

* [CHANGE] Distributor: change the default value of `-distributor.remote-timeout` to `2s` from `20s` and `-distributor.forwarding.request-timeout` to `2s` from `10s` to improve distributor resource usage when ingesters crash. #2728 #2912
* [CHANGE] Anonymous usage statistics tracking: added the `-ingester.ring.store` value. #2981
* [CHANGE] Series metadata `HELP` that is longer than `-validation.max-metadata-length` is now truncated silently, instead of being dropped with a 400 status code. #2993
* [CHANGE] Ingester: changed default setting for `-ingester.ring.readiness-check-ring-health` from `true` to `false`. #2953
* [CHANGE] Anonymous usage statistics tracking has been enabled by default, to help Mimir maintainers make better decisions to support the open source community. #2939 #3034
* [CHANGE] Anonymous usage statistics tracking: added the minimum and maximum value of `-ingester.out-of-order-time-window`. #2940
* [CHANGE] The default hash ring heartbeat period for distributors, ingesters, rulers and compactors has been increased from `5s` to `15s`. Now the default heartbeat period for all Mimir hash rings is `15s`. #3033
* [CHANGE] Reduce the default TSDB head compaction concurrency (`-blocks-storage.tsdb.head-compaction-concurrency`) from 5 to 1, in order to reduce CPU spikes. #3093
* [CHANGE] Ruler: the ruler's [remote evaluation mode](https://grafana.com/docs/mimir/latest/operators-guide/architecture/components/ruler/#remote) (`-ruler.query-frontend.address`) is now stable. #3109
* [CHANGE] Limits: removed the deprecated YAML configuration option `active_series_custom_trackers_config`. Please use `active_series_custom_trackers` instead. #3110
* [CHANGE] Ingester: removed the deprecated configuration option `-ingester.ring.join-after`. #3111
* [CHANGE] Querier: removed the deprecated configuration option `-querier.shuffle-sharding-ingesters-lookback-period`. The value of `-querier.query-ingesters-within` is now used internally for shuffle sharding lookback, while you can use `-querier.shuffle-sharding-ingesters-enabled` to enable or disable shuffle sharding on the read path. #3111
* [CHANGE] Memberlist: cluster label verification feature (`-memberlist.cluster-label` and `-memberlist.cluster-label-verification-disabled`) is now marked as stable. #3108
* [CHANGE] Distributor: only single per-tenant forwarding endpoint can be configured now. Support for per-rule endpoint has been removed. #3095
* [FEATURE] Query-scheduler: added an experimental ring-based service discovery support for the query-scheduler. Refer to [query-scheduler configuration](https://grafana.com/docs/mimir/next/operators-guide/architecture/components/query-scheduler/#configuration) for more information. #2957
* [FEATURE] Introduced the experimental endpoint `/api/v1/user_limits` exposed by all components that load runtime configuration. This endpoint exposes realtime limits for the authenticated tenant, in JSON format. #2864 #3017
* [FEATURE] Query-scheduler: added the experimental configuration option `-query-scheduler.max-used-instances` to restrict the number of query-schedulers effectively used regardless how many replicas are running. This feature can be useful when using the experimental read-write deployment mode. #3005
* [ENHANCEMENT] Go: updated to go 1.19.2. #2637 #3127 #3129
* [ENHANCEMENT] Runtime config: don't unmarshal runtime configuration files if they haven't changed. This can save a bit of CPU and memory on every component using runtime config. #2954
* [ENHANCEMENT] Query-frontend: Add `cortex_frontend_query_result_cache_skipped_total` and `cortex_frontend_query_result_cache_attempted_total` metrics to track the reason why query results are not cached. #2855
* [ENHANCEMENT] Distributor: pool more connections per host when forwarding request. Mark requests as idempotent so they can be retried under some conditions. #2968
* [ENHANCEMENT] Distributor: failure to send request to forwarding target now also increments `cortex_distributor_forward_errors_total`, with `status_code="failed"`. #2968
* [ENHANCEMENT] Distributor: added support forwarding push requests via gRPC, using `httpgrpc` messages from weaveworks/common library. #2996
* [ENHANCEMENT] Query-frontend / Querier: increase internal backoff period used to retry connections to query-frontend / query-scheduler. #3011
* [ENHANCEMENT] Querier: do not log "error processing requests from scheduler" when the query-scheduler is shutting down. #3012
* [ENHANCEMENT] Query-frontend: query sharding process is now time-bounded and it is cancelled if the request is aborted. #3028
* [ENHANCEMENT] Query-frontend: improved Prometheus response JSON encoding performance. #2450
* [ENHANCEMENT] TLS: added configuration parameters to configure the client's TLS cipher suites and minimum version. The following new CLI flags have been added: #3070
  * `-alertmanager.alertmanager-client.tls-cipher-suites`
  * `-alertmanager.alertmanager-client.tls-min-version`
  * `-alertmanager.sharding-ring.etcd.tls-cipher-suites`
  * `-alertmanager.sharding-ring.etcd.tls-min-version`
  * `-compactor.ring.etcd.tls-cipher-suites`
  * `-compactor.ring.etcd.tls-min-version`
  * `-distributor.forwarding.grpc-client.tls-cipher-suites`
  * `-distributor.forwarding.grpc-client.tls-min-version`
  * `-distributor.ha-tracker.etcd.tls-cipher-suites`
  * `-distributor.ha-tracker.etcd.tls-min-version`
  * `-distributor.ring.etcd.tls-cipher-suites`
  * `-distributor.ring.etcd.tls-min-version`
  * `-ingester.client.tls-cipher-suites`
  * `-ingester.client.tls-min-version`
  * `-ingester.ring.etcd.tls-cipher-suites`
  * `-ingester.ring.etcd.tls-min-version`
  * `-memberlist.tls-cipher-suites`
  * `-memberlist.tls-min-version`
  * `-querier.frontend-client.tls-cipher-suites`
  * `-querier.frontend-client.tls-min-version`
  * `-querier.store-gateway-client.tls-cipher-suites`
  * `-querier.store-gateway-client.tls-min-version`
  * `-query-frontend.grpc-client-config.tls-cipher-suites`
  * `-query-frontend.grpc-client-config.tls-min-version`
  * `-query-scheduler.grpc-client-config.tls-cipher-suites`
  * `-query-scheduler.grpc-client-config.tls-min-version`
  * `-query-scheduler.ring.etcd.tls-cipher-suites`
  * `-query-scheduler.ring.etcd.tls-min-version`
  * `-ruler.alertmanager-client.tls-cipher-suites`
  * `-ruler.alertmanager-client.tls-min-version`
  * `-ruler.client.tls-cipher-suites`
  * `-ruler.client.tls-min-version`
  * `-ruler.query-frontend.grpc-client-config.tls-cipher-suites`
  * `-ruler.query-frontend.grpc-client-config.tls-min-version`
  * `-ruler.ring.etcd.tls-cipher-suites`
  * `-ruler.ring.etcd.tls-min-version`
  * `-store-gateway.sharding-ring.etcd.tls-cipher-suites`
  * `-store-gateway.sharding-ring.etcd.tls-min-version`
* [ENHANCEMENT] Store-gateway: Add `-blocks-storage.bucket-store.max-concurrent-reject-over-limit` option to allow requests that exceed the max number of inflight object storage requests to be rejected. #2999
* [ENHANCEMENT] Query-frontend: allow setting a separate limit on the total (before splitting/sharding) query length of range queries with the new experimental `-query-frontend.max-total-query-length` flag, which defaults to `-store.max-query-length` if unset or set to 0. #3058
* [ENHANCEMENT] Query-frontend: Lower TTL for cache entries overlapping the out-of-order samples ingestion window (re-using `-ingester.out-of-order-allowance` from ingesters). #2935
* [ENHANCEMENT] Ruler: added support to forcefully disable recording and/or alerting rules evaluation. The following new configuration options have been introduced, which can be overridden on a per-tenant basis in the runtime configuration: #3088
  * `-ruler.recording-rules-evaluation-enabled`
  * `-ruler.alerting-rules-evaluation-enabled`
* [ENHANCEMENT] Distributor: Improved error messages reported when the distributor fails to remote write to ingesters. #3055
* [ENHANCEMENT] Improved tracing spans tracked by distributors, ingesters and store-gateways. #2879 #3099 #3089
* [ENHANCEMENT] Ingester: improved the performance of label value cardinality endpoint. #3044
* [ENHANCEMENT] Ruler: use backoff retry on remote evaluation #3098
* [ENHANCEMENT] Query-frontend: Include multiple tenant IDs in query logs when present instead of dropping them. #3125
* [ENHANCEMENT] Query-frontend: truncate queries based on the configured blocks retention period (`-compactor.blocks-retention-period`) to avoid querying past this period. #3134
* [ENHANCEMENT] Alertmanager: reduced memory utilization in Mimir clusters with a large number of tenants. #3143
* [ENHANCEMENT] Store-gateway: added extra span logging to improve observability. #3131
* [ENHANCEMENT] Compactor: cleaning up different tenants' old blocks and updating bucket indexes is now more independent. This prevents a single tenant from delaying cleanup for other tenants. #2631
* [ENHANCEMENT] Distributor: request rate, ingestion rate, and inflight requests limits are now enforced before reading and parsing the body of the request. This makes the distributor more resilient against a burst of requests over those limit. #2419
* [BUGFIX] Querier: Fix 400 response while handling streaming remote read. #2963
* [BUGFIX] Fix a bug causing query-frontend, query-scheduler, and querier not failing if one of their internal components fail. #2978
* [BUGFIX] Querier: re-balance the querier worker connections when a query-frontend or query-scheduler is terminated. #3005
* [BUGFIX] Distributor: Now returns the quorum error from ingesters. For example, with replication_factor=3, two HTTP 400 errors and one HTTP 500 error, now the distributor will always return HTTP 400. Previously the behaviour was to return the error which the distributor first received. #2979
* [BUGFIX] Ruler: fix panic when ruler.external_url is explicitly set to an empty string ("") in YAML. #2915
* [BUGFIX] Alertmanager: Fix support for the Telegram API URL in the global settings. #3097
* [BUGFIX] Alertmanager: Fix parsing of label matchers without label value in the API used to retrieve alerts. #3097
* [BUGFIX] Ruler: Fix not restoring alert state for rule groups when other ruler replicas shut down. #3156
* [BUGFIX] Updated `golang.org/x/net` dependency to fix CVE-2022-27664. #3124
* [BUGFIX] Fix distributor from returning a `500` status code when a `400` was received from the ingester. #3211
* [BUGFIX] Fix incorrect OS value set in Mimir v2.3.* RPM packages. #3221

### Mixin

* [CHANGE] Alerts: MimirQuerierAutoscalerNotActive is now critical and fires after 1h instead of 15m. #2958
* [FEATURE] Dashboards: Added "Mimir / Overview" dashboards, providing an high level view over a Mimir cluster. #3122 #3147 #3155
* [ENHANCEMENT] Dashboards: Updated the "Writes" and "Rollout progress" dashboards to account for samples ingested via the new OTLP ingestion endpoint. #2919 #2938
* [ENHANCEMENT] Dashboards: Include per-tenant request rate in "Tenants" dashboard. #2874
* [ENHANCEMENT] Dashboards: Include inflight object store requests in "Reads" dashboard. #2914
* [ENHANCEMENT] Dashboards: Make queries used to find job, cluster and namespace for dropdown menus configurable. #2893
* [ENHANCEMENT] Dashboards: Include rate of label and series queries in "Reads" dashboard. #3065 #3074
* [ENHANCEMENT] Dashboards: Fix legend showing on per-pod panels. #2944
* [ENHANCEMENT] Dashboards: Use the "req/s" unit on panels showing the requests rate. #3118
* [ENHANCEMENT] Dashboards: Use a consistent color across dashboards for the error rate. #3154

### Jsonnet

* [FEATURE] Added support for query-scheduler ring-based service discovery. #3128
* [ENHANCEMENT] Querier autoscaling is now slower on scale downs: scale down 10% every 1m instead of 100%. #2962
* [BUGFIX] Memberlist: `gossip_member_label` is now set for ruler-queriers. #3141

### Mimirtool

* [ENHANCEMENT] mimirtool analyze: Store the query errors instead of exit during the analysis. #3052
* [BUGFIX] mimir-tool remote-read: fix returns where some conditions [return nil error even if there is error](https://github.com/grafana/cortex-tools/issues/260). #3053

### Documentation

* [ENHANCEMENT] Added documentation on how to configure storage retention. #2970
* [ENHANCEMENT] Improved gRPC clients config documentation. #3020
* [ENHANCEMENT] Added documentation on how to manage alerting and recording rules. #2983
* [ENHANCEMENT] Improved `MimirSchedulerQueriesStuck` runbook. #3006
* [ENHANCEMENT] Added "Cluster label verification" section to memberlist documentation. #3096
* [ENHANCEMENT] Mention compression in multi-zone replication documentation. #3107
* [BUGFIX] Fixed configuration option names in "Enabling zone-awareness via the Grafana Mimir Jsonnet". #3018
* [BUGFIX] Fixed `mimirtool analyze` parameters documentation. #3094
* [BUGFIX] Fixed YAML configuraton in the "Manage the configuration of Grafana Mimir with Helm" guide. #3042
* [BUGFIX] Fixed Alertmanager capacity planning documentation. #3132

### Tools

- [BUGFIX] trafficdump: Fixed panic occurring when `-success-only=true` and the captured request failed. #2863

## 2.3.1

### Grafana Mimir
* [BUGFIX] Query-frontend: query sharding took exponential time to map binary expressions. #3027
* [BUGFIX] Distributor: Stop panics on OTLP endpoint when a single metric has multiple timeseries. #3040

## 2.3.0

### Grafana Mimir

* [CHANGE] Ingester: Added user label to ingester metric `cortex_ingester_tsdb_out_of_order_samples_appended_total`. On multitenant clusters this helps us find the rate of appended out-of-order samples for a specific tenant. #2493
* [CHANGE] Compactor: delete source and output blocks from local disk on compaction failed, to reduce likelihood that subsequent compactions fail because of no space left on disk. #2261
* [CHANGE] Ruler: Remove unused CLI flags `-ruler.search-pending-for` and `-ruler.flush-period` (and their respective YAML config options). #2288
* [CHANGE] Successful gRPC requests are no longer logged (only affects internal API calls). #2309
* [CHANGE] Add new `-*.consul.cas-retry-delay` flags. They have a default value of `1s`, while previously there was no delay between retries. #2309
* [CHANGE] Store-gateway: Remove the experimental ability to run requests in a dedicated OS thread pool and associated CLI flag `-store-gateway.thread-pool-size`. #2423
* [CHANGE] Memberlist: disabled TCP-based ping fallback, because Mimir already uses a custom transport based on TCP. #2456
* [CHANGE] Change default value for `-distributor.ha-tracker.max-clusters` to `100` to provide a DoS protection. #2465
* [CHANGE] Experimental block upload API exposed by compactor has changed: Previous `/api/v1/upload/block/{block}` endpoint for starting block upload is now `/api/v1/upload/block/{block}/start`, and previous endpoint `/api/v1/upload/block/{block}?uploadComplete=true` for finishing block upload is now `/api/v1/upload/block/{block}/finish`. New API endpoint has been added: `/api/v1/upload/block/{block}/check`. #2486 #2548
* [CHANGE] Compactor: changed `-compactor.max-compaction-time` default from `0s` (disabled) to `1h`. When compacting blocks for a tenant, the compactor will move to compact blocks of another tenant or re-plan blocks to compact at least every 1h. #2514
* [CHANGE] Distributor: removed previously deprecated `extend_writes` (see #1856) YAML key and `-distributor.extend-writes` CLI flag from the distributor config. #2551
* [CHANGE] Ingester: removed previously deprecated `active_series_custom_trackers` (see #1188) YAML key from the ingester config. #2552
* [CHANGE] The tenant ID `__mimir_cluster` is reserved by Mimir and not allowed to store metrics. #2643
* [CHANGE] Purger: removed the purger component and moved its API endpoints `/purger/delete_tenant` and `/purger/delete_tenant_status` to the compactor at `/compactor/delete_tenant` and `/compactor/delete_tenant_status`. The new endpoints on the compactor are stable. #2644
* [CHANGE] Memberlist: Change the leave timeout duration (`-memberlist.leave-timeout duration`) from 5s to 20s and connection timeout (`-memberlist.packet-dial-timeout`) from 5s to 2s. This makes leave timeout 10x the connection timeout, so that we can communicate the leave to at least 1 node, if the first 9 we try to contact times out. #2669
* [CHANGE] Alertmanager: return status code `412 Precondition Failed` and log info message when alertmanager isn't configured for a tenant. #2635
* [CHANGE] Distributor: if forwarding rules are used to forward samples, exemplars are now removed from the request. #2710 #2725
* [CHANGE] Limits: change the default value of `max_global_series_per_metric` limit to `0` (disabled). Setting this limit by default does not provide much benefit because series are sharded by all labels. #2714
* [CHANGE] Ingester: experimental `-blocks-storage.tsdb.new-chunk-disk-mapper` has been removed, new chunk disk mapper is now always used, and is no longer marked experimental. Default value of `-blocks-storage.tsdb.head-chunks-write-queue-size` has changed to 1000000, this enables async chunk queue by default, which leads to improved latency on the write path when new chunks are created in ingesters. #2762
* [CHANGE] Ingester: removed deprecated `-blocks-storage.tsdb.isolation-enabled` option. TSDB-level isolation is now always disabled in Mimir. #2782
* [CHANGE] Compactor: `-compactor.partial-block-deletion-delay` must either be set to 0 (to disable partial blocks deletion) or a value higher than `4h`. #2787
* [CHANGE] Query-frontend: CLI flag `-query-frontend.align-querier-with-step` has been deprecated. Please use `-query-frontend.align-queries-with-step` instead. #2840
* [FEATURE] Compactor: Adds the ability to delete partial blocks after a configurable delay. This option can be configured per tenant. #2285
  - `-compactor.partial-block-deletion-delay`, as a duration string, allows you to set the delay since a partial block has been modified before marking it for deletion. A value of `0`, the default, disables this feature.
  - The metric `cortex_compactor_blocks_marked_for_deletion_total` has a new value for the `reason` label `reason="partial"`, when a block deletion marker is triggered by the partial block deletion delay.
* [FEATURE] Querier: enabled support for queries with negative offsets, which are not cached in the query results cache. #2429
* [FEATURE] EXPERIMENTAL: OpenTelemetry Metrics ingestion path on `/otlp/v1/metrics`. #695 #2436 #2461
* [FEATURE] Querier: Added support for tenant federation to metric metadata endpoint. #2467
* [FEATURE] Query-frontend: introduced experimental support to split instant queries by time. The instant query splitting can be enabled setting `-query-frontend.split-instant-queries-by-interval`. #2469 #2564 #2565 #2570 #2571 #2572 #2573 #2574 #2575 #2576 #2581 #2582 #2601 #2632 #2633 #2634 #2641 #2642 #2766
* [FEATURE] Introduced an experimental anonymous usage statistics tracking (disabled by default), to help Mimir maintainers make better decisions to support the open source community. The tracking system anonymously collects non-sensitive, non-personally identifiable information about the running Mimir cluster, and is disabled by default. #2643 #2662 #2685 #2732 #2733 #2735
* [FEATURE] Introduced an experimental deployment mode called read-write and running a fully featured Mimir cluster with three components: write, read and backend. The read-write deployment mode is a trade-off between the monolithic mode (only one component, no isolation) and the microservices mode (many components, high isolation). #2754 #2838
* [ENHANCEMENT] Distributor: Decreased distributor tests execution time. #2562
* [ENHANCEMENT] Alertmanager: Allow the HTTP `proxy_url` configuration option in the receiver's configuration. #2317
* [ENHANCEMENT] ring: optimize shuffle-shard computation when lookback is used, and all instances have registered timestamp within the lookback window. In that case we can immediately return origial ring, because we would select all instances anyway. #2309
* [ENHANCEMENT] Memberlist: added experimental memberlist cluster label support via `-memberlist.cluster-label` and `-memberlist.cluster-label-verification-disabled` CLI flags (and their respective YAML config options). #2354
* [ENHANCEMENT] Object storage can now be configured for all components using the `common` YAML config option key (or `-common.storage.*` CLI flags). #2330 #2347
* [ENHANCEMENT] Go: updated to go 1.18.4. #2400
* [ENHANCEMENT] Store-gateway, listblocks: list of blocks now includes stats from `meta.json` file: number of series, samples and chunks. #2425
* [ENHANCEMENT] Added more buckets to `cortex_ingester_client_request_duration_seconds` histogram metric, to correctly track requests taking longer than 1s (up until 16s). #2445
* [ENHANCEMENT] Azure client: Improve memory usage for large object storage downloads. #2408
* [ENHANCEMENT] Distributor: Add `-distributor.instance-limits.max-inflight-push-requests-bytes`. This limit protects the distributor against multiple large requests that together may cause an OOM, but are only a few, so do not trigger the `max-inflight-push-requests` limit. #2413
* [ENHANCEMENT] Distributor: Drop exemplars in distributor for tenants where exemplars are disabled. #2504
* [ENHANCEMENT] Runtime Config: Allow operator to specify multiple comma-separated yaml files in `-runtime-config.file` that will be merged in left to right order. #2583
* [ENHANCEMENT] Query sharding: shard binary operations only if it doesn't lead to non-shardable vector selectors in one of the operands. #2696
* [ENHANCEMENT] Add packaging for both debian based deb file and redhat based rpm file using FPM. #1803
* [ENHANCEMENT] Distributor: Add `cortex_distributor_query_ingester_chunks_deduped_total` and `cortex_distributor_query_ingester_chunks_total` metrics for determining how effective ingester chunk deduplication at query time is. #2713
* [ENHANCEMENT] Upgrade Docker base images to `alpine:3.16.2`. #2729
* [ENHANCEMENT] Ruler: Add `<prometheus-http-prefix>/api/v1/status/buildinfo` endpoint. #2724
* [ENHANCEMENT] Querier: Ensure all queries pulled from query-frontend or query-scheduler are immediately executed. The maximum workers concurrency in each querier is configured by `-querier.max-concurrent`. #2598
* [ENHANCEMENT] Distributor: Add `cortex_distributor_received_requests_total` and `cortex_distributor_requests_in_total` metrics to provide visiblity into appropriate per-tenant request limits. #2770
* [ENHANCEMENT] Distributor: Add single forwarding remote-write endpoint for a tenant (`forwarding_endpoint`), instead of using per-rule endpoints. This takes precendence over per-rule endpoints. #2801
* [ENHANCEMENT] Added `err-mimir-distributor-max-write-message-size` to the errors catalog. #2470
* [ENHANCEMENT] Add sanity check at startup to ensure the configured filesystem directories don't overlap for different components. #2828 #2947
* [BUGFIX] TSDB: Fixed a bug on the experimental out-of-order implementation that led to wrong query results. #2701
* [BUGFIX] Compactor: log the actual error on compaction failed. #2261
* [BUGFIX] Alertmanager: restore state from storage even when running a single replica. #2293
* [BUGFIX] Ruler: do not block "List Prometheus rules" API endpoint while syncing rules. #2289
* [BUGFIX] Ruler: return proper `*status.Status` error when running in remote operational mode. #2417
* [BUGFIX] Alertmanager: ensure the configured `-alertmanager.web.external-url` is either a path starting with `/`, or a full URL including the scheme and hostname. #2381 #2542
* [BUGFIX] Memberlist: fix problem with loss of some packets, typically ring updates when instances were removed from the ring during shutdown. #2418
* [BUGFIX] Ingester: fix misfiring `MimirIngesterHasUnshippedBlocks` and stale `cortex_ingester_oldest_unshipped_block_timestamp_seconds` when some block uploads fail. #2435
* [BUGFIX] Query-frontend: fix incorrect mapping of http status codes 429 to 500 when request queue is full. #2447
* [BUGFIX] Memberlist: Fix problem with ring being empty right after startup. Memberlist KV store now tries to "fast-join" the cluster to avoid serving empty KV store. #2505
* [BUGFIX] Compactor: Fix bug when using `-compactor.partial-block-deletion-delay`: compactor didn't correctly check for modification time of all block files. #2559
* [BUGFIX] Query-frontend: fix wrong query sharding results for queries with boolean result like `1 < bool 0`. #2558
* [BUGFIX] Fixed error messages related to per-instance limits incorrectly reporting they can be set on a per-tenant basis. #2610
* [BUGFIX] Perform HA-deduplication before forwarding samples according to forwarding rules in the distributor. #2603 #2709
* [BUGFIX] Fix reporting of tracing spans from PromQL engine. #2707
* [BUGFIX] Apply relabel and drop_label rules before forwarding rules in the distributor. #2703
* [BUGFIX] Distributor: Register `cortex_discarded_requests_total` metric, which previously was not registered and therefore not exported. #2712
* [BUGFIX] Ruler: fix not restoring alerts' state at startup. #2648
* [BUGFIX] Ingester: Fix disk filling up after restarting ingesters with out-of-order support disabled while it was enabled before. #2799
* [BUGFIX] Memberlist: retry joining memberlist cluster on startup when no nodes are resolved. #2837
* [BUGFIX] Query-frontend: fix incorrect mapping of http status codes 413 to 500 when request is too large. #2819
* [BUGFIX] Alertmanager: revert upstream alertmananger to v0.24.0 to fix panic when unmarshalling email headers #2924 #2925

### Mixin

* [CHANGE] Dashboards: "Slow Queries" dashboard no longer works with versions older than Grafana 9.0. #2223
* [CHANGE] Alerts: use RSS memory instead of working set memory in the `MimirAllocatingTooMuchMemory` alert for ingesters. #2480
* [CHANGE] Dashboards: remove the "Cache - Latency (old)" panel from the "Mimir / Queries" dashboard. #2796
* [FEATURE] Dashboards: added support to experimental read-write deployment mode. #2780
* [ENHANCEMENT] Dashboards: added missed rule evaluations to the "Evaluations per second" panel in the "Mimir / Ruler" dashboard. #2314
* [ENHANCEMENT] Dashboards: add k8s resource requests to CPU and memory panels. #2346
* [ENHANCEMENT] Dashboards: add RSS memory utilization panel for ingesters, store-gateways and compactors. #2479
* [ENHANCEMENT] Dashboards: allow to configure graph tooltip. #2647
* [ENHANCEMENT] Alerts: MimirFrontendQueriesStuck and MimirSchedulerQueriesStuck alerts are more reliable now as they consider all the intermediate samples in the minute prior to the evaluation. #2630
* [ENHANCEMENT] Alerts: added `RolloutOperatorNotReconciling` alert, firing if the optional rollout-operator is not successfully reconciling. #2700
* [ENHANCEMENT] Dashboards: added support to query-tee in front of ruler-query-frontend in the "Remote ruler reads" dashboard. #2761
* [ENHANCEMENT] Dashboards: Introduce support for baremetal deployment, setting `deployment_type: 'baremetal'` in the mixin `_config`. #2657
* [ENHANCEMENT] Dashboards: use timeseries panel to show exemplars. #2800
* [BUGFIX] Dashboards: fixed unit of latency panels in the "Mimir / Ruler" dashboard. #2312
* [BUGFIX] Dashboards: fixed "Intervals per query" panel in the "Mimir / Queries" dashboard. #2308
* [BUGFIX] Dashboards: Make "Slow Queries" dashboard works with Grafana 9.0. #2223
* [BUGFIX] Dashboards: add missing API routes to Ruler dashboard. #2412
* [BUGFIX] Dashboards: stop setting 'interval' in dashboards; it should be set on your datasource. #2802

### Jsonnet

* [CHANGE] query-scheduler is enabled by default. We advise to deploy the query-scheduler to improve the scalability of the query-frontend. #2431
* [CHANGE] Replaced anti-affinity rules with pod topology spread constraints for distributor, query-frontend, querier and ruler. #2517
  - The following configuration options have been removed:
    - `distributor_allow_multiple_replicas_on_same_node`
    - `query_frontend_allow_multiple_replicas_on_same_node`
    - `querier_allow_multiple_replicas_on_same_node`
    - `ruler_allow_multiple_replicas_on_same_node`
  - The following configuration options have been added:
    - `distributor_topology_spread_max_skew`
    - `query_frontend_topology_spread_max_skew`
    - `querier_topology_spread_max_skew`
    - `ruler_topology_spread_max_skew`
* [CHANGE] Change `max_global_series_per_metric` to 0 in all plans, and as a default value. #2669
* [FEATURE] Memberlist: added support for experimental memberlist cluster label, through the jsonnet configuration options `memberlist_cluster_label` and `memberlist_cluster_label_verification_disabled`. #2349
* [FEATURE] Added ruler-querier autoscaling support. It requires [KEDA](https://keda.sh) installed in the Kubernetes cluster. Ruler-querier autoscaler can be enabled and configure through the following options in the jsonnet config: #2545
  * `autoscaling_ruler_querier_enabled`: `true` to enable autoscaling.
  * `autoscaling_ruler_querier_min_replicas`: minimum number of ruler-querier replicas.
  * `autoscaling_ruler_querier_max_replicas`: maximum number of ruler-querier replicas.
  * `autoscaling_prometheus_url`: Prometheus base URL from which to scrape Mimir metrics (e.g. `http://prometheus.default:9090/prometheus`).
* [ENHANCEMENT] Memberlist now uses DNS service-discovery by default. #2549
* [ENHANCEMENT] Upgrade memcached image tag to `memcached:1.6.16-alpine`. #2740
* [ENHANCEMENT] Added `$._config.configmaps` and `$._config.runtime_config_files` to make it easy to add new configmaps or runtime config file to all components. #2748

### Mimirtool

* [ENHANCEMENT] Added `mimirtool backfill` command to upload Prometheus blocks using API available in the compactor. #1822
* [ENHANCEMENT] mimirtool bucket-validation: Verify existing objects can be overwritten by subsequent uploads. #2491
* [ENHANCEMENT] mimirtool config convert: Now supports migrating to the current version of Mimir. #2629
* [BUGFIX] mimirtool analyze: Fix dashboard JSON unmarshalling errors by using custom parsing. #2386
* [BUGFIX] Version checking no longer prompts for updating when already on latest version. #2723

### Mimir Continuous Test

* [ENHANCEMENT] Added basic authentication and bearer token support for when Mimir is behind a gateway authenticating the calls. #2717

### Query-tee

* [CHANGE] Renamed CLI flag `-server.service-port` to `-server.http-service-port`. #2683
* [CHANGE] Renamed metric `cortex_querytee_request_duration_seconds` to `cortex_querytee_backend_request_duration_seconds`. Metric `cortex_querytee_request_duration_seconds` is now reported without label `backend`. #2683
* [ENHANCEMENT] Added HTTP over gRPC support to `query-tee` to allow testing gRPC requests to Mimir instances. #2683

### Documentation

* [ENHANCEMENT] Referenced `mimirtool` commands in the HTTP API documentation. #2516
* [ENHANCEMENT] Improved DNS service discovery documentation. #2513

### Tools

* [ENHANCEMENT] `markblocks` now processes multiple blocks concurrently. #2677

## 2.2.0

### Grafana Mimir

* [CHANGE] Increased default configuration for `-server.grpc-max-recv-msg-size-bytes` and `-server.grpc-max-send-msg-size-bytes` from 4MB to 100MB. #1884
* [CHANGE] Default values have changed for the following settings. This improves query performance for recent data (within 12h) by only reading from ingesters: #1909 #1921
    - `-blocks-storage.bucket-store.ignore-blocks-within` now defaults to `10h` (previously `0`)
    - `-querier.query-store-after` now defaults to `12h` (previously `0`)
* [CHANGE] Alertmanager: removed support for migrating local files from Cortex 1.8 or earlier. Related to original Cortex PR https://github.com/cortexproject/cortex/pull/3910. #2253
* [CHANGE] The following settings are now classified as advanced because the defaults should work for most users and tuning them requires in-depth knowledge of how the read path works: #1929
    - `-querier.query-ingesters-within`
    - `-querier.query-store-after`
* [CHANGE] Config flag category overrides can be set dynamically at runtime. #1934
* [CHANGE] Ingester: deprecated `-ingester.ring.join-after`. Mimir now behaves as this setting is always set to 0s. This configuration option will be removed in Mimir 2.4.0. #1965
* [CHANGE] Blocks uploaded by ingester no longer contain `__org_id__` label. Compactor now ignores this label and will compact blocks with and without this label together. `mimirconvert` tool will remove the label from blocks as "unknown" label. #1972
* [CHANGE] Querier: deprecated `-querier.shuffle-sharding-ingesters-lookback-period`, instead adding `-querier.shuffle-sharding-ingesters-enabled` to enable or disable shuffle sharding on the read path. The value of `-querier.query-ingesters-within` is now used internally for shuffle sharding lookback. #2110
* [CHANGE] Memberlist: `-memberlist.abort-if-join-fails` now defaults to false. Previously it defaulted to true. #2168
* [CHANGE] Ruler: `/api/v1/rules*` and `/prometheus/rules*` configuration endpoints are removed. Use `/prometheus/config/v1/rules*`. #2182
* [CHANGE] Ingester: `-ingester.exemplars-update-period` has been renamed to `-ingester.tsdb-config-update-period`. You can use it to update multiple, per-tenant TSDB configurations. #2187
* [FEATURE] Ingester: (Experimental) Add the ability to ingest out-of-order samples up to an allowed limit. If you enable this feature, it requires additional memory and disk space. This feature also enables a write-behind log, which might lead to longer ingester-start replays. When this feature is disabled, there is no overhead on memory, disk space, or startup times. #2187
  * `-ingester.out-of-order-time-window`, as duration string, allows you to set how back in time a sample can be. The default is `0s`, where `s` is seconds.
  * `cortex_ingester_tsdb_out_of_order_samples_appended_total` metric tracks the total number of out-of-order samples ingested by the ingester.
  * `cortex_discarded_samples_total` has a new label `reason="sample-too-old"`, when the `-ingester.out-of-order-time-window` flag is greater than zero. The label tracks the number of samples that were discarded for being too old; they were out of order, but beyond the time window allowed. The labels `reason="sample-out-of-order"` and `reason="sample-out-of-bounds"` are not used when out-of-order ingestion is enabled.
* [ENHANCEMENT] Distributor: Added limit to prevent tenants from sending excessive number of requests: #1843
  * The following CLI flags (and their respective YAML config options) have been added:
    * `-distributor.request-rate-limit`
    * `-distributor.request-burst-limit`
  * The following metric is exposed to tell how many requests have been rejected:
    * `cortex_discarded_requests_total`
* [ENHANCEMENT] Store-gateway: Add the experimental ability to run requests in a dedicated OS thread pool. This feature can be configured using `-store-gateway.thread-pool-size` and is disabled by default. Replaces the ability to run index header operations in a dedicated thread pool. #1660 #1812
* [ENHANCEMENT] Improved error messages to make them easier to understand; each now have a unique, global identifier that you can use to look up in the runbooks for more information. #1907 #1919 #1888 #1939 #1984 #2009 #2056 #2066 #2104 #2150 #2234
* [ENHANCEMENT] Memberlist KV: incoming messages are now processed on per-key goroutine. This may reduce loss of "maintanance" packets in busy memberlist installations, but use more CPU. New `memberlist_client_received_broadcasts_dropped_total` counter tracks number of dropped per-key messages. #1912
* [ENHANCEMENT] Blocks Storage, Alertmanager, Ruler: add support a prefix to the bucket store (`*_storage.storage_prefix`). This enables using the same bucket for the three components. #1686 #1951
* [ENHANCEMENT] Upgrade Docker base images to `alpine:3.16.0`. #2028
* [ENHANCEMENT] Store-gateway: Add experimental configuration option for the store-gateway to attempt to pre-populate the file system cache when memory-mapping index-header files. Enabled with `-blocks-storage.bucket-store.index-header.map-populate-enabled=true`. Note this flag only has an effect when running on Linux. #2019 #2054
* [ENHANCEMENT] Chunk Mapper: reduce memory usage of async chunk mapper. #2043
* [ENHANCEMENT] Ingester: reduce sleep time when reading WAL. #2098
* [ENHANCEMENT] Compactor: Run sanity check on blocks storage configuration at startup. #2144
* [ENHANCEMENT] Compactor: Add HTTP API for uploading TSDB blocks. Enabled with `-compactor.block-upload-enabled`. #1694 #2126
* [ENHANCEMENT] Ingester: Enable querying overlapping blocks by default. #2187
* [ENHANCEMENT] Distributor: Auto-forget unhealthy distributors after ten failed ring heartbeats. #2154
* [ENHANCEMENT] Distributor: Add new metric `cortex_distributor_forward_errors_total` for error codes resulting from forwarding requests. #2077
* [ENHANCEMENT] `/ready` endpoint now returns and logs detailed services information. #2055
* [ENHANCEMENT] Memcached client: Reduce number of connections required to fetch cached keys from memcached. #1920
* [ENHANCEMENT] Improved error message returned when `-querier.query-store-after` validation fails. #1914
* [BUGFIX] Fix regexp parsing panic for regexp label matchers with start/end quantifiers. #1883
* [BUGFIX] Ingester: fixed deceiving error log "failed to update cached shipped blocks after shipper initialisation", occurring for each new tenant in the ingester. #1893
* [BUGFIX] Ring: fix bug where instances may appear unhealthy in the hash ring web UI even though they are not. #1933
* [BUGFIX] API: gzip is now enforced when identity encoding is explicitly rejected. #1864
* [BUGFIX] Fix panic at startup when Mimir is running in monolithic mode and query sharding is enabled. #2036
* [BUGFIX] Ruler: report `cortex_ruler_queries_failed_total` metric for any remote query error except 4xx when remote operational mode is enabled. #2053 #2143
* [BUGFIX] Ingester: fix slow rollout when using `-ingester.ring.unregister-on-shutdown=false` with long `-ingester.ring.heartbeat-period`. #2085
* [BUGFIX] Ruler: add timeout for remote rule evaluation queries to prevent rule group evaluations getting stuck indefinitely. The duration is configurable with `-querier.timeout` (default `2m`). #2090 #2222
* [BUGFIX] Limits: Active series custom tracker configuration has been named back from `active_series_custom_trackers_config` to `active_series_custom_trackers`. For backwards compatibility both version is going to be supported for until Mimir v2.4. When both fields are specified, `active_series_custom_trackers_config` takes precedence over `active_series_custom_trackers`. #2101
* [BUGFIX] Ingester: fixed the order of labels applied when incrementing the `cortex_discarded_metadata_total` metric. #2096
* [BUGFIX] Ingester: fixed bug where retrieving metadata for a metric with multiple metadata entries would return multiple copies of a single metadata entry rather than all available entries. #2096
* [BUGFIX] Distributor: canceled requests are no longer accounted as internal errors. #2157
* [BUGFIX] Memberlist: Fix typo in memberlist admin UI. #2202
* [BUGFIX] Ruler: fixed typo in error message when ruler failed to decode a rule group. #2151
* [BUGFIX] Active series custom tracker configuration is now displayed properly on `/runtime_config` page. #2065
* [BUGFIX] Query-frontend: `vector` and `time` functions were sharded, which made expressions like `vector(1) > 0 and vector(1)` fail. #2355

### Mixin

* [CHANGE] Split `mimir_queries` rules group into `mimir_queries` and `mimir_ingester_queries` to keep number of rules per group within the default per-tenant limit. #1885
* [CHANGE] Dashboards: Expose full image tag in "Mimir / Rollout progress" dashboard's "Pod per version panel." #1932
* [CHANGE] Dashboards: Disabled gateway panels by default, because most users don't have a gateway exposing the metrics expected by Mimir dashboards. You can re-enable it setting `gateway_enabled: true` in the mixin config and recompiling the mixin running `make build-mixin`. #1955
* [CHANGE] Alerts: adapt `MimirFrontendQueriesStuck` and `MimirSchedulerQueriesStuck` to consider ruler query path components. #1949
* [CHANGE] Alerts: Change `MimirRulerTooManyFailedQueries` severity to `critical`. #2165
* [ENHANCEMENT] Dashboards: Add config option `datasource_regex` to customise the regular expression used to select valid datasources for Mimir dashboards. #1802
* [ENHANCEMENT] Dashboards: Added "Mimir / Remote ruler reads" and "Mimir / Remote ruler reads resources" dashboards. #1911 #1937
* [ENHANCEMENT] Dashboards: Make networking panels work for pods created by the mimir-distributed helm chart. #1927
* [ENHANCEMENT] Alerts: Add `MimirStoreGatewayNoSyncedTenants` alert that fires when there is a store-gateway owning no tenants. #1882
* [ENHANCEMENT] Rules: Make `recording_rules_range_interval` configurable for cases where Mimir metrics are scraped less often that every 30 seconds. #2118
* [ENHANCEMENT] Added minimum Grafana version to mixin dashboards. #1943
* [BUGFIX] Fix `container_memory_usage_bytes:sum` recording rule. #1865
* [BUGFIX] Fix `MimirGossipMembersMismatch` alerts if Mimir alertmanager is activated. #1870
* [BUGFIX] Fix `MimirRulerMissedEvaluations` to show % of missed alerts as a value between 0 and 100 instead of 0 and 1. #1895
* [BUGFIX] Fix `MimirCompactorHasNotUploadedBlocks` alert false positive when Mimir is deployed in monolithic mode. #1902
* [BUGFIX] Fix `MimirGossipMembersMismatch` to make it less sensitive during rollouts and fire one alert per installation, not per job. #1926
* [BUGFIX] Do not trigger `MimirAllocatingTooMuchMemory` alerts if no container limits are supplied. #1905
* [BUGFIX] Dashboards: Remove empty "Chunks per query" panel from `Mimir / Queries` dashboard. #1928
* [BUGFIX] Dashboards: Use Grafana's `$__rate_interval` for rate queries in dashboards to support scrape intervals of >15s. #2011
* [BUGFIX] Alerts: Make each version of `MimirCompactorHasNotUploadedBlocks` distinct to avoid rule evaluation failures due to duplicate series being generated. #2197
* [BUGFIX] Fix `MimirGossipMembersMismatch` alert when using remote ruler evaluation. #2159

### Jsonnet

* [CHANGE] Remove use of `-querier.query-store-after`, `-querier.shuffle-sharding-ingesters-lookback-period`, `-blocks-storage.bucket-store.ignore-blocks-within`, and `-blocks-storage.tsdb.close-idle-tsdb-timeout` CLI flags since the values now match defaults. #1915 #1921
* [CHANGE] Change default value for `-blocks-storage.bucket-store.chunks-cache.memcached.timeout` to `450ms` to increase use of cached data. #2035
* [CHANGE] The `memberlist_ring_enabled` configuration now applies to Alertmanager. #2102 #2103 #2107
* [CHANGE] Default value for `memberlist_ring_enabled` is now true. It means that all hash rings use Memberlist as default KV store instead of Consul (previous default). #2161
* [CHANGE] Configure `-ingester.max-global-metadata-per-user` to correspond to 20% of the configured max number of series per tenant. #2250
* [CHANGE] Configure `-ingester.max-global-metadata-per-metric` to be 10. #2250
* [CHANGE] Change `_config.multi_zone_ingester_max_unavailable` to 25. #2251
* [FEATURE] Added querier autoscaling support. It requires [KEDA](https://keda.sh) installed in the Kubernetes cluster and query-scheduler enabled in the Mimir cluster. Querier autoscaler can be enabled and configure through the following options in the jsonnet config: #2013 #2023
  * `autoscaling_querier_enabled`: `true` to enable autoscaling.
  * `autoscaling_querier_min_replicas`: minimum number of querier replicas.
  * `autoscaling_querier_max_replicas`: maximum number of querier replicas.
  * `autoscaling_prometheus_url`: Prometheus base URL from which to scrape Mimir metrics (e.g. `http://prometheus.default:9090/prometheus`).
* [FEATURE] Jsonnet: Add support for ruler remote evaluation mode (`ruler_remote_evaluation_enabled`), which deploys and uses a dedicated query path for rule evaluation. This enables the benefits of the query-frontend for rule evaluation, such as query sharding. #2073
* [ENHANCEMENT] Added `compactor` service, that can be used to route requests directly to compactor (e.g. admin UI). #2063
* [ENHANCEMENT] Added a `consul_enabled` configuration option to provide the ability to disable consul. It is automatically set to false when `memberlist_ring_enabled` is true and `multikv_migration_enabled` (used for migration from Consul to memberlist) is not set. #2093 #2152
* [BUGFIX] Querier: Fix disabling shuffle sharding on the read path whilst keeping it enabled on write path. #2164

### Mimirtool

* [CHANGE] mimirtool rules: `--use-legacy-routes` now toggles between using `/prometheus/config/v1/rules` (default) and `/api/v1/rules` (legacy) endpoints. #2182
* [FEATURE] Added bearer token support for when Mimir is behind a gateway authenticating by bearer token. #2146
* [BUGFIX] mimirtool analyze: Fix dashboard JSON unmarshalling errors (#1840). #1973
* [BUGFIX] Make mimirtool build for Windows work again. #2273

### Mimir Continuous Test

* [ENHANCEMENT] Added the `-tests.smoke-test` flag to run the `mimir-continuous-test` suite once and immediately exit. #2047 #2094
* [ENHANCEMENT] Added the `-tests.write-protocol` flag to write using the `prometheus` remote write protocol or `otlp-http` in the `mimir-continuous-test` suite. #5719

### Documentation

* [ENHANCEMENT] Published Grafana Mimir runbooks as part of documentation. #1970
* [ENHANCEMENT] Improved ruler's "remote operational mode" documentation. #1906
* [ENHANCEMENT] Recommend fast disks for ingesters and store-gateways in production tips. #1903
* [ENHANCEMENT] Explain the runtime override of active series matchers. #1868
* [ENHANCEMENT] Clarify "Set rule group" API specification. #1869
* [ENHANCEMENT] Published Mimir jsonnet documentation. #2024
* [ENHANCEMENT] Documented required scrape interval for using alerting and recording rules from Mimir jsonnet. #2147
* [ENHANCEMENT] Runbooks: Mention memberlist as possible source of problems for various alerts. #2158
* [ENHANCEMENT] Added step-by-step article about migrating from Consul to Memberlist KV store using jsonnet without downtime. #2166
* [ENHANCEMENT] Documented `/memberlist` admin page. #2166
* [ENHANCEMENT] Documented how to configure Grafana Mimir's ruler with Jsonnet. #2127
* [ENHANCEMENT] Documented how to configure queriers’ autoscaling with Jsonnet. #2128
* [ENHANCEMENT] Updated mixin building instructions in "Installing Grafana Mimir dashboards and alerts" article. #2015 #2163
* [ENHANCEMENT] Fix location of "Monitoring Grafana Mimir" article in the documentation hierarchy. #2130
* [ENHANCEMENT] Runbook for `MimirRequestLatency` was expanded with more practical advice. #1967
* [BUGFIX] Fixed ruler configuration used in the getting started guide. #2052
* [BUGFIX] Fixed Mimir Alertmanager datasource in Grafana used by "Play with Grafana Mimir" tutorial. #2115
* [BUGFIX] Fixed typos in "Scaling out Grafana Mimir" article. #2170
* [BUGFIX] Added missing ring endpoint exposed by Ingesters. #1918

## 2.1.0

### Grafana Mimir

* [CHANGE] Compactor: No longer upload debug meta files to object storage. #1257
* [CHANGE] Default values have changed for the following settings: #1547
    - `-alertmanager.alertmanager-client.grpc-max-recv-msg-size` now defaults to 100 MiB (previously was not configurable and set to 16 MiB)
    - `-alertmanager.alertmanager-client.grpc-max-send-msg-size` now defaults to 100 MiB (previously was not configurable and set to 4 MiB)
    - `-alertmanager.max-recv-msg-size` now defaults to 100 MiB (previously was 16 MiB)
* [CHANGE] Ingester: Add `user` label to metrics `cortex_ingester_ingested_samples_total` and `cortex_ingester_ingested_samples_failures_total`. #1533
* [CHANGE] Ingester: Changed `-blocks-storage.tsdb.isolation-enabled` default from `true` to `false`. The config option has also been deprecated and will be removed in 2 minor version. #1655
* [CHANGE] Query-frontend: results cache keys are now versioned, this will cause cache to be re-filled when rolling out this version. #1631
* [CHANGE] Store-gateway: enabled attributes in-memory cache by default. New default configuration is `-blocks-storage.bucket-store.chunks-cache.attributes-in-memory-max-items=50000`. #1727
* [CHANGE] Compactor: Removed the metric `cortex_compactor_garbage_collected_blocks_total` since it duplicates `cortex_compactor_blocks_marked_for_deletion_total`. #1728
* [CHANGE] All: Logs that used the`org_id` label now use `user` label. #1634 #1758
* [CHANGE] Alertmanager: the following metrics are not exported for a given `user` and `integration` when the metric value is zero: #1783
  * `cortex_alertmanager_notifications_total`
  * `cortex_alertmanager_notifications_failed_total`
  * `cortex_alertmanager_notification_requests_total`
  * `cortex_alertmanager_notification_requests_failed_total`
  * `cortex_alertmanager_notification_rate_limited_total`
* [CHANGE] Removed the following metrics exposed by the Mimir hash rings: #1791
  * `cortex_member_ring_tokens_owned`
  * `cortex_member_ring_tokens_to_own`
  * `cortex_ring_tokens_owned`
  * `cortex_ring_member_ownership_percent`
* [CHANGE] Querier / Ruler: removed the following metrics tracking number of query requests send to each ingester. You can use `cortex_request_duration_seconds_count{route=~"/cortex.Ingester/(QueryStream|QueryExemplars)"}` instead. #1797
  * `cortex_distributor_ingester_queries_total`
  * `cortex_distributor_ingester_query_failures_total`
* [CHANGE] Distributor: removed the following metrics tracking the number of requests from a distributor to ingesters: #1799
  * `cortex_distributor_ingester_appends_total`
  * `cortex_distributor_ingester_append_failures_total`
* [CHANGE] Distributor / Ruler: deprecated `-distributor.extend-writes`. Now Mimir always behaves as if this setting was set to `false`, which we expect to be safe for every Mimir cluster setup. #1856
* [FEATURE] Querier: Added support for [streaming remote read](https://prometheus.io/blog/2019/10/10/remote-read-meets-streaming/). Should be noted that benefits of chunking the response are partial here, since in a typical `query-frontend` setup responses will be buffered until they've been completed. #1735
* [FEATURE] Ruler: Allow setting `evaluation_delay` for each rule group via rules group configuration file. #1474
* [FEATURE] Ruler: Added support for expression remote evaluation. #1536 #1818
  * The following CLI flags (and their respective YAML config options) have been added:
    * `-ruler.query-frontend.address`
    * `-ruler.query-frontend.grpc-client-config.grpc-max-recv-msg-size`
    * `-ruler.query-frontend.grpc-client-config.grpc-max-send-msg-size`
    * `-ruler.query-frontend.grpc-client-config.grpc-compression`
    * `-ruler.query-frontend.grpc-client-config.grpc-client-rate-limit`
    * `-ruler.query-frontend.grpc-client-config.grpc-client-rate-limit-burst`
    * `-ruler.query-frontend.grpc-client-config.backoff-on-ratelimits`
    * `-ruler.query-frontend.grpc-client-config.backoff-min-period`
    * `-ruler.query-frontend.grpc-client-config.backoff-max-period`
    * `-ruler.query-frontend.grpc-client-config.backoff-retries`
    * `-ruler.query-frontend.grpc-client-config.tls-enabled`
    * `-ruler.query-frontend.grpc-client-config.tls-ca-path`
    * `-ruler.query-frontend.grpc-client-config.tls-cert-path`
    * `-ruler.query-frontend.grpc-client-config.tls-key-path`
    * `-ruler.query-frontend.grpc-client-config.tls-server-name`
    * `-ruler.query-frontend.grpc-client-config.tls-insecure-skip-verify`
* [FEATURE] Distributor: Added the ability to forward specifics metrics to alternative remote_write API endpoints. #1052
* [FEATURE] Ingester: Active series custom trackers now supports runtime tenant-specific overrides. The configuration has been moved to limit config, the ingester config has been deprecated.  #1188
* [ENHANCEMENT] Alertmanager API: Concurrency limit for GET requests is now configurable using `-alertmanager.max-concurrent-get-requests-per-tenant`. #1547
* [ENHANCEMENT] Alertmanager: Added the ability to configure additional gRPC client settings for the Alertmanager distributor #1547
  - `-alertmanager.alertmanager-client.backoff-max-period`
  - `-alertmanager.alertmanager-client.backoff-min-period`
  - `-alertmanager.alertmanager-client.backoff-on-ratelimits`
  - `-alertmanager.alertmanager-client.backoff-retries`
  - `-alertmanager.alertmanager-client.grpc-client-rate-limit`
  - `-alertmanager.alertmanager-client.grpc-client-rate-limit-burst`
  - `-alertmanager.alertmanager-client.grpc-compression`
  - `-alertmanager.alertmanager-client.grpc-max-recv-msg-size`
  - `-alertmanager.alertmanager-client.grpc-max-send-msg-size`
* [ENHANCEMENT] Ruler: Add more detailed query information to ruler query stats logging. #1411
* [ENHANCEMENT] Admin: Admin API now has some styling. #1482 #1549 #1821 #1824
* [ENHANCEMENT] Alertmanager: added `insight=true` field to alertmanager dispatch logs. #1379
* [ENHANCEMENT] Store-gateway: Add the experimental ability to run index header operations in a dedicated thread pool. This feature can be configured using `-blocks-storage.bucket-store.index-header-thread-pool-size` and is disabled by default. #1660
* [ENHANCEMENT] Store-gateway: don't drop all blocks if instance finds itself as unhealthy or missing in the ring. #1806 #1823
* [ENHANCEMENT] Querier: wait until inflight queries are completed when shutting down queriers. #1756 #1767
* [BUGFIX] Query-frontend: do not shard queries with a subquery unless the subquery is inside a shardable aggregation function call. #1542
* [BUGFIX] Query-frontend: added `component=query-frontend` label to results cache memcached metrics to fix a panic when Mimir is running in single binary mode and results cache is enabled. #1704
* [BUGFIX] Mimir: services' status content-type is now correctly set to `text/html`. #1575
* [BUGFIX] Multikv: Fix panic when using using runtime config to set primary KV store used by `multi` KV. #1587
* [BUGFIX] Multikv: Fix watching for runtime config changes in `multi` KV store in ruler and querier. #1665
* [BUGFIX] Memcached: allow to use CNAME DNS records for the memcached backend addresses. #1654
* [BUGFIX] Querier: fixed temporary partial query results when shuffle sharding is enabled and hash ring backend storage is flushed / reset. #1829
* [BUGFIX] Alertmanager: prevent more file traversal cases related to template names. #1833
* [BUGFUX] Alertmanager: Allow usage with `-alertmanager-storage.backend=local`. Note that when using this storage type, the Alertmanager is not able persist state remotely, so it not recommended for production use. #1836
* [BUGFIX] Alertmanager: Do not validate alertmanager configuration if it's not running. #1835

### Mixin

* [CHANGE] Dashboards: Remove per-user series legends from Tenants dashboard. #1605
* [CHANGE] Dashboards: Show in-memory series and the per-user series limit on Tenants dashboard. #1613
* [CHANGE] Dashboards: Slow-queries dashboard now uses `user` label from logs instead of `org_id`. #1634
* [CHANGE] Dashboards: changed all Grafana dashboards UIDs to not conflict with Cortex ones, to let people install both while migrating from Cortex to Mimir: #1801 #1808
  * Alertmanager from `a76bee5913c97c918d9e56a3cc88cc28` to `b0d38d318bbddd80476246d4930f9e55`
  * Alertmanager Resources from `68b66aed90ccab448009089544a8d6c6` to `a6883fb22799ac74479c7db872451092`
  * Compactor from `9c408e1d55681ecb8a22c9fab46875cc` to `1b3443aea86db629e6efdb7d05c53823`
  * Compactor Resources from `df9added6f1f4332f95848cca48ebd99` to `09a5c49e9cdb2f2b24c6d184574a07fd`
  * Config from `61bb048ced9817b2d3e07677fb1c6290` to `5d9d0b4724c0f80d68467088ec61e003`
  * Object Store from `d5a3a4489d57c733b5677fb55370a723` to `e1324ee2a434f4158c00a9ee279d3292`
  * Overrides from `b5c95fee2e5e7c4b5930826ff6e89a12` to `1e2c358600ac53f09faea133f811b5bb`
  * Queries from `d9931b1054053c8b972d320774bb8f1d` to `b3abe8d5c040395cc36615cb4334c92d`
  * Reads from `8d6ba60eccc4b6eedfa329b24b1bd339` to `e327503188913dc38ad571c647eef643`
  * Reads Networking from `c0464f0d8bd026f776c9006b05910000` to `54b2a0a4748b3bd1aefa92ce5559a1c2`
  * Reads Resources from `2fd2cda9eea8d8af9fbc0a5960425120` to `cc86fd5aa9301c6528986572ad974db9`
  * Rollout Progress from `7544a3a62b1be6ffd919fc990ab8ba8f` to `7f0b5567d543a1698e695b530eb7f5de`
  * Ruler from `44d12bcb1f95661c6ab6bc946dfc3473` to `631e15d5d85afb2ca8e35d62984eeaa0`
  * Scaling from `88c041017b96856c9176e07cf557bdcf` to `64bbad83507b7289b514725658e10352`
  * Slow queries from `e6f3091e29d2636e3b8393447e925668` to `6089e1ce1e678788f46312a0a1e647e6`
  * Tenants from `35fa247ce651ba189debf33d7ae41611` to `35fa247ce651ba189debf33d7ae41611`
  * Top Tenants from `bc6e12d4fe540e4a1785b9d3ca0ffdd9` to `bc6e12d4fe540e4a1785b9d3ca0ffdd9`
  * Writes from `0156f6d15aa234d452a33a4f13c838e3` to `8280707b8f16e7b87b840fc1cc92d4c5`
  * Writes Networking from `681cd62b680b7154811fe73af55dcfd4` to `978c1cb452585c96697a238eaac7fe2d`
  * Writes Resources from `c0464f0d8bd026f776c9006b0591bb0b` to `bc9160e50b52e89e0e49c840fea3d379`
* [FEATURE] Alerts: added the following alerts on `mimir-continuous-test` tool: #1676
  - `MimirContinuousTestNotRunningOnWrites`
  - `MimirContinuousTestNotRunningOnReads`
  - `MimirContinuousTestFailed`
* [ENHANCEMENT] Added `per_cluster_label` support to allow to change the label name used to differentiate between Kubernetes clusters. #1651
* [ENHANCEMENT] Dashboards: Show QPS and latency of the Alertmanager Distributor. #1696
* [ENHANCEMENT] Playbooks: Add Alertmanager suggestions for `MimirRequestErrors` and `MimirRequestLatency` #1702
* [ENHANCEMENT] Dashboards: Allow custom datasources. #1749
* [ENHANCEMENT] Dashboards: Add config option `gateway_enabled` (defaults to `true`) to disable gateway panels from dashboards. #1761
* [ENHANCEMENT] Dashboards: Extend Top tenants dashboard with queries for tenants with highest sample rate, discard rate, and discard rate growth. #1842
* [ENHANCEMENT] Dashboards: Show ingestion rate limit and rule group limit on Tenants dashboard. #1845
* [ENHANCEMENT] Dashboards: Add "last successful run" panel to compactor dashboard. #1628
* [BUGFIX] Dashboards: Fix "Failed evaluation rate" panel on Tenants dashboard. #1629
* [BUGFIX] Honor the configured `per_instance_label` in all dashboards and alerts. #1697

### Jsonnet

* [FEATURE] Added support for `mimir-continuous-test`. To deploy `mimir-continuous-test` you can use the following configuration: #1675 #1850
  ```jsonnet
  _config+: {
    continuous_test_enabled: true,
    continuous_test_tenant_id: 'type-tenant-id',
    continuous_test_write_endpoint: 'http://type-write-path-hostname',
    continuous_test_read_endpoint: 'http://type-read-path-hostname/prometheus',
  },
  ```
* [ENHANCEMENT] Ingester anti-affinity can now be disabled by using `ingester_allow_multiple_replicas_on_same_node` configuration key. #1581
* [ENHANCEMENT] Added `node_selector` configuration option to select Kubernetes nodes where Mimir should run. #1596
* [ENHANCEMENT] Alertmanager: Added a `PodDisruptionBudget` of `withMaxUnavailable = 1`, to ensure we maintain quorum during rollouts. #1683
* [ENHANCEMENT] Store-gateway anti-affinity can now be enabled/disabled using `store_gateway_allow_multiple_replicas_on_same_node` configuration key. #1730
* [ENHANCEMENT] Added `store_gateway_zone_a_args`, `store_gateway_zone_b_args` and `store_gateway_zone_c_args` configuration options. #1807
* [BUGFIX] Pass primary and secondary multikv stores via CLI flags. Introduced new `multikv_switch_primary_secondary` config option to flip primary and secondary in runtime config.

### Mimirtool

* [BUGFIX] `config convert`: Retain Cortex defaults for `blocks_storage.backend`, `ruler_storage.backend`, `alertmanager_storage.backend`, `auth.type`, `activity_tracker.filepath`, `alertmanager.data_dir`, `blocks_storage.filesystem.dir`, `compactor.data_dir`, `ruler.rule_path`, `ruler_storage.filesystem.dir`, and `graphite.querier.schemas.backend`. #1626 #1762

### Tools

* [FEATURE] Added a `markblocks` tool that creates `no-compact` and `delete` marks for the blocks. #1551
* [FEATURE] Added `mimir-continuous-test` tool to continuously run smoke tests on live Mimir clusters. #1535 #1540 #1653 #1603 #1630 #1691 #1675 #1676 #1692 #1706 #1709 #1775 #1777 #1778 #1795
* [FEATURE] Added `mimir-rules-action` GitHub action, located at `operations/mimir-rules-action/`, used to lint, prepare, verify, diff, and sync rules to a Mimir cluster. #1723

## 2.0.0

### Grafana Mimir

_Changes since Cortex 1.10.0._

* [CHANGE] Remove chunks storage engine. #86 #119 #510 #545 #743 #744 #748 #753 #755 #757 #758 #759 #760 #762 #764 #789 #812 #813
  * The following CLI flags (and their respective YAML config options) have been removed:
    * `-store.engine`
    * `-schema-config-file`
    * `-ingester.checkpoint-duration`
    * `-ingester.checkpoint-enabled`
    * `-ingester.chunk-encoding`
    * `-ingester.chunk-age-jitter`
    * `-ingester.concurrent-flushes`
    * `-ingester.flush-on-shutdown-with-wal-enabled`
    * `-ingester.flush-op-timeout`
    * `-ingester.flush-period`
    * `-ingester.max-chunk-age`
    * `-ingester.max-chunk-idle`
    * `-ingester.max-series-per-query` (and `max_series_per_query` from runtime config)
    * `-ingester.max-stale-chunk-idle`
    * `-ingester.max-transfer-retries`
    * `-ingester.min-chunk-length`
    * `-ingester.recover-from-wal`
    * `-ingester.retain-period`
    * `-ingester.spread-flushes`
    * `-ingester.wal-dir`
    * `-ingester.wal-enabled`
    * `-querier.query-parallelism`
    * `-querier.second-store-engine`
    * `-querier.use-second-store-before-time`
    * `-flusher.wal-dir`
    * `-flusher.concurrent-flushes`
    * `-flusher.flush-op-timeout`
    * All `-table-manager.*` flags
    * All `-deletes.*` flags
    * All `-purger.*` flags
    * All `-metrics.*` flags
    * All `-dynamodb.*` flags
    * All `-s3.*` flags
    * All `-azure.*` flags
    * All `-bigtable.*` flags
    * All `-gcs.*` flags
    * All `-cassandra.*` flags
    * All `-boltdb.*` flags
    * All `-local.*` flags
    * All `-swift.*` flags
    * All `-store.*` flags except `-store.engine`, `-store.max-query-length`, `-store.max-labels-query-length`
    * All `-grpc-store.*` flags
  * The following API endpoints have been removed:
    * `/api/v1/chunks` and `/chunks`
  * The following metrics have been removed:
    * `cortex_ingester_flush_queue_length`
    * `cortex_ingester_queried_chunks`
    * `cortex_ingester_chunks_created_total`
    * `cortex_ingester_wal_replay_duration_seconds`
    * `cortex_ingester_wal_corruptions_total`
    * `cortex_ingester_sent_chunks`
    * `cortex_ingester_received_chunks`
    * `cortex_ingester_flush_series_in_progress`
    * `cortex_ingester_chunk_utilization`
    * `cortex_ingester_chunk_length`
    * `cortex_ingester_chunk_size_bytes`
    * `cortex_ingester_chunk_age_seconds`
    * `cortex_ingester_memory_chunks`
    * `cortex_ingester_flushing_enqueued_series_total`
    * `cortex_ingester_flushing_dequeued_series_total`
    * `cortex_ingester_dropped_chunks_total`
    * `cortex_oldest_unflushed_chunk_timestamp_seconds`
    * `prometheus_local_storage_chunk_ops_total`
    * `prometheus_local_storage_chunkdesc_ops_total`
    * `prometheus_local_storage_memory_chunkdescs`
* [CHANGE] Changed default storage backends from `s3` to `filesystem` #833
  This effects the following flags:
  * `-blocks-storage.backend` now defaults to `filesystem`
  * `-blocks-storage.filesystem.dir` now defaults to `blocks`
  * `-alertmanager-storage.backend` now defaults to `filesystem`
  * `-alertmanager-storage.filesystem.dir` now defaults to `alertmanager`
  * `-ruler-storage.backend` now defaults to `filesystem`
  * `-ruler-storage.filesystem.dir` now defaults to `ruler`
* [CHANGE] Renamed metric `cortex_experimental_features_in_use_total` as `cortex_experimental_features_used_total` and added `feature` label. #32 #658
* [CHANGE] Removed `log_messages_total` metric. #32
* [CHANGE] Some files and directories created by Mimir components on local disk now have stricter permissions, and are only readable by owner, but not group or others. #58
* [CHANGE] Memcached client DNS resolution switched from golang built-in to [`miekg/dns`](https://github.com/miekg/dns). #142
* [CHANGE] The metric `cortex_deprecated_flags_inuse_total` has been renamed to `deprecated_flags_inuse_total` as part of using grafana/dskit functionality. #185
* [CHANGE] API: The `-api.response-compression-enabled` flag has been removed, and GZIP response compression is always enabled except on `/api/v1/push` and `/push` endpoints. #880
* [CHANGE] Update Go version to 1.17.3. #480
* [CHANGE] The `status_code` label on gRPC client metrics has changed from '200' and '500' to '2xx', '5xx', '4xx', 'cancel' or 'error'. #537
* [CHANGE] Removed the deprecated `-<prefix>.fifocache.size` flag. #618
* [CHANGE] Enable index header lazy loading by default. #693
  * `-blocks-storage.bucket-store.index-header-lazy-loading-enabled` default from `false` to `true`
  * `-blocks-storage.bucket-store.index-header-lazy-loading-idle-timeout` default from `20m` to `1h`
* [CHANGE] Shuffle-sharding:
  * `-distributor.sharding-strategy` option has been removed, and shuffle sharding is enabled by default. Default shard size is set to 0, which disables shuffle sharding for the tenant (all ingesters will receive tenants's samples). #888
  * `-ruler.sharding-strategy` option has been removed from ruler. Ruler now uses shuffle-sharding by default, but respects `ruler_tenant_shard_size`, which defaults to 0 (ie. use all rulers for tenant). #889
  * `-store-gateway.sharding-strategy` option has been removed store-gateways. Store-gateway now uses shuffle-sharding by default, but respects `store_gateway_tenant_shard_size` for tenant, and this value defaults to 0. #891
* [CHANGE] Server: `-server.http-listen-port` (yaml: `server.http_listen_port`) now defaults to `8080` (previously `80`). #871
* [CHANGE] Changed the default value of `-blocks-storage.bucket-store.ignore-deletion-marks-delay` from 6h to 1h. #892
* [CHANGE] Changed default settings for memcached clients: #959 #1000
  * The default value for the following config options has changed from `10000` to `25000`:
    * `-blocks-storage.bucket-store.chunks-cache.memcached.max-async-buffer-size`
    * `-blocks-storage.bucket-store.index-cache.memcached.max-async-buffer-size`
    * `-blocks-storage.bucket-store.metadata-cache.memcached.max-async-buffer-size`
    * `-query-frontend.results-cache.memcached.max-async-buffer-size`
  * The default value for the following config options has changed from `0` (unlimited) to `100`:
    * `-blocks-storage.bucket-store.chunks-cache.memcached.max-get-multi-batch-size`
    * `-blocks-storage.bucket-store.index-cache.memcached.max-get-multi-batch-size`
    * `-blocks-storage.bucket-store.metadata-cache.memcached.max-get-multi-batch-size`
    * `-query-frontend.results-cache.memcached.max-get-multi-batch-size`
  * The default value for the following config options has changed from `16` to `100`:
    * `-blocks-storage.bucket-store.chunks-cache.memcached.max-idle-connections`
    * `-blocks-storage.bucket-store.index-cache.memcached.max-idle-connections`
    * `-blocks-storage.bucket-store.metadata-cache.memcached.max-idle-connections`
    * `-query-frontend.results-cache.memcached.max-idle-connections`
  * The default value for the following config options has changed from `100ms` to `200ms`:
    * `-blocks-storage.bucket-store.metadata-cache.memcached.timeout`
    * `-blocks-storage.bucket-store.index-cache.memcached.timeout`
    * `-blocks-storage.bucket-store.chunks-cache.memcached.timeout`
    * `-query-frontend.results-cache.memcached.timeout`
* [CHANGE] Changed the default value of `-blocks-storage.bucket-store.bucket-index.enabled` to `true`. The default configuration must now run the compactor in order to write the bucket index or else queries to long term storage will fail. #924
* [CHANGE] Option `-auth.enabled` has been renamed to `-auth.multitenancy-enabled`. #1130
* [CHANGE] Default tenant ID used with disabled auth (`-auth.multitenancy-enabled=false`) has changed from `fake` to `anonymous`. This tenant ID can now be changed with `-auth.no-auth-tenant` option. #1063
* [CHANGE] The default values for the following local directories have changed: #1072
  * `-alertmanager.storage.path` default value changed to `./data-alertmanager/`
  * `-compactor.data-dir` default value changed to `./data-compactor/`
  * `-ruler.rule-path` default value changed to `./data-ruler/`
* [CHANGE] The default value for gRPC max send message size has been changed from 16MB to 100MB. This affects the following parameters: #1152
  * `-query-frontend.grpc-client-config.grpc-max-send-msg-size`
  * `-ingester.client.grpc-max-send-msg-size`
  * `-querier.frontend-client.grpc-max-send-msg-size`
  * `-query-scheduler.grpc-client-config.grpc-max-send-msg-size`
  * `-ruler.client.grpc-max-send-msg-size`
* [CHANGE] Remove `-http.prefix` flag (and `http_prefix` config file option). #763
* [CHANGE] Remove legacy endpoints. Please use their alternatives listed below. As part of the removal process we are
  introducing two new sets of endpoints for the ruler configuration API: `<prometheus-http-prefix>/rules` and
  `<prometheus-http-prefix>/config/v1/rules/**`. We are also deprecating `<prometheus-http-prefix>/rules` and `/api/v1/rules`;
  and will remove them in Mimir 2.2.0. #763 #1222
  * Query endpoints

    | Legacy                                                  | Alternative                                                |
    | ------------------------------------------------------- | ---------------------------------------------------------- |
    | `/<legacy-http-prefix>/api/v1/query`                    | `<prometheus-http-prefix>/api/v1/query`                    |
    | `/<legacy-http-prefix>/api/v1/query_range`              | `<prometheus-http-prefix>/api/v1/query_range`              |
    | `/<legacy-http-prefix>/api/v1/query_exemplars`          | `<prometheus-http-prefix>/api/v1/query_exemplars`          |
    | `/<legacy-http-prefix>/api/v1/series`                   | `<prometheus-http-prefix>/api/v1/series`                   |
    | `/<legacy-http-prefix>/api/v1/labels`                   | `<prometheus-http-prefix>/api/v1/labels`                   |
    | `/<legacy-http-prefix>/api/v1/label/{name}/values`      | `<prometheus-http-prefix>/api/v1/label/{name}/values`      |
    | `/<legacy-http-prefix>/api/v1/metadata`                 | `<prometheus-http-prefix>/api/v1/metadata`                 |
    | `/<legacy-http-prefix>/api/v1/read`                     | `<prometheus-http-prefix>/api/v1/read`                     |
    | `/<legacy-http-prefix>/api/v1/cardinality/label_names`  | `<prometheus-http-prefix>/api/v1/cardinality/label_names`  |
    | `/<legacy-http-prefix>/api/v1/cardinality/label_values` | `<prometheus-http-prefix>/api/v1/cardinality/label_values` |
    | `/api/prom/user_stats`                                  | `/api/v1/user_stats`                                       |

  * Distributor endpoints

    | Legacy endpoint               | Alternative                   |
    | ----------------------------- | ----------------------------- |
    | `/<legacy-http-prefix>/push`  | `/api/v1/push`                |
    | `/all_user_stats`             | `/distributor/all_user_stats` |
    | `/ha-tracker`                 | `/distributor/ha_tracker`     |

  * Ingester endpoints

    | Legacy          | Alternative           |
    | --------------- | --------------------- |
    | `/ring`         | `/ingester/ring`      |
    | `/shutdown`     | `/ingester/shutdown`  |
    | `/flush`        | `/ingester/flush`     |
    | `/push`         | `/ingester/push`      |

  * Ruler endpoints

    | Legacy                                                | Alternative                                         | Alternative #2 (not available before Mimir 2.0.0)                    |
    | ----------------------------------------------------- | --------------------------------------------------- | ------------------------------------------------------------------- |
    | `/<legacy-http-prefix>/api/v1/rules`                  | `<prometheus-http-prefix>/api/v1/rules`             |                                                                     |
    | `/<legacy-http-prefix>/api/v1/alerts`                 | `<prometheus-http-prefix>/api/v1/alerts`            |                                                                     |
    | `/<legacy-http-prefix>/rules`                         | `/api/v1/rules` (see below)                         |  `<prometheus-http-prefix>/config/v1/rules`                         |
    | `/<legacy-http-prefix>/rules/{namespace}`             | `/api/v1/rules/{namespace}` (see below)             |  `<prometheus-http-prefix>/config/v1/rules/{namespace}`             |
    | `/<legacy-http-prefix>/rules/{namespace}/{groupName}` | `/api/v1/rules/{namespace}/{groupName}` (see below) |  `<prometheus-http-prefix>/config/v1/rules/{namespace}/{groupName}` |
    | `/<legacy-http-prefix>/rules/{namespace}`             | `/api/v1/rules/{namespace}` (see below)             |  `<prometheus-http-prefix>/config/v1/rules/{namespace}`             |
    | `/<legacy-http-prefix>/rules/{namespace}/{groupName}` | `/api/v1/rules/{namespace}/{groupName}` (see below) |  `<prometheus-http-prefix>/config/v1/rules/{namespace}/{groupName}` |
    | `/<legacy-http-prefix>/rules/{namespace}`             | `/api/v1/rules/{namespace}` (see below)             |  `<prometheus-http-prefix>/config/v1/rules/{namespace}`             |
    | `/ruler_ring`                                         | `/ruler/ring`                                       |                                                                     |

    > __Note:__ The `/api/v1/rules/**` endpoints are considered deprecated with Mimir 2.0.0 and will be removed
    in Mimir 2.2.0. After upgrading to 2.0.0 we recommend switching uses to the equivalent
    `/<prometheus-http-prefix>/config/v1/**` endpoints that Mimir 2.0.0 introduces.

  * Alertmanager endpoints

    | Legacy                      | Alternative                        |
    | --------------------------- | ---------------------------------- |
    | `/<legacy-http-prefix>`     | `/alertmanager`                    |
    | `/status`                   | `/multitenant_alertmanager/status` |

* [CHANGE] Ingester: changed `-ingester.stream-chunks-when-using-blocks` default value from `false` to `true`. #717
* [CHANGE] Ingester: default `-ingester.ring.min-ready-duration` reduced from 1m to 15s. #126
* [CHANGE] Ingester: `-ingester.ring.min-ready-duration` now start counting the delay after the ring's health checks have passed instead of when the ring client was started. #126
* [CHANGE] Ingester: allow experimental ingester max-exemplars setting to be changed dynamically #144
  * CLI flag `-blocks-storage.tsdb.max-exemplars` is renamed to `-ingester.max-global-exemplars-per-user`.
  * YAML `max_exemplars` is moved from `tsdb` to `overrides` and renamed to `max_global_exemplars_per_user`.
* [CHANGE] Ingester: active series metrics `cortex_ingester_active_series` and `cortex_ingester_active_series_custom_tracker` are now removed when their value is zero. #672 #690
* [CHANGE] Ingester: changed default value of `-blocks-storage.tsdb.retention-period` from `6h` to `24h`. #966
* [CHANGE] Ingester: changed default value of `-blocks-storage.tsdb.close-idle-tsdb-timeout` from `0` to `13h`. #967
* [CHANGE] Ingester: changed default value of `-ingester.ring.final-sleep` from `30s` to `0s`. #981
* [CHANGE] Ingester: the following low level settings have been removed: #1153
  * `-ingester-client.expected-labels`
  * `-ingester-client.expected-samples-per-series`
  * `-ingester-client.expected-timeseries`
* [CHANGE] Ingester: following command line options related to ingester ring were renamed: #1155
  * `-consul.*` changed to `-ingester.ring.consul.*`
  * `-etcd.*` changed to `-ingester.ring.etcd.*`
  * `-multi.*` changed to `-ingester.ring.multi.*`
  * `-distributor.excluded-zones` changed to `-ingester.ring.excluded-zones`
  * `-distributor.replication-factor` changed to `-ingester.ring.replication-factor`
  * `-distributor.zone-awareness-enabled` changed to `-ingester.ring.zone-awareness-enabled`
  * `-ingester.availability-zone` changed to `-ingester.ring.instance-availability-zone`
  * `-ingester.final-sleep` changed to `-ingester.ring.final-sleep`
  * `-ingester.heartbeat-period` changed to `-ingester.ring.heartbeat-period`
  * `-ingester.join-after` changed to `-ingester.ring.join-after`
  * `-ingester.lifecycler.ID` changed to `-ingester.ring.instance-id`
  * `-ingester.lifecycler.addr` changed to `-ingester.ring.instance-addr`
  * `-ingester.lifecycler.interface` changed to `-ingester.ring.instance-interface-names`
  * `-ingester.lifecycler.port` changed to `-ingester.ring.instance-port`
  * `-ingester.min-ready-duration` changed to `-ingester.ring.min-ready-duration`
  * `-ingester.num-tokens` changed to `-ingester.ring.num-tokens`
  * `-ingester.observe-period` changed to `-ingester.ring.observe-period`
  * `-ingester.readiness-check-ring-health` changed to `-ingester.ring.readiness-check-ring-health`
  * `-ingester.tokens-file-path` changed to `-ingester.ring.tokens-file-path`
  * `-ingester.unregister-on-shutdown` changed to `-ingester.ring.unregister-on-shutdown`
  * `-ring.heartbeat-timeout` changed to `-ingester.ring.heartbeat-timeout`
  * `-ring.prefix` changed to `-ingester.ring.prefix`
  * `-ring.store` changed to `-ingester.ring.store`
* [CHANGE] Ingester: fields in YAML configuration for ingester ring have been changed: #1155
  * `ingester.lifecycler` changed to `ingester.ring`
  * Fields from `ingester.lifecycler.ring` moved to `ingester.ring`
  * `ingester.lifecycler.address` changed to `ingester.ring.instance_addr`
  * `ingester.lifecycler.id` changed to `ingester.ring.instance_id`
  * `ingester.lifecycler.port` changed to `ingester.ring.instance_port`
  * `ingester.lifecycler.availability_zone` changed to `ingester.ring.instance_availability_zone`
  * `ingester.lifecycler.interface_names` changed to `ingester.ring.instance_interface_names`
* [CHANGE] Distributor: removed the `-distributor.shard-by-all-labels` configuration option. It is now assumed to be true. #698
* [CHANGE] Distributor: change default value of `-distributor.instance-limits.max-inflight-push-requests` to `2000`. #964
* [CHANGE] Distributor: change default value of `-distributor.remote-timeout` from `2s` to `20s`. #970
* [CHANGE] Distributor: removed the `-distributor.extra-query-delay` flag (and its respective YAML config option). #1048
* [CHANGE] Query-frontend: Enable query stats by default, they can still be disabled with `-query-frontend.query-stats-enabled=false`. #83
* [CHANGE] Query-frontend: the `cortex_frontend_mapped_asts_total` metric has been renamed to `cortex_frontend_query_sharding_rewrites_attempted_total`. #150
* [CHANGE] Query-frontend: added `sharded` label to `cortex_query_seconds_total` metric. #235
* [CHANGE] Query-frontend: changed the flag name for controlling query sharding total shards from `-querier.total-shards` to `-query-frontend.query-sharding-total-shards`. #230
* [CHANGE] Query-frontend: flag `-querier.parallelise-shardable-queries` has been renamed to `-query-frontend.parallelize-shardable-queries` #284
* [CHANGE] Query-frontend: removed the deprecated (and unused) `-frontend.cache-split-interval`. Use `-query-frontend.split-queries-by-interval` instead. #587
* [CHANGE] Query-frontend: range query response now omits the `data` field when it's empty (error case) like Prometheus does, previously it was `"data":{"resultType":"","result":null}`. #629
* [CHANGE] Query-frontend: instant queries now honor the `-query-frontend.max-retries-per-request` flag. #630
* [CHANGE] Query-frontend: removed in-memory and Redis cache support. Reason is that these caching backends were just supported by query-frontend, while all other Mimir services only support memcached. #796
  * The following CLI flags (and their respective YAML config options) have been removed:
    * `-frontend.cache.enable-fifocache`
    * `-frontend.redis.*`
    * `-frontend.fifocache.*`
  * The following metrics have been removed:
    * `querier_cache_added_total`
    * `querier_cache_added_new_total`
    * `querier_cache_evicted_total`
    * `querier_cache_entries`
    * `querier_cache_gets_total`
    * `querier_cache_misses_total`
    * `querier_cache_stale_gets_total`
    * `querier_cache_memory_bytes`
    * `cortex_rediscache_request_duration_seconds`
* [CHANGE] Query-frontend: migrated memcached backend client to the same one used in other components (memcached config and metrics are now consistent across all Mimir services). #821
  * The following CLI flags (and their respective YAML config options) have been added:
    * `-query-frontend.results-cache.backend` (set it to `memcached` if `-query-frontend.cache-results=true`)
  * The following CLI flags (and their respective YAML config options) have been changed:
    * `-frontend.memcached.hostname` and `-frontend.memcached.service` have been removed: use `-query-frontend.results-cache.memcached.addresses` instead
  * The following CLI flags (and their respective YAML config options) have been renamed:
    * `-frontend.background.write-back-concurrency` renamed to `-query-frontend.results-cache.memcached.max-async-concurrency`
    * `-frontend.background.write-back-buffer` renamed to `-query-frontend.results-cache.memcached.max-async-buffer-size`
    * `-frontend.memcached.batchsize` renamed to `-query-frontend.results-cache.memcached.max-get-multi-batch-size`
    * `-frontend.memcached.parallelism` renamed to `-query-frontend.results-cache.memcached.max-get-multi-concurrency`
    * `-frontend.memcached.timeout` renamed to `-query-frontend.results-cache.memcached.timeout`
    * `-frontend.memcached.max-item-size` renamed to `-query-frontend.results-cache.memcached.max-item-size`
    * `-frontend.memcached.max-idle-conns` renamed to `-query-frontend.results-cache.memcached.max-idle-connections`
    * `-frontend.compression` renamed to `-query-frontend.results-cache.compression`
  * The following CLI flags (and their respective YAML config options) have been removed:
    * `-frontend.memcached.circuit-breaker-consecutive-failures`: feature removed
    * `-frontend.memcached.circuit-breaker-timeout`: feature removed
    * `-frontend.memcached.circuit-breaker-interval`: feature removed
    * `-frontend.memcached.update-interval`: new setting is hardcoded to 30s
    * `-frontend.memcached.consistent-hash`: new setting is always enabled
    * `-frontend.default-validity` and `-frontend.memcached.expiration`: new setting is hardcoded to 7 days
  * The following metrics have been changed:
    * `cortex_cache_dropped_background_writes_total{name}` changed to `thanos_memcached_operation_skipped_total{name, operation, reason}`
    * `cortex_cache_value_size_bytes{name, method}` changed to `thanos_memcached_operation_data_size_bytes{name}`
    * `cortex_cache_request_duration_seconds{name, method, status_code}` changed to `thanos_memcached_operation_duration_seconds{name, operation}`
    * `cortex_cache_fetched_keys{name}` changed to `thanos_cache_memcached_requests_total{name}`
    * `cortex_cache_hits{name}` changed to `thanos_cache_memcached_hits_total{name}`
    * `cortex_memcache_request_duration_seconds{name, method, status_code}` changed to `thanos_memcached_operation_duration_seconds{name, operation}`
    * `cortex_memcache_client_servers{name}` changed to `thanos_memcached_dns_provider_results{name, addr}`
    * `cortex_memcache_client_set_skip_total{name}` changed to `thanos_memcached_operation_skipped_total{name, operation, reason}`
    * `cortex_dns_lookups_total` changed to `thanos_memcached_dns_lookups_total`
    * For all metrics the value of the "name" label has changed from `frontend.memcached` to `frontend-cache`
  * The following metrics have been removed:
    * `cortex_cache_background_queue_length{name}`
* [CHANGE] Query-frontend: merged `query_range` into `frontend` in the YAML config (keeping the same keys) and renamed flags: #825
  * `-querier.max-retries-per-request` renamed to `-query-frontend.max-retries-per-request`
  * `-querier.split-queries-by-interval` renamed to `-query-frontend.split-queries-by-interval`
  * `-querier.align-querier-with-step` renamed to `-query-frontend.align-querier-with-step`
  * `-querier.cache-results` renamed to `-query-frontend.cache-results`
  * `-querier.parallelise-shardable-queries` renamed to `-query-frontend.parallelize-shardable-queries`
* [CHANGE] Query-frontend: the default value of `-query-frontend.split-queries-by-interval` has changed from `0` to `24h`. #1131
* [CHANGE] Query-frontend: `-frontend.` flags were renamed to `-query-frontend.`: #1167
* [CHANGE] Query-frontend / Query-scheduler: classified the `-query-frontend.querier-forget-delay` and `-query-scheduler.querier-forget-delay` flags (and their respective YAML config options) as experimental. #1208
* [CHANGE] Querier / ruler: Change `-querier.max-fetched-chunks-per-query` configuration to limit to maximum number of chunks that can be fetched in a single query. The number of chunks fetched by ingesters AND long-term storare combined should not exceed the value configured on `-querier.max-fetched-chunks-per-query`. [#4260](https://github.com/cortexproject/cortex/pull/4260)
* [CHANGE] Querier / ruler: Option `-querier.ingester-streaming` has been removed. Querier/ruler now always use streaming method to query ingesters. #204
* [CHANGE] Querier: always fetch labels from store and respect start/end times in request; the option `-querier.query-store-for-labels-enabled` has been removed and is now always on. #518 #1132
* [CHANGE] Querier / ruler: removed the `-store.query-chunk-limit` flag (and its respective YAML config option `max_chunks_per_query`). `-querier.max-fetched-chunks-per-query` (and its respective YAML config option `max_fetched_chunks_per_query`) should be used instead. #705
* [CHANGE] Querier/Ruler: `-querier.active-query-tracker-dir` option has been removed. Active query tracking is now done via Activity tracker configured by `-activity-tracker.filepath` and enabled by default. Limit for max number of concurrent queries (`-querier.max-concurrent`) is now respected even if activity tracking is not enabled. #661 #822
* [CHANGE] Querier/ruler/query-frontend: the experimental `-querier.at-modifier-enabled` CLI flag has been removed and the PromQL `@` modifier is always enabled. #941
* [CHANGE] Querier: removed `-querier.worker-match-max-concurrent` and `-querier.worker-parallelism` CLI flags (and their respective YAML config options). Mimir now behaves like if `-querier.worker-match-max-concurrent` is always enabled and you should configure the max concurrency per querier process using `-querier.max-concurrent` instead. #958
* [CHANGE] Querier: changed default value of `-querier.query-ingesters-within` from `0` to `13h`. #967
* [CHANGE] Querier: rename metric `cortex_query_fetched_chunks_bytes_total` to `cortex_query_fetched_chunk_bytes_total` to be consistent with the limit name. #476
* [CHANGE] Ruler: add two new metrics `cortex_ruler_list_rules_seconds` and `cortex_ruler_load_rule_groups_seconds` to the ruler. #906
* [CHANGE] Ruler: endpoints for listing configured rules now return HTTP status code 200 and an empty map when there are no rules instead of an HTTP 404 and plain text error message. The following endpoints are affected: #456
  * `<prometheus-http-prefix>/config/v1/rules`
  * `<prometheus-http-prefix>/config/v1/rules/{namespace}`
  * `<prometheus-http-prefix>/rules` (deprecated)
  * `<prometheus-http-prefix>/rules/{namespace}` (deprecated)
  * `/api/v1/rules` (deprecated)
  * `/api/v1/rules/{namespace}` (deprecated)
* [CHANGE] Ruler: removed `configdb` support from Ruler backend storages. #15 #38 #819
* [CHANGE] Ruler: removed the support for the deprecated storage configuration via `-ruler.storage.*` CLI flags (and their respective YAML config options). Use `-ruler-storage.*` instead. #628
* [CHANGE] Ruler: set new default limits for rule groups: `-ruler.max-rules-per-rule-group` to 20 (previously 0, disabled) and `-ruler.max-rule-groups-per-tenant` to 70 (previously 0, disabled). #847
* [CHANGE] Ruler: removed `-ruler.enable-sharding` option, and changed default value of `-ruler.ring.store` to `memberlist`. #943
* [CHANGE] Ruler: `-ruler.alertmanager-use-v2` has been removed. The ruler will always use the `v2` endpoints. #954 #1100
* [CHANGE] Ruler: `-experimental.ruler.enable-api` flag has been renamed to `-ruler.enable-api` and is now stable. The default value has also changed from `false` to `true`, so both ruler and alertmanager API are enabled by default. #913 #1065
* [CHANGE] Ruler: add support for [DNS service discovery format](./docs/sources/configuration/arguments.md#dns-service-discovery) for `-ruler.alertmanager-url`. `-ruler.alertmanager-discovery` flag has been removed. URLs following the prior SRV format, will be treated as a static target. To continue using service discovery for these URLs prepend `dnssrvnoa+` to them. #993
  * The following metrics for Alertmanager DNS service discovery are replaced:
    * `prometheus_sd_dns_lookups_total` replaced by `cortex_dns_lookups_total{component="ruler"}`
    * `prometheus_sd_dns_lookup_failures_total` replaced by `cortex_dns_failures_total{component="ruler"}`
* [CHANGE] Ruler: deprecate `/api/v1/rules/**` and `<prometheus-http-prefix/rules/**` configuration API endpoints in favour of `/<prometheus-http-prefix>/config/v1/rules/**`. Deprecated endpoints will be removed in Mimir 2.2.0. Main configuration API endpoints are now `/<prometheus-http-prefix>/config/api/v1/rules/**` introduced in Mimir 2.0.0. #1222
* [CHANGE] Store-gateway: index cache now includes tenant in cache keys, this invalidates previous cached entries. #607
* [CHANGE] Store-gateway: increased memcached index caching TTL from 1 day to 7 days. #718
* [CHANGE] Store-gateway: options `-store-gateway.sharding-enabled` and `-querier.store-gateway-addresses` were removed. Default value of `-store-gateway.sharding-ring.store` is now `memberlist` and default value for `-store-gateway.sharding-ring.wait-stability-min-duration` changed from `1m` to `0` (disabled). #976
* [CHANGE] Compactor: compactor will no longer try to compact blocks that are already marked for deletion. Previously compactor would consider blocks marked for deletion within `-compactor.deletion-delay / 2` period as eligible for compaction. [#4328](https://github.com/cortexproject/cortex/pull/4328)
* [CHANGE] Compactor: Removed support for block deletion marks migration. If you're upgrading from Cortex < 1.7.0 to Mimir, you should upgrade the compactor to Cortex >= 1.7.0 first, run it at least once and then upgrade to Mimir. #122
* [CHANGE] Compactor: removed the `cortex_compactor_group_vertical_compactions_total` metric. #278
* [CHANGE] Compactor: no longer waits for initial blocks cleanup to finish before starting compactions. #282
* [CHANGE] Compactor: removed overlapping sources detection. Overlapping sources may exist due to edge cases (timing issues) when horizontally sharding compactor, but are correctly handled by compactor. #494
* [CHANGE] Compactor: compactor now uses deletion marks from `<tenant>/markers` location in the bucket. Marker files are no longer fetched, only listed. #550
* [CHANGE] Compactor: Default value of `-compactor.block-sync-concurrency` has changed from 20 to 8. This flag is now only used to control number of goroutines for downloading and uploading blocks during compaction. #552
* [CHANGE] Compactor is now included in `all` target (single-binary). #866
* [CHANGE] Compactor: Removed `-compactor.sharding-enabled` option. Sharding in compactor is now always enabled. Default value of `-compactor.ring.store` has changed from `consul` to `memberlist`. Default value of `-compactor.ring.wait-stability-min-duration` is now 0, which disables the feature. #956
* [CHANGE] Alertmanager: removed `-alertmanager.configs.auto-webhook-root` #977
* [CHANGE] Alertmanager: removed `configdb` support from Alertmanager backend storages. #15 #38 #819
* [CHANGE] Alertmanager: Don't count user-not-found errors from replicas as failures in the `cortex_alertmanager_state_fetch_replica_state_failed_total` metric. #190
* [CHANGE] Alertmanager: Use distributor for non-API routes. #213
* [CHANGE] Alertmanager: removed `-alertmanager.storage.*` configuration options, with the exception of the CLI flags `-alertmanager.storage.path` and `-alertmanager.storage.retention`. Use `-alertmanager-storage.*` instead. #632
* [CHANGE] Alertmanager: set default value for `-alertmanager.web.external-url=http://localhost:8080/alertmanager` to match the default configuration. #808 #1067
* [CHANGE] Alertmanager: `-experimental.alertmanager.enable-api` flag has been renamed to `-alertmanager.enable-api` and is now stable. #913
* [CHANGE] Alertmanager: now always runs with sharding enabled; other modes of operation are removed. #1044 #1126
  * The following configuration options are removed:
    * `-alertmanager.sharding-enabled`
    * `-alertmanager.cluster.advertise-address`
    * `-alertmanager.cluster.gossip-interval`
    * `-alertmanager.cluster.listen-address`
    * `-alertmanager.cluster.peers`
    * `-alertmanager.cluster.push-pull-interval`
  * The following configuration options are renamed:
    * `-alertmanager.cluster.peer-timeout` to `-alertmanager.peer-timeout`
* [CHANGE] Alertmanager: the default value of `-alertmanager.sharding-ring.store` is now `memberlist`. #1171
* [CHANGE] Ring: changed default value of `-distributor.ring.store` (Distributor ring) and `-ring.store` (Ingester ring) to `memberlist`. #1046
* [CHANGE] Memberlist: the `memberlist_kv_store_value_bytes` metric has been removed due to values no longer being stored in-memory as encoded bytes. [#4345](https://github.com/cortexproject/cortex/pull/4345)
* [CHANGE] Memberlist: forward only changes, not entire original message. [#4419](https://github.com/cortexproject/cortex/pull/4419)
* [CHANGE] Memberlist: don't accept old tombstones as incoming change, and don't forward such messages to other gossip members. [#4420](https://github.com/cortexproject/cortex/pull/4420)
* [CHANGE] Memberlist: changed probe interval from `1s` to `5s` and probe timeout from `500ms` to `2s`. #563
* [CHANGE] Memberlist: the `name` label on metrics `cortex_dns_failures_total`, `cortex_dns_lookups_total` and `cortex_dns_provider_results` was renamed to `component`. #993
* [CHANGE] Limits: removed deprecated limits for rejecting old samples #799
  This removes the following flags:
  * `-validation.reject-old-samples`
  * `-validation.reject-old-samples.max-age`
* [CHANGE] Limits: removed local limit-related flags in favor of global limits. #725
  The distributor ring is now required, and can be configured via the `distributor.ring.*` flags.
  This removes the following flags:
  * `-distributor.ingestion-rate-strategy` -> will now always use the "global" strategy
  * `-ingester.max-series-per-user` -> set `-ingester.max-global-series-per-user` to `N` times the existing value of `-ingester.max-series-per-user` instead
  * `-ingester.max-series-per-metric` -> set `-ingester.max-global-series-per-metric`  to `N` times the existing value of `-ingester.max-series-per-metric` instead
  * `-ingester.max-metadata-per-user` -> set `-ingester.max-global-metadata-per-user` to `N` times the existing value of `-ingester.max-metadata-per-user` instead
  * `-ingester.max-metadata-per-metric` -> set `-ingester.max-global-metadata-per-metric` to `N` times the existing value of `-ingester.max-metadata-per-metric` instead
  * In the above notes, `N` refers to the number of ingester replicas
  Additionally, default values for the following flags have changed:
  * `-ingester.max-global-series-per-user` from `0` to `150000`
  * `-ingester.max-global-series-per-metric` from `0` to `20000`
  * `-distributor.ingestion-rate-limit` from `25000` to `10000`
  * `-distributor.ingestion-burst-size` from `50000` to `200000`
* [CHANGE] Limits: removed limit `enforce_metric_name`, now behave as if set to `true` always. #686
* [CHANGE] Limits: Option `-ingester.max-samples-per-query` and its YAML field `max_samples_per_query` have been removed. It required `-querier.ingester-streaming` option to be set to false, but since `-querier.ingester-streaming` is removed (always defaulting to true), the limit using it was removed as well. #204 #1132
* [CHANGE] Limits: Set the default max number of inflight ingester push requests (`-ingester.instance-limits.max-inflight-push-requests`) to 30000 in order to prevent clusters from being overwhelmed by request volume or temporary slow-downs. #259
* [CHANGE] Overrides exporter: renamed metric `cortex_overrides` to `cortex_limits_overrides`. #173 #407
* [FEATURE] The following features have been moved from experimental to stable: #913 #1002
  * Alertmanager config API
  * Alertmanager receiver firewall
  * Alertmanager sharding
  * Azure blob storage support
  * Blocks storage bucket index
  * Disable the ring health check in the readiness endpoint (`-ingester.readiness-check-ring-health=false`)
  * Distributor: do not extend writes on unhealthy ingesters
  * Do not unregister ingesters from ring on shutdown (`-ingester.unregister-on-shutdown=false`)
  * HA Tracker: cleanup of old replicas from KV Store
  * Instance limits in ingester and distributor
  * OpenStack Swift storage support
  * Query-frontend: query stats tracking
  * Query-scheduler
  * Querier: tenant federation
  * Ruler config API
  * S3 Server Side Encryption (SSE) using KMS
  * TLS configuration for gRPC, HTTP and etcd clients
  * Zone-aware replication
  * `/labels` API using matchers
  * The following querier limits:
    * `-querier.max-fetched-chunks-per-query`
    * `-querier.max-fetched-chunk-bytes-per-query`
    * `-querier.max-fetched-series-per-query`
  * The following alertmanager limits:
    * Notification rate (`-alertmanager.notification-rate-limit` and `-alertmanager.notification-rate-limit-per-integration`)
    * Dispatcher groups (`-alertmanager.max-dispatcher-aggregation-groups`)
    * User config size (`-alertmanager.max-config-size-bytes`)
    * Templates count in user config (`-alertmanager.max-templates-count`)
    * Max template size (`-alertmanager.max-template-size-bytes`)
* [FEATURE] The endpoints `/api/v1/status/buildinfo`, `<prometheus-http-prefix>/api/v1/status/buildinfo`, and `<alertmanager-http-prefix>/api/v1/status/buildinfo` have been added to display build information and enabled features. #1219 #1240
* [FEATURE] PromQL: added `present_over_time` support. #139
* [FEATURE] Added "Activity tracker" feature which can log ongoing activities from previous Mimir run in case of a crash. It is enabled by default and controlled by the `-activity-tracker.filepath` flag. It can be disabled by setting this path to an empty string. Currently, the Store-gateway, Ruler, Querier, Query-frontend and Ingester components use this feature to track queries. #631 #782 #822 #1121
* [FEATURE] Divide configuration parameters into categories "basic", "advanced", and "experimental". Only flags in the basic category are shown when invoking `-help`, whereas `-help-all` will include flags in all categories (basic, advanced, experimental). #840
* [FEATURE] Querier: Added support for tenant federation to exemplar endpoints. #927
* [FEATURE] Ingester: can expose metrics on active series matching custom trackers configured via `-ingester.active-series-custom-trackers` (or its respective YAML config option). When configured, active series for custom trackers are exposed by the `cortex_ingester_active_series_custom_tracker` metric. #42 #672
* [FEATURE] Ingester: Enable snapshotting of in-memory TSDB on disk during shutdown via `-blocks-storage.tsdb.memory-snapshot-on-shutdown` (experimental). #249
* [FEATURE] Ingester: Added `-blocks-storage.tsdb.isolation-enabled` flag, which allows disabling TSDB isolation feature. This is enabled by default (per TSDB default), but disabling can improve performance of write requests. #512
* [FEATURE] Ingester: Added `-blocks-storage.tsdb.head-chunks-write-queue-size` flag, which allows setting the size of the queue used by the TSDB before m-mapping chunks (experimental). #591
  * Added `cortex_ingester_tsdb_mmap_chunk_write_queue_operations_total` metric to track different operations of this queue.
* [FEATURE] Distributor: Added `-api.skip-label-name-validation-header-enabled` option to allow skipping label name validation on the HTTP write path based on `X-Mimir-SkipLabelNameValidation` header being `true` or not. #390
* [FEATURE] Query-frontend: Add `cortex_query_fetched_series_total` and `cortex_query_fetched_chunks_bytes_total` per-user counters to expose the number of series and bytes fetched as part of queries. These metrics can be enabled with the `-frontend.query-stats-enabled` flag (or its respective YAML config option `query_stats_enabled`). [#4343](https://github.com/cortexproject/cortex/pull/4343)
* [FEATURE] Query-frontend: Add `cortex_query_fetched_chunks_total` per-user counter to expose the number of chunks fetched as part of queries. This metric can be enabled with the `-query-frontend.query-stats-enabled` flag (or its respective YAML config option `query_stats_enabled`). #31
* [FEATURE] Query-frontend: Add query sharding for instant and range queries. You can enable querysharding by setting `-query-frontend.parallelize-shardable-queries` to `true`. The following additional config and exported metrics have been added. #79 #80 #100 #124 #140 #148 #150 #151 #153 #154 #155 #156 #157 #158 #159 #160 #163 #169 #172 #196 #205 #225 #226 #227 #228 #230 #235 #240 #239 #246 #244 #319 #330 #371 #385 #400 #458 #586 #630 #660 #707 #1542
  * New config options:
    * `-query-frontend.query-sharding-total-shards`: The amount of shards to use when doing parallelisation via query sharding.
    * `-query-frontend.query-sharding-max-sharded-queries`: The max number of sharded queries that can be run for a given received query. 0 to disable limit.
    * `-blocks-storage.bucket-store.series-hash-cache-max-size-bytes`: Max size - in bytes - of the in-memory series hash cache in the store-gateway.
    * `-blocks-storage.tsdb.series-hash-cache-max-size-bytes`: Max size - in bytes - of the in-memory series hash cache in the ingester.
  * New exported metrics:
    * `cortex_bucket_store_series_hash_cache_requests_total`
    * `cortex_bucket_store_series_hash_cache_hits_total`
    * `cortex_frontend_query_sharding_rewrites_succeeded_total`
    * `cortex_frontend_sharded_queries_per_query`
  * Renamed metrics:
    * `cortex_frontend_mapped_asts_total` to `cortex_frontend_query_sharding_rewrites_attempted_total`
  * Modified metrics:
    * added `sharded` label to `cortex_query_seconds_total`
  * When query sharding is enabled, the following querier config must be set on query-frontend too:
    * `-querier.max-concurrent`
    * `-querier.timeout`
    * `-querier.max-samples`
    * `-querier.at-modifier-enabled`
    * `-querier.default-evaluation-interval`
    * `-querier.active-query-tracker-dir`
    * `-querier.lookback-delta`
  * Sharding can be dynamically controlled per request using the `Sharding-Control: 64` header. (0 to disable)
  * Sharding can be dynamically controlled per tenant using the limit `query_sharding_total_shards`. (0 to disable)
  * Added `sharded_queries` count to the "query stats" log.
  * The number of shards is adjusted to be compatible with number of compactor shards that are used by a split-and-merge compactor. The querier can use this to avoid querying blocks that cannot have series in a given query shard.
* [FEATURE] Query-Frontend: Added `-query-frontend.cache-unaligned-requests` option to cache responses for requests that do not have step-aligned start and end times. This can improve speed of repeated queries, but can also pollute cache with results that are never reused. #432
* [FEATURE] Querier: Added label names cardinality endpoint `<prefix>/api/v1/cardinality/label_names` that is disabled by default. Can be enabled/disabled via the CLI flag `-querier.cardinality-analysis-enabled` or its respective YAML config option. Configurable on a per-tenant basis. #301 #377 #474
* [FEATURE] Querier: Added label values cardinality endpoint `<prefix>/api/v1/cardinality/label_values` that is disabled by default. Can be enabled/disabled via the CLI flag `-querier.cardinality-analysis-enabled` or its respective YAML config option, and configurable on a per-tenant basis. The maximum number of label names allowed to be queried in a single API call can be controlled via `-querier.label-values-max-cardinality-label-names-per-request`. #332 #395 #474
* [FEATURE] Querier: Added `-store.max-labels-query-length` to restrict the range of `/series`, label-names and label-values requests. #507
* [FEATURE] Ruler: Add new `-ruler.query-stats-enabled` which when enabled will report the `cortex_ruler_query_seconds_total` as a per-user metric that tracks the sum of the wall time of executing queries in the ruler in seconds. [#4317](https://github.com/cortexproject/cortex/pull/4317)
* [FEATURE] Ruler: Added federated rule groups. #533
  * Added `-ruler.tenant-federation.enabled` config flag.
  * Added support for `source_tenants` field on rule groups.
* [FEATURE] Store-gateway: Added `/store-gateway/tenants` and `/store-gateway/tenant/{tenant}/blocks` endpoints that provide functionality that was provided by `tools/listblocks`. #911 #973
* [FEATURE] Compactor: compactor now uses new algorithm that we call "split-and-merge". Previous compaction strategy was removed. With the `split-and-merge` compactor source blocks for a given tenant are grouped into `-compactor.split-groups` number of groups. Each group of blocks is then compacted separately, and is split into `-compactor.split-and-merge-shards` shards (configurable on a per-tenant basis). Compaction of each tenant shards can be horizontally scaled. Number of compactors that work on jobs for single tenant can be limited by using `-compactor.compactor-tenant-shard-size` parameter, or per-tenant `compactor_tenant_shard_size` override.  #275 #281 #282 #283 #288 #290 #303 #307 #317 #323 #324 #328 #353 #368 #479 #820
* [FEATURE] Compactor: Added `-compactor.max-compaction-time` to control how long can compaction for a single tenant take. If compactions for a tenant take longer, no new compactions are started in the same compaction cycle. Running compactions are not stopped however, and may take much longer. #523
* [FEATURE] Compactor: When compactor finds blocks with out-of-order chunks, it will mark them for no-compaction. Blocks marked for no-compaction are ignored in future compactions too. Added metric `cortex_compactor_blocks_marked_for_no_compaction_total` to track number of blocks marked for no-compaction. Added `CortexCompactorSkippedBlocksWithOutOfOrderChunks` alert based on new metric. Markers are only checked from `<tenant>/markers` location, but uploaded to the block directory too. #520 #535 #550
* [FEATURE] Compactor: multiple blocks are now downloaded and uploaded at once, which can shorten compaction process. #552
* [ENHANCEMENT] Exemplars are now emitted for all gRPC calls and many operations tracked by histograms. #180
* [ENHANCEMENT] New options `-server.http-listen-network` and `-server.grpc-listen-network` allow binding as 'tcp4' or 'tcp6'. #180
* [ENHANCEMENT] Query federation: improve performance in MergeQueryable by memoizing labels. #312
* [ENHANCEMENT] Add histogram metrics `cortex_distributor_sample_delay_seconds` and `cortex_ingester_tsdb_sample_out_of_order_delta_seconds` #488
* [ENHANCEMENT] Check internal directory access before starting up. #1217
* [ENHANCEMENT] Azure client: expose option to configure MSI URL and user-assigned identity. #584
* [ENHANCEMENT] Added a new metric `mimir_build_info` to coincide with `cortex_build_info`. The metric `cortex_build_info` has not been removed. #1022
* [ENHANCEMENT] Mimir runs a sanity check of storage config at startup and will fail to start if the sanity check doesn't pass. This is done to find potential config issues before starting up. #1180
* [ENHANCEMENT] Validate alertmanager and ruler storage configurations to ensure they don't use same bucket name and region values as those configured for the blocks storage. #1214
* [ENHANCEMENT] Ingester: added option `-ingester.readiness-check-ring-health` to disable the ring health check in the readiness endpoint. When disabled, the health checks are run against only the ingester itself instead of all ingesters in the ring. #48 #126
* [ENHANCEMENT] Ingester: reduce CPU and memory utilization if remote write requests contains a large amount of "out of bounds" samples. #413
* [ENHANCEMENT] Ingester: reduce CPU and memory utilization when querying chunks from ingesters. #430
* [ENHANCEMENT] Ingester: Expose ingester ring page on ingesters. #654
* [ENHANCEMENT] Distributor: added option `-distributor.excluded-zones` to exclude ingesters running in specific zones both on write and read path. #51
* [ENHANCEMENT] Distributor: add tags to tracing span for distributor push with user, cluster and replica. #210
* [ENHANCEMENT] Distributor: performance optimisations. #212 #217 #242
* [ENHANCEMENT] Distributor: reduce latency when HA-Tracking by doing KVStore updates in the background. #271
* [ENHANCEMENT] Distributor: make distributor inflight push requests count include background calls to ingester. #398
* [ENHANCEMENT] Distributor: silently drop exemplars more than 5 minutes older than samples in the same batch. #544
* [ENHANCEMENT] Distributor: reject exemplars with blank label names or values. The `cortex_discarded_exemplars_total` metric will use the `exemplar_labels_blank` reason in this case. #873
* [ENHANCEMENT] Query-frontend: added `cortex_query_frontend_workers_enqueued_requests_total` metric to track the number of requests enqueued in each query-scheduler. #384
* [ENHANCEMENT] Query-frontend: added `cortex_query_frontend_non_step_aligned_queries_total` to track the total number of range queries with start/end not aligned to step. #347 #357 #582
* [ENHANCEMENT] Query-scheduler: exported summary `cortex_query_scheduler_inflight_requests` tracking total number of inflight requests (both enqueued and processing) in percentile buckets. #675
* [ENHANCEMENT] Querier: can use the `LabelNames` call with matchers, if matchers are provided in the `/labels` API call, instead of using the more expensive `MetricsForLabelMatchers` call as before. #3 #1186
* [ENHANCEMENT] Querier / store-gateway: optimized regex matchers. #319 #334 #355
* [ENHANCEMENT] Querier: when fetching data for specific query-shard, we can ignore some blocks based on compactor-shard ID, since sharding of series by query sharding and compactor is the same. Added metrics: #438 #450
  * `cortex_querier_blocks_found_total`
  * `cortex_querier_blocks_queried_total`
  * `cortex_querier_blocks_with_compactor_shard_but_incompatible_query_shard_total`
* [ENHANCEMENT] Querier / ruler: reduce cpu usage, latency and peak memory consumption. #459 #463 #589
* [ENHANCEMENT] Querier: labels requests now obey `-querier.query-ingesters-within`, making them a little more efficient. #518
* [ENHANCEMENT] Querier: retry store-gateway in case of unexpected failure, instead of failing the query. #1003
* [ENHANCEMENT] Querier / ruler: reduce memory used by streaming queries, particularly in ruler. [#4341](https://github.com/cortexproject/cortex/pull/4341)
* [ENHANCEMENT] Ruler: Using shuffle sharding subring on GetRules API. [#4466](https://github.com/cortexproject/cortex/pull/4466)
* [ENHANCEMENT] Ruler: wait for ruler ring client to self-detect during startup. #990
* [ENHANCEMENT] Store-gateway: added `cortex_bucket_store_sent_chunk_size_bytes` metric, tracking the size of chunks sent from store-gateway to querier. #123
* [ENHANCEMENT] Store-gateway: reduced CPU and memory utilization due to exported metrics aggregation for instances with a large number of tenants. #123 #142
* [ENHANCEMENT] Store-gateway: added an in-memory LRU cache for chunks attributes. Can be enabled setting `-blocks-storage.bucket-store.chunks-cache.attributes-in-memory-max-items=X` where `X` is the max number of items to keep in the in-memory cache. The following new metrics are exposed: #279 #415 #437
  * `cortex_cache_memory_requests_total`
  * `cortex_cache_memory_hits_total`
  * `cortex_cache_memory_items_count`
* [ENHANCEMENT] Store-gateway: log index cache requests to tracing spans. #419
* [ENHANCEMENT] Store-gateway: store-gateway can now ignore blocks with minimum time within `-blocks-storage.bucket-store.ignore-blocks-within` duration. Useful when used together with `-querier.query-store-after`. #502
* [ENHANCEMENT] Store-gateway: label values with matchers now doesn't preload or list series, reducing latency and memory consumption. #534
* [ENHANCEMENT] Store-gateway: the results of `LabelNames()`, `LabelValues()` and `Series(skipChunks=true)` calls are now cached in the index cache. #590
* [ENHANCEMENT] Store-gateway: Added `-store-gateway.sharding-ring.unregister-on-shutdown` option that allows store-gateway to stay in the ring even after shutdown. Defaults to `true`, which is the same as current behaviour. #610 #614
* [ENHANCEMENT] Store-gateway: wait for ring tokens stability instead of ring stability to speed up startup and tests. #620
* [ENHANCEMENT] Compactor: add timeout for waiting on compactor to become ACTIVE in the ring. [#4262](https://github.com/cortexproject/cortex/pull/4262)
* [ENHANCEMENT] Compactor: skip already planned compaction jobs if the tenant doesn't belong to the compactor instance anymore. #303
* [ENHANCEMENT] Compactor: Blocks cleaner will ignore users that it no longer "owns" when sharding is enabled, and user ownership has changed since last scan. #325
* [ENHANCEMENT] Compactor: added `-compactor.compaction-jobs-order` support to configure which compaction jobs should run first for a given tenant (in case there are multiple ones). Supported values are: `smallest-range-oldest-blocks-first` (default), `newest-blocks-first`. #364
* [ENHANCEMENT] Compactor: delete blocks marked for deletion faster. #490
* [ENHANCEMENT] Compactor: expose low-level concurrency options for compactor: `-compactor.max-opening-blocks-concurrency`, `-compactor.max-closing-blocks-concurrency`, `-compactor.symbols-flushers-concurrency`. #569 #701
* [ENHANCEMENT] Compactor: expand compactor logs to include total compaction job time, total time for uploads and block counts. #549
* [ENHANCEMENT] Ring: allow experimental configuration of disabling of heartbeat timeouts by setting the relevant configuration value to zero. Applies to the following: [#4342](https://github.com/cortexproject/cortex/pull/4342)
  * `-distributor.ring.heartbeat-timeout`
  * `-ingester.ring.heartbeat-timeout`
  * `-ruler.ring.heartbeat-timeout`
  * `-alertmanager.sharding-ring.heartbeat-timeout`
  * `-compactor.ring.heartbeat-timeout`
  * `-store-gateway.sharding-ring.heartbeat-timeout`
* [ENHANCEMENT] Ring: allow heartbeats to be explicitly disabled by setting the interval to zero. This is considered experimental. This applies to the following configuration options: [#4344](https://github.com/cortexproject/cortex/pull/4344)
  * `-distributor.ring.heartbeat-period`
  * `-ingester.ring.heartbeat-period`
  * `-ruler.ring.heartbeat-period`
  * `-alertmanager.sharding-ring.heartbeat-period`
  * `-compactor.ring.heartbeat-period`
  * `-store-gateway.sharding-ring.heartbeat-period`
* [ENHANCEMENT] Memberlist: optimized receive path for processing ring state updates, to help reduce CPU utilization in large clusters. [#4345](https://github.com/cortexproject/cortex/pull/4345)
* [ENHANCEMENT] Memberlist: expose configuration of memberlist packet compression via `-memberlist.compression-enabled`. [#4346](https://github.com/cortexproject/cortex/pull/4346)
* [ENHANCEMENT] Memberlist: Add `-memberlist.advertise-addr` and `-memberlist.advertise-port` options for setting the address to advertise to other members of the cluster to enable NAT traversal. #260
* [ENHANCEMENT] Memberlist: reduce CPU utilization for rings with a large number of members. #537 #563 #634
* [ENHANCEMENT] Overrides exporter: include additional limits in the per-tenant override exporter. The following limits have been added to the `cortex_limit_overrides` metric: #21
  * `max_fetched_series_per_query`
  * `max_fetched_chunk_bytes_per_query`
  * `ruler_max_rules_per_rule_group`
  * `ruler_max_rule_groups_per_tenant`
* [ENHANCEMENT] Overrides exporter: add a metrics `cortex_limits_defaults` to expose the default values of limits. #173
* [ENHANCEMENT] Overrides exporter: Add `max_fetched_chunks_per_query` and `max_global_exemplars_per_user` limits to the default and per-tenant limits exported as metrics. #471 #515
* [ENHANCEMENT] Upgrade Go to 1.17.8. #1347 #1381
* [ENHANCEMENT] Upgrade Docker base images to `alpine:3.15.0`. #1348
* [BUGFIX] Azure storage: only create HTTP client once, to reduce memory utilization. #605
* [BUGFIX] Ingester: fixed ingester stuck on start up (LEAVING ring state) when `-ingester.ring.heartbeat-period=0` and `-ingester.unregister-on-shutdown=false`. [#4366](https://github.com/cortexproject/cortex/pull/4366)
* [BUGFIX] Ingester: prevent any reads or writes while the ingester is stopping. This will prevent accessing TSDB blocks once they have been already closed. [#4304](https://github.com/cortexproject/cortex/pull/4304)
* [BUGFIX] Ingester: TSDB now waits for pending readers before truncating Head block, fixing the `chunk not found` error and preventing wrong query results. #16
* [BUGFIX] Ingester: don't create TSDB or appender if no samples are sent by a tenant. #162
* [BUGFIX] Ingester: fix out-of-order chunks in TSDB head in-memory series after WAL replay in case some samples were appended to TSDB WAL before series. #530
* [BUGFIX] Distributor: when cleaning up obsolete elected replicas from KV store, HA tracker didn't update number of cluster per user correctly. [#4336](https://github.com/cortexproject/cortex/pull/4336)
* [BUGFIX] Distributor: fix bug in query-exemplar where some results would get dropped. #583
* [BUGFIX] Query-frontend: Fixes @ modifier functions (start/end) when splitting queries by time. #206
* [BUGFIX] Query-frontend: Ensure query_range requests handled by the query-frontend return JSON formatted errors. #360 #499
* [BUGFIX] Query-frontend: don't reuse cached results for queries that are not step-aligned. #424
* [BUGFIX] Query-frontend: fix API error messages that were mentioning Prometheus `--enable-feature=promql-negative-offset` and `--enable-feature=promql-at-modifier` flags. #688
* [BUGFIX] Query-frontend: worker's cancellation channels are now buffered to ensure that all request cancellations are properly handled. #741
* [BUGFIX] Querier: fixed `/api/v1/user_stats` endpoint. When zone-aware replication is enabled, `MaxUnavailableZones` param is used instead of `MaxErrors`, so setting `MaxErrors = 0` doesn't make the Querier wait for all Ingesters responses. #474
* [BUGFIX] Querier: Disable query scheduler SRV DNS lookup. #689
* [BUGFIX] Ruler: fixed counting of PromQL evaluation errors as user-errors when updating `cortex_ruler_queries_failed_total`. [#4335](https://github.com/cortexproject/cortex/pull/4335)
* [BUGFIX] Ruler: fix formatting of rule groups in `/ruler/rule_groups` endpoint. #655
* [BUGFIX] Ruler: do not log `unable to read rules directory` at startup if the directory hasn't been created yet. #1058
* [BUGFIX] Ruler: enable Prometheus-compatible endpoints regardless of `-ruler.enable-api`. The flag now only controls the configuration API. This is what the config flag description stated, but not what was happening. #1216
* [BUGFIX] Compactor: fixed panic while collecting Prometheus metrics. #28
* [BUGFIX] Compactor: compactor should now be able to correctly mark blocks for deletion and no-compaction, if such marking was previously interrupted. #1015
* [BUGFIX] Alertmanager: remove stale template files. #4495
* [BUGFIX] Alertmanager: don't replace user configurations with blank fallback configurations (when enabled), particularly during scaling up/down instances when sharding is enabled. #224
* [BUGFIX] Ring: multi KV runtime config changes are now propagated to all rings, not just ingester ring. #1047
* [BUGFIX] Memberlist: fixed corrupted packets when sending compound messages with more than 255 messages or messages bigger than 64KB. #551
* [BUGFIX] Overrides exporter: successfully startup even if runtime config is not set. #1056
* [BUGFIX] Fix internal modules to wait for other modules depending on them before stopping. #1472

### Mixin

_Changes since `grafana/cortex-jsonnet` `1.9.0`._

* [CHANGE] Removed chunks storage support from mixin. #641 #643 #645 #811 #812 #813
  * Removed `tsdb.libsonnet`: no need to import it anymore (its content is already automatically included when using Jsonnet)
  * Removed the following fields from `_config`:
    * `storage_engine` (defaults to `blocks`)
    * `chunk_index_backend`
    * `chunk_store_backend`
  * Removed schema config map
  * Removed the following dashboards:
    * "Cortex / Chunks"
    * "Cortex / WAL"
    * "Cortex / Blocks vs Chunks"
  * Removed the following alerts:
    * `CortexOldChunkInMemory`
    * `CortexCheckpointCreationFailed`
    * `CortexCheckpointDeletionFailed`
    * `CortexProvisioningMemcachedTooSmall`
    * `CortexWALCorruption`
    * `CortexTableSyncFailure`
    * `CortexTransferFailed`
  * Removed the following recording rules:
    * `cortex_chunk_store_index_lookups_per_query`
    * `cortex_chunk_store_series_pre_intersection_per_query`
    * `cortex_chunk_store_series_post_intersection_per_query`
    * `cortex_chunk_store_chunks_per_query`
    * `cortex_bigtable_request_duration_seconds`
    * `cortex_cassandra_request_duration_seconds`
    * `cortex_dynamo_request_duration_seconds`
    * `cortex_database_request_duration_seconds`
    * `cortex_gcs_request_duration_seconds`
* [CHANGE] Update grafana-builder dependency: use $__rate_interval in qpsPanel and latencyPanel. [#372](https://github.com/grafana/cortex-jsonnet/pull/372)
* [CHANGE] `namespace` template variable in dashboards now only selects namespaces for selected clusters. [#311](https://github.com/grafana/cortex-jsonnet/pull/311)
* [CHANGE] `CortexIngesterRestarts` alert severity changed from `critical` to `warning`. [#321](https://github.com/grafana/cortex-jsonnet/pull/321)
* [CHANGE] Dashboards: added overridable `job_labels` and `cluster_labels` to the configuration object as label lists to uniquely identify jobs and clusters in the metric names and group-by lists in dashboards. [#319](https://github.com/grafana/cortex-jsonnet/pull/319)
* [CHANGE] Dashboards: `alert_aggregation_labels` has been removed from the configuration and overriding this value has been deprecated. Instead the labels are now defined by the `cluster_labels` list, and should be overridden accordingly through that list. [#319](https://github.com/grafana/cortex-jsonnet/pull/319)
* [CHANGE] Renamed `CortexCompactorHasNotUploadedBlocksSinceStart` to `CortexCompactorHasNotUploadedBlocks`. [#334](https://github.com/grafana/cortex-jsonnet/pull/334)
* [CHANGE] Renamed `CortexCompactorRunFailed` to `CortexCompactorHasNotSuccessfullyRunCompaction`. [#334](https://github.com/grafana/cortex-jsonnet/pull/334)
* [CHANGE] Renamed `CortexInconsistentConfig` alert to `CortexInconsistentRuntimeConfig` and increased severity to `critical`. [#335](https://github.com/grafana/cortex-jsonnet/pull/335)
* [CHANGE] Increased `CortexBadRuntimeConfig` alert severity to `critical` and removed support for `cortex_overrides_last_reload_successful` metric (was removed in Cortex 1.3.0). [#335](https://github.com/grafana/cortex-jsonnet/pull/335)
* [CHANGE] Grafana 'min step' changed to 15s so dashboard show better detail. [#340](https://github.com/grafana/cortex-jsonnet/pull/340)
* [CHANGE] Replace `CortexRulerFailedEvaluations` with two new alerts: `CortexRulerTooManyFailedPushes` and `CortexRulerTooManyFailedQueries`. [#347](https://github.com/grafana/cortex-jsonnet/pull/347)
* [CHANGE] Removed `CortexCacheRequestErrors` alert. This alert was not working because the legacy Cortex cache client instrumentation doesn't track errors. [#346](https://github.com/grafana/cortex-jsonnet/pull/346)
* [CHANGE] Removed `CortexQuerierCapacityFull` alert. [#342](https://github.com/grafana/cortex-jsonnet/pull/342)
* [CHANGE] Changes blocks storage alerts to group metrics by the configured `cluster_labels` (supporting the deprecated `alert_aggregation_labels`). [#351](https://github.com/grafana/cortex-jsonnet/pull/351)
* [CHANGE] Increased `CortexIngesterReachingSeriesLimit` critical alert threshold from 80% to 85%. [#363](https://github.com/grafana/cortex-jsonnet/pull/363)
* [CHANGE] Changed default `job_names` for query-frontend, query-scheduler and querier to match custom deployments too. [#376](https://github.com/grafana/cortex-jsonnet/pull/376)
* [CHANGE] Split `cortex_api` recording rule group into three groups. This is a workaround for large clusters where this group can become slow to evaluate. [#401](https://github.com/grafana/cortex-jsonnet/pull/401)
* [CHANGE] Increased `CortexIngesterReachingSeriesLimit` warning threshold from 70% to 80% and critical threshold from 85% to 90%. [#404](https://github.com/grafana/cortex-jsonnet/pull/404)
* [CHANGE] Raised `CortexKVStoreFailure` alert severity from warning to critical. #493
* [CHANGE] Increase `CortexRolloutStuck` alert "for" duration from 15m to 30m. #493 #573
* [CHANGE] The Alertmanager and Ruler compiled dashboards (`alertmanager.json` and `ruler.json`) have been respectively renamed to `mimir-alertmanager.json` and `mimir-ruler.json`. #869
* [CHANGE] Removed `cortex_overrides_metric` from `_config`. #871
* [CHANGE] Renamed recording rule groups (`cortex_` prefix changed to `mimir_`). #871
* [CHANGE] Alerts name prefix has been changed from `Cortex` to `Mimir` (eg. alert `CortexIngesterUnhealthy` has been renamed to `MimirIngesterUnhealthy`). #879
* [CHANGE] Enabled resources dashboards by default. Can be disabled setting `resources_dashboards_enabled` config field to `false`. #920
* [FEATURE] Added `Cortex / Overrides` dashboard, displaying default limits and per-tenant overrides applied to Mimir. #673
* [FEATURE] Added `Mimir / Tenants` and `Mimir / Top tenants` dashboards, displaying user-based metrics. #776
* [FEATURE] Added querier autoscaling panels and alerts. #1006 #1016
* [FEATURE] Mimir / Top tenants dashboard now has tenants ranked by rule group size and evaluation time. #1338
* [ENHANCEMENT] cortex-mixin: Make `cluster_namespace_deployment:kube_pod_container_resource_requests_{cpu_cores,memory_bytes}:sum` backwards compatible with `kube-state-metrics` v2.0.0. [#317](https://github.com/grafana/cortex-jsonnet/pull/317)
* [ENHANCEMENT] Cortex-mixin: Include `cortex-gw-internal` naming variation in default `gateway` job names. [#328](https://github.com/grafana/cortex-jsonnet/pull/328)
* [ENHANCEMENT] Ruler dashboard: added object storage metrics. [#354](https://github.com/grafana/cortex-jsonnet/pull/354)
* [ENHANCEMENT] Alertmanager dashboard: added object storage metrics. [#354](https://github.com/grafana/cortex-jsonnet/pull/354)
* [ENHANCEMENT] Added documentation text panels and descriptions to reads and writes dashboards. [#324](https://github.com/grafana/cortex-jsonnet/pull/324)
* [ENHANCEMENT] Dashboards: defined container functions for common resources panels: containerDiskWritesPanel, containerDiskReadsPanel, containerDiskSpaceUtilization. [#331](https://github.com/grafana/cortex-jsonnet/pull/331)
* [ENHANCEMENT] cortex-mixin: Added `alert_excluded_routes` config to exclude specific routes from alerts. [#338](https://github.com/grafana/cortex-jsonnet/pull/338)
* [ENHANCEMENT] Added `CortexMemcachedRequestErrors` alert. [#346](https://github.com/grafana/cortex-jsonnet/pull/346)
* [ENHANCEMENT] Ruler dashboard: added "Per route p99 latency" panel in the "Configuration API" row. [#353](https://github.com/grafana/cortex-jsonnet/pull/353)
* [ENHANCEMENT] Increased the `for` duration of the `CortexIngesterReachingSeriesLimit` warning alert to 3h. [#362](https://github.com/grafana/cortex-jsonnet/pull/362)
* [ENHANCEMENT] Added a new tier (`medium_small_user`) so we have another tier between 100K and 1Mil active series. [#364](https://github.com/grafana/cortex-jsonnet/pull/364)
* [ENHANCEMENT] Extend Alertmanager dashboard: [#313](https://github.com/grafana/cortex-jsonnet/pull/313)
  * "Tenants" stat panel - shows number of discovered tenant configurations.
  * "Replication" row - information about the replication of tenants/alerts/silences over instances.
  * "Tenant Configuration Sync" row - information about the configuration sync procedure.
  * "Sharding Initial State Sync" row - information about the initial state sync procedure when sharding is enabled.
  * "Sharding Runtime State Sync" row - information about various state operations which occur when sharding is enabled (replication, fetch, marge, persist).
* [ENHANCEMENT] Update gsutil command for `not healthy index found` playbook [#370](https://github.com/grafana/cortex-jsonnet/pull/370)
* [ENHANCEMENT] Added Alertmanager alerts and playbooks covering configuration syncs and sharding operation: [#377 [#378](https://github.com/grafana/cortex-jsonnet/pull/378)
  * `CortexAlertmanagerSyncConfigsFailing`
  * `CortexAlertmanagerRingCheckFailing`
  * `CortexAlertmanagerPartialStateMergeFailing`
  * `CortexAlertmanagerReplicationFailing`
  * `CortexAlertmanagerPersistStateFailing`
  * `CortexAlertmanagerInitialSyncFailed`
* [ENHANCEMENT] Add recording rules to improve responsiveness of Alertmanager dashboard. [#387](https://github.com/grafana/cortex-jsonnet/pull/387)
* [ENHANCEMENT] Add `CortexRolloutStuck` alert. [#405](https://github.com/grafana/cortex-jsonnet/pull/405)
* [ENHANCEMENT] Added `CortexKVStoreFailure` alert. [#406](https://github.com/grafana/cortex-jsonnet/pull/406)
* [ENHANCEMENT] Use configured `ruler` jobname for ruler dashboard panels. [#409](https://github.com/grafana/cortex-jsonnet/pull/409)
* [ENHANCEMENT] Add ability to override `datasource` for generated dashboards. [#407](https://github.com/grafana/cortex-jsonnet/pull/407)
* [ENHANCEMENT] Use alertmanager jobname for alertmanager dashboard panels [#411](https://github.com/grafana/cortex-jsonnet/pull/411)
* [ENHANCEMENT] Added `CortexDistributorReachingInflightPushRequestLimit` alert. [#408](https://github.com/grafana/cortex-jsonnet/pull/408)
* [ENHANCEMENT] Added `CortexReachingTCPConnectionsLimit` alert. #403
* [ENHANCEMENT] Added "Cortex / Writes Networking" and "Cortex / Reads Networking" dashboards. #405
* [ENHANCEMENT] Improved "Queue length" panel in "Cortex / Queries" dashboard. #408
* [ENHANCEMENT] Add `CortexDistributorReachingInflightPushRequestLimit` alert and playbook. #401
* [ENHANCEMENT] Added "Recover accidentally deleted blocks (Google Cloud specific)" playbook. #475
* [ENHANCEMENT] Added support to multi-zone store-gateway deployments. #608 #615
* [ENHANCEMENT] Show supplementary alertmanager services in the Rollout Progress dashboard. #738 #855
* [ENHANCEMENT] Added `mimir` to default job names. This makes dashboards and alerts working when Mimir is installed in single-binary mode and the deployment is named `mimir`. #921
* [ENHANCEMENT] Introduced a new alert for the Alertmanager: `MimirAlertmanagerAllocatingTooMuchMemory`. It has two severities based on the memory usage against limits, a `warning` level at 80% and a `critical` level at 90%. #1206
* [ENHANCEMENT] Faster memcached cache requests. #2720
* [BUGFIX] Fixed `CortexIngesterHasNotShippedBlocks` alert false positive in case an ingester instance had ingested samples in the past, then no traffic was received for a long period and then it started receiving samples again. [#308](https://github.com/grafana/cortex-jsonnet/pull/308)
* [BUGFIX] Fixed `CortexInconsistentRuntimeConfig` metric. [#335](https://github.com/grafana/cortex-jsonnet/pull/335)
* [BUGFIX] Fixed scaling dashboard to correctly work when a Cortex service deployment spans across multiple zones (a zone is expected to have the `zone-[a-z]` suffix). [#365](https://github.com/grafana/cortex-jsonnet/pull/365)
* [BUGFIX] Fixed rollout progress dashboard to correctly work when a Cortex service deployment spans across multiple zones (a zone is expected to have the `zone-[a-z]` suffix). [#366](https://github.com/grafana/cortex-jsonnet/pull/366)
* [BUGFIX] Fixed rollout progress dashboard to include query-scheduler too. [#376](https://github.com/grafana/cortex-jsonnet/pull/376)
* [BUGFIX] Upstream recording rule `node_namespace_pod_container:container_cpu_usage_seconds_total:sum_irate` renamed. [#379](https://github.com/grafana/cortex-jsonnet/pull/379)
* [BUGFIX] Fixed writes/reads/alertmanager resources dashboards to use `$._config.job_names.gateway`. [#403](https://github.com/grafana/cortex-jsonnet/pull/403)
* [BUGFIX] Span the annotation.message in alerts as YAML multiline strings. [#412](https://github.com/grafana/cortex-jsonnet/pull/412)
* [BUGFIX] Fixed "Instant queries / sec" in "Cortex / Reads" dashboard. #445
* [BUGFIX] Fixed and added missing KV store panels in Writes, Reads, Ruler and Compactor dashboards. #448
* [BUGFIX] Fixed Alertmanager dashboard when alertmanager is running as part of single binary. #1064
* [BUGFIX] Fixed Ruler dashboard when ruler is running as part of single binary. #1260
* [BUGFIX] Query-frontend: fixed bad querier status code mapping with query-sharding enabled. #1227

### Jsonnet

_Changes since `grafana/cortex-jsonnet` `1.9.0`._

* [CHANGE] Removed chunks storage support. #639
  * Removed the following fields from `_config`:
    * `storage_engine` (defaults to `blocks`)
    * `querier_second_storage_engine` (not supported anymore)
    * `table_manager_enabled`, `table_prefix`
    * `memcached_index_writes_enabled` and `memcached_index_writes_max_item_size_mb`
    * `storeMemcachedChunksConfig`
    * `storeConfig`
    * `max_chunk_idle`
    * `schema` (the schema configmap is still added for backward compatibility reasons)
    * `bigtable_instance` and `bigtable_project`
    * `client_configs`
    * `enabledBackends`
    * `storage_backend`
    * `cassandra_addresses`
    * `s3_bucket_name`
    * `ingester_deployment_without_wal` (was only used by chunks storage)
    * `ingester` (was only used to configure chunks storage WAL)
  * Removed the following CLI flags from `ingester_args`:
    * `ingester.max-chunk-age`
    * `ingester.max-stale-chunk-idle`
    * `ingester.max-transfer-retries`
    * `ingester.retain-period`
* [CHANGE] Changed `overrides-exporter.libsonnet` from being based on cortex-tools to Mimir `overrides-exporter` target. #646
* [CHANGE] Store gateway: set `-blocks-storage.bucket-store.index-cache.memcached.max-get-multi-concurrency`,
  `-blocks-storage.bucket-store.chunks-cache.memcached.max-get-multi-concurrency`,
  `-blocks-storage.bucket-store.metadata-cache.memcached.max-get-multi-concurrency`,
  `-blocks-storage.bucket-store.index-cache.memcached.max-idle-connections`,
  `-blocks-storage.bucket-store.chunks-cache.memcached.max-idle-connections`,
  `-blocks-storage.bucket-store.metadata-cache.memcached.max-idle-connections` to 100 [#414](https://github.com/grafana/cortex-jsonnet/pull/414)
* [CHANGE] Alertmanager: mounted overrides configmap to alertmanager too. [#315](https://github.com/grafana/cortex-jsonnet/pull/315)
* [CHANGE] Memcached: upgraded memcached from `1.5.17` to `1.6.9`. [#316](https://github.com/grafana/cortex-jsonnet/pull/316)
* [CHANGE] Store-gateway: increased memory request and limit respectively from 6GB / 6GB to 12GB / 18GB. [#322](https://github.com/grafana/cortex-jsonnet/pull/322)
* [CHANGE] Store-gateway: increased `-blocks-storage.bucket-store.max-chunk-pool-bytes` from 2GB (default) to 12GB. [#322](https://github.com/grafana/cortex-jsonnet/pull/322)
* [CHANGE] Ingester/Ruler: set `-server.grpc-max-send-msg-size-bytes` and `-server.grpc-max-send-msg-size-bytes` to sensible default values (10MB). [#326](https://github.com/grafana/cortex-jsonnet/pull/326)
* [CHANGE] Decreased `-server.grpc-max-concurrent-streams` from 100k to 10k. [#369](https://github.com/grafana/cortex-jsonnet/pull/369)
* [CHANGE] Decreased blocks storage ingesters graceful termination period from 80m to 20m. [#369](https://github.com/grafana/cortex-jsonnet/pull/369)
* [CHANGE] Increase the rules per group and rule groups limits on different tiers. [#396](https://github.com/grafana/cortex-jsonnet/pull/396)
* [CHANGE] Removed `max_samples_per_query` limit, since it only works with chunks and only when using `-distributor.shard-by-all-labels=false`. [#397](https://github.com/grafana/cortex-jsonnet/pull/397)
* [CHANGE] Removed chunks storage query sharding config support. The following config options have been removed: [#398](https://github.com/grafana/cortex-jsonnet/pull/398)
  * `_config` > `queryFrontend` > `shard_factor`
  * `_config` > `queryFrontend` > `sharded_queries_enabled`
  * `_config` > `queryFrontend` > `query_split_factor`
* [CHANGE] Rename ruler_s3_bucket_name and ruler_gcs_bucket_name to ruler_storage_bucket_name: [#415](https://github.com/grafana/cortex-jsonnet/pull/415)
* [CHANGE] Fine-tuned rolling update policy for distributor, querier, query-frontend, query-scheduler. [#420](https://github.com/grafana/cortex-jsonnet/pull/420)
* [CHANGE] Increased memcached metadata/chunks/index-queries max connections from 4k to 16k. [#420](https://github.com/grafana/cortex-jsonnet/pull/420)
* [CHANGE] Disabled step alignment in query-frontend to be compliant with PromQL. [#420](https://github.com/grafana/cortex-jsonnet/pull/420)
* [CHANGE] Do not limit compactor CPU and request a number of cores equal to the configured concurrency. [#420](https://github.com/grafana/cortex-jsonnet/pull/420)
* [CHANGE] Configured split-and-merge compactor. #853
  * The following CLI flags are set on compactor:
    * `-compactor.split-and-merge-shards=0`
    * `-compactor.compactor-tenant-shard-size=1`
    * `-compactor.split-groups=1`
    * `-compactor.max-opening-blocks-concurrency=4`
    * `-compactor.max-closing-blocks-concurrency=2`
    * `-compactor.symbols-flushers-concurrency=4`
  * The following per-tenant overrides have been set on `super_user` and `mega_user` classes:
    ```
    compactor_split_and_merge_shards: 2,
    compactor_tenant_shard_size: 2,
    compactor_split_groups: 2,
    ```
* [CHANGE] The entrypoint file to include has been renamed from `cortex.libsonnet` to `mimir.libsonnet`. #897
* [CHANGE] The default image config field has been renamed from `cortex` to `mimir`. #896
   ```
   {
     _images+:: {
       mimir: '...',
     },
   }
   ```
* [CHANGE] Removed `cortex_` prefix from config fields. #898
  * The following config fields have been renamed:
    * `cortex_bucket_index_enabled` renamed to `bucket_index_enabled`
    * `cortex_compactor_cleanup_interval` renamed to `compactor_cleanup_interval`
    * `cortex_compactor_data_disk_class` renamed to `compactor_data_disk_class`
    * `cortex_compactor_data_disk_size` renamed to `compactor_data_disk_size`
    * `cortex_compactor_max_concurrency` renamed to `compactor_max_concurrency`
    * `cortex_distributor_allow_multiple_replicas_on_same_node` renamed to `distributor_allow_multiple_replicas_on_same_node`
    * `cortex_ingester_data_disk_class` renamed to `ingester_data_disk_class`
    * `cortex_ingester_data_disk_size` renamed to `ingester_data_disk_size`
    * `cortex_querier_allow_multiple_replicas_on_same_node` renamed to `querier_allow_multiple_replicas_on_same_node`
    * `cortex_query_frontend_allow_multiple_replicas_on_same_node` renamed to `query_frontend_allow_multiple_replicas_on_same_node`
    * `cortex_query_sharding_enabled` renamed to `query_sharding_enabled`
    * `cortex_query_sharding_msg_size_factor` renamed to `query_sharding_msg_size_factor`
    * `cortex_ruler_allow_multiple_replicas_on_same_node` renamed to `ruler_allow_multiple_replicas_on_same_node`
    * `cortex_store_gateway_data_disk_class` renamed to `store_gateway_data_disk_class`
    * `cortex_store_gateway_data_disk_size` renamed to `store_gateway_data_disk_size`
* [CHANGE] The overrides configmap default mountpoint has changed from `/etc/cortex` to `/etc/mimir`. It can be customized via the `overrides_configmap_mountpoint` config field. #899
* [CHANGE] Enabled in the querier the features to query label names with matchers, PromQL at modifier and query long-term storage for labels. #905
* [CHANGE] Reduced TSDB blocks retention on ingesters disk from 96h to 24h. #905
* [CHANGE] Enabled closing of idle TSDB in ingesters. #905
* [CHANGE] Disabled TSDB isolation in ingesters for better performances. #905
* [CHANGE] Changed log level of querier, query-frontend, query-scheduler and alertmanager from `debug` to `info`. #905
* [CHANGE] Enabled attributes in-memory cache in store-gateway. #905
* [CHANGE] Configured store-gateway to not load blocks containing samples more recent than 10h (because such samples are queried from ingesters). #905
* [CHANGE] Dynamically compute `-compactor.deletion-delay` based on other settings, in order to reduce the deletion delay as much as possible and lower the number of live blocks in the storage. #907
* [CHANGE] The config field `distributorConfig` has been renamed to `ingesterRingClientConfig`. Config field `ringClient` has been removed in favor of `ingesterRingClientConfig`. #997 #1057
* [CHANGE] Gossip.libsonnet has been fixed to modify all ring configurations, not only the ingester ring config. Furthermore it now supports migration via multi KV store. #1057 #1099
* [CHANGE] Changed the default of `bucket_index_enabled` to `true`. #924
* [CHANGE] Remove the support for the test-exporter. #1133
* [CHANGE] Removed `$.distributor_deployment_labels`, `$.ingester_deployment_labels` and `$.querier_deployment_labels` fields, that were used by gossip.libsonnet to inject additional label. Now the label is injected directly into pods of statefulsets and deployments. #1297
* [CHANGE] Disabled `-ingester.readiness-check-ring-health`. #1352
* [CHANGE] Changed Alertmanager CPU request from `100m` to `2` cores, and memory request from `1Gi` to `10Gi`. Set Alertmanager memory limit to `15Gi`. #1206
* [CHANGE] gossip.libsonnet has been renamed to memberlist.libsonnet, and is now imported by default. Use of memberlist for ring is enabled by setting `_config.memberlist_ring_enabled` to true. #1526
* [FEATURE] Added query sharding support. It can be enabled setting `cortex_query_sharding_enabled: true` in the `_config` object. #653
* [FEATURE] Added shuffle-sharding support. It can be enabled and configured using the following config: #902
   ```
   _config+:: {
     shuffle_sharding:: {
       ingester_write_path_enabled: true,
       ingester_read_path_enabled: true,
       querier_enabled: true,
       ruler_enabled: true,
       store_gateway_enabled: true,
     },
   }
   ```
* [FEATURE] Added multi-zone ingesters and store-gateways support. #1352 #1552
* [ENHANCEMENT] Add overrides config to compactor. This allows setting retention configs per user. [#386](https://github.com/grafana/cortex-jsonnet/pull/386)
* [ENHANCEMENT] Added 256MB memory ballast to querier. [#369](https://github.com/grafana/cortex-jsonnet/pull/369)
* [ENHANCEMENT] Update `etcd-operator` to latest version (see https://github.com/grafana/jsonnet-libs/pull/480). [#263](https://github.com/grafana/cortex-jsonnet/pull/263)
* [ENHANCEMENT] Add support for Azure storage in Alertmanager configuration. [#381](https://github.com/grafana/cortex-jsonnet/pull/381)
* [ENHANCEMENT] Add support for running Alertmanager in sharding mode. [#394](https://github.com/grafana/cortex-jsonnet/pull/394)
* [ENHANCEMENT] Allow to customize PromQL engine settings via `queryEngineConfig`. [#399](https://github.com/grafana/cortex-jsonnet/pull/399)
* [ENHANCEMENT] Define Azure object storage ruler args. [#416](https://github.com/grafana/cortex-jsonnet/pull/416)
* [ENHANCEMENT] Added the following config options to allow to schedule multiple replicas of the same service on the same node: [#418](https://github.com/grafana/cortex-jsonnet/pull/418)
  * `cortex_distributor_allow_multiple_replicas_on_same_node`
  * `cortex_ruler_allow_multiple_replicas_on_same_node`
  * `cortex_querier_allow_multiple_replicas_on_same_node`
  * `cortex_query_frontend_allow_multiple_replicas_on_same_node`
* [BUGFIX] Alertmanager: fixed `--alertmanager.cluster.peers` CLI flag passed to alertmanager when HA is enabled. [#329](https://github.com/grafana/cortex-jsonnet/pull/329)
* [BUGFIX] Fixed `-distributor.extend-writes` setting on ruler when `unregister_ingesters_on_shutdown` is disabled. [#369](https://github.com/grafana/cortex-jsonnet/pull/369)
* [BUGFIX] Treat `compactor_blocks_retention_period` type as string rather than int.[#395](https://github.com/grafana/cortex-jsonnet/pull/395)
* [BUGFIX] Pass `-ruler-storage.s3.endpoint` to ruler when using S3. [#421](https://github.com/grafana/cortex-jsonnet/pull/421)
* [BUGFIX] Remove service selector on label `gossip_ring_member` from other services than `gossip-ring`. [#1008](https://github.com/grafana/mimir/pull/1008)
* [BUGFIX] Rename `-ingester.readiness-check-ring-health` to `-ingester.ring.readiness-check-ring-health`, to reflect current name of flag. #1460

### Mimirtool

_Changes since cortextool `0.10.7`._

* [CHANGE] The following environment variables have been renamed: #883
  * `CORTEX_ADDRESS` to `MIMIR_ADDRESS`
  * `CORTEX_API_USER` to `MIMIR_API_USER`
  * `CORTEX_API_KEY` to `MIMIR_API_KEY`
  * `CORTEX_TENANT_ID` to `MIMIR_TENANT_ID`
  * `CORTEX_TLS_CA_PATH` to `MIMIR_TLS_CA_PATH`
  * `CORTEX_TLS_CERT_PATH` to `MIMIR_TLS_CERT_PATH`
  * `CORTEX_TLS_KEY_PATH` to `MIMIR_TLS_KEY_PATH`
* [CHANGE] Change `cortex` backend to `mimir`. #883
* [CHANGE] Do not publish `mimirtool` binary for 386 windows architecture. #1263
* [CHANGE] `analyse` command has been renamed to `analyze`. #1318
* [FEATURE] Support Arm64 on Darwin for all binaries (benchtool etc). https://github.com/grafana/cortex-tools/pull/215
* [ENHANCEMENT] Correctly support federated rules. #823
* [BUGFIX] Fix `cortextool rules` legends displaying wrong symbols for updates and deletions. https://github.com/grafana/cortex-tools/pull/226

### Query-tee

_Changes since Cortex `1.10.0`._

* [ENHANCEMENT] Added `/api/v1/query_exemplars` API endpoint support (no results comparison). #168
* [ENHANCEMENT] Add a flag (`--proxy.compare-use-relative-error`) in the query-tee to compare floating point values using relative error. #208
* [ENHANCEMENT] Add a flag (`--proxy.compare-skip-recent-samples`) in the query-tee to skip comparing recent samples. By default samples not older than 1 minute are skipped. #234
* [BUGFIX] Fixes a panic in the query-tee when comparing result. #207
* [BUGFIX] Ensure POST requests are handled correctly #286

### Blocksconvert

_Changes since Cortex `1.10.0`._

* [CHANGE] Blocksconvert tool was removed from Mimir. #637

### Metaconvert

_Changes since Cortex `1.10.0`._

* [CHANGE] `thanosconvert` tool has been renamed to `metaconvert`. `-config.file` option has been removed, while it now requires `-tenant` option to work on single tenant only. It now also preserves labels recognized by Mimir. #1120

### Test-exporter

_Changes since Cortex `1.10.0`._

* [CHANGE] Removed the test-exporter tool. #1133

### Tools

_Changes since Cortex `1.10.0`._

* [CHANGE] Removed `query-audit`. You can use `query-tee` to compare query results and performances of two Grafana Mimir backends. #1380

## [Cortex 1.10.0 CHANGELOG](https://github.com/grafana/mimir/blob/a13959db5d38ff65c2b7ef52c56331d2f4dbc00c/CHANGELOG.md#cortex-1100--2021-08-03)<|MERGE_RESOLUTION|>--- conflicted
+++ resolved
@@ -11,12 +11,8 @@
 * [ENHANCEMENT] `kafkatool`: add `consumer-group delete-offset` command as a way to delete the committed offset for a consumer group. #11988
 * [ENHANCEMENT] Block-builder-scheduler: Detect gaps in scheduled and completed jobs. #11867
 * [ENHANCEMENT] Distributor: Experimental support for Prometheus Remote-Write 2.0 protocol has been updated. Created timestamps are now supported. This feature includes some limitations. If samples in a write request aren't ordered by time, the created timestamp might be dropped. Additionally, per-series metadata is automatically merged on the metric family level. Ingestion might fail if the client sends ProtoBuf fields out-of-order. The label `version` is added to the metric `cortex_distributor_requests_in_total` with a value of either `1.0` or `2.0`, depending on the detected remote-write protocol. #11977
-<<<<<<< HEAD
-* [ENHANCEMENT] Query-frontend: Added labels query optimizer that automatically removes redundant `__name__!=""` matchers from label names and label values queries, improving query performance. The optimizer can be enabled per-tenant with the `labels_query_optimizer_enabled` runtime configuration flag. #12054 #12066
+* [ENHANCEMENT] Query-frontend: Added labels query optimizer that automatically removes redundant `__name__!=""` matchers from label names and label values queries, improving query performance. The optimizer can be enabled per-tenant with the `labels_query_optimizer_enabled` runtime configuration flag. #12054 #12066 #12076
 * [ENHANCEMENT]: Ruler: Propagate gcs object mutation rate limit for rule group uploads. #12086
-=======
-* [ENHANCEMENT] Query-frontend: Added labels query optimizer that automatically removes redundant `__name__!=""` matchers from label names and label values queries, improving query performance. The optimizer can be enabled per-tenant with the `labels_query_optimizer_enabled` runtime configuration flag. #12054 #12066 #12076
->>>>>>> 3c810780
 * [BUGFIX] Distributor: Validate the RW2 symbols field and reject invalid requests that don't have an empty string as the first symbol. #11953
 * [BUGFIX] Distributor: Check `max_inflight_push_requests_bytes` before decompressing incoming requests. #11967
 * [BUGFIX] Query-frontend: Allow limit parameter to be 0 in label queries to explicitly request unlimited results. #12054
