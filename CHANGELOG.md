--- conflicted
+++ resolved
@@ -1,6 +1,5 @@
 # Changelog
 
-<<<<<<< HEAD
 ## main / unreleased
 
 ### Grafana Mimir
@@ -421,13 +420,12 @@
 * [ENHANCEMENT] `mimir-rules-action`: Added new input to support matching target namespaces by regex. #9244
 * [ENHANCEMENT] `mimir-rules-action`: Added new inputs to support ignoring namespaces and ignoring namespaces by regex. #9258 #9324
 * [BUGFIX] `copyblocks`, `undelete-blocks`, `copyprefix`: use a multipart upload to server-side copy objects greater than 5GiB in size on S3. #9357
-=======
+
 ## 2.13.1
 
 ### Grafana Mimir
 
 * [BUGFIX] Upgrade Go to 1.22.9 to address [CVE-2024-34156](https://nvd.nist.gov/vuln/detail/CVE-2024-34156). #10097
->>>>>>> 51eebd1c
 
 ## 2.13.0
 
