# Changelog

## Mimir - main / unreleased

* [CHANGE] Remove `-alertmanager.configs.auto-webhook-root` #977
* [CHANGE] Removed deprecated limits for rejecting old samples #799
  This removes the following flags:
  * `-validation.reject-old-samples`
  * `-validation.reject-old-samples.max-age`
* [CHANGE] Changed default storage backends from `s3` to `filesystem` #833
  This effects the following flags:
  * `-blocks-storage.backend` now defaults to `filesystem`
  * `-blocks-storage.filesystem.dir` now defaults to `blocks`
  * `-alertmanager-storage.backend` now defaults to `filesystem`
  * `-alertmanager-storage.filesystem.dir` now defaults to `alertmanager`
  * `-ruler-storage.backend` now defaults to `filesystem`
  * `-ruler-storage.filesystem.dir` now defaults to `ruler`
* [CHANGE] Removed local limit-related flags in favor of global limits. #725
  The distributor ring is now required, and can be configured via the `distributor.ring.*` flags.
  This removes the following flags:
  * `distributor.ingestion-rate-strategy` -> will now always use the "global" strategy
  * `ingester.max-series-per-user` -> set `ingester.max-global-series-per-user` to `N` times the existing value of `ingester.max-series-per-user` instead
  * `ingester.max-series-per-metric` -> set `ingester.max-global-series-per-metric`  to `N` times the existing value of `ingester.max-series-per-metric` instead
  * `ingester.max-metadata-per-user` -> set `ingester.max-global-metadata-per-user` to `N` times the existing value of `ingester.max-metadata-per-user` instead
  * `ingester.max-metadata-per-metric` -> set `ingester.max-global-metadata-per-metric` to `N` times the existing value of `ingester.max-metadata-per-metric` instead
  * In the above notes, `N` refers to the number of ingester replicas
  Additionally, default values for the following flags have changed:
  * `ingester.max-global-series-per-user` from `0` to `150000`
  * `ingester.max-global-series-per-metric` from `0` to `20000`
  * `distributor.ingestion-rate-limit` from `25000` to `10000`
  * `distributor.ingestion-burst-size` from `50000` to `200000`
* [CHANGE] Changed `-ingester.stream-chunks-when-using-blocks` default value from `false` to `true`. #717
* [CHANGE] Removed limit `enforce_metric_name`, now behave as if set to `true` always. #686
* [CHANGE] Ruler: endpoints for listing rules (`/api/v1/rules`, `/api/v1/rules/{namespace}`) now return HTTP status code 200 and an empty map when there are no rules instead of an HTTP 404 and plain text error message. #456
* [CHANGE] Compactor: Removed support for block deletion marks migration. If you're upgrading from Cortex < 1.7.0 to Mimir, you should upgrade the compactor to Cortex >= 1.7.0 first, run it at least once and then upgrade to Mimir. #122
* [CHANGE] Removed query sharding for the chunks storage. Query sharding is now only supported for blocks storage. #86 #119
* [CHANGE] Renamed build image to us.gcr.io/kubernetes-dev/mimir-build-image. #40
* [CHANGE] Renamed metric `deprecated_flags_inuse_total` as `deprecated_flags_used_total`. #35
* [CHANGE] Renamed metric `experimental_features_in_use_total` as `experimental_features_used_total` and added `feature` label. #32 #658
* [CHANGE] Removed `log_messages_total` metric. #32
* [CHANGE] Change to APGLv3. #22
* [CHANGE] Change to Grafana Labs standard project governance. #22
* [CHANGE] Removed `configdb` support from Ruler and Alertmanager backend storages. #15 #38 #819
* [CHANGE] Changed `-ruler.storage.type` default value from `configdb` to `local`. #15
* [CHANGE] Changed `-alertmanager.storage.type` default value from `configdb` to `local`. #15
* [CHANGE] Prevent path traversal attack from users able to control the HTTP header `X-Scope-OrgID`. (CVE-2021-36157) #20
  * Users only have control of the HTTP header when Mimir is not frontend by an auth proxy validating the tenant IDs
* [CHANGE] Some files and directories created by Mimir components on local disk now have stricter permissions, and are only readable by owner, but not group or others. #58
* [CHANGE] Query-frontend: Enable query stats by default, they can still be disabled with `-frontend.query-stats-enabled=false`. #83
* [CHANGE] Ingester: default `-ingester.min-ready-duration` reduced from 1m to 15s. #126
* [CHANGE] Ingester: `-ingester.min-ready-duration` now start counting the delay after the ring's health checks have passed instead of when the ring client was started. #126
* [CHANGE] Blocks storage: memcached client DNS resolution switched from golang built-in to [`miekg/dns`](https://github.com/miekg/dns). #142
* [CHANGE] Query-frontend: the `cortex_frontend_mapped_asts_total` metric has been renamed to `cortex_frontend_query_sharding_rewrites_attempted_total`. #150
* [CHANGE] Renamed metric `cortex_overrides` to `cortex_limits_overrides`. #173 #407
* [CHANGE] Allow experimental ingester max-exemplars setting to be changed dynamically #144
  * CLI flag `-blocks-storage.tsdb.max-exemplars` is renamed to `-ingester.max-global-exemplars-per-user`.
  * YAML `max_exemplars` is moved from `tsdb` to `overrides` and renamed to `max_global_exemplars_per_user`.
* [CHANGE] The metric `cortex_deprecated_flags_inuse_total` has been renamed to `deprecated_flags_inuse_total` as part of using grafana/dskit functionality. #185
* [CHANGE] API: The `-api.response-compression-enabled` flag has been removed, and GZIP response compression is always enabled except on `/api/v1/push` and `/push` endpoints. #880
* [CHANGE] Alertmanager: Don't count user-not-found errors from replicas as failures in the `cortex_alertmanager_state_fetch_replica_state_failed_total` metric. #190
* [CHANGE] Alertmanager: Use distributor for non-API routes when sharding is enabled. #213
* [CHANGE] Query-frontend: added `sharded` label to `cortex_query_seconds_total` metric. #235
* [CHANGE] Query-frontend: changed the flag name for controlling query sharding total shards from `-querier.total-shards` to `-frontend.query-sharding-total-shards`. #230
* [CHANGE] Querier/ruler: Option `-querier.ingester-streaming` has been removed. Querier/ruler now always use streaming method to query ingesters. #204
* [CHANGE] Limits: Option `-ingester.max-samples-per-query` is now deprecated. YAML field `max_samples_per_query` is no longer supported. It required `-querier.ingester-streaming` option to be set to false, but since `-querier.ingester-streaming` is removed (always defaulting to true), the limit using it was removed as well. #204
* [CHANGE] Compactor: removed the `cortex_compactor_group_vertical_compactions_total` metric. #278
* [CHANGE] Limits: Set the default max number of inflight ingester push requests (`-ingester.instance-limits.max-inflight-push-requests`) to 30000 in order to prevent clusters from being overwhelmed by request volume or temporary slow-downs. #259
* [CHANGE] Compactor no longer waits for initial blocks cleanup to finish before starting compactions. #282
* [CHANGE] Flag `-querier.parallelise-shardable-queries` has been renamed to `-frontend.parallelize-shardable-queries` #284
* [CHANGE] Update Go version to 1.17.3. #480
* [CHANGE] Compactor: removed overlapping sources detection. Overlapping sources may exist due to edge cases (timing issues) when horizontally sharding compactor, but are correctly handled by compactor. #494
* [CHANGE] Rename metric `cortex_query_fetched_chunks_bytes_total` to `cortex_query_fetched_chunk_bytes_total` to be consistent with the limit name. #476
* [CHANGE] The `status_code` label on gRPC client metrics has changed from '200' and '500' to '2xx', '5xx', '4xx', 'cancel' or 'error'. #537
* [CHANGE] Remove chunks storage engine. #510 #545 #743 #744 #748 #753 #755 #757 #758 #759 #760 #762 #764 #789 #812 #813
  * The following CLI flags (and their respective YAML config options) have been removed:
    * `-store.engine`
    * `-schema-config-file`
    * `-ingester.checkpoint-duration`
    * `-ingester.checkpoint-enabled`
    * `-ingester.chunk-encoding`
    * `-ingester.chunk-age-jitter`
    * `-ingester.concurrent-flushes`
    * `-ingester.flush-on-shutdown-with-wal-enabled`
    * `-ingester.flush-op-timeout`
    * `-ingester.flush-period`
    * `-ingester.max-chunk-age`
    * `-ingester.max-chunk-idle`
    * `-ingester.max-series-per-query` (and `max_series_per_query` from runtime config)
    * `-ingester.max-stale-chunk-idle`
    * `-ingester.max-transfer-retries`
    * `-ingester.min-chunk-length`
    * `-ingester.recover-from-wal`
    * `-ingester.retain-period`
    * `-ingester.spread-flushes`
    * `-ingester.wal-dir`
    * `-ingester.wal-enabled`
    * `-querier.query-parallelism`
    * `-querier.second-store-engine`
    * `-querier.use-second-store-before-time`
    * `-flusher.wal-dir`
    * `-flusher.concurrent-flushes`
    * `-flusher.flush-op-timeout`
    * All `-table-manager.*` flags
    * All `-deletes.*` flags
    * All `-purger.*` flags
    * All `-metrics.*` flags
    * All `-dynamodb.*` flags
    * All `-s3.*` flags
    * All `-azure.*` flags
    * All `-bigtable.*` flags
    * All `-gcs.*` flags
    * All `-cassandra.*` flags
    * All `-boltdb.*` flags
    * All `-local.*` flags
    * All `-swift.*` flags
    * All `-store.*` flags except `-store.engine`, `-store.max-query-length`, `-store.max-labels-query-length`
    * All `-grpc-store.*` flags
  * The following API endpoints have been removed:
    * `/api/v1/chunks` and `/chunks`
  * The following metrics have been removed:
    * `cortex_ingester_flush_queue_length`
    * `cortex_ingester_queried_chunks`
    * `cortex_ingester_chunks_created_total`
    * `cortex_ingester_wal_replay_duration_seconds`
    * `cortex_ingester_wal_corruptions_total`
    * `cortex_ingester_sent_chunks`
    * `cortex_ingester_received_chunks`
    * `cortex_ingester_flush_series_in_progress`
    * `cortex_ingester_chunk_utilization`
    * `cortex_ingester_chunk_length`
    * `cortex_ingester_chunk_size_bytes`
    * `cortex_ingester_chunk_age_seconds`
    * `cortex_ingester_memory_chunks`
    * `cortex_ingester_flushing_enqueued_series_total`
    * `cortex_ingester_flushing_dequeued_series_total`
    * `cortex_ingester_dropped_chunks_total`
    * `cortex_oldest_unflushed_chunk_timestamp_seconds`
    * `prometheus_local_storage_chunk_ops_total`
    * `prometheus_local_storage_chunkdesc_ops_total`
    * `prometheus_local_storage_memory_chunkdescs`
* [CHANGE] Compactor: compactor now uses deletion marks from `<tenant>/markers` location in the bucket. Marker files are no longer fetched, only listed. #550
* [CHANGE] Compactor: Default value of `-compactor.block-sync-concurrency` has changed from 20 to 8. This flag is now only used to control number of goroutines for downloading and uploading blocks during compaction. #552
* [CHANGE] Memberlist: changed probe interval from `1s` to `5s` and probe timeout from `500ms` to `2s`. #563
* [CHANGE] Query-frontend: removed the deprecated (and unused) `-frontend.cache-split-interval`. Use `-frontend.split-queries-by-interval` instead. #587
* [CHANGE] Store-gateway: index cache now includes tenant in cache keys, this invalidates previous cached entries. #607
* [CHANGE] Removed the deprecated `-<prefix>.fifocache.size` flag. #618
* [CHANGE] Ruler: removed the support for the deprecated storage configuration via `-ruler.storage.*` CLI flags (and their respective YAML config options). Use `-ruler-storage.*` instead. #628
* [CHANGE] Querier: always fetch labels from store and respect start/end times in request; the option `-querier.query-store-for-labels-enabled` is now always on. #518
* [CHANGE] Query Frontend: range query response now omits the `data` field when it's empty (error case) like Prometheus does, previously it was `"data":{"resultType":"","result":null}`. #629
* [CHANGE] Query Frontend: instant queries now honor the `-frontend.max-retries-per-request` flag. #630
* [CHANGE] Alertmanager: removed `-alertmanager.storage.*` configuration options, with the exception of the CLI flags `-alertmanager.storage.path` and `-alertmanager.storage.retention`. Use `-alertmanager-storage.*` instead. #632
* [CHANGE] Ingester: active series metrics `cortex_ingester_active_series` and `cortex_ingester_active_series_custom_tracker` are now removed when their value is zero. #672 #690
* [CHANGE] Querier / ruler: removed the `-store.query-chunk-limit` flag (and its respective YAML config option `max_chunks_per_query`). `-querier.max-fetched-chunks-per-query` (and its respective YAML config option `max_fetched_chunks_per_query`) should be used instead. #705
* [CHANGE] Querier/Ruler: `-querier.active-query-tracker-dir` option has been removed. Active query tracking is now done via Activity tracker configured by `-activity-tracker.filepath` and enabled by default. Limit for max number of concurrent queries (`-querier.max-concurrent`) is now respected even if activity tracking is not enabled. #661 #822
* [CHANGE] Enable index header lazy loading by default. #693
  * `-blocks-storage.bucket-store.index-header-lazy-loading-enabled` default from `false` to `true`
  * `-blocks-storage.bucket-store.index-header-lazy-loading-idle-timeout` default from `20m` to `1h`
* [CHANGE] Distributor: removed the `-distributor.shard-by-all-labels` configuration option. It is now assumed to be true. #698
* [CHANGE] Store-gateway: increased memcached index caching TTL from 1 day to 7 days. #718
* [CHANGE] Alertmanager: set default value for `-alertmanager.web.external-url=http://localhost`. #808
* [CHANGE] Query-frontend: removed in-memory and Redis cache support. Reason is that these caching backends were just supported by query-frontend, while all other Mimir services only support memcached. #796
  * The following CLI flags (and their respective YAML config options) have been removed:
    * `-frontend.cache.enable-fifocache`
    * `-frontend.redis.*`
    * `-frontend.fifocache.*`
  * The following metrics have been removed:
    * `querier_cache_added_total`
    * `querier_cache_added_new_total`
    * `querier_cache_evicted_total`
    * `querier_cache_entries`
    * `querier_cache_gets_total`
    * `querier_cache_misses_total`
    * `querier_cache_stale_gets_total`
    * `querier_cache_memory_bytes`
    * `cortex_rediscache_request_duration_seconds`
* [CHANGE] Query-frontend: migrated memcached backend client to the same one used in other components (memcached config and metrics are now consistent across all Mimir services). #821
  * The following CLI flags (and their respective YAML config options) have been added:
    * `-frontend.results-cache.backend` (set it to `memcached` if `-frontend.cache-results=true`)
  * The following CLI flags (and their respective YAML config options) have been changed:
    * `-frontend.memcached.hostname` and `-frontend.memcached.service`: use `-frontend.results-cache.memcached.addresses` instead
  * The following CLI flags (and their respective YAML config options) have been renamed:
    * `-frontend.background.write-back-concurrency` renamed to `-frontend.results-cache.memcached.max-async-concurrency`
    * `-frontend.background.write-back-buffer` renamed to `-frontend.results-cache.memcached.max-async-buffer-size`
    * `-frontend.memcached.batchsize` renamed to `-frontend.results-cache.memcached.max-get-multi-batch-size`
    * `-frontend.memcached.parallelism` renamed to `-frontend.results-cache.memcached.max-get-multi-concurrency`
    * `-frontend.memcached.timeout` renamed to `-frontend.results-cache.memcached.timeout`
    * `-frontend.memcached.max-item-size` renamed to `-frontend.results-cache.memcached.max-item-size`
    * `-frontend.memcached.max-idle-conns` renamed to `-frontend.results-cache.memcached.max-idle-connections`
    * `-frontend.compression` renamed to `-frontend.results-cache.compression`
  * The following CLI flags (and their respective YAML config options) have been removed:
    * `-frontend.memcached.circuit-breaker-consecutive-failures`: feature removed
    * `-frontend.memcached.circuit-breaker-timeout`: feature removed
    * `-frontend.memcached.circuit-breaker-interval`: feature removed
    * `-frontend.memcached.update-interval`: new setting is hardcoded to 30s
    * `-frontend.memcached.consistent-hash`: new setting is always enabled
    * `-frontend.default-validity` and `-frontend.memcached.expiration`: new setting is hardcoded to 7 days
  * The following metrics have been changed:
    * `cortex_cache_dropped_background_writes_total{name}` changed to `thanos_memcached_operation_skipped_total{name, operation, reason}`
    * `cortex_cache_value_size_bytes{name, method}` changed to `thanos_memcached_operation_data_size_bytes{name}`
    * `cortex_cache_request_duration_seconds{name, method, status_code}` changed to `thanos_memcached_operation_duration_seconds{name, operation}`
    * `cortex_cache_fetched_keys{name}` changed to `thanos_cache_memcached_requests_total{name}`
    * `cortex_cache_hits{name}` changed to `thanos_cache_memcached_hits_total{name}`
    * `cortex_memcache_request_duration_seconds{name, method, status_code}` changed to `thanos_memcached_operation_duration_seconds{name, operation}`
    * `cortex_memcache_client_servers{name}` changed to `thanos_memcached_dns_provider_results{name, addr}`
    * `cortex_memcache_client_set_skip_total{name}` changed to `thanos_memcached_operation_skipped_total{name, operation, reason}`
    * `cortex_dns_lookups_total` changed to `thanos_memcached_dns_lookups_total`
    * For all metrics the value of the "name" label has changed from `frontend.memcached` to `frontend-cache`
  * The following metrics have been removed:
    * `cortex_cache_background_queue_length{name}`
* [CHANGE] Frontend: merged `query_range` into `frontend` in the YAML config (keeping the same keys) and renamed flags: #825
  * `-querier.max-retries-per-request` renamed to `-frontend.max-retries-per-request`
  * `-querier.split-queries-by-interval` renamed to `-frontend.split-queries-by-interval`
  * `-querier.align-querier-with-step` renamed to `-frontend.align-querier-with-step`
  * `-querier.cache-results` renamed to `-frontend.cache-results`
  * `-query-frontend.parallelize-shardable-queries` renamed to `-frontend.parallelize-shardable-queries`
  * `-query-frontend.cache-unaligned-requests` renamed to `-frontend.cache-unaligned-requests`
* [CHANGE] Ruler: set new default limits for rule groups: `ruler.max_rules_per_rule_group` to 20 (previously 0, disabled) and `ruler.max_rule_groups_per_tenant` to 70 (previously 0, disabled). #847
* [CHANGE] Compactor is now included in `all` target (single-binary). #866
* [CHANGE] Shuffle-sharding:
  * `-distributor.sharding-strategy` option has been removed, and shuffle sharding is enabled by default. Default shard size is set to 0, which disables shuffle sharding for the tenant (all ingesters will receive tenants's samples). #888
  * `-ruler.sharding-strategy` option has been removed from ruler. Ruler now uses shuffle-sharding by default, but respects `ruler_tenant_shard_size`, which defaults to 0 (ie. use all rulers for tenant). #889
  * `-store-gateway.sharding-strategy` option has been removed store-gateways. Store-gateway now uses shuffle-sharding by default, but respects `store_gateway_tenant_shard_size` for tenant, and this value defaults to 0. #891
* [CHANGE] Server: `-server.http-listen-port` (yaml: `server.http_listen_port`) now defaults to `8080` (previously `80`). #871
* [CHANGE] Changed the default value of `blocks-storage.bucket-store.ignore-deletion-marks-delay` from 6h to 1h. #892
* [CHANGE] Querier/ruler/query-frontend: the experimental `-querier.at-modifier-enabled` CLI flag has been removed and the PromQL `@` modifier is always enabled. #941
* [CHANGE] Ruler: removed `-ruler.enable-sharding` option, and change default value of `-ruler.ring.store` to `memberlist`. #943
* [CHANGE] Ruler: `-ruler.alertmanager-use-v2` now defaults to `true`. #954
* [CHANGE] Compactor: Removed `-compactor.sharding-enabled` option. Sharding in compactor is now always enabled. Default value of `-compactor.ring.store` has changed from `consul` to `memberlist`. Default value of `-compactor.ring.wait-stability-min-duration` is now 0, which disables the feature. #956
* [CHANGE] Changed default settings for memcached clients: #959 #1000
  * The default value for the following config options has changed from `10000` to `25000`:
    * `-blocks-storage.bucket-store.chunks-cache.memcached.max-async-buffer-size`
    * `-blocks-storage.bucket-store.index-cache.memcached.max-async-buffer-size`
    * `-blocks-storage.bucket-store.metadata-cache.memcached.max-async-buffer-size`
    * `-frontend.results-cache.memcached.max-async-buffer-size`
  * The default value for the following config options has changed from `0` (unlimited) to `100`:
    * `-blocks-storage.bucket-store.chunks-cache.memcached.max-get-multi-batch-size`
    * `-blocks-storage.bucket-store.index-cache.memcached.max-get-multi-batch-size`
    * `-blocks-storage.bucket-store.metadata-cache.memcached.max-get-multi-batch-size`
    * `-frontend.results-cache.memcached.max-get-multi-batch-size`
  * The default value for the following config options has changed from `16` to `100`:
    * `-blocks-storage.bucket-store.chunks-cache.memcached.max-idle-connections`
    * `-blocks-storage.bucket-store.index-cache.memcached.max-idle-connections`
    * `-blocks-storage.bucket-store.metadata-cache.memcached.max-idle-connections`
    * `-frontend.results-cache.memcached.max-idle-connections`
  * The default value for the following config options has changed from `100ms` to `200ms`:
    * `-blocks-storage.bucket-store.metadata-cache.memcached.timeout`
    * `-blocks-storage.bucket-store.index-cache.memcached.timeout`
    * `-blocks-storage.bucket-store.chunks-cache.memcached.timeout`
    * `-frontend.results-cache.memcached.timeout`
* [CHANGE] Querier: removed `-querier.worker-match-max-concurrent` and `-querier.worker-parallelism` CLI flags (and their respective YAML config options). Mimir now behaves like if `-querier.worker-match-max-concurrent` is always enabled and you should configure the max concurrency per querier process using `-querier.max-concurrent` instead. #958
* [CHANGE] Distributor: change default value of `-distributor.instance-limits.max-inflight-push-requests` to `2000`. #964
* [CHANGE] Distributor: change default value of `-distributor.remote-timeout` from `2s` to `20s`. #970
* [CHANGE] Store-gateway: options `-store-gateway.sharding-enabled` and `-querier.store-gateway-addresses` were removed. Default value of `-store-gateway.sharding-ring.store` is now `memberlist` and default value for `-store-gateway.sharding-ring.wait-stability-min-duration` changed from `1m` to `0` (disabled). #976
* [CHANGE] Ingester: change default value of `-ingester.final-sleep` from `30s` to `0s`. #981
* [CHANGE] Ruler: `-experimental.ruler.enable-api` flag has been renamed to `-ruler.enable-api` and is now stable. #913
* [CHANGE] Alertmanager: `-experimental.alertmanager.enable-api` flag has been renamed to `-alertmanager.enable-api` and is now stable. #913
* [CHANGE] Ingester: changed default value of `-blocks-storage.tsdb.retention-period` from `6h` to `24h`. #966
* [CHANGE] Changed default value of `-querier.query-ingesters-within` and `-blocks-storage.tsdb.close-idle-tsdb-timeout` from `0` to `13h`. #966
<<<<<<< HEAD
* [CHANGE] Changed default value of `-distributor.ring.store` (Distributor ring) and `-ring.store` (Ingester ring) to `memberlist`.
=======
* [CHANGE] Ruler: `-ruler.alertmanager-discovery` flag has been removed. URLs following the prior SRV format, will be treated as a static target. To continue using service discovery for these URLs prepend `dnssrvnoa+` to them. #993
* [CHANGE] Ruler: add support for [DNS service discovery format](./docs/sources/configuration/arguments.md#dns-service-discovery) for `-ruler.alertmanager-url`. #993
* [CHANGE] Ruler: the following metrics for Alertmanager DNS service discovery are replaced: #993
  * `prometheus_sd_dns_lookups_total` replaced by `cortex_dns_lookups_total{component="ruler"}`
  * `prometheus_sd_dns_lookup_failures_total` replaced by `cortex_dns_failures_total{component="ruler"}`
* [CHANGE] Memberlist: the `name` label on metrics `cortex_dns_failures_total`, `cortex_dns_lookups_total` and `cortex_dns_provider_results` was renamed to `component`. #993
* [CHANGE] Changed the default value of `-blocks-storage.bucket-store.bucket-index.enabled` to `true`. The default configuration must now run the compactor in order to write the bucket index or else queries to long term storage will fail. #924
>>>>>>> bb843d60
* [FEATURE] Query Frontend: Add `cortex_query_fetched_chunks_total` per-user counter to expose the number of chunks fetched as part of queries. This metric can be enabled with the `-frontend.query-stats-enabled` flag (or its respective YAML config option `query_stats_enabled`). #31
* [FEATURE] Query Frontend: Add experimental querysharding for the blocks storage (instant and range queries). You can now enable querysharding for blocks storage (`-store.engine=blocks`) by setting `-frontend.parallelize-shardable-queries` to `true`. The following additional config and exported metrics have been added. #79 #80 #100 #124 #140 #148 #150 #151 #153 #154 #155 #156 #157 #158 #159 #160 #163 #169 #172 #196 #205 #225 #226 #227 #228 #230 #235 #240 #239 #246 #244 #319 #330 #371 #385 #400 #458 #586 #630 #660 #707
  * New config options:
    * `-frontend.query-sharding-total-shards`: The amount of shards to use when doing parallelisation via query sharding.
    * `-frontend.query-sharding-max-sharded-queries`: The max number of sharded queries that can be run for a given received query. 0 to disable limit.
    * `-blocks-storage.bucket-store.series-hash-cache-max-size-bytes`: Max size - in bytes - of the in-memory series hash cache in the store-gateway.
    * `-blocks-storage.tsdb.series-hash-cache-max-size-bytes`: Max size - in bytes - of the in-memory series hash cache in the ingester.
  * New exported metrics:
    * `cortex_bucket_store_series_hash_cache_requests_total`
    * `cortex_bucket_store_series_hash_cache_hits_total`
    * `cortex_frontend_query_sharding_rewrites_succeeded_total`
    * `cortex_frontend_sharded_queries_per_query`
  * Renamed metrics:
    * `cortex_frontend_mapped_asts_total` to `cortex_frontend_query_sharding_rewrites_attempted_total`
  * Modified metrics:
    * added `sharded` label to `cortex_query_seconds_total`
  * When query sharding is enabled, the following querier config must be set on query-frontend too:
    * `-querier.max-concurrent`
    * `-querier.timeout`
    * `-querier.max-samples`
    * `-querier.at-modifier-enabled`
    * `-querier.default-evaluation-interval`
    * `-querier.active-query-tracker-dir`
    * `-querier.lookback-delta`
  * Sharding can be dynamically controlled per request using the `Sharding-Control: 64` header. (0 to disable)
  * Sharding can be dynamically controlled per tenant using the limit `query_sharding_total_shards`. (0 to disable)
  * Added `sharded_queries` count to the "query stats" log.
  * The number of shards is adjusted to be compatible with number of compactor shards that are used by a split-and-merge compactor. The querier can use this to avoid querying blocks that cannot have series in a given query shard.
* [FEATURE] PromQL: added `present_over_time` support. #139
* [FEATURE] Ingester: can expose metrics on active series matching custom trackers configured via `-ingester.active-series-custom-trackers` (or its respective YAML config option). When configured, active series for custom trackers are exposed by the `cortex_ingester_active_series_custom_tracker` metric. #42 #672
* [FEATURE] Ingester: Enable snapshotting of in-memory TSDB on disk during shutdown via `-blocks-storage.tsdb.memory-snapshot-on-shutdown`. #249
* [FEATURE] Compactor: compactor now uses new algorithm that we call "split-and-merge". Previous compaction strategy was removed. With the `split-and-merge` compactor source blocks for a given tenant are grouped into `-compactor.split-groups` number of groups. Each group of blocks is then compacted separately, and is split into `-compactor.split-and-merge-shards` shards (configurable on a per-tenant basis). Compaction of each tenant shards can be horizontally scaled. Number of compactors that work on jobs for single tenant can be limited by using `-compactor.compactor-tenant-shard-size` parameter, or per-tenant `compactor_tenant_shard_size` override.  #275 #281 #282 #283 #288 #290 #303 #307 #317 #323 #324 #328 #353 #368 #479 #820
* [FEATURE] Querier: Added label names cardinality endpoint `<prefix>/api/v1/cardinality/label_names` that is disabled by default. Can be enabled/disabled via the CLI flag `-querier.cardinality-analysis-enabled` or its respective YAML config option. Configurable on a per-tenant basis. #301 #377 #474
* [FEATURE] Distributor: Added `-api.skip-label-name-validation-header-enabled` option to allow skipping label name validation on the HTTP write path based on `X-Mimir-SkipLabelNameValidation` header being `true` or not. #390
* [FEATURE] Querier: Added label values cardinality endpoint `<prefix>/api/v1/cardinality/label_values` that is disabled by default. Can be enabled/disabled via the CLI flag `-querier.cardinality-analysis-enabled` or its respective YAML config option. Configurable on a per-tenant basis. #332 #395 #474
* [FEATURE] Query-Frontend: Added `-frontend.cache-unaligned-requests` option to cache responses for requests that do not have step-aligned start and end times. This can improve speed of repeated queries, but can also pollute cache with results that are never reused. #432
* [FEATURE] Querier: Added `-store.max-labels-query-length` to restrict the range of `/series`, label-names and label-values requests. #507
* [FEATURE] Ingester: Added `-blocks-storage.tsdb.isolation-enabled` flag, which allows disabling TSDB isolation feature. This is enabled by default (per TSDB default), but disabling can improve performance of write requests. #512
* [FEATURE] Compactor: Added `-compactor.max-compaction-time` to control how long can compaction for a single tenant take. If compactions for a tenant take longer, no new compactions are started in the same compaction cycle. Running compactions are not stopped however, and may take much longer. #523
* [FEATURE] Compactor: When compactor finds blocks with out-of-order chunks, it will mark them for no-compaction. Blocks marked for no-compaction are ignored in future compactions too. Added metric `cortex_compactor_blocks_marked_for_no_compaction_total` to track number of blocks marked for no-compaction. Added `CortexCompactorSkippedBlocksWithOutOfOrderChunks` alert based on new metric. Markers are only checked from `<tenant>/markers` location, but uploaded to the block directory too. #520 #535 #550
* [FEATURE] Compactor: multiple blocks are now downloaded and uploaded at once, which can shorten compaction process. #552
* [FEATURE] Ingester: Added `-blocks-storage.tsdb.head-chunks-write-queue-size` flag, which allows setting the size of the queue used by the TSDB before m-mapping chunks. #591
  * Added `cortex_ingester_tsdb_mmap_chunk_write_queue_operations_total` metric to track different operations of this queue.
* [FEATURE] Ruler: Added federated rule groups. #533
  * Added `-ruler.tenant-federation.enabled` config flag.
  * Added support for `source_tenants` field on rule groups.
* [FEATURE] Mimir: Added "Activity tracker" feature which can log ongoing activities from previous Mimir run in case of the crash. It is enabled by default and controlled by the `-activity-tracker.filepath` flag. It can be disabled by setting this path to an empty string. Currently, the Store-gateway, Ruler, Querier, and Query-frontend components uses this feature. #631 #782 #822
* [FEATURE] Mimir: Divide configuration parameters into categories "basic", "advanced", and "experimental". Only flags in the basic category are shown when invoking `-help`, whereas `-help-all` will include flags in all categories (basic, advanced, experimental). #840
* [FEATURE] Store-gateway: Added `/store-gateway/tenants` and `/store-gateway/tenant/{tenant}/blocks` endpoints that provide functionality that was provided by `tools/listblocks`. #911
* [FEATURE] The following features have been moved from experimental to stable: #913 #1002
  * Alertmanager API
  * Alertmanager receiver firewall
  * Alertmanager sharding
  * Azure blob storage support
  * Blocks storage bucket index
  * Disable the ring health check in the readiness endpoint (`-ingester.readiness-check-ring-health=false`)
  * Distributor: do not extend writes on unhealthy ingesters
  * Do not unregister ingesters from ring on shutdown (`-ingester.unregister-on-shutdown=false`)
  * HA Tracker: cleanup of old replicas from KV Store
  * Instance limits in ingester and distributor
  * OpenStack Swift storage support
  * Query-frontend: query stats tracking
  * Query-scheduler
  * Querier: tenant federation
  * Ruler API
  * S3 Server Side Encryption (SSE) using KMS
  * TLS configuration for gRPC, HTTP and etcd clients
  * Zone-aware replication
  * `/labels` API using matchers (`-querier.query-label-names-with-matchers-enabled`)
  * The following querier limits:
    * `-querier.max-fetched-chunks-per-query`
    * `-querier.max-fetched-chunk-bytes-per-query`
    * `-querier.max-fetched-series-per-query`
  * The following alertmanager limits:
    * Notification rate (`-alertmanager.notification-rate-limit` and `-alertmanager.notification-rate-limit-per-integration`)
    * Dispatcher groups (`-alertmanager.max-dispatcher-aggregation-groups`)
    * User config size (`-alertmanager.max-config-size-bytes`)
    * Templates count in user config (`-alertmanager.max-templates-count`)
    * Max template size (`-alertmanager.max-template-size-bytes`)
* [FEATURE] Querier: Added support for tenant federation to exemplar endpoints. #927
* [ENHANCEMENT] Query-frontend: added `cortex_query_frontend_workers_enqueued_requests_total` metric to track the number of requests enqueued in each query-scheduler. #384
* [ENHANCEMENT] Add a flag (`--proxy.compare-use-relative-error`) in the query-tee to compare floating point values using relative error. #208
* [ENHANCEMENT] Add a flag (`--proxy.compare-skip-recent-samples`) in the query-tee to skip comparing recent samples. By default samples not older than 1 minute are skipped. #234
* [ENHANCEMENT] Include additional limits in the per-tenant override exporter. The following limits have been added to the `cortex_limit_overrides` metric: #21
  * `max_fetched_series_per_query`
  * `max_fetched_chunk_bytes_per_query`
  * `ruler_max_rules_per_rule_group`
  * `ruler_max_rule_groups_per_tenant`
* [ENHANCEMENT] Querier now can use the `LabelNames` call with matchers, if matchers are provided in the `/labels` API call, instead of using the more expensive `MetricsForLabelMatchers` call as before. This can be enabled by enabling the `-querier.query-label-names-with-matchers-enabled` flag once the ingesters are updated to this version. In the future this is expected to become the default behavior. #3
* [ENHANCEMENT] Ingester: added option `-ingester.readiness-check-ring-health` to disable the ring health check in the readiness endpoint. When disabled, the health checks are run against only the ingester itself instead of all ingesters in the ring. #48 #126
* [ENHANCEMENT] Added option `-distributor.excluded-zones` to exclude ingesters running in specific zones both on write and read path. #51
* [ENHANCEMENT] Store-gateway: added `cortex_bucket_store_sent_chunk_size_bytes` metric, tracking the size of chunks sent from store-gateway to querier. #123
* [ENHANCEMENT] Store-gateway: reduced CPU and memory utilization due to exported metrics aggregation for instances with a large number of tenants. #123 #142
* [ENHANCEMENT] Query-frontend: if query sharding is enabled and a query is not shardable, then the query is executed by querier instead of query-frontend. #150
* [ENHANCEMENT] Add a metrics `cortex_limits_defaults` to expose the default values of limits. #173
* [ENHANCEMENT] Exemplars are now emitted for all gRPC calls and many operations tracked by histograms. #180
* [ENHANCEMENT] New options `-server.http-listen-network` and `-server.grpc-listen-network` allow binding as 'tcp4' or 'tcp6'. #180
* [ENHANCEMENT] Add tags to tracing span for distributor push with user, cluster and replica. #210
* [ENHANCEMENT] Optimisations to distributor. #212 #217 #242
* [ENHANCEMENT] Memberlist: Add `-memberlist.advertise-addr` and `-memberlist.advertise-port` options for setting the address to advertise to other members of the cluster to enable NAT traversal. #260
* [ENHANCEMENT] Distributor: reduce latency when HA-Tracking by doing KVStore updates in the background. #271
* [ENHANCEMENT] Compactor: when sharding is enabled, skip already planned compaction jobs if the tenant doesn't belong to the compactor instance anymore. #303
* [ENHANCEMENT] Query federation: improve performance in MergeQueryable by memoizing labels. #312
* [ENHANCEMENT] Compactor: Blocks cleaner will ignore users that it no longer "owns" when sharding is enabled, and user ownership has changed since last scan. #325
* [ENHANCEMENT] Querier / store-gateway: optimized regex matchers. #319 #334 #355
* [ENHANCEMENT] Query-frontend: added `cortex_query_frontend_non_step_aligned_queries_total` to track the total number of range queries with start/end not aligned to step. #347 #357 #582
* [ENHANCEMENT] Compactor: added `-compactor.compaction-jobs-order` support to configure which compaction jobs should run first for a given tenant (in case there are multiple ones). Supported values are: `smallest-range-oldest-blocks-first` (default), `newest-blocks-first` (not supported by `default` compaction strategy). #364
* [ENHANCEMENT] Add option (`-querier.label-values-max-cardinality-label-names-per-request`) to configure the maximum number of label names allowed to be queried in a single `<prefix>/api/v1/cardinality/label_values` API call. #332
* [ENHANCEMENT] Make distributor inflight push requests count include background calls to ingester. #398
* [ENHANCEMENT] Store-gateway: added an in-memory LRU cache for chunks attributes. Can be enabled setting `-blocks-storage.bucket-store.chunks-cache.attributes-in-memory-max-items=X` where `X` is the max number of items to keep in the in-memory cache. The following new metrics are exposed: #279 #415 #437
  * `cortex_cache_memory_requests_total`
  * `cortex_cache_memory_hits_total`
  * `cortex_cache_memory_items_count`
* [ENHANCEMENT] Store-gateway: log index cache requests to tracing spans. #419
* [ENHANCEMENT] Ingester: reduce CPU and memory utilization if remote write requests contains a large amount of "out of bounds" samples. #413
* [ENHANCEMENT] Ingester: reduce CPU and memory utilization when querying chunks from ingesters. #430
* [ENHANCEMENT] Querier: when fetching data for specific query-shard, we can ignore some blocks based on compactor-shard ID, since sharding of series by query sharding and compactor is the same. Added metrics: #438 #450
  * `cortex_querier_blocks_found_total`
  * `cortex_querier_blocks_queried_total`
  * `cortex_querier_blocks_with_compactor_shard_but_incompatible_query_shard_total`
* [ENHANCEMENT] Querier&Ruler: reduce cpu usage, latency and peak memory consumption. #459 #463 #589
* [ENHANCEMENT] Overrides Exporter: Add `max_fetched_chunks_per_query` and `max_global_exemplars_per_user` limits to the default and per-tenant limits exported as metrics. #471 #515
* [ENHANCEMENT] Compactor (blocks cleaner): Delete blocks marked for deletion faster. #490
* [ENHANCEMENT] Store-gateway: store-gateway can now ignore blocks with minimum time within `-blocks-storage.bucket-store.ignore-blocks-within` duration. Useful when used together with `-querier.query-store-after`. #502
* [ENHANCEMENT] Distributor: silently drop exemplars more than 5 minutes older than samples in the same batch. #544
* [ENHANCEMENT] Ring/Memberlist: reduce CPU utilization for rings with a large number of members. #537 #563 #634
* [ENHANCEMENT] Add histogram metrics `cortex_distributor_sample_delay_seconds` and `cortex_ingester_tsdb_sample_out_of_order_delta_seconds` #488
* [ENHANCEMENT] Compactor: expose low-level concurrency options for compactor: `-compactor.max-opening-blocks-concurrency`, `-compactor.max-closing-blocks-concurrency`, `-compactor.symbols-flushers-concurrency`. #569 #701
* [ENHANCEMENT] Querier: labels requests now obey `-querier.query-ingesters-within`, making them a little more efficient. #518
* [ENHANCEMENT] Store-gateway: label values with matchers now doesn't preload or list series, reducing latency and memory consumption. #534
* [ENHANCEMENT] Azure client: expose option to configure MSI URL and user-assigned identity. #584
* [ENHANCEMENT] Store-gateway: the results of `LabelNames()`, `LabelValues()` and `Series(skipChunks=true)` calls are now cached in the index cache. #590
* [ENHANCEMENT] Store-gateway: Added `-store-gateway.sharding-ring.unregister-on-shutdown` option that allows store-gateway to stay in the ring even after shutdown. Defaults to `true`, which is the same as current behaviour. #610 #614
* [ENHANCEMENT] Store-gateway: wait for ring tokens stability instead of ring stability to speed up startup and tests #620
* [ENHANCEMENT] Query-scheduler: exported summary `cortex_query_scheduler_inflight_requests` tracking total number of inflight requests (both enqueued and processing) in percentile buckets. #675
* [ENHANCEMENT] Ingester: Expose ingester ring page on ingesters. #654
* [ENHANCEMENT] Querier: retry store-gateway in case of unexpected failure, instead of failing the query. #1003
* [BUGFIX] Frontend: Fixes @ modifier functions (start/end) when splitting queries by time. #206
* [BUGFIX] Fixes a panic in the query-tee when comparing result. #207
* [BUGFIX] Upgrade Prometheus. TSDB now waits for pending readers before truncating Head block, fixing the `chunk not found` error and preventing wrong query results. #16
* [BUGFIX] Compactor: fixed panic while collecting Prometheus metrics. #28
* [BUGFIX] Ingester: don't create TSDB or appender if no samples are sent by a tenant. #162
* [BUGFIX] Alertmanager: don't replace user configurations with blank fallback configurations (when enabled), particularly during scaling up/down instances when sharding is enabled. #224
* [BUGFIX] Query-tee: Ensure POST requests are handled correctly #286
* [BUGFIX] Query-frontend: Ensure query_range requests handled by the query-frontend return JSON formatted errors. #360 #499
* [BUGFIX] Query-frontend: don't reuse cached results for queries that are not step-aligned. #424
* [BUGFIX] Querier: fixed UserStats endpoint. When zone-aware replication is enabled, `MaxUnavailableZones` param is used instead of `MaxErrors`, so setting `MaxErrors = 0` doesn't make the Querier wait for all Ingesters responses. #474
* [BUGFIX] Ingester: fix out-of-order chunks in TSDB head in-memory series after WAL replay in case some samples were appended to TSDB WAL before series. #530
* [BUGFIX] Memberlist: fixed corrupted packets when sending compound messages with more than 255 messages or messages bigger than 64KB. #551
* [BUGFIX] Distributor: fix bug in query-exemplar where some results would get dropped. #583
* [BUGFIX] Azure storage: only create HTTP client once, to reduce memory utilization. #605
* [BUGFIX] Ruler: fix formatting of rule groups in `/ruler/rule_groups` endpoint. #655
* [BUGFIX] Querier: Disable query scheduler SRV DNS lookup. #689
* [BUGFIX] Query-frontend: fix API error messages that were mentioning Prometheus `--enable-feature=promql-negative-offset` and `--enable-feature=promql-at-modifier` flags. #688
* [BUGFIX] Query-frontend: worker's cancellation channels are now buffered to ensure that all request cancellations are properly handled. #741
* [BUGFIX] Compactor: compactor should now be able to correctly mark blocks for deletion and no-compaction, if such marking was previously interrupted. #1015

### Mixin (changes since `grafana/cortex-jsonnet` `1.9.0`)

* [CHANGE] Removed chunks storage support from mixin. #641 #643 #645 #811 #812 #813
  * Removed `tsdb.libsonnet`: no need to import it anymore (its content is already automatically included when using Jsonnet)
  * Removed the following fields from `_config`:
    * `storage_engine` (defaults to `blocks`)
    * `chunk_index_backend`
    * `chunk_store_backend`
  * Removed schema config map
  * Removed the following dashboards:
    * "Cortex / Chunks"
    * "Cortex / WAL"
    * "Cortex / Blocks vs Chunks"
  * Removed the following alerts:
    * `CortexOldChunkInMemory`
    * `CortexCheckpointCreationFailed`
    * `CortexCheckpointDeletionFailed`
    * `CortexProvisioningMemcachedTooSmall`
    * `CortexWALCorruption`
    * `CortexTableSyncFailure`
    * `CortexTransferFailed`
  * Removed the following recording rules:
    * `cortex_chunk_store_index_lookups_per_query`
    * `cortex_chunk_store_series_pre_intersection_per_query`
    * `cortex_chunk_store_series_post_intersection_per_query`
    * `cortex_chunk_store_chunks_per_query`
    * `cortex_bigtable_request_duration_seconds`
    * `cortex_cassandra_request_duration_seconds`
    * `cortex_dynamo_request_duration_seconds`
    * `cortex_database_request_duration_seconds`
    * `cortex_gcs_request_duration_seconds`
* [CHANGE] Update grafana-builder dependency: use $__rate_interval in qpsPanel and latencyPanel. [#372](https://github.com/grafana/cortex-jsonnet/pull/372)
* [CHANGE] `namespace` template variable in dashboards now only selects namespaces for selected clusters. [#311](https://github.com/grafana/cortex-jsonnet/pull/311)
* [CHANGE] `CortexIngesterRestarts` alert severity changed from `critical` to `warning`. [#321](https://github.com/grafana/cortex-jsonnet/pull/321)
* [CHANGE] Dashboards: added overridable `job_labels` and `cluster_labels` to the configuration object as label lists to uniquely identify jobs and clusters in the metric names and group-by lists in dashboards. [#319](https://github.com/grafana/cortex-jsonnet/pull/319)
* [CHANGE] Dashboards: `alert_aggregation_labels` has been removed from the configuration and overriding this value has been deprecated. Instead the labels are now defined by the `cluster_labels` list, and should be overridden accordingly through that list. [#319](https://github.com/grafana/cortex-jsonnet/pull/319)
* [CHANGE] Renamed `CortexCompactorHasNotUploadedBlocksSinceStart` to `CortexCompactorHasNotUploadedBlocks`. [#334](https://github.com/grafana/cortex-jsonnet/pull/334)
* [CHANGE] Renamed `CortexCompactorRunFailed` to `CortexCompactorHasNotSuccessfullyRunCompaction`. [#334](https://github.com/grafana/cortex-jsonnet/pull/334)
* [CHANGE] Renamed `CortexInconsistentConfig` alert to `CortexInconsistentRuntimeConfig` and increased severity to `critical`. [#335](https://github.com/grafana/cortex-jsonnet/pull/335)
* [CHANGE] Increased `CortexBadRuntimeConfig` alert severity to `critical` and removed support for `cortex_overrides_last_reload_successful` metric (was removed in Cortex 1.3.0). [#335](https://github.com/grafana/cortex-jsonnet/pull/335)
* [CHANGE] Grafana 'min step' changed to 15s so dashboard show better detail. [#340](https://github.com/grafana/cortex-jsonnet/pull/340)
* [CHANGE] Replace `CortexRulerFailedEvaluations` with two new alerts: `CortexRulerTooManyFailedPushes` and `CortexRulerTooManyFailedQueries`. [#347](https://github.com/grafana/cortex-jsonnet/pull/347)
* [CHANGE] Removed `CortexCacheRequestErrors` alert. This alert was not working because the legacy Cortex cache client instrumentation doesn't track errors. [#346](https://github.com/grafana/cortex-jsonnet/pull/346)
* [CHANGE] Removed `CortexQuerierCapacityFull` alert. [#342](https://github.com/grafana/cortex-jsonnet/pull/342)
* [CHANGE] Changes blocks storage alerts to group metrics by the configured `cluster_labels` (supporting the deprecated `alert_aggregation_labels`). [#351](https://github.com/grafana/cortex-jsonnet/pull/351)
* [CHANGE] Increased `CortexIngesterReachingSeriesLimit` critical alert threshold from 80% to 85%. [#363](https://github.com/grafana/cortex-jsonnet/pull/363)
* [CHANGE] Changed default `job_names` for query-frontend, query-scheduler and querier to match custom deployments too. [#376](https://github.com/grafana/cortex-jsonnet/pull/376)
* [CHANGE] Split `cortex_api` recording rule group into three groups. This is a workaround for large clusters where this group can become slow to evaluate. [#401](https://github.com/grafana/cortex-jsonnet/pull/401)
* [CHANGE] Increased `CortexIngesterReachingSeriesLimit` warning threshold from 70% to 80% and critical threshold from 85% to 90%. [#404](https://github.com/grafana/cortex-jsonnet/pull/404)
* [CHANGE] Raised `CortexKVStoreFailure` alert severity from warning to critical. #493
* [CHANGE] Increase `CortexRolloutStuck` alert "for" duration from 15m to 30m. #493 #573
* [CHANGE] The Alertmanager and Ruler compiled dashboards (`alertmanager.json` and `ruler.json`) have been respectively renamed to `mimir-alertmanager.json` and `mimir-ruler.json`. #869
* [CHANGE] Removed `cortex_overrides_metric` from `_config`. #871
* [CHANGE] Renamed recording rule groups (`cortex_` prefix changed to `mimir_`). #871
* [CHANGE] Alerts name prefix has been changed from `Cortex` to `Mimir` (eg. alert `CortexIngesterUnhealthy` has been renamed to `MimirIngesterUnhealthy`). #879
* [CHANGE] Enabled resources dashboards by default. Can be disabled setting `resources_dashboards_enabled` config field to `false`. #920
* [FEATURE] Added `Cortex / Overrides` dashboard, displaying default limits and per-tenant overrides applied to Mimir. #673
* [FEATURE] Added `Mimir / Tenants` and `Mimir / Top tenants` dashboards, displaying user-based metrics. #776
* [FEATURE] Added querier autoscaling panels and alerts. #1006 #1016
* [ENHANCEMENT] cortex-mixin: Make `cluster_namespace_deployment:kube_pod_container_resource_requests_{cpu_cores,memory_bytes}:sum` backwards compatible with `kube-state-metrics` v2.0.0. [#317](https://github.com/grafana/cortex-jsonnet/pull/317)
* [ENHANCEMENT] Cortex-mixin: Include `cortex-gw-internal` naming variation in default `gateway` job names. [#328](https://github.com/grafana/cortex-jsonnet/pull/328)
* [ENHANCEMENT] Ruler dashboard: added object storage metrics. [#354](https://github.com/grafana/cortex-jsonnet/pull/354)
* [ENHANCEMENT] Alertmanager dashboard: added object storage metrics. [#354](https://github.com/grafana/cortex-jsonnet/pull/354)
* [ENHANCEMENT] Added documentation text panels and descriptions to reads and writes dashboards. [#324](https://github.com/grafana/cortex-jsonnet/pull/324)
* [ENHANCEMENT] Dashboards: defined container functions for common resources panels: containerDiskWritesPanel, containerDiskReadsPanel, containerDiskSpaceUtilization. [#331](https://github.com/grafana/cortex-jsonnet/pull/331)
* [ENHANCEMENT] cortex-mixin: Added `alert_excluded_routes` config to exclude specific routes from alerts. [#338](https://github.com/grafana/cortex-jsonnet/pull/338)
* [ENHANCEMENT] Added `CortexMemcachedRequestErrors` alert. [#346](https://github.com/grafana/cortex-jsonnet/pull/346)
* [ENHANCEMENT] Ruler dashboard: added "Per route p99 latency" panel in the "Configuration API" row. [#353](https://github.com/grafana/cortex-jsonnet/pull/353)
* [ENHANCEMENT] Increased the `for` duration of the `CortexIngesterReachingSeriesLimit` warning alert to 3h. [#362](https://github.com/grafana/cortex-jsonnet/pull/362)
* [ENHANCEMENT] Added a new tier (`medium_small_user`) so we have another tier between 100K and 1Mil active series. [#364](https://github.com/grafana/cortex-jsonnet/pull/364)
* [ENHANCEMENT] Extend Alertmanager dashboard: [#313](https://github.com/grafana/cortex-jsonnet/pull/313)
  * "Tenants" stat panel - shows number of discovered tenant configurations.
  * "Replication" row - information about the replication of tenants/alerts/silences over instances.
  * "Tenant Configuration Sync" row - information about the configuration sync procedure.
  * "Sharding Initial State Sync" row - information about the initial state sync procedure when sharding is enabled.
  * "Sharding Runtime State Sync" row - information about various state operations which occur when sharding is enabled (replication, fetch, marge, persist).
* [ENHANCEMENT] Update gsutil command for `not healthy index found` playbook [#370](https://github.com/grafana/cortex-jsonnet/pull/370)
* [ENHANCEMENT] Added Alertmanager alerts and playbooks covering configuration syncs and sharding operation: [#377 [#378](https://github.com/grafana/cortex-jsonnet/pull/378)
  * `CortexAlertmanagerSyncConfigsFailing`
  * `CortexAlertmanagerRingCheckFailing`
  * `CortexAlertmanagerPartialStateMergeFailing`
  * `CortexAlertmanagerReplicationFailing`
  * `CortexAlertmanagerPersistStateFailing`
  * `CortexAlertmanagerInitialSyncFailed`
* [ENHANCEMENT] Add recording rules to improve responsiveness of Alertmanager dashboard. [#387](https://github.com/grafana/cortex-jsonnet/pull/387)
* [ENHANCEMENT] Add `CortexRolloutStuck` alert. [#405](https://github.com/grafana/cortex-jsonnet/pull/405)
* [ENHANCEMENT] Added `CortexKVStoreFailure` alert. [#406](https://github.com/grafana/cortex-jsonnet/pull/406)
* [ENHANCEMENT] Use configured `ruler` jobname for ruler dashboard panels. [#409](https://github.com/grafana/cortex-jsonnet/pull/409)
* [ENHANCEMENT] Add ability to override `datasource` for generated dashboards. [#407](https://github.com/grafana/cortex-jsonnet/pull/407)
* [ENHANCEMENT] Use alertmanager jobname for alertmanager dashboard panels [#411](https://github.com/grafana/cortex-jsonnet/pull/411)
* [ENHANCEMENT] Added `CortexDistributorReachingInflightPushRequestLimit` alert. [#408](https://github.com/grafana/cortex-jsonnet/pull/408)
* [ENHANCEMENT] Added `CortexReachingTCPConnectionsLimit` alert. #403
* [ENHANCEMENT] Added "Cortex / Writes Networking" and "Cortex / Reads Networking" dashboards. #405
* [ENHANCEMENT] Improved "Queue length" panel in "Cortex / Queries" dashboard. #408
* [ENHANCEMENT] Add `CortexDistributorReachingInflightPushRequestLimit` alert and playbook. #401
* [ENHANCEMENT] Added "Recover accidentally deleted blocks (Google Cloud specific)" playbook. #475
* [ENHANCEMENT] Added support to multi-zone store-gateway deployments. #608 #615
* [ENHANCEMENT] Show supplementary alertmanager services in the Rollout Progress dashboard. #738 #855
* [ENHANCEMENT] Added `mimir` to default job names. This makes dashboards and alerts working when Mimir is installed in single-binary mode and the deployment is named `mimir`. #921
* [BUGFIX] Fixed `CortexIngesterHasNotShippedBlocks` alert false positive in case an ingester instance had ingested samples in the past, then no traffic was received for a long period and then it started receiving samples again. [#308](https://github.com/grafana/cortex-jsonnet/pull/308)
* [BUGFIX] Fixed `CortexInconsistentRuntimeConfig` metric. [#335](https://github.com/grafana/cortex-jsonnet/pull/335)
* [BUGFIX] Fixed scaling dashboard to correctly work when a Cortex service deployment spans across multiple zones (a zone is expected to have the `zone-[a-z]` suffix). [#365](https://github.com/grafana/cortex-jsonnet/pull/365)
* [BUGFIX] Fixed rollout progress dashboard to correctly work when a Cortex service deployment spans across multiple zones (a zone is expected to have the `zone-[a-z]` suffix). [#366](https://github.com/grafana/cortex-jsonnet/pull/366)
* [BUGFIX] Fixed rollout progress dashboard to include query-scheduler too. [#376](https://github.com/grafana/cortex-jsonnet/pull/376)
* [BUGFIX] Upstream recording rule `node_namespace_pod_container:container_cpu_usage_seconds_total:sum_irate` renamed. [#379](https://github.com/grafana/cortex-jsonnet/pull/379)
* [BUGFIX] Fixed writes/reads/alertmanager resources dashboards to use `$._config.job_names.gateway`. [#403](https://github.com/grafana/cortex-jsonnet/pull/403)
* [BUGFIX] Span the annotation.message in alerts as YAML multiline strings. [#412](https://github.com/grafana/cortex-jsonnet/pull/412)
* [BUGFIX] Fixed "Instant queries / sec" in "Cortex / Reads" dashboard. #445
* [BUGFIX] Fixed and added missing KV store panels in Writes, Reads, Ruler and Compactor dashboards. #448

### Jsonnet (changes since `grafana/cortex-jsonnet` `1.9.0`)

* [CHANGE] Removed chunks storage support. #639
  * Removed the following fields from `_config`:
    * `storage_engine` (defaults to `blocks`)
    * `querier_second_storage_engine` (not supported anymore)
    * `table_manager_enabled`, `table_prefix`
    * `memcached_index_writes_enabled` and `memcached_index_writes_max_item_size_mb`
    * `storeMemcachedChunksConfig`
    * `storeConfig`
    * `max_chunk_idle`
    * `schema` (the schema configmap is still added for backward compatibility reasons)
    * `bigtable_instance` and `bigtable_project`
    * `client_configs`
    * `enabledBackends`
    * `storage_backend`
    * `cassandra_addresses`
    * `s3_bucket_name`
    * `ingester_deployment_without_wal` (was only used by chunks storage)
    * `ingester` (was only used to configure chunks storage WAL)
  * Removed the following CLI flags from `ingester_args`:
    * `ingester.max-chunk-age`
    * `ingester.max-stale-chunk-idle`
    * `ingester.max-transfer-retries`
    * `ingester.retain-period`
* [CHANGE] Changed `overrides-exporter.libsonnet` from being based on cortex-tools to Mimir `overrides-exporter` target. #646
* [CHANGE] Store gateway: set `-blocks-storage.bucket-store.index-cache.memcached.max-get-multi-concurrency`,
  `-blocks-storage.bucket-store.chunks-cache.memcached.max-get-multi-concurrency`,
  `-blocks-storage.bucket-store.metadata-cache.memcached.max-get-multi-concurrency`,
  `-blocks-storage.bucket-store.index-cache.memcached.max-idle-connections`,
  `-blocks-storage.bucket-store.chunks-cache.memcached.max-idle-connections`,
  `-blocks-storage.bucket-store.metadata-cache.memcached.max-idle-connections` to 100 [#414](https://github.com/grafana/cortex-jsonnet/pull/414)
* [CHANGE] Alertmanager: mounted overrides configmap to alertmanager too. [#315](https://github.com/grafana/cortex-jsonnet/pull/315)
* [CHANGE] Memcached: upgraded memcached from `1.5.17` to `1.6.9`. [#316](https://github.com/grafana/cortex-jsonnet/pull/316)
* [CHANGE] Store-gateway: increased memory request and limit respectively from 6GB / 6GB to 12GB / 18GB. [#322](https://github.com/grafana/cortex-jsonnet/pull/322)
* [CHANGE] Store-gateway: increased `-blocks-storage.bucket-store.max-chunk-pool-bytes` from 2GB (default) to 12GB. [#322](https://github.com/grafana/cortex-jsonnet/pull/322)
* [CHANGE] Ingester/Ruler: set `-server.grpc-max-send-msg-size-bytes` and `-server.grpc-max-send-msg-size-bytes` to sensible default values (10MB). [#326](https://github.com/grafana/cortex-jsonnet/pull/326)
* [CHANGE] Decreased `-server.grpc-max-concurrent-streams` from 100k to 10k. [#369](https://github.com/grafana/cortex-jsonnet/pull/369)
* [CHANGE] Decreased blocks storage ingesters graceful termination period from 80m to 20m. [#369](https://github.com/grafana/cortex-jsonnet/pull/369)
* [CHANGE] Increase the rules per group and rule groups limits on different tiers. [#396](https://github.com/grafana/cortex-jsonnet/pull/396)
* [CHANGE] Removed `max_samples_per_query` limit, since it only works with chunks and only when using `-distributor.shard-by-all-labels=false`. [#397](https://github.com/grafana/cortex-jsonnet/pull/397)
* [CHANGE] Removed chunks storage query sharding config support. The following config options have been removed: [#398](https://github.com/grafana/cortex-jsonnet/pull/398)
  * `_config` > `queryFrontend` > `shard_factor`
  * `_config` > `queryFrontend` > `sharded_queries_enabled`
  * `_config` > `queryFrontend` > `query_split_factor`
* [CHANGE] Rename ruler_s3_bucket_name and ruler_gcs_bucket_name to ruler_storage_bucket_name: [#415](https://github.com/grafana/cortex-jsonnet/pull/415)
* [CHANGE] Fine-tuned rolling update policy for distributor, querier, query-frontend, query-scheduler. [#420](https://github.com/grafana/cortex-jsonnet/pull/420)
* [CHANGE] Increased memcached metadata/chunks/index-queries max connections from 4k to 16k. [#420](https://github.com/grafana/cortex-jsonnet/pull/420)
* [CHANGE] Disabled step alignment in query-frontend to be compliant with PromQL. [#420](https://github.com/grafana/cortex-jsonnet/pull/420)
* [CHANGE] Do not limit compactor CPU and request a number of cores equal to the configured concurrency. [#420](https://github.com/grafana/cortex-jsonnet/pull/420)
* [CHANGE] Configured split-and-merge compactor. #853
  * The following CLI flags are set on compactor:
    * `-compactor.split-and-merge-shards=0`
    * `-compactor.compactor-tenant-shard-size=1`
    * `-compactor.split-groups=1`
    * `-compactor.max-opening-blocks-concurrency=4`
    * `-compactor.max-closing-blocks-concurrency=2`
    * `-compactor.symbols-flushers-concurrency=4`
  * The following per-tenant overrides have been set on `super_user` and `mega_user` classes:
    ```
    compactor_split_and_merge_shards: 2,
    compactor_tenant_shard_size: 2,
    compactor_split_groups: 2,
    ```
* [CHANGE] The entrypoint file to include has been renamed from `cortex.libsonnet` to `mimir.libsonnet`. #897
* [CHANGE] The default image config field has been renamed from `cortex` to `mimir`. #896
   ```
   {
     _images+:: {
       mimir: '...',
     },
   }
   ```
* [CHANGE] Removed `cortex_` prefix from config fields. #898
  * The following config fields have been renamed:
    * `cortex_bucket_index_enabled` renamed to `bucket_index_enabled`
    * `cortex_compactor_cleanup_interval` renamed to `compactor_cleanup_interval`
    * `cortex_compactor_data_disk_class` renamed to `compactor_data_disk_class`
    * `cortex_compactor_data_disk_size` renamed to `compactor_data_disk_size`
    * `cortex_compactor_max_concurrency` renamed to `compactor_max_concurrency`
    * `cortex_distributor_allow_multiple_replicas_on_same_node` renamed to `distributor_allow_multiple_replicas_on_same_node`
    * `cortex_ingester_data_disk_class` renamed to `ingester_data_disk_class`
    * `cortex_ingester_data_disk_size` renamed to `ingester_data_disk_size`
    * `cortex_querier_allow_multiple_replicas_on_same_node` renamed to `querier_allow_multiple_replicas_on_same_node`
    * `cortex_query_frontend_allow_multiple_replicas_on_same_node` renamed to `query_frontend_allow_multiple_replicas_on_same_node`
    * `cortex_query_sharding_enabled` renamed to `query_sharding_enabled`
    * `cortex_query_sharding_msg_size_factor` renamed to `query_sharding_msg_size_factor`
    * `cortex_ruler_allow_multiple_replicas_on_same_node` renamed to `ruler_allow_multiple_replicas_on_same_node`
    * `cortex_store_gateway_data_disk_class` renamed to `store_gateway_data_disk_class`
    * `cortex_store_gateway_data_disk_size` renamed to `store_gateway_data_disk_size`
* [CHANGE] The overrides configmap default mountpoint has changed from `/etc/cortex` to `/etc/mimir`. It can be customized via the `overrides_configmap_mountpoint` config field. #899
* [CHANGE] Enabled in the querier the features to query label names with matchers, PromQL at modifier and query long-term storage for labels. #905
* [CHANGE] Reduced TSDB blocks retention on ingesters disk from 96h to 24h. #905
* [CHANGE] Enabled closing of idle TSDB in ingesters. #905
* [CHANGE] Disabled TSDB isolation in ingesters for better performances. #905
* [CHANGE] Changed log level of querier, query-frontend, query-scheduler and alertmanager from `debug` to `info`. #905
* [CHANGE] Enabled attributes in-memory cache in store-gateway. #905
* [CHANGE] Configured store-gateway to not load blocks containing samples more recent than 10h (because such samples are queried from ingesters). #905
* [CHANGE] Dynamically compute `-compactor.deletion-delay` based on other settings, in order to reduce the deletion delay as much as possible and lower the number of live blocks in the storage. #907
* [CHANGE] The config field `distributorConfig` has been renamed to `ingesterRingClientConfig`. #997
* [CHANGE] Changed the default of `bucket_index_enabled` to `true`. #924
* [FEATURE] Added query sharding support. It can be enabled setting `cortex_query_sharding_enabled: true` in the `_config` object. #653
* [FEATURE] Added shuffle-sharding support. It can be enabled and configured using the following config: #902
   ```
   _config+:: {
     shuffle_sharding:: {
       ingester_write_path_enabled: true,
       ingester_read_path_enabled: true,
       querier_enabled: true,
       ruler_enabled: true,
       store_gateway_enabled: true,
     },
   }
   ```
* [ENHANCEMENT] Add overrides config to compactor. This allows setting retention configs per user. [#386](https://github.com/grafana/cortex-jsonnet/pull/386)
* [ENHANCEMENT] Added 256MB memory ballast to querier. [#369](https://github.com/grafana/cortex-jsonnet/pull/369)
* [ENHANCEMENT] Update `etcd-operator` to latest version (see https://github.com/grafana/jsonnet-libs/pull/480). [#263](https://github.com/grafana/cortex-jsonnet/pull/263)
* [ENHANCEMENT] Add support for Azure storage in Alertmanager configuration. [#381](https://github.com/grafana/cortex-jsonnet/pull/381)
* [ENHANCEMENT] Add support for running Alertmanager in sharding mode. [#394](https://github.com/grafana/cortex-jsonnet/pull/394)
* [ENHANCEMENT] Allow to customize PromQL engine settings via `queryEngineConfig`. [#399](https://github.com/grafana/cortex-jsonnet/pull/399)
* [ENHANCEMENT] Define Azure object storage ruler args. [#416](https://github.com/grafana/cortex-jsonnet/pull/416)
* [ENHANCEMENT] Added the following config options to allow to schedule multiple replicas of the same service on the same node: [#418](https://github.com/grafana/cortex-jsonnet/pull/418)
  * `cortex_distributor_allow_multiple_replicas_on_same_node`
  * `cortex_ruler_allow_multiple_replicas_on_same_node`
  * `cortex_querier_allow_multiple_replicas_on_same_node`
  * `cortex_query_frontend_allow_multiple_replicas_on_same_node`
* [BUGFIX] Alertmanager: fixed `--alertmanager.cluster.peers` CLI flag passed to alertmanager when HA is enabled. [#329](https://github.com/grafana/cortex-jsonnet/pull/329)
* [BUGFIX] Fixed `-distributor.extend-writes` setting on ruler when `unregister_ingesters_on_shutdown` is disabled. [#369](https://github.com/grafana/cortex-jsonnet/pull/369)
* [BUGFIX] Treat `compactor_blocks_retention_period` type as string rather than int.[#395](https://github.com/grafana/cortex-jsonnet/pull/395)
* [BUGFIX] Pass `-ruler-storage.s3.endpoint` to ruler when using S3. [#421](https://github.com/grafana/cortex-jsonnet/pull/421)
* [BUGFIX] Remove service selector on label `gossip_ring_member` from other services than `gossip-ring`. [#1008](https://github.com/grafana/mimir/pull/1008)

### Query-tee

* [ENHANCEMENT] Added `/api/v1/query_exemplars` API endpoint support (no results comparison). #168

### Blocksconvert:

* [CHANGE] Blocksconvert tool was removed from Mimir. #637

## main / unreleased

* [FEATURE] Ruler: Add new `-ruler.query-stats-enabled` which when enabled will report the `cortex_ruler_query_seconds_total` as a per-user metric that tracks the sum of the wall time of executing queries in the ruler in seconds. #4317
* [FEATURE] Query Frontend: Add `cortex_query_fetched_series_total` and `cortex_query_fetched_chunks_bytes_total` per-user counters to expose the number of series and bytes fetched as part of queries. These metrics can be enabled with the `-frontend.query-stats-enabled` flag (or its respective YAML config option `query_stats_enabled`). #4343
* [CHANGE] Update Go version to 1.16.6. #4362
* [CHANGE] Querier / ruler: Change `-querier.max-fetched-chunks-per-query` configuration to limit to maximum number of chunks that can be fetched in a single query. The number of chunks fetched by ingesters AND long-term storare combined should not exceed the value configured on `-querier.max-fetched-chunks-per-query`. #4260
* [CHANGE] Memberlist: the `memberlist_kv_store_value_bytes` has been removed due to values no longer being stored in-memory as encoded bytes. #4345
* [CHANGE] Compactor: compactor will no longer try to compact blocks that are already marked for deletion. Previously compactor would consider blocks marked for deletion within `-compactor.deletion-delay / 2` period as eligible for compaction. #4328
* [CHANGE] Memberlist: forward only changes, not entire original message. #4419
* [CHANGE] Memberlist: don't accept old tombstones as incoming change, and don't forward such messages to other gossip members. #4420
* [ENHANCEMENT] Add timeout for waiting on compactor to become ACTIVE in the ring. #4262
* [ENHANCEMENT] Reduce memory used by streaming queries, particularly in ruler. #4341
* [ENHANCEMENT] Ring: allow experimental configuration of disabling of heartbeat timeouts by setting the relevant configuration value to zero. Applies to the following: #4342
  * `-distributor.ring.heartbeat-timeout`
  * `-ring.heartbeat-timeout`
  * `-ruler.ring.heartbeat-timeout`
  * `-alertmanager.sharding-ring.heartbeat-timeout`
  * `-compactor.ring.heartbeat-timeout`
  * `-store-gateway.sharding-ring.heartbeat-timeout`
* [ENHANCEMENT] Ring: allow heartbeats to be explicitly disabled by setting the interval to zero. This is considered experimental. This applies to the following configuration options: #4344
  * `-distributor.ring.heartbeat-period`
  * `-ingester.heartbeat-period`
  * `-ruler.ring.heartbeat-period`
  * `-alertmanager.sharding-ring.heartbeat-period`
  * `-compactor.ring.heartbeat-period`
  * `-store-gateway.sharding-ring.heartbeat-period`
* [ENHANCEMENT] Memberlist: optimized receive path for processing ring state updates, to help reduce CPU utilization in large clusters. #4345
* [ENHANCEMENT] Memberlist: expose configuration of memberlist packet compression via `-memberlist.compression=enabled`. #4346
* [ENHANCEMENT] Rulers: Using shuffle sharding subring on GetRules API. #4466/#287
* [BUGFIX] HA Tracker: when cleaning up obsolete elected replicas from KV store, tracker didn't update number of cluster per user correctly. #4336
* [BUGFIX] Ruler: fixed counting of PromQL evaluation errors as user-errors when updating `cortex_ruler_queries_failed_total`. #4335
* [BUGFIX] Ingester: fixed ingester stuck on start up (LEAVING ring state) when `-ingester.heartbeat-period=0` and `-ingester.unregister-on-shutdown=false`. #4366
* [BUGFIX] Ingester: When using block storage, prevent any reads or writes while the ingester is stopping. This will prevent accessing TSDB blocks once they have been already closed. #4304
* [BUGFIX] AlertManager: remove stale template files. #4495

## 1.10.0-rc.0 / 2021-06-28

* [CHANGE] Enable strict JSON unmarshal for `pkg/util/validation.Limits` struct. The custom `UnmarshalJSON()` will now fail if the input has unknown fields. #4298
* [CHANGE] Cortex chunks storage has been deprecated and it's now in maintenance mode: all Cortex users are encouraged to migrate to the blocks storage. No new features will be added to the chunks storage. The default Cortex configuration still runs the chunks engine; please check out the [blocks storage doc](https://cortexmetrics.io/docs/blocks-storage/) on how to configure Cortex to run with the blocks storage.  #4268
* [CHANGE] The example Kubernetes manifests (stored at `k8s/`) have been removed due to a lack of proper support and maintenance. #4268
* [CHANGE] Querier / ruler: deprecated `-store.query-chunk-limit` CLI flag (and its respective YAML config option `max_chunks_per_query`) in favour of `-querier.max-fetched-chunks-per-query` (and its respective YAML config option `max_fetched_chunks_per_query`). The new limit specifies the maximum number of chunks that can be fetched in a single query from ingesters and long-term storage: the total number of actual fetched chunks could be 2x the limit, being independently applied when querying ingesters and long-term storage. #4125
* [CHANGE] Alertmanager: allowed to configure the experimental receivers firewall on a per-tenant basis. The following CLI flags (and their respective YAML config options) have been changed and moved to the limits config section: #4143
  - `-alertmanager.receivers-firewall.block.cidr-networks` renamed to `-alertmanager.receivers-firewall-block-cidr-networks`
  - `-alertmanager.receivers-firewall.block.private-addresses` renamed to `-alertmanager.receivers-firewall-block-private-addresses`
* [CHANGE] Change default value of `-server.grpc.keepalive.min-time-between-pings` from `5m` to `10s` and `-server.grpc.keepalive.ping-without-stream-allowed` to `true`. #4168
* [CHANGE] Ingester: Change default value of `-ingester.active-series-metrics-enabled` to `true`. This incurs a small increase in memory usage, between 1.2% and 1.6% as measured on ingesters with 1.3M active series. #4257
* [CHANGE] Dependency: update go-redis from v8.2.3 to v8.9.0. #4236
* [CHANGE] Memberlist: Expose default configuration values to the command line options. Note that setting these explicitly to zero will no longer cause the default to be used. If the default is desired, then do set the option. The following are affected: #4276
  - `-memberlist.stream-timeout`
  - `-memberlist.retransmit-factor`
  - `-memberlist.pull-push-interval`
  - `-memberlist.gossip-interval`
  - `-memberlist.gossip-nodes`
  - `-memberlist.gossip-to-dead-nodes-time`
  - `-memberlist.dead-node-reclaim-time`
* [FEATURE] Querier: Added new `-querier.max-fetched-series-per-query` flag. When Cortex is running with blocks storage, the max series per query limit is enforced in the querier and applies to unique series received from ingesters and store-gateway (long-term storage). #4179
* [FEATURE] Querier/Ruler: Added new `-querier.max-fetched-chunk-bytes-per-query` flag. When Cortex is running with blocks storage, the max chunk bytes limit is enforced in the querier and ruler and limits the size of all aggregated chunks returned from ingesters and storage as bytes for a query. #4216
* [FEATURE] Alertmanager: support negative matchers, time-based muting - [upstream release notes](https://github.com/prometheus/alertmanager/releases/tag/v0.22.0). #4237
* [FEATURE] Alertmanager: Added rate-limits to notifiers. Rate limits used by all integrations can be configured using `-alertmanager.notification-rate-limit`, while per-integration rate limits can be specified via `-alertmanager.notification-rate-limit-per-integration` parameter. Both shared and per-integration limits can be overwritten using overrides mechanism. These limits are applied on individual (per-tenant) alertmanagers. Rate-limited notifications are failed notifications. It is possible to monitor rate-limited notifications via new `cortex_alertmanager_notification_rate_limited_total` metric. #4135 #4163
* [FEATURE] Alertmanager: Added `-alertmanager.max-config-size-bytes` limit to control size of configuration files that Cortex users can upload to Alertmanager via API. This limit is configurable per-tenant. #4201
* [FEATURE] Alertmanager: Added `-alertmanager.max-templates-count` and `-alertmanager.max-template-size-bytes` options to control number and size of templates uploaded to Alertmanager via API. These limits are configurable per-tenant. #4223
* [FEATURE] Added flag `-debug.block-profile-rate` to enable goroutine blocking events profiling. #4217
* [FEATURE] Alertmanager: The experimental sharding feature is now considered complete. Detailed information about the configuration options can be found [here for alertmanager](https://cortexmetrics.io/docs/configuration/configuration-file/#alertmanager_config) and [here for the alertmanager storage](https://cortexmetrics.io/docs/configuration/configuration-file/#alertmanager_storage_config). To use the feature: #3925 #4020 #4021 #4031 #4084 #4110 #4126 #4127 #4141 #4146 #4161 #4162 #4222
  * Ensure that a remote storage backend is configured for Alertmanager to store state using `-alertmanager-storage.backend`, and flags related to the backend. Note that the `local` and `configdb` storage backends are not supported.
  * Ensure that a ring store is configured using `-alertmanager.sharding-ring.store`, and set the flags relevant to the chosen store type.
  * Enable the feature using `-alertmanager.sharding-enabled`.
  * Note the prior addition of a new configuration option `-alertmanager.persist-interval`. This sets the interval between persisting the current alertmanager state (notification log and silences) to object storage. See the [configuration file reference](https://cortexmetrics.io/docs/configuration/configuration-file/#alertmanager_config) for more information.
* [ENHANCEMENT] Alertmanager: Cleanup persisted state objects from remote storage when a tenant configuration is deleted. #4167
* [ENHANCEMENT] Storage: Added the ability to disable Open Census within GCS client (e.g `-gcs.enable-opencensus=false`). #4219
* [ENHANCEMENT] Etcd: Added username and password to etcd config. #4205
* [ENHANCEMENT] Alertmanager: introduced new metrics to monitor operation when using `-alertmanager.sharding-enabled`: #4149
  * `cortex_alertmanager_state_fetch_replica_state_total`
  * `cortex_alertmanager_state_fetch_replica_state_failed_total`
  * `cortex_alertmanager_state_initial_sync_total`
  * `cortex_alertmanager_state_initial_sync_completed_total`
  * `cortex_alertmanager_state_initial_sync_duration_seconds`
  * `cortex_alertmanager_state_persist_total`
  * `cortex_alertmanager_state_persist_failed_total`
* [ENHANCEMENT] Blocks storage: support ingesting exemplars and querying of exemplars.  Enabled by setting new CLI flag `-blocks-storage.tsdb.max-exemplars=<n>` or config option `blocks_storage.tsdb.max_exemplars` to positive value. #4124 #4181
* [ENHANCEMENT] Distributor: Added distributors ring status section in the admin page. #4151
* [ENHANCEMENT] Added zone-awareness support to alertmanager for use when sharding is enabled. When zone-awareness is enabled, alerts will be replicated across availability zones. #4204
* [ENHANCEMENT] Added `tenant_ids` tag to tracing spans #4186
* [ENHANCEMENT] Ring, query-frontend: Avoid using automatic private IPs (APIPA) when discovering IP address from the interface during the registration of the instance in the ring, or by query-frontend when used with query-scheduler. APIPA still used as last resort with logging indicating usage. #4032
* [ENHANCEMENT] Memberlist: introduced new metrics to aid troubleshooting tombstone convergence: #4231
  * `memberlist_client_kv_store_value_tombstones`
  * `memberlist_client_kv_store_value_tombstones_removed_total`
  * `memberlist_client_messages_to_broadcast_dropped_total`
* [ENHANCEMENT] Alertmanager: Added `-alertmanager.max-dispatcher-aggregation-groups` option to control max number of active dispatcher groups in Alertmanager (per tenant, also overrideable). When the limit is reached, Dispatcher produces log message and increases `cortex_alertmanager_dispatcher_aggregation_group_limit_reached_total` metric. #4254
* [ENHANCEMENT] Alertmanager: Added `-alertmanager.max-alerts-count` and `-alertmanager.max-alerts-size-bytes` to control max number of alerts and total size of alerts that a single user can have in Alertmanager's memory. Adding more alerts will fail with a log message and incrementing `cortex_alertmanager_alerts_insert_limited_total` metric (per-user). These limits can be overrided by using per-tenant overrides. Current values are tracked in `cortex_alertmanager_alerts_limiter_current_alerts` and `cortex_alertmanager_alerts_limiter_current_alerts_size_bytes` metrics. #4253
* [ENHANCEMENT] Store-gateway: added `-store-gateway.sharding-ring.wait-stability-min-duration` and `-store-gateway.sharding-ring.wait-stability-max-duration` support to store-gateway, to wait for ring stability at startup. #4271
* [ENHANCEMENT] Ruler: added `rule_group` label to metrics `cortex_prometheus_rule_group_iterations_total` and `cortex_prometheus_rule_group_iterations_missed_total`. #4121
* [ENHANCEMENT] Ruler: added new metrics for tracking total number of queries and push requests sent to ingester, as well as failed queries and push requests. Failures are only counted for internal errors, but not user-errors like limits or invalid query. This is in contrast to existing `cortex_prometheus_rule_evaluation_failures_total`, which is incremented also when query or samples appending fails due to user-errors. #4281
  * `cortex_ruler_write_requests_total`
  * `cortex_ruler_write_requests_failed_total`
  * `cortex_ruler_queries_total`
  * `cortex_ruler_queries_failed_total`
* [ENHANCEMENT] Ingester: Added option `-ingester.ignore-series-limit-for-metric-names` with comma-separated list of metric names that will be ignored in max series per metric limit. #4302
* [ENHANCEMENT] Added instrumentation to Redis client, with the following metrics: #3976
  - `cortex_rediscache_request_duration_seconds`
* [BUGFIX] Purger: fix `Invalid null value in condition for column range` caused by `nil` value in range for WriteBatch query. #4128
* [BUGFIX] Ingester: fixed infrequent panic caused by a race condition between TSDB mmap-ed head chunks truncation and queries. #4176
* [BUGFIX] Alertmanager: fix Alertmanager status page if clustering via gossip is disabled or sharding is enabled. #4184
* [BUGFIX] Ruler: fix `/ruler/rule_groups` endpoint doesn't work when used with object store. #4182
* [BUGFIX] Ruler: Honor the evaluation delay for the `ALERTS` and `ALERTS_FOR_STATE` series. #4227
* [BUGFIX] Make multiple Get requests instead of MGet on Redis Cluster. #4056
* [BUGFIX] Ingester: fix issue where runtime limits erroneously override default limits. #4246
* [BUGFIX] Ruler: fix startup in single-binary mode when the new `ruler_storage` is used. #4252
* [BUGFIX] Querier: fix queries failing with "at least 1 healthy replica required, could only find 0" error right after scaling up store-gateways until they're ACTIVE in the ring. #4263
* [BUGFIX] Store-gateway: when blocks sharding is enabled, do not load all blocks in each store-gateway in case of a cold startup, but load only blocks owned by the store-gateway replica. #4271
* [BUGFIX] Memberlist: fix to setting the default configuration value for `-memberlist.retransmit-factor` when not provided. This should improve propagation delay of the ring state (including, but not limited to, tombstones). Note that if the configuration is already explicitly given, this fix has no effect. #4269
* [BUGFIX] Querier: Fix issue where samples in a chunk might get skipped by batch iterator. #4218
## Blocksconvert

* [ENHANCEMENT] Scanner: add support for DynamoDB (v9 schema only). #3828
* [ENHANCEMENT] Add Cassandra support. #3795
* [ENHANCEMENT] Scanner: retry failed uploads. #4188

## 1.9.0 / 2021-05-14

* [CHANGE] Alertmanager now removes local files after Alertmanager is no longer running for removed or resharded user. #3910
* [CHANGE] Alertmanager now stores local files in per-tenant folders. Files stored by Alertmanager previously are migrated to new hierarchy. Support for this migration will be removed in Cortex 1.11. #3910
* [CHANGE] Ruler: deprecated `-ruler.storage.*` CLI flags (and their respective YAML config options) in favour of `-ruler-storage.*`. The deprecated config will be removed in Cortex 1.11. #3945
* [CHANGE] Alertmanager: deprecated `-alertmanager.storage.*` CLI flags (and their respective YAML config options) in favour of `-alertmanager-storage.*`. This change doesn't apply to `alertmanager.storage.path` and `alertmanager.storage.retention`. The deprecated config will be removed in Cortex 1.11. #4002
* [CHANGE] Alertmanager: removed `-cluster.` CLI flags deprecated in Cortex 1.7. The new config options to use are: #3946
  * `-alertmanager.cluster.listen-address` instead of `-cluster.listen-address`
  * `-alertmanager.cluster.advertise-address` instead of `-cluster.advertise-address`
  * `-alertmanager.cluster.peers` instead of `-cluster.peer`
  * `-alertmanager.cluster.peer-timeout` instead of `-cluster.peer-timeout`
* [CHANGE] Blocks storage: removed the config option `-blocks-storage.bucket-store.index-cache.postings-compression-enabled`, which was deprecated in Cortex 1.6. Postings compression is always enabled. #4101
* [CHANGE] Querier: removed the config option `-store.max-look-back-period`, which was deprecated in Cortex 1.6 and was used only by the chunks storage. You should use `-querier.max-query-lookback` instead. #4101
* [CHANGE] Query Frontend: removed the config option `-querier.compress-http-responses`, which was deprecated in Cortex 1.6. You should use`-api.response-compression-enabled` instead. #4101
* [CHANGE] Runtime-config / overrides: removed the config options `-limits.per-user-override-config` (use `-runtime-config.file`) and `-limits.per-user-override-period` (use `-runtime-config.reload-period`), both deprecated since Cortex 0.6.0. #4112
* [CHANGE] Cortex now fails fast on startup if unable to connect to the ring backend. #4068
* [FEATURE] The following features have been marked as stable: #4101
  - Shuffle-sharding
  - Querier support for querying chunks and blocks store at the same time
  - Tracking of active series and exporting them as metrics (`-ingester.active-series-metrics-enabled` and related flags)
  - Blocks storage: lazy mmap of block indexes in the store-gateway (`-blocks-storage.bucket-store.index-header-lazy-loading-enabled`)
  - Ingester: close idle TSDB and remove them from local disk (`-blocks-storage.tsdb.close-idle-tsdb-timeout`)
* [FEATURE] Memberlist: add TLS configuration options for the memberlist transport layer used by the gossip KV store. #4046
  * New flags added for memberlist communication:
    * `-memberlist.tls-enabled`
    * `-memberlist.tls-cert-path`
    * `-memberlist.tls-key-path`
    * `-memberlist.tls-ca-path`
    * `-memberlist.tls-server-name`
    * `-memberlist.tls-insecure-skip-verify`
* [FEATURE] Ruler: added `local` backend support to the ruler storage configuration under the `-ruler-storage.` flag prefix. #3932
* [ENHANCEMENT] Store-gateway: cache object attributes looked up when fetching chunks in the metadata cache when configured (`-blocks-storage.bucket-store.metadata-cache.backend`) instead of the chunk cache. #270
* [ENHANCEMENT] Upgraded Docker base images to `alpine:3.13`. #4042
* [ENHANCEMENT] Blocks storage: reduce ingester memory by eliminating series reference cache. #3951
* [ENHANCEMENT] Ruler: optimized `<prefix>/api/v1/rules` and `<prefix>/api/v1/alerts` when ruler sharding is enabled. #3916
* [ENHANCEMENT] Ruler: added the following metrics when ruler sharding is enabled: #3916
  * `cortex_ruler_clients`
  * `cortex_ruler_client_request_duration_seconds`
* [ENHANCEMENT] Alertmanager: Add API endpoint to list all tenant alertmanager configs: `GET /multitenant_alertmanager/configs`. #3529
* [ENHANCEMENT] Ruler: Add API endpoint to list all tenant ruler rule groups: `GET /ruler/rule_groups`. #3529
* [ENHANCEMENT] Query-frontend/scheduler: added querier forget delay (`-query-frontend.querier-forget-delay` and `-query-scheduler.querier-forget-delay`) to mitigate the blast radius in the event queriers crash because of a repeatedly sent "query of death" when shuffle-sharding is enabled. #3901
* [ENHANCEMENT] Query-frontend: reduced memory allocations when serializing query response. #3964
* [ENHANCEMENT] Querier / ruler: some optimizations to PromQL query engine. #3934 #3989
* [ENHANCEMENT] Ingester: reduce CPU and memory when an high number of errors are returned by the ingester on the write path with the blocks storage. #3969 #3971 #3973
* [ENHANCEMENT] Distributor: reduce CPU and memory when an high number of errors are returned by the distributor on the write path. #3990
* [ENHANCEMENT] Put metric before label value in the "label value too long" error message. #4018
* [ENHANCEMENT] Allow use of `y|w|d` suffixes for duration related limits and per-tenant limits. #4044
* [ENHANCEMENT] Query-frontend: Small optimization on top of PR #3968 to avoid unnecessary Extents merging. #4026
* [ENHANCEMENT] Add a metric `cortex_compactor_compaction_interval_seconds` for the compaction interval config value. #4040
* [ENHANCEMENT] Ingester: added following per-ingester (instance) experimental limits: max number of series in memory (`-ingester.instance-limits.max-series`), max number of users in memory (`-ingester.instance-limits.max-tenants`), max ingestion rate (`-ingester.instance-limits.max-ingestion-rate`), and max inflight requests (`-ingester.instance-limits.max-inflight-push-requests`). These limits are only used when using blocks storage. Limits can also be configured using runtime-config feature, and current values are exported as `cortex_ingester_instance_limits` metric. #3992.
* [ENHANCEMENT] Cortex is now built with Go 1.16. #4062
* [ENHANCEMENT] Distributor: added per-distributor experimental limits: max number of inflight requests (`-distributor.instance-limits.max-inflight-push-requests`) and max ingestion rate in samples/sec (`-distributor.instance-limits.max-ingestion-rate`). If not set, these two are unlimited. Also added metrics to expose current values (`cortex_distributor_inflight_push_requests`, `cortex_distributor_ingestion_rate_samples_per_second`) as well as limits (`cortex_distributor_instance_limits` with various `limit` label values). #4071
* [ENHANCEMENT] Ruler: Added `-ruler.enabled-tenants` and `-ruler.disabled-tenants` to explicitly enable or disable rules processing for specific tenants. #4074
* [ENHANCEMENT] Block Storage Ingester: `/flush` now accepts two new parameters: `tenant` to specify tenant to flush and `wait=true` to make call synchronous. Multiple tenants can be specified by repeating `tenant` parameter. If no `tenant` is specified, all tenants are flushed, as before. #4073
* [ENHANCEMENT] Alertmanager: validate configured `-alertmanager.web.external-url` and fail if ends with `/`. #4081
* [ENHANCEMENT] Alertmanager: added `-alertmanager.receivers-firewall.block.cidr-networks` and `-alertmanager.receivers-firewall.block.private-addresses` to block specific network addresses in HTTP-based Alertmanager receiver integrations. #4085
* [ENHANCEMENT] Allow configuration of Cassandra's host selection policy. #4069
* [ENHANCEMENT] Store-gateway: retry synching blocks if a per-tenant sync fails. #3975 #4088
* [ENHANCEMENT] Add metric `cortex_tcp_connections` exposing the current number of accepted TCP connections. #4099
* [ENHANCEMENT] Querier: Allow federated queries to run concurrently. #4065
* [ENHANCEMENT] Label Values API call now supports `match[]` parameter when querying blocks on storage (assuming `-querier.query-store-for-labels-enabled` is enabled). #4133
* [BUGFIX] Ruler-API: fix bug where `/api/v1/rules/<namespace>/<group_name>` endpoint return `400` instead of `404`. #4013
* [BUGFIX] Distributor: reverted changes done to rate limiting in #3825. #3948
* [BUGFIX] Ingester: Fix race condition when opening and closing tsdb concurrently. #3959
* [BUGFIX] Querier: streamline tracing spans. #3924
* [BUGFIX] Ruler Storage: ignore objects with empty namespace or group in the name. #3999
* [BUGFIX] Distributor: fix issue causing distributors to not extend the replication set because of failing instances when zone-aware replication is enabled. #3977
* [BUGFIX] Query-frontend: Fix issue where cached entry size keeps increasing when making tiny query repeatedly. #3968
* [BUGFIX] Compactor: `-compactor.blocks-retention-period` now supports weeks (`w`) and years (`y`). #4027
* [BUGFIX] Querier: returning 422 (instead of 500) when query hits `max_chunks_per_query` limit with block storage, when the limit is hit in the store-gateway. #3937
* [BUGFIX] Ruler: Rule group limit enforcement should now allow the same number of rules in a group as the limit. #3616
* [BUGFIX] Frontend, Query-scheduler: allow querier to notify about shutdown without providing any authentication. #4066
* [BUGFIX] Querier: fixed race condition causing queries to fail right after querier startup with the "empty ring" error. #4068
* [BUGFIX] Compactor: Increment `cortex_compactor_runs_failed_total` if compactor failed compact a single tenant. #4094
* [BUGFIX] Tracing: hot fix to avoid the Jaeger tracing client to indefinitely block the Cortex process shutdown in case the HTTP connection to the tracing backend is blocked. #4134
* [BUGFIX] Forward proper EndsAt from ruler to Alertmanager inline with Prometheus behaviour. #4017
* [BUGFIX] Querier: support filtering LabelValues with matchers when using tenant federation. #4277

## Blocksconvert

* [ENHANCEMENT] Builder: add `-builder.timestamp-tolerance` option which may reduce block size by rounding timestamps to make difference whole seconds. #3891

## 1.8.1 / 2021-04-27

* [CHANGE] Fix for CVE-2021-31232: Local file disclosure vulnerability when `-experimental.alertmanager.enable-api` is used. The HTTP basic auth `password_file` can be used as an attack vector to send any file content via a webhook. The alertmanager templates can be used as an attack vector to send any file content because the alertmanager can load any text file specified in the templates list.

## 1.8.0 / 2021-03-24

* [CHANGE] Alertmanager: Don't expose cluster information to tenants via the `/alertmanager/api/v1/status` API endpoint when operating with clustering enabled. #3903
* [CHANGE] Ingester: don't update internal "last updated" timestamp of TSDB if tenant only sends invalid samples. This affects how "idle" time is computed. #3727
* [CHANGE] Require explicit flag `-<prefix>.tls-enabled` to enable TLS in GRPC clients. Previously it was enough to specify a TLS flag to enable TLS validation. #3156
* [CHANGE] Query-frontend: removed `-querier.split-queries-by-day` (deprecated in Cortex 0.4.0). Please use `-querier.split-queries-by-interval` instead. #3813
* [CHANGE] Store-gateway: the chunks pool controlled by `-blocks-storage.bucket-store.max-chunk-pool-bytes` is now shared across all tenants. #3830
* [CHANGE] Ingester: return error code 400 instead of 429 when per-user/per-tenant series/metadata limits are reached. #3833
* [CHANGE] Compactor: add `reason` label to `cortex_compactor_blocks_marked_for_deletion_total` metric. Source blocks marked for deletion by compactor are labelled as `compaction`, while blocks passing the retention period are labelled as `retention`. #3879
* [CHANGE] Alertmanager: the `DELETE /api/v1/alerts` is now idempotent. No error is returned if the alertmanager config doesn't exist. #3888
* [FEATURE] Experimental Ruler Storage: Add a separate set of configuration options to configure the ruler storage backend under the `-ruler-storage.` flag prefix. All blocks storage bucket clients and the config service are currently supported. Clients using this implementation will only be enabled if the existing `-ruler.storage` flags are left unset. #3805 #3864
* [FEATURE] Experimental Alertmanager Storage: Add a separate set of configuration options to configure the alertmanager storage backend under the `-alertmanager-storage.` flag prefix. All blocks storage bucket clients and the config service are currently supported. Clients using this implementation will only be enabled if the existing `-alertmanager.storage` flags are left unset. #3888
* [FEATURE] Adds support to S3 server-side encryption using KMS. The S3 server-side encryption config can be overridden on a per-tenant basis for the blocks storage, ruler and alertmanager. Deprecated `-<prefix>.s3.sse-encryption`, please use the following CLI flags that have been added. #3651 #3810 #3811 #3870 #3886 #3906
  - `-<prefix>.s3.sse.type`
  - `-<prefix>.s3.sse.kms-key-id`
  - `-<prefix>.s3.sse.kms-encryption-context`
* [FEATURE] Querier: Enable `@ <timestamp>` modifier in PromQL using the new `-querier.at-modifier-enabled` flag. #3744
* [FEATURE] Overrides Exporter: Add `overrides-exporter` module for exposing per-tenant resource limit overrides as metrics. It is not included in `all` target (single-binary mode), and must be explicitly enabled. #3785
* [FEATURE] Experimental thanosconvert: introduce an experimental tool `thanosconvert` to migrate Thanos block metadata to Cortex metadata. #3770
* [FEATURE] Alertmanager: It now shards the `/api/v1/alerts` API using the ring when sharding is enabled. #3671
  * Added `-alertmanager.max-recv-msg-size` (defaults to 16M) to limit the size of HTTP request body handled by the alertmanager.
  * New flags added for communication between alertmanagers:
    * `-alertmanager.max-recv-msg-size`
    * `-alertmanager.alertmanager-client.remote-timeout`
    * `-alertmanager.alertmanager-client.tls-enabled`
    * `-alertmanager.alertmanager-client.tls-cert-path`
    * `-alertmanager.alertmanager-client.tls-key-path`
    * `-alertmanager.alertmanager-client.tls-ca-path`
    * `-alertmanager.alertmanager-client.tls-server-name`
    * `-alertmanager.alertmanager-client.tls-insecure-skip-verify`
* [FEATURE] Compactor: added blocks storage per-tenant retention support. This is configured via `-compactor.retention-period`, and can be overridden on a per-tenant basis. #3879
* [ENHANCEMENT] Queries: Instrument queries that were discarded due to the configured `max_outstanding_requests_per_tenant`. #3894
  * `cortex_query_frontend_discarded_requests_total`
  * `cortex_query_scheduler_discarded_requests_total`
* [ENHANCEMENT] Ruler: Add TLS and explicit basis authentication configuration options for the HTTP client the ruler uses to communicate with the alertmanager. #3752
  * `-ruler.alertmanager-client.basic-auth-username`: Configure the basic authentication username used by the client. Takes precedent over a URL configured username.
  * `-ruler.alertmanager-client.basic-auth-password`: Configure the basic authentication password used by the client. Takes precedent over a URL configured password.
  * `-ruler.alertmanager-client.tls-ca-path`: File path to the CA file.
  * `-ruler.alertmanager-client.tls-cert-path`: File path to the TLS certificate.
  * `-ruler.alertmanager-client.tls-insecure-skip-verify`: Boolean to disable verifying the certificate.
  * `-ruler.alertmanager-client.tls-key-path`: File path to the TLS key certificate.
  * `-ruler.alertmanager-client.tls-server-name`: Expected name on the TLS certificate.
* [ENHANCEMENT] Ingester: exposed metric `cortex_ingester_oldest_unshipped_block_timestamp_seconds`, tracking the unix timestamp of the oldest TSDB block not shipped to the storage yet. #3705
* [ENHANCEMENT] Prometheus upgraded. #3739 #3806
  * Avoid unnecessary `runtime.GC()` during compactions.
  * Prevent compaction loop in TSDB on data gap.
* [ENHANCEMENT] Query-Frontend now returns server side performance metrics using `Server-Timing` header when query stats is enabled. #3685
* [ENHANCEMENT] Runtime Config: Add a `mode` query parameter for the runtime config endpoint. `/runtime_config?mode=diff` now shows the YAML runtime configuration with all values that differ from the defaults. #3700
* [ENHANCEMENT] Distributor: Enable downstream projects to wrap distributor push function and access the deserialized write requests berfore/after they are pushed. #3755
* [ENHANCEMENT] Add flag `-<prefix>.tls-server-name` to require a specific server name instead of the hostname on the certificate. #3156
* [ENHANCEMENT] Alertmanager: Remove a tenant's alertmanager instead of pausing it as we determine it is no longer needed. #3722
* [ENHANCEMENT] Blocks storage: added more configuration options to S3 client. #3775
  * `-blocks-storage.s3.tls-handshake-timeout`: Maximum time to wait for a TLS handshake. 0 means no limit.
  * `-blocks-storage.s3.expect-continue-timeout`: The time to wait for a server's first response headers after fully writing the request headers if the request has an Expect header. 0 to send the request body immediately.
  * `-blocks-storage.s3.max-idle-connections`: Maximum number of idle (keep-alive) connections across all hosts. 0 means no limit.
  * `-blocks-storage.s3.max-idle-connections-per-host`: Maximum number of idle (keep-alive) connections to keep per-host. If 0, a built-in default value is used.
  * `-blocks-storage.s3.max-connections-per-host`: Maximum number of connections per host. 0 means no limit.
* [ENHANCEMENT] Ingester: when tenant's TSDB is closed, Ingester now removes pushed metrics-metadata from memory, and removes metadata (`cortex_ingester_memory_metadata`, `cortex_ingester_memory_metadata_created_total`, `cortex_ingester_memory_metadata_removed_total`) and validation metrics (`cortex_discarded_samples_total`, `cortex_discarded_metadata_total`). #3782
* [ENHANCEMENT] Distributor: cleanup metrics for inactive tenants. #3784
* [ENHANCEMENT] Ingester: Have ingester to re-emit following TSDB metrics. #3800
  * `cortex_ingester_tsdb_blocks_loaded`
  * `cortex_ingester_tsdb_reloads_total`
  * `cortex_ingester_tsdb_reloads_failures_total`
  * `cortex_ingester_tsdb_symbol_table_size_bytes`
  * `cortex_ingester_tsdb_storage_blocks_bytes`
  * `cortex_ingester_tsdb_time_retentions_total`
* [ENHANCEMENT] Querier: distribute workload across `-store-gateway.sharding-ring.replication-factor` store-gateway replicas when querying blocks and `-store-gateway.sharding-enabled=true`. #3824
* [ENHANCEMENT] Distributor / HA Tracker: added cleanup of unused elected HA replicas from KV store. Added following metrics to monitor this process: #3809
  * `cortex_ha_tracker_replicas_cleanup_started_total`
  * `cortex_ha_tracker_replicas_cleanup_marked_for_deletion_total`
  * `cortex_ha_tracker_replicas_cleanup_deleted_total`
  * `cortex_ha_tracker_replicas_cleanup_delete_failed_total`
* [ENHANCEMENT] Ruler now has new API endpoint `/ruler/delete_tenant_config` that can be used to delete all ruler groups for tenant. It is intended to be used by administrators who wish to clean up state after removed user. Note that this endpoint is enabled regardless of `-experimental.ruler.enable-api`. #3750 #3899
* [ENHANCEMENT] Query-frontend, query-scheduler: cleanup metrics for inactive tenants. #3826
* [ENHANCEMENT] Blocks storage: added `-blocks-storage.s3.region` support to S3 client configuration. #3811
* [ENHANCEMENT] Distributor: Remove cached subrings for inactive users when using shuffle sharding. #3849
* [ENHANCEMENT] Store-gateway: Reduced memory used to fetch chunks at query time. #3855
* [ENHANCEMENT] Ingester: attempt to prevent idle compaction from happening in concurrent ingesters by introducing a 25% jitter to the configured idle timeout (`-blocks-storage.tsdb.head-compaction-idle-timeout`). #3850
* [ENHANCEMENT] Compactor: cleanup local files for users that are no longer owned by compactor. #3851
* [ENHANCEMENT] Store-gateway: close empty bucket stores, and delete leftover local files for tenants that no longer belong to store-gateway. #3853
* [ENHANCEMENT] Store-gateway: added metrics to track partitioner behaviour. #3877
  * `cortex_bucket_store_partitioner_requested_bytes_total`
  * `cortex_bucket_store_partitioner_requested_ranges_total`
  * `cortex_bucket_store_partitioner_expanded_bytes_total`
  * `cortex_bucket_store_partitioner_expanded_ranges_total`
* [ENHANCEMENT] Store-gateway: added metrics to monitor chunk buffer pool behaviour. #3880
  * `cortex_bucket_store_chunk_pool_requested_bytes_total`
  * `cortex_bucket_store_chunk_pool_returned_bytes_total`
* [ENHANCEMENT] Alertmanager: load alertmanager configurations from object storage concurrently, and only load necessary configurations, speeding configuration synchronization process and executing fewer "GET object" operations to the storage when sharding is enabled. #3898
* [ENHANCEMENT] Ingester (blocks storage): Ingester can now stream entire chunks instead of individual samples to the querier. At the moment this feature must be explicitly enabled either by using `-ingester.stream-chunks-when-using-blocks` flag or `ingester_stream_chunks_when_using_blocks` (boolean) field in runtime config file, but these configuration options are temporary and will be removed when feature is stable. #3889
* [ENHANCEMENT] Alertmanager: New endpoint `/multitenant_alertmanager/delete_tenant_config` to delete configuration for tenant identified by `X-Scope-OrgID` header. This is an internal endpoint, available even if Alertmanager API is not enabled by using `-experimental.alertmanager.enable-api`. #3900
* [ENHANCEMENT] MemCached: Add `max_item_size` support. #3929
* [BUGFIX] Cortex: Fixed issue where fatal errors and various log messages where not logged. #3778
* [BUGFIX] HA Tracker: don't track as error in the `cortex_kv_request_duration_seconds` metric a CAS operation intentionally aborted. #3745
* [BUGFIX] Querier / ruler: do not log "error removing stale clients" if the ring is empty. #3761
* [BUGFIX] Store-gateway: fixed a panic caused by a race condition when the index-header lazy loading is enabled. #3775 #3789
* [BUGFIX] Compactor: fixed "could not guess file size" log when uploading blocks deletion marks to the global location. #3807
* [BUGFIX] Prevent panic at start if the http_prefix setting doesn't have a valid value. #3796
* [BUGFIX] Memberlist: fixed panic caused by race condition in `armon/go-metrics` used by memberlist client. #3725
* [BUGFIX] Querier: returning 422 (instead of 500) when query hits `max_chunks_per_query` limit with block storage. #3895
* [BUGFIX] Alertmanager: Ensure that experimental `/api/v1/alerts` endpoints work when `-http.prefix` is empty. #3905
* [BUGFIX] Chunk store: fix panic in inverted index when deleted fingerprint is no longer in the index. #3543

## 1.7.1 / 2021-04-27

* [CHANGE] Fix for CVE-2021-31232: Local file disclosure vulnerability when `-experimental.alertmanager.enable-api` is used. The HTTP basic auth `password_file` can be used as an attack vector to send any file content via a webhook. The alertmanager templates can be used as an attack vector to send any file content because the alertmanager can load any text file specified in the templates list.

## 1.7.0 / 2021-02-23

Note the blocks storage compactor runs a migration task at startup in this version, which can take many minutes and use a lot of RAM.
[Turn this off after first run](https://cortexmetrics.io/docs/blocks-storage/production-tips/#ensure-deletion-marks-migration-is-disabled-after-first-run).

* [CHANGE] FramedSnappy encoding support has been removed from Push and Remote Read APIs. This means Prometheus 1.6 support has been removed and the oldest Prometheus version supported in the remote write is 1.7. #3682
* [CHANGE] Ruler: removed the flag `-ruler.evaluation-delay-duration-deprecated` which was deprecated in 1.4.0. Please use the `ruler_evaluation_delay_duration` per-tenant limit instead. #3694
* [CHANGE] Removed the flags `-<prefix>.grpc-use-gzip-compression` which were deprecated in 1.3.0: #3694
  * `-query-scheduler.grpc-client-config.grpc-use-gzip-compression`: use `-query-scheduler.grpc-client-config.grpc-compression` instead
  * `-frontend.grpc-client-config.grpc-use-gzip-compression`: use `-frontend.grpc-client-config.grpc-compression` instead
  * `-ruler.client.grpc-use-gzip-compression`: use `-ruler.client.grpc-compression` instead
  * `-bigtable.grpc-use-gzip-compression`: use `-bigtable.grpc-compression` instead
  * `-ingester.client.grpc-use-gzip-compression`: use `-ingester.client.grpc-compression` instead
  * `-querier.frontend-client.grpc-use-gzip-compression`: use `-querier.frontend-client.grpc-compression` instead
* [CHANGE] Querier: it's not required to set `-frontend.query-stats-enabled=true` in the querier anymore to enable query statistics logging in the query-frontend. The flag is now required to be configured only in the query-frontend and it will be propagated to the queriers. #3595 #3695
* [CHANGE] Blocks storage: compactor is now required when running a Cortex cluster with the blocks storage, because it also keeps the bucket index updated. #3583
* [CHANGE] Blocks storage: block deletion marks are now stored in a per-tenant global markers/ location too, other than within the block location. The compactor, at startup, will copy deletion marks from the block location to the global location. This migration is required only once, so it can be safely disabled via `-compactor.block-deletion-marks-migration-enabled=false` after new compactor has successfully started at least once in the cluster. #3583
* [CHANGE] OpenStack Swift: the default value for the `-ruler.storage.swift.container-name` and `-swift.container-name` config options has changed from `cortex` to empty string. If you were relying on the default value, please set it back to `cortex`. #3660
* [CHANGE] HA Tracker: configured replica label is now verified against label value length limit (`-validation.max-length-label-value`). #3668
* [CHANGE] Distributor: `extend_writes` field in YAML configuration has moved from `lifecycler` (inside `ingester_config`) to `distributor_config`. This doesn't affect command line option `-distributor.extend-writes`, which stays the same. #3719
* [CHANGE] Alertmanager: Deprecated `-cluster.` CLI flags in favor of their `-alertmanager.cluster.` equivalent. The deprecated flags (and their respective YAML config options) are: #3677
  * `-cluster.listen-address` in favor of `-alertmanager.cluster.listen-address`
  * `-cluster.advertise-address` in favor of `-alertmanager.cluster.advertise-address`
  * `-cluster.peer` in favor of `-alertmanager.cluster.peers`
  * `-cluster.peer-timeout` in favor of `-alertmanager.cluster.peer-timeout`
* [CHANGE] Blocks storage: the default value of `-blocks-storage.bucket-store.sync-interval` has been changed from `5m` to `15m`. #3724
* [FEATURE] Querier: Queries can be federated across multiple tenants. The tenants IDs involved need to be specified separated by a `|` character in the `X-Scope-OrgID` request header. This is an experimental feature, which can be enabled by setting `-tenant-federation.enabled=true` on all Cortex services. #3250
* [FEATURE] Alertmanager: introduced the experimental option `-alertmanager.sharding-enabled` to shard tenants across multiple Alertmanager instances. This feature is still under heavy development and its usage is discouraged. The following new metrics are exported by the Alertmanager: #3664
  * `cortex_alertmanager_ring_check_errors_total`
  * `cortex_alertmanager_sync_configs_total`
  * `cortex_alertmanager_sync_configs_failed_total`
  * `cortex_alertmanager_tenants_discovered`
  * `cortex_alertmanager_tenants_owned`
* [ENHANCEMENT] Allow specifying JAEGER_ENDPOINT instead of sampling server or local agent port. #3682
* [ENHANCEMENT] Blocks storage: introduced a per-tenant bucket index, periodically updated by the compactor, used to avoid full bucket scanning done by queriers, store-gateways and rulers. The bucket index is updated by the compactor during blocks cleanup, on every `-compactor.cleanup-interval`. #3553 #3555 #3561 #3583 #3625 #3711 #3715
* [ENHANCEMENT] Blocks storage: introduced an option `-blocks-storage.bucket-store.bucket-index.enabled` to enable the usage of the bucket index in the querier, store-gateway and ruler. When enabled, the querier, store-gateway and ruler will use the bucket index to find a tenant's blocks instead of running the periodic bucket scan. The following new metrics are exported by the querier and ruler: #3614 #3625
  * `cortex_bucket_index_loads_total`
  * `cortex_bucket_index_load_failures_total`
  * `cortex_bucket_index_load_duration_seconds`
  * `cortex_bucket_index_loaded`
* [ENHANCEMENT] Compactor: exported the following metrics. #3583 #3625
  * `cortex_bucket_blocks_count`: Total number of blocks per tenant in the bucket. Includes blocks marked for deletion, but not partial blocks.
  * `cortex_bucket_blocks_marked_for_deletion_count`: Total number of blocks per tenant marked for deletion in the bucket.
  * `cortex_bucket_blocks_partials_count`: Total number of partial blocks.
  * `cortex_bucket_index_last_successful_update_timestamp_seconds`: Timestamp of the last successful update of a tenant's bucket index.
* [ENHANCEMENT] Ruler: Add `cortex_prometheus_last_evaluation_samples` to expose the number of samples generated by a rule group per tenant. #3582
* [ENHANCEMENT] Memberlist: add status page (/memberlist) with available details about memberlist-based KV store and memberlist cluster. It's also possible to view KV values in Go struct or JSON format, or download for inspection. #3575
* [ENHANCEMENT] Memberlist: client can now keep a size-bounded buffer with sent and received messages and display them in the admin UI (/memberlist) for troubleshooting. #3581 #3602
* [ENHANCEMENT] Blocks storage: added block index attributes caching support to metadata cache. The TTL can be configured via `-blocks-storage.bucket-store.metadata-cache.block-index-attributes-ttl`. #3629
* [ENHANCEMENT] Alertmanager: Add support for Azure blob storage. #3634
* [ENHANCEMENT] Compactor: tenants marked for deletion will now be fully cleaned up after some delay since deletion of last block. Cleanup includes removal of remaining marker files (including tenant deletion mark file) and files under `debug/metas`. #3613
* [ENHANCEMENT] Compactor: retry compaction of a single tenant on failure instead of re-running compaction for all tenants. #3627
* [ENHANCEMENT] Querier: Implement result caching for tenant query federation. #3640
* [ENHANCEMENT] API: Add a `mode` query parameter for the config endpoint: #3645
  * `/config?mode=diff`: Shows the YAML configuration with all values that differ from the defaults.
  * `/config?mode=defaults`: Shows the YAML configuration with all the default values.
* [ENHANCEMENT] OpenStack Swift: added the following config options to OpenStack Swift backend client: #3660
  - Chunks storage: `-swift.auth-version`, `-swift.max-retries`, `-swift.connect-timeout`, `-swift.request-timeout`.
  - Blocks storage: ` -blocks-storage.swift.auth-version`, ` -blocks-storage.swift.max-retries`, ` -blocks-storage.swift.connect-timeout`, ` -blocks-storage.swift.request-timeout`.
  - Ruler: `-ruler.storage.swift.auth-version`, `-ruler.storage.swift.max-retries`, `-ruler.storage.swift.connect-timeout`, `-ruler.storage.swift.request-timeout`.
* [ENHANCEMENT] Disabled in-memory shuffle-sharding subring cache in the store-gateway, ruler and compactor. This should reduce the memory utilisation in these services when shuffle-sharding is enabled, without introducing a significantly increase CPU utilisation. #3601
* [ENHANCEMENT] Shuffle sharding: optimised subring generation used by shuffle sharding. #3601
* [ENHANCEMENT] New /runtime_config endpoint that returns the defined runtime configuration in YAML format. The returned configuration includes overrides. #3639
* [ENHANCEMENT] Query-frontend: included the parameter name failed to validate in HTTP 400 message. #3703
* [ENHANCEMENT] Fail to startup Cortex if provided runtime config is invalid. #3707
* [ENHANCEMENT] Alertmanager: Add flags to customize the cluster configuration: #3667
  * `-alertmanager.cluster.gossip-interval`: The interval between sending gossip messages. By lowering this value (more frequent) gossip messages are propagated across cluster more quickly at the expense of increased bandwidth usage.
  * `-alertmanager.cluster.push-pull-interval`: The interval between gossip state syncs. Setting this interval lower (more frequent) will increase convergence speeds across larger clusters at the expense of increased bandwidth usage.
* [ENHANCEMENT] Distributor: change the error message returned when a received series has too many label values. The new message format has the series at the end and this plays better with Prometheus logs truncation. #3718
  - From: `sample for '<series>' has <value> label names; limit <value>`
  - To: `series has too many labels (actual: <value>, limit: <value>) series: '<series>'`
* [ENHANCEMENT] Improve bucket index loader to handle edge case where new tenant has not had blocks uploaded to storage yet. #3717
* [BUGFIX] Allow `-querier.max-query-lookback` use `y|w|d` suffix like deprecated `-store.max-look-back-period`. #3598
* [BUGFIX] Memberlist: Entry in the ring should now not appear again after using "Forget" feature (unless it's still heartbeating). #3603
* [BUGFIX] Ingester: do not close idle TSDBs while blocks shipping is in progress. #3630 #3632
* [BUGFIX] Ingester: correctly update `cortex_ingester_memory_users` and `cortex_ingester_active_series` when a tenant's idle TSDB is closed, when running Cortex with the blocks storage. #3646
* [BUGFIX] Querier: fix default value incorrectly overriding `-querier.frontend-address` in single-binary mode. #3650
* [BUGFIX] Compactor: delete `deletion-mark.json` at last when deleting a block in order to not leave partial blocks without deletion mark in the bucket if the compactor is interrupted while deleting a block. #3660
* [BUGFIX] Blocks storage: do not cleanup a partially uploaded block when `meta.json` upload fails. Despite failure to upload `meta.json`, this file may in some cases still appear in the bucket later. By skipping early cleanup, we avoid having corrupted blocks in the storage. #3660
* [BUGFIX] Alertmanager: disable access to `/alertmanager/metrics` (which exposes all Cortex metrics), `/alertmanager/-/reload` and `/alertmanager/debug/*`, which were available to any authenticated user with enabled AlertManager. #3678
* [BUGFIX] Query-Frontend: avoid creating many small sub-queries by discarding cache extents under 5 minutes #3653
* [BUGFIX] Ruler: Ensure the stale markers generated for evaluated rules respect the configured `-ruler.evaluation-delay-duration`. This will avoid issues with samples with NaN be persisted with timestamps set ahead of the next rule evaluation. #3687
* [BUGFIX] Alertmanager: don't serve HTTP requests until Alertmanager has fully started. Serving HTTP requests earlier may result in loss of configuration for the user. #3679
* [BUGFIX] Do not log "failed to load config" if runtime config file is empty. #3706
* [BUGFIX] Do not allow to use a runtime config file containing multiple YAML documents. #3706
* [BUGFIX] HA Tracker: don't track as error in the `cortex_kv_request_duration_seconds` metric a CAS operation intentionally aborted. #3745

## 1.6.0 / 2020-12-29

* [CHANGE] Query Frontend: deprecate `-querier.compress-http-responses` in favour of `-api.response-compression-enabled`. #3544
* [CHANGE] Querier: deprecated `-store.max-look-back-period`. You should use `-querier.max-query-lookback` instead. #3452
* [CHANGE] Blocks storage: increased `-blocks-storage.bucket-store.chunks-cache.attributes-ttl` default from `24h` to `168h` (1 week). #3528
* [CHANGE] Blocks storage: the config option `-blocks-storage.bucket-store.index-cache.postings-compression-enabled` has been deprecated and postings compression is always enabled. #3538
* [CHANGE] Ruler: gRPC message size default limits on the Ruler-client side have changed: #3523
  - limit for outgoing gRPC messages has changed from 2147483647 to 16777216 bytes
  - limit for incoming gRPC messages has changed from 4194304 to 104857600 bytes
* [FEATURE] Distributor/Ingester: Provide ability to not overflow writes in the presence of a leaving or unhealthy ingester. This allows for more efficient ingester rolling restarts. #3305
* [FEATURE] Query-frontend: introduced query statistics logged in the query-frontend when enabled via `-frontend.query-stats-enabled=true`. When enabled, the metric `cortex_query_seconds_total` is tracked, counting the sum of the wall time spent across all queriers while running queries (on a per-tenant basis). The metrics `cortex_request_duration_seconds` and `cortex_query_seconds_total` are different: the first one tracks the request duration (eg. HTTP request from the client), while the latter tracks the sum of the wall time on all queriers involved executing the query. #3539
* [ENHANCEMENT] API: Add GZIP HTTP compression to the API responses. Compression can be enabled via `-api.response-compression-enabled`. #3536
* [ENHANCEMENT] Added zone-awareness support on queries. When zone-awareness is enabled, queries will still succeed if all ingesters in a single zone will fail. #3414
* [ENHANCEMENT] Blocks storage ingester: exported more TSDB-related metrics. #3412
  - `cortex_ingester_tsdb_wal_corruptions_total`
  - `cortex_ingester_tsdb_head_truncations_failed_total`
  - `cortex_ingester_tsdb_head_truncations_total`
  - `cortex_ingester_tsdb_head_gc_duration_seconds`
* [ENHANCEMENT] Enforced keepalive on all gRPC clients used for inter-service communication. #3431
* [ENHANCEMENT] Added `cortex_alertmanager_config_hash` metric to expose hash of Alertmanager Config loaded per user. #3388
* [ENHANCEMENT] Query-Frontend / Query-Scheduler: New component called "Query-Scheduler" has been introduced. Query-Scheduler is simply a queue of requests, moved outside of Query-Frontend. This allows Query-Frontend to be scaled separately from number of queues. To make Query-Frontend and Querier use Query-Scheduler, they need to be started with `-frontend.scheduler-address` and `-querier.scheduler-address` options respectively. #3374 #3471
* [ENHANCEMENT] Query-frontend / Querier / Ruler: added `-querier.max-query-lookback` to limit how long back data (series and metadata) can be queried. This setting can be overridden on a per-tenant basis and is enforced in the query-frontend, querier and ruler. #3452 #3458
* [ENHANCEMENT] Querier: added `-querier.query-store-for-labels-enabled` to query store for label names, label values and series APIs. Only works with blocks storage engine. #3461 #3520
* [ENHANCEMENT] Ingester: exposed `-blocks-storage.tsdb.wal-segment-size-bytes` config option to customise the TSDB WAL segment max size. #3476
* [ENHANCEMENT] Compactor: concurrently run blocks cleaner for multiple tenants. Concurrency can be configured via `-compactor.cleanup-concurrency`. #3483
* [ENHANCEMENT] Compactor: shuffle tenants before running compaction. #3483
* [ENHANCEMENT] Compactor: wait for a stable ring at startup, when sharding is enabled. #3484
* [ENHANCEMENT] Store-gateway: added `-blocks-storage.bucket-store.index-header-lazy-loading-enabled` to enable index-header lazy loading (experimental). When enabled, index-headers will be mmap-ed only once required by a query and will be automatically released after `-blocks-storage.bucket-store.index-header-lazy-loading-idle-timeout` time of inactivity. #3498
* [ENHANCEMENT] Alertmanager: added metrics `cortex_alertmanager_notification_requests_total` and `cortex_alertmanager_notification_requests_failed_total`. #3518
* [ENHANCEMENT] Ingester: added `-blocks-storage.tsdb.head-chunks-write-buffer-size-bytes` to fine-tune the TSDB head chunks write buffer size when running Cortex blocks storage. #3518
* [ENHANCEMENT] /metrics now supports OpenMetrics output. HTTP and gRPC servers metrics can now include exemplars. #3524
* [ENHANCEMENT] Expose gRPC keepalive policy options by gRPC server. #3524
* [ENHANCEMENT] Blocks storage: enabled caching of `meta.json` attributes, configurable via `-blocks-storage.bucket-store.metadata-cache.metafile-attributes-ttl`. #3528
* [ENHANCEMENT] Compactor: added a config validation check to fail fast if the compactor has been configured invalid block range periods (each period is expected to be a multiple of the previous one). #3534
* [ENHANCEMENT] Blocks storage: concurrently fetch deletion marks from object storage. #3538
* [ENHANCEMENT] Blocks storage ingester: ingester can now close idle TSDB and delete local data. #3491 #3552
* [ENHANCEMENT] Blocks storage: add option to use V2 signatures for S3 authentication. #3540
* [ENHANCEMENT] Exported process metrics to monitor the number of memory map areas allocated. #3537
  * - `process_memory_map_areas`
  * - `process_memory_map_areas_limit`
* [ENHANCEMENT] Ruler: Expose gRPC client options. #3523
* [ENHANCEMENT] Compactor: added metrics to track on-going compaction. #3535
  * `cortex_compactor_tenants_discovered`
  * `cortex_compactor_tenants_skipped`
  * `cortex_compactor_tenants_processing_succeeded`
  * `cortex_compactor_tenants_processing_failed`
* [ENHANCEMENT] Added new experimental API endpoints: `POST /purger/delete_tenant` and `GET /purger/delete_tenant_status` for deleting all tenant data. Only works with blocks storage. Compactor removes blocks that belong to user marked for deletion. #3549 #3558
* [ENHANCEMENT] Chunks storage: add option to use V2 signatures for S3 authentication. #3560
* [ENHANCEMENT] HA Tracker: Added new limit `ha_max_clusters` to set the max number of clusters tracked for single user. This limit is disabled by default. #3668
* [BUGFIX] Query-Frontend: `cortex_query_seconds_total` now return seconds not nanoseconds. #3589
* [BUGFIX] Blocks storage ingester: fixed some cases leading to a TSDB WAL corruption after a partial write to disk. #3423
* [BUGFIX] Blocks storage: Fix the race between ingestion and `/flush` call resulting in overlapping blocks. #3422
* [BUGFIX] Querier: fixed `-querier.max-query-into-future` which wasn't correctly enforced on range queries. #3452
* [BUGFIX] Fixed float64 precision stability when aggregating metrics before exposing them. This could have lead to false counters resets when querying some metrics exposed by Cortex. #3506
* [BUGFIX] Querier: the meta.json sync concurrency done when running Cortex with the blocks storage is now controlled by `-blocks-storage.bucket-store.meta-sync-concurrency` instead of the incorrect `-blocks-storage.bucket-store.block-sync-concurrency` (default values are the same). #3531
* [BUGFIX] Querier: fixed initialization order of querier module when using blocks storage. It now (again) waits until blocks have been synchronized. #3551

## Blocksconvert

* [ENHANCEMENT] Scheduler: ability to ignore users based on regexp, using `-scheduler.ignore-users-regex` flag. #3477
* [ENHANCEMENT] Builder: Parallelize reading chunks in the final stage of building block. #3470
* [ENHANCEMENT] Builder: remove duplicate label names from chunk. #3547

## 1.5.0 / 2020-11-09

### Cortex

* [CHANGE] Blocks storage: update the default HTTP configuration values for the S3 client to the upstream Thanos default values. #3244
  - `-blocks-storage.s3.http.idle-conn-timeout` is set 90 seconds.
  - `-blocks-storage.s3.http.response-header-timeout` is set to 2 minutes.
* [CHANGE] Improved shuffle sharding support in the write path. This work introduced some config changes: #3090
  * Introduced `-distributor.sharding-strategy` CLI flag (and its respective `sharding_strategy` YAML config option) to explicitly specify which sharding strategy should be used in the write path
  * `-experimental.distributor.user-subring-size` flag renamed to `-distributor.ingestion-tenant-shard-size`
  * `user_subring_size` limit YAML config option renamed to `ingestion_tenant_shard_size`
* [CHANGE] Dropped "blank Alertmanager configuration; using fallback" message from Info to Debug level. #3205
* [CHANGE] Zone-awareness replication for time-series now should be explicitly enabled in the distributor via the `-distributor.zone-awareness-enabled` CLI flag (or its respective YAML config option). Before, zone-aware replication was implicitly enabled if a zone was set on ingesters. #3200
* [CHANGE] Removed the deprecated CLI flag `-config-yaml`. You should use `-schema-config-file` instead. #3225
* [CHANGE] Enforced the HTTP method required by some API endpoints which did (incorrectly) allow any method before that. #3228
  - `GET /`
  - `GET /config`
  - `GET /debug/fgprof`
  - `GET /distributor/all_user_stats`
  - `GET /distributor/ha_tracker`
  - `GET /all_user_stats`
  - `GET /ha-tracker`
  - `GET /api/v1/user_stats`
  - `GET /api/v1/chunks`
  - `GET <legacy-http-prefix>/user_stats`
  - `GET <legacy-http-prefix>/chunks`
  - `GET /services`
  - `GET /multitenant_alertmanager/status`
  - `GET /status` (alertmanager microservice)
  - `GET|POST /ingester/ring`
  - `GET|POST /ring`
  - `GET|POST /store-gateway/ring`
  - `GET|POST /compactor/ring`
  - `GET|POST /ingester/flush`
  - `GET|POST /ingester/shutdown`
  - `GET|POST /flush`
  - `GET|POST /shutdown`
  - `GET|POST /ruler/ring`
  - `POST /api/v1/push`
  - `POST <legacy-http-prefix>/push`
  - `POST /push`
  - `POST /ingester/push`
* [CHANGE] Renamed CLI flags to configure the network interface names from which automatically detect the instance IP. #3295
  - `-compactor.ring.instance-interface` renamed to `-compactor.ring.instance-interface-names`
  - `-store-gateway.sharding-ring.instance-interface` renamed to `-store-gateway.sharding-ring.instance-interface-names`
  - `-distributor.ring.instance-interface` renamed to `-distributor.ring.instance-interface-names`
  - `-ruler.ring.instance-interface` renamed to `-ruler.ring.instance-interface-names`
* [CHANGE] Renamed `-<prefix>.redis.enable-tls` CLI flag to `-<prefix>.redis.tls-enabled`, and its respective YAML config option from `enable_tls` to `tls_enabled`. #3298
* [CHANGE] Increased default `-<prefix>.redis.timeout` from `100ms` to `500ms`. #3301
* [CHANGE] `cortex_alertmanager_config_invalid` has been removed in favor of `cortex_alertmanager_config_last_reload_successful`. #3289
* [CHANGE] Query-frontend: POST requests whose body size exceeds 10MiB will be rejected. The max body size can be customised via `-frontend.max-body-size`. #3276
* [FEATURE] Shuffle sharding: added support for shuffle-sharding queriers in the query-frontend. When configured (`-frontend.max-queriers-per-tenant` globally, or using per-tenant limit `max_queriers_per_tenant`), each tenants's requests will be handled by different set of queriers. #3113 #3257
* [FEATURE] Shuffle sharding: added support for shuffle-sharding ingesters on the read path. When ingesters shuffle-sharding is enabled and `-querier.shuffle-sharding-ingesters-lookback-period` is set, queriers will fetch in-memory series from the minimum set of required ingesters, selecting only ingesters which may have received series since 'now - lookback period'. #3252
* [FEATURE] Query-frontend: added `compression` config to support results cache with compression. #3217
* [FEATURE] Add OpenStack Swift support to blocks storage. #3303
* [FEATURE] Added support for applying Prometheus relabel configs on series received by the distributor. A `metric_relabel_configs` field has been added to the per-tenant limits configuration. #3329
* [FEATURE] Support for Cassandra client SSL certificates. #3384
* [ENHANCEMENT] Ruler: Introduces two new limits `-ruler.max-rules-per-rule-group` and `-ruler.max-rule-groups-per-tenant` to control the number of rules per rule group and the total number of rule groups for a given user. They are disabled by default. #3366
* [ENHANCEMENT] Allow to specify multiple comma-separated Cortex services to `-target` CLI option (or its respective YAML config option). For example, `-target=all,compactor` can be used to start Cortex single-binary with compactor as well. #3275
* [ENHANCEMENT] Expose additional HTTP configs for the S3 backend client. New flag are listed below: #3244
  - `-blocks-storage.s3.http.idle-conn-timeout`
  - `-blocks-storage.s3.http.response-header-timeout`
  - `-blocks-storage.s3.http.insecure-skip-verify`
* [ENHANCEMENT] Added `cortex_query_frontend_connected_clients` metric to show the number of workers currently connected to the frontend. #3207
* [ENHANCEMENT] Shuffle sharding: improved shuffle sharding in the write path. Shuffle sharding now should be explicitly enabled via `-distributor.sharding-strategy` CLI flag (or its respective YAML config option) and guarantees stability, consistency, shuffling and balanced zone-awareness properties. #3090 #3214
* [ENHANCEMENT] Ingester: added new metric `cortex_ingester_active_series` to track active series more accurately. Also added options to control whether active series tracking is enabled (`-ingester.active-series-metrics-enabled`, defaults to false), and how often this metric is updated (`-ingester.active-series-metrics-update-period`) and max idle time for series to be considered inactive (`-ingester.active-series-metrics-idle-timeout`). #3153
* [ENHANCEMENT] Store-gateway: added zone-aware replication support to blocks replication in the store-gateway. #3200
* [ENHANCEMENT] Store-gateway: exported new metrics. #3231
  - `cortex_bucket_store_cached_series_fetch_duration_seconds`
  - `cortex_bucket_store_cached_postings_fetch_duration_seconds`
  - `cortex_bucket_stores_gate_queries_max`
* [ENHANCEMENT] Added `-version` flag to Cortex. #3233
* [ENHANCEMENT] Hash ring: added instance registered timestamp to the ring. #3248
* [ENHANCEMENT] Reduce tail latency by smoothing out spikes in rate of chunk flush operations. #3191
* [ENHANCEMENT] User Cortex as User Agent in http requests issued by Configs DB client. #3264
* [ENHANCEMENT] Experimental Ruler API: Fetch rule groups from object storage in parallel. #3218
* [ENHANCEMENT] Chunks GCS object storage client uses the `fields` selector to limit the payload size when listing objects in the bucket. #3218 #3292
* [ENHANCEMENT] Added shuffle sharding support to ruler. Added new metric `cortex_ruler_sync_rules_total`. #3235
* [ENHANCEMENT] Return an explicit error when the store-gateway is explicitly requested without a blocks storage engine. #3287
* [ENHANCEMENT] Ruler: only load rules that belong to the ruler. Improves rules synching performances when ruler sharding is enabled. #3269
* [ENHANCEMENT] Added `-<prefix>.redis.tls-insecure-skip-verify` flag. #3298
* [ENHANCEMENT] Added `cortex_alertmanager_config_last_reload_successful_seconds` metric to show timestamp of last successful AM config reload. #3289
* [ENHANCEMENT] Blocks storage: reduced number of bucket listing operations to list block content (applies to newly created blocks only). #3363
* [ENHANCEMENT] Ruler: Include the tenant ID on the notifier logs. #3372
* [ENHANCEMENT] Blocks storage Compactor: Added `-compactor.enabled-tenants` and `-compactor.disabled-tenants` to explicitly enable or disable compaction of specific tenants. #3385
* [ENHANCEMENT] Blocks storage ingester: Creating checkpoint only once even when there are multiple Head compactions in a single `Compact()` call. #3373
* [BUGFIX] Blocks storage ingester: Read repair memory-mapped chunks file which can end up being empty on abrupt shutdowns combined with faulty disks. #3373
* [BUGFIX] Blocks storage ingester: Close TSDB resources on failed startup preventing ingester OOMing. #3373
* [BUGFIX] No-longer-needed ingester operations for queries triggered by queriers and rulers are now canceled. #3178
* [BUGFIX] Ruler: directories in the configured `rules-path` will be removed on startup and shutdown in order to ensure they don't persist between runs. #3195
* [BUGFIX] Handle hash-collisions in the query path. #3192
* [BUGFIX] Check for postgres rows errors. #3197
* [BUGFIX] Ruler Experimental API: Don't allow rule groups without names or empty rule groups. #3210
* [BUGFIX] Experimental Alertmanager API: Do not allow empty Alertmanager configurations or bad template filenames to be submitted through the configuration API. #3185
* [BUGFIX] Reduce failures to update heartbeat when using Consul. #3259
* [BUGFIX] When using ruler sharding, moving all user rule groups from ruler to a different one and then back could end up with some user groups not being evaluated at all. #3235
* [BUGFIX] Fixed shuffle sharding consistency when zone-awareness is enabled and the shard size is increased or instances in a new zone are added. #3299
* [BUGFIX] Use a valid grpc header when logging IP addresses. #3307
* [BUGFIX] Fixed the metric `cortex_prometheus_rule_group_duration_seconds` in the Ruler, it wouldn't report any values. #3310
* [BUGFIX] Fixed gRPC connections leaking in rulers when rulers sharding is enabled and APIs called. #3314
* [BUGFIX] Fixed shuffle sharding consistency when zone-awareness is enabled and the shard size is increased or instances in a new zone are added. #3299
* [BUGFIX] Fixed Gossip memberlist members joining when addresses are configured using DNS-based service discovery. #3360
* [BUGFIX] Ingester: fail to start an ingester running the blocks storage, if unable to load any existing TSDB at startup. #3354
* [BUGFIX] Blocks storage: Avoid deletion of blocks in the ingester which are not shipped to the storage yet. #3346
* [BUGFIX] Fix common prefixes returned by List method of S3 client. #3358
* [BUGFIX] Honor configured timeout in Azure and GCS object clients. #3285
* [BUGFIX] Blocks storage: Avoid creating blocks larger than configured block range period on forced compaction and when TSDB is idle. #3344
* [BUGFIX] Shuffle sharding: fixed max global series per user/metric limit when shuffle sharding and `-distributor.shard-by-all-labels=true` are both enabled in distributor. When using these global limits you should now set `-distributor.sharding-strategy` and `-distributor.zone-awareness-enabled` to ingesters too. #3369
* [BUGFIX] Slow query logging: when using downstream server request parameters were not logged. #3276
* [BUGFIX] Fixed tenant detection in the ruler and alertmanager API when running without auth. #3343

### Blocksconvert

* [ENHANCEMENT] Blocksconvert – Builder: download plan file locally before processing it. #3209
* [ENHANCEMENT] Blocksconvert – Cleaner: added new tool for deleting chunks data. #3283
* [ENHANCEMENT] Blocksconvert – Scanner: support for scanning specific date-range only. #3222
* [ENHANCEMENT] Blocksconvert – Scanner: metrics for tracking progress. #3222
* [ENHANCEMENT] Blocksconvert – Builder: retry block upload before giving up. #3245
* [ENHANCEMENT] Blocksconvert – Scanner: upload plans concurrently. #3340
* [BUGFIX] Blocksconvert: fix chunks ordering in the block. Chunks in different order than series work just fine in TSDB blocks at the moment, but it's not consistent with what Prometheus does and future Prometheus and Cortex optimizations may rely on this ordering. #3371

## 1.4.0 / 2020-10-02

* [CHANGE] TLS configuration for gRPC, HTTP and etcd clients is now marked as experimental. These features are not yet fully baked, and we expect possible small breaking changes in Cortex 1.5. #3198
* [CHANGE] Cassandra backend support is now GA (stable). #3180
* [CHANGE] Blocks storage is now GA (stable). The `-experimental` prefix has been removed from all CLI flags related to the blocks storage (no YAML config changes). #3180 #3201
  - `-experimental.blocks-storage.*` flags renamed to `-blocks-storage.*`
  - `-experimental.store-gateway.*` flags renamed to `-store-gateway.*`
  - `-experimental.querier.store-gateway-client.*` flags renamed to `-querier.store-gateway-client.*`
  - `-experimental.querier.store-gateway-addresses` flag renamed to `-querier.store-gateway-addresses`
  - `-store-gateway.replication-factor` flag renamed to `-store-gateway.sharding-ring.replication-factor`
  - `-store-gateway.tokens-file-path` flag renamed to `store-gateway.sharding-ring.tokens-file-path`
* [CHANGE] Ingester: Removed deprecated untyped record from chunks WAL. Only if you are running `v1.0` or below, it is recommended to first upgrade to `v1.1`/`v1.2`/`v1.3` and run it for a day before upgrading to `v1.4` to avoid data loss. #3115
* [CHANGE] Distributor API endpoints are no longer served unless target is set to `distributor` or `all`. #3112
* [CHANGE] Increase the default Cassandra client replication factor to 3. #3007
* [CHANGE] Blocks storage: removed the support to transfer blocks between ingesters on shutdown. When running the Cortex blocks storage, ingesters are expected to run with a persistent disk. The following metrics have been removed: #2996
  * `cortex_ingester_sent_files`
  * `cortex_ingester_received_files`
  * `cortex_ingester_received_bytes_total`
  * `cortex_ingester_sent_bytes_total`
* [CHANGE] The buckets for the `cortex_chunk_store_index_lookups_per_query` metric have been changed to 1, 2, 4, 8, 16. #3021
* [CHANGE] Blocks storage: the `operation` label value `getrange` has changed into `get_range` for the metrics `thanos_store_bucket_cache_operation_requests_total` and `thanos_store_bucket_cache_operation_hits_total`. #3000
* [CHANGE] Experimental Delete Series: `/api/v1/admin/tsdb/delete_series` and `/api/v1/admin/tsdb/cancel_delete_request` purger APIs to return status code `204` instead of `200` for success. #2946
* [CHANGE] Histogram `cortex_memcache_request_duration_seconds` `method` label value changes from `Memcached.Get` to `Memcached.GetBatched` for batched lookups, and is not reported for non-batched lookups (label value `Memcached.GetMulti` remains, and had exactly the same value as `Get` in nonbatched lookups).  The same change applies to tracing spans. #3046
* [CHANGE] TLS server validation is now enabled by default, a new parameter `tls_insecure_skip_verify` can be set to true to skip validation optionally. #3030
* [CHANGE] `cortex_ruler_config_update_failures_total` has been removed in favor of `cortex_ruler_config_last_reload_successful`. #3056
* [CHANGE] `ruler.evaluation_delay_duration` field in YAML config has been moved and renamed to `limits.ruler_evaluation_delay_duration`. #3098
* [CHANGE] Removed obsolete `results_cache.max_freshness` from YAML config (deprecated since Cortex 1.2). #3145
* [CHANGE] Removed obsolete `-promql.lookback-delta` option (deprecated since Cortex 1.2, replaced with `-querier.lookback-delta`). #3144
* [CHANGE] Cache: added support for Redis Cluster and Redis Sentinel. #2961
  - The following changes have been made in Redis configuration:
   - `-redis.master_name` added
   - `-redis.db` added
   - `-redis.max-active-conns` changed to `-redis.pool-size`
   - `-redis.max-conn-lifetime` changed to `-redis.max-connection-age`
   - `-redis.max-idle-conns` removed
   - `-redis.wait-on-pool-exhaustion` removed
* [CHANGE] TLS configuration for gRPC, HTTP and etcd clients is now marked as experimental. These features are not yet fully baked, and we expect possible small breaking changes in Cortex 1.5. #3198
* [CHANGE] Fixed store-gateway CLI flags inconsistencies. #3201
  - `-store-gateway.replication-factor` flag renamed to `-store-gateway.sharding-ring.replication-factor`
  - `-store-gateway.tokens-file-path` flag renamed to `store-gateway.sharding-ring.tokens-file-path`
* [FEATURE] Logging of the source IP passed along by a reverse proxy is now supported by setting the `-server.log-source-ips-enabled`. For non standard headers the settings `-server.log-source-ips-header` and `-server.log-source-ips-regex` can be used. #2985
* [FEATURE] Blocks storage: added shuffle sharding support to store-gateway blocks sharding. Added the following additional metrics to store-gateway: #3069
  * `cortex_bucket_stores_tenants_discovered`
  * `cortex_bucket_stores_tenants_synced`
* [FEATURE] Experimental blocksconvert: introduce an experimental tool `blocksconvert` to migrate long-term storage chunks to blocks. #3092 #3122 #3127 #3162
* [ENHANCEMENT] Improve the Alertmanager logging when serving requests from its API / UI. #3397
* [ENHANCEMENT] Add support for azure storage in China, German and US Government environments. #2988
* [ENHANCEMENT] Query-tee: added a small tolerance to floating point sample values comparison. #2994
* [ENHANCEMENT] Query-tee: add support for doing a passthrough of requests to preferred backend for unregistered routes #3018
* [ENHANCEMENT] Expose `storage.aws.dynamodb.backoff_config` configuration file field. #3026
* [ENHANCEMENT] Added `cortex_request_message_bytes` and `cortex_response_message_bytes` histograms to track received and sent gRPC message and HTTP request/response sizes. Added `cortex_inflight_requests` gauge to track number of inflight gRPC and HTTP requests. #3064
* [ENHANCEMENT] Publish ruler's ring metrics. #3074
* [ENHANCEMENT] Add config validation to the experimental Alertmanager API. Invalid configs are no longer accepted. #3053
* [ENHANCEMENT] Add "integration" as a label for `cortex_alertmanager_notifications_total` and `cortex_alertmanager_notifications_failed_total` metrics. #3056
* [ENHANCEMENT] Add `cortex_ruler_config_last_reload_successful` and `cortex_ruler_config_last_reload_successful_seconds` to check status of users rule manager. #3056
* [ENHANCEMENT] The configuration validation now fails if an empty YAML node has been set for a root YAML config property. #3080
* [ENHANCEMENT] Memcached dial() calls now have a circuit-breaker to avoid hammering a broken cache. #3051, #3189
* [ENHANCEMENT] `-ruler.evaluation-delay-duration` is now overridable as a per-tenant limit, `ruler_evaluation_delay_duration`. #3098
* [ENHANCEMENT] Add TLS support to etcd client. #3102
* [ENHANCEMENT] When a tenant accesses the Alertmanager UI or its API, if we have valid `-alertmanager.configs.fallback` we'll use that to start the manager and avoid failing the request. #3073
* [ENHANCEMENT] Add `DELETE api/v1/rules/{namespace}` to the Ruler. It allows all the rule groups of a namespace to be deleted. #3120
* [ENHANCEMENT] Experimental Delete Series: Retry processing of Delete requests during failures. #2926
* [ENHANCEMENT] Improve performance of QueryStream() in ingesters. #3177
* [ENHANCEMENT] Modules included in "All" target are now visible in output of `-modules` CLI flag. #3155
* [ENHANCEMENT] Added `/debug/fgprof` endpoint to debug running Cortex process using `fgprof`. This adds up to the existing `/debug/...` endpoints. #3131
* [ENHANCEMENT] Blocks storage: optimised `/api/v1/series` for blocks storage. (#2976)
* [BUGFIX] Ruler: when loading rules from "local" storage, check for directory after resolving symlink. #3137
* [BUGFIX] Query-frontend: Fixed rounding for incoming query timestamps, to be 100% Prometheus compatible. #2990
* [BUGFIX] Querier: Merge results from chunks and blocks ingesters when using streaming of results. #3013
* [BUGFIX] Querier: query /series from ingesters regardless the `-querier.query-ingesters-within` setting. #3035
* [BUGFIX] Blocks storage: Ingester is less likely to hit gRPC message size limit when streaming data to queriers. #3015
* [BUGFIX] Blocks storage: fixed memberlist support for the store-gateways and compactors ring used when blocks sharding is enabled. #3058 #3095
* [BUGFIX] Fix configuration for TLS server validation, TLS skip verify was hardcoded to true for all TLS configurations and prevented validation of server certificates. #3030
* [BUGFIX] Fixes the Alertmanager panicking when no `-alertmanager.web.external-url` is provided. #3017
* [BUGFIX] Fixes the registration of the Alertmanager API metrics `cortex_alertmanager_alerts_received_total` and `cortex_alertmanager_alerts_invalid_total`. #3065
* [BUGFIX] Fixes `flag needs an argument: -config.expand-env` error. #3087
* [BUGFIX] An index optimisation actually slows things down when using caching. Moved it to the right location. #2973
* [BUGFIX] Ingester: If push request contained both valid and invalid samples, valid samples were ingested but not stored to WAL of the chunks storage. This has been fixed. #3067
* [BUGFIX] Cassandra: fixed consistency setting in the CQL session when creating the keyspace. #3105
* [BUGFIX] Ruler: Config API would return both the `record` and `alert` in `YAML` response keys even when one of them must be empty. #3120
* [BUGFIX] Index page now uses configured HTTP path prefix when creating links. #3126
* [BUGFIX] Purger: fixed deadlock when reloading of tombstones failed. #3182
* [BUGFIX] Fixed panic in flusher job, when error writing chunks to the store would cause "idle" chunks to be flushed, which triggered panic. #3140
* [BUGFIX] Index page no longer shows links that are not valid for running Cortex instance. #3133
* [BUGFIX] Configs: prevent validation of templates to fail when using template functions. #3157
* [BUGFIX] Configuring the S3 URL with an `@` but without username and password doesn't enable the AWS static credentials anymore. #3170
* [BUGFIX] Limit errors on ranged queries (`api/v1/query_range`) no longer return a status code `500` but `422` instead. #3167
* [BUGFIX] Handle hash-collisions in the query path. Before this fix, Cortex could occasionally mix up two different series in a query, leading to invalid results, when `-querier.ingester-streaming` was used. #3192

## 1.3.0 / 2020-08-21

* [CHANGE] Replace the metric `cortex_alertmanager_configs` with `cortex_alertmanager_config_invalid` exposed by Alertmanager. #2960
* [CHANGE] Experimental Delete Series: Change target flag for purger from `data-purger` to `purger`. #2777
* [CHANGE] Experimental blocks storage: The max concurrent queries against the long-term storage, configured via `-experimental.blocks-storage.bucket-store.max-concurrent`, is now a limit shared across all tenants and not a per-tenant limit anymore. The default value has changed from `20` to `100` and the following new metrics have been added: #2797
  * `cortex_bucket_stores_gate_queries_concurrent_max`
  * `cortex_bucket_stores_gate_queries_in_flight`
  * `cortex_bucket_stores_gate_duration_seconds`
* [CHANGE] Metric `cortex_ingester_flush_reasons` has been renamed to `cortex_ingester_flushing_enqueued_series_total`, and new metric `cortex_ingester_flushing_dequeued_series_total` with `outcome` label (superset of reason) has been added. #2802 #2818 #2998
* [CHANGE] Experimental Delete Series: Metric `cortex_purger_oldest_pending_delete_request_age_seconds` would track age of delete requests since they are over their cancellation period instead of their creation time. #2806
* [CHANGE] Experimental blocks storage: the store-gateway service is required in a Cortex cluster running with the experimental blocks storage. Removed the `-experimental.tsdb.store-gateway-enabled` CLI flag and `store_gateway_enabled` YAML config option. The store-gateway is now always enabled when the storage engine is `blocks`. #2822
* [CHANGE] Experimental blocks storage: removed support for `-experimental.blocks-storage.bucket-store.max-sample-count` flag because the implementation was flawed. To limit the number of samples/chunks processed by a single query you can set `-store.query-chunk-limit`, which is now supported by the blocks storage too. #2852
* [CHANGE] Ingester: Chunks flushed via /flush stay in memory until retention period is reached. This affects `cortex_ingester_memory_chunks` metric. #2778
* [CHANGE] Querier: the error message returned when the query time range exceeds `-store.max-query-length` has changed from `invalid query, length > limit (X > Y)` to `the query time range exceeds the limit (query length: X, limit: Y)`. #2826
* [CHANGE] Add `component` label to metrics exposed by chunk, delete and index store clients. #2774
* [CHANGE] Querier: when `-querier.query-ingesters-within` is configured, the time range of the query sent to ingesters is now manipulated to ensure the query start time is not older than 'now - query-ingesters-within'. #2904
* [CHANGE] KV: The `role` label which was a label of `multi` KV store client only has been added to metrics of every KV store client. If KV store client is not `multi`, then the value of `role` label is `primary`. #2837
* [CHANGE] Added the `engine` label to the metrics exposed by the Prometheus query engine, to distinguish between `ruler` and `querier` metrics. #2854
* [CHANGE] Added ruler to the single binary when started with `-target=all` (default). #2854
* [CHANGE] Experimental blocks storage: compact head when opening TSDB. This should only affect ingester startup after it was unable to compact head in previous run. #2870
* [CHANGE] Metric `cortex_overrides_last_reload_successful` has been renamed to `cortex_runtime_config_last_reload_successful`. #2874
* [CHANGE] HipChat support has been removed from the alertmanager (because removed from the Prometheus upstream too). #2902
* [CHANGE] Add constant label `name` to metric `cortex_cache_request_duration_seconds`. #2903
* [CHANGE] Add `user` label to metric `cortex_query_frontend_queue_length`. #2939
* [CHANGE] Experimental blocks storage: cleaned up the config and renamed "TSDB" to "blocks storage". #2937
  - The storage engine setting value has been changed from `tsdb` to `blocks`; this affects `-store.engine` CLI flag and its respective YAML option.
  - The root level YAML config has changed from `tsdb` to `blocks_storage`
  - The prefix of all CLI flags has changed from `-experimental.tsdb.` to `-experimental.blocks-storage.`
  - The following settings have been grouped under `tsdb` property in the YAML config and their CLI flags changed:
    - `-experimental.tsdb.dir` changed to `-experimental.blocks-storage.tsdb.dir`
    - `-experimental.tsdb.block-ranges-period` changed to `-experimental.blocks-storage.tsdb.block-ranges-period`
    - `-experimental.tsdb.retention-period` changed to `-experimental.blocks-storage.tsdb.retention-period`
    - `-experimental.tsdb.ship-interval` changed to `-experimental.blocks-storage.tsdb.ship-interval`
    - `-experimental.tsdb.ship-concurrency` changed to `-experimental.blocks-storage.tsdb.ship-concurrency`
    - `-experimental.tsdb.max-tsdb-opening-concurrency-on-startup` changed to `-experimental.blocks-storage.tsdb.max-tsdb-opening-concurrency-on-startup`
    - `-experimental.tsdb.head-compaction-interval` changed to `-experimental.blocks-storage.tsdb.head-compaction-interval`
    - `-experimental.tsdb.head-compaction-concurrency` changed to `-experimental.blocks-storage.tsdb.head-compaction-concurrency`
    - `-experimental.tsdb.head-compaction-idle-timeout` changed to `-experimental.blocks-storage.tsdb.head-compaction-idle-timeout`
    - `-experimental.tsdb.stripe-size` changed to `-experimental.blocks-storage.tsdb.stripe-size`
    - `-experimental.tsdb.wal-compression-enabled` changed to `-experimental.blocks-storage.tsdb.wal-compression-enabled`
    - `-experimental.tsdb.flush-blocks-on-shutdown` changed to `-experimental.blocks-storage.tsdb.flush-blocks-on-shutdown`
* [CHANGE] Flags `-bigtable.grpc-use-gzip-compression`, `-ingester.client.grpc-use-gzip-compression`, `-querier.frontend-client.grpc-use-gzip-compression` are now deprecated. #2940
* [CHANGE] Limit errors reported by ingester during query-time now return HTTP status code 422. #2941
* [FEATURE] Introduced `ruler.for-outage-tolerance`, Max time to tolerate outage for restoring "for" state of alert. #2783
* [FEATURE] Introduced `ruler.for-grace-period`, Minimum duration between alert and restored "for" state. This is maintained only for alerts with configured "for" time greater than grace period. #2783
* [FEATURE] Introduced `ruler.resend-delay`, Minimum amount of time to wait before resending an alert to Alertmanager. #2783
* [FEATURE] Ruler: added `local` filesystem support to store rules (read-only). #2854
* [ENHANCEMENT] Upgraded Docker base images to `alpine:3.12`. #2862
* [ENHANCEMENT] Experimental: Querier can now optionally query secondary store. This is specified by using `-querier.second-store-engine` option, with values `chunks` or `blocks`. Standard configuration options for this store are used. Additionally, this querying can be configured to happen only for queries that need data older than `-querier.use-second-store-before-time`. Default value of zero will always query secondary store. #2747
* [ENHANCEMENT] Query-tee: increased the `cortex_querytee_request_duration_seconds` metric buckets granularity. #2799
* [ENHANCEMENT] Query-tee: fail to start if the configured `-backend.preferred` is unknown. #2799
* [ENHANCEMENT] Ruler: Added the following metrics: #2786
  * `cortex_prometheus_notifications_latency_seconds`
  * `cortex_prometheus_notifications_errors_total`
  * `cortex_prometheus_notifications_sent_total`
  * `cortex_prometheus_notifications_dropped_total`
  * `cortex_prometheus_notifications_queue_length`
  * `cortex_prometheus_notifications_queue_capacity`
  * `cortex_prometheus_notifications_alertmanagers_discovered`
* [ENHANCEMENT] The behavior of the `/ready` was changed for the query frontend to indicate when it was ready to accept queries. This is intended for use by a read path load balancer that would want to wait for the frontend to have attached queriers before including it in the backend. #2733
* [ENHANCEMENT] Experimental Delete Series: Add support for deletion of chunks for remaining stores. #2801
* [ENHANCEMENT] Add `-modules` command line flag to list possible values for `-target`. Also, log warning if given target is internal component. #2752
* [ENHANCEMENT] Added `-ingester.flush-on-shutdown-with-wal-enabled` option to enable chunks flushing even when WAL is enabled. #2780
* [ENHANCEMENT] Query-tee: Support for custom API prefix by using `-server.path-prefix` option. #2814
* [ENHANCEMENT] Query-tee: Forward `X-Scope-OrgId` header to backend, if present in the request. #2815
* [ENHANCEMENT] Experimental blocks storage: Added `-experimental.blocks-storage.tsdb.head-compaction-idle-timeout` option to force compaction of data in memory into a block. #2803
* [ENHANCEMENT] Experimental blocks storage: Added support for flushing blocks via `/flush`, `/shutdown` (previously these only worked for chunks storage) and by using `-experimental.blocks-storage.tsdb.flush-blocks-on-shutdown` option. #2794
* [ENHANCEMENT] Experimental blocks storage: Added support to enforce max query time range length via `-store.max-query-length`. #2826
* [ENHANCEMENT] Experimental blocks storage: Added support to limit the max number of chunks that can be fetched from the long-term storage while executing a query. The limit is enforced both in the querier and store-gateway, and is configurable via `-store.query-chunk-limit`. #2852 #2922
* [ENHANCEMENT] Ingester: Added new metric `cortex_ingester_flush_series_in_progress` that reports number of ongoing flush-series operations. Useful when calling `/flush` handler: if `cortex_ingester_flush_queue_length + cortex_ingester_flush_series_in_progress` is 0, all flushes are finished. #2778
* [ENHANCEMENT] Memberlist members can join cluster via SRV records. #2788
* [ENHANCEMENT] Added configuration options for chunks s3 client. #2831
  * `s3.endpoint`
  * `s3.region`
  * `s3.access-key-id`
  * `s3.secret-access-key`
  * `s3.insecure`
  * `s3.sse-encryption`
  * `s3.http.idle-conn-timeout`
  * `s3.http.response-header-timeout`
  * `s3.http.insecure-skip-verify`
* [ENHANCEMENT] Prometheus upgraded. #2798 #2849 #2867 #2902 #2918
  * Optimized labels regex matchers for patterns containing literals (eg. `foo.*`, `.*foo`, `.*foo.*`)
* [ENHANCEMENT] Add metric `cortex_ruler_config_update_failures_total` to Ruler to track failures of loading rules files. #2857
* [ENHANCEMENT] Experimental Alertmanager: Alertmanager configuration persisted to object storage using an experimental API that accepts and returns YAML-based Alertmanager configuration. #2768
* [ENHANCEMENT] Ruler: `-ruler.alertmanager-url` now supports multiple URLs. Each URL is treated as a separate Alertmanager group. Support for multiple Alertmanagers in a group can be achieved by using DNS service discovery. #2851
* [ENHANCEMENT] Experimental blocks storage: Cortex Flusher now works with blocks engine. Flusher needs to be provided with blocks-engine configuration, existing Flusher flags are not used (they are only relevant for chunks engine). Note that flush errors are only reported via log. #2877
* [ENHANCEMENT] Flusher: Added `-flusher.exit-after-flush` option (defaults to true) to control whether Cortex should stop completely after Flusher has finished its work. #2877
* [ENHANCEMENT] Added metrics `cortex_config_hash` and `cortex_runtime_config_hash` to expose hash of the currently active config file. #2874
* [ENHANCEMENT] Logger: added JSON logging support, configured via the `-log.format=json` CLI flag or its respective YAML config option. #2386
* [ENHANCEMENT] Added new flags `-bigtable.grpc-compression`, `-ingester.client.grpc-compression`, `-querier.frontend-client.grpc-compression` to configure compression used by gRPC. Valid values are `gzip`, `snappy`, or empty string (no compression, default). #2940
* [ENHANCEMENT] Clarify limitations of the `/api/v1/series`, `/api/v1/labels` and `/api/v1/label/{name}/values` endpoints. #2953
* [ENHANCEMENT] Ingester: added `Dropped` outcome to metric `cortex_ingester_flushing_dequeued_series_total`. #2998
* [BUGFIX] Fixed a bug with `api/v1/query_range` where no responses would return null values for `result` and empty values for `resultType`. #2962
* [BUGFIX] Fixed a bug in the index intersect code causing storage to return more chunks/series than required. #2796
* [BUGFIX] Fixed the number of reported keys in the background cache queue. #2764
* [BUGFIX] Fix race in processing of headers in sharded queries. #2762
* [BUGFIX] Query Frontend: Do not re-split sharded requests around ingester boundaries. #2766
* [BUGFIX] Experimental Delete Series: Fixed a problem with cache generation numbers prefixed to cache keys. #2800
* [BUGFIX] Ingester: Flushing chunks via `/flush` endpoint could previously lead to panic, if chunks were already flushed before and then removed from memory during the flush caused by `/flush` handler. Immediate flush now doesn't cause chunks to be flushed again. Samples received during flush triggered via `/flush` handler are no longer discarded. #2778
* [BUGFIX] Prometheus upgraded. #2849
  * Fixed unknown symbol error during head compaction
* [BUGFIX] Fix panic when using cassandra as store for both index and delete requests. #2774
* [BUGFIX] Experimental Delete Series: Fixed a data race in Purger. #2817
* [BUGFIX] KV: Fixed a bug that triggered a panic due to metrics being registered with the same name but different labels when using a `multi` configured KV client. #2837
* [BUGFIX] Query-frontend: Fix passing HTTP `Host` header if `-frontend.downstream-url` is configured. #2880
* [BUGFIX] Ingester: Improve time-series distribution when `-experimental.distributor.user-subring-size` is enabled. #2887
* [BUGFIX] Set content type to `application/x-protobuf` for remote_read responses. #2915
* [BUGFIX] Fixed ruler and store-gateway instance registration in the ring (when sharding is enabled) when a new instance replaces abruptly terminated one, and the only difference between the two instances is the address. #2954
* [BUGFIX] Fixed `Missing chunks and index config causing silent failure` Absence of chunks and index from schema config is not validated. #2732
* [BUGFIX] Fix panic caused by KVs from boltdb being used beyond their life. #2971
* [BUGFIX] Experimental blocks storage: `/api/v1/series`, `/api/v1/labels` and `/api/v1/label/{name}/values` only query the TSDB head regardless of the configured `-experimental.blocks-storage.tsdb.retention-period`. #2974
* [BUGFIX] Ingester: Avoid indefinite checkpointing in case of surge in number of series. #2955
* [BUGFIX] Querier: query /series from ingesters regardless the `-querier.query-ingesters-within` setting. #3035
* [BUGFIX] Ruler: fixed an unintentional breaking change introduced in the ruler's `alertmanager_url` YAML config option, which changed the value from a string to a list of strings. #2989

## 1.2.0 / 2020-07-01

* [CHANGE] Metric `cortex_kv_request_duration_seconds` now includes `name` label to denote which client is being used as well as the `backend` label to denote the KV backend implementation in use. #2648
* [CHANGE] Experimental Ruler: Rule groups persisted to object storage using the experimental API have an updated object key encoding to better handle special characters. Rule groups previously-stored using object storage must be renamed to the new format. #2646
* [CHANGE] Query Frontend now uses Round Robin to choose a tenant queue to service next. #2553
* [CHANGE] `-promql.lookback-delta` is now deprecated and has been replaced by `-querier.lookback-delta` along with `lookback_delta` entry under `querier` in the config file. `-promql.lookback-delta` will be removed in v1.4.0. #2604
* [CHANGE] Experimental TSDB: removed `-experimental.tsdb.bucket-store.binary-index-header-enabled` flag. Now the binary index-header is always enabled.
* [CHANGE] Experimental TSDB: Renamed index-cache metrics to use original metric names from Thanos, as Cortex is not aggregating them in any way: #2627
  * `cortex_<service>_blocks_index_cache_items_evicted_total` => `thanos_store_index_cache_items_evicted_total{name="index-cache"}`
  * `cortex_<service>_blocks_index_cache_items_added_total` => `thanos_store_index_cache_items_added_total{name="index-cache"}`
  * `cortex_<service>_blocks_index_cache_requests_total` => `thanos_store_index_cache_requests_total{name="index-cache"}`
  * `cortex_<service>_blocks_index_cache_items_overflowed_total` => `thanos_store_index_cache_items_overflowed_total{name="index-cache"}`
  * `cortex_<service>_blocks_index_cache_hits_total` => `thanos_store_index_cache_hits_total{name="index-cache"}`
  * `cortex_<service>_blocks_index_cache_items` => `thanos_store_index_cache_items{name="index-cache"}`
  * `cortex_<service>_blocks_index_cache_items_size_bytes` => `thanos_store_index_cache_items_size_bytes{name="index-cache"}`
  * `cortex_<service>_blocks_index_cache_total_size_bytes` => `thanos_store_index_cache_total_size_bytes{name="index-cache"}`
  * `cortex_<service>_blocks_index_cache_memcached_operations_total` =>  `thanos_memcached_operations_total{name="index-cache"}`
  * `cortex_<service>_blocks_index_cache_memcached_operation_failures_total` =>  `thanos_memcached_operation_failures_total{name="index-cache"}`
  * `cortex_<service>_blocks_index_cache_memcached_operation_duration_seconds` =>  `thanos_memcached_operation_duration_seconds{name="index-cache"}`
  * `cortex_<service>_blocks_index_cache_memcached_operation_skipped_total` =>  `thanos_memcached_operation_skipped_total{name="index-cache"}`
* [CHANGE] Experimental TSDB: Renamed metrics in bucket stores: #2627
  * `cortex_<service>_blocks_meta_syncs_total` => `cortex_blocks_meta_syncs_total{component="<service>"}`
  * `cortex_<service>_blocks_meta_sync_failures_total` => `cortex_blocks_meta_sync_failures_total{component="<service>"}`
  * `cortex_<service>_blocks_meta_sync_duration_seconds` => `cortex_blocks_meta_sync_duration_seconds{component="<service>"}`
  * `cortex_<service>_blocks_meta_sync_consistency_delay_seconds` => `cortex_blocks_meta_sync_consistency_delay_seconds{component="<service>"}`
  * `cortex_<service>_blocks_meta_synced` => `cortex_blocks_meta_synced{component="<service>"}`
  * `cortex_<service>_bucket_store_block_loads_total` => `cortex_bucket_store_block_loads_total{component="<service>"}`
  * `cortex_<service>_bucket_store_block_load_failures_total` => `cortex_bucket_store_block_load_failures_total{component="<service>"}`
  * `cortex_<service>_bucket_store_block_drops_total` => `cortex_bucket_store_block_drops_total{component="<service>"}`
  * `cortex_<service>_bucket_store_block_drop_failures_total` => `cortex_bucket_store_block_drop_failures_total{component="<service>"}`
  * `cortex_<service>_bucket_store_blocks_loaded` => `cortex_bucket_store_blocks_loaded{component="<service>"}`
  * `cortex_<service>_bucket_store_series_data_touched` => `cortex_bucket_store_series_data_touched{component="<service>"}`
  * `cortex_<service>_bucket_store_series_data_fetched` => `cortex_bucket_store_series_data_fetched{component="<service>"}`
  * `cortex_<service>_bucket_store_series_data_size_touched_bytes` => `cortex_bucket_store_series_data_size_touched_bytes{component="<service>"}`
  * `cortex_<service>_bucket_store_series_data_size_fetched_bytes` => `cortex_bucket_store_series_data_size_fetched_bytes{component="<service>"}`
  * `cortex_<service>_bucket_store_series_blocks_queried` => `cortex_bucket_store_series_blocks_queried{component="<service>"}`
  * `cortex_<service>_bucket_store_series_get_all_duration_seconds` => `cortex_bucket_store_series_get_all_duration_seconds{component="<service>"}`
  * `cortex_<service>_bucket_store_series_merge_duration_seconds` => `cortex_bucket_store_series_merge_duration_seconds{component="<service>"}`
  * `cortex_<service>_bucket_store_series_refetches_total` => `cortex_bucket_store_series_refetches_total{component="<service>"}`
  * `cortex_<service>_bucket_store_series_result_series` => `cortex_bucket_store_series_result_series{component="<service>"}`
  * `cortex_<service>_bucket_store_cached_postings_compressions_total` => `cortex_bucket_store_cached_postings_compressions_total{component="<service>"}`
  * `cortex_<service>_bucket_store_cached_postings_compression_errors_total` => `cortex_bucket_store_cached_postings_compression_errors_total{component="<service>"}`
  * `cortex_<service>_bucket_store_cached_postings_compression_time_seconds` => `cortex_bucket_store_cached_postings_compression_time_seconds{component="<service>"}`
  * `cortex_<service>_bucket_store_cached_postings_original_size_bytes_total` => `cortex_bucket_store_cached_postings_original_size_bytes_total{component="<service>"}`
  * `cortex_<service>_bucket_store_cached_postings_compressed_size_bytes_total` => `cortex_bucket_store_cached_postings_compressed_size_bytes_total{component="<service>"}`
  * `cortex_<service>_blocks_sync_seconds` => `cortex_bucket_stores_blocks_sync_seconds{component="<service>"}`
  * `cortex_<service>_blocks_last_successful_sync_timestamp_seconds` => `cortex_bucket_stores_blocks_last_successful_sync_timestamp_seconds{component="<service>"}`
* [CHANGE] Available command-line flags are printed to stdout, and only when requested via `-help`. Using invalid flag no longer causes printing of all available flags. #2691
* [CHANGE] Experimental Memberlist ring: randomize gossip node names to avoid conflicts when running multiple clients on the same host, or reusing host names (eg. pods in statefulset). Node name randomization can be disabled by using `-memberlist.randomize-node-name=false`. #2715
* [CHANGE] Memberlist KV client is no longer considered experimental. #2725
* [CHANGE] Experimental Delete Series: Make delete request cancellation duration configurable. #2760
* [CHANGE] Removed `-store.fullsize-chunks` option which was undocumented and unused (it broke ingester hand-overs). #2656
* [CHANGE] Query with no metric name that has previously resulted in HTTP status code 500 now returns status code 422 instead. #2571
* [FEATURE] TLS config options added for GRPC clients in Querier (Query-frontend client & Ingester client), Ruler, Store Gateway, as well as HTTP client in Config store client. #2502
* [FEATURE] The flag `-frontend.max-cache-freshness` is now supported within the limits overrides, to specify per-tenant max cache freshness values. The corresponding YAML config parameter has been changed from `results_cache.max_freshness` to `limits_config.max_cache_freshness`. The legacy YAML config parameter (`results_cache.max_freshness`) will continue to be supported till Cortex release `v1.4.0`. #2609
* [FEATURE] Experimental gRPC Store: Added support to 3rd parties index and chunk stores using gRPC client/server plugin mechanism. #2220
* [FEATURE] Add `-cassandra.table-options` flag to customize table options of Cassandra when creating the index or chunk table. #2575
* [ENHANCEMENT] Propagate GOPROXY value when building `build-image`. This is to help the builders building the code in a Network where default Go proxy is not accessible (e.g. when behind some corporate VPN). #2741
* [ENHANCEMENT] Querier: Added metric `cortex_querier_request_duration_seconds` for all requests to the querier. #2708
* [ENHANCEMENT] Cortex is now built with Go 1.14. #2480 #2749 #2753
* [ENHANCEMENT] Experimental TSDB: added the following metrics to the ingester: #2580 #2583 #2589 #2654
  * `cortex_ingester_tsdb_appender_add_duration_seconds`
  * `cortex_ingester_tsdb_appender_commit_duration_seconds`
  * `cortex_ingester_tsdb_refcache_purge_duration_seconds`
  * `cortex_ingester_tsdb_compactions_total`
  * `cortex_ingester_tsdb_compaction_duration_seconds`
  * `cortex_ingester_tsdb_wal_fsync_duration_seconds`
  * `cortex_ingester_tsdb_wal_page_flushes_total`
  * `cortex_ingester_tsdb_wal_completed_pages_total`
  * `cortex_ingester_tsdb_wal_truncations_failed_total`
  * `cortex_ingester_tsdb_wal_truncations_total`
  * `cortex_ingester_tsdb_wal_writes_failed_total`
  * `cortex_ingester_tsdb_checkpoint_deletions_failed_total`
  * `cortex_ingester_tsdb_checkpoint_deletions_total`
  * `cortex_ingester_tsdb_checkpoint_creations_failed_total`
  * `cortex_ingester_tsdb_checkpoint_creations_total`
  * `cortex_ingester_tsdb_wal_truncate_duration_seconds`
  * `cortex_ingester_tsdb_head_active_appenders`
  * `cortex_ingester_tsdb_head_series_not_found_total`
  * `cortex_ingester_tsdb_head_chunks`
  * `cortex_ingester_tsdb_mmap_chunk_corruptions_total`
  * `cortex_ingester_tsdb_head_chunks_created_total`
  * `cortex_ingester_tsdb_head_chunks_removed_total`
* [ENHANCEMENT] Experimental TSDB: added metrics useful to alert on critical conditions of the blocks storage: #2573
  * `cortex_compactor_last_successful_run_timestamp_seconds`
  * `cortex_querier_blocks_last_successful_sync_timestamp_seconds` (when store-gateway is disabled)
  * `cortex_querier_blocks_last_successful_scan_timestamp_seconds` (when store-gateway is enabled)
  * `cortex_storegateway_blocks_last_successful_sync_timestamp_seconds`
* [ENHANCEMENT] Experimental TSDB: added the flag `-experimental.tsdb.wal-compression-enabled` to allow to enable TSDB WAL compression. #2585
* [ENHANCEMENT] Experimental TSDB: Querier and store-gateway components can now use so-called "caching bucket", which can currently cache fetched chunks into shared memcached server. #2572
* [ENHANCEMENT] Ruler: Automatically remove unhealthy rulers from the ring. #2587
* [ENHANCEMENT] Query-tee: added support to `/metadata`, `/alerts`, and `/rules` endpoints #2600
* [ENHANCEMENT] Query-tee: added support to query results comparison between two different backends. The comparison is disabled by default and can be enabled via `-proxy.compare-responses=true`. #2611
* [ENHANCEMENT] Query-tee: improved the query-tee to not wait all backend responses before sending back the response to the client. The query-tee now sends back to the client first successful response, while honoring the `-backend.preferred` option. #2702
* [ENHANCEMENT] Thanos and Prometheus upgraded. #2602 #2604 #2634 #2659 #2686 #2756
  * TSDB now holds less WAL files after Head Truncation.
  * TSDB now does memory-mapping of Head chunks and reduces memory usage.
* [ENHANCEMENT] Experimental TSDB: decoupled blocks deletion from blocks compaction in the compactor, so that blocks deletion is not blocked by a busy compactor. The following metrics have been added: #2623
  * `cortex_compactor_block_cleanup_started_total`
  * `cortex_compactor_block_cleanup_completed_total`
  * `cortex_compactor_block_cleanup_failed_total`
  * `cortex_compactor_block_cleanup_last_successful_run_timestamp_seconds`
* [ENHANCEMENT] Experimental TSDB: Use shared cache for metadata. This is especially useful when running multiple querier and store-gateway components to reduce number of object store API calls. #2626 #2640
* [ENHANCEMENT] Experimental TSDB: when `-querier.query-store-after` is configured and running the experimental blocks storage, the time range of the query sent to the store is now manipulated to ensure the query end time is not more recent than 'now - query-store-after'. #2642
* [ENHANCEMENT] Experimental TSDB: small performance improvement in concurrent usage of RefCache, used during samples ingestion. #2651
* [ENHANCEMENT] The following endpoints now respond appropriately to an `Accept` header with the value `application/json` #2673
  * `/distributor/all_user_stats`
  * `/distributor/ha_tracker`
  * `/ingester/ring`
  * `/store-gateway/ring`
  * `/compactor/ring`
  * `/ruler/ring`
  * `/services`
* [ENHANCEMENT] Experimental Cassandra backend: Add `-cassandra.num-connections` to allow increasing the number of TCP connections to each Cassandra server. #2666
* [ENHANCEMENT] Experimental Cassandra backend: Use separate Cassandra clients and connections for reads and writes. #2666
* [ENHANCEMENT] Experimental Cassandra backend: Add `-cassandra.reconnect-interval` to allow specifying the reconnect interval to a Cassandra server that has been marked `DOWN` by the gocql driver. Also change the default value of the reconnect interval from `60s` to `1s`. #2687
* [ENHANCEMENT] Experimental Cassandra backend: Add option `-cassandra.convict-hosts-on-failure=false` to not convict host of being down when a request fails. #2684
* [ENHANCEMENT] Experimental TSDB: Applied a jitter to the period bucket scans in order to better distribute bucket operations over the time and increase the probability of hitting the shared cache (if configured). #2693
* [ENHANCEMENT] Experimental TSDB: Series limit per user and per metric now work in TSDB blocks. #2676
* [ENHANCEMENT] Experimental Memberlist: Added ability to periodically rejoin the memberlist cluster. #2724
* [ENHANCEMENT] Experimental Delete Series: Added the following metrics for monitoring processing of delete requests: #2730
  - `cortex_purger_load_pending_requests_attempts_total`: Number of attempts that were made to load pending requests with status.
  - `cortex_purger_oldest_pending_delete_request_age_seconds`: Age of oldest pending delete request in seconds.
  - `cortex_purger_pending_delete_requests_count`: Count of requests which are in process or are ready to be processed.
* [ENHANCEMENT] Experimental TSDB: Improved compactor to hard-delete also partial blocks with an deletion mark (even if the deletion mark threshold has not been reached). #2751
* [ENHANCEMENT] Experimental TSDB: Introduced a consistency check done by the querier to ensure all expected blocks have been queried via the store-gateway. If a block is missing on a store-gateway, the querier retries fetching series from missing blocks up to 3 times. If the consistency check fails once all retries have been exhausted, the query execution fails. The following metrics have been added: #2593 #2630 #2689 #2695
  * `cortex_querier_blocks_consistency_checks_total`
  * `cortex_querier_blocks_consistency_checks_failed_total`
  * `cortex_querier_storegateway_refetches_per_query`
* [ENHANCEMENT] Delete requests can now be canceled #2555
* [ENHANCEMENT] Table manager can now provision tables for delete store #2546
* [BUGFIX] Ruler: Ensure temporary rule files with special characters are properly mapped and cleaned up. #2506
* [BUGFIX] Fixes #2411, Ensure requests are properly routed to the prometheus api embedded in the query if `-server.path-prefix` is set. #2372
* [BUGFIX] Experimental TSDB: fixed chunk data corruption when querying back series using the experimental blocks storage. #2400
* [BUGFIX] Fixed collection of tracing spans from Thanos components used internally. #2655
* [BUGFIX] Experimental TSDB: fixed memory leak in ingesters. #2586
* [BUGFIX] QueryFrontend: fixed a situation where HTTP error is ignored and an incorrect status code is set. #2590
* [BUGFIX] Ingester: Fix an ingester starting up in the JOINING state and staying there forever. #2565
* [BUGFIX] QueryFrontend: fixed a panic (`integer divide by zero`) in the query-frontend. The query-frontend now requires the `-querier.default-evaluation-interval` config to be set to the same value of the querier. #2614
* [BUGFIX] Experimental TSDB: when the querier receives a `/series` request with a time range older than the data stored in the ingester, it now ignores the requested time range and returns known series anyway instead of returning an empty response. This aligns the behaviour with the chunks storage. #2617
* [BUGFIX] Cassandra: fixed an edge case leading to an invalid CQL query when querying the index on a Cassandra store. #2639
* [BUGFIX] Ingester: increment series per metric when recovering from WAL or transfer. #2674
* [BUGFIX] Fixed `wrong number of arguments for 'mget' command` Redis error when a query has no chunks to lookup from storage. #2700 #2796
* [BUGFIX] Ingester: Automatically remove old tmp checkpoints, fixing a potential disk space leak after an ingester crashes. #2726

## 1.1.0 / 2020-05-21

This release brings the usual mix of bugfixes and improvements. The biggest change is that WAL support for chunks is now considered to be production-ready!

Please make sure to review renamed metrics, and update your dashboards and alerts accordingly.

* [CHANGE] Added v1 API routes documented in #2327. #2372
  * Added `-http.alertmanager-http-prefix` flag which allows the configuration of the path where the Alertmanager API and UI can be reached. The default is set to `/alertmanager`.
  * Added `-http.prometheus-http-prefix` flag which allows the configuration of the path where the Prometheus API and UI can be reached. The default is set to `/prometheus`.
  * Updated the index hosted at the root prefix to point to the updated routes.
  * Legacy routes hardcoded with the `/api/prom` prefix now respect the `-http.prefix` flag.
* [CHANGE] The metrics `cortex_distributor_ingester_appends_total` and `distributor_ingester_append_failures_total` now include a `type` label to differentiate between `samples` and `metadata`. #2336
* [CHANGE] The metrics for number of chunks and bytes flushed to the chunk store are renamed. Note that previous metrics were counted pre-deduplication, while new metrics are counted after deduplication. #2463
  * `cortex_ingester_chunks_stored_total` > `cortex_chunk_store_stored_chunks_total`
  * `cortex_ingester_chunk_stored_bytes_total` > `cortex_chunk_store_stored_chunk_bytes_total`
* [CHANGE] Experimental TSDB: renamed blocks meta fetcher metrics: #2375
  * `cortex_querier_bucket_store_blocks_meta_syncs_total` > `cortex_querier_blocks_meta_syncs_total`
  * `cortex_querier_bucket_store_blocks_meta_sync_failures_total` > `cortex_querier_blocks_meta_sync_failures_total`
  * `cortex_querier_bucket_store_blocks_meta_sync_duration_seconds` > `cortex_querier_blocks_meta_sync_duration_seconds`
  * `cortex_querier_bucket_store_blocks_meta_sync_consistency_delay_seconds` > `cortex_querier_blocks_meta_sync_consistency_delay_seconds`
* [CHANGE] Experimental TSDB: Modified default values for `compactor.deletion-delay` option from 48h to 12h and `-experimental.tsdb.bucket-store.ignore-deletion-marks-delay` from 24h to 6h. #2414
* [CHANGE] WAL: Default value of `-ingester.checkpoint-enabled` changed to `true`. #2416
* [CHANGE] `trace_id` field in log files has been renamed to `traceID`. #2518
* [CHANGE] Slow query log has a different output now. Previously used `url` field has been replaced with `host` and `path`, and query parameters are logged as individual log fields with `qs_` prefix. #2520
* [CHANGE] WAL: WAL and checkpoint compression is now disabled. #2436
* [CHANGE] Update in dependency `go-kit/kit` from `v0.9.0` to `v0.10.0`. HTML escaping disabled in JSON Logger. #2535
* [CHANGE] Experimental TSDB: Removed `cortex_<service>_` prefix from Thanos objstore metrics and added `component` label to distinguish which Cortex component is doing API calls to the object storage when running in single-binary mode: #2568
  - `cortex_<service>_thanos_objstore_bucket_operations_total` renamed to `thanos_objstore_bucket_operations_total{component="<name>"}`
  - `cortex_<service>_thanos_objstore_bucket_operation_failures_total` renamed to `thanos_objstore_bucket_operation_failures_total{component="<name>"}`
  - `cortex_<service>_thanos_objstore_bucket_operation_duration_seconds` renamed to `thanos_objstore_bucket_operation_duration_seconds{component="<name>"}`
  - `cortex_<service>_thanos_objstore_bucket_last_successful_upload_time` renamed to `thanos_objstore_bucket_last_successful_upload_time{component="<name>"}`
* [CHANGE] FIFO cache: The `-<prefix>.fifocache.size` CLI flag has been renamed to `-<prefix>.fifocache.max-size-items` as well as its YAML config option `size` renamed to `max_size_items`. #2319
* [FEATURE] Ruler: The `-ruler.evaluation-delay` flag was added to allow users to configure a default evaluation delay for all rules in cortex. The default value is 0 which is the current behavior. #2423
* [FEATURE] Experimental: Added a new object storage client for OpenStack Swift. #2440
* [FEATURE] TLS config options added to the Server. #2535
* [FEATURE] Experimental: Added support for `/api/v1/metadata` Prometheus-based endpoint. #2549
* [FEATURE] Add ability to limit concurrent queries to Cassandra with `-cassandra.query-concurrency` flag. #2562
* [FEATURE] Experimental TSDB: Introduced store-gateway service used by the experimental blocks storage to load and query blocks. The store-gateway optionally supports blocks sharding and replication via a dedicated hash ring, configurable via `-experimental.store-gateway.sharding-enabled` and `-experimental.store-gateway.sharding-ring.*` flags. The following metrics have been added: #2433 #2458 #2469 #2523
  * `cortex_querier_storegateway_instances_hit_per_query`
* [ENHANCEMENT] Experimental TSDB: sample ingestion errors are now reported via existing `cortex_discarded_samples_total` metric. #2370
* [ENHANCEMENT] Failures on samples at distributors and ingesters return the first validation error as opposed to the last. #2383
* [ENHANCEMENT] Experimental TSDB: Added `cortex_querier_blocks_meta_synced`, which reflects current state of synced blocks over all tenants. #2392
* [ENHANCEMENT] Added `cortex_distributor_latest_seen_sample_timestamp_seconds` metric to see how far behind Prometheus servers are in sending data. #2371
* [ENHANCEMENT] FIFO cache to support eviction based on memory usage. Added `-<prefix>.fifocache.max-size-bytes` CLI flag and YAML config option `max_size_bytes` to specify memory limit of the cache. #2319, #2527
* [ENHANCEMENT] Added `-querier.worker-match-max-concurrent`. Force worker concurrency to match the `-querier.max-concurrent` option.  Overrides `-querier.worker-parallelism`.  #2456
* [ENHANCEMENT] Added the following metrics for monitoring delete requests: #2445
  - `cortex_purger_delete_requests_received_total`: Number of delete requests received per user.
  - `cortex_purger_delete_requests_processed_total`: Number of delete requests processed per user.
  - `cortex_purger_delete_requests_chunks_selected_total`: Number of chunks selected while building delete plans per user.
  - `cortex_purger_delete_requests_processing_failures_total`: Number of delete requests processing failures per user.
* [ENHANCEMENT] Single Binary: Added query-frontend to the single binary.  Single binary users will now benefit from various query-frontend features.  Primarily: sharding, parallelization, load shedding, additional caching (if configured), and query retries. #2437
* [ENHANCEMENT] Allow 1w (where w denotes week) and 1y (where y denotes year) when setting `-store.cache-lookups-older-than` and `-store.max-look-back-period`. #2454
* [ENHANCEMENT] Optimize index queries for matchers using "a|b|c"-type regex. #2446 #2475
* [ENHANCEMENT] Added per tenant metrics for queries and chunks and bytes read from chunk store: #2463
  * `cortex_chunk_store_fetched_chunks_total` and `cortex_chunk_store_fetched_chunk_bytes_total`
  * `cortex_query_frontend_queries_total` (per tenant queries counted by the frontend)
* [ENHANCEMENT] WAL: New metrics `cortex_ingester_wal_logged_bytes_total` and `cortex_ingester_checkpoint_logged_bytes_total` added to track total bytes logged to disk for WAL and checkpoints. #2497
* [ENHANCEMENT] Add de-duplicated chunks counter `cortex_chunk_store_deduped_chunks_total` which counts every chunk not sent to the store because it was already sent by another replica. #2485
* [ENHANCEMENT] Query-frontend now also logs the POST data of long queries. #2481
* [ENHANCEMENT] WAL: Ingester WAL records now have type header and the custom WAL records have been replaced by Prometheus TSDB's WAL records. Old records will not be supported from 1.3 onwards. Note: once this is deployed, you cannot downgrade without data loss. #2436
* [ENHANCEMENT] Redis Cache: Added `idle_timeout`, `wait_on_pool_exhaustion` and `max_conn_lifetime` options to redis cache configuration. #2550
* [ENHANCEMENT] WAL: the experimental tag has been removed on the WAL in ingesters. #2560
* [ENHANCEMENT] Use newer AWS API for paginated queries - removes 'Deprecated' message from logfiles. #2452
* [ENHANCEMENT] Experimental memberlist: Add retry with backoff on memberlist join other members. #2705
* [ENHANCEMENT] Experimental TSDB: when the store-gateway sharding is enabled, unhealthy store-gateway instances are automatically removed from the ring after 10 consecutive `-experimental.store-gateway.sharding-ring.heartbeat-timeout` periods. #2526
* [BUGFIX] Ruler: Ensure temporary rule files with special characters are properly mapped and cleaned up. #2506
* [BUGFIX] Ensure requests are properly routed to the prometheus api embedded in the query if `-server.path-prefix` is set. Fixes #2411. #2372
* [BUGFIX] Experimental TSDB: Fixed chunk data corruption when querying back series using the experimental blocks storage. #2400
* [BUGFIX] Cassandra Storage: Fix endpoint TLS host verification. #2109
* [BUGFIX] Experimental TSDB: Fixed response status code from `422` to `500` when an error occurs while iterating chunks with the experimental blocks storage. #2402
* [BUGFIX] Ring: Fixed a situation where upgrading from pre-1.0 cortex with a rolling strategy caused new 1.0 ingesters to lose their zone value in the ring until manually forced to re-register. #2404
* [BUGFIX] Distributor: `/all_user_stats` now show API and Rule Ingest Rate correctly. #2457
* [BUGFIX] Fixed `version`, `revision` and `branch` labels exported by the `cortex_build_info` metric. #2468
* [BUGFIX] QueryFrontend: fixed a situation where span context missed when downstream_url is used. #2539
* [BUGFIX] Querier: Fixed a situation where querier would crash because of an unresponsive frontend instance. #2569

## 1.0.1 / 2020-04-23

* [BUGFIX] Fix gaps when querying ingesters with replication factor = 3 and 2 ingesters in the cluster. #2503

## 1.0.0 / 2020-04-02

This is the first major release of Cortex. We made a lot of **breaking changes** in this release which have been detailed below. Please also see the stability guarantees we provide as part of a major release: https://cortexmetrics.io/docs/configuration/v1guarantees/

* [CHANGE] Remove the following deprecated flags: #2339
  - `-metrics.error-rate-query` (use `-metrics.write-throttle-query` instead).
  - `-store.cardinality-cache-size` (use `-store.index-cache-read.enable-fifocache` and `-store.index-cache-read.fifocache.size` instead).
  - `-store.cardinality-cache-validity` (use `-store.index-cache-read.enable-fifocache` and `-store.index-cache-read.fifocache.duration` instead).
  - `-distributor.limiter-reload-period` (flag unused)
  - `-ingester.claim-on-rollout` (flag unused)
  - `-ingester.normalise-tokens` (flag unused)
* [CHANGE] Renamed YAML file options to be more consistent. See [full config file changes below](#config-file-breaking-changes). #2273
* [CHANGE] AWS based autoscaling has been removed. You can only use metrics based autoscaling now. `-applicationautoscaling.url` has been removed. See https://cortexmetrics.io/docs/production/aws/#dynamodb-capacity-provisioning on how to migrate. #2328
* [CHANGE] Renamed the `memcache.write-back-goroutines` and `memcache.write-back-buffer` flags to `background.write-back-concurrency` and `background.write-back-buffer`. This affects the following flags: #2241
  - `-frontend.memcache.write-back-buffer` --> `-frontend.background.write-back-buffer`
  - `-frontend.memcache.write-back-goroutines` --> `-frontend.background.write-back-concurrency`
  - `-store.index-cache-read.memcache.write-back-buffer` --> `-store.index-cache-read.background.write-back-buffer`
  - `-store.index-cache-read.memcache.write-back-goroutines` --> `-store.index-cache-read.background.write-back-concurrency`
  - `-store.index-cache-write.memcache.write-back-buffer` --> `-store.index-cache-write.background.write-back-buffer`
  - `-store.index-cache-write.memcache.write-back-goroutines` --> `-store.index-cache-write.background.write-back-concurrency`
  - `-memcache.write-back-buffer` --> `-store.chunks-cache.background.write-back-buffer`. Note the next change log for the difference.
  - `-memcache.write-back-goroutines` --> `-store.chunks-cache.background.write-back-concurrency`. Note the next change log for the difference.

* [CHANGE] Renamed the chunk cache flags to have `store.chunks-cache.` as prefix. This means the following flags have been changed: #2241
  - `-cache.enable-fifocache` --> `-store.chunks-cache.cache.enable-fifocache`
  - `-default-validity` --> `-store.chunks-cache.default-validity`
  - `-fifocache.duration` --> `-store.chunks-cache.fifocache.duration`
  - `-fifocache.size` --> `-store.chunks-cache.fifocache.size`
  - `-memcache.write-back-buffer` --> `-store.chunks-cache.background.write-back-buffer`. Note the previous change log for the difference.
  - `-memcache.write-back-goroutines` --> `-store.chunks-cache.background.write-back-concurrency`. Note the previous change log for the difference.
  - `-memcached.batchsize` --> `-store.chunks-cache.memcached.batchsize`
  - `-memcached.consistent-hash` --> `-store.chunks-cache.memcached.consistent-hash`
  - `-memcached.expiration` --> `-store.chunks-cache.memcached.expiration`
  - `-memcached.hostname` --> `-store.chunks-cache.memcached.hostname`
  - `-memcached.max-idle-conns` --> `-store.chunks-cache.memcached.max-idle-conns`
  - `-memcached.parallelism` --> `-store.chunks-cache.memcached.parallelism`
  - `-memcached.service` --> `-store.chunks-cache.memcached.service`
  - `-memcached.timeout` --> `-store.chunks-cache.memcached.timeout`
  - `-memcached.update-interval` --> `-store.chunks-cache.memcached.update-interval`
  - `-redis.enable-tls` --> `-store.chunks-cache.redis.enable-tls`
  - `-redis.endpoint` --> `-store.chunks-cache.redis.endpoint`
  - `-redis.expiration` --> `-store.chunks-cache.redis.expiration`
  - `-redis.max-active-conns` --> `-store.chunks-cache.redis.max-active-conns`
  - `-redis.max-idle-conns` --> `-store.chunks-cache.redis.max-idle-conns`
  - `-redis.password` --> `-store.chunks-cache.redis.password`
  - `-redis.timeout` --> `-store.chunks-cache.redis.timeout`
* [CHANGE] Rename the `-store.chunk-cache-stubs` to `-store.chunks-cache.cache-stubs` to be more inline with above. #2241
* [CHANGE] Change prefix of flags `-dynamodb.periodic-table.*` to `-table-manager.index-table.*`. #2359
* [CHANGE] Change prefix of flags `-dynamodb.chunk-table.*` to `-table-manager.chunk-table.*`. #2359
* [CHANGE] Change the following flags: #2359
  - `-dynamodb.poll-interval` --> `-table-manager.poll-interval`
  - `-dynamodb.periodic-table.grace-period` --> `-table-manager.periodic-table.grace-period`
* [CHANGE] Renamed the following flags: #2273
  - `-dynamodb.chunk.gang.size` --> `-dynamodb.chunk-gang-size`
  - `-dynamodb.chunk.get.max.parallelism` --> `-dynamodb.chunk-get-max-parallelism`
* [CHANGE] Don't support mixed time units anymore for duration. For example, 168h5m0s doesn't work anymore, please use just one unit (s|m|h|d|w|y). #2252
* [CHANGE] Utilize separate protos for rule state and storage. Experimental ruler API will not be functional until the rollout is complete. #2226
* [CHANGE] Frontend worker in querier now starts after all Querier module dependencies are started. This fixes issue where frontend worker started to send queries to querier before it was ready to serve them (mostly visible when using experimental blocks storage). #2246
* [CHANGE] Lifecycler component now enters Failed state on errors, and doesn't exit the process. (Important if you're vendoring Cortex and use Lifecycler) #2251
* [CHANGE] `/ready` handler now returns 200 instead of 204. #2330
* [CHANGE] Better defaults for the following options: #2344
  - `-<prefix>.consul.consistent-reads`: Old default: `true`, new default: `false`. This reduces the load on Consul.
  - `-<prefix>.consul.watch-rate-limit`: Old default: 0, new default: 1. This rate limits the reads to 1 per second. Which is good enough for ring watches.
  - `-distributor.health-check-ingesters`: Old default: `false`, new default: `true`.
  - `-ingester.max-stale-chunk-idle`: Old default: 0, new default: 2m. This lets us expire series that we know are stale early.
  - `-ingester.spread-flushes`: Old default: false, new default: true. This allows to better de-duplicate data and use less space.
  - `-ingester.chunk-age-jitter`: Old default: 20mins, new default: 0. This is to enable the `-ingester.spread-flushes` to true.
  - `-<prefix>.memcached.batchsize`: Old default: 0, new default: 1024. This allows batching of requests and keeps the concurrent requests low.
  - `-<prefix>.memcached.consistent-hash`: Old default: false, new default: true. This allows for better cache hits when the memcaches are scaled up and down.
  - `-querier.batch-iterators`: Old default: false, new default: true.
  - `-querier.ingester-streaming`: Old default: false, new default: true.
* [CHANGE] Experimental TSDB: Added `-experimental.tsdb.bucket-store.postings-cache-compression-enabled` to enable postings compression when storing to cache. #2335
* [CHANGE] Experimental TSDB: Added `-compactor.deletion-delay`, which is time before a block marked for deletion is deleted from bucket. If not 0, blocks will be marked for deletion and compactor component will delete blocks marked for deletion from the bucket. If delete-delay is 0, blocks will be deleted straight away. Note that deleting blocks immediately can cause query failures, if store gateway / querier still has the block loaded, or compactor is ignoring the deletion because it's compacting the block at the same time. Default value is 48h. #2335
* [CHANGE] Experimental TSDB: Added `-experimental.tsdb.bucket-store.index-cache.postings-compression-enabled`, to set duration after which the blocks marked for deletion will be filtered out while fetching blocks used for querying. This option allows querier to ignore blocks that are marked for deletion with some delay. This ensures store can still serve blocks that are meant to be deleted but do not have a replacement yet. Default is 24h, half of the default value for `-compactor.deletion-delay`. #2335
* [CHANGE] Experimental TSDB: Added `-experimental.tsdb.bucket-store.index-cache.memcached.max-item-size` to control maximum size of item that is stored to memcached. Defaults to 1 MiB. #2335
* [FEATURE] Added experimental storage API to the ruler service that is enabled when the `-experimental.ruler.enable-api` is set to true #2269
  * `-ruler.storage.type` flag now allows `s3`,`gcs`, and `azure` values
  * `-ruler.storage.(s3|gcs|azure)` flags exist to allow the configuration of object clients set for rule storage
* [CHANGE] Renamed table manager metrics. #2307 #2359
  * `cortex_dynamo_sync_tables_seconds` -> `cortex_table_manager_sync_duration_seconds`
  * `cortex_dynamo_table_capacity_units` -> `cortex_table_capacity_units`
* [FEATURE] Flusher target to flush the WAL. #2075
  * `-flusher.wal-dir` for the WAL directory to recover from.
  * `-flusher.concurrent-flushes` for number of concurrent flushes.
  * `-flusher.flush-op-timeout` is duration after which a flush should timeout.
* [FEATURE] Ingesters can now have an optional availability zone set, to ensure metric replication is distributed across zones. This is set via the `-ingester.availability-zone` flag or the `availability_zone` field in the config file. #2317
* [ENHANCEMENT] Better re-use of connections to DynamoDB and S3. #2268
* [ENHANCEMENT] Reduce number of goroutines used while executing a single index query. #2280
* [ENHANCEMENT] Experimental TSDB: Add support for local `filesystem` backend. #2245
* [ENHANCEMENT] Experimental TSDB: Added memcached support for the TSDB index cache. #2290
* [ENHANCEMENT] Experimental TSDB: Removed gRPC server to communicate between querier and BucketStore. #2324
* [ENHANCEMENT] Allow 1w (where w denotes week) and 1y (where y denotes year) when setting table period and retention. #2252
* [ENHANCEMENT] Added FIFO cache metrics for current number of entries and memory usage. #2270
* [ENHANCEMENT] Output all config fields to /config API, including those with empty value. #2209
* [ENHANCEMENT] Add "missing_metric_name" and "metric_name_invalid" reasons to cortex_discarded_samples_total metric. #2346
* [ENHANCEMENT] Experimental TSDB: sample ingestion errors are now reported via existing `cortex_discarded_samples_total` metric. #2370
* [BUGFIX] Ensure user state metrics are updated if a transfer fails. #2338
* [BUGFIX] Fixed etcd client keepalive settings. #2278
* [BUGFIX] Register the metrics of the WAL. #2295
* [BUXFIX] Experimental TSDB: fixed error handling when ingesting out of bound samples. #2342

### Known issues

- This experimental blocks storage in Cortex `1.0.0` has a bug which may lead to the error `cannot iterate chunk for series` when running queries. This bug has been fixed in #2400. If you're running the experimental blocks storage, please build Cortex from `master`.

### Config file breaking changes

In this section you can find a config file diff showing the breaking changes introduced in Cortex. You can also find the [full configuration file reference doc](https://cortexmetrics.io/docs/configuration/configuration-file/) in the website.

```diff
### ingester_config

 # Period with which to attempt to flush chunks.
 # CLI flag: -ingester.flush-period
-[flushcheckperiod: <duration> | default = 1m0s]
+[flush_period: <duration> | default = 1m0s]

 # Period chunks will remain in memory after flushing.
 # CLI flag: -ingester.retain-period
-[retainperiod: <duration> | default = 5m0s]
+[retain_period: <duration> | default = 5m0s]

 # Maximum chunk idle time before flushing.
 # CLI flag: -ingester.max-chunk-idle
-[maxchunkidle: <duration> | default = 5m0s]
+[max_chunk_idle_time: <duration> | default = 5m0s]

 # Maximum chunk idle time for chunks terminating in stale markers before
 # flushing. 0 disables it and a stale series is not flushed until the
 # max-chunk-idle timeout is reached.
 # CLI flag: -ingester.max-stale-chunk-idle
-[maxstalechunkidle: <duration> | default = 0s]
+[max_stale_chunk_idle_time: <duration> | default = 2m0s]

 # Timeout for individual flush operations.
 # CLI flag: -ingester.flush-op-timeout
-[flushoptimeout: <duration> | default = 1m0s]
+[flush_op_timeout: <duration> | default = 1m0s]

 # Maximum chunk age before flushing.
 # CLI flag: -ingester.max-chunk-age
-[maxchunkage: <duration> | default = 12h0m0s]
+[max_chunk_age: <duration> | default = 12h0m0s]

-# Range of time to subtract from MaxChunkAge to spread out flushes
+# Range of time to subtract from -ingester.max-chunk-age to spread out flushes
 # CLI flag: -ingester.chunk-age-jitter
-[chunkagejitter: <duration> | default = 20m0s]
+[chunk_age_jitter: <duration> | default = 0]

 # Number of concurrent goroutines flushing to dynamodb.
 # CLI flag: -ingester.concurrent-flushes
-[concurrentflushes: <int> | default = 50]
+[concurrent_flushes: <int> | default = 50]

-# If true, spread series flushes across the whole period of MaxChunkAge
+# If true, spread series flushes across the whole period of
+# -ingester.max-chunk-age.
 # CLI flag: -ingester.spread-flushes
-[spreadflushes: <boolean> | default = false]
+[spread_flushes: <boolean> | default = true]

 # Period with which to update the per-user ingestion rates.
 # CLI flag: -ingester.rate-update-period
-[rateupdateperiod: <duration> | default = 15s]
+[rate_update_period: <duration> | default = 15s]


### querier_config

 # The maximum number of concurrent queries.
 # CLI flag: -querier.max-concurrent
-[maxconcurrent: <int> | default = 20]
+[max_concurrent: <int> | default = 20]

 # Use batch iterators to execute query, as opposed to fully materialising the
 # series in memory.  Takes precedent over the -querier.iterators flag.
 # CLI flag: -querier.batch-iterators
-[batchiterators: <boolean> | default = false]
+[batch_iterators: <boolean> | default = true]

 # Use streaming RPCs to query ingester.
 # CLI flag: -querier.ingester-streaming
-[ingesterstreaming: <boolean> | default = false]
+[ingester_streaming: <boolean> | default = true]

 # Maximum number of samples a single query can load into memory.
 # CLI flag: -querier.max-samples
-[maxsamples: <int> | default = 50000000]
+[max_samples: <int> | default = 50000000]

 # The default evaluation interval or step size for subqueries.
 # CLI flag: -querier.default-evaluation-interval
-[defaultevaluationinterval: <duration> | default = 1m0s]
+[default_evaluation_interval: <duration> | default = 1m0s]

### query_frontend_config

 # URL of downstream Prometheus.
 # CLI flag: -frontend.downstream-url
-[downstream: <string> | default = ""]
+[downstream_url: <string> | default = ""]


### ruler_config

 # URL of alerts return path.
 # CLI flag: -ruler.external.url
-[externalurl: <url> | default = ]
+[external_url: <url> | default = ]

 # How frequently to evaluate rules
 # CLI flag: -ruler.evaluation-interval
-[evaluationinterval: <duration> | default = 1m0s]
+[evaluation_interval: <duration> | default = 1m0s]

 # How frequently to poll for rule changes
 # CLI flag: -ruler.poll-interval
-[pollinterval: <duration> | default = 1m0s]
+[poll_interval: <duration> | default = 1m0s]

-storeconfig:
+storage:

 # file path to store temporary rule files for the prometheus rule managers
 # CLI flag: -ruler.rule-path
-[rulepath: <string> | default = "/rules"]
+[rule_path: <string> | default = "/rules"]

 # URL of the Alertmanager to send notifications to.
 # CLI flag: -ruler.alertmanager-url
-[alertmanagerurl: <url> | default = ]
+[alertmanager_url: <url> | default = ]

 # Use DNS SRV records to discover alertmanager hosts.
 # CLI flag: -ruler.alertmanager-discovery
-[alertmanagerdiscovery: <boolean> | default = false]
+[enable_alertmanager_discovery: <boolean> | default = false]

 # How long to wait between refreshing alertmanager hosts.
 # CLI flag: -ruler.alertmanager-refresh-interval
-[alertmanagerrefreshinterval: <duration> | default = 1m0s]
+[alertmanager_refresh_interval: <duration> | default = 1m0s]

 # If enabled requests to alertmanager will utilize the V2 API.
 # CLI flag: -ruler.alertmanager-use-v2
-[alertmanangerenablev2api: <boolean> | default = false]
+[enable_alertmanager_v2: <boolean> | default = false]

 # Capacity of the queue for notifications to be sent to the Alertmanager.
 # CLI flag: -ruler.notification-queue-capacity
-[notificationqueuecapacity: <int> | default = 10000]
+[notification_queue_capacity: <int> | default = 10000]

 # HTTP timeout duration when sending notifications to the Alertmanager.
 # CLI flag: -ruler.notification-timeout
-[notificationtimeout: <duration> | default = 10s]
+[notification_timeout: <duration> | default = 10s]

 # Distribute rule evaluation using ring backend
 # CLI flag: -ruler.enable-sharding
-[enablesharding: <boolean> | default = false]
+[enable_sharding: <boolean> | default = false]

 # Time to spend searching for a pending ruler when shutting down.
 # CLI flag: -ruler.search-pending-for
-[searchpendingfor: <duration> | default = 5m0s]
+[search_pending_for: <duration> | default = 5m0s]

 # Period with which to attempt to flush rule groups.
 # CLI flag: -ruler.flush-period
-[flushcheckperiod: <duration> | default = 1m0s]
+[flush_period: <duration> | default = 1m0s]

### alertmanager_config

 # Base path for data storage.
 # CLI flag: -alertmanager.storage.path
-[datadir: <string> | default = "data/"]
+[data_dir: <string> | default = "data/"]

 # will be used to prefix all HTTP endpoints served by Alertmanager. If omitted,
 # relevant URL components will be derived automatically.
 # CLI flag: -alertmanager.web.external-url
-[externalurl: <url> | default = ]
+[external_url: <url> | default = ]

 # How frequently to poll Cortex configs
 # CLI flag: -alertmanager.configs.poll-interval
-[pollinterval: <duration> | default = 15s]
+[poll_interval: <duration> | default = 15s]

 # Listen address for cluster.
 # CLI flag: -cluster.listen-address
-[clusterbindaddr: <string> | default = "0.0.0.0:9094"]
+[cluster_bind_address: <string> | default = "0.0.0.0:9094"]

 # Explicit address to advertise in cluster.
 # CLI flag: -cluster.advertise-address
-[clusteradvertiseaddr: <string> | default = ""]
+[cluster_advertise_address: <string> | default = ""]

 # Time to wait between peers to send notifications.
 # CLI flag: -cluster.peer-timeout
-[peertimeout: <duration> | default = 15s]
+[peer_timeout: <duration> | default = 15s]

 # Filename of fallback config to use if none specified for instance.
 # CLI flag: -alertmanager.configs.fallback
-[fallbackconfigfile: <string> | default = ""]
+[fallback_config_file: <string> | default = ""]

 # Root of URL to generate if config is http://internal.monitor
 # CLI flag: -alertmanager.configs.auto-webhook-root
-[autowebhookroot: <string> | default = ""]
+[auto_webhook_root: <string> | default = ""]

### table_manager_config

-store:
+storage:

-# How frequently to poll DynamoDB to learn our capacity.
-# CLI flag: -dynamodb.poll-interval
-[dynamodb_poll_interval: <duration> | default = 2m0s]
+# How frequently to poll backend to learn our capacity.
+# CLI flag: -table-manager.poll-interval
+[poll_interval: <duration> | default = 2m0s]

-# DynamoDB periodic tables grace period (duration which table will be
-# created/deleted before/after it's needed).
-# CLI flag: -dynamodb.periodic-table.grace-period
+# Periodic tables grace period (duration which table will be created/deleted
+# before/after it's needed).
+# CLI flag: -table-manager.periodic-table.grace-period
 [creation_grace_period: <duration> | default = 10m0s]

 index_tables_provisioning:
   # Enables on demand throughput provisioning for the storage provider (if
-  # supported). Applies only to tables which are not autoscaled
-  # CLI flag: -dynamodb.periodic-table.enable-ondemand-throughput-mode
-  [provisioned_throughput_on_demand_mode: <boolean> | default = false]
+  # supported). Applies only to tables which are not autoscaled. Supported by
+  # DynamoDB
+  # CLI flag: -table-manager.index-table.enable-ondemand-throughput-mode
+  [enable_ondemand_throughput_mode: <boolean> | default = false]


   # Enables on demand throughput provisioning for the storage provider (if
-  # supported). Applies only to tables which are not autoscaled
-  # CLI flag: -dynamodb.periodic-table.inactive-enable-ondemand-throughput-mode
-  [inactive_throughput_on_demand_mode: <boolean> | default = false]
+  # supported). Applies only to tables which are not autoscaled. Supported by
+  # DynamoDB
+  # CLI flag: -table-manager.index-table.inactive-enable-ondemand-throughput-mode
+  [enable_inactive_throughput_on_demand_mode: <boolean> | default = false]


 chunk_tables_provisioning:
   # Enables on demand throughput provisioning for the storage provider (if
-  # supported). Applies only to tables which are not autoscaled
-  # CLI flag: -dynamodb.chunk-table.enable-ondemand-throughput-mode
-  [provisioned_throughput_on_demand_mode: <boolean> | default = false]
+  # supported). Applies only to tables which are not autoscaled. Supported by
+  # DynamoDB
+  # CLI flag: -table-manager.chunk-table.enable-ondemand-throughput-mode
+  [enable_ondemand_throughput_mode: <boolean> | default = false]

### storage_config

 aws:
-  dynamodbconfig:
+  dynamodb:
     # DynamoDB endpoint URL with escaped Key and Secret encoded. If only region
     # is specified as a host, proper endpoint will be deduced. Use
     # inmemory:///<table-name> to use a mock in-memory implementation.
     # CLI flag: -dynamodb.url
-    [dynamodb: <url> | default = ]
+    [dynamodb_url: <url> | default = ]

     # DynamoDB table management requests per second limit.
     # CLI flag: -dynamodb.api-limit
-    [apilimit: <float> | default = 2]
+    [api_limit: <float> | default = 2]

     # DynamoDB rate cap to back off when throttled.
     # CLI flag: -dynamodb.throttle-limit
-    [throttlelimit: <float> | default = 10]
+    [throttle_limit: <float> | default = 10]
-
-    # ApplicationAutoscaling endpoint URL with escaped Key and Secret encoded.
-    # CLI flag: -applicationautoscaling.url
-    [applicationautoscaling: <url> | default = ]


       # Queue length above which we will scale up capacity
       # CLI flag: -metrics.target-queue-length
-      [targetqueuelen: <int> | default = 100000]
+      [target_queue_length: <int> | default = 100000]

       # Scale up capacity by this multiple
       # CLI flag: -metrics.scale-up-factor
-      [scaleupfactor: <float> | default = 1.3]
+      [scale_up_factor: <float> | default = 1.3]

       # Ignore throttling below this level (rate per second)
       # CLI flag: -metrics.ignore-throttle-below
-      [minthrottling: <float> | default = 1]
+      [ignore_throttle_below: <float> | default = 1]

       # query to fetch ingester queue length
       # CLI flag: -metrics.queue-length-query
-      [queuelengthquery: <string> | default = "sum(avg_over_time(cortex_ingester_flush_queue_length{job=\"cortex/ingester\"}[2m]))"]
+      [queue_length_query: <string> | default = "sum(avg_over_time(cortex_ingester_flush_queue_length{job=\"cortex/ingester\"}[2m]))"]

       # query to fetch throttle rates per table
       # CLI flag: -metrics.write-throttle-query
-      [throttlequery: <string> | default = "sum(rate(cortex_dynamo_throttled_total{operation=\"DynamoDB.BatchWriteItem\"}[1m])) by (table) > 0"]
+      [write_throttle_query: <string> | default = "sum(rate(cortex_dynamo_throttled_total{operation=\"DynamoDB.BatchWriteItem\"}[1m])) by (table) > 0"]

       # query to fetch write capacity usage per table
       # CLI flag: -metrics.usage-query
-      [usagequery: <string> | default = "sum(rate(cortex_dynamo_consumed_capacity_total{operation=\"DynamoDB.BatchWriteItem\"}[15m])) by (table) > 0"]
+      [write_usage_query: <string> | default = "sum(rate(cortex_dynamo_consumed_capacity_total{operation=\"DynamoDB.BatchWriteItem\"}[15m])) by (table) > 0"]

       # query to fetch read capacity usage per table
       # CLI flag: -metrics.read-usage-query
-      [readusagequery: <string> | default = "sum(rate(cortex_dynamo_consumed_capacity_total{operation=\"DynamoDB.QueryPages\"}[1h])) by (table) > 0"]
+      [read_usage_query: <string> | default = "sum(rate(cortex_dynamo_consumed_capacity_total{operation=\"DynamoDB.QueryPages\"}[1h])) by (table) > 0"]

       # query to fetch read errors per table
       # CLI flag: -metrics.read-error-query
-      [readerrorquery: <string> | default = "sum(increase(cortex_dynamo_failures_total{operation=\"DynamoDB.QueryPages\",error=\"ProvisionedThroughputExceededException\"}[1m])) by (table) > 0"]
+      [read_error_query: <string> | default = "sum(increase(cortex_dynamo_failures_total{operation=\"DynamoDB.QueryPages\",error=\"ProvisionedThroughputExceededException\"}[1m])) by (table) > 0"]

     # Number of chunks to group together to parallelise fetches (zero to
     # disable)
-    # CLI flag: -dynamodb.chunk.gang.size
-    [chunkgangsize: <int> | default = 10]
+    # CLI flag: -dynamodb.chunk-gang-size
+    [chunk_gang_size: <int> | default = 10]

     # Max number of chunk-get operations to start in parallel
-    # CLI flag: -dynamodb.chunk.get.max.parallelism
-    [chunkgetmaxparallelism: <int> | default = 32]
+    # CLI flag: -dynamodb.chunk.get-max-parallelism
+    [chunk_get_max_parallelism: <int> | default = 32]

     backoff_config:
       # Minimum delay when backing off.
       # CLI flag: -bigtable.backoff-min-period
-      [minbackoff: <duration> | default = 100ms]
+      [min_period: <duration> | default = 100ms]

       # Maximum delay when backing off.
       # CLI flag: -bigtable.backoff-max-period
-      [maxbackoff: <duration> | default = 10s]
+      [max_period: <duration> | default = 10s]

       # Number of times to backoff and retry before failing.
       # CLI flag: -bigtable.backoff-retries
-      [maxretries: <int> | default = 10]
+      [max_retries: <int> | default = 10]

   # If enabled, once a tables info is fetched, it is cached.
   # CLI flag: -bigtable.table-cache.enabled
-  [tablecacheenabled: <boolean> | default = true]
+  [table_cache_enabled: <boolean> | default = true]

   # Duration to cache tables before checking again.
   # CLI flag: -bigtable.table-cache.expiration
-  [tablecacheexpiration: <duration> | default = 30m0s]
+  [table_cache_expiration: <duration> | default = 30m0s]

 # Cache validity for active index entries. Should be no higher than
 # -ingester.max-chunk-idle.
 # CLI flag: -store.index-cache-validity
-[indexcachevalidity: <duration> | default = 5m0s]
+[index_cache_validity: <duration> | default = 5m0s]

### ingester_client_config

 grpc_client_config:
   backoff_config:
     # Minimum delay when backing off.
     # CLI flag: -ingester.client.backoff-min-period
-    [minbackoff: <duration> | default = 100ms]
+    [min_period: <duration> | default = 100ms]

     # Maximum delay when backing off.
     # CLI flag: -ingester.client.backoff-max-period
-    [maxbackoff: <duration> | default = 10s]
+    [max_period: <duration> | default = 10s]

     # Number of times to backoff and retry before failing.
     # CLI flag: -ingester.client.backoff-retries
-    [maxretries: <int> | default = 10]
+    [max_retries: <int> | default = 10]

### frontend_worker_config

-# Address of query frontend service.
+# Address of query frontend service, in host:port format.
 # CLI flag: -querier.frontend-address
-[address: <string> | default = ""]
+[frontend_address: <string> | default = ""]

 # How often to query DNS.
 # CLI flag: -querier.dns-lookup-period
-[dnslookupduration: <duration> | default = 10s]
+[dns_lookup_duration: <duration> | default = 10s]

 grpc_client_config:
   backoff_config:
     # Minimum delay when backing off.
     # CLI flag: -querier.frontend-client.backoff-min-period
-    [minbackoff: <duration> | default = 100ms]
+    [min_period: <duration> | default = 100ms]

     # Maximum delay when backing off.
     # CLI flag: -querier.frontend-client.backoff-max-period
-    [maxbackoff: <duration> | default = 10s]
+    [max_period: <duration> | default = 10s]

     # Number of times to backoff and retry before failing.
     # CLI flag: -querier.frontend-client.backoff-retries
-    [maxretries: <int> | default = 10]
+    [max_retries: <int> | default = 10]

### consul_config

 # ACL Token used to interact with Consul.
-# CLI flag: -<prefix>.consul.acltoken
-[acltoken: <string> | default = ""]
+# CLI flag: -<prefix>.consul.acl-token
+[acl_token: <string> | default = ""]

 # HTTP timeout when talking to Consul
 # CLI flag: -<prefix>.consul.client-timeout
-[httpclienttimeout: <duration> | default = 20s]
+[http_client_timeout: <duration> | default = 20s]

 # Enable consistent reads to Consul.
 # CLI flag: -<prefix>.consul.consistent-reads
-[consistentreads: <boolean> | default = true]
+[consistent_reads: <boolean> | default = false]

 # Rate limit when watching key or prefix in Consul, in requests per second. 0
 # disables the rate limit.
 # CLI flag: -<prefix>.consul.watch-rate-limit
-[watchkeyratelimit: <float> | default = 0]
+[watch_rate_limit: <float> | default = 1]

 # Burst size used in rate limit. Values less than 1 are treated as 1.
 # CLI flag: -<prefix>.consul.watch-burst-size
-[watchkeyburstsize: <int> | default = 1]
+[watch_burst_size: <int> | default = 1]


### configstore_config
 # URL of configs API server.
 # CLI flag: -<prefix>.configs.url
-[configsapiurl: <url> | default = ]
+[configs_api_url: <url> | default = ]

 # Timeout for requests to Weave Cloud configs service.
 # CLI flag: -<prefix>.configs.client-timeout
-[clienttimeout: <duration> | default = 5s]
+[client_timeout: <duration> | default = 5s]
```

## 0.7.0 / 2020-03-16

Cortex `0.7.0` is a major step forward the upcoming `1.0` release. In this release, we've got 164 contributions from 26 authors. Thanks to all contributors! ❤️

Please be aware that Cortex `0.7.0` introduces some **breaking changes**. You're encouraged to read all the `[CHANGE]` entries below before upgrading your Cortex cluster. In particular:

- Cleaned up some configuration options in preparation for the Cortex `1.0.0` release (see also the [annotated config file breaking changes](#annotated-config-file-breaking-changes) below):
  - Removed CLI flags support to configure the schema (see [how to migrate from flags to schema file](https://cortexmetrics.io/docs/configuration/schema-configuration/#migrating-from-flags-to-schema-file))
  - Renamed CLI flag `-config-yaml` to `-schema-config-file`
  - Removed CLI flag `-store.min-chunk-age` in favor of `-querier.query-store-after`. The corresponding YAML config option `ingestermaxquerylookback` has been renamed to [`query_ingesters_within`](https://cortexmetrics.io/docs/configuration/configuration-file/#querier-config)
  - Deprecated CLI flag `-frontend.cache-split-interval` in favor of `-querier.split-queries-by-interval`
  - Renamed the YAML config option `defaul_validity` to `default_validity`
  - Removed the YAML config option `config_store` (in the [`alertmanager YAML config`](https://cortexmetrics.io/docs/configuration/configuration-file/#alertmanager-config)) in favor of `store`
  - Removed the YAML config root block `configdb` in favor of [`configs`](https://cortexmetrics.io/docs/configuration/configuration-file/#configs-config). This change is also reflected in the following CLI flags renaming:
      * `-database.*` -> `-configs.database.*`
      * `-database.migrations` -> `-configs.database.migrations-dir`
  - Removed the fluentd-based billing infrastructure including the CLI flags:
      * `-distributor.enable-billing`
      * `-billing.max-buffered-events`
      * `-billing.retry-delay`
      * `-billing.ingester`
- Removed support for using denormalised tokens in the ring. Before upgrading, make sure your Cortex cluster is already running `v0.6.0` or an earlier version with `-ingester.normalise-tokens=true`

### Full changelog

* [CHANGE] Removed support for flags to configure schema. Further, the flag for specifying the config file (`-config-yaml`) has been deprecated. Please use `-schema-config-file`. See the [Schema Configuration documentation](https://cortexmetrics.io/docs/configuration/schema-configuration/) for more details on how to configure the schema using the YAML file. #2221
* [CHANGE] In the config file, the root level `config_store` config option has been moved to `alertmanager` > `store` > `configdb`. #2125
* [CHANGE] Removed unnecessary `frontend.cache-split-interval` in favor of `querier.split-queries-by-interval` both to reduce configuration complexity and guarantee alignment of these two configs. Starting from now, `-querier.cache-results` may only be enabled in conjunction with `-querier.split-queries-by-interval` (previously the cache interval default was `24h` so if you want to preserve the same behaviour you should set `-querier.split-queries-by-interval=24h`). #2040
* [CHANGE] Renamed Configs configuration options. #2187
  * configuration options
    * `-database.*` -> `-configs.database.*`
    * `-database.migrations` -> `-configs.database.migrations-dir`
  * config file
    * `configdb.uri:` -> `configs.database.uri:`
    * `configdb.migrationsdir:` -> `configs.database.migrations_dir:`
    * `configdb.passwordfile:` -> `configs.database.password_file:`
* [CHANGE] Moved `-store.min-chunk-age` to the Querier config as `-querier.query-store-after`, allowing the store to be skipped during query time if the metrics wouldn't be found. The YAML config option `ingestermaxquerylookback` has been renamed to `query_ingesters_within` to match its CLI flag. #1893
* [CHANGE] Renamed the cache configuration setting `defaul_validity` to `default_validity`. #2140
* [CHANGE] Remove fluentd-based billing infrastructure and flags such as `-distributor.enable-billing`. #1491
* [CHANGE] Removed remaining support for using denormalised tokens in the ring. If you're still running ingesters with denormalised tokens (Cortex 0.4 or earlier, with `-ingester.normalise-tokens=false`), such ingesters will now be completely invisible to distributors and need to be either switched to Cortex 0.6.0 or later, or be configured to use normalised tokens. #2034
* [CHANGE] The frontend http server will now send 502 in case of deadline exceeded and 499 if the user requested cancellation. #2156
* [CHANGE] We now enforce queries to be up to `-querier.max-query-into-future` into the future (defaults to 10m). #1929
  * `-store.min-chunk-age` has been removed
  * `-querier.query-store-after` has been added in it's place.
* [CHANGE] Removed unused `/validate_expr endpoint`. #2152
* [CHANGE] Updated Prometheus dependency to v2.16.0. This Prometheus version uses Active Query Tracker to limit concurrent queries. In order to keep `-querier.max-concurrent` working, Active Query Tracker is enabled by default, and is configured to store its data to `active-query-tracker` directory (relative to current directory when Cortex started). This can be changed by using `-querier.active-query-tracker-dir` option. Purpose of Active Query Tracker is to log queries that were running when Cortex crashes. This logging happens on next Cortex start. #2088
* [CHANGE] Default to BigChunk encoding; may result in slightly higher disk usage if many timeseries have a constant value, but should generally result in fewer, bigger chunks. #2207
* [CHANGE] WAL replays are now done while the rest of Cortex is starting, and more specifically, when HTTP server is running. This makes it possible to scrape metrics during WAL replays. Applies to both chunks and experimental blocks storage. #2222
* [CHANGE] Cortex now has `/ready` probe for all services, not just ingester and querier as before. In single-binary mode, /ready reports 204 only if all components are running properly. #2166
* [CHANGE] If you are vendoring Cortex and use its components in your project, be aware that many Cortex components no longer start automatically when they are created. You may want to review PR and attached document. #2166
* [CHANGE] Experimental TSDB: the querier in-memory index cache used by the experimental blocks storage shifted from per-tenant to per-querier. The `-experimental.tsdb.bucket-store.index-cache-size-bytes` now configures the per-querier index cache max size instead of a per-tenant cache and its default has been increased to 1GB. #2189
* [CHANGE] Experimental TSDB: TSDB head compaction interval and concurrency is now configurable (defaults to 1 min interval and 5 concurrent head compactions). New options: `-experimental.tsdb.head-compaction-interval` and `-experimental.tsdb.head-compaction-concurrency`. #2172
* [CHANGE] Experimental TSDB: switched the blocks storage index header to the binary format. This change is expected to have no visible impact, except lower startup times and memory usage in the queriers. It's possible to switch back to the old JSON format via the flag `-experimental.tsdb.bucket-store.binary-index-header-enabled=false`. #2223
* [CHANGE] Experimental Memberlist KV store can now be used in single-binary Cortex. Attempts to use it previously would fail with panic. This change also breaks existing binary protocol used to exchange gossip messages, so this version will not be able to understand gossiped Ring when used in combination with the previous version of Cortex. Easiest way to upgrade is to shutdown old Cortex installation, and restart it with new version. Incremental rollout works too, but with reduced functionality until all components run the same version. #2016
* [FEATURE] Added a read-only local alertmanager config store using files named corresponding to their tenant id. #2125
* [FEATURE] Added flag `-experimental.ruler.enable-api` to enable the ruler api which implements the Prometheus API `/api/v1/rules` and `/api/v1/alerts` endpoints under the configured `-http.prefix`. #1999
* [FEATURE] Added sharding support to compactor when using the experimental TSDB blocks storage. #2113
* [FEATURE] Added ability to override YAML config file settings using environment variables. #2147
  * `-config.expand-env`
* [FEATURE] Added flags to disable Alertmanager notifications methods. #2187
  * `-configs.notifications.disable-email`
  * `-configs.notifications.disable-webhook`
* [FEATURE] Add /config HTTP endpoint which exposes the current Cortex configuration as YAML. #2165
* [FEATURE] Allow Prometheus remote write directly to ingesters. #1491
* [FEATURE] Introduced new standalone service `query-tee` that can be used for testing purposes to send the same Prometheus query to multiple backends (ie. two Cortex clusters ingesting the same metrics) and compare the performances. #2203
* [FEATURE] Fan out parallelizable queries to backend queriers concurrently. #1878
  * `querier.parallelise-shardable-queries` (bool)
  * Requires a shard-compatible schema (v10+)
  * This causes the number of traces to increase accordingly.
  * The query-frontend now requires a schema config to determine how/when to shard queries, either from a file or from flags (i.e. by the `config-yaml` CLI flag). This is the same schema config the queriers consume. The schema is only required to use this option.
  * It's also advised to increase downstream concurrency controls as well:
    * `querier.max-outstanding-requests-per-tenant`
    * `querier.max-query-parallelism`
    * `querier.max-concurrent`
    * `server.grpc-max-concurrent-streams` (for both query-frontends and queriers)
* [FEATURE] Added user sub rings to distribute users to a subset of ingesters. #1947
  * `-experimental.distributor.user-subring-size`
* [FEATURE] Add flag `-experimental.tsdb.stripe-size` to expose TSDB stripe size option. #2185
* [FEATURE] Experimental Delete Series: Added support for Deleting Series with Prometheus style API. Needs to be enabled first by setting `-purger.enable` to `true`. Deletion only supported when using `boltdb` and `filesystem` as index and object store respectively. Support for other stores to follow in separate PRs #2103
* [ENHANCEMENT] Alertmanager: Expose Per-tenant alertmanager metrics #2124
* [ENHANCEMENT] Add `status` label to `cortex_alertmanager_configs` metric to gauge the number of valid and invalid configs. #2125
* [ENHANCEMENT] Cassandra Authentication: added the `custom_authenticators` config option that allows users to authenticate with cassandra clusters using password authenticators that are not approved by default in [gocql](https://github.com/gocql/gocql/blob/81b8263d9fe526782a588ef94d3fa5c6148e5d67/conn.go#L27) #2093
* [ENHANCEMENT] Cassandra Storage: added `max_retries`, `retry_min_backoff` and `retry_max_backoff` configuration options to enable retrying recoverable errors. #2054
* [ENHANCEMENT] Allow to configure HTTP and gRPC server listen address, maximum number of simultaneous connections and connection keepalive settings.
  * `-server.http-listen-address`
  * `-server.http-conn-limit`
  * `-server.grpc-listen-address`
  * `-server.grpc-conn-limit`
  * `-server.grpc.keepalive.max-connection-idle`
  * `-server.grpc.keepalive.max-connection-age`
  * `-server.grpc.keepalive.max-connection-age-grace`
  * `-server.grpc.keepalive.time`
  * `-server.grpc.keepalive.timeout`
* [ENHANCEMENT] PostgreSQL: Bump up `github.com/lib/pq` from `v1.0.0` to `v1.3.0` to support PostgreSQL SCRAM-SHA-256 authentication. #2097
* [ENHANCEMENT] Cassandra Storage: User no longer need `CREATE` privilege on `<all keyspaces>` if given keyspace exists. #2032
* [ENHANCEMENT] Cassandra Storage: added `password_file` configuration options to enable reading Cassandra password from file. #2096
* [ENHANCEMENT] Configs API: Allow GET/POST configs in YAML format. #2181
* [ENHANCEMENT] Background cache writes are batched to improve parallelism and observability. #2135
* [ENHANCEMENT] Add automatic repair for checkpoint and WAL. #2105
* [ENHANCEMENT] Support `lastEvaluation` and `evaluationTime` in `/api/v1/rules` endpoints and make order of groups stable. #2196
* [ENHANCEMENT] Skip expired requests in query-frontend scheduling. #2082
* [ENHANCEMENT] Add ability to configure gRPC keepalive settings. #2066
* [ENHANCEMENT] Experimental TSDB: Export TSDB Syncer metrics from Compactor component, they are prefixed with `cortex_compactor_`. #2023
* [ENHANCEMENT] Experimental TSDB: Added dedicated flag `-experimental.tsdb.bucket-store.tenant-sync-concurrency` to configure the maximum number of concurrent tenants for which blocks are synched. #2026
* [ENHANCEMENT] Experimental TSDB: Expose metrics for objstore operations (prefixed with `cortex_<component>_thanos_objstore_`, component being one of `ingester`, `querier` and `compactor`). #2027
* [ENHANCEMENT] Experimental TSDB: Added support for Azure Storage to be used for block storage, in addition to S3 and GCS. #2083
* [ENHANCEMENT] Experimental TSDB: Reduced memory allocations in the ingesters when using the experimental blocks storage. #2057
* [ENHANCEMENT] Experimental Memberlist KV: expose `-memberlist.gossip-to-dead-nodes-time` and `-memberlist.dead-node-reclaim-time` options to control how memberlist library handles dead nodes and name reuse. #2131
* [BUGFIX] Alertmanager: fixed panic upon applying a new config, caused by duplicate metrics registration in the `NewPipelineBuilder` function. #211
* [BUGFIX] Azure Blob ChunkStore: Fixed issue causing `invalid chunk checksum` errors. #2074
* [BUGFIX] The gauge `cortex_overrides_last_reload_successful` is now only exported by components that use a `RuntimeConfigManager`. Previously, for components that do not initialize a `RuntimeConfigManager` (such as the compactor) the gauge was initialized with 0 (indicating error state) and then never updated, resulting in a false-negative permanent error state. #2092
* [BUGFIX] Fixed WAL metric names, added the `cortex_` prefix.
* [BUGFIX] Restored histogram `cortex_configs_request_duration_seconds` #2138
* [BUGFIX] Fix wrong syntax for `url` in config-file-reference. #2148
* [BUGFIX] Fixed some 5xx status code returned by the query-frontend when they should actually be 4xx. #2122
* [BUGFIX] Fixed leaked goroutines in the querier. #2070
* [BUGFIX] Experimental TSDB: fixed `/all_user_stats` and `/api/prom/user_stats` endpoints when using the experimental TSDB blocks storage. #2042
* [BUGFIX] Experimental TSDB: fixed ruler to correctly work with the experimental TSDB blocks storage. #2101

### Changes to denormalised tokens in the ring

Cortex 0.4.0 is the last version that can *write* denormalised tokens. Cortex 0.5.0 and above always write normalised tokens.

Cortex 0.6.0 is the last version that can *read* denormalised tokens. Starting with Cortex 0.7.0 only normalised tokens are supported, and ingesters writing denormalised tokens to the ring (running Cortex 0.4.0 or earlier with `-ingester.normalise-tokens=false`) are ignored by distributors. Such ingesters should either switch to using normalised tokens, or be upgraded to Cortex 0.5.0 or later.

### Known issues

- The gRPC streaming for ingesters doesn't work when using the experimental TSDB blocks storage. Please do not enable `-querier.ingester-streaming` if you're using the TSDB blocks storage. If you want to enable it, you can build Cortex from `master` given the issue has been fixed after Cortex `0.7` branch has been cut and the fix wasn't included in the `0.7` because related to an experimental feature.

### Annotated config file breaking changes

In this section you can find a config file diff showing the breaking changes introduced in Cortex `0.7`. You can also find the [full configuration file reference doc](https://cortexmetrics.io/docs/configuration/configuration-file/) in the website.

 ```diff
### Root level config

 # "configdb" has been moved to "alertmanager > store > configdb".
-[configdb: <configdb_config>]

 # "config_store" has been renamed to "configs".
-[config_store: <configstore_config>]
+[configs: <configs_config>]


### `distributor_config`

 # The support to hook an external billing system has been removed.
-[enable_billing: <boolean> | default = false]
-billing:
-  [maxbufferedevents: <int> | default = 1024]
-  [retrydelay: <duration> | default = 500ms]
-  [ingesterhostport: <string> | default = "localhost:24225"]


### `querier_config`

 # "ingestermaxquerylookback" has been renamed to "query_ingesters_within".
-[ingestermaxquerylookback: <duration> | default = 0s]
+[query_ingesters_within: <duration> | default = 0s]


### `queryrange_config`

results_cache:
  cache:
     # "defaul_validity" has been renamed to "default_validity".
-    [defaul_validity: <duration> | default = 0s]
+    [default_validity: <duration> | default = 0s]

   # "cache_split_interval" has been deprecated in favor of "split_queries_by_interval".
-  [cache_split_interval: <duration> | default = 24h0m0s]


### `alertmanager_config`

# The "store" config block has been added. This includes "configdb" which previously
# was the "configdb" root level config block.
+store:
+  [type: <string> | default = "configdb"]
+  [configdb: <configstore_config>]
+  local:
+    [path: <string> | default = ""]


### `storage_config`

index_queries_cache_config:
   # "defaul_validity" has been renamed to "default_validity".
-  [defaul_validity: <duration> | default = 0s]
+  [default_validity: <duration> | default = 0s]


### `chunk_store_config`

chunk_cache_config:
   # "defaul_validity" has been renamed to "default_validity".
-  [defaul_validity: <duration> | default = 0s]
+  [default_validity: <duration> | default = 0s]

write_dedupe_cache_config:
   # "defaul_validity" has been renamed to "default_validity".
-  [defaul_validity: <duration> | default = 0s]
+  [default_validity: <duration> | default = 0s]

 # "min_chunk_age" has been removed in favor of "querier > query_store_after".
-[min_chunk_age: <duration> | default = 0s]


### `configs_config`

-# "uri" has been moved to "database > uri".
-[uri: <string> | default = "postgres://postgres@configs-db.weave.local/configs?sslmode=disable"]

-# "migrationsdir" has been moved to "database > migrations_dir".
-[migrationsdir: <string> | default = ""]

-# "passwordfile" has been moved to "database > password_file".
-[passwordfile: <string> | default = ""]

+database:
+  [uri: <string> | default = "postgres://postgres@configs-db.weave.local/configs?sslmode=disable"]
+  [migrations_dir: <string> | default = ""]
+  [password_file: <string> | default = ""]
```

## 0.6.1 / 2020-02-05

* [BUGFIX] Fixed parsing of the WAL configuration when specified in the YAML config file. #2071

## 0.6.0 / 2020-01-28

Note that the ruler flags need to be changed in this upgrade. You're moving from a single node ruler to something that might need to be sharded.
Further, if you're using the configs service, we've upgraded the migration library and this requires some manual intervention. See full instructions below to upgrade your PostgreSQL.

* [CHANGE] The frontend component now does not cache results if it finds a `Cache-Control` header and if one of its values is `no-store`. #1974
* [CHANGE] Flags changed with transition to upstream Prometheus rules manager:
  * `-ruler.client-timeout` is now `ruler.configs.client-timeout` in order to match `ruler.configs.url`.
  * `-ruler.group-timeout`has been removed.
  * `-ruler.num-workers` has been removed.
  * `-ruler.rule-path` has been added to specify where the prometheus rule manager will sync rule files.
  * `-ruler.storage.type` has beem added to specify the rule store backend type, currently only the configdb.
  * `-ruler.poll-interval` has been added to specify the interval in which to poll new rule groups.
  * `-ruler.evaluation-interval` default value has changed from `15s` to `1m` to match the default evaluation interval in Prometheus.
  * Ruler sharding requires a ring which can be configured via the ring flags prefixed by `ruler.ring.`. #1987
* [CHANGE] Use relative links from /ring page to make it work when used behind reverse proxy. #1896
* [CHANGE] Deprecated `-distributor.limiter-reload-period` flag. #1766
* [CHANGE] Ingesters now write only normalised tokens to the ring, although they can still read denormalised tokens used by other ingesters. `-ingester.normalise-tokens` is now deprecated, and ignored. If you want to switch back to using denormalised tokens, you need to downgrade to Cortex 0.4.0. Previous versions don't handle claiming tokens from normalised ingesters correctly. #1809
* [CHANGE] Overrides mechanism has been renamed to "runtime config", and is now separate from limits. Runtime config is simply a file that is reloaded by Cortex every couple of seconds. Limits and now also multi KV use this mechanism.<br />New arguments were introduced: `-runtime-config.file` (defaults to empty) and `-runtime-config.reload-period` (defaults to 10 seconds), which replace previously used `-limits.per-user-override-config` and `-limits.per-user-override-period` options. Old options are still used if `-runtime-config.file` is not specified. This change is also reflected in YAML configuration, where old `limits.per_tenant_override_config` and `limits.per_tenant_override_period` fields are replaced with `runtime_config.file` and `runtime_config.period` respectively. #1749
* [CHANGE] Cortex now rejects data with duplicate labels. Previously, such data was accepted, with duplicate labels removed with only one value left. #1964
* [CHANGE] Changed the default value for `-distributor.ha-tracker.prefix` from `collectors/` to `ha-tracker/` in order to not clash with other keys (ie. ring) stored in the same key-value store. #1940
* [FEATURE] Experimental: Write-Ahead-Log added in ingesters for more data reliability against ingester crashes. #1103
  * `--ingester.wal-enabled`: Setting this to `true` enables writing to WAL during ingestion.
  * `--ingester.wal-dir`: Directory where the WAL data should be stored and/or recovered from.
  * `--ingester.checkpoint-enabled`: Set this to `true` to enable checkpointing of in-memory chunks to disk.
  * `--ingester.checkpoint-duration`: This is the interval at which checkpoints should be created.
  * `--ingester.recover-from-wal`: Set this to `true` to recover data from an existing WAL.
  * For more information, please checkout the ["Ingesters with WAL" guide](https://cortexmetrics.io/docs/guides/ingesters-with-wal/).
* [FEATURE] The distributor can now drop labels from samples (similar to the removal of the replica label for HA ingestion) per user via the `distributor.drop-label` flag. #1726
* [FEATURE] Added flag `debug.mutex-profile-fraction` to enable mutex profiling #1969
* [FEATURE] Added `global` ingestion rate limiter strategy. Deprecated `-distributor.limiter-reload-period` flag. #1766
* [FEATURE] Added support for Microsoft Azure blob storage to be used for storing chunk data. #1913
* [FEATURE] Added readiness probe endpoint`/ready` to queriers. #1934
* [FEATURE] Added "multi" KV store that can interact with two other KV stores, primary one for all reads and writes, and secondary one, which only receives writes. Primary/secondary store can be modified in runtime via runtime-config mechanism (previously "overrides"). #1749
* [FEATURE] Added support to store ring tokens to a file and read it back on startup, instead of generating/fetching the tokens to/from the ring. This feature can be enabled with the flag `-ingester.tokens-file-path`. #1750
* [FEATURE] Experimental TSDB: Added `/series` API endpoint support with TSDB blocks storage. #1830
* [FEATURE] Experimental TSDB: Added TSDB blocks `compactor` component, which iterates over users blocks stored in the bucket and compact them according to the configured block ranges. #1942
* [ENHANCEMENT] metric `cortex_ingester_flush_reasons` gets a new `reason` value: `Spread`, when `-ingester.spread-flushes` option is enabled. #1978
* [ENHANCEMENT] Added `password` and `enable_tls` options to redis cache configuration. Enables usage of Microsoft Azure Cache for Redis service. #1923
* [ENHANCEMENT] Upgraded Kubernetes API version for deployments from `extensions/v1beta1` to `apps/v1`. #1941
* [ENHANCEMENT] Experimental TSDB: Open existing TSDB on startup to prevent ingester from becoming ready before it can accept writes. The max concurrency is set via `--experimental.tsdb.max-tsdb-opening-concurrency-on-startup`. #1917
* [ENHANCEMENT] Experimental TSDB: Querier now exports aggregate metrics from Thanos bucket store and in memory index cache (many metrics to list, but all have `cortex_querier_bucket_store_` or `cortex_querier_blocks_index_cache_` prefix). #1996
* [ENHANCEMENT] Experimental TSDB: Improved multi-tenant bucket store. #1991
  * Allowed to configure the blocks sync interval via `-experimental.tsdb.bucket-store.sync-interval` (0 disables the sync)
  * Limited the number of tenants concurrently synched by `-experimental.tsdb.bucket-store.block-sync-concurrency`
  * Renamed `cortex_querier_sync_seconds` metric to `cortex_querier_blocks_sync_seconds`
  * Track `cortex_querier_blocks_sync_seconds` metric for the initial sync too
* [BUGFIX] Fixed unnecessary CAS operations done by the HA tracker when the jitter is enabled. #1861
* [BUGFIX] Fixed ingesters getting stuck in a LEAVING state after coming up from an ungraceful exit. #1921
* [BUGFIX] Reduce memory usage when ingester Push() errors. #1922
* [BUGFIX] Table Manager: Fixed calculation of expected tables and creation of tables from next active schema considering grace period. #1976
* [BUGFIX] Experimental TSDB: Fixed ingesters consistency during hand-over when using experimental TSDB blocks storage. #1854 #1818
* [BUGFIX] Experimental TSDB: Fixed metrics when using experimental TSDB blocks storage. #1981 #1982 #1990 #1983
* [BUGFIX] Experimental memberlist: Use the advertised address when sending packets to other peers of the Gossip memberlist. #1857
* [BUGFIX] Experimental TSDB: Fixed incorrect query results introduced in #2604 caused by a buffer incorrectly reused while iterating samples. #2697

### Upgrading PostgreSQL (if you're using configs service)

Reference: <https://github.com/golang-migrate/migrate/tree/master/database/postgres#upgrading-from-v1>

1. Install the migrate package cli tool: <https://github.com/golang-migrate/migrate/tree/master/cmd/migrate#installation>
2. Drop the `schema_migrations` table: `DROP TABLE schema_migrations;`.
2. Run the migrate command:

```bash
migrate  -path <absolute_path_to_cortex>/cmd/cortex/migrations -database postgres://localhost:5432/database force 2
```

### Known issues

- The `cortex_prometheus_rule_group_last_evaluation_timestamp_seconds` metric, tracked by the ruler, is not unregistered for rule groups not being used anymore. This issue will be fixed in the next Cortex release (see [2033](https://github.com/cortexproject/cortex/issues/2033)).

- Write-Ahead-Log (WAL) does not have automatic repair of corrupt checkpoint or WAL segments, which is possible if ingester crashes abruptly or the underlying disk corrupts. Currently the only way to resolve this is to manually delete the affected checkpoint and/or WAL segments. Automatic repair will be added in the future releases.

## 0.4.0 / 2019-12-02

* [CHANGE] The frontend component has been refactored to be easier to re-use. When upgrading the frontend, cache entries will be discarded and re-created with the new protobuf schema. #1734
* [CHANGE] Removed direct DB/API access from the ruler. `-ruler.configs.url` has been now deprecated. #1579
* [CHANGE] Removed `Delta` encoding. Any old chunks with `Delta` encoding cannot be read anymore. If `ingester.chunk-encoding` is set to `Delta` the ingester will fail to start. #1706
* [CHANGE] Setting `-ingester.max-transfer-retries` to 0 now disables hand-over when ingester is shutting down. Previously, zero meant infinite number of attempts. #1771
* [CHANGE] `dynamo` has been removed as a valid storage name to make it consistent for all components. `aws` and `aws-dynamo` remain as valid storage names.
* [CHANGE/FEATURE] The frontend split and cache intervals can now be configured using the respective flag `--querier.split-queries-by-interval` and `--frontend.cache-split-interval`.
  * If `--querier.split-queries-by-interval` is not provided request splitting is disabled by default.
  * __`--querier.split-queries-by-day` is still accepted for backward compatibility but has been deprecated. You should now use `--querier.split-queries-by-interval`. We recommend a to use a multiple of 24 hours.__
* [FEATURE] Global limit on the max series per user and metric #1760
  * `-ingester.max-global-series-per-user`
  * `-ingester.max-global-series-per-metric`
  * Requires `-distributor.replication-factor` and `-distributor.shard-by-all-labels` set for the ingesters too
* [FEATURE] Flush chunks with stale markers early with `ingester.max-stale-chunk-idle`. #1759
* [FEATURE] EXPERIMENTAL: Added new KV Store backend based on memberlist library. Components can gossip about tokens and ingester states, instead of using Consul or Etcd. #1721
* [FEATURE] EXPERIMENTAL: Use TSDB in the ingesters & flush blocks to S3/GCS ala Thanos. This will let us use an Object Store more efficiently and reduce costs. #1695
* [FEATURE] Allow Query Frontend to log slow queries with `frontend.log-queries-longer-than`. #1744
* [FEATURE] Add HTTP handler to trigger ingester flush & shutdown - used when running as a stateful set with the WAL enabled.  #1746
* [FEATURE] EXPERIMENTAL: Added GCS support to TSDB blocks storage. #1772
* [ENHANCEMENT] Reduce memory allocations in the write path. #1706
* [ENHANCEMENT] Consul client now follows recommended practices for blocking queries wrt returned Index value. #1708
* [ENHANCEMENT] Consul client can optionally rate-limit itself during Watch (used e.g. by ring watchers) and WatchPrefix (used by HA feature) operations. Rate limiting is disabled by default. New flags added: `--consul.watch-rate-limit`, and `--consul.watch-burst-size`. #1708
* [ENHANCEMENT] Added jitter to HA deduping heartbeats, configure using `distributor.ha-tracker.update-timeout-jitter-max` #1534
* [ENHANCEMENT] Add ability to flush chunks with stale markers early. #1759
* [BUGFIX] Stop reporting successful actions as 500 errors in KV store metrics. #1798
* [BUGFIX] Fix bug where duplicate labels can be returned through metadata APIs. #1790
* [BUGFIX] Fix reading of old, v3 chunk data. #1779
* [BUGFIX] Now support IAM roles in service accounts in AWS EKS. #1803
* [BUGFIX] Fixed duplicated series returned when querying both ingesters and store with the experimental TSDB blocks storage. #1778

In this release we updated the following dependencies:

- gRPC v1.25.0  (resulted in a drop of 30% CPU usage when compression is on)
- jaeger-client v2.20.0
- aws-sdk-go to v1.25.22

## 0.3.0 / 2019-10-11

This release adds support for Redis as an alternative to Memcached, and also includes many optimisations which reduce CPU and memory usage.

* [CHANGE] Gauge metrics were renamed to drop the `_total` suffix. #1685
  * In Alertmanager, `alertmanager_configs_total` is now `alertmanager_configs`
  * In Ruler, `scheduler_configs_total` is now `scheduler_configs`
  * `scheduler_groups_total` is now `scheduler_groups`.
* [CHANGE] `--alertmanager.configs.auto-slack-root` flag was dropped as auto Slack root is not supported anymore. #1597
* [CHANGE] In table-manager, default DynamoDB capacity was reduced from 3,000 units to 1,000 units. We recommend you do not run with the defaults: find out what figures are needed for your environment and set that via `-dynamodb.periodic-table.write-throughput` and `-dynamodb.chunk-table.write-throughput`.
* [FEATURE] Add Redis support for caching #1612
* [FEATURE] Allow spreading chunk writes across multiple S3 buckets #1625
* [FEATURE] Added `/shutdown` endpoint for ingester to shutdown all operations of the ingester. #1746
* [ENHANCEMENT] Upgraded Prometheus to 2.12.0 and Alertmanager to 0.19.0. #1597
* [ENHANCEMENT] Cortex is now built with Go 1.13 #1675, #1676, #1679
* [ENHANCEMENT] Many optimisations, mostly impacting ingester and querier: #1574, #1624, #1638, #1644, #1649, #1654, #1702

Full list of changes: <https://github.com/cortexproject/cortex/compare/v0.2.0...v0.3.0>

## 0.2.0 / 2019-09-05

This release has several exciting features, the most notable of them being setting `-ingester.spread-flushes` to potentially reduce your storage space by upto 50%.

* [CHANGE] Flags changed due to changes upstream in Prometheus Alertmanager #929:
  * `alertmanager.mesh.listen-address` is now `cluster.listen-address`
  * `alertmanager.mesh.peer.host` and `alertmanager.mesh.peer.service` can be replaced by `cluster.peer`
  * `alertmanager.mesh.hardware-address`, `alertmanager.mesh.nickname`, `alertmanager.mesh.password`, and `alertmanager.mesh.peer.refresh-interval` all disappear.
* [CHANGE] --claim-on-rollout flag deprecated; feature is now always on #1566
* [CHANGE] Retention period must now be a multiple of periodic table duration #1564
* [CHANGE] The value for the name label for the chunks memcache in all `cortex_cache_` metrics is now `chunksmemcache` (before it was `memcache`) #1569
* [FEATURE] Makes the ingester flush each timeseries at a specific point in the max-chunk-age cycle with `-ingester.spread-flushes`. This means multiple replicas of a chunk are very likely to contain the same contents which cuts chunk storage space by up to 66%. #1578
* [FEATURE] Make minimum number of chunk samples configurable per user #1620
* [FEATURE] Honor HTTPS for custom S3 URLs #1603
* [FEATURE] You can now point the query-frontend at a normal Prometheus for parallelisation and caching #1441
* [FEATURE] You can now specify `http_config` on alert receivers #929
* [FEATURE] Add option to use jump hashing to load balance requests to memcached #1554
* [FEATURE] Add status page for HA tracker to distributors #1546
* [FEATURE] The distributor ring page is now easier to read with alternate rows grayed out #1621

## 0.1.0 / 2019-08-07

* [CHANGE] HA Tracker flags were renamed to provide more clarity #1465
  * `distributor.accept-ha-labels` is now `distributor.ha-tracker.enable`
  * `distributor.accept-ha-samples` is now `distributor.ha-tracker.enable-for-all-users`
  * `ha-tracker.replica` is now `distributor.ha-tracker.replica`
  * `ha-tracker.cluster` is now `distributor.ha-tracker.cluster`
* [FEATURE] You can specify "heap ballast" to reduce Go GC Churn #1489
* [BUGFIX] HA Tracker no longer always makes a request to Consul/Etcd when a request is not from the active replica #1516
* [BUGFIX] Queries are now correctly cancelled by the query-frontend #1508<|MERGE_RESOLUTION|>--- conflicted
+++ resolved
@@ -256,9 +256,7 @@
 * [CHANGE] Alertmanager: `-experimental.alertmanager.enable-api` flag has been renamed to `-alertmanager.enable-api` and is now stable. #913
 * [CHANGE] Ingester: changed default value of `-blocks-storage.tsdb.retention-period` from `6h` to `24h`. #966
 * [CHANGE] Changed default value of `-querier.query-ingesters-within` and `-blocks-storage.tsdb.close-idle-tsdb-timeout` from `0` to `13h`. #966
-<<<<<<< HEAD
 * [CHANGE] Changed default value of `-distributor.ring.store` (Distributor ring) and `-ring.store` (Ingester ring) to `memberlist`.
-=======
 * [CHANGE] Ruler: `-ruler.alertmanager-discovery` flag has been removed. URLs following the prior SRV format, will be treated as a static target. To continue using service discovery for these URLs prepend `dnssrvnoa+` to them. #993
 * [CHANGE] Ruler: add support for [DNS service discovery format](./docs/sources/configuration/arguments.md#dns-service-discovery) for `-ruler.alertmanager-url`. #993
 * [CHANGE] Ruler: the following metrics for Alertmanager DNS service discovery are replaced: #993
@@ -266,7 +264,6 @@
   * `prometheus_sd_dns_lookup_failures_total` replaced by `cortex_dns_failures_total{component="ruler"}`
 * [CHANGE] Memberlist: the `name` label on metrics `cortex_dns_failures_total`, `cortex_dns_lookups_total` and `cortex_dns_provider_results` was renamed to `component`. #993
 * [CHANGE] Changed the default value of `-blocks-storage.bucket-store.bucket-index.enabled` to `true`. The default configuration must now run the compactor in order to write the bucket index or else queries to long term storage will fail. #924
->>>>>>> bb843d60
 * [FEATURE] Query Frontend: Add `cortex_query_fetched_chunks_total` per-user counter to expose the number of chunks fetched as part of queries. This metric can be enabled with the `-frontend.query-stats-enabled` flag (or its respective YAML config option `query_stats_enabled`). #31
 * [FEATURE] Query Frontend: Add experimental querysharding for the blocks storage (instant and range queries). You can now enable querysharding for blocks storage (`-store.engine=blocks`) by setting `-frontend.parallelize-shardable-queries` to `true`. The following additional config and exported metrics have been added. #79 #80 #100 #124 #140 #148 #150 #151 #153 #154 #155 #156 #157 #158 #159 #160 #163 #169 #172 #196 #205 #225 #226 #227 #228 #230 #235 #240 #239 #246 #244 #319 #330 #371 #385 #400 #458 #586 #630 #660 #707
   * New config options:
