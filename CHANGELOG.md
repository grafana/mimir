# Changelog

## main / unreleased

### Grafana Mimir

* [CHANGE] Ruler: Remove experimental CLI flag `-ruler-storage.cache.rule-group-enabled` to enable or disable caching the contents of rule groups. Caching rule group contents is now always enabled when a cache is configured for the ruler. #10949
* [CHANGE] Ingester: Out-of-order native histograms are now enabled whenever both native histogram and out-of-order ingestion is enabled. The `-ingester.ooo-native-histograms-ingestion-enabled` CLI flag and corresponding `ooo_native_histograms_ingestion_enabled` runtime configuration option have been removed. #10956
* [CHANGE] Distributor: removed the `cortex_distributor_label_values_with_newlines_total` metric. #10977
* [CHANGE] Ingester/Distributor: renamed the experimental `max_cost_attribution_cardinality_per_user` config to `max_cost_attribution_cardinality`. #11092
* [CHANGE] Frontend: The subquery spin-off feature is now enabled with `-query-frontend.subquery-spin-off-enabled=true` instead of `-query-frontend.instant-queries-with-subquery-spin-off=.*` #11153
* [CHANGE] Overrides-exporter: Don't export per-tenant overrides that are set to their default values. #11173
* [CHANGE] gRPC/HTTP clients: Rename metric `cortex_client_request_invalid_cluster_validation_labels_total` to `cortex_client_invalid_cluster_validation_label_requests_total`. #11237
* [FEATURE] Distributor: Experimental support for Prometheus Remote-Write 2.0 protocol. Limitations: Created timestamp is ignored, per series metadata is merged on metric family level automatically, ingestion might fail if client sends ProtoBuf fields out of order. The label `version` is added to the metric `cortex_distributor_requests_in_total` with a value of either `1.0` or `2.0` depending on the detected Remote-Write protocol. #11100 #11101 #11192 #11143
* [FEATURE] Query-frontend: expand `query-frontend.cache-errors` and `query-frontend.results-cache-ttl-for-errors` configuration options to cache non-transient response failures for instant queries. #11120
* [ENHANCEMENT] Ingester: Add support for exporting native histogram cost attribution metrics (`cortex_ingester_attributed_active_native_histogram_series` and `cortex_ingester_attributed_active_native_histogram_buckets`) with labels specified by customers to a custom Prometheus registry. #10892
* [ENHANCEMENT] Store-gateway: Download sparse headers uploaded by compactors. Compactors have to be configured with `-compactor.upload-sparse-index-headers=true` option. #10879 #11072.
* [ENHANCEMENT] Compactor: Upload block index file and multiple segment files concurrently. Concurrency scales linearly with block size up to `-compactor.max-per-block-upload-concurrency`. #10947
* [ENHANCEMENT] Ingester: Add per-user `cortex_ingester_tsdb_wal_replay_unknown_refs_total` and `cortex_ingester_tsdb_wbl_replay_unknown_refs_total` metrics to track unknown series references during WAL/WBL replay. #10981
* [ENHANCEMENT] Added `-ingest-storage.kafka.fetch-max-wait` configuration option to configure the maximum amount of time a Kafka broker waits for some records before a Fetch response is returned. #11012
* [ENHANCEMENT] Ingester: Add `cortex_ingester_tsdb_forced_compactions_in_progress` metric reporting a value of 1 when there's a forced TSDB head compaction in progress. #11006
* [ENHANCEMENT] Ingester: Add `cortex_ingest_storage_reader_records_batch_fetch_max_bytes` metric reporting the distribution of `MaxBytes` specified in the Fetch requests sent to Kafka. #11014
* [ENHANCEMENT] All: Add experimental support for cluster validation in HTTP calls. When it is enabled, HTTP server verifies if a request coming from an HTTP client comes from an expected cluster. This validation can be configured by the following experimental configuration options: #11010
  * `-server.cluster-validation.label`
  * `-server.cluster-validation.http.enabled`
  * `-server.cluster-validation.http.soft-validation`
  * `-server.cluster-validation.http.exclude-paths`
* [ENHANCEMENT] Query-frontend: Add experimental support to include the cluster validation label in HTTP request headers. When cluster validation is enabled on the HTTP server side, cluster validation labels from HTTP request headers are compared with the HTTP server's cluster validation label. #11010 #11145
  * By setting `-query-frontend.client-cluster-validation.label`, you configure the query-frontend's client cluster validation label.
  * The flag `-common.client-cluster-validation.label`, if set, provides the default for `-query-frontend.client-cluster-validation.label`.
* [ENHANCEMENT] Memberlist: Add `-memberlist.abort-if-fast-join-fails` support and retries on DNS resolution. #11067
* [ENHANCEMENT] Querier: Allow configuring all gRPC options for store-gateway client, similar to other gRPC clients. #11074
* [ENHANCEMENT] Ruler: Log the number of series returned for each query as `result_series_count` as part of `query stats` log lines. #11081
* [ENHANCEMENT] Ruler: Don't log statistics that are not available when using a remote query-frontend as part of `query stats` log lines. #11083
* [ENHANCEMENT] Ingester: Remove cost-attribution experimental `max_cost_attribution_labels_per_user` limit. #11090
* [ENHANCEMENT] Update Go to 1.24.2. #11114
* [ENHANCEMENT] Query-frontend: Add `cortex_query_samples_processed_total` metric. #11110
* [ENHANCEMENT] Query-frontend: Add `cortex_query_samples_processed_cache_adjusted_total` metric. #11164
* [ENHANCEMENT] Ingester/Distributor: Add `cortex_cost_attribution_*` metrics to observe the state of the cost-attribution trackers. #11112
<<<<<<< HEAD
* [ENHANCEMENT] gRPC/HTTP servers: Add `cortex_server_invalid_cluster_validation_label_requests_total` metric, that is increased for every request with an invalid cluster validation label. #11241
* [ENHANCEMENT] Distributor: Trace when deduplicating a metric's samples/histograms due to conflicting timestamps. #11159
=======
* [ENHANCEMENT] gRPC/HTTP servers: Add `cortex_server_invalid_cluster_validation_label_requests_total` metric, that is increased for every request with an invalid cluster validation label. #11241 #11277
* [ENHANCEMENT] OTLP: Add support for converting OTel explicit bucket histograms to Prometheus native histograms with custom buckets using the `distributor.otel-convert-histograms-to-nhcb` flag. #11077
* [ENHANCEMENT] Add configurable per-tenant `limited_queries`, which you can only run at or less than an allowed frequency. #11097
* [ENHANCEMENT] Ingest-Storage: Add `ingest-storage.kafka.producer-record-version` to allow control Kafka record versioning. #11244
>>>>>>> 81240d4a
* [BUGFIX] OTLP: Fix response body and Content-Type header to align with spec. #10852
* [BUGFIX] Compactor: fix issue where block becomes permanently stuck when the Compactor's block cleanup job partially deletes a block. #10888
* [BUGFIX] Storage: fix intermittent failures in S3 upload retries. #10952
* [BUGFIX] Querier: return NaN from `irate()` if the second-last sample in the range is NaN and Prometheus' query engine is in use. #10956
* [BUGFIX] Ruler: don't count alerts towards `cortex_prometheus_notifications_dropped_total` if they are dropped due to alert relabelling. #10956
* [BUGFIX] Querier: Fix issue where an entire store-gateway zone leaving caused high CPU usage trying to find active members of the leaving zone. #11028
* [BUGFIX] Query-frontend: Fix blocks retention period enforcement when a request has multiple tenants (tenant federation). #11069
* [BUGFIX] Query-frontend: Fix `-query-frontend.query-sharding-max-sharded-queries` enforcement for instant queries with binary operators. #11086
* [BUGFIX] Memberlist: Fix hash ring updates before the full-join has been completed, when `-memberlist.notify-interval` is configured. #11098
* [BUGFIX] Query-frontend: Fix an issue where transient errors could be inadvertently cached. #11198
* [BUGFIX] Ingester: read reactive limiters should activate and deactivate when the ingester changes state. #11234
* [BUGFIX] Query-frontend: Fix an issue where errors from date/time parsing methods did not include the name of the invalid parameter. #11304
* [BUGFIX] Compactor: Fix issue where `MimirBucketIndexNotUpdated` can fire even though the index has been updated within the alert threshold. #11303

### Mixin

* [ENHANCEMENT] Dashboards: Include absolute number of notifications attempted to alertmanager in 'Mimir / Ruler'. #10918
* [ENHANCEMENT] Alerts: Make `MimirRolloutStuck` a critical alert if it has been firing for 6h. #10890
* [ENHANCEMENT] Dashboards: Add panels to the `Mimir / Tenants` and `Mimir / Top Tenants` dashboards showing the rate of gateway requests. #10978
* [ENHANCEMENT] Alerts: Improve `MimirIngesterFailsToProcessRecordsFromKafka` to not fire during forced TSDB head compaction. #11006
* [ENHANCEMENT] Alerts: Add alerts for invalid cluster validation labels. #11255 #11282
* [CHANGE] Alerts: Update query for `MimirBucketIndexNotUpdated`. Use `max_over_time` to prevent alert firing when pods rotate. #11311
* [BUGFIX] Dashboards: fix "Mimir / Tenants" legends for non-Kubernetes deployments. #10891
* [BUGFIX] Recording rules: fix `cluster_namespace_deployment:actual_replicas:count` recording rule when there's a mix on single-zone and multi-zone deployments. #11287
* [BUGFIX] Alerts: Enhance the `MimirRolloutStuck` alert, so it checks whether rollout groups as a whole (and not spread across instances) are changing or stuck. #11288

### Jsonnet

* [CHANGE] Increase the allowed number of rule groups for small, medium_small, and extra_small user tiers by 20%. #11152
* [CHANGE] Update rollout-operator version to 0.26.0. #11232
* [CHANGE] Memcached: Set a timeout of `500ms` for the `ruler-storage` cache instead of the default `200ms`. #11231
* [FEATURE] Make ingest storage ingester HPA behavior configurable through `_config.ingest_storage_ingester_hpa_behavior`. #11168

### Mimirtool

* [FEATURE] Add `--enable-experimental-functions` flag to commands that parse PromQL to allow parsing experimental functions such as `sort_by_label()`.

### Mimir Continuous Test

### Query-tee

### Documentation

### Tools

* [ENHANCEMENT] `kafkatool`: Add `offsets` command for querying various partition offsets. #11115
* [ENHANCEMENT] `listblocks`: Output can now also be JSON or YAML for easier parsing. #11184
* [ENHANCEMENT] `mark-blocks`: Allow specifying blocks from multiple tenants. #11343

## 2.16.0

### Grafana Mimir

* [CHANGE] Querier: pass context to queryable `IsApplicable` hook. #10451
* [CHANGE] Distributor: OTLP and push handler replace all non-UTF8 characters with the unicode replacement character `\uFFFD` in error messages before propagating them. #10236
* [CHANGE] Querier: pass query matchers to queryable `IsApplicable` hook. #10256
* [CHANGE] Build: removed Mimir Alpine Docker image and related CI tests. #10469
* [CHANGE] Query-frontend: Add `topic` label to `cortex_ingest_storage_strong_consistency_requests_total`, `cortex_ingest_storage_strong_consistency_failures_total`, and `cortex_ingest_storage_strong_consistency_wait_duration_seconds` metrics. #10220
* [CHANGE] Ruler: cap the rate of retries for remote query evaluation to 170/sec. This is configurable via `-ruler.query-frontend.max-retries-rate`. #10375 #10403
* [CHANGE] Query-frontend: Add `topic` label to `cortex_ingest_storage_reader_last_produced_offset_requests_total`, `cortex_ingest_storage_reader_last_produced_offset_failures_total`, `cortex_ingest_storage_reader_last_produced_offset_request_duration_seconds`, `cortex_ingest_storage_reader_partition_start_offset_requests_total`, `cortex_ingest_storage_reader_partition_start_offset_failures_total`, `cortex_ingest_storage_reader_partition_start_offset_request_duration_seconds` metrics. #10462
* [CHANGE] Ingester: Set `-ingester.ooo-native-histograms-ingestion-enabled` to true by default. #10483
* [CHANGE] Ruler: Add `user` and `reason` labels to `cortex_ruler_write_requests_failed_total` and `cortex_ruler_queries_failed_total`; add `user` to
    `cortex_ruler_write_requests_total` and `cortex_ruler_queries_total` metrics. #10536
* [CHANGE] Querier / Query-frontend: Remove experimental `-querier.promql-experimental-functions-enabled` and `-query-frontend.block-promql-experimental-functions` CLI flags and respective YAML configuration options to enable experimental PromQL functions. Instead access to experimental PromQL functions is always blocked. You can enable them using the per-tenant setting `enabled_promql_experimental_functions`. #10660 #10712
* [CHANGE] Store-gateway: Include posting sampling rate in sparse index headers. When the sampling rate isn't set in a sparse index header, store gateway rebuilds the sparse header with the configured `blocks-storage.bucket-store.posting-offsets-in-mem-sampling` value. If the sparse header's sampling rate is set but doesn't match the configured rate, store gateway either rebuilds the sparse header or downsamples to the configured sampling rate. #10684 #10878
* [CHANGE] Distributor: Return specific error message when burst size limit is exceeded. #10835
* [CHANGE] Ingester: enable native histograms ingestion by default, meaning`ingester.native-histograms-ingestion-enabled` defaults to true. #10867
* [FEATURE] Query Frontend: Expose query stats in the `Server-Timing` header when the `X-Mimir-Response-Query-Stats: true` header is present in the request. #10192
* [FEATURE] Distributor: Add experimental `-distributor.otel-keep-identifying-resource-attributes` option to allow keeping `service.instance.id`, `service.name` and `service.namespace` in `target_info` on top of converting them to the `instance` and `job` labels. #10216
* [FEATURE] Ingester/Distributor: Add support for exporting cost attribution metrics (`cortex_ingester_attributed_active_series`, `cortex_distributor_received_attributed_samples_total`, and `cortex_discarded_attributed_samples_total`) with labels specified by customers to a custom Prometheus registry. This feature enables more flexible billing data tracking. #10269 #10702
* [FEATURE] Ruler: Added `/ruler/tenants` endpoints to list the discovered tenants with rule groups. #10738
* [FEATURE] Distributor: Add experimental Influx handler. #10153
* [FEATURE] Query-frontend: Configuration options `query-frontend.cache-errors` and `query-frontend.results-cache-ttl-for-errors` for caching non-transient error responses are no longer experimental. #10927
* [FEATURE] Distributor: Add experimental `memberlist` KV store for ha_tracker. You can enable it using the `-distributor.ha-tracker.kvstore.store` flag. You can configure Memberlist parameters via the `-memberlist-*` flags. #10054
* [ENHANCEMENT] Compactor: Expose `cortex_bucket_index_last_successful_update_timestamp_seconds` for all tenants assigned to the compactor before starting the block cleanup job. #10569
* [ENHANCEMENT] Query Frontend: Return server-side `samples_processed` statistics. #10103
* [ENHANCEMENT] Distributor: OTLP receiver now converts also metric metadata. See also https://github.com/prometheus/prometheus/pull/15416. #10168
* [ENHANCEMENT] Distributor: discard float and histogram samples with duplicated timestamps from each timeseries in a request before the request is forwarded to ingesters. Discarded samples are tracked by `cortex_discarded_samples_total` metrics with the reason `sample_duplicate_timestamp`. #10145 #10430
* [ENHANCEMENT] Ruler: Add `cortex_prometheus_rule_group_last_rule_duration_sum_seconds` metric to track the total evaluation duration of a rule group regardless of concurrency #10189
* [ENHANCEMENT] Distributor: Add native histogram support for `electedReplicaPropagationTime` metric in ha_tracker. #10264
* [ENHANCEMENT] Ingester: More efficient CPU/memory utilization-based read request limiting. #10325
* [ENHANCEMENT] OTLP: In addition to the flag `-distributor.otel-created-timestamp-zero-ingestion-enabled` there is now `-distributor.otel-start-time-quiet-zero` to convert OTel start timestamps to Prometheus QuietZeroNaNs. This flag is to make the change rollout safe between Ingesters and Distributors. #10238
* [ENHANCEMENT] Ruler: When rule concurrency is enabled for a rule group, its rules will now be reordered and run in batches based on their dependencies. This increases the number of rules that can potentially run concurrently. Note that the global and tenant-specific limits still apply #10400
* [ENHANCEMENT] Query-frontend: include more information about read consistency in trace spans produced when using experimental ingest storage. #10412
* [ENHANCEMENT] Ingester: Hide tokens in ingester ring status page when ingest storage is enabled #10399
* [ENHANCEMENT] Ingester: add `active_series_additional_custom_trackers` configuration, in addition to the already existing `active_series_custom_trackers`. The `active_series_additional_custom_trackers` configuration allows you to configure additional custom trackers that get merged with `active_series_custom_trackers` at runtime. #10428
* [ENHANCEMENT] Query-frontend: Allow blocking raw http requests with the `blocked_requests` configuration. Requests can be blocked based on their path, method or query parameters #10484
* [ENHANCEMENT] Ingester: Added the following metrics exported by `PostingsForMatchers` cache: #10500 #10525
  * `cortex_ingester_tsdb_head_postings_for_matchers_cache_hits_total`
  * `cortex_ingester_tsdb_head_postings_for_matchers_cache_misses_total`
  * `cortex_ingester_tsdb_head_postings_for_matchers_cache_requests_total`
  * `cortex_ingester_tsdb_head_postings_for_matchers_cache_skips_total`
  * `cortex_ingester_tsdb_head_postings_for_matchers_cache_evictions_total`
  * `cortex_ingester_tsdb_block_postings_for_matchers_cache_hits_total`
  * `cortex_ingester_tsdb_block_postings_for_matchers_cache_misses_total`
  * `cortex_ingester_tsdb_block_postings_for_matchers_cache_requests_total`
  * `cortex_ingester_tsdb_block_postings_for_matchers_cache_skips_total`
  * `cortex_ingester_tsdb_block_postings_for_matchers_cache_evictions_total`
* [ENHANCEMENT] Add support for the HTTP header `X-Filter-Queryables` which allows callers to decide which queryables should be used by the querier, useful for debugging and testing queryables in isolation. #10552 #10594
* [ENHANCEMENT] Compactor: Shuffle users' order in `BlocksCleaner`. Prevents bucket indexes from going an extended period without cleanup during compactor restarts. #10513
* [ENHANCEMENT] Distributor, querier, ingester and store-gateway: Add support for `limit` parameter for label names and values requests. #10410
* [ENHANCEMENT] Ruler: Adds support for filtering results from rule status endpoint by `file[]`, `rule_group[]` and `rule_name[]`. #10589
* [ENHANCEMENT] Query-frontend: Add option to "spin off" subqueries as actual range queries, so that they benefit from query acceleration techniques such as sharding, splitting, and caching. To enable this feature, set the `-query-frontend.instant-queries-with-subquery-spin-off=<comma separated list>` option on the frontend or the `instant_queries_with_subquery_spin_off` per-tenant override with regular expressions matching the queries to enable. #10460 #10603 #10621 #10742 #10796
* [ENHANCEMENT] Querier, ingester: The series API respects passed `limit` parameter. #10620 #10652
* [ENHANCEMENT] Store-gateway: Add experimental settings under `-store-gateway.dynamic-replication` to allow more than the default of 3 store-gateways to own recent blocks. #10382 #10637
* [ENHANCEMENT] Ingester: Add reactive concurrency limiters to protect push and read operations from overload. #10574
* [ENHANCEMENT] Compactor: Add experimental `-compactor.max-lookback` option to limit blocks considered in each compaction cycle. Blocks uploaded prior to the lookback period aren't processed. This option helps reduce CPU utilization in tenants with large block metadata files that are processed before each compaction. #10585 #10794
* [ENHANCEMENT] Distributor: Optionally expose the current HA replica for each tenant in the `cortex_ha_tracker_elected_replica_status` metric. This is enabled with the `-distributor.ha-tracker.enable-elected-replica-metric=true` flag. #10644
* [ENHANCEMENT] Enable three Go runtime metrics: #10641
  * `go_cpu_classes_gc_total_cpu_seconds_total`
  * `go_cpu_classes_total_cpu_seconds_total`
  * `go_cpu_classes_idle_cpu_seconds_total`
* [ENHANCEMENT] All: Add experimental support for cluster validation in gRPC calls. When it is enabled, gRPC server verifies if a request coming from a gRPC client comes from an expected cluster. This validation can be configured by the following experimental configuration options: #10767
  * `-server.cluster-validation.label`
  * `-server.cluster-validation.grpc.enabled`
  * `-server.cluster-validation.grpc.soft-validation`
* [ENHANCEMENT] gRPC clients: Add experimental support to include the cluster validation label in gRPC metadata. When cluster validation is enabled on gRPC server side, the cluster validation label from gRPC metadata is compared with the gRPC server's cluster validation label. #10869 #10883
  * By setting `-<grpc-client-config-path>.cluster-validation.label`, you configure the cluster validation label of _a single_ gRPC client, whose `grpcclient.Config` object is configurable through `-<grpc-client-config-path>`.
  * By setting `-common.client-cluster-validation.label`, you configure the cluster validation label of _all_ gRPC clients.
* [ENHANCEMENT] gRPC clients: Add `cortex_client_request_invalid_cluster_validation_labels_total` metrics, that are used by Mimir's gRPC clients to track invalid cluster validations. #10767
* [ENHANCEMENT] Add experimental metric `cortex_distributor_dropped_native_histograms_total` to measure native histograms silently dropped when native histograms are disabled for a tenant. #10760
* [ENHANCEMENT] Compactor: Add experimental `-compactor.upload-sparse-index-headers` option. When enabled, the compactor will attempt to upload sparse index headers to object storage. This prevents latency spikes after adding store-gateway replicas. #10684
* [ENHANCEMENT] Ruler: add support for YAML aliases in `alert`, `record` and `expr` fields in rule groups. https://github.com/prometheus/prometheus/pull/14957 #10884
* [ENHANCEMENT] Memcached: Add experimental `-<prefix>.memcached.addresses-provider` flag to use alternate DNS service discovery backends when discovering Memcached hosts. #10895
* [BUGFIX] Distributor: Use a boolean to track changes while merging the ReplicaDesc components, rather than comparing the objects directly. #10185
* [BUGFIX] Querier: fix timeout responding to query-frontend when response size is very close to `-querier.frontend-client.grpc-max-send-msg-size`. #10154
* [BUGFIX] Query-frontend and querier: show warning/info annotations in some cases where they were missing (if a lazy querier was used). #10277
* [BUGFIX] Query-frontend: Fix an issue where transient errors are inadvertently cached. #10537 #10631
* [BUGFIX] Ruler: fix indeterminate rules being always run concurrently (instead of never) when `-ruler.max-independent-rule-evaluation-concurrency` is set. https://github.com/prometheus/prometheus/pull/15560 #10258
* [BUGFIX] PromQL: Fix various UTF-8 bugs related to quoting. https://github.com/prometheus/prometheus/pull/15531 #10258
* [BUGFIX] Ruler: Fixed an issue when using the experimental `-ruler.max-independent-rule-evaluation-concurrency` feature, where if a rule group was eligible for concurrency, it would flap between running concurrently or not based on the time it took after running concurrently. #9726 #10189
* [BUGFIX] Mimirtool: `remote-read` commands will now return data. #10286
* [BUGFIX] PromQL: Fix deriv, predict_linear and double_exponential_smoothing with histograms https://github.com/prometheus/prometheus/pull/15686 #10383
* [BUGFIX] MQE: Fix deriv with histograms #10383
* [BUGFIX] PromQL: Fix <aggr_over_time> functions with histograms https://github.com/prometheus/prometheus/pull/15711 #10400
* [BUGFIX] MQE: Fix <aggr_over_time> functions with histograms #10400
* [BUGFIX] Distributor: return HTTP status 415 Unsupported Media Type instead of 200 Success for Remote Write 2.0 until we support it. #10423 #10916
* [BUGFIX] Query-frontend: Add flag `-query-frontend.prom2-range-compat` and corresponding YAML to rewrite queries with ranges that worked in Prometheus 2 but are invalid in Prometheus 3. #10445 #10461 #10502
* [BUGFIX] Distributor: Fix edge case at the HA-tracker with memberlist as KVStore, where when a replica in the KVStore is marked as deleted but not yet removed, it fails to update the KVStore. #10443
* [BUGFIX] Distributor: Fix panics in `DurationWithJitter` util functions when computed variance is zero. #10507
* [BUGFIX] Ingester: Fixed a race condition in the `PostingsForMatchers` cache that may have infrequently returned expired cached postings. #10500
* [BUGFIX] Distributor: Report partially converted OTLP requests with status 400 Bad Request. #10588
* [BUGFIX] Ruler: fix issue where rule evaluations could be missed while shutting down a ruler instance if that instance owns many rule groups. prometheus/prometheus#15804 #10762
* [BUGFIX] Ingester: Add additional check on reactive limiter queue sizes. #10722
* [BUGFIX] TSDB: fix unknown series errors and possible lost data during WAL replay when series are removed from the head due to inactivity and reappear before the next WAL checkpoint. https://github.com/prometheus/prometheus/pull/16060 https://github.com/prometheus/prometheus/pull/16231 #10824 #10955
* [BUGFIX] Querier: fix issue where `label_join` could incorrectly return multiple series with the same labels rather than failing with `vector cannot contain metrics with the same labelset`. https://github.com/prometheus/prometheus/pull/15975 #10826
* [BUGFIX] Querier: fix issue where counter resets on native histograms could be incorrectly under- or over-counted when using subqueries. https://github.com/prometheus/prometheus/pull/15987 #10871
* [BUGFIX] Querier: fix incorrect annotation emitted when `quantile_over_time` is evaluated over a range with both histograms and floats. https://github.com/prometheus/prometheus/pull/16018 #10884
* [BUGFIX] Querier: fix duplicated double quotes in invalid label name error from `count_values`. https://github.com/prometheus/prometheus/pull/16054 #10884
* [BUGFIX] Ingester: fix goroutines and memory leak when experimental ingest storage enabled and a server-side error occurs during metrics ingestion. #10915
* [BUGFIX] Alertmanager: Avoid fetching Grafana state if Grafana AM compatibility is not enabled. #10857
* [BUGFIX] Alertmanager: Fix decoding of queryFromGeneratorURL in templates. #8914
* [BUGFIX] Alertmanager: DedupStage to stop notification pipeline when the timestamp of notification log entry is after the pipeline was flushed #10989

### Mixin

* [CHANGE] Alerts: Only alert on errors performing cache operations if there are over 10 request/sec to avoid flapping. #10832
* [FEATURE] Add compiled mixin for GEM installations in `operations/mimir-mixin-compiled-gem`. #10690 #10877
* [ENHANCEMENT] Dashboards: clarify that the ingester and store-gateway panels on the 'Reads' dashboard show data from all query requests to that component, not just requests from the main query path (ie. requests from the ruler query path are included as well). #10598
* [ENHANCEMENT] Dashboards: add ingester and store-gateway panels from the 'Reads' dashboard to the 'Remote ruler reads' dashboard as well. #10598
* [ENHANCEMENT] Dashboards: add ingester and store-gateway panels showing only requests from the respective dashboard's query path to the 'Reads' and 'Remote ruler reads' dashboards. For example, the 'Remote ruler reads' dashboard now has panels showing the ingester query request rate from ruler-queriers. #10598
* [ENHANCEMENT] Dashboards: 'Writes' dashboard: show write requests broken down by request type. #10599
* [ENHANCEMENT] Dashboards: clarify when query-frontend and query-scheduler dashboard panels are expected to show no data. #10624
* [ENHANCEMENT] Alerts: Add warning alert `DistributorGcUsesTooMuchCpu`. #10641
* [ENHANCEMENT] Dashboards: Add "Federation-frontend" dashboard for GEM. #10697 #10736
* [ENHANCEMENT] Dashboards: Add Query-Scheduler <-> Querier Inflight Requests row to Query Reads and Remote Ruler reads dashboards. #10290
* [ENHANCEMENT] Alerts: Add "Federation-frontend" alert for remote clusters returning errors. #10698
* [BUGFIX] Dashboards: fix how we switch between classic and native histograms. #10018
* [BUGFIX] Alerts: Ignore cache errors performing `delete` operations since these are expected to fail when keys don't exist. #10287
* [BUGFIX] Dashboards: fix "Mimir / Rollout Progress" latency comparison when gateway is enabled. #10495
* [BUGFIX] Dashboards: fix autoscaling panels when Mimir is deployed using Helm. #10473
* [BUGFIX] Alerts: fix `MimirAutoscalerNotActive` alert. #10564

### Jsonnet

* [CHANGE] Update rollout-operator version to 0.23.0. #10229 #10750
* [CHANGE] Memcached: Update to Memcached 1.6.34. #10318
* [CHANGE] Change multi-AZ deployments default toleration value from 'multi-az' to 'secondary-az', and make it configurable via the following settings: #10596
  * `_config.multi_zone_schedule_toleration` (default)
  * `_config.multi_zone_distributor_schedule_toleration` (distributor's override)
  * `_config.multi_zone_etcd_schedule_toleration` (etcd's override)
* [CHANGE] Ring: relaxed the hash ring heartbeat timeout for store-gateways: #10634
  * `-store-gateway.sharding-ring.heartbeat-timeout` set to `10m`
* [CHANGE] Memcached: Use 3 replicas for all cache types by default. #10739
* [ENHANCEMENT] Enforce `persistentVolumeClaimRetentionPolicy` `Retain` policy on partition ingesters during migration to experimental ingest storage. #10395
* [ENHANCEMENT] Allow to not configure `topologySpreadConstraints` by setting the following configuration options to a negative value: #10540
  * `distributor_topology_spread_max_skew`
  * `query_frontend_topology_spread_max_skew`
  * `querier_topology_spread_max_skew`
  * `ruler_topology_spread_max_skew`
  * `ruler_querier_topology_spread_max_skew`
* [ENHANCEMENT] Validate the `$._config.shuffle_sharding.ingester_partitions_shard_size` value when partition shuffle sharding is enabled in the ingest-storage mode. #10746
* [BUGFIX] Ports in container rollout-operator. #10273
* [BUGFIX] When downscaling is enabled, the components must annotate `prepare-downscale-http-port` with the value set in `$._config.server_http_port`. #10367

### Mimirtool

* [BUGFIX] Fix issue where `MIMIR_HTTP_PREFIX` environment variable was ignored and the value from `MIMIR_MIMIR_HTTP_PREFIX` was used instead. #10207
* [ENHANCEMENT] Unify mimirtool authentication options and add extra-headers support for commands that depend on MimirClient. #10178
* [ENHANCEMENT] `mimirtool grafana analyze` now supports custom panels. #10669
* [ENHANCEMENT] `mimirtool grafana analyze` now supports bar chart, pie chart, state timeline, status history,
  histogram, candlestick, canvas, flame graph, geomap, node graph, trend, and XY chart panels. #10669

### Mimir Continuous Test

### Query-tee

* [ENHANCEMENT] Allow skipping comparisons when preferred backend fails. Disabled by default, enable with `-proxy.compare-skip-preferred-backend-failures=true`. #10612

### Documentation

* [CHANGE] Add production tips related to cache size, heavy multi-tenancy and latency spikes. #9978
* [ENHANCEMENT] Update `MimirAutoscalerNotActive` and `MimirAutoscalerKedaFailing` runbooks, with an instruction to check whether Prometheus has enough CPU allocated. #10257

### Tools

* [CHANGE] `copyblocks`: Remove /pprof endpoint. #10329
* [CHANGE] `mark-blocks`: Replace `markblocks` with added features including removing markers and reading block identifiers from a file. #10597

## 2.15.2

### Grafana Mimir

* [BUGFIX] Update module golang.org/x/net to v0.36.0 to address [CVE-2025-22870](https://nvd.nist.gov/vuln/detail/CVE-2025-22870). #10875
* [BUGFIX] Update module github.com/golang-jwt/jwt/v5 to v5.2.2 to address [CVE-2025-30204](https://nvd.nist.gov/vuln/detail/CVE-2025-30204). #11045


## 2.15.1

### Grafana Mimir

* [BUGFIX] Update module github.com/golang/glog to v1.2.4 to address [CVE-2024-45339](https://nvd.nist.gov/vuln/detail/CVE-2024-45339). #10541
* [BUGFIX] Update module github.com/go-jose/go-jose/v4 to v4.0.5 to address [CVE-2025-27144](https://nvd.nist.gov/vuln/detail/CVE-2025-27144). #10783
* [BUGFIX] Update module golang.org/x/oauth2 to v0.27.0 to address [CVE-2025-22868](https://nvd.nist.gov/vuln/detail/CVE-2025-22868). #10803
* [BUGFIX] Update module golang.org/x/crypto to v0.35.0 to address [CVE-2025-22869](https://nvd.nist.gov/vuln/detail/CVE-2025-22869). #10804
* [BUGFIX] Upgrade Go to 1.23.7 to address [CVE-2024-45336](https://nvd.nist.gov/vuln/detail/CVE-2024-45336), [CVE-2024-45341](https://nvd.nist.gov/vuln/detail/CVE-2024-45341), and [CVE-2025-22866](https://nvd.nist.gov/vuln/detail/CVE-2025-22866). #10862


## 2.15.0

### Grafana Mimir

* [CHANGE] Alertmanager: the following metrics are not exported for a given `user` when the metric value is zero: #9359
  * `cortex_alertmanager_alerts_received_total`
  * `cortex_alertmanager_alerts_invalid_total`
  * `cortex_alertmanager_partial_state_merges_total`
  * `cortex_alertmanager_partial_state_merges_failed_total`
  * `cortex_alertmanager_state_replication_total`
  * `cortex_alertmanager_state_replication_failed_total`
  * `cortex_alertmanager_alerts`
  * `cortex_alertmanager_silences`
* [CHANGE] Distributor: Drop experimental `-distributor.direct-otlp-translation-enabled` flag, since direct OTLP translation is well tested at this point. #9647
* [CHANGE] Ingester: Change `-initial-delay` for circuit breakers to begin when the first request is received, rather than at breaker activation. #9842
* [CHANGE] Query-frontend: apply query pruning before query sharding instead of after. #9913
* [CHANGE] Ingester: remove experimental flags `-ingest-storage.kafka.ongoing-records-per-fetch` and `-ingest-storage.kafka.startup-records-per-fetch`. They are removed in favour of `-ingest-storage.kafka.max-buffered-bytes`. #9906
* [CHANGE] Ingester: Replace `cortex_discarded_samples_total` label from `sample-out-of-bounds` to `sample-timestamp-too-old`. #9885
* [CHANGE] Ruler: the `/prometheus/config/v1/rules` does not return an error anymore if a rule group is missing in the object storage after been successfully returned by listing the storage, because it could have been deleted in the meanwhile. #9936
* [CHANGE] Querier: The `.` pattern in regular expressions in PromQL matches newline characters. With this change regular expressions like `.*` match strings that include `\n`. To maintain the old behaviour, you will have to change regular expressions by replacing all `.` patterns with `[^\n]`, e.g. `foo[^\n]*`. This upgrades PromQL compatibility from Prometheus 2.0 to 3.0. #9844
* [CHANGE] Querier: Lookback and range selectors are left open and right closed (previously left closed and right closed). This change affects queries and subqueries when the evaluation time perfectly aligns with the sample timestamps. For example assume querying a timeseries with evenly spaced samples exactly 1 minute apart. Previously, a range query with `5m` would usually return 5 samples, or 6 samples if the query evaluation aligns perfectly with a scrape. Now, queries like this will always return 5 samples. This upgrades PromQL compatibility from Prometheus 2.0 to 3.0. #9844 #10188
* [CHANGE] Querier: promql(native histograms): Introduce exponential interpolation. #9844
* [CHANGE] Remove deprecated `api.get-request-for-ingester-shutdown-enabled` setting, which scheduled for removal in 2.15. #10197
* [FEATURE] Querier: add experimental streaming PromQL engine, enabled with `-querier.query-engine=mimir`. #10067
* [FEATURE] Distributor: Add support for `lz4` OTLP compression. #9763
* [FEATURE] Query-frontend: added experimental configuration options `query-frontend.cache-errors` and `query-frontend.results-cache-ttl-for-errors` to allow non-transient responses to be cached. When set to `true` error responses from hitting limits or bad data are cached for a short TTL. #9028
* [FEATURE] Query-frontend: add middleware to control access to specific PromQL experimental functions on a per-tenant basis. #9798
* [FEATURE] gRPC: Support S2 compression. #9322
  * `-alertmanager.alertmanager-client.grpc-compression=s2`
  * `-ingester.client.grpc-compression=s2`
  * `-querier.frontend-client.grpc-compression=s2`
  * `-querier.scheduler-client.grpc-compression=s2`
  * `-query-frontend.grpc-client-config.grpc-compression=s2`
  * `-query-scheduler.grpc-client-config.grpc-compression=s2`
  * `-ruler.client.grpc-compression=s2`
  * `-ruler.query-frontend.grpc-client-config.grpc-compression=s2`
* [FEATURE] Alertmanager: limit added for maximum size of the Grafana state (`-alertmanager.max-grafana-state-size-bytes`). #9475
* [FEATURE] Alertmanager: limit added for maximum size of the Grafana configuration (`-alertmanager.max-config-size-bytes`). #9402
* [FEATURE] Ingester: Experimental support for ingesting out-of-order native histograms. This is disabled by default and can be enabled by setting `-ingester.ooo-native-histograms-ingestion-enabled` to `true`. #7175
* [FEATURE] Distributor: Added `-api.skip-label-count-validation-header-enabled` option to allow skipping label count validation on the HTTP write path based on `X-Mimir-SkipLabelCountValidation` header being `true` or not. #9576
* [FEATURE] Ruler: Add experimental support for caching the contents of rule groups. This is disabled by default and can be enabled by setting `-ruler-storage.cache.rule-group-enabled`. #9595 #10024
* [FEATURE] PromQL: Add experimental `info` function. Experimental functions are disabled by default, but can be enabled setting `-querier.promql-experimental-functions-enabled=true` in the query-frontend and querier. #9879
* [FEATURE] Distributor: Support promotion of OTel resource attributes to labels. #8271
* [FEATURE] Querier: Add experimental `double_exponential_smoothing` PromQL function. Experimental functions are disabled by default, but can be enabled by setting `-querier.promql-experimental-functions-enabled=true` in the query-frontend and querier. #9844
* [ENHANCEMENT] Query Frontend: Return server-side `bytes_processed` statistics following Server-Timing format. #9645 #9985
* [ENHANCEMENT] mimirtool: Adds bearer token support for mimirtool's analyze ruler/prometheus commands. #9587
* [ENHANCEMENT] Ruler: Support `exclude_alerts` parameter in `<prometheus-http-prefix>/api/v1/rules` endpoint. #9300
* [ENHANCEMENT] Distributor: add a metric to track tenants who are sending newlines in their label values called `cortex_distributor_label_values_with_newlines_total`. #9400
* [ENHANCEMENT] Ingester: improve performance of reading the WAL. #9508
* [ENHANCEMENT] Query-scheduler: improve the errors and traces emitted by query-schedulers when communicating with queriers. #9519
* [ENHANCEMENT] Compactor: uploaded blocks cannot be bigger than max configured compactor time range, and cannot cross the boundary for given time range. #9524
* [ENHANCEMENT] The distributor now validates that received label values only contain allowed characters. #9185
* [ENHANCEMENT] Add SASL plain authentication support to Kafka client used by the experimental ingest storage. Configure SASL credentials via the following settings: #9584
  * `-ingest-storage.kafka.sasl-password`
  * `-ingest-storage.kafka.sasl-username`
* [ENHANCEMENT] memberlist: TCP transport write path is now non-blocking, and is configurable by new flags: #9594
  * `-memberlist.max-concurrent-writes`
  * `-memberlist.acquire-writer-timeout`
* [ENHANCEMENT] memberlist: Notifications can now be processed once per interval specified by `-memberlist.notify-interval` to reduce notify storm CPU activity in large clusters. #9594
* [ENHANCEMENT] Query-scheduler: Remove the experimental `query-scheduler.prioritize-query-components` flag. Request queues always prioritize query component dequeuing above tenant fairness. #9703
* [ENHANCEMENT] Ingester: Emit traces for block syncing, to join up block-upload traces. #9656
* [ENHANCEMENT] Querier: Enable the optional querying of additional storage queryables. #9712
* [ENHANCEMENT] Ingester: Disable the push circuit breaker when ingester is in read-only mode. #9760
* [ENHANCEMENT] Ingester: Reduced lock contention in the `PostingsForMatchers` cache. #9773
* [ENHANCEMENT] Storage: Allow HTTP client settings to be tuned for GCS and Azure backends via an `http` block or corresponding CLI flags. This was already supported by the S3 backend. #9778
* [ENHANCEMENT] Ruler: Support `group_limit` and `group_next_token` parameters in the `<prometheus-http-prefix>/api/v1/rules` endpoint. #9563
* [ENHANCEMENT] Ingester: improved lock contention affecting read and write latencies during TSDB head compaction. #9822
* [ENHANCEMENT] Distributor: when a label value fails validation due to invalid UTF-8 characters, don't include the invalid characters in the returned error. #9828
* [ENHANCEMENT] Ingester: when experimental ingest storage is enabled, do not buffer records in the Kafka client when fetch concurrency is in use. #9838 #9850
* [ENHANCEMENT] Compactor: refresh deletion marks when updating the bucket index concurrently. This speeds up updating the bucket index by up to 16 times when there is a lot of blocks churn (thousands of blocks churning every cleanup cycle). #9881
* [ENHANCEMENT] PromQL: make `sort_by_label` stable. #9879
* [ENHANCEMENT] Distributor: Initialize ha_tracker cache before ha_tracker and distributor reach running state and begin serving writes. #9826 #9976
* [ENHANCEMENT] Ingester: `-ingest-storage.kafka.max-buffered-bytes` to limit the memory for buffered records when using concurrent fetching. #9892
* [ENHANCEMENT] Querier: improve performance and memory consumption of queries that select many series. #9914
* [ENHANCEMENT] Ruler: Support OAuth2 and proxies in Alertmanager client #9945 #10030
* [ENHANCEMENT] Ingester: Add `-blocks-storage.tsdb.bigger-out-of-order-blocks-for-old-samples` to build 24h blocks for out-of-order data belonging to the previous days instead of building smaller 2h blocks. This reduces pressure on compactors and ingesters when the out-of-order samples span multiple days in the past. #9844 #10033 #10035
* [ENHANCEMENT] Distributor: allow a different limit for info series (series ending in `_info`) label count, via `-validation.max-label-names-per-info-series`. #10028
* [ENHANCEMENT] Ingester: do not reuse labels, samples and histograms slices in the write request if there are more entries than 10x the pre-allocated size. This should help to reduce the in-use memory in case of few requests with a very large number of labels, samples or histograms. #10040
* [ENHANCEMENT] Query-Frontend: prune `<subquery> and on() (vector(x)==y)` style queries and stop pruning `<subquery> < -Inf`. Triggered by https://github.com/prometheus/prometheus/pull/15245. #10026
* [ENHANCEMENT] Query-Frontend: perform request format validation before processing the request. #10093
* [BUGFIX] Fix issue where functions such as `rate()` over native histograms could return incorrect values if a float stale marker was present in the selected range. #9508
* [BUGFIX] Fix issue where negation of native histograms (eg. `-some_native_histogram_series`) did nothing. #9508
* [BUGFIX] Fix issue where `metric might not be a counter, name does not end in _total/_sum/_count/_bucket` annotation would be emitted even if `rate` or `increase` did not have enough samples to compute a result. #9508
* [BUGFIX] Fix issue where sharded queries could return annotations with incorrect or confusing position information. #9536
* [BUGFIX] Fix issue where downstream consumers may not generate correct cache keys for experimental error caching. #9644
* [BUGFIX] Fix issue where active series requests error when encountering a stale posting. #9580
* [BUGFIX] Fix pooling buffer reuse logic when `-distributor.max-request-pool-buffer-size` is set. #9666
* [BUGFIX] Fix issue when using the experimental `-ruler.max-independent-rule-evaluation-concurrency` feature, where the ruler could panic as it updates a running ruleset or shutdowns. #9726
* [BUGFIX] Always return unknown hint for first sample in non-gauge native histograms chunk to avoid incorrect counter reset hints when merging chunks from different sources. #10033
* [BUGFIX] Ensure native histograms counter reset hints are corrected when merging results from different sources. #9909
* [BUGFIX] Ingester: Fix race condition in per-tenant TSDB creation. #9708
* [BUGFIX] Ingester: Fix race condition in exemplar adding. #9765
* [BUGFIX] Ingester: Fix race condition in native histogram appending. #9765
* [BUGFIX] Ingester: Fix bug in concurrent fetching where a failure to list topics on startup would cause to use an invalid topic ID (0x00000000000000000000000000000000). #9883
* [BUGFIX] Ingester: Fix data loss bug in the experimental ingest storage when a Kafka Fetch is split into multiple requests and some of them return an error. #9963 #9964
* [BUGFIX] PromQL: `round` now removes the metric name again. #9879
* [BUGFIX] Query-Frontend: fix `QueryFrontendCodec` module initialization to set lookback delta from `-querier.lookback-delta`. #9984
* [BUGFIX] OTLP: Support integer exemplar value type. #9844
* [BUGFIX] Querier: Correct the behaviour of binary operators between native histograms and floats. #9844
* [BUGFIX] Querier: Fix stddev+stdvar aggregations to always ignore native histograms. #9844
* [BUGFIX] Querier: Fix stddev+stdvar aggregations to treat Infinity consistently. #9844
* [BUGFIX] Ingester: Chunks could have one unnecessary zero byte at the end. #9844
* [BUGFIX] OTLP receiver: Preserve colons and combine multiple consecutive underscores into one when generating metric names in suffix adding mode (`-distributor.otel-metric-suffixes-enabled`). #10075
* [BUGFIX] PromQL: Ignore native histograms in `clamp`, `clamp_max` and `clamp_min` functions. #10136
* [BUGFIX] PromQL: Ignore native histograms in `max`, `min`, `stdvar`, `stddev` aggregation operators and instead return an info annotation. #10136
* [BUGFIX] PromQL: Ignore native histograms when compared to float values with `==`, `!=`, `<`, `>`, `<=`, `>=` and instead return an info annotation. #10136
* [BUGFIX] PromQL: Return an info annotation if the `quantile` function is used on a float series that does not have `le` label. #10136
* [BUGFIX] PromQL: Fix `count_values` to take into account native histograms. #10168
* [BUGFIX] PromQL: Ignore native histograms in time functions `day_of_month`, `day_of_week`, `day_of_year`, `days_in_month`, `hour`, `minute`, `month` and `year`, which means they no longer yield any value when encountering a native histograms series. #10188
* [BUGFIX] PromQL: Ignore native histograms in `topk` and `bottomk` functions and return info annotation instead. #10188
* [BUGFIX] PromQL: Let `limitk` and `limit_ratio` include native histograms if applicable. #10188
* [BUGFIX] PromQL: Fix `changes` and `resets` functions to count switch between float and native histograms sample type as change and reset. #10188

### Mixin

* [CHANGE] Remove backwards compatibility for `thanos_memcached_` prefixed metrics in dashboards and alerts removed in 2.12. #9674 #9758
* [CHANGE] Reworked the alert `MimirIngesterStuckProcessingRecordsFromKafka` to also work when concurrent fetching is enabled. #9855
* [ENHANCEMENT] Unify ingester autoscaling panels on 'Mimir / Writes' dashboard to work for both ingest-storage and non-ingest-storage autoscaling. #9617
* [ENHANCEMENT] Alerts: Enable configuring job prefix for alerts to prevent clashes with metrics from Loki/Tempo. #9659
* [ENHANCEMENT] Dashboards: visualize the age of source blocks in the "Mimir / Compactor" dashboard. #9697
* [ENHANCEMENT] Dashboards: Include block compaction level on queried blocks in 'Mimir / Queries' dashboard. #9706
* [ENHANCEMENT] Alerts: add `MimirIngesterMissedRecordsFromKafka` to detect gaps in consumed records in the ingester when using the experimental Kafka-based storage. #9921 #9972
* [ENHANCEMENT] Dashboards: Add more panels to 'Mimir / Writes' for concurrent ingestion and fetching when using ingest storage. #10021
* [ENHANCEMENT] Dashboards: Include CPU and memory resources in 'Mimir / Ruler' dashboard. #10656
* [BUGFIX] Dashboards: Fix autoscaling metrics joins when series churn. #9412 #9450 #9432
* [BUGFIX] Alerts: Fix autoscaling metrics joins in `MimirAutoscalerNotActive` when series churn. #9412
* [BUGFIX] Alerts: Exclude failed cache "add" operations from alerting since failures are expected in normal operation. #9658
* [BUGFIX] Alerts: Exclude read-only replicas from `IngesterInstanceHasNoTenants` alert. #9843
* [BUGFIX] Alerts: Use resident set memory for the `EtcdAllocatingTooMuchMemory` alert so that ephemeral file cache memory doesn't cause the alert to misfire. #9997
* [BUGFIX] Query-frontend: support `X-Read-Consistency-Offsets` on labels queries too.

### Jsonnet

* [CHANGE] Remove support to set Redis as a cache backend from jsonnet. #9677
* [CHANGE] Rollout-operator now defaults to storing scaling operation metadata in a Kubernetes ConfigMap. This avoids recursively invoking the admission webhook in some Kubernetes environments. #9699
* [CHANGE] Update rollout-operator version to 0.20.0. #9995
* [CHANGE] Remove the `track_sizes` feature for Memcached pods since it is unused. #10032
* [CHANGE] The configuration options `autoscaling_distributor_min_replicas` and `autoscaling_distributor_max_replicas` has been renamed to `autoscaling_distributor_min_replicas_per_zone` and `autoscaling_distributor_max_replicas_per_zone` respectively. #10019
* [FEATURE] Add support to deploy distributors in multi availability zones. #9548
* [FEATURE] Add configuration settings to set the number of Memcached replicas for each type of cache (`memcached_frontend_replicas`, `memcached_index_queries_replicas`, `memcached_chunks_replicas`, `memcached_metadata_replicas`). #9679
* [ENHANCEMENT] Add `ingest_storage_ingester_autoscaling_triggers` option to specify multiple triggers in ScaledObject created for ingest-store ingester autoscaling. #9422
* [ENHANCEMENT] Add `ingest_storage_ingester_autoscaling_scale_up_stabilization_window_seconds` and `ingest_storage_ingester_autoscaling_scale_down_stabilization_window_seconds` config options to make stabilization window for ingester autoscaling when using ingest-storage configurable. #9445
* [ENHANCEMENT] Make label-selector in ReplicaTemplate/ingester-zone-a object configurable when using ingest-storage. #9480
* [ENHANCEMENT] Add `querier_only_args` option to specify CLI flags that apply only to queriers but not ruler-queriers. #9503
* [ENHANCEMENT] Validate the Kafka client ID configured when ingest storage is enabled. #9573
* [ENHANCEMENT] Configure pod anti-affinity and tolerations to run etcd pods multi-AZ when `_config.multi_zone_etcd_enabled` is set to `true`. #9725

### Mimirtool

### Mimir Continuous Test

### Query-tee

* [FEATURE] Added `-proxy.compare-skip-samples-before` to skip samples before the given time when comparing responses. The time can be in RFC3339 format (or) RFC3339 without the timezone and seconds (or) date only. #9515
* [FEATURE] Add `-backend.config-file` for a YAML configuration file for per-backend options. Currently, it only supports additional HTTP request headers. #10081
* [ENHANCEMENT] Added human-readable timestamps to comparison failure messages. #9665

### Documentation

* [BUGFIX] Send native histograms: update the migration guide with the corrected dashboard query for switching between classic and native histograms queries. #10052

### Tools

* [FEATURE] `splitblocks`: add new tool to split blocks larger than a specified duration into multiple blocks. #9517, #9779
* [ENHANCEMENT] `copyblocks`: add `--skip-no-compact-block-duration-check`, which defaults to `false`, to simplify targeting blocks that are not awaiting compaction. #9439
* [ENHANCEMENT] `copyblocks`: add `--user-mapping` to support copying blocks between users. #10110
* [ENHANCEMENT] `kafkatool`: add SASL plain authentication support. The following new CLI flags have been added: #9584
  * `--kafka-sasl-username`
  * `--kafka-sasl-password`
* [ENHANCEMENT] `kafkatool`: add `dump print` command to print the content of write requests from a dump. #9942
* [ENHANCEMENT] Updated `KubePersistentVolumeFillingUp` runbook, including a sample command to debug the distroless image. #9802

## 2.14.3

### Grafana Mimir

* [BUGFIX] Update `golang.org/x/crypto` to address [CVE-2024-45337](https://github.com/advisories/GHSA-v778-237x-gjrc). #10251
* [BUGFIX] Update `golang.org/x/net` to address [CVE-2024-45338](https://github.com/advisories/GHSA-w32m-9786-jp63). #10298

## 2.14.2

### Grafana Mimir

* [BUGFIX] Query-frontend: Do not break scheduler connection on malformed queries. #9833

## 2.14.1

### Grafana Mimir

* [BUGFIX] Update objstore library to resolve issues observed for some S3-compatible object stores, which respond to `StatObject` with `Range` incorrectly. #9625

## 2.14.0

### Grafana Mimir

* [CHANGE] Update minimal supported version of Go to 1.22. #9134
* [CHANGE] Store-gateway / querier: enable streaming chunks from store-gateways to queriers by default. #6646
* [CHANGE] Querier: honor the start/end time range specified in the read hints when executing a remote read request. #8431
* [CHANGE] Querier: return only samples within the queried start/end time range when executing a remote read request using "SAMPLES" mode. Previously, samples outside of the range could have been returned. Samples outside of the queried time range may still be returned when executing a remote read request using "STREAMED_XOR_CHUNKS" mode. #8463
* [CHANGE] Querier: Set minimum for `-querier.max-concurrent` to four to prevent queue starvation with querier-worker queue prioritization algorithm; values below the minimum four are ignored and set to the minimum. #9054
* [CHANGE] Store-gateway: enabled `-blocks-storage.bucket-store.max-concurrent-queue-timeout` by default with a timeout of 5 seconds. #8496
* [CHANGE] Store-gateway: enabled `-blocks-storage.bucket-store.index-header.lazy-loading-concurrency-queue-timeout` by default with a timeout of 5 seconds . #8667
* [CHANGE] Distributor: Incoming OTLP requests were previously size-limited by using limit from `-distributor.max-recv-msg-size` option. We have added option `-distributor.max-otlp-request-size` for limiting OTLP requests, with default value of 100 MiB. #8574
* [CHANGE] Distributor: remove metric `cortex_distributor_sample_delay_seconds`. #8698
* [CHANGE] Query-frontend: Remove deprecated `frontend.align_queries_with_step` YAML configuration. The configuration option has been moved to per-tenant and default `limits` since Mimir 2.12. #8733 #8735
* [CHANGE] Store-gateway: Change default of `-blocks-storage.bucket-store.max-concurrent` to 200. #8768
* [CHANGE] Added new metric `cortex_compactor_disk_out_of_space_errors_total` which counts how many times a compaction failed due to the compactor being out of disk, alert if there is a single increase. #8237 #8278
* [CHANGE] Store-gateway: Remove experimental parameter `-blocks-storage.bucket-store.series-selection-strategy`. The default strategy is now `worst-case`. #8702
* [CHANGE] Store-gateway: Rename `-blocks-storage.bucket-store.series-selection-strategies.worst-case-series-preference` to `-blocks-storage.bucket-store.series-fetch-preference` and promote to stable. #8702
* [CHANGE] Querier, store-gateway: remove deprecated `-querier.prefer-streaming-chunks-from-store-gateways=true`. Streaming from store-gateways is now always enabled. #8696
* [CHANGE] Ingester: remove deprecated `-ingester.return-only-grpc-errors`. #8699 #8828
* [CHANGE] Distributor, ruler: remove deprecated `-ingester.client.report-grpc-codes-in-instrumentation-label-enabled`. #8700
* [CHANGE] Ingester client: experimental support for client-side circuit breakers, their configuration options (`-ingester.client.circuit-breaker.*`) and metrics (`cortex_ingester_client_circuit_breaker_results_total`, `cortex_ingester_client_circuit_breaker_transitions_total`) were removed. #8802
* [CHANGE] Ingester: circuit breakers do not open in case of per-instance limit errors anymore. Opening can be triggered only in case of push and pull requests exceeding the configured duration. #8854
* [CHANGE] Query-frontend: Return `413 Request Entity Too Large` if a response shard for an `/active_series` request is too large. #8861
* [CHANGE] Distributor: Promote replying with `Retry-After` header on retryable errors to stable and set `-distributor.retry-after-header.enabled=true` by default. #8694
* [CHANGE] Distributor: Replace `-distributor.retry-after-header.max-backoff-exponent` and `-distributor.retry-after-header.base-seconds` with `-distributor.retry-after-header.min-backoff` and `-distributor.retry-after-header.max-backoff` for easier configuration. #8694
* [CHANGE] Ingester: increase the default inactivity timeout of active series (`-ingester.active-series-metrics-idle-timeout`) from `10m` to `20m`. #8975
* [CHANGE] Distributor: Remove `-distributor.enable-otlp-metadata-storage` flag, which was deprecated in version 2.12. #9069
* [CHANGE] Ruler: Removed `-ruler.drain-notification-queue-on-shutdown` option, which is now enabled by default. #9115
* [CHANGE] Querier: allow wrapping errors with context errors only when the former actually correspond to `context.Canceled` and `context.DeadlineExceeded`. #9175
* [CHANGE] Query-scheduler: Remove the experimental `-query-scheduler.use-multi-algorithm-query-queue` flag. The new multi-algorithm tree queue is always used for the scheduler. #9210
* [CHANGE] Distributor: reject incoming requests until the distributor service has started. #9317
* [CHANGE] Ingester, Distributor: Remove deprecated `-ingester.limit-inflight-requests-using-grpc-method-limiter` and `-distributor.limit-inflight-requests-using-grpc-method-limiter`. The feature was deprecated and enabled by default in Mimir 2.12. #9407
* [CHANGE] Querier: Remove deprecated `-querier.max-query-into-future`. The feature was deprecated in Mimir 2.12. #9407
* [CHANGE] Cache: Deprecate experimental support for Redis as a cache backend. The support is set to be removed in the next major release. #9453
* [FEATURE] Alertmanager: Added `-alertmanager.log-parsing-label-matchers` to control logging when parsing label matchers. This flag is intended to be used with `-alertmanager.utf8-strict-mode-enabled` to validate UTF-8 strict mode is working as intended. The default value is `false`. #9173
* [FEATURE] Alertmanager: Added `-alertmanager.utf8-migration-logging-enabled` to enable logging of tenant configurations that are incompatible with UTF-8 strict mode. The default value is `false`. #9174
* [FEATURE] Querier: add experimental streaming PromQL engine, enabled with `-querier.query-engine=mimir`. #8422 #8430 #8454 #8455 #8360 #8490 #8508 #8577 #8660 #8671 #8677 #8747 #8850 #8872 #8838 #8911 #8909 #8923 #8924 #8925 #8932 #8933 #8934 #8962 #8986 #8993 #8995 #9008 #9017 #9018 #9019 #9120 #9121 #9136 #9139 #9140 #9145 #9191 #9192 #9194 #9196 #9201 #9212 #9225 #9260 #9272 #9277 #9278 #9280 #9281 #9342 #9343 #9371 #9859 #9858
* [FEATURE] Experimental Kafka-based ingest storage. #6888 #6894 #6929 #6940 #6951 #6974 #6982 #7029 #7030 #7091 #7142 #7147 #7148 #7153 #7160 #7193 #7349 #7376 #7388 #7391 #7393 #7394 #7402 #7404 #7423 #7424 #7437 #7486 #7503 #7508 #7540 #7621 #7682 #7685 #7694 #7695 #7696 #7697 #7701 #7733 #7734 #7741 #7752 #7838 #7851 #7871 #7877 #7880 #7882 #7887 #7891 #7925 #7955 #7967 #8031 #8063 #8077 #8088 #8135 #8176 #8184 #8194 #8216 #8217 #8222 #8233 #8503 #8542 #8579 #8657 #8686 #8688 #8703 #8706 #8708 #8738 #8750 #8778 #8808 #8809 #8841 #8842 #8845 #8853 #8886 #8988
  * What it is:
    * When the new ingest storage architecture is enabled, distributors write incoming write requests to a Kafka-compatible backend, and the ingesters asynchronously replay ingested data from Kafka. In this architecture, the write and read path are de-coupled through a Kafka-compatible backend. The write path and Kafka load is a function of the incoming write traffic, the read path load is a function of received queries. Whatever the load on the read path, it doesn't affect the write path.
  * New configuration options:
    * `-ingest-storage.enabled`
    * `-ingest-storage.kafka.*`: configures Kafka-compatible backend and how clients interact with it.
    * `-ingest-storage.ingestion-partition-tenant-shard-size`: configures the per-tenant shuffle-sharding shard size used by partitions ring.
    * `-ingest-storage.read-consistency`: configures the default read consistency.
    * `-ingest-storage.migration.distributor-send-to-ingesters-enabled`: enabled tee-ing writes to classic ingesters and Kafka, used during a live migration to the new ingest storage architecture.
    * `-ingester.partition-ring.*`: configures partitions ring backend.
* [FEATURE] Querier: added support for `limitk()` and `limit_ratio()` experimental PromQL functions. Experimental functions are disabled by default, but can be enabled setting `-querier.promql-experimental-functions-enabled=true` in the query-frontend and querier. #8632
* [FEATURE] Querier: experimental support for `X-Mimir-Chunk-Info-Logger` header that triggers logging information about TSDB chunks loaded from ingesters and store-gateways in the querier. The header should contain the comma separated list of labels for which their value will be included in the logs. #8599
* [FEATURE] Query frontend: added new query pruning middleware to enable pruning dead code (eg. expressions that cannot produce any results) and simplifying expressions (eg. expressions that can be evaluated immediately) in queries. #9086
* [FEATURE] Ruler: added experimental configuration, `-ruler.rule-evaluation-write-enabled`, to disable writing the result of rule evaluation to ingesters. This feature can be used for testing purposes. #9060
* [FEATURE] Ingester: added experimental configuration `ingester.ignore-ooo-exemplars`. When set to `true` out of order exemplars are no longer reported to the remote write client. #9151
* [ENHANCEMENT] Compactor: Add `cortex_compactor_compaction_job_duration_seconds` and `cortex_compactor_compaction_job_blocks` histogram metrics to track duration of individual compaction jobs and number of blocks per job. #8371
* [ENHANCEMENT] Rules: Added per namespace max rules per rule group limit. The maximum number of rules per rule groups for all namespaces continues to be configured by `-ruler.max-rules-per-rule-group`, but now, this can be superseded by the new `-ruler.max-rules-per-rule-group-by-namespace` option on a per namespace basis. This new limit can be overridden using the overrides mechanism to be applied per-tenant. #8378
* [ENHANCEMENT] Rules: Added per namespace max rule groups per tenant limit. The maximum number of rule groups per rule tenant for all namespaces continues to be configured by `-ruler.max-rule-groups-per-tenant`, but now, this can be superseded by the new `-ruler.max-rule-groups-per-tenant-by-namespace` option on a per namespace basis. This new limit can be overridden using the overrides mechanism to be applied per-tenant. #8425
* [ENHANCEMENT] Ruler: Added support to protect rules namespaces from modification. The `-ruler.protected-namespaces` flag can be used to specify namespaces that are protected from rule modifications. The header `X-Mimir-Ruler-Override-Namespace-Protection` can be used to override the protection. #8444
* [ENHANCEMENT] Query-frontend: be able to block remote read queries via the per tenant runtime override `blocked_queries`. #8372 #8415
* [ENHANCEMENT] Query-frontend: added `remote_read` to `op` supported label values for the `cortex_query_frontend_queries_total` metric. #8412
* [ENHANCEMENT] Query-frontend: log the overall length and start, end time offset from current time for remote read requests. The start and end times are calculated as the miminum and maximum times of the individual queries in the remote read request. #8404
* [ENHANCEMENT] Storage Provider: Added option `-<prefix>.s3.dualstack-enabled` that allows disabling S3 client from resolving AWS S3 endpoint into dual-stack IPv4/IPv6 endpoint. Defaults to true. #8405
* [ENHANCEMENT] HA Tracker: Added reporting of most recent elected replica change via `cortex_ha_tracker_last_election_timestamp_seconds` gauge, logging, and a new column in the HA Tracker status page. #8507
* [ENHANCEMENT] Use sd_notify to send events to systemd at start and stop of mimir services. Default systemd mimir.service config now wait for those events with a configurable timeout `TimeoutStartSec` default is 3 min to handle long start time (ex. store-gateway). #8220 #8555 #8658
* [ENHANCEMENT] Alertmanager: Reloading config and templates no longer needs to hit the disk. #4967
* [ENHANCEMENT] Compactor: Added experimental `-compactor.in-memory-tenant-meta-cache-size` option to set size of in-memory cache (in number of items) for parsed meta.json files. This can help when a tenant has many meta.json files and their parsing before each compaction cycle is using a lot of CPU time. #8544
* [ENHANCEMENT] Distributor: Interrupt OTLP write request translation when context is canceled or has timed out. #8524
* [ENHANCEMENT] Ingester, store-gateway: optimised regular expression matching for patterns like `1.*|2.*|3.*|...|1000.*`. #8632
* [ENHANCEMENT] Query-frontend: Add `header_cache_control` to query stats. #8590
* [ENHANCEMENT] Query-scheduler: Introduce `query-scheduler.use-multi-algorithm-query-queue`, which allows use of an experimental queue structure, with no change in external queue behavior. #7873
* [ENHANCEMENT] Query-scheduler: Improve CPU/memory performance of experimental query-scheduler. #8871
* [ENHANCEMENT] Expose a new `s3.trace.enabled` configuration option to enable detailed logging of operations against S3-compatible object stores. #8690
* [ENHANCEMENT] memberlist: locally-generated messages (e.g. ring updates) are sent to gossip network before forwarded messages. Introduced `-memberlist.broadcast-timeout-for-local-updates-on-shutdown` option to modify how long to wait until queue with locally-generated messages is empty when shutting down. Previously this was hard-coded to 10s, and wait included all messages (locally-generated and forwarded). Now it defaults to 10s, 0 means no timeout. Increasing this value may help to avoid problem when ring updates on shutdown are not propagated to other nodes, and ring entry is left in a wrong state. #8761
* [ENHANCEMENT] Querier: allow using both raw numbers of seconds and duration literals in queries where previously only one or the other was permitted. For example, `predict_linear` now accepts a duration literal (eg. `predict_linear(..., 4h)`), and range vector selectors now accept a number of seconds (eg. `rate(metric[2])`). #8780
* [ENHANCEMENT] Ruler: Add `ruler.max-independent-rule-evaluation-concurrency` to allow independent rules of a tenant to be run concurrently. You can control the amount of concurrency per tenant is controlled via the `-ruler.max-independent-rule-evaluation-concurrency-per-tenan` as a limit. Use a `-ruler.max-independent-rule-evaluation-concurrency` value of `0` can be used to disable the feature for all tenants. By default, this feature is disabled. A rule is eligible for concurrency as long as it doesn't depend on any other rules, doesn't have any other rules that depend on it, and has a total rule group runtime that exceeds 50% of its interval by default. The threshold can can be adjusted with `-ruler.independent-rule-evaluation-concurrency-min-duration-percentage`. #8146 #8858 #8880 #8884
  * This work introduces the following metrics:
    * `cortex_ruler_independent_rule_evaluation_concurrency_slots_in_use`
    * `cortex_ruler_independent_rule_evaluation_concurrency_attempts_started_total`
    * `cortex_ruler_independent_rule_evaluation_concurrency_attempts_incomplete_total`
    * `cortex_ruler_independent_rule_evaluation_concurrency_attempts_completed_total`
* [ENHANCEMENT] Expose a new `s3.session-token` configuration option to enable using temporary security credentials. #8952
* [ENHANCEMENT] Add HA deduplication features to the `mimir-microservices-mode` development environment. #9012
* [ENHANCEMENT] Remove experimental `-query-frontend.additional-query-queue-dimensions-enabled` and `-query-scheduler.additional-query-queue-dimensions-enabled`. Mimir now always includes "query components" as a queue dimension. #8984 #9135
* [ENHANCEMENT] Add a new ingester endpoint to prepare instances to downscale. #8956
* [ENHANCEMENT] Query-scheduler: Add `query-scheduler.prioritize-query-components` which, when enabled, will primarily prioritize dequeuing fairly across queue components, and secondarily prioritize dequeuing fairly across tenants. When disabled, tenant fairness is primarily prioritized. `query-scheduler.use-multi-algorithm-query-queue` must be enabled in order to use this flag. #9016 #9071
* [ENHANCEMENT] Update runtime configuration to read gzip-compressed files with `.gz` extension. #9074
* [ENHANCEMENT] Ingester: add `cortex_lifecycler_read_only` metric which is set to 1 when ingester's lifecycler is set to read-only mode. #9095
* [ENHANCEMENT] Add a new field, `encode_time_seconds` to query stats log messages, to record the amount of time it takes the query-frontend to encode a response. This does not include any serialization time for downstream components. #9062
* [ENHANCEMENT] OTLP: If the flag `-distributor.otel-created-timestamp-zero-ingestion-enabled` is true, OTel start timestamps are converted to Prometheus zero samples to mark series start. #9131 #10053
* [ENHANCEMENT] Querier: attach logs emitted during query consistency check to trace span for query. #9213
* [ENHANCEMENT] Query-scheduler: Experimental `-query-scheduler.prioritize-query-components` flag enables the querier-worker queue priority algorithm to take precedence over tenant rotation when dequeuing requests. #9220
* [ENHANCEMENT] Add application credential arguments for Openstack Swift storage backend. #9181
* [ENHANCEMENT] Make MemberlistKV module targetable (can be run through `-target=memberlist-kv`). #9940
* [BUGFIX] Ruler: add support for draining any outstanding alert notifications before shutting down. This can be enabled with the `-ruler.drain-notification-queue-on-shutdown=true` CLI flag. #8346
* [BUGFIX] Query-frontend: fix `-querier.max-query-lookback` enforcement when `-compactor.blocks-retention-period` is not set, and viceversa. #8388
* [BUGFIX] Ingester: fix sporadic `not found` error causing an internal server error if label names are queried with matchers during head compaction. #8391
* [BUGFIX] Ingester, store-gateway: fix case insensitive regular expressions not matching correctly some Unicode characters. #8391
* [BUGFIX] Query-frontend: "query stats" log now includes the actual `status_code` when the request fails due to an error occurring in the query-frontend itself. #8407
* [BUGFIX] Store-gateway: fixed a case where, on a quick subsequent restart, the previous lazy-loaded index header snapshot was overwritten by a partially loaded one. #8281
* [BUGFIX] Ingester: fixed timestamp reported in the "the sample has been rejected because its timestamp is too old" error when the write request contains only histograms. #8462
* [BUGFIX] Store-gateway: store sparse index headers atomically to disk. #8485
* [BUGFIX] Query scheduler: fix a panic in request queueing. #8451
* [BUGFIX] Querier: fix issue where "context canceled" is logged for trace spans for requests to store-gateways that return no series when chunks streaming is enabled. #8510
* [BUGFIX] Alertmanager: Fix per-tenant silence limits not reloaded during runtime. #8456
* [BUGFIX] Alertmanager: Fixes a number of bugs in silences which could cause an existing silence to be deleted/expired when updating the silence failed. This could happen when the replacing silence was invalid or exceeded limits. #8525
* [BUGFIX] Alertmanager: Fix help message for utf-8-strict-mode. #8572
* [BUGFIX] Query-frontend: Ensure that internal errors result in an HTTP 500 response code instead of 422. #8595 #8666
* [BUGFIX] Configuration: Multi line envs variables are flatten during injection to be compatible with YAML syntax
* [BUGFIX] Querier: fix issue where queries can return incorrect results if a single store-gateway returns overlapping chunks for a series. #8827
* [BUGFIX] HA Tracker: store correct timestamp for last received request from elected replica. #8821
* [BUGFIX] Querier: do not return `grpc: the client connection is closing` errors as HTTP `499`. #8865 #8888
* [BUGFIX] Compactor: fix a race condition between different compactor replicas that may cause a deleted block to be still referenced as non-deleted in the bucket index. #8905
* [BUGFIX] Querier: fix issue where some native histogram-related warnings were not emitted when `rate()` was used over native histograms. #8918
* [BUGFIX] Ruler: map invalid org-id errors to 400 status code. #8935
* [BUGFIX] Querier: Fix invalid query results when multiple chunks are being merged. #8992
* [BUGFIX] Query-frontend: return annotations generated during evaluation of sharded queries. #9138
* [BUGFIX] Querier: Support optional start and end times on `/prometheus/api/v1/labels`, `/prometheus/api/v1/label/<label>/values`, and `/prometheus/api/v1/series` when `max_query_into_future: 0`. #9129
* [BUGFIX] Alertmanager: Fix config validation gap around unreferenced templates. #9207
* [BUGFIX] Alertmanager: Fix goroutine leak when stored config fails to apply and there is no existing tenant alertmanager #9211
* [BUGFIX] Querier: fix issue where both recently compacted blocks and their source blocks can be skipped during querying if store-gateways are restarting. #9224
* [BUGFIX] Alertmanager: fix receiver firewall to detect `0.0.0.0` and IPv6 interface-local multicast address as local addresses. #9308

### Mixin

* [CHANGE] Dashboards: set default auto-refresh rate to 5m. #8758
* [ENHANCEMENT] Dashboards: allow switching between using classic or native histograms in dashboards.
  * Overview dashboard: status, read/write latency and queries/ingestion per sec panels, `cortex_request_duration_seconds` metric. #7674 #8502 #8791
  * Writes dashboard: `cortex_request_duration_seconds` metric. #8757 #8791
  * Reads dashboard: `cortex_request_duration_seconds` metric. #8752
  * Rollout progress dashboard: `cortex_request_duration_seconds` metric. #8779
  * Alertmanager dashboard: `cortex_request_duration_seconds` metric. #8792
  * Ruler dashboard: `cortex_request_duration_seconds` metric. #8795
  * Queries dashboard: `cortex_request_duration_seconds` metric. #8800
  * Remote ruler reads dashboard: `cortex_request_duration_seconds` metric. #8801
* [ENHANCEMENT] Alerts: `MimirRunningIngesterReceiveDelayTooHigh` alert has been tuned to be more reactive to high receive delay. #8538
* [ENHANCEMENT] Dashboards: improve end-to-end latency and strong read consistency panels when experimental ingest storage is enabled. #8543 #8830
* [ENHANCEMENT] Dashboards: Add panels for monitoring ingester autoscaling when not using ingest-storage. These panels are disabled by default, but can be enabled using the `autoscaling.ingester.enabled: true` config option. #8484
* [ENHANCEMENT] Dashboards: Add panels for monitoring store-gateway autoscaling. These panels are disabled by default, but can be enabled using the `autoscaling.store_gateway.enabled: true` config option. #8824
* [ENHANCEMENT] Dashboards: add panels to show writes to experimental ingest storage backend in the "Mimir / Ruler" dashboard, when `_config.show_ingest_storage_panels` is enabled. #8732
* [ENHANCEMENT] Dashboards: show all series in tooltips on time series dashboard panels. #8748
* [ENHANCEMENT] Dashboards: add compactor autoscaling panels to "Mimir / Compactor" dashboard. The panels are disabled by default, but can be enabled setting `_config.autoscaling.compactor.enabled` to `true`. #8777
* [ENHANCEMENT] Alerts: added `MimirKafkaClientBufferedProduceBytesTooHigh` alert. #8763
* [ENHANCEMENT] Dashboards: added "Kafka produced records / sec" panel to "Mimir / Writes" dashboard. #8763
* [ENHANCEMENT] Alerts: added `MimirStrongConsistencyOffsetNotPropagatedToIngesters` alert, and rename `MimirIngesterFailsEnforceStrongConsistencyOnReadPath` alert to `MimirStrongConsistencyEnforcementFailed`. #8831
* [ENHANCEMENT] Dashboards: remove "All" option for namespace dropdown in dashboards. #8829
* [ENHANCEMENT] Dashboards: add Kafka end-to-end latency outliers panel in the "Mimir / Writes" dashboard. #8948
* [ENHANCEMENT] Dashboards: add "Out-of-order samples appended" panel to "Mimir / Tenants" dashboard. #8939
* [ENHANCEMENT] Alerts: `RequestErrors` and `RulerRemoteEvaluationFailing` have been enriched with a native histogram version. #9004
* [ENHANCEMENT] Dashboards: add 'Read path' selector to 'Mimir / Queries' dashboard. #8878
* [ENHANCEMENT] Dashboards: add annotation indicating active series are being reloaded to 'Mimir / Tenants' dashboard. #9257
* [ENHANCEMENT] Dashboards: limit results on the 'Failed evaluations rate' panel of the 'Mimir / Tenants' dashboard to 50 to avoid crashing the page when there are many failing groups. #9262
* [FEATURE] Alerts: add `MimirGossipMembersEndpointsOutOfSync` alert. #9347
* [BUGFIX] Dashboards: fix "current replicas" in autoscaling panels when HPA is not active. #8566
* [BUGFIX] Alerts: do not fire `MimirRingMembersMismatch` during the migration to experimental ingest storage. #8727
* [BUGFIX] Dashboards: avoid over-counting of ingesters metrics when migrating to experimental ingest storage. #9170
* [BUGFIX] Dashboards: fix `job_prefix` not utilized in `jobSelector`. #9155

### Jsonnet

* [CHANGE] Changed the following config options when the experimental ingest storage is enabled: #8874
  * `ingest_storage_ingester_autoscaling_min_replicas` changed to `ingest_storage_ingester_autoscaling_min_replicas_per_zone`
  * `ingest_storage_ingester_autoscaling_max_replicas` changed to `ingest_storage_ingester_autoscaling_max_replicas_per_zone`
* [CHANGE] Changed the overrides configmap generation to remove any field with `null` value. #9116
* [CHANGE] `$.replicaTemplate` function now takes replicas and labelSelector parameter. #9248
* [CHANGE] Renamed `ingest_storage_ingester_autoscaling_replica_template_custom_resource_definition_enabled` to `replica_template_custom_resource_definition_enabled`. #9248
* [FEATURE] Add support for automatically deleting compactor, store-gateway, ingester and read-write mode backend PVCs when the corresponding StatefulSet is scaled down. #8382 #8736
* [FEATURE] Automatically set GOMAXPROCS on ingesters. #9273
* [ENHANCEMENT] Added the following config options to set the number of partition ingester replicas when migrating to experimental ingest storage. #8517
  * `ingest_storage_migration_partition_ingester_zone_a_replicas`
  * `ingest_storage_migration_partition_ingester_zone_b_replicas`
  * `ingest_storage_migration_partition_ingester_zone_c_replicas`
* [ENHANCEMENT] Distributor: increase `-distributor.remote-timeout` when the experimental ingest storage is enabled. #8518
* [ENHANCEMENT] Memcached: Update to Memcached 1.6.28 and memcached-exporter 0.14.4. #8557
* [ENHANCEMENT] Rollout-operator: Allow the rollout-operator to be used as Kubernetes statefulset webhook to enable `no-downscale` and `prepare-downscale` annotations to be used on ingesters or store-gateways. #8743
* [ENHANCEMENT] Do not deploy ingester-zone-c when experimental ingest storage is enabled and `ingest_storage_ingester_zones` is configured to `2`. #8776
* [ENHANCEMENT] Added the config option `ingest_storage_migration_classic_ingesters_no_scale_down_delay` to disable the downscale delay on classic ingesters when migrating to experimental ingest storage. #8775 #8873
* [ENHANCEMENT] Configure experimental ingest storage on query-frontend too when enabled. #8843
* [ENHANCEMENT] Allow to override Kafka client ID on a per-component basis. #9026
* [ENHANCEMENT] Rollout-operator's access to ReplicaTemplate is now configured via config option `rollout_operator_replica_template_access_enabled`. #9252
* [ENHANCEMENT] Added support for new way of downscaling ingesters, using rollout-operator's resource-mirroring feature and read-only mode of ingesters. This can be enabled by using `ingester_automated_downscale_v2_enabled` config option. This is mutually exclusive with both `ingester_automated_downscale_enabled` (previous downscale mode) and `ingest_storage_ingester_autoscaling_enabled` (autoscaling for ingest-storage).
* [ENHANCEMENT] Update rollout-operator to `v0.19.1`. #9388
* [BUGFIX] Added missing node affinity matchers to write component. #8910

### Mimirtool

* [CHANGE] Disable colored output on mimirtool when the output is not to a terminal. #9423
* [CHANGE] Add `--force-color` flag to be able to enable colored output when the output is not to a terminal. #9423
* [CHANGE] Analyze Rules: Count recording rules used in rules group as used. #6133
* [CHANGE] Remove deprecated `--rule-files` flag in favor of CLI arguments for the following commands: #8701
  * `mimirtool rules load`
  * `mimirtool rules sync`
  * `mimirtool rules diff`
  * `mimirtool rules check`
  * `mimirtool rules prepare`
* [ENHANCEMENT] Remote read and backfill now supports the experimental native histograms. #9156

### Mimir Continuous Test

* [CHANGE] Use test metrics that do not pass through 0 to make identifying incorrect results easier. #8630
* [CHANGE] Allowed authentication to Mimir using both Tenant ID and basic/bearer auth. #9038
* [FEATURE] Experimental support for the `-tests.send-chunks-debugging-header` boolean flag to send the `X-Mimir-Chunk-Info-Logger: series_id` header with queries. #8599
* [ENHANCEMENT] Include human-friendly timestamps in diffs logged when a test fails. #8630
* [ENHANCEMENT] Add histograms to measure latency of read and write requests. #8583
* [ENHANCEMENT] Log successful test runs in addition to failed test runs. #8817
* [ENHANCEMENT] Series emitted by continuous-test now distribute more uniformly across ingesters. #9218 #9243
* [ENHANCEMENT] Configure `User-Agent` header for the Mimir client via `-tests.client.user-agent`. #9338
* [BUGFIX] Initialize test result metrics to 0 at startup so that alerts can correctly identify the first failure after startup. #8630

### Query-tee

* [CHANGE] If a preferred backend is configured, then query-tee always returns its response, regardless of the response status code. Previously, query-tee would only return the response from the preferred backend if it did not have a 5xx status code. #8634
* [ENHANCEMENT] Emit trace spans from query-tee. #8419
* [ENHANCEMENT] Log trace ID (if present) with all log messages written while processing a request. #8419
* [ENHANCEMENT] Log user agent when processing a request. #8419
* [ENHANCEMENT] Add `time` parameter to proxied instant queries if it is not included in the incoming request. This is optional but enabled by default, and can be disabled with `-proxy.add-missing-time-parameter-to-instant-queries=false`. #8419
* [ENHANCEMENT] Add support for sending only a proportion of requests to all backends, with the remainder only sent to the preferred backend. The default behaviour is to send all requests to all backends. This can be configured with `-proxy.secondary-backends-request-proportion`. #8532
* [ENHANCEMENT] Check annotations emitted by both backends are the same when comparing responses from two backends. #8660
* [ENHANCEMENT] Compare native histograms in query results when comparing results between two backends. #8724
* [ENHANCEMENT] Don't consider responses to be different during response comparison if both backends' responses contain different series, but all samples are within the recent sample window. #8749 #8894
* [ENHANCEMENT] When the expected and actual response for a matrix series is different, the full set of samples for that series from both backends will now be logged. #8947
* [ENHANCEMENT] Wait up to `-server.graceful-shutdown-timeout` for inflight requests to finish when shutting down, rather than immediately terminating inflight requests on shutdown. #8985
* [ENHANCEMENT] Optionally consider equivalent error messages the same when comparing responses. Enabled by default, disable with `-proxy.require-exact-error-match=true`. #9143 #9350 #9366
* [BUGFIX] Ensure any errors encountered while forwarding a request to a backend (eg. DNS resolution failures) are logged. #8419
* [BUGFIX] The comparison of the results should not fail when either side contains extra samples from within SkipRecentSamples duration. #8920
* [BUGFIX] When `-proxy.compare-skip-recent-samples` is enabled, compare sample timestamps with the time the query requests were made, rather than the time at which the comparison is occurring. #9416

### Documentation

* [ENHANCEMENT] Specify in which component the configuration flags `-compactor.blocks-retention-period`, `-querier.max-query-lookback`, `-query-frontend.max-total-query-length`, `-query-frontend.max-query-expression-size-bytes` are applied and that they are applied to remote read as well. #8433
* [ENHANCEMENT] Provide more detailed recommendations on how to migrate from classic to native histograms. #8864
* [ENHANCEMENT] Clarify that `{namespace}` and `{groupName}` path segments in the ruler config API should be URL-escaped. #8969
* [ENHANCEMENT] Include stalled compactor network drive information in runbooks. #9297
* [ENHANCEMENT] Document `/ingester/prepare-partition-downscale` and `/ingester/prepare-instance-ring-downscale` endpoints. #9132
* [ENHANCEMENT] Describe read-only mode of ingesters in component documentation. #9132

### Tools

* [CHANGE] `wal-reader`: Renamed `-series-entries` to `-print-series`. Renamed `-print-series-with-samples` to `-print-samples`. #8568
* [FEATURE] `query-bucket-index`: add new tool to query a bucket index file and print the blocks that would be used for a given query time range. #8818
* [FEATURE] `kafkatool`: add new CLI tool to operate Kafka. Supported commands: #9000
  * `brokers list-leaders-by-partition`
  * `consumer-group commit-offset`
  * `consumer-group copy-offset`
  * `consumer-group list-offsets`
  * `create-partitions`
* [ENHANCEMENT] `wal-reader`: References to unknown series from Samples, Exemplars, histogram or tombstones records are now always logged. #8568
* [ENHANCEMENT] `tsdb-series`: added `-stats` option to print min/max time of chunks, total number of samples and DPM for each series. #8420
* [ENHANCEMENT] `tsdb-print-chunk`: print counter reset information for native histograms. #8812
* [ENHANCEMENT] `grpcurl-query-ingesters`: print counter reset information for native histograms. #8820
* [ENHANCEMENT] `grpcurl-query-ingesters`: concurrently query ingesters. #9102
* [ENHANCEMENT] `grpcurl-query-ingesters`: sort series and chunks in output. #9180
* [ENHANCEMENT] `grpcurl-query-ingesters`: print full chunk timestamps, not just time component. #9180
* [ENHANCEMENT] `tsdb-series`: Added `-json` option to generate JSON output for easier post-processing. #8844
* [ENHANCEMENT] `tsdb-series`: Added `-min-time` and `-max-time` options to filter samples that are used for computing data-points per minute. #8844
* [ENHANCEMENT] `mimir-rules-action`: Added new input to support matching target namespaces by regex. #9244
* [ENHANCEMENT] `mimir-rules-action`: Added new inputs to support ignoring namespaces and ignoring namespaces by regex. #9258 #9324
* [BUGFIX] `copyblocks`, `undelete-blocks`, `copyprefix`: use a multipart upload to server-side copy objects greater than 5GiB in size on S3. #9357

## 2.13.1

### Grafana Mimir

* [BUGFIX] Upgrade Go to 1.22.9 to address [CVE-2024-34156](https://nvd.nist.gov/vuln/detail/CVE-2024-34156). #10097
* [BUGFIX] Update module google.golang.org/grpc to v1.64.1 to address [GHSA-xr7q-jx4m-x55m](https://github.com/advisories/GHSA-xr7q-jx4m-x55m). #8717
* [BUGFIX] Upgrade github.com/rs/cors to v1.11.0 address [GHSA-mh55-gqvf-xfwm](https://github.com/advisories/GHSA-mh55-gqvf-xfwm). #8611

## 2.13.0

### Grafana Mimir

* [CHANGE] Build: `grafana/mimir` docker image is now based on `gcr.io/distroless/static-debian12` image. Alpine-based docker image is still available as `grafana/mimir-alpine`, until Mimir 2.15. #8204 #8235
* [CHANGE] Ingester: `/ingester/flush` endpoint is now only allowed to execute only while the ingester is in `Running` state. The 503 status code is returned if the endpoint is called while the ingester is not in `Running` state. #7486
* [CHANGE] Distributor: Include label name in `err-mimir-label-value-too-long` error message: #7740
* [CHANGE] Ingester: enabled 1 out 10 errors log sampling by default. All the discarded samples will still be tracked by the `cortex_discarded_samples_total` metric. The feature can be configured via `-ingester.error-sample-rate` (0 to log all errors). #7807
* [CHANGE] Query-frontend: Query results caching and experimental query blocking now utilize the PromQL string-formatted query format rather than the unvalidated query as submitted to the frontend. #7742
  * Query results caching should be more stable as all equivalent queries receive the same cache key, but there may be cache churn on first deploy with the updated format
  * Query blocking can no longer be circumvented with an equivalent query in a different format; see [Configure queries to block](https://grafana.com/docs/mimir/latest/configure/configure-blocked-queries/)
* [CHANGE] Query-frontend: stop using `-validation.create-grace-period` to clamp how far into the future a query can span. #8075
* [CHANGE] Clamp [`GOMAXPROCS`](https://pkg.go.dev/runtime#GOMAXPROCS) to [`runtime.NumCPU`](https://pkg.go.dev/runtime#NumCPU). #8201
* [CHANGE] Anonymous usage statistics tracking: add CPU usage percentage tracking. #8282
* [CHANGE] Added new metric `cortex_compactor_disk_out_of_space_errors_total` which counts how many times a compaction failed due to the compactor being out of disk. #8237
* [CHANGE] Anonymous usage statistics tracking: report active series in addition to in-memory series. #8279
* [CHANGE] Ruler: `evaluation_delay` field in the rule group configuration has been deprecated. Please use `query_offset` instead (it has the same exact meaning and behaviour). #8295
* [CHANGE] General: remove `-log.buffered`. The configuration option has been enabled by default and deprecated since Mimir 2.11. #8395
* [CHANGE] Ruler: promote tenant federation from experimental to stable. #8400
* [CHANGE] Ruler: promote `-ruler.recording-rules-evaluation-enabled` and `-ruler.alerting-rules-evaluation-enabled` from experimental to stable. #8400
* [CHANGE] General: promote `-tenant-federation.max-tenants` from experimental to stable. #8400
* [FEATURE] Continuous-test: now runable as a module with `mimir -target=continuous-test`. #7747
* [FEATURE] Store-gateway: Allow specific tenants to be enabled or disabled via `-store-gateway.enabled-tenants` or `-store-gateway.disabled-tenants` CLI flags or their corresponding YAML settings. #7653
* [FEATURE] New `-<prefix>.s3.bucket-lookup-type` flag configures lookup style type, used to access bucket in s3 compatible providers. #7684
* [FEATURE] Querier: add experimental streaming PromQL engine, enabled with `-querier.promql-engine=mimir`. #7693 #7898 #7899 #8023 #8058 #8096 #8121 #8197 #8230 #8247 #8270 #8276 #8277 #8291 #8303 #8340 #8256 #8348
* [FEATURE] New `/ingester/unregister-on-shutdown` HTTP endpoint allows dynamic access to ingesters' `-ingester.ring.unregister-on-shutdown` configuration. #7739
* [FEATURE] Server: added experimental [PROXY protocol support](https://www.haproxy.org/download/2.3/doc/proxy-protocol.txt). The PROXY protocol support can be enabled via `-server.proxy-protocol-enabled=true`. When enabled, the support is added both to HTTP and gRPC listening ports. #7698
* [FEATURE] Query-frontend, querier: new experimental `/cardinality/active_native_histogram_metrics` API to get active native histogram metric names with statistics about active native histogram buckets. #7982 #7986 #8008
* [FEATURE] Alertmanager: Added `-alertmanager.max-silences-count` and `-alertmanager.max-silence-size-bytes` to set limits on per tenant silences. Disabled by default. #8241 #8249
* [FEATURE] Ingester: add experimental support for the server-side circuit breakers when writing to and reading from ingesters. This can be enabled using `-ingester.push-circuit-breaker.enabled` and `-ingester.read-circuit-breaker.enabled` options. Further `-ingester.push-circuit-breaker.*` and `-ingester.read-circuit-breaker.*` options for configuring circuit-breaker are available. Added metrics `cortex_ingester_circuit_breaker_results_total`,  `cortex_ingester_circuit_breaker_transitions_total`, `cortex_ingester_circuit_breaker_current_state` and `cortex_ingester_circuit_breaker_request_timeouts_total`. #8180 #8285 #8315 #8446
* [FEATURE] Distributor, ingester: add new setting `-validation.past-grace-period` to limit how old (based on the wall clock minus OOO window) the ingested samples can be. The default 0 value disables this limit. #8262
* [ENHANCEMENT] Distributor: add metrics `cortex_distributor_samples_per_request` and `cortex_distributor_exemplars_per_request` to track samples/exemplars per request. #8265
* [ENHANCEMENT] Reduced memory allocations in functions used to propagate contextual information between gRPC calls. #7529
* [ENHANCEMENT] Distributor: add experimental limit for exemplars per series per request, enabled with `-distributor.max-exemplars-per-series-per-request`, the number of discarded exemplars are tracked with `cortex_discarded_exemplars_total{reason="too_many_exemplars_per_series_per_request"}` #7989 #8010
* [ENHANCEMENT] Store-gateway: merge series from different blocks concurrently. #7456
* [ENHANCEMENT] Store-gateway: Add `stage="wait_max_concurrent"` to `cortex_bucket_store_series_request_stage_duration_seconds` which records how long the query had to wait for its turn for `-blocks-storage.bucket-store.max-concurrent`. #7609
* [ENHANCEMENT] Querier: add `cortex_querier_federation_upstream_query_wait_duration_seconds` to observe time from when a querier picks up a cross-tenant query to when work begins on its single-tenant counterparts. #7209
* [ENHANCEMENT] Compactor: Add `cortex_compactor_block_compaction_delay_seconds` metric to track how long it takes to compact blocks since the blocks are created. #7635
* [ENHANCEMENT] Store-gateway: add `outcome` label to `cortex_bucket_stores_gate_duration_seconds` histogram metric. Possible values for the `outcome` label are: `rejected_canceled`, `rejected_deadline_exceeded`, `rejected_other`, and `permitted`. #7784
* [ENHANCEMENT] Query-frontend: use zero-allocation experimental decoder for active series queries via `-query-frontend.use-active-series-decoder`. #7665
* [ENHANCEMENT] Go: updated to 1.22.2. #7802
* [ENHANCEMENT] Query-frontend: support `limit` parameter on `/prometheus/api/v1/label/{name}/values` and `/prometheus/api/v1/labels` endpoints. #7722
* [ENHANCEMENT] Expose TLS configuration for the S3 backend client. #7959
* [ENHANCEMENT] Rules: Support expansion of native histogram values when using rule templates #7974
* [ENHANCEMENT] Rules: Add metric `cortex_prometheus_rule_group_last_restore_duration_seconds` which measures how long it takes to restore rule groups using the `ALERTS_FOR_STATE` series #7974
* [ENHANCEMENT] OTLP: Improve remote write format translation performance by using label set hashes for metric identifiers instead of string based ones. #8012
* [ENHANCEMENT] Querying: Remove OpEmptyMatch from regex concatenations. #8012
* [ENHANCEMENT] Store-gateway: add `-blocks-storage.bucket-store.max-concurrent-queue-timeout`. When set, queries at the store-gateway's query gate will not wait longer than that to execute. If a query reaches the wait timeout, then the querier will retry the blocks on a different store-gateway. If all store-gateways are unavailable, then the query will fail with `err-mimir-store-consistency-check-failed`. #7777 #8149
* [ENHANCEMENT] Store-gateway: add `-blocks-storage.bucket-store.index-header.lazy-loading-concurrency-queue-timeout`. When set, loads of index-headers at the store-gateway's index-header lazy load gate will not wait longer than that to execute. If a load reaches the wait timeout, then the querier will retry the blocks on a different store-gateway. If all store-gateways are unavailable, then the query will fail with `err-mimir-store-consistency-check-failed`. #8138
* [ENHANCEMENT] Ingester: Optimize querying with regexp matchers. #8106
* [ENHANCEMENT] Distributor: Introduce `-distributor.max-request-pool-buffer-size` to allow configuring the maximum size of the request pool buffers. #8082
* [ENHANCEMENT] Store-gateway: improve performance when streaming chunks to queriers is enabled (`-querier.prefer-streaming-chunks-from-store-gateways=true`) and the query selects fewer than `-blocks-storage.bucket-store.batch-series-size` series (defaults to 5000 series). #8039
* [ENHANCEMENT] Ingester: active series are now updated along with owned series. They decrease when series change ownership between ingesters. This helps provide a more accurate total of active series when ingesters are added. This is only enabled when `-ingester.track-ingester-owned-series` or `-ingester.use-ingester-owned-series-for-limits` are enabled. #8084
* [ENHANCEMENT] Query-frontend: include route name in query stats log lines. #8191
* [ENHANCEMENT] OTLP: Speed up conversion from OTel to Mimir format by about 8% and reduce memory consumption by about 30%. Can be disabled via `-distributor.direct-otlp-translation-enabled=false` #7957
* [ENHANCEMENT] Ingester/Querier: Optimise regexps with long lists of alternates. #8221, #8234
* [ENHANCEMENT] Ingester: Include more detail in tracing of queries. #8242
* [ENHANCEMENT] Distributor: add `insight=true` to remote-write and OTLP write handlers when the HTTP response status code is 4xx. #8294
* [ENHANCEMENT] Ingester: reduce locked time while matching postings for a label, improving the write latency and compaction speed. #8327
* [ENHANCEMENT] Ingester: reduce the amount of locks taken during the Head compaction's garbage-collection process, improving the write latency and compaction speed. #8327
* [ENHANCEMENT] Query-frontend: log the start, end time and matchers for remote read requests to the query stats logs. #8326 #8370 #8373
* [BUGFIX] Distributor: prometheus retry on 5xx and 429 errors, while otlp collector only retry on 429, 502, 503 and 504, mapping other 5xx errors to the retryable ones in otlp endpoint. #8324 #8339
* [BUGFIX] Distributor: make OTLP endpoint return marshalled proto bytes as response body for 4xx/5xx errors. #8227
* [BUGFIX] Rules: improve error handling when querier is local to the ruler. #7567
* [BUGFIX] Querier, store-gateway: Protect against panics raised during snappy encoding. #7520
* [BUGFIX] Ingester: Prevent timely compaction of empty blocks. #7624
* [BUGFIX] Querier: Don't cache context.Canceled errors for bucket index. #7620
* [BUGFIX] Store-gateway: account for `"other"` time in LabelValues and LabelNames requests. #7622
* [BUGFIX] Query-frontend: Don't panic when using the `-query-frontend.downstream-url` flag. #7651
* [BUGFIX] Ingester: when receiving multiple exemplars for a native histogram via remote write, sort them and only report an error if all are older than the latest exemplar as this could be a partial update. #7640 #7948 #8014
* [BUGFIX] Ingester: don't retain blocks if they finish exactly on the boundary of the retention window. #7656
* [BUGFIX] Bug-fixes and improvements to experimental native histograms. #7744 #7813
* [BUGFIX] Querier: return an error when a query uses `label_join` with an invalid destination label name. #7744
* [BUGFIX] Compactor: correct outstanding job estimation in metrics and `compaction-planner` tool when block labels differ. #7745
* [BUGFIX] Ingester: turn native histogram validation errors in TSDB into soft ingester errors that result in returning 4xx to the end-user instead of 5xx. In the case of TSDB validation errors, the counter `cortex_discarded_samples_total` will be increased with the `reason` label set to `"invalid-native-histogram"`. #7736 #7773
* [BUGFIX] Do not wrap error message with `sampled 1/<frequency>` if it's not actually sampled. #7784
* [BUGFIX] Store-gateway: do not track cortex_querier_blocks_consistency_checks_failed_total metric if query has been canceled or interrued due to any error not related to blocks consistency check failed. #7752
* [BUGFIX] Ingester: ignore instances with no tokens when calculating local limits to prevent discards during ingester scale-up #7881
* [BUGFIX] Ingester: do not reuse exemplars slice in the write request if there are more than 10 exemplars per series. This should help to reduce the in-use memory in case of few requests with a very large number of exemplars. #7936
* [BUGFIX] Distributor: fix down scaling of native histograms in the distributor when timeseries unmarshal cache is in use. #7947
* [BUGFIX] Distributor: fix cardinality API to return more accurate number of in-memory series when number of zones is larger than replication factor. #7984
* [BUGFIX] All: fix config validation for non-ingester modules, when ingester's ring is configured with spread-minimizing token generation strategy. #7990
* [BUGFIX] Ingester: copy LabelValues strings out of mapped memory to avoid a segmentation fault if the region becomes unmapped before the result is marshaled. #8003
* [BUGFIX] OTLP: Don't generate target_info unless at least one identifying label is defined. #8012
* [BUGFIX] OTLP: Don't generate target_info unless there are metrics. #8012
* [BUGFIX] Query-frontend: Experimental query queue splitting: fix issue where offset and range selector duration were not considered when predicting query component. #7742
* [BUGFIX] Querying: Empty matrix results were incorrectly returning `null` instead of `[]`. #8029
* [BUGFIX] All: don't increment `thanos_objstore_bucket_operation_failures_total` metric for cancelled requests. #8072
* [BUGFIX] Query-frontend: fix empty metric name matcher not being applied under certain conditions. #8076
* [BUGFIX] Querying: Fix regex matching of multibyte runes with dot operator. #8089
* [BUGFIX] Querying: matrix results returned from instant queries were not sorted by series. #8113
* [BUGFIX] Query scheduler: Fix a crash in result marshaling. #8140
* [BUGFIX] Store-gateway: Allow long-running index scans to be interrupted. #8154
* [BUGFIX] Query-frontend: fix splitting of queries using `@ start()` and `@end()` modifiers on a subquery. Previously the `start()` and `end()` would be evaluated using the start end end of the split query instead of the original query. #8162
* [BUGFIX] Distributor: Don't discard time series with invalid exemplars, just drop affected exemplars. #8224
* [BUGFIX] Ingester: fixed in-memory series count when replaying a corrupted WAL. #8295
* [BUGFIX] Ingester: fix context cancellation handling when a query is busy looking up series in the TSDB index and `-blocks-storage.tsdb.head-postings-for-matchers-cache*` or `-blocks-storage.tsdb.block-postings-for-matchers-cache*` are in use. #8337
* [BUGFIX] Querier: fix edge case where bucket indexes are sometimes cached forever instead of with the expected TTL. #8343
* [BUGFIX] OTLP handler: fix errors returned by OTLP handler when used via httpgrpc tunneling. #8363
* [BUGFIX] Update `github.com/hashicorp/go-retryablehttp` to address [CVE-2024-6104](https://github.com/advisories/GHSA-v6v8-xj6m-xwqh). #8539
* [BUGFIX] Alertmanager: Fixes a number of bugs in silences which could cause an existing silence to be deleted/expired when updating the silence failed. This could happen when the replacing silence was invalid or exceeded limits. #8525
* [BUGFIX] Alertmanager: Fix per-tenant silence limits not reloaded during runtime. #8456
* [BUGFIX] Alertmanager: Fix help message for utf-8-strict-mode. #8572
* [BUGFIX] Upgrade golang to 1.22.5 to address [CVE-2024-24791](https://nvd.nist.gov/vuln/detail/CVE-2024-24791). #8600

### Mixin

* [CHANGE] Alerts: Removed obsolete `MimirQueriesIncorrect` alert that used test-exporter metrics. Test-exporter support was however removed in Mimir 2.0 release. #7774
* [CHANGE] Alerts: Change threshold for `MimirBucketIndexNotUpdated` alert to fire before queries begin to fail due to bucket index age. #7879
* [FEATURE] Dashboards: added 'Remote ruler reads networking' dashboard. #7751
* [FEATURE] Alerts: Add `MimirIngesterStuckProcessingRecordsFromKafka` alert. #8147
* [ENHANCEMENT] Alerts: allow configuring alerts range interval via `_config.base_alerts_range_interval_minutes`. #7591
* [ENHANCEMENT] Dashboards: Add panels for monitoring distributor and ingester when using ingest-storage. These panels are disabled by default, but can be enabled using `show_ingest_storage_panels: true` config option. Similarly existing panels used when distributors and ingesters use gRPC for forwarding requests can be disabled by setting `show_grpc_ingestion_panels: false`. #7670 #7699
* [ENHANCEMENT] Alerts: add the following alerts when using ingest-storage: #7699 #7702 #7867
  * `MimirIngesterLastConsumedOffsetCommitFailed`
  * `MimirIngesterFailedToReadRecordsFromKafka`
  * `MimirIngesterKafkaFetchErrorsRateTooHigh`
  * `MimirStartingIngesterKafkaReceiveDelayIncreasing`
  * `MimirRunningIngesterReceiveDelayTooHigh`
  * `MimirIngesterFailsToProcessRecordsFromKafka`
  * `MimirIngesterFailsEnforceStrongConsistencyOnReadPath`
* [ENHANCEMENT] Dashboards: add in-flight queries scaling metric panel for ruler-querier. #7749
* [ENHANCEMENT] Dashboards: renamed rows in the "Remote ruler reads" and "Remote ruler reads resources" dashboards to match the actual component names. #7750
* [ENHANCEMENT] Dashboards: allow switching between using classic of native histograms in dashboards. #7627
  * Overview dashboard, Status panel, `cortex_request_duration_seconds` metric.
* [ENHANCEMENT] Alerts: exclude `529` and `598` status codes from failure codes in `MimirRequestsError`. #7889
* [ENHANCEMENT] Dashboards: renamed "TCP Connections" panel to "Ingress TCP Connections" in the networking dashboards. #8092
* [ENHANCEMENT] Dashboards: update the use of deprecated "table (old)" panels to "table". #8181
* [ENHANCEMENT] Dashboards: added a `component` variable to "Slow queries" dashboard to allow checking the slow queries of the remote ruler evaluation query path. #8309
* [BUGFIX] Dashboards: fix regular expression for matching read-path gRPC ingester methods to include querying of exemplars, label-related queries, or active series queries. #7676
* [BUGFIX] Dashboards: fix user id abbreviations and column heads for Top Tenants dashboard. #7724
* [BUGFIX] Dashboards: fix incorrect query used for "queue length" panel on "Ruler" dashboard. #8006
* [BUGFIX] Dashboards: fix disk space utilization panels when running with a recent version of kube-state-metrics. #8212

### Jsonnet

* [CHANGE] Memcached: Change default read timeout for chunks and index caches to `750ms` from `450ms`. #7778
* [CHANGE] Fine-tuned `terminationGracePeriodSeconds` for the following components: #7364
  * Querier: changed from `30` to `180`
  * Query-scheduler: changed from `30` to `180`
* [CHANGE] Change TCP port exposed by `mimir-continuous-test` deployment to match with updated defaults of its container image (see changes below). #7958
* [FEATURE] Add support to deploy Mimir with experimental ingest storage enabled. #8028 #8222
* [ENHANCEMENT] Compactor: add `$._config.cortex_compactor_concurrent_rollout_enabled` option (disabled by default) that makes use of rollout-operator to speed up the rollout of compactors. #7783 #7878
* [ENHANCEMENT] Shuffle-sharding: add `$._config.shuffle_sharding.ingest_storage_partitions_enabled` and `$._config.shuffle_sharding.ingester_partitions_shard_size` options, that allow configuring partitions shard size in ingest-storage mode. #7804
* [ENHANCEMENT] Update rollout-operator to `v0.17.0`. #8399
* [ENHANCEMENT] Add `_config.autoscaling_querier_predictive_scaling_enabled` to scale querier based on inflight queries 7 days ago. #7775
* [ENHANCEMENT] Add support to autoscale ruler-querier replicas based on in-flight queries too (in addition to CPU and memory based scaling). #8060 #8188
* [ENHANCEMENT] Distributor: improved distributor HPA scaling metric to only take in account ready pods. This requires the metric `kube_pod_status_ready` to be available in the data source used by KEDA to query scaling metrics (configured via `_config.autoscaling_prometheus_url`). #8251
* [BUGFIX] Guard against missing samples in KEDA queries. #7691 #10013
* [BUGFIX] Alertmanager: Set -server.http-idle-timeout to avoid EOF errors in ruler. #8192

### Mimirtool

* [CHANGE] Deprecated `--rule-files` flag in favor of CLI arguments. #7756
* [FEATURE] mimirtool: Add `runtime-config verify` sub-command, for verifying Mimir runtime config files. #8123
* [ENHANCEMENT] `mimirtool promql format`: Format PromQL query with Prometheus' string or pretty-print formatter. #7742
* [ENHANCEMENT] Add `mimir-http-prefix` configuration to set the Mimir URL prefix when using legacy routes. #8069
* [ENHANCEMENT] Add option `--output-dir` to `mimirtool rules get` and `mimirtool rules print` to allow persisting rule groups to a file for edit and re-upload. #8142
* [BUGFIX] Fix panic in `loadgen` subcommand. #7629
* [BUGFIX] `mimirtool rules prepare`: do not add aggregation label to `on()` clause if already present in `group_left()` or `group_right()`. #7839
* [BUGFIX] Analyze Grafana: fix parsing queries with variables. #8062
* [BUGFIX] `mimirtool rules sync`: detect a change when the `query_offset` or the deprecated `evaluation_delay` configuration changes. #8297

### Mimir Continuous Test

* [CHANGE] `mimir-continuous-test` has been deprecated and replaced by a Mimir module that can be run as a target from the `mimir` binary using `mimir -target=continuous-test`. #7753
* [CHANGE] `-server.metrics-port` flag is no longer available for use in the module run of mimir-continuous-test, including the grafana/mimir-continuous-test Docker image which uses the new module. Configuring this port is still possible in the binary, which is deprecated. #7747
* [CHANGE] Allowed authenticatication to Mimir using both Tenant ID and basic/bearer auth #7619.
* [BUGFIX] Set `User-Agent` header for all requests sent from the testing client. #7607

### Query-tee

* [ENHANCEMENT] Log queries that take longer than `proxy.log-slow-query-response-threshold` when compared to other backends. #7346
* [ENHANCEMENT] Add two new metrics for measuring the relative duration between backends: #7782 #8013 #8330
  * `cortex_querytee_backend_response_relative_duration_seconds`
  * `cortex_querytee_backend_response_relative_duration_proportional`

### Documentation

* [CHANGE] Note that the _Play with Grafana Mimir_ tutorial directory path changed after the release of the video. #8319
* [ENHANCEMENT] Clarify Compactor and its storage volume when configured under Kubernetes. #7675
* [ENHANCEMENT] Add OTLP route to _Mimir routes by path_ runbooks section. #8074
* [ENHANCEMENT] Document option server.log-source-ips-full. #8268

### Tools

* [ENHANCEMENT] ulidtime: add option to show random part of ULID, timestamp in milliseconds and header. #7615
* [ENHANCEMENT] copyblocks: add a flag to configure part-size for multipart uploads in s3 client-side copying. #8292
* [ENHANCEMENT] copyblocks: enable pprof HTTP endpoints. #8292

## 2.12.0

### Grafana Mimir

* [CHANGE] Alertmanager: Deprecates the `v1` API. All `v1` API endpoints now respond with a JSON deprecation notice and a status code of `410`. All endpoints have a `v2` equivalent. The list of endpoints is: #7103
  * `<alertmanager-web.external-url>/api/v1/alerts`
  * `<alertmanager-web.external-url>/api/v1/receivers`
  * `<alertmanager-web.external-url>/api/v1/silence/{id}`
  * `<alertmanager-web.external-url>/api/v1/silences`
  * `<alertmanager-web.external-url>/api/v1/status`
* [CHANGE] Ingester: Increase default value of `-blocks-storage.tsdb.head-postings-for-matchers-cache-max-bytes` and `-blocks-storage.tsdb.block-postings-for-matchers-cache-max-bytes` to 100 MiB (previous default value was 10 MiB). #6764
* [CHANGE] Validate tenant IDs according to [documented behavior](https://grafana.com/docs/mimir/latest/configure/about-tenant-ids/) even when tenant federation is not enabled. Note that this will cause some previously accepted tenant IDs to be rejected such as those longer than 150 bytes or containing `|` characters. #6959
* [CHANGE] Ruler: don't use backoff retry on remote evaluation in case of `4xx` errors. #7004
* [CHANGE] Server: responses with HTTP 4xx status codes are now treated as errors and used in `status_code` label of request duration metric. #7045
* [CHANGE] Memberlist: change default for `-memberlist.stream-timeout` from `10s` to `2s`. #7076
* [CHANGE] Memcached: remove legacy `thanos_cache_memcached_*` and `thanos_memcached_*` prefixed metrics. Instead, Memcached and Redis cache clients now emit `thanos_cache_*` prefixed metrics with a `backend` label. #7076
* [CHANGE] Ruler: the following metrics, exposed when the ruler is configured to discover Alertmanager instances via service discovery, have been renamed: #7057
  * `prometheus_sd_failed_configs` renamed to `cortex_prometheus_sd_failed_configs`
  * `prometheus_sd_discovered_targets` renamed to `cortex_prometheus_sd_discovered_targets`
  * `prometheus_sd_received_updates_total` renamed to `cortex_prometheus_sd_received_updates_total`
  * `prometheus_sd_updates_delayed_total` renamed to `cortex_prometheus_sd_updates_delayed_total`
  * `prometheus_sd_updates_total` renamed to `cortex_prometheus_sd_updates_total`
  * `prometheus_sd_refresh_failures_total` renamed to `cortex_prometheus_sd_refresh_failures_total`
  * `prometheus_sd_refresh_duration_seconds` renamed to `cortex_prometheus_sd_refresh_duration_seconds`
* [CHANGE] Query-frontend: the default value for `-query-frontend.not-running-timeout` has been changed from 0 (disabled) to 2s. The configuration option has also been moved from "experimental" to "advanced". #7127
* [CHANGE] Store-gateway: to reduce disk contention on HDDs the default value for `blocks-storage.bucket-store.tenant-sync-concurrency` has been changed from `10` to `1` and the default value for `blocks-storage.bucket-store.block-sync-concurrency` has been changed from `20` to `4`. #7136
* [CHANGE] Store-gateway: Remove deprecated CLI flags `-blocks-storage.bucket-store.index-header-lazy-loading-enabled` and `-blocks-storage.bucket-store.index-header-lazy-loading-idle-timeout` and their corresponding YAML settings. Instead, use `-blocks-storage.bucket-store.index-header.lazy-loading-enabled` and `-blocks-storage.bucket-store.index-header.lazy-loading-idle-timeout`. #7521
* [CHANGE] Store-gateway: Mark experimental CLI flag `-blocks-storage.bucket-store.index-header.lazy-loading-concurrency` and its corresponding YAML settings as advanced. #7521
* [CHANGE] Store-gateway: Remove experimental CLI flag `-blocks-storage.bucket-store.index-header.sparse-persistence-enabled` since this is now the default behavior. #7535
* [CHANGE] All: set `-server.report-grpc-codes-in-instrumentation-label-enabled` to `true` by default, which enables reporting gRPC status codes as `status_code` labels in the `cortex_request_duration_seconds` metric. #7144
* [CHANGE] Distributor: report gRPC status codes as `status_code` labels in the `cortex_ingester_client_request_duration_seconds` metric by default. #7144
* [CHANGE] Distributor: CLI flag `-ingester.client.report-grpc-codes-in-instrumentation-label-enabled` has been deprecated, and its default value is set to `true`. #7144
* [CHANGE] Ingester: CLI flag `-ingester.return-only-grpc-errors` has been deprecated, and its default value is set to `true`. To ensure backwards compatibility, during a migration from a version prior to 2.11.0 to 2.12 or later, `-ingester.return-only-grpc-errors` should be set to `false`. Once all the components are migrated, the flag can be removed.   #7151
* [CHANGE] Ingester: the following CLI flags have been moved from "experimental" to "advanced": #7169
  * `-ingester.ring.token-generation-strategy`
  * `-ingester.ring.spread-minimizing-zones`
  * `-ingester.ring.spread-minimizing-join-ring-in-order`
* [CHANGE] Query-frontend: the default value of the CLI flag `-query-frontend.max-cache-freshness` (and its respective YAML configuration parameter) has been changed from `1m` to `10m`. #7161
* [CHANGE] Distributor: default the optimization `-distributor.write-requests-buffer-pooling-enabled` to `true`. #7165
* [CHANGE] Tracing: Move query information to span attributes instead of span logs. #7046
* [CHANGE] Distributor: the default value of circuit breaker's CLI flag `-ingester.client.circuit-breaker.cooldown-period` has been changed from `1m` to `10s`. #7310
* [CHANGE] Store-gateway: remove `cortex_bucket_store_blocks_loaded_by_duration`. `cortex_bucket_store_series_blocks_queried` is better suited for detecting when compactors are not able to keep up with the number of blocks to compact. #7309
* [CHANGE] Ingester, Distributor: the support for rejecting push requests received via gRPC before reading them into memory, enabled via `-ingester.limit-inflight-requests-using-grpc-method-limiter` and `-distributor.limit-inflight-requests-using-grpc-method-limiter`, is now stable and enabled by default. The configuration options have been deprecated and will be removed in Mimir 2.14. #7360
* [CHANGE] Distributor: Change`-distributor.enable-otlp-metadata-storage` flag's default to true, and deprecate it. The flag will be removed in Mimir 2.14. #7366
* [CHANGE] Store-gateway: Use a shorter TTL for cached items related to temporary blocks. #7407 #7534
* [CHANGE] Standardise exemplar label as "trace_id". #7475
* [CHANGE] The configuration option `-querier.max-query-into-future` has been deprecated and will be removed in Mimir 2.14. #7496
* [CHANGE] Distributor: the metric `cortex_distributor_sample_delay_seconds` has been deprecated and will be removed in Mimir 2.14. #7516
* [CHANGE] Query-frontend: The deprecated YAML setting `frontend.cache_unaligned_requests` has been moved to `limits.cache_unaligned_requests`. #7519
* [CHANGE] Querier: the CLI flag `-querier.minimize-ingester-requests` has been moved from "experimental" to "advanced". #7638
* [CHANGE] Ingester: allow only POST method on `/ingester/shutdown`, as previously it was too easy to accidentally trigger through GET requests. At the same time, add an option to keep the existing behavior by introducing an `-api.get-request-for-ingester-shutdown-enabled` flag. This flag will be removed in Mimir 2.15. #7707
* [FEATURE] Introduce `-server.log-source-ips-full` option to log all IPs from `Forwarded`, `X-Real-IP`, `X-Forwarded-For` headers. #7250
* [FEATURE] Introduce `-tenant-federation.max-tenants` option to limit the max number of tenants allowed for requests when federation is enabled. #6959
* [FEATURE] Cardinality API: added a new `count_method` parameter which enables counting active label names. #7085
* [FEATURE] Querier / query-frontend: added `-querier.promql-experimental-functions-enabled` CLI flag (and respective YAML config option) to enable experimental PromQL functions. The experimental functions introduced are: `mad_over_time()`, `sort_by_label()` and `sort_by_label_desc()`. #7057
* [FEATURE] Alertmanager API: added `-alertmanager.grafana-alertmanager-compatibility-enabled` CLI flag (and respective YAML config option) to enable an experimental API endpoints that support the migration of the Grafana Alertmanager. #7057
* [FEATURE] Alertmanager: Added `-alertmanager.utf8-strict-mode-enabled` to control support for any UTF-8 character as part of Alertmanager configuration/API matchers and labels. It's default value is set to `false`. #6898
* [FEATURE] Querier: added `histogram_avg()` function support to PromQL. #7293
* [FEATURE] Ingester: added `-blocks-storage.tsdb.timely-head-compaction` flag, which enables more timely head compaction, and defaults to `false`. #7372
* [FEATURE] Compactor: Added `/compactor/tenants` and `/compactor/tenant/{tenant}/planned_jobs` endpoints that provide functionality that was provided by `tools/compaction-planner` -- listing of planned compaction jobs based on tenants' bucket index. #7381
* [FEATURE] Add experimental support for streaming response bodies from queriers to frontends via `-querier.response-streaming-enabled`. This is currently only supported for the `/api/v1/cardinality/active_series` endpoint. #7173
* [FEATURE] Release: Added mimir distroless docker image. #7371
* [FEATURE] Add support for the new grammar of `{"metric_name", "l1"="val"}` to promql and some of the exposition formats. #7475 #7541
* [ENHANCEMENT] Distributor: Add a new metric `cortex_distributor_otlp_requests_total` to track the total number of OTLP requests. #7385
* [ENHANCEMENT] Vault: add lifecycle manager for token used to authenticate to Vault. This ensures the client token is always valid. Includes a gauge (`cortex_vault_token_lease_renewal_active`) to check whether token renewal is active, and the counters `cortex_vault_token_lease_renewal_success_total` and `cortex_vault_auth_success_total` to see the total number of successful lease renewals / authentications. #7337
* [ENHANCEMENT] Store-gateway: add no-compact details column on store-gateway tenants admin UI. #6848
* [ENHANCEMENT] PromQL: ignore small errors for bucketQuantile #6766
* [ENHANCEMENT] Distributor: improve efficiency of some errors #6785
* [ENHANCEMENT] Ruler: exclude vector queries from being tracked in `cortex_ruler_queries_zero_fetched_series_total`. #6544
* [ENHANCEMENT] Ruler: local storage backend now supports reading a rule group via `/config/api/v1/rules/{namespace}/{groupName}` configuration API endpoint. #6632
* [ENHANCEMENT] Query-Frontend and Query-Scheduler: split tenant query request queues by query component with `query-frontend.additional-query-queue-dimensions-enabled` and `query-scheduler.additional-query-queue-dimensions-enabled`. #6772
* [ENHANCEMENT] Distributor: support disabling metric relabel rules per-tenant via the flag `-distributor.metric-relabeling-enabled` or associated YAML. #6970
* [ENHANCEMENT] Distributor: `-distributor.remote-timeout` is now accounted from the first ingester push request being sent. #6972
* [ENHANCEMENT] Storage Provider: `-<prefix>.s3.sts-endpoint` sets a custom endpoint for AWS Security Token Service (AWS STS) in s3 storage provider. #6172
* [ENHANCEMENT] Querier: add `cortex_querier_queries_storage_type_total ` metric that indicates how many queries have executed for a source, ingesters or store-gateways. Add `cortex_querier_query_storegateway_chunks_total` metric to count the number of chunks fetched from a store gateway. #7099,#7145
* [ENHANCEMENT] Query-frontend: add experimental support for sharding active series queries via `-query-frontend.shard-active-series-queries`. #6784
* [ENHANCEMENT] Distributor: set `-distributor.reusable-ingester-push-workers=2000` by default and mark feature as `advanced`. #7128
* [ENHANCEMENT] All: set `-server.grpc.num-workers=100` by default and mark feature as `advanced`. #7131
* [ENHANCEMENT] Distributor: invalid metric name error message gets cleaned up to not include non-ascii strings. #7146
* [ENHANCEMENT] Store-gateway: add `source`, `level`, and `out_or_order` to `cortex_bucket_store_series_blocks_queried` metric that indicates the number of blocks that were queried from store gateways by block metadata. #7112 #7262 #7267
* [ENHANCEMENT] Compactor: After updating bucket-index, compactor now also computes estimated number of compaction jobs based on current bucket-index, and reports the result in `cortex_bucket_index_estimated_compaction_jobs` metric. If computation of jobs fails, `cortex_bucket_index_estimated_compaction_jobs_errors_total` is updated instead. #7299
* [ENHANCEMENT] Mimir: Integrate profiling into tracing instrumentation. #7363
* [ENHANCEMENT] Alertmanager: Adds metric `cortex_alertmanager_notifications_suppressed_total` that counts the total number of notifications suppressed for being silenced, inhibited, outside of active time intervals or within muted time intervals. #7384
* [ENHANCEMENT] Query-scheduler: added more buckets to `cortex_query_scheduler_queue_duration_seconds` histogram metric, in order to better track queries staying in the queue for longer than 10s. #7470
* [ENHANCEMENT] A `type` label is added to `prometheus_tsdb_head_out_of_order_samples_appended_total` metric. #7475
* [ENHANCEMENT] Distributor: Optimize OTLP endpoint. #7475
* [ENHANCEMENT] API: Use github.com/klauspost/compress for faster gzip and deflate compression of API responses. #7475
* [ENHANCEMENT] Ingester: Limiting on owned series (`-ingester.use-ingester-owned-series-for-limits`) now prevents discards in cases where a tenant is sharded across all ingesters (or shuffle sharding is disabled) and the ingester count increases. #7411
* [ENHANCEMENT] Block upload: include converted timestamps in the error message if block is from the future. #7538
* [ENHANCEMENT] Query-frontend: Introduce `-query-frontend.active-series-write-timeout` to allow configuring the server-side write timeout for active series requests. #7553 #7569
* [BUGFIX] Ingester: don't ignore errors encountered while iterating through chunks or samples in response to a query request. #6451
* [BUGFIX] Fix issue where queries can fail or omit OOO samples if OOO head compaction occurs between creating a querier and reading chunks #6766
* [BUGFIX] Fix issue where concatenatingChunkIterator can obscure errors #6766
* [BUGFIX] Fix panic during tsdb Commit #6766
* [BUGFIX] tsdb/head: wlog exemplars after samples #6766
* [BUGFIX] Ruler: fix issue where "failed to remotely evaluate query expression, will retry" messages are logged without context such as the trace ID and do not appear in trace events. #6789
* [BUGFIX] Ruler: do not retry requests to remote querier when server's response exceeds its configured max payload size. #7216
* [BUGFIX] Querier: fix issue where spans in query request traces were not nested correctly. #6893
* [BUGFIX] Fix issue where all incoming HTTP requests have duplicate trace spans. #6920
* [BUGFIX] Querier: do not retry requests to store-gateway when a query gets canceled. #6934
* [BUGFIX] Querier: return 499 status code instead of 500 when a request to remote read endpoint gets canceled. #6934
* [BUGFIX] Querier: fix issue where `-querier.max-fetched-series-per-query` is not applied to `/series` endpoint if the series are loaded from ingesters. #7055
* [BUGFIX] Distributor: fix issue where `-distributor.metric-relabeling-enabled` may cause distributors to panic #7176
* [BUGFIX] Distributor: fix issue where `-distributor.metric-relabeling-enabled` may cause distributors to write unsorted labels and corrupt blocks #7326
* [BUGFIX] Query-frontend: the `cortex_query_frontend_queries_total` report incorrectly reported `op="query"` for any request which wasn't a range query. Now the `op` label value can be one of the following: #7207
  * `query`: instant query
  * `query_range`: range query
  * `cardinality`: cardinality query
  * `label_names_and_values`: label names / values query
  * `active_series`: active series query
  * `other`: any other request
* [BUGFIX] Fix performance regression introduced in Mimir 2.11.0 when uploading blocks to AWS S3. #7240
* [BUGFIX] Query-frontend: fix race condition when sharding active series is enabled (see above) and response is compressed with snappy. #7290
* [BUGFIX] Query-frontend: "query stats" log unsuccessful replies from downstream as "failed". #7296
* [BUGFIX] Packaging: remove reload from systemd file as mimir does not take into account SIGHUP. #7345
* [BUGFIX] Compactor: do not allow out-of-order blocks to prevent timely compaction. #7342
* [BUGFIX] Update `google.golang.org/grpc` to resolve occasional issues with gRPC server closing its side of connection before it was drained by the client. #7380
* [BUGFIX] Query-frontend: abort response streaming for `active_series` requests when the request context is canceled. #7378
* [BUGFIX] Compactor: improve compaction of sporadic blocks. #7329
* [BUGFIX] Ruler: fix regression that caused client errors to be tracked in `cortex_ruler_write_requests_failed_total` metric. #7472
* [BUGFIX] promql: Fix Range selectors with an @ modifier are wrongly scoped in range queries. #7475
* [BUGFIX] Fix metadata API using wrong JSON field names. #7475
* [BUGFIX] Ruler: fix native histogram recording rule result corruption. #7552
* [BUGFIX] Querier: fix HTTP status code translations for remote read requests. Previously, remote-read had conflicting behaviours: when returning samples all internal errors were translated to HTTP 400; when returning chunks all internal errors were translated to HTTP 500. #7487
* [BUGFIX] Query-frontend: Fix memory leak on every request. #7654

### Mixin

* [CHANGE] The `job` label matcher for distributor and gateway have been extended to include any deployment matching `distributor.*` and `cortex-gw.*` respectively. This change allows to match custom and multi-zone distributor and gateway deployments too. #6817
* [ENHANCEMENT] Dashboards: Add panels for alertmanager activity of a tenant #6826
* [ENHANCEMENT] Dashboards: Add graphs to "Slow Queries" dashboard. #6880
* [ENHANCEMENT] Dashboards: Update all deprecated "graph" panels to "timeseries" panels. #6864 #7413 #7457
* [ENHANCEMENT] Dashboards: Make most columns in "Slow Queries" sortable. #7000
* [ENHANCEMENT] Dashboards: Render graph panels at full resolution as opposed to at half resolution. #7027
* [ENHANCEMENT] Dashboards: show query-scheduler queue length on "Reads" and "Remote Ruler Reads" dashboards. #7088
* [ENHANCEMENT] Dashboards: Add estimated number of compaction jobs to "Compactor", "Tenants" and "Top tenants" dashboards. #7449 #7481
* [ENHANCEMENT] Recording rules: add native histogram recording rules to `cortex_request_duration_seconds`. #7528
* [ENHANCEMENT] Dashboards: Add total owned series, and per-ingester in-memory and owned series to "Tenants" dashboard. #7511
* [BUGFIX] Dashboards: drop `step` parameter from targets as it is not supported. #7157
* [BUGFIX] Recording rules: drop rules for metrics removed in 2.0: `cortex_memcache_request_duration_seconds` and `cortex_cache_request_duration_seconds`. #7514

### Jsonnet

* [CHANGE] Distributor: Increase `JAEGER_REPORTER_MAX_QUEUE_SIZE` from the default (100) to 1000, to avoid dropping tracing spans. #7259
* [CHANGE] Querier: Increase `JAEGER_REPORTER_MAX_QUEUE_SIZE` from 1000 to 5000, to avoid dropping tracing spans. #6764
* [CHANGE] rollout-operator: remove default CPU limit. #7066
* [CHANGE] Store-gateway: Increase `JAEGER_REPORTER_MAX_QUEUE_SIZE` from the default (100) to 1000, to avoid dropping tracing spans. #7068
* [CHANGE] Query-frontend, ingester, ruler, backend and write instances: Increase `JAEGER_REPORTER_MAX_QUEUE_SIZE` from the default (100), to avoid dropping tracing spans. #7086
* [CHANGE] Ring: relaxed the hash ring heartbeat period and timeout for distributor, ingester, store-gateway and compactor: #6860
  * `-distributor.ring.heartbeat-period` set to `1m`
  * `-distributor.ring.heartbeat-timeout` set to `4m`
  * `-ingester.ring.heartbeat-period` set to `2m`
  * `-store-gateway.sharding-ring.heartbeat-period` set to `1m`
  * `-store-gateway.sharding-ring.heartbeat-timeout` set to `4m`
  * `-compactor.ring.heartbeat-period` set to `1m`
  * `-compactor.ring.heartbeat-timeout` set to `4m`
* [CHANGE] Ruler-querier: the topology spread constrain max skew is now configured through the configuration option `ruler_querier_topology_spread_max_skew` instead of `querier_topology_spread_max_skew`. #7204
* [CHANGE] Distributor: `-server.grpc.keepalive.max-connection-age` lowered from `2m` to `60s` and configured `-shutdown-delay=90s` and termination grace period to `100` seconds in order to reduce the chances of failed gRPC write requests when distributors gracefully shutdown. #7361
* [FEATURE] Added support for the following root-level settings to configure the list of matchers to apply to node affinity: #6782 #6829
  * `alertmanager_node_affinity_matchers`
  * `compactor_node_affinity_matchers`
  * `continuous_test_node_affinity_matchers`
  * `distributor_node_affinity_matchers`
  * `ingester_node_affinity_matchers`
  * `ingester_zone_a_node_affinity_matchers`
  * `ingester_zone_b_node_affinity_matchers`
  * `ingester_zone_c_node_affinity_matchers`
  * `mimir_backend_node_affinity_matchers`
  * `mimir_backend_zone_a_node_affinity_matchers`
  * `mimir_backend_zone_b_node_affinity_matchers`
  * `mimir_backend_zone_c_node_affinity_matchers`
  * `mimir_read_node_affinity_matchers`
  * `mimir_write_node_affinity_matchers`
  * `mimir_write_zone_a_node_affinity_matchers`
  * `mimir_write_zone_b_node_affinity_matchers`
  * `mimir_write_zone_c_node_affinity_matchers`
  * `overrides_exporter_node_affinity_matchers`
  * `querier_node_affinity_matchers`
  * `query_frontend_node_affinity_matchers`
  * `query_scheduler_node_affinity_matchers`
  * `rollout_operator_node_affinity_matchers`
  * `ruler_node_affinity_matchers`
  * `ruler_node_affinity_matchers`
  * `ruler_querier_node_affinity_matchers`
  * `ruler_query_frontend_node_affinity_matchers`
  * `ruler_query_scheduler_node_affinity_matchers`
  * `store_gateway_node_affinity_matchers`
  * `store_gateway_node_affinity_matchers`
  * `store_gateway_zone_a_node_affinity_matchers`
  * `store_gateway_zone_b_node_affinity_matchers`
  * `store_gateway_zone_c_node_affinity_matchers`
* [FEATURE] Ingester: Allow automated zone-by-zone downscaling, that can be enabled via the `ingester_automated_downscale_enabled` flag. It is disabled by default. #6850
* [ENHANCEMENT] Alerts: Add `MimirStoreGatewayTooManyFailedOperations` warning alert that triggers when Mimir store-gateway report error when interacting with the object storage. #6831
* [ENHANCEMENT] Querier HPA: improved scaling metric and scaling policies, in order to scale up and down more gradually. #6971
* [ENHANCEMENT] Rollout-operator: upgraded to v0.13.0. #7469
* [ENHANCEMENT] Rollout-operator: add tracing configuration to rollout-operator container (when tracing is enabled and configured). #7469
* [ENHANCEMENT] Query-frontend: configured `-shutdown-delay`, `-server.grpc.keepalive.max-connection-age` and termination grace period to reduce the likelihood of queries hitting terminated query-frontends. #7129
* [ENHANCEMENT] Autoscaling: add support for KEDA's `ignoreNullValues` option for Prometheus scaler. #7471
* [BUGFIX] Update memcached-exporter to 0.14.1 due to CVE-2023-39325. #6861

### Mimirtool

* [FEATURE] Add command `migrate-utf8` to migrate Alertmanager configurations for Alertmanager versions 0.27.0 and later. #7383
* [ENHANCEMENT] Add template render command to render locally a template. #7325
* [ENHANCEMENT] Add `--extra-headers` option to `mimirtool rules` command to add extra headers to requests for auth. #7141
* [ENHANCEMENT] Analyze Prometheus: set tenant header. #6737
* [ENHANCEMENT] Add argument `--output-dir` to `mimirtool alertmanager get` where the config and templates will be written to and can be loaded via `mimirtool alertmanager load` #6760
* [BUGFIX] Analyze rule-file: .metricsUsed field wasn't populated. #6953

### Mimir Continuous Test

* [ENHANCEMENT] Include comparison of all expected and actual values when any float sample does not match. #6756

### Query-tee

* [BUGFIX] Fix issue where `Host` HTTP header was not being correctly changed for the proxy targets. #7386
* [ENHANCEMENT] Allow using the value of X-Scope-OrgID for basic auth username in the forwarded request if URL username is set as `__REQUEST_HEADER_X_SCOPE_ORGID__`. #7452

### Documentation

* [CHANGE] No longer mark OTLP distributor endpoint as experimental. #7348
* [ENHANCEMENT] Added runbook for `KubePersistentVolumeFillingUp` alert. #7297
* [ENHANCEMENT] Add Grafana Cloud recommendations to OTLP documentation. #7375
* [BUGFIX] Fixed typo on single zone->zone aware replication Helm page. #7327

### Tools

* [CHANGE] copyblocks: The flags for copyblocks have been changed to align more closely with other tools. #6607
* [CHANGE] undelete-blocks: undelete-blocks-gcs has been removed and replaced with undelete-blocks, which supports recovering deleted blocks in versioned buckets from ABS, GCS, and S3-compatible object storage. #6607
* [FEATURE] copyprefix: Add tool to copy objects between prefixes. Supports ABS, GCS, and S3-compatible object storage. #6607

## 2.11.0

### Grafana Mimir

* [CHANGE] The following deprecated configurations have been removed: #6673 #6779 #6808 #6814
  * `-querier.iterators`
  * `-querier.batch-iterators`
  * `-blocks-storage.bucket-store.max-chunk-pool-bytes`
  * `-blocks-storage.bucket-store.chunk-pool-min-bucket-size-bytes`
  * `-blocks-storage.bucket-store.chunk-pool-max-bucket-size-bytes`
  * `-blocks-storage.bucket-store.bucket-index.enabled`
* [CHANGE] Querier: Split worker GRPC config into separate client configs for the frontend and scheduler to allow TLS to be configured correctly when specifying the `tls_server_name`. The GRPC config specified under `-querier.frontend-client.*` will no longer apply to the scheduler client, and will need to be set explicitly under `-querier.scheduler-client.*`. #6445 #6573
* [CHANGE] Store-gateway: enable sparse index headers by default. Sparse index headers reduce the time to load an index header up to 90%. #6005
* [CHANGE] Store-gateway: lazy-loading concurrency limit default value is now 4. #6004
* [CHANGE] General: enabled `-log.buffered` by default. The `-log.buffered` has been deprecated and will be removed in Mimir 2.13. #6131
* [CHANGE] Ingester: changed default `-blocks-storage.tsdb.series-hash-cache-max-size-bytes` setting from `1GB` to `350MB`. The new default cache size is enough to store the hashes for all series in a ingester, assuming up to 2M in-memory series per ingester and using the default 13h retention period for local TSDB blocks in the ingesters. #6130
* [CHANGE] Query-frontend: removed `cortex_query_frontend_workers_enqueued_requests_total`. Use `cortex_query_frontend_enqueue_duration_seconds_count` instead. #6121
* [CHANGE] Ingester / querier: enable ingester to querier chunks streaming by default and mark it as stable. #6174
* [CHANGE] Ingester / querier: enable ingester query request minimisation by default and mark it as stable. #6174
* [CHANGE] Ingester: changed the default value for the experimental configuration parameter `-blocks-storage.tsdb.early-head-compaction-min-estimated-series-reduction-percentage` from 10 to 15. #6186
* [CHANGE] Ingester: `/ingester/push` HTTP endpoint has been removed. This endpoint was added for testing and troubleshooting, but was never documented or used for anything. #6299
* [CHANGE] Experimental setting `-log.rate-limit-logs-per-second-burst` renamed to `-log.rate-limit-logs-burst-size`. #6230
* [CHANGE] Ingester: by setting the newly introduced experimental CLI flag `-ingester.return-only-grpc-errors` to true, ingester will return only gRPC errors. #6443 #6680 #6723
* [CHANGE] Upgrade Node.js to v20. #6540
* [CHANGE] Querier: `cortex_querier_blocks_consistency_checks_failed_total` is now incremented when a block couldn't be queried from any attempted store-gateway as opposed to incremented after each attempt. Also `cortex_querier_blocks_consistency_checks_total` is incremented once per query as opposed to once per attempt (with 3 attempts). #6590
* [CHANGE] Ingester: Modify utilization based read path limiter to base memory usage on Go heap size. #6584
* [FEATURE] Distributor: added option `-distributor.retry-after-header.enabled` to include the `Retry-After` header in recoverable error responses. #6608
* [FEATURE] Query-frontend: add experimental support for query blocking. Queries are blocked on a per-tenant basis and is configured via the limit `blocked_queries`. #5609
* [FEATURE] Vault: Added support for new Vault authentication methods: `AppRole`, `Kubernetes`, `UserPass` and `Token`. #6143
* [FEATURE] Add experimental endpoint `/api/v1/cardinality/active_series` to return the set of active series for a given selector. #6536 #6619 #6651 #6667 #6717
* [FEATURE] Added `-<prefix>.s3.part-size` flag to configure the S3 minimum file size in bytes used for multipart uploads. #6592
* [FEATURE] Add the experimental `-<prefix>.s3.send-content-md5` flag (defaults to `false`) to configure S3 Put Object requests to send a `Content-MD5` header. Setting this flag is not recommended unless your object storage does not support checksums. #6622
* [FEATURE] Distributor: add an experimental flag `-distributor.reusable-ingester-push-worker` that can be used to pre-allocate a pool of workers to be used to send push requests to the ingesters. #6660
* [FEATURE] Distributor: Support enabling of automatically generated name suffixes for metrics ingested via OTLP, through the flag `-distributor.otel-metric-suffixes-enabled`. #6542
* [FEATURE] Ingester: ingester can now track which of the user's series the ingester actually owns according to the ring, and only consider owned series when checking for user series limit. This helps to avoid hitting the user's series limit when scaling up ingesters or changing user's ingester shard size. Feature is currently experimental, and disabled by default. It can be enabled by setting `-ingester.use-ingester-owned-series-for-limits` (to use owned series for limiting). This is currently limited to multi-zone ingester setup, with replication factor being equal to number of zones. #6718 #7087
* [ENHANCEMENT] Query-frontend: don't treat cancel as an error. #4648
* [ENHANCEMENT] Ingester: exported summary `cortex_ingester_inflight_push_requests_summary` tracking total number of inflight requests in percentile buckets. #5845
* [ENHANCEMENT] Query-scheduler: add `cortex_query_scheduler_enqueue_duration_seconds` metric that records the time taken to enqueue or reject a query request. #5879
* [ENHANCEMENT] Query-frontend: add `cortex_query_frontend_enqueue_duration_seconds` metric that records the time taken to enqueue or reject a query request. When query-scheduler is in use, the metric has the `scheduler_address` label to differentiate the enqueue duration by query-scheduler backend. #5879 #6087 #6120
* [ENHANCEMENT] Store-gateway: add metric `cortex_bucket_store_blocks_loaded_by_duration` for counting the loaded number of blocks based on their duration. #6074  #6129
* [ENHANCEMENT] Expose `/sync/mutex/wait/total:seconds` Go runtime metric as `go_sync_mutex_wait_total_seconds_total` from all components. #5879
* [ENHANCEMENT] Query-scheduler: improve latency with many concurrent queriers. #5880
* [ENHANCEMENT] Ruler: add new per-tenant `cortex_ruler_queries_zero_fetched_series_total` metric to track rules that fetched no series. #5925
* [ENHANCEMENT] Implement support for `limit`, `limit_per_metric` and `metric` parameters for `<Prometheus HTTP prefix>/api/v1/metadata` endpoint. #5890
* [ENHANCEMENT] Distributor: add experimental support for storing metadata when ingesting metrics via OTLP. This makes metrics description and type available when ingesting metrics via OTLP. Enable with `-distributor.enable-otlp-metadata-storage=true`. #5693 #6035 #6254
* [ENHANCEMENT] Ingester: added support for sampling errors, which can be enabled by setting `-ingester.error-sample-rate`. This way each error will be logged once in the configured number of times. All the discarded samples will still be tracked by the `cortex_discarded_samples_total` metric. #5584 #6014
* [ENHANCEMENT] Ruler: Fetch secrets used to configure TLS on the Alertmanager client from Vault when `-vault.enabled` is true. #5239
* [ENHANCEMENT] Query-frontend: added query-sharding support for `group by` aggregation queries. #6024
* [ENHANCEMENT] Fetch secrets used to configure server-side TLS from Vault when `-vault.enabled` is true. #6052.
* [ENHANCEMENT] Packaging: add logrotate config file. #6142
* [ENHANCEMENT] Ingester: add the experimental configuration options `-blocks-storage.tsdb.head-postings-for-matchers-cache-max-bytes` and `-blocks-storage.tsdb.block-postings-for-matchers-cache-max-bytes` to enforce a limit in bytes on the `PostingsForMatchers()` cache used by ingesters (the cache limit is per TSDB head and block basis, not a global one). The experimental configuration options `-blocks-storage.tsdb.head-postings-for-matchers-cache-size` and `-blocks-storage.tsdb.block-postings-for-matchers-cache-size` have been deprecated. #6151
* [ENHANCEMENT] Ingester: use the `PostingsForMatchers()` in-memory cache for label values queries with matchers too. #6151
* [ENHANCEMENT] Ingester / store-gateway: optimized regex matchers. #6168 #6250
* [ENHANCEMENT] Distributor: Include ingester IDs in circuit breaker related metrics and logs. #6206
* [ENHANCEMENT] Querier: improve errors and logging when streaming chunks from ingesters and store-gateways. #6194 #6309
* [ENHANCEMENT] Querier: Add `cortex_querier_federation_exemplar_tenants_queried` and `cortex_querier_federation_tenants_queried` metrics to track the number of tenants queried by multi-tenant queries. #6374 #6409
* [ENHANCEMENT] All: added an experimental `-server.grpc.num-workers` flag that configures the number of long-living workers used to process gRPC requests. This could decrease the CPU usage by reducing the number of stack allocations. #6311
* [ENHANCEMENT] All: improved IPv6 support by using the proper host:port formatting. #6311
* [ENHANCEMENT] Querier: always return error encountered during chunks streaming, rather than `the stream has already been exhausted`. #6345 #6433
* [ENHANCEMENT] Query-frontend: add `instance_enable_ipv6` to support IPv6. #6111
* [ENHANCEMENT] Store-gateway: return same detailed error messages as queriers when chunks or series limits are reached. #6347
* [ENHANCEMENT] Querier: reduce memory consumed for queries that hit store-gateways. #6348
* [ENHANCEMENT] Ruler: include corresponding trace ID with log messages associated with rule evaluation. #6379 #6520
* [ENHANCEMENT] Querier: clarify log messages and span events emitted while querying ingesters, and include both ingester name and address when relevant. #6381
* [ENHANCEMENT] Memcached: introduce new experimental configuration parameters `-<prefix>.memcached.write-buffer-size-bytes` `-<prefix>.memcached.read-buffer-size-bytes` to customise the memcached client write and read buffer size (the buffer is allocated for each memcached connection). #6468
* [ENHANCEMENT] Ingester, Distributor: added experimental support for rejecting push requests received via gRPC before reading them into memory, if ingester or distributor is unable to accept the request. This is activated by using `-ingester.limit-inflight-requests-using-grpc-method-limiter` for ingester, and `-distributor.limit-inflight-requests-using-grpc-method-limiter` for distributor. #5976 #6300
* [ENHANCEMENT] Add capability in store-gateways to accept number of tokens through config. `-store-gateway.sharding-ring.num-tokens`, `default-value=512` #4863
* [ENHANCEMENT] Query-frontend: return warnings generated during query evaluation. #6391
* [ENHANCEMENT] Server: Add the option `-server.http-read-header-timeout` to enable specifying a timeout for reading HTTP request headers. It defaults to 0, in which case reading of headers can take up to `-server.http-read-timeout`, leaving no time for reading body, if there's any. #6517
* [ENHANCEMENT] Add connection-string option, `-<prefix>.azure.connection-string`, for Azure Blob Storage. #6487
* [ENHANCEMENT] Ingester: Add `-ingester.instance-limits.max-inflight-push-requests-bytes`. This limit protects the ingester against requests that together may cause an OOM. #6492
* [ENHANCEMENT] Ingester: add new per-tenant `cortex_ingester_local_limits` metric to expose the calculated local per-tenant limits seen at each ingester. Exports the local per-tenant series limit with label `{limit="max_global_series_per_user"}` #6403
* [ENHANCEMENT] Query-frontend: added "queue_time_seconds" field to "query stats" log. This is total time that query and subqueries spent in the queue, before queriers picked it up. #6537
* [ENHANCEMENT] Server: Add `-server.report-grpc-codes-in-instrumentation-label-enabled` CLI flag to specify whether gRPC status codes should be used in `status_code` label of `cortex_request_duration_seconds` metric. It defaults to false, meaning that successful and erroneous gRPC status codes are represented with `success` and `error` respectively. #6562
* [ENHANCEMENT] Server: Add `-ingester.client.report-grpc-codes-in-instrumentation-label-enabled` CLI flag to specify whether gRPC status codes should be used in `status_code` label of `cortex_ingester_client_request_duration_seconds` metric. It defaults to false, meaning that successful and erroneous gRPC status codes are represented with `2xx` and `error` respectively. #6562
* [ENHANCEMENT] Server: Add `-server.http-log-closed-connections-without-response-enabled` option to log details about connections to HTTP server that were closed before any data was sent back. This can happen if client doesn't manage to send complete HTTP headers before timeout. #6612
* [ENHANCEMENT] Query-frontend: include length of query, time since the earliest and latest points of a query, time since the earliest and latest points of a query, cached/uncached bytes in "query stats" logs. Time parameters (start/end/time) are always formatted as RFC3339 now. #6473 #6477 #6709 #6710
* [ENHANCEMENT] Query-frontend: `-query-frontend.align-queries-with-step` has been moved from a global flag to a per-tenant override. #6714
* [ENHANCEMENT] Distributor: added support for reducing the resolution of native histogram samples upon ingestion if the sample has too many buckets compared to `-validation.max-native-histogram-buckets`. This is enabled by default and can be turned off by setting `-validation.reduce-native-histogram-over-max-buckets` to `false`. #6535
* [ENHANCEMENT] Query-frontend: optionally wait for the frontend to complete startup if requests are received while the frontend is still starting. Disabled by default, set `-query-frontend.not-running-timeout` to a non-zero value to enable. #6621
* [ENHANCEMENT] Distributor: Include source IPs in OTLP push handler logs. #6652
* [ENHANCEMENT] Query-frontend: return clearer error message when a query request is received while shutting down. #6675
* [ENHANCEMENT] Querier: return clearer error message when a query request is cancelled by the caller. #6697
* [ENHANCEMENT] Compactor: Mark corrupted blocks for no-compaction to avoid blocking compactor future runs. #6588
* [ENHANCEMENT] Distributor: Added an experimental configuration option `distributor.ingestion-burst-factor` that overrides the `distributor.ingestion-burst-size` option if set. The `distributor.ingestion-burst-factor` is used to set the underlying ingestion rate limiter token bucket's burst size to a multiple of the per distributor `distributor.ingestion-rate-limit` and the `distributor.ingestion-burst-factor`. This is disabled by default. #6662
* [ENHANCEMENT] Add debug message to track tenants sending queries that are not able to benefit from caches. #6732
* [BUGFIX] Distributor: return server overload error in the event of exceeding the ingestion rate limit. #6549
* [BUGFIX] Ring: Ensure network addresses used for component hash rings are formatted correctly when using IPv6. #6068
* [BUGFIX] Query-scheduler: don't retain connections from queriers that have shut down, leading to gradually increasing enqueue latency over time. #6100 #6145
* [BUGFIX] Ingester: prevent query logic from continuing to execute after queries are canceled. #6085
* [BUGFIX] Ensure correct nesting of children of the `querier.Select` tracing span. #6085
* [BUGFIX] Packaging: fix preremove script preventing upgrades on RHEL based OS. #6067
* [BUGFIX] Querier: return actual error rather than `attempted to read series at index XXX from stream, but the stream has already been exhausted` (or even no error at all) when streaming chunks from ingesters or store-gateways is enabled and an error occurs while streaming chunks. #6346
* [BUGFIX] Querier: reduce log volume when querying ingesters with zone-awareness enabled and one or more instances in a single zone unavailable. #6381
* [BUGFIX] Querier: don't try to query further ingesters if ingester query request minimization is enabled and a query limit is reached as a result of the responses from the initial set of ingesters. #6402
* [BUGFIX] Ingester: Don't cache context cancellation error when querying. #6446
* [BUGFIX] Ingester: don't ignore errors encountered while iterating through chunks or samples in response to a query request. #6469
* [BUGFIX] All: fix issue where traces for some inter-component gRPC calls would incorrectly show the call as failing due to cancellation. #6470
* [BUGFIX] Querier: correctly mark streaming requests to ingesters or store-gateways as successful, not cancelled, in metrics and traces. #6471 #6505
* [BUGFIX] Querier: fix issue where queries fail with "context canceled" error when an ingester or store-gateway fails healthcheck while the query is in progress. #6550
* [BUGFIX] Tracing: When creating an OpenTelemetry tracing span, add it to the context for later retrieval. #6614
* [BUGFIX] Querier: always report query results to query-frontends, even when cancelled, to ensure query-frontends don't wait for results that will otherwise never arrive. #6703
* [BUGFIX] Querier: attempt to query ingesters in PENDING state, to reduce the likelihood that scaling up the number of ingesters in multiple zones simultaneously causes a read outage. #6726 #6727
* [BUGFIX] Querier: don't cancel inflight queries from a query-scheduler if the stream between the querier and query-scheduler is broken. #6728
* [BUGFIX] Store-gateway: Fix double-counting of some duration metrics. #6616
* [BUGFIX] Fixed possible series matcher corruption leading to wrong series being included in query results. #6884

### Mixin

* [CHANGE] Dashboards: enabled reporting gRPC codes as `status_code` label in Mimir dashboards. In case of gRPC calls, the successful `status_code` label on `cortex_request_duration_seconds` and gRPC client request duration metrics has changed from 'success' and '2xx' to 'OK'. #6561
* [CHANGE] Alerts: remove `MimirGossipMembersMismatch` alert and replace it with `MimirGossipMembersTooHigh` and `MimirGossipMembersTooLow` alerts that should have a higher signal-to-noise ratio. #6508
* [ENHANCEMENT] Dashboards: Optionally show rejected requests on Mimir Writes dashboard. Useful when used together with "early request rejection" in ingester and distributor. #6132 #6556
* [ENHANCEMENT] Alerts: added a critical alert for `CompactorSkippedBlocksWithOutOfOrderChunks` when multiple blocks are affected. #6410
* [ENHANCEMENT] Dashboards: Added the min-replicas for autoscaling dashboards. #6528
* [ENHANCEMENT] Dashboards: Show queries per second for the `/api/v1/cardinality/` endpoints on the "Overview" dashboard. #6720
* [BUGFIX] Alerts: fixed issue where `GossipMembersMismatch` warning message referred to per-instance labels that were not produced by the alert query. #6146
* [BUGFIX] Dashboards: Fix autoscaling dashboard panels for KEDA > 2.9. [Requires scraping the KEDA operator for metrics since they moved](https://github.com/kedacore/keda/issues/3972). #6528
* [BUGFIX] Alerts: Fix autoscaling alerts for KEDA > 2.9. [Requires scraping the KEDA operator for metrics since they moved](https://github.com/kedacore/keda/issues/3972). #6528

### Jsonnet

* [CHANGE] Ingester: reduce `-server.grpc-max-concurrent-streams` to 500. #5666
* [CHANGE] Changed default `_config.cluster_domain` from `cluster.local` to `cluster.local.` to reduce the number of DNS lookups made by Mimir. #6389
* [CHANGE] Query-frontend: changed default `_config.autoscaling_query_frontend_cpu_target_utilization` from `1` to `0.75`. #6395
* [CHANGE] Distributor: Increase HPA scale down period such that distributors are slower to scale down after autoscaling up. #6589
* [CHANGE] Store-gateway: Change the default timeout used for index-queries caches from `200ms` to `450ms`. #6786
* [FEATURE] Store-gateway: Allow automated zone-by-zone downscaling, that can be enabled via the `store_gateway_automated_downscale_enabled` flag. It is disabled by default. #6149
* [FEATURE] Ingester: Allow to configure TSDB Head early compaction using the following `_config` parameters: #6181
  * `ingester_tsdb_head_early_compaction_enabled` (disabled by default)
  * `ingester_tsdb_head_early_compaction_reduction_percentage`
  * `ingester_tsdb_head_early_compaction_min_in_memory_series`
* [ENHANCEMENT] Double the amount of rule groups for each user tier. #5897
* [ENHANCEMENT] Set `maxUnavailable` to 0 for `distributor`, `overrides-exporter`, `querier`, `query-frontend`, `query-scheduler` `ruler-querier`, `ruler-query-frontend`, `ruler-query-scheduler` and `consul` deployments, to ensure they don't become completely unavailable during a rollout. #5924
* [ENHANCEMENT] Update rollout-operator to `v0.9.0`. #6022 #6110 #6558 #6681
* [ENHANCEMENT] Update memcached to `memcached:1.6.22-alpine`. #6585
* [ENHANCEMENT] Store-gateway: replaced the following deprecated CLI flags: #6319
  * `-blocks-storage.bucket-store.index-header-lazy-loading-enabled` replaced with `-blocks-storage.bucket-store.index-header.lazy-loading-enabled`
  * `-blocks-storage.bucket-store.index-header-lazy-loading-idle-timeout` replaced with `-blocks-storage.bucket-store.index-header.lazy-loading-idle-timeout`
* [ENHANCEMENT] Store-gateway: Allow selective enablement of store-gateway automated scaling on a per-zone basis. #6302
* [BUGFIX] Autoscaling: KEDA > 2.9 removed the ability to set metricName in the trigger metadata. To help discern which metric is used by the HPA, we set the trigger name to what was the metricName. This is available as the `scaler` label on `keda_*` metrics. #6528

### Mimirtool

* [ENHANCEMENT] Analyze Grafana: Improve support for variables in range. #6657
* [BUGFIX] Fix out of bounds error on export with large timespans and/or series count. #5700
* [BUGFIX] Fix the issue where `--read-timeout` was applied to the entire `mimirtool analyze grafana` invocation rather than to individual Grafana API calls. #5915
* [BUGFIX] Fix incorrect remote-read path joining for `mimirtool remote-read` commands on Windows. #6011
* [BUGFIX] Fix template files full path being sent in `mimirtool alertmanager load` command. #6138
* [BUGFIX] Analyze rule-file: .metricsUsed field wasn't populated. #6953

### Mimir Continuous Test

### Query-tee

### Documentation

* [ENHANCEMENT] Document the concept of native histograms and how to send them to Mimir, migration path. #5956 #6488 #6539 #6752
* [ENHANCEMENT] Document native histograms query and visualization. #6231

### Tools

* [CHANGE] tsdb-index: Rename tool to tsdb-series. #6317
* [FEATURE] tsdb-labels: Add tool to print label names and values of a TSDB block. #6317
* [ENHANCEMENT] trafficdump: Trafficdump can now parse OTEL requests. Entire request is dumped to output, there's no filtering of fields or matching of series done. #6108

## 2.10.5

### Grafana Mimir

* [ENHANCEMENT] Update Docker base images from `alpine:3.18.3` to `alpine:3.18.5`. #6897
* [BUGFIX] Fixed possible series matcher corruption leading to wrong series being included in query results. #6886

### Documentation

* [ENHANCEMENT] Document the concept of native histograms and how to send them to Mimir, migration path. #6757
* [ENHANCEMENT] Document native histograms query and visualization. #6757

## 2.10.4

### Grafana Mimir

* [BUGFIX] Update otelhttp library to v0.44.0 as a mitigation for CVE-2023-45142. #6634

## 2.10.3

### Grafana Mimir

* [BUGFIX] Update grpc-go library to 1.57.2-dev that includes a fix for a bug introduced in 1.57.1. #6419

## 2.10.2

### Grafana Mimir

* [BUGFIX] Update grpc-go library to 1.57.1 and `golang.org/x/net` to `0.17`, which include fix for CVE-2023-44487. #6349

## 2.10.1

### Grafana Mimir

* [CHANGE] Update Go version to 1.21.3. #6244 #6325
* [BUGFIX] Query-frontend: Don't retry read requests rejected by the ingester due to utilization based read path limiting. #6032
* [BUGFIX] Ingester: fix panic in WAL replay of certain native histograms. #6086

## 2.10.0

### Grafana Mimir

* [CHANGE] Store-gateway: skip verifying index header integrity upon loading. To enable verification set `blocks_storage.bucket_store.index_header.verify_on_load: true`. #5174
* [CHANGE] Querier: change the default value of the experimental `-querier.streaming-chunks-per-ingester-buffer-size` flag to 256. #5203
* [CHANGE] Querier: only initiate query requests to ingesters in the `ACTIVE` state in the ring. #5342
* [CHANGE] Querier: renamed `-querier.prefer-streaming-chunks` to `-querier.prefer-streaming-chunks-from-ingesters` to enable streaming chunks from ingesters to queriers. #5182
* [CHANGE] Querier: `-query-frontend.cache-unaligned-requests` has been moved from a global flag to a per-tenant override. #5312
* [CHANGE] Ingester: removed `cortex_ingester_shipper_dir_syncs_total` and `cortex_ingester_shipper_dir_sync_failures_total` metrics. The former metric was not much useful, and the latter was never incremented. #5396
* [CHANGE] Ingester: removed logging of errors related to hitting per-instance limits to reduce resource usage when ingesters are under pressure. #5585
* [CHANGE] gRPC clients: use default connect timeout of 5s, and therefore enable default connect backoff max delay of 5s. #5562
* [CHANGE] Ingester: the `-validation.create-grace-period` is now enforced in the ingester too, other than distributor and query-frontend. If you've configured `-validation.create-grace-period` then make sure the configuration is applied to ingesters too. #5712
* [CHANGE] Distributor: the `-validation.create-grace-period` is now enforced for examplars too in the distributor. If an examplar has timestamp greater than "now + grace_period", then the exemplar will be dropped and the metric `cortex_discarded_exemplars_total{reason="exemplar_too_far_in_future",user="..."}` increased. #5761
* [CHANGE] Query-frontend: the `-validation.create-grace-period` is now enforced in the query-frontend even when the configured value is 0. When the value is 0, the query end time range is truncated to the current real-world time. #5829
* [CHANGE] Store-gateway: deprecated configuration parameters for index header under `blocks-storage.bucket-store` and use a new configurations in `blocks-storage.bucket-store.index-header`, deprecated configuration will be removed in Mimir 2.12. Configuration changes: #5726
  * `-blocks-storage.bucket-store.index-header-lazy-loading-enabled` is deprecated, use the new configuration `-blocks-storage.bucket-store.index-header.lazy-loading-enabled`
  * `-blocks-storage.bucket-store.index-header-lazy-loading-idle-timeout` is deprecated, use the new configuration `-blocks-storage.bucket-store.index-header.lazy-loading-idle-timeout`
  * `-blocks-storage.bucket-store.index-header-lazy-loading-concurrency` is deprecated, use the new configuration `-blocks-storage.bucket-store.index-header.lazy-loading-concurrency`
* [CHANGE] Store-gateway: remove experimental fine-grained chunks caching. The following experimental configuration parameters have been removed `-blocks-storage.bucket-store.chunks-cache.fine-grained-chunks-caching-enabled`, `-blocks-storage.bucket-store.fine-grained-chunks-caching-ranges-per-series`. #5816 #5875
* [CHANGE] Ingester: remove deprecated `blocks-storage.tsdb.max-tsdb-opening-concurrency-on-startup`. #5850
* [FEATURE] Introduced `-distributor.service-overload-status-code-on-rate-limit-enabled` flag for configuring status code to 529 instead of 429 upon rate limit exhaustion. #5752
* [FEATURE] Cardinality API: added a new `count_method` parameter which enables counting active series. #5136
* [FEATURE] Query-frontend: added experimental support to cache cardinality, label names and label values query responses. The cache will be used when `-query-frontend.cache-results` is enabled, and `-query-frontend.results-cache-ttl-for-cardinality-query` or `-query-frontend.results-cache-ttl-for-labels-query` set to a value greater than 0. The following metrics have been added to track the query results cache hit ratio per `request_type`: #5212 #5235 #5426 #5524
  * `cortex_frontend_query_result_cache_requests_total{request_type="query_range|cardinality|label_names_and_values"}`
  * `cortex_frontend_query_result_cache_hits_total{request_type="query_range|cardinality|label_names_and_values"}`
* [FEATURE] Added `-<prefix>.s3.list-objects-version` flag to configure the S3 list objects version. #5099
* [FEATURE] Ingester: add optional CPU/memory utilization based read request limiting, considered experimental. Disabled by default, enable by configuring limits via both of the following flags: #5012 #5392 #5394 #5526 #5508 #5704
  * `-ingester.read-path-cpu-utilization-limit`
  * `-ingester.read-path-memory-utilization-limit`
  * `-ingester.log-utilization-based-limiter-cpu-samples`
* [FEATURE] Ruler: support filtering results from rule status endpoint by `file`, `rule_group` and `rule_name`. #5291
* [FEATURE] Ingester: add experimental support for creating tokens by using spread minimizing strategy. This can be enabled with `-ingester.ring.token-generation-strategy: spread-minimizing` and `-ingester.ring.spread-minimizing-zones: <all available zones>`. In that case `-ingester.ring.tokens-file-path` must be empty. #5308 #5324
* [FEATURE] Storegateway: Persist sparse index-headers to disk and read from disk on index-header loads instead of reconstructing. #5465 #5651 #5726
* [FEATURE] Ingester: add experimental CLI flag `-ingester.ring.spread-minimizing-join-ring-in-order` that allows an ingester to register tokens in the ring only after all previous ingesters (with ID lower than its own ID) have already been registered. #5541
* [FEATURE] Ingester: add experimental support to compact the TSDB Head when the number of in-memory series is equal or greater than `-blocks-storage.tsdb.early-head-compaction-min-in-memory-series`, and the ingester estimates that the per-tenant TSDB Head compaction will reduce in-memory series by at least `-blocks-storage.tsdb.early-head-compaction-min-estimated-series-reduction-percentage`. #5371
* [FEATURE] Ingester: add new metrics for tracking native histograms in active series: `cortex_ingester_active_native_histogram_series`, `cortex_ingester_active_native_histogram_series_custom_tracker`, `cortex_ingester_active_native_histogram_buckets`, `cortex_ingester_active_native_histogram_buckets_custom_tracker`. The first 2 are the subsets of the existing and unmodified `cortex_ingester_active_series` and `cortex_ingester_active_series_custom_tracker` respectively, only tracking native histogram series, and the last 2 are the equivalents for tracking the number of buckets in native histogram series. #5318
* [FEATURE] Add experimental CLI flag `-<prefix>.s3.native-aws-auth-enabled` that allows to enable the default credentials provider chain of the AWS SDK. #5636
* [FEATURE] Distributor: add experimental support for circuit breaking when writing to ingesters via `-ingester.client.circuit-breaker.enabled`, `-ingester.client.circuit-breaker.failure-threshold`, or `-ingester.client.circuit-breaker.cooldown-period` or their corresponding YAML. #5650
* [FEATURE] The following features are no longer considered experimental. #5701 #5872
  * Ruler storage cache (`-ruler-storage.cache.*`)
  * Exclude ingesters running in specific zones (`-ingester.ring.excluded-zones`)
  * Cardinality-based query sharding (`-query-frontend.query-sharding-target-series-per-shard`)
  * Cardinality query result caching (`-query-frontend.results-cache-ttl-for-cardinality-query`)
  * Label names and values query result caching (`-query-frontend.results-cache-ttl-for-labels-query`)
  * Query expression size limit (`-query-frontend.max-query-expression-size-bytes`)
  * Peer discovery / tenant sharding for overrides exporters (`-overrides-exporter.ring.enabled`)
  * Configuring enabled metrics in overrides exporter (`-overrides-exporter.enabled-metrics`)
  * Per-tenant results cache TTL (`-query-frontend.results-cache-ttl`, `-query-frontend.results-cache-ttl-for-out-of-order-time-window`)
  * Shutdown delay (`-shutdown-delay`)
* [FEATURE] Querier: add experimental CLI flag `-tenant-federation.max-concurrent` to adjust the max number of per-tenant queries that can be run at a time when executing a single multi-tenant query. #5874
* [FEATURE] Alertmanager: add Microsoft Teams as a supported integration. #5840
* [ENHANCEMENT] Overrides-exporter: Add new metrics for write path and alertmanager (`max_global_metadata_per_user`, `max_global_metadata_per_metric`, `request_rate`, `request_burst_size`, `alertmanager_notification_rate_limit`, `alertmanager_max_dispatcher_aggregation_groups`, `alertmanager_max_alerts_count`, `alertmanager_max_alerts_size_bytes`) and added flag `-overrides-exporter.enabled-metrics` to explicitly configure desired metrics, e.g. `-overrides-exporter.enabled-metrics=request_rate,ingestion_rate`. Default value for this flag is: `ingestion_rate,ingestion_burst_size,max_global_series_per_user,max_global_series_per_metric,max_global_exemplars_per_user,max_fetched_chunks_per_query,max_fetched_series_per_query,ruler_max_rules_per_rule_group,ruler_max_rule_groups_per_tenant`. #5376
* [ENHANCEMENT] Cardinality API: when zone aware replication is enabled, the label values cardinality API can now tolerate single zone failure #5178
* [ENHANCEMENT] Distributor: optimize sending requests to ingesters when incoming requests don't need to be modified. For now this feature can be disabled by setting `-timeseries-unmarshal-caching-optimization-enabled=false`. #5137
* [ENHANCEMENT] Add advanced CLI flags to control gRPC client behaviour: #5161
  * `-<prefix>.connect-timeout`
  * `-<prefix>.connect-backoff-base-delay`
  * `-<prefix>.connect-backoff-max-delay`
  * `-<prefix>.initial-stream-window-size`
  * `-<prefix>.initial-connection-window-size`
* [ENHANCEMENT] Query-frontend: added "response_size_bytes" field to "query stats" log. #5196
* [ENHANCEMENT] Querier: refine error messages for per-tenant query limits, informing the user of the preferred strategy for not hitting the limit, in addition to how they may tweak the limit. #5059
* [ENHANCEMENT] Distributor: optimize sending of requests to ingesters by reusing memory buffers for marshalling requests. This optimization can be enabled by setting `-distributor.write-requests-buffer-pooling-enabled` to `true`. #5195 #5805 #5830
* [ENHANCEMENT] Querier: add experimental `-querier.minimize-ingester-requests` option to initially query only the minimum set of ingesters required to reach quorum. #5202 #5259 #5263
* [ENHANCEMENT] Querier: improve error message when streaming chunks from ingesters to queriers and a query limit is reached. #5245
* [ENHANCEMENT] Use new data structure for labels, to reduce memory consumption. #3555 #5731
* [ENHANCEMENT] Update alpine base image to 3.18.2. #5276
* [ENHANCEMENT] Ruler: add `cortex_ruler_sync_rules_duration_seconds` metric, tracking the time spent syncing all rule groups owned by the ruler instance. #5311
* [ENHANCEMENT] Store-gateway: add experimental `blocks-storage.bucket-store.index-header-lazy-loading-concurrency` config option to limit the number of concurrent index-headers loads when lazy loading. #5313 #5605
* [ENHANCEMENT] Ingester and querier: improve level of detail in traces emitted for queries that hit ingesters. #5315
* [ENHANCEMENT] Querier: add `cortex_querier_queries_rejected_total` metric that counts the number of queries rejected due to hitting a limit (eg. max series per query or max chunks per query). #5316 #5440 #5450
* [ENHANCEMENT] Querier: add experimental `-querier.minimize-ingester-requests-hedging-delay` option to initiate requests to further ingesters when request minimisation is enabled and not all initial requests have completed. #5368
* [ENHANCEMENT] Clarify docs for `-ingester.client.*` flags to make it clear that these are used by both queriers and distributors. #5375
* [ENHANCEMENT] Querier and store-gateway: add experimental support for streaming chunks from store-gateways to queriers while evaluating queries. This can be enabled with `-querier.prefer-streaming-chunks-from-store-gateways=true`. #5182
* [ENHANCEMENT] Querier: enforce `max-chunks-per-query` limit earlier in query processing when streaming chunks from ingesters to queriers to avoid unnecessarily consuming resources for queries that will be aborted. #5369 #5447
* [ENHANCEMENT] Ingester: added `cortex_ingester_shipper_last_successful_upload_timestamp_seconds` metric tracking the last successful TSDB block uploaded to the bucket (unix timestamp in seconds). #5396
* [ENHANCEMENT] Ingester: add two metrics tracking resource utilization calculated by utilization based limiter: #5496
  * `cortex_ingester_utilization_limiter_current_cpu_load`: The current exponential weighted moving average of the ingester's CPU load
  * `cortex_ingester_utilization_limiter_current_memory_usage_bytes`: The current ingester memory utilization
* [ENHANCEMENT] Ruler: added `insight=true` field to ruler's prometheus component for rule evaluation logs. #5510
* [ENHANCEMENT] Distributor Ingester: add metrics to count the number of requests rejected for hitting per-instance limits, `cortex_distributor_instance_rejected_requests_total` and `cortex_ingester_instance_rejected_requests_total` respectively. #5551
* [ENHANCEMENT] Distributor: add support for ingesting exponential histograms that are over the native histogram scale limit of 8 in OpenTelemetry format by downscaling them. #5532 #5607
* [ENHANCEMENT] General: buffered logging: #5506
  * `-log.buffered` CLI flag enable buffered logging.
* [ENHANCEMENT] Distributor: add more detailed information to traces generated while processing OTLP write requests. #5539
* [ENHANCEMENT] Distributor: improve performance ingesting OTLP payloads. #5531 #5607 #5616
* [ENHANCEMENT] Ingester: optimize label-values with matchers call when number of matched series is small. #5600
* [ENHANCEMENT] Compactor: delete bucket-index, markers and debug files if there are no blocks left in the bucket index. This cleanup must be enabled by using `-compactor.no-blocks-file-cleanup-enabled` option. #5648
* [ENHANCEMENT] Ingester: reduce memory usage of active series tracker. #5665
* [ENHANCEMENT] Store-gateway: added `-store-gateway.sharding-ring.auto-forget-enabled` configuration parameter to control whether store-gateway auto-forget feature should be enabled or disabled (enabled by default). #5702
* [ENHANCEMENT] Compactor: added per tenant block upload counters `cortex_block_upload_api_blocks_total`, `cortex_block_upload_api_bytes_total`, and `cortex_block_upload_api_files_total`. #5738
* [ENHANCEMENT] Compactor: verify time range of compacted block(s) matches the time range of input blocks. #5760
* [ENHANCEMENT] Querier: improved observability of calls to ingesters during queries. #5724
* [ENHANCEMENT] Compactor: block backfilling logging is now more verbose. #5711
* [ENHANCEMENT] Added support to rate limit application logs: #5764
  * `-log.rate-limit-enabled`
  * `-log.rate-limit-logs-per-second`
  * `-log.rate-limit-logs-per-second-burst`
* [ENHANCEMENT] Ingester: added `cortex_ingester_tsdb_head_min_timestamp_seconds` and `cortex_ingester_tsdb_head_max_timestamp_seconds` metrics which return min and max time of all TSDB Heads open in an ingester. #5786 #5815
* [ENHANCEMENT] Querier: cancel query requests to ingesters in a zone upon first error received from the zone, to reduce wasted effort spent computing results that won't be used #5764
* [ENHANCEMENT] All: improve tracing of internal HTTP requests sent over httpgrpc. #5782
* [ENHANCEMENT] Querier: add experimental per-query chunks limit based on an estimate of the number of chunks that will be sent from ingesters and store-gateways that is enforced earlier during query evaluation. This limit is disabled by default and can be configured with `-querier.max-estimated-fetched-chunks-per-query-multiplier`. #5765
* [ENHANCEMENT] Ingester: add UI for listing tenants with TSDB on given ingester and viewing details of tenants's TSDB on given ingester. #5803 #5824
* [ENHANCEMENT] Querier: improve observability of calls to store-gateways during queries. #5809
* [ENHANCEMENT] Query-frontend: improve tracing of interactions with query-scheduler. #5818
* [ENHANCEMENT] Query-scheduler: improve tracing of requests when request is rejected by query-scheduler. #5848
* [ENHANCEMENT] Ingester: avoid logging some errors that could cause logging contention. #5494 #5581
* [ENHANCEMENT] Store-gateway: wait for query gate after loading blocks. #5507
* [ENHANCEMENT] Store-gateway: always include `__name__` posting group in selection in order to reduce the number of object storage API calls. #5246
* [ENHANCEMENT] Ingester: track active series by ref instead of hash/labels to reduce memory usage. #5134 #5193
* [ENHANCEMENT] Go: updated to 1.21.1. #5955 #5960
* [ENHANCEMENT] Alertmanager: updated to alertmanager 0.26.0. #5840
* [BUGFIX] Ingester: Handle when previous ring state is leaving and the number of tokens has changed. #5204
* [BUGFIX] Querier: fix issue where queries that use the `timestamp()` function fail with `execution: attempted to read series at index 0 from stream, but the stream has already been exhausted` if streaming chunks from ingesters to queriers is enabled. #5370
* [BUGFIX] memberlist: bring back `memberlist_client_kv_store_count` metric that used to exist in Cortex, but got lost during dskit updates before Mimir 2.0. #5377
* [BUGFIX] Querier: pass on HTTP 503 query response code. #5364
* [BUGFIX] Store-gateway: Fix issue where stopping a store-gateway could cause all store-gateways to unload all blocks. #5464
* [BUGFIX] Allocate ballast in smaller blocks to avoid problem when entire ballast was kept in memory working set. #5565
* [BUGFIX] Querier: retry frontend result notification when an error is returned. #5591
* [BUGFIX] Querier: fix issue where `cortex_ingester_client_request_duration_seconds` metric did not include streaming query requests that did not return any series. #5695
* [BUGFIX] Ingester: fix ActiveSeries tracker double-counting series that have been deleted from the Head while still being active and then recreated again. #5678
* [BUGFIX] Ingester: don't set "last update time" of TSDB into the future when opening TSDB. This could prevent detecting of idle TSDB for a long time, if sample in distant future was ingested. #5787
* [BUGFIX] Store-gateway: fix bug when lazy index header could be closed prematurely even when still in use. #5795
* [BUGFIX] Ruler: gracefully shut down rule evaluations. #5778
* [BUGFIX] Querier: fix performance when ingesters stream samples. #5836
* [BUGFIX] Ingester: fix spurious `not found` errors on label values API during head compaction. #5957
* [BUGFIX] All: updated Minio object storage client from 7.0.62 to 7.0.63 to fix auto-detection of AWS GovCloud environments. #5905

### Mixin

* [CHANGE] Dashboards: show all workloads in selected namespace on "rollout progress" dashboard. #5113
* [CHANGE] Dashboards: show the number of updated and ready pods for each workload in the "rollout progress" panel on the "rollout progress" dashboard. #5113
* [CHANGE] Dashboards: removed "Query results cache misses" panel on the "Mimir / Queries" dashboard. #5423
* [CHANGE] Dashboards: default to shared crosshair on all dashboards. #5489
* [CHANGE] Dashboards: sort variable drop-down lists from A to Z, rather than Z to A. #5490
* [CHANGE] Alerts: removed `MimirProvisioningTooManyActiveSeries` alert. You should configure `-ingester.instance-limits.max-series` and rely on `MimirIngesterReachingSeriesLimit` alert instead. #5593
* [CHANGE] Alerts: removed `MimirProvisioningTooManyWrites` alert. The alerting threshold used in this alert was chosen arbitrarily and ingesters receiving an higher number of samples / sec don't necessarily have any issue. You should rely on SLOs metrics and alerts instead. #5706
* [CHANGE] Alerts: don't raise `MimirRequestErrors` or `MimirRequestLatency` alert for the `/debug/pprof` endpoint. #5826
* [ENHANCEMENT] Dashboards: adjust layout of "rollout progress" dashboard panels so that the "rollout progress" panel doesn't require scrolling. #5113
* [ENHANCEMENT] Dashboards: show container name first in "pods count per version" panel on "rollout progress" dashboard. #5113
* [ENHANCEMENT] Dashboards: show time spend waiting for turn when lazy loading index headers in the "index-header lazy load gate latency" panel on the "queries" dashboard. #5313
* [ENHANCEMENT] Dashboards: split query results cache hit ratio by request type in "Query results cache hit ratio" panel on the "Mimir / Queries" dashboard. #5423
* [ENHANCEMENT] Dashboards: add "rejected queries" panel to "queries" dashboard. #5429
* [ENHANCEMENT] Dashboards: add native histogram active series and active buckets to "tenants" dashboard. #5543
* [ENHANCEMENT] Dashboards: add panels to "Mimir / Writes" for requests rejected for per-instance limits. #5638
* [ENHANCEMENT] Dashboards: rename "Blocks currently loaded" to "Blocks currently owned" in the "Mimir / Queries" dashboard. #5705
* [ENHANCEMENT] Alerts: Add `MimirIngestedDataTooFarInTheFuture` warning alert that triggers when Mimir ingests sample with timestamp more than 1h in the future. #5822
* [BUGFIX] Alerts: fix `MimirIngesterRestarts` to fire only when the ingester container is restarted, excluding the cases the pod is rescheduled. #5397
* [BUGFIX] Dashboards: fix "unhealthy pods" panel on "rollout progress" dashboard showing only a number rather than the name of the workload and the number of unhealthy pods if only one workload has unhealthy pods. #5113 #5200
* [BUGFIX] Alerts: fixed `MimirIngesterHasNotShippedBlocks` and `MimirIngesterHasNotShippedBlocksSinceStart` alerts. #5396
* [BUGFIX] Alerts: Fix `MimirGossipMembersMismatch` to include `admin-api` and custom compactor pods. `admin-api` is a GEM component. #5641 #5797
* [BUGFIX] Dashboards: fix autoscaling dashboard panels that could show multiple series for a single component. #5810
* [BUGFIX] Dashboards: fix ruler-querier scaling metric panel query and split into CPU and memory scaling metric panels. #5739

### Jsonnet

* [CHANGE] Removed `_config.querier.concurrency` configuration option and replaced it with `_config.querier_max_concurrency` and `_config.ruler_querier_max_concurrency` to allow to easily fine tune it for different querier deployments. #5322
* [CHANGE] Change `_config.multi_zone_ingester_max_unavailable` to 50. #5327
* [CHANGE] Change distributors rolling update strategy configuration: `maxSurge` and `maxUnavailable` are set to `15%` and `0`. #5714
* [FEATURE] Alertmanager: Add horizontal pod autoscaler config, that can be enabled using `autoscaling_alertmanager_enabled: true`. #5194 #5249
* [ENHANCEMENT] Enable the `track_sizes` feature for Memcached pods to help determine cache efficiency. #5209
* [ENHANCEMENT] Add per-container map for environment variables. #5181
* [ENHANCEMENT] Add `PodDisruptionBudget`s for compactor, continuous-test, distributor, overrides-exporter, querier, query-frontend, query-scheduler, rollout-operator, ruler, ruler-querier, ruler-query-frontend, ruler-query-scheduler, and all memcached workloads. #5098
* [ENHANCEMENT] Ruler: configure the ruler storage cache when the metadata cache is enabled. #5326 #5334
* [ENHANCEMENT] Shuffle-sharding: ingester shards in user-classes can now be configured to target different series and limit percentage utilization through `_config.shuffle_sharding.target_series_per_ingester` and `_config.shuffle_sharding.target_utilization_percentage` values. #5470
* [ENHANCEMENT] Distributor: allow adjustment of the targeted CPU usage as a percentage of requested CPU. This can be adjusted with `_config.autoscaling_distributor_cpu_target_utilization`. #5525
* [ENHANCEMENT] Ruler: add configuration option `_config.ruler_remote_evaluation_max_query_response_size_bytes` to easily set the maximum query response size allowed (in bytes). #5592
* [ENHANCEMENT] Distributor: dynamically set `GOMAXPROCS` based on the CPU request. This should reduce distributor CPU utilization, assuming the CPU request is set to a value close to the actual utilization. #5588
* [ENHANCEMENT] Querier: dynamically set `GOMAXPROCS` based on the CPU request. This should reduce noisy neighbour issues created by the querier, whose CPU utilization could eventually saturate the Kubernetes node if unbounded. #5646 #5658
* [ENHANCEMENT] Allow to remove an entry from the configured environment variable for a given component, setting the environment value to `null` in the `*_env_map` objects (e.g. `store_gateway_env_map+:: { 'field': null}`). #5599
* [ENHANCEMENT] Allow overriding the default number of replicas for `etcd`. #5589
* [ENHANCEMENT] Memcached: reduce memory request for results, chunks and metadata caches. The requested memory is 5% greater than the configured memcached max cache size. #5661
* [ENHANCEMENT] Autoscaling: Add the following configuration options to fine tune autoscaler target utilization: #5679 #5682 #5689
  * `autoscaling_querier_target_utilization` (defaults to `0.75`)
  * `autoscaling_mimir_read_target_utilization` (defaults to `0.75`)
  * `autoscaling_ruler_querier_cpu_target_utilization` (defaults to `1`)
  * `autoscaling_distributor_memory_target_utilization` (defaults to `1`)
  * `autoscaling_ruler_cpu_target_utilization` (defaults to `1`)
  * `autoscaling_query_frontend_cpu_target_utilization` (defaults to `1`)
  * `autoscaling_ruler_query_frontend_cpu_target_utilization` (defaults to `1`)
  * `autoscaling_alertmanager_cpu_target_utilization` (defaults to `1`)
* [ENHANCEMENT] Gossip-ring: add appProtocol for istio compatibility. #5680
* [ENHANCEMENT] Add _config.commonConfig to allow adding common configuration parameters for all Mimir components. #5703
* [ENHANCEMENT] Update rollout-operator to `v0.7.0`. #5718
* [ENHANCEMENT] Increase the default rollout speed for store-gateway when lazy loading is disabled. #5823
* [ENHANCEMENT] Add autoscaling on memory for ruler-queriers. #5739
* [ENHANCEMENT] Deduplicate scaled object creation for most objects that scale on CPU and memory. #6411
* [BUGFIX] Fix compilation when index, chunks or metadata caches are disabled. #5710
* [BUGFIX] Autoscaling: treat OOMing containers as though they are using their full memory request. #5739
* [BUGFIX] Autoscaling: if no containers are up, report 0 memory usage instead of no data. #6411

### Mimirtool

* [ENHANCEMENT] Mimirtool uses paging to fetch all dashboards from Grafana when running `mimirtool analyse grafana`. This allows the tool to work correctly when running against Grafana instances with more than a 1000 dashboards. #5825
* [ENHANCEMENT] Extract metric name from queries that have a `__name__` matcher. #5911
* [BUGFIX] Mimirtool no longer parses label names as metric names when handling templating variables that are populated using `label_values(<label_name>)` when running `mimirtool analyse grafana`. #5832
* [BUGFIX] Fix panic when analyzing a grafana dashboard with multiline queries in templating variables. #5911

### Query-tee

* [CHANGE] Proxy `Content-Type` response header from backend. Previously `Content-Type: text/plain; charset=utf-8` was returned on all requests. #5183
* [CHANGE] Increase default value of `-proxy.compare-skip-recent-samples` to avoid racing with recording rule evaluation. #5561
* [CHANGE] Add `-backend.skip-tls-verify` to optionally skip TLS verification on backends. #5656

### Documentation

* [CHANGE] Fix reference to `get-started` documentation directory. #5476
* [CHANGE] Fix link to external OTLP/HTTP documentation.
* [ENHANCEMENT] Improved `MimirRulerTooManyFailedQueries` runbook. #5586
* [ENHANCEMENT] Improved "Recover accidentally deleted blocks" runbook. #5620
* [ENHANCEMENT] Documented options and trade-offs to query label names and values. #5582
* [ENHANCEMENT] Improved `MimirRequestErrors` runbook for alertmanager. #5694

### Tools

* [CHANGE] copyblocks: add support for S3 and the ability to copy between different object storage services. Due to this, the `-source-service` and `-destination-service` flags are now required and the `-service` flag has been removed. #5486
* [FEATURE] undelete-block-gcs: Added new tool for undeleting blocks on GCS storage. #5610 #5855
* [FEATURE] wal-reader: Added new tool for printing entries in TSDB WAL. #5780
* [ENHANCEMENT] ulidtime: add -seconds flag to print timestamps as Unix timestamps. #5621
* [ENHANCEMENT] ulidtime: exit with status code 1 if some ULIDs can't be parsed. #5621
* [ENHANCEMENT] tsdb-index-toc: added index-header size estimates. #5652
* [BUGFIX] Stop tools from panicking when `-help` flag is passed. #5412
* [BUGFIX] Remove github.com/golang/glog command line flags from tools. #5413

## 2.9.4

### Grafana Mimir

* [ENHANCEMENT] Update Docker base images from `alpine:3.18.3` to `alpine:3.18.5`. #6895

## 2.9.3

### Grafana Mimir

* [BUGFIX] Update `go.opentelemetry.io/contrib/instrumentation/net/http/otelhttp` to `0.44` which includes a fix for CVE-2023-45142. #6637

## 2.9.2

### Grafana Mimir

* [BUGFIX] Update grpc-go library to 1.56.3 and `golang.org/x/net` to `0.17`, which include fix for CVE-2023-44487. #6353 #6364

## 2.9.1

### Grafana Mimir

* [ENHANCEMENT] Update alpine base image to 3.18.3. #6021

## 2.9.0

### Grafana Mimir

* [CHANGE] Store-gateway: change expanded postings, postings, and label values index cache key format. These caches will be invalidated when rolling out the new Mimir version. #4770 #4978 #5037
* [CHANGE] Distributor: remove the "forwarding" feature as it isn't necessary anymore. #4876
* [CHANGE] Query-frontend: Change the default value of `-query-frontend.query-sharding-max-regexp-size-bytes` from `0` to `4096`. #4932
* [CHANGE] Querier: `-querier.query-ingesters-within` has been moved from a global flag to a per-tenant override. #4287
* [CHANGE] Querier: Use `-blocks-storage.tsdb.retention-period` instead of `-querier.query-ingesters-within` for calculating the lookback period for shuffle sharded ingesters. Setting `-querier.query-ingesters-within=0` no longer disables shuffle sharding on the read path. #4287
* [CHANGE] Block upload: `/api/v1/upload/block/{block}/files` endpoint now allows file uploads with no `Content-Length`. #4956
* [CHANGE] Store-gateway: deprecate configuration parameters for chunk pooling, they will be removed in Mimir 2.11. The following options are now also ignored: #4996
  * `-blocks-storage.bucket-store.max-chunk-pool-bytes`
  * `-blocks-storage.bucket-store.chunk-pool-min-bucket-size-bytes`
  * `-blocks-storage.bucket-store.chunk-pool-max-bucket-size-bytes`
* [CHANGE] Store-gateway: remove metrics `cortex_bucket_store_chunk_pool_requested_bytes_total` and `cortex_bucket_store_chunk_pool_returned_bytes_total`. #4996
* [CHANGE] Compactor: change default of `-compactor.partial-block-deletion-delay` to `1d`. This will automatically clean up partial blocks that were a result of failed block upload or deletion. #5026
* [CHANGE] Compactor: the deprecated configuration parameter `-compactor.consistency-delay` has been removed. #5050
* [CHANGE] Store-gateway: the deprecated configuration parameter `-blocks-storage.bucket-store.consistency-delay` has been removed. #5050
* [CHANGE] The configuration parameter `-blocks-storage.bucket-store.bucket-index.enabled` has been deprecated and will be removed in Mimir 2.11. Mimir is running by default with the bucket index enabled since version 2.0, and starting from the version 2.11 it will not be possible to disable it. #5051
* [CHANGE] The configuration parameters `-querier.iterators` and `-query.batch-iterators` have been deprecated and will be removed in Mimir 2.11. Mimir runs by default with `-querier.batch-iterators=true`, and starting from version 2.11 it will not be possible to change this. #5114
* [CHANGE] Compactor: change default of `-compactor.first-level-compaction-wait-period` to 25m. #5128
* [CHANGE] Ruler: changed default of `-ruler.poll-interval` from `1m` to `10m`. Starting from this release, the configured rule groups will also be re-synced each time they're modified calling the ruler configuration API. #5170
* [FEATURE] Query-frontend: add `-query-frontend.log-query-request-headers` to enable logging of request headers in query logs. #5030
* [FEATURE] Store-gateway: add experimental feature to retain lazy-loaded index headers between restarts by eagerly loading them during startup. This is disabled by default and can only be enabled if lazy loading is enabled. To enable this set the following: #5606
  * `-blocks-storage.bucket-store.index-header-lazy-loading-enabled` must be set to true
  * `-blocks-storage.bucket-store.index-header.eager-loading-startup-enabled` must be set to true
* [ENHANCEMENT] Add per-tenant limit `-validation.max-native-histogram-buckets` to be able to ignore native histogram samples that have too many buckets. #4765
* [ENHANCEMENT] Store-gateway: reduce memory usage in some LabelValues calls. #4789
* [ENHANCEMENT] Store-gateway: add a `stage` label to the metric `cortex_bucket_store_series_data_touched`. This label now applies to `data_type="chunks"` and `data_type="series"`. The `stage` label has 2 values: `processed` - the number of series that parsed - and `returned` - the number of series selected from the processed bytes to satisfy the query. #4797 #4830
* [ENHANCEMENT] Distributor: make `__meta_tenant_id` label available in relabeling rules configured via `metric_relabel_configs`. #4725
* [ENHANCEMENT] Compactor: added the configurable limit `compactor.block-upload-max-block-size-bytes` or `compactor_block_upload_max_block_size_bytes` to limit the byte size of uploaded or validated blocks. #4680
* [ENHANCEMENT] Querier: reduce CPU utilisation when shuffle sharding is enabled with large shard sizes. #4851
* [ENHANCEMENT] Packaging: facilitate configuration management by instructing systemd to start mimir with a configuration file. #4810
* [ENHANCEMENT] Store-gateway: reduce memory allocations when looking up postings from cache. #4861 #4869 #4962 #5047
* [ENHANCEMENT] Store-gateway: retain only necessary bytes when reading series from the bucket. #4926
* [ENHANCEMENT] Ingester, store-gateway: clear the shutdown marker after a successful shutdown to enable reusing their persistent volumes in case the ingester or store-gateway is restarted. #4985
* [ENHANCEMENT] Store-gateway, query-frontend: Reduced memory allocations when looking up cached entries from Memcached. #4862
* [ENHANCEMENT] Alertmanager: Add additional template function `queryFromGeneratorURL` returning query URL decoded query from the `GeneratorURL` field of an alert. #4301
* [ENHANCEMENT] Ruler: added experimental ruler storage cache support. The cache should reduce the number of "list objects" API calls issued to the object storage when there are 2+ ruler replicas running in a Mimir cluster. The cache can be configured setting `-ruler-storage.cache.*` CLI flags or their respective YAML config options. #4950 #5054
* [ENHANCEMENT] Store-gateway: added HTTP `/store-gateway/prepare-shutdown` endpoint for gracefully scaling down of store-gateways. A gauge `cortex_store_gateway_prepare_shutdown_requested` has been introduced for tracing this process. #4955
* [ENHANCEMENT] Updated Kuberesolver dependency (github.com/sercand/kuberesolver) from v2.4.0 to v4.0.0 and gRPC dependency (google.golang.org/grpc) from v1.47.0 to v1.53.0. #4922
* [ENHANCEMENT] Introduced new options for logging HTTP request headers: `-server.log-request-headers` enables logging HTTP request headers, `-server.log-request-headers-exclude-list` lists headers which should not be logged. #4922
* [ENHANCEMENT] Block upload: `/api/v1/upload/block/{block}/files` endpoint now disables read and write HTTP timeout, overriding `-server.http-read-timeout` and `-server.http-write-timeout` values. This is done to allow large file uploads to succeed. #4956
* [ENHANCEMENT] Alertmanager: Introduce new metrics from upstream. #4918
  * `cortex_alertmanager_notifications_failed_total` (added `reason` label)
  * `cortex_alertmanager_nflog_maintenance_total`
  * `cortex_alertmanager_nflog_maintenance_errors_total`
  * `cortex_alertmanager_silences_maintenance_total`
  * `cortex_alertmanager_silences_maintenance_errors_total`
* [ENHANCEMENT] Add native histogram support for `cortex_request_duration_seconds` metric family. #4987
* [ENHANCEMENT] Ruler: do not list rule groups in the object storage for disabled tenants. #5004
* [ENHANCEMENT] Query-frontend and querier: add HTTP API endpoint `<prometheus-http-prefix>/api/v1/format_query` to format a PromQL query. #4373
* [ENHANCEMENT] Query-frontend: Add `cortex_query_frontend_regexp_matcher_count` and `cortex_query_frontend_regexp_matcher_optimized_count` metrics to track optimization of regular expression label matchers. #4813
* [ENHANCEMENT] Alertmanager: Add configuration option to enable or disable the deletion of alertmanager state from object storage. This is useful when migrating alertmanager tenants from one cluster to another, because it avoids a condition where the state object is copied but then deleted before the configuration object is copied. #4989
* [ENHANCEMENT] Querier: only use the minimum set of chunks from ingesters when querying, and cancel unnecessary requests to ingesters sooner if we know their results won't be used. #5016
* [ENHANCEMENT] Add `-enable-go-runtime-metrics` flag to expose all go runtime metrics as Prometheus metrics. #5009
* [ENHANCEMENT] Ruler: trigger a synchronization of tenant's rule groups as soon as they change the rules configuration via API. This synchronization is in addition of the periodic syncing done every `-ruler.poll-interval`. The new behavior is enabled by default, but can be disabled with `-ruler.sync-rules-on-changes-enabled=false` (configurable on a per-tenant basis too). If you disable the new behaviour, then you may want to revert `-ruler.poll-interval` to `1m`. #4975 #5053 #5115 #5170
* [ENHANCEMENT] Distributor: Improve invalid tenant shard size error message. #5024
* [ENHANCEMENT] Store-gateway: record index header loading time separately in `cortex_bucket_store_series_request_stage_duration_seconds{stage="load_index_header"}`. Now index header loading will be visible in the "Mimir / Queries" dashboard in the "Series request p99/average latency" panels. #5011 #5062
* [ENHANCEMENT] Querier and ingester: add experimental support for streaming chunks from ingesters to queriers while evaluating queries. This can be enabled with `-querier.prefer-streaming-chunks=true`. #4886 #5078 #5094 #5126
* [ENHANCEMENT] Update Docker base images from `alpine:3.17.3` to `alpine:3.18.0`. #5065
* [ENHANCEMENT] Compactor: reduced the number of "object exists" API calls issued by the compactor to the object storage when syncing block's `meta.json` files. #5063
* [ENHANCEMENT] Distributor: Push request rate limits (`-distributor.request-rate-limit` and `-distributor.request-burst-size`) and their associated YAML configuration are now stable. #5124
* [ENHANCEMENT] Go: updated to 1.20.5. #5185
* [ENHANCEMENT] Update alpine base image to 3.18.2. #5274 #5276
* [BUGFIX] Metadata API: Mimir will now return an empty object when no metadata is available, matching Prometheus. #4782
* [BUGFIX] Store-gateway: add collision detection on expanded postings and individual postings cache keys. #4770
* [BUGFIX] Ruler: Support the `type=alert|record` query parameter for the API endpoint `<prometheus-http-prefix>/api/v1/rules`. #4302
* [BUGFIX] Backend: Check that alertmanager's data-dir doesn't overlap with bucket-sync dir. #4921
* [BUGFIX] Alertmanager: Allow to rate-limit webex, telegram and discord notifications. #4979
* [BUGFIX] Store-gateway: panics when decoding LabelValues responses that contain more than 655360 values. These responses are no longer cached. #5021
* [BUGFIX] Querier: don't leak memory when processing query requests from query-frontends (ie. when the query-scheduler is disabled). #5199

### Documentation

* [ENHANCEMENT] Improve `MimirIngesterReachingTenantsLimit` runbook. #4744 #4752
* [ENHANCEMENT] Add `symbol table size exceeds` case to `MimirCompactorHasNotSuccessfullyRunCompaction` runbook. #4945
* [ENHANCEMENT] Clarify which APIs use query sharding. #4948

### Mixin

* [CHANGE] Alerts: Remove `MimirQuerierHighRefetchRate`. #4980
* [CHANGE] Alerts: Remove `MimirTenantHasPartialBlocks`. This is obsoleted by the changed default of `-compactor.partial-block-deletion-delay` to `1d`, which will auto remediate this alert. #5026
* [ENHANCEMENT] Alertmanager dashboard: display active aggregation groups #4772
* [ENHANCEMENT] Alerts: `MimirIngesterTSDBWALCorrupted` now only fires when there are more than one corrupted WALs in single-zone deployments and when there are more than two zones affected in multi-zone deployments. #4920
* [ENHANCEMENT] Alerts: added labels to duplicated `MimirRolloutStuck` and `MimirCompactorHasNotUploadedBlocks` rules in order to distinguish them. #5023
* [ENHANCEMENT] Dashboards: fix holes in graph for lightly loaded clusters #4915
* [ENHANCEMENT] Dashboards: allow configuring additional services for the Rollout Progress dashboard. #5007
* [ENHANCEMENT] Alerts: do not fire `MimirAllocatingTooMuchMemory` alert for any matching container outside of namespaces where Mimir is running. #5089
* [BUGFIX] Dashboards: show cancelled requests in a different color to successful requests in throughput panels on dashboards. #5039
* [BUGFIX] Dashboards: fix dashboard panels that showed percentages with axes from 0 to 10000%. #5084
* [BUGFIX] Remove dependency on upstream Kubernetes mixin. #4732

### Jsonnet

* [CHANGE] Ruler: changed ruler autoscaling policy, extended scale down period from 60s to 600s. #4786
* [CHANGE] Update to v0.5.0 rollout-operator. #4893
* [CHANGE] Backend: add `alertmanager_args` to `mimir-backend` when running in read-write deployment mode. Remove hardcoded `filesystem` alertmanager storage. This moves alertmanager's data-dir to `/data/alertmanager` by default. #4907 #4921
* [CHANGE] Remove `-pdb` suffix from `PodDisruptionBudget` names. This will create new `PodDisruptionBudget` resources. Make sure to prune the old resources; otherwise, rollouts will be blocked. #5109
* [CHANGE] Query-frontend: enable query sharding for cardinality estimation via `-query-frontend.query-sharding-target-series-per-shard` by default if the results cache is enabled. #5128
* [ENHANCEMENT] Ingester: configure `-blocks-storage.tsdb.head-compaction-interval=15m` to spread TSDB head compaction over a wider time range. #4870
* [ENHANCEMENT] Ingester: configure `-blocks-storage.tsdb.wal-replay-concurrency` to CPU request minus 1. #4864
* [ENHANCEMENT] Compactor: configure `-compactor.first-level-compaction-wait-period` to TSDB head compaction interval plus 10 minutes. #4872
* [ENHANCEMENT] Store-gateway: set `GOMEMLIMIT` to the memory request value. This should reduce the likelihood the store-gateway may go out of memory, at the cost of an higher CPU utilization due to more frequent garbage collections when the memory utilization gets closer or above the configured requested memory. #4971
* [ENHANCEMENT] Store-gateway: dynamically set `GOMAXPROCS` based on the CPU request. This should reduce the likelihood a high load on the store-gateway will slow down the entire Kubernetes node. #5104
* [ENHANCEMENT] Store-gateway: add `store_gateway_lazy_loading_enabled` configuration option which combines disabled lazy-loading and reducing blocks sync concurrency. Reducing blocks sync concurrency improves startup times with disabled lazy loading on HDDs. #5025
* [ENHANCEMENT] Update `rollout-operator` image to `v0.6.0`. #5155
* [BUGFIX] Backend: configure `-ruler.alertmanager-url` to `mimir-backend` when running in read-write deployment mode. #4892
* [ENHANCEMENT] Memcached: don't overwrite upsteam memcached statefulset jsonnet to allow chosing between antiAffinity and topologySpreadConstraints.

### Mimirtool

* [CHANGE] check rules: will fail on duplicate rules when `--strict` is provided. #5035
* [FEATURE] sync/diff can now include/exclude namespaces based on a regular expression using `--namespaces-regex` and `--ignore-namespaces-regex`. #5100
* [ENHANCEMENT] analyze prometheus: allow to specify `-prometheus-http-prefix`. #4966
* [ENHANCEMENT] analyze grafana: allow to specify `--folder-title` to limit dashboards analysis based on their exact folder title. #4973

### Tools

* [CHANGE] copyblocks: copying between Azure Blob Storage buckets is now supported in addition to copying between Google Cloud Storage buckets. As a result, the `--service` flag is now required to be specified (accepted values are `gcs` or `abs`). #4756

## 2.8.0

### Grafana Mimir

* [CHANGE] Ingester: changed experimental CLI flag from `-out-of-order-blocks-external-label-enabled` to `-ingester.out-of-order-blocks-external-label-enabled` #4440
* [CHANGE] Store-gateway: The following metrics have been removed: #4332
  * `cortex_bucket_store_series_get_all_duration_seconds`
  * `cortex_bucket_store_series_merge_duration_seconds`
* [CHANGE] Ingester: changed default value of `-blocks-storage.tsdb.retention-period` from `24h` to `13h`. If you're running Mimir with a custom configuration and you're overriding `-querier.query-store-after` to a value greater than the default `12h` then you should increase `-blocks-storage.tsdb.retention-period` accordingly. #4382
* [CHANGE] Ingester: the configuration parameter `-blocks-storage.tsdb.max-tsdb-opening-concurrency-on-startup` has been deprecated and will be removed in Mimir 2.10. #4445
* [CHANGE] Query-frontend: Cached results now contain timestamp which allows Mimir to check if cached results are still valid based on current TTL configured for tenant. Results cached by previous Mimir version are used until they expire from cache, which can take up to 7 days. If you need to use per-tenant TTL sooner, please flush results cache manually. #4439
* [CHANGE] Ingester: the `cortex_ingester_tsdb_wal_replay_duration_seconds` metrics has been removed. #4465
* [CHANGE] Query-frontend and ruler: use protobuf internal query result payload format by default. This feature is no longer considered experimental. #4557 #4709
* [CHANGE] Ruler: reject creating federated rule groups while tenant federation is disabled. Previously the rule groups would be silently dropped during bucket sync. #4555
* [CHANGE] Compactor: the `/api/v1/upload/block/{block}/finish` endpoint now returns a `429` status code when the compactor has reached the limit specified by `-compactor.max-block-upload-validation-concurrency`. #4598
* [CHANGE] Compactor: when starting a block upload the maximum byte size of the block metadata provided in the request body is now limited to 1 MiB. If this limit is exceeded a `413` status code is returned. #4683
* [CHANGE] Store-gateway: cache key format for expanded postings has changed. This will invalidate the expanded postings in the index cache when deployed. #4667
* [FEATURE] Cache: Introduce experimental support for using Redis for results, chunks, index, and metadata caches. #4371
* [FEATURE] Vault: Introduce experimental integration with Vault to fetch secrets used to configure TLS for clients. Server TLS secrets will still be read from a file. `tls-ca-path`, `tls-cert-path` and `tls-key-path` will denote the path in Vault for the following CLI flags when `-vault.enabled` is true: #4446.
  * `-distributor.ha-tracker.etcd.*`
  * `-distributor.ring.etcd.*`
  * `-distributor.forwarding.grpc-client.*`
  * `-querier.store-gateway-client.*`
  * `-ingester.client.*`
  * `-ingester.ring.etcd.*`
  * `-querier.frontend-client.*`
  * `-query-frontend.grpc-client-config.*`
  * `-query-frontend.results-cache.redis.*`
  * `-blocks-storage.bucket-store.index-cache.redis.*`
  * `-blocks-storage.bucket-store.chunks-cache.redis.*`
  * `-blocks-storage.bucket-store.metadata-cache.redis.*`
  * `-compactor.ring.etcd.*`
  * `-store-gateway.sharding-ring.etcd.*`
  * `-ruler.client.*`
  * `-ruler.alertmanager-client.*`
  * `-ruler.ring.etcd.*`
  * `-ruler.query-frontend.grpc-client-config.*`
  * `-alertmanager.sharding-ring.etcd.*`
  * `-alertmanager.alertmanager-client.*`
  * `-memberlist.*`
  * `-query-scheduler.grpc-client-config.*`
  * `-query-scheduler.ring.etcd.*`
  * `-overrides-exporter.ring.etcd.*`
* [FEATURE] Distributor, ingester, querier, query-frontend, store-gateway: add experimental support for native histograms. Requires that the experimental protobuf query result response format is enabled by `-query-frontend.query-result-response-format=protobuf` on the query frontend. #4286 #4352 #4354 #4376 #4377 #4387 #4396 #4425 #4442 #4494 #4512 #4513 #4526
* [FEATURE] Added `-<prefix>.s3.storage-class` flag to configure the S3 storage class for objects written to S3 buckets. #4300
* [FEATURE] Add `freebsd` to the target OS when generating binaries for a Mimir release. #4654
* [FEATURE] Ingester: Add `prepare-shutdown` endpoint which can be used as part of Kubernetes scale down automations. #4718
* [ENHANCEMENT] Add timezone information to Alpine Docker images. #4583
* [ENHANCEMENT] Ruler: Sync rules when ruler JOINING the ring instead of ACTIVE, In order to reducing missed rule iterations during ruler restarts. #4451
* [ENHANCEMENT] Allow to define service name used for tracing via `JAEGER_SERVICE_NAME` environment variable. #4394
* [ENHANCEMENT] Querier and query-frontend: add experimental, more performant protobuf query result response format enabled with `-query-frontend.query-result-response-format=protobuf`. #4304 #4318 #4375
* [ENHANCEMENT] Compactor: added experimental configuration parameter `-compactor.first-level-compaction-wait-period`, to configure how long the compactor should wait before compacting 1st level blocks (uploaded by ingesters). This configuration option allows to reduce the chances compactor begins compacting blocks before all ingesters have uploaded their blocks to the storage. #4401
* [ENHANCEMENT] Store-gateway: use more efficient chunks fetching and caching. #4255
* [ENHANCEMENT] Query-frontend and ruler: add experimental, more performant protobuf internal query result response format enabled with `-ruler.query-frontend.query-result-response-format=protobuf`. #4331
* [ENHANCEMENT] Ruler: increased tolerance for missed iterations on alerts, reducing the chances of flapping firing alerts during ruler restarts. #4432
* [ENHANCEMENT] Optimized `.*` and `.+` regular expression label matchers. #4432
* [ENHANCEMENT] Optimized regular expression label matchers with alternates (e.g. `a|b|c`). #4647
* [ENHANCEMENT] Added an in-memory cache for regular expression matchers, to avoid parsing and compiling the same expression multiple times when used in recurring queries. #4633
* [ENHANCEMENT] Query-frontend: results cache TTL is now configurable by using `-query-frontend.results-cache-ttl` and `-query-frontend.results-cache-ttl-for-out-of-order-time-window` options. These values can also be specified per tenant. Default values are unchanged (7 days and 10 minutes respectively). #4385
* [ENHANCEMENT] Ingester: added advanced configuration parameter `-blocks-storage.tsdb.wal-replay-concurrency` representing the maximum number of CPUs used during WAL replay. #4445
* [ENHANCEMENT] Ingester: added metrics `cortex_ingester_tsdb_open_duration_seconds_total` to measure the total time it takes to open all existing TSDBs. The time tracked by this metric also includes the TSDBs WAL replay duration. #4465
* [ENHANCEMENT] Store-gateway: use streaming implementation for LabelNames RPC. The batch size for streaming is controlled by `-blocks-storage.bucket-store.batch-series-size`. #4464
* [ENHANCEMENT] Memcached: Add support for TLS or mTLS connections to cache servers. #4535
* [ENHANCEMENT] Compactor: blocks index files are now validated for correctness for blocks uploaded via the TSDB block upload feature. #4503
* [ENHANCEMENT] Compactor: block chunks and segment files are now validated for correctness for blocks uploaded via the TSDB block upload feature. #4549
* [ENHANCEMENT] Ingester: added configuration options to configure the "postings for matchers" cache of each compacted block queried from ingesters: #4561
  * `-blocks-storage.tsdb.block-postings-for-matchers-cache-ttl`
  * `-blocks-storage.tsdb.block-postings-for-matchers-cache-size`
  * `-blocks-storage.tsdb.block-postings-for-matchers-cache-force`
* [ENHANCEMENT] Compactor: validation of blocks uploaded via the TSDB block upload feature is now configurable on a per tenant basis: #4585
  * `-compactor.block-upload-validation-enabled` has been added, `compactor_block_upload_validation_enabled` can be used to override per tenant
  * `-compactor.block-upload.block-validation-enabled` was the previous global flag and has been removed
* [ENHANCEMENT] TSDB Block Upload: block upload validation concurrency can now be limited with `-compactor.max-block-upload-validation-concurrency`. #4598
* [ENHANCEMENT] OTLP: Add support for converting OTel exponential histograms to Prometheus native histograms. The ingestion of native histograms must be enabled, please set `-ingester.native-histograms-ingestion-enabled` to `true`. #4063 #4639
* [ENHANCEMENT] Query-frontend: add metric `cortex_query_fetched_index_bytes_total` to measure TSDB index bytes fetched to execute a query. #4597
* [ENHANCEMENT] Query-frontend: add experimental limit to enforce a max query expression size in bytes via `-query-frontend.max-query-expression-size-bytes` or `max_query_expression_size_bytes`. #4604
* [ENHANCEMENT] Query-tee: improve message logged when comparing responses and one response contains a non-JSON payload. #4588
* [ENHANCEMENT] Distributor: add ability to set per-distributor limits via `distributor_limits` block in runtime configuration in addition to the existing configuration. #4619
* [ENHANCEMENT] Querier: reduce peak memory consumption for queries that touch a large number of chunks. #4625
* [ENHANCEMENT] Query-frontend: added experimental `-query-frontend.query-sharding-max-regexp-size-bytes` limit to query-frontend. When set to a value greater than 0, query-frontend disabled query sharding for any query with a regexp matcher longer than the configured limit. #4632
* [ENHANCEMENT] Store-gateway: include statistics from LabelValues and LabelNames calls in `cortex_bucket_store_series*` metrics. #4673
* [ENHANCEMENT] Query-frontend: improve readability of distributed tracing spans. #4656
* [ENHANCEMENT] Update Docker base images from `alpine:3.17.2` to `alpine:3.17.3`. #4685
* [ENHANCEMENT] Querier: improve performance when shuffle sharding is enabled and the shard size is large. #4711
* [ENHANCEMENT] Ingester: improve performance when Active Series Tracker is in use. #4717
* [ENHANCEMENT] Store-gateway: optionally select `-blocks-storage.bucket-store.series-selection-strategy`, which can limit the impact of large posting lists (when many series share the same label name and value). #4667 #4695 #4698
* [ENHANCEMENT] Querier: Cache the converted float histogram from chunk iterator, hence there is no need to lookup chunk every time to get the converted float histogram. #4684
* [ENHANCEMENT] Ruler: Improve rule upload performance when not enforcing per-tenant rule group limits. #4828
* [ENHANCEMENT] Improved memory limit on the in-memory cache used for regular expression matchers. #4751
* [BUGFIX] Querier: Streaming remote read will now continue to return multiple chunks per frame after the first frame. #4423
* [BUGFIX] Store-gateway: the values for `stage="processed"` for the metrics `cortex_bucket_store_series_data_touched` and  `cortex_bucket_store_series_data_size_touched_bytes` when using fine-grained chunks caching is now reporting the correct values of chunks held in memory. #4449
* [BUGFIX] Compactor: fixed reporting a compaction error when compactor is correctly shut down while populating blocks. #4580
* [BUGFIX] OTLP: Do not drop exemplars of the OTLP Monotonic Sum metric. #4063
* [BUGFIX] Packaging: flag `/etc/default/mimir` and `/etc/sysconfig/mimir` as config to prevent overwrite. #4587
* [BUGFIX] Query-frontend: don't retry queries which error inside PromQL. #4643
* [BUGFIX] Store-gateway & query-frontend: report more consistent statistics for fetched index bytes. #4671
* [BUGFIX] Native histograms: fix how IsFloatHistogram determines if mimirpb.Histogram is a float histogram. #4706
* [BUGFIX] Query-frontend: fix query sharding for native histograms. #4666
* [BUGFIX] Ring status page: fixed the owned tokens percentage value displayed. #4730
* [BUGFIX] Querier: fixed chunk iterator that can return sample with wrong timestamp. #4450
* [BUGFIX] Packaging: fix preremove script preventing upgrades. #4801
* [BUGFIX] Security: updates Go to version 1.20.4 to fix CVE-2023-24539, CVE-2023-24540, CVE-2023-29400. #4903

### Mixin

* [ENHANCEMENT] Queries: Display data touched per sec in bytes instead of number of items. #4492
* [ENHANCEMENT] `_config.job_names.<job>` values can now be arrays of regular expressions in addition to a single string. Strings are still supported and behave as before. #4543
* [ENHANCEMENT] Queries dashboard: remove mention to store-gateway "streaming enabled" in panels because store-gateway only support streaming series since Mimir 2.7. #4569
* [ENHANCEMENT] Ruler: Add panel description for Read QPS panel in Ruler dashboard to explain values when in remote ruler mode. #4675
* [BUGFIX] Ruler dashboard: show data for reads from ingesters. #4543
* [BUGFIX] Pod selector regex for deployments: change `(.*-mimir-)` to `(.*mimir-)`. #4603

### Jsonnet

* [CHANGE] Ruler: changed ruler deployment max surge from `0` to `50%`, and max unavailable from `1` to `0`. #4381
* [CHANGE] Memcached connections parameters `-blocks-storage.bucket-store.index-cache.memcached.max-idle-connections`, `-blocks-storage.bucket-store.chunks-cache.memcached.max-idle-connections` and `-blocks-storage.bucket-store.metadata-cache.memcached.max-idle-connections` settings are now configured based on `max-get-multi-concurrency` and `max-async-concurrency`. #4591
* [CHANGE] Add support to use external Redis as cache. Following are some changes in the jsonnet config: #4386 #4640
  * Renamed `memcached_*_enabled` config options to `cache_*_enabled`
  * Renamed `memcached_*_max_item_size_mb` config options to `cache_*_max_item_size_mb`
  * Added `cache_*_backend` config options
* [CHANGE] Store-gateway StatefulSets with disabled multi-zone deployment are also unregistered from the ring on shutdown. This eliminated resharding during rollouts, at the cost of extra effort during scaling down store-gateways. For more information see [Scaling down store-gateways](https://grafana.com/docs/mimir/v2.7.x/operators-guide/run-production-environment/scaling-out/#scaling-down-store-gateways). #4713
* [CHANGE] Removed `$._config.querier.replicas` and `$._config.queryFrontend.replicas`. If you need to customize the number of querier or query-frontend replicas, and autoscaling is disabled, please set an override as is done for other stateless components (e.g. distributors). #5130
* [ENHANCEMENT] Alertmanager: add `alertmanager_data_disk_size` and  `alertmanager_data_disk_class` configuration options, by default no storage class is set. #4389
* [ENHANCEMENT] Update `rollout-operator` to `v0.4.0`. #4524
* [ENHANCEMENT] Update memcached to `memcached:1.6.19-alpine`. #4581
* [ENHANCEMENT] Add support for mTLS connections to Memcached servers. #4553
* [ENHANCEMENT] Update the `memcached-exporter` to `v0.11.2`. #4570
* [ENHANCEMENT] Autoscaling: Add `autoscaling_query_frontend_memory_target_utilization`, `autoscaling_ruler_query_frontend_memory_target_utilization`, and `autoscaling_ruler_memory_target_utilization` configuration options, for controlling the corresponding autoscaler memory thresholds. Each has a default of 1, i.e. 100%. #4612
* [ENHANCEMENT] Distributor: add ability to set per-distributor limits via `distributor_instance_limits` using runtime configuration. #4627
* [BUGFIX] Add missing query sharding settings for user_24M and user_32M plans. #4374

### Mimirtool

* [ENHANCEMENT] Backfill: mimirtool will now sleep and retry if it receives a 429 response while trying to finish an upload due to validation concurrency limits. #4598
* [ENHANCEMENT] `gauge` panel type is supported now in `mimirtool analyze dashboard`. #4679
* [ENHANCEMENT] Set a `User-Agent` header on requests to Mimir or Prometheus servers. #4700

### Mimir Continuous Test

* [FEATURE] Allow continuous testing of native histograms as well by enabling the flag `-tests.write-read-series-test.histogram-samples-enabled`. The metrics exposed by the tool will now have a new label called `type` with possible values of `float`, `histogram_float_counter`, `histogram_float_gauge`, `histogram_int_counter`, `histogram_int_gauge`, the list of metrics impacted: #4457
  * `mimir_continuous_test_writes_total`
  * `mimir_continuous_test_writes_failed_total`
  * `mimir_continuous_test_queries_total`
  * `mimir_continuous_test_queries_failed_total`
  * `mimir_continuous_test_query_result_checks_total`
  * `mimir_continuous_test_query_result_checks_failed_total`
* [ENHANCEMENT] Added a new metric `mimir_continuous_test_build_info` that reports version information, similar to the existing `cortex_build_info` metric exposed by other Mimir components. #4712
* [ENHANCEMENT] Add coherency for the selected ranges and instants of test queries. #4704

### Query-tee

### Documentation

* [CHANGE] Clarify what deprecation means in the lifecycle of configuration parameters. #4499
* [CHANGE] Update compactor `split-groups` and `split-and-merge-shards` recommendation on component page. #4623
* [FEATURE] Add instructions about how to configure native histograms. #4527
* [ENHANCEMENT] Runbook for MimirCompactorHasNotSuccessfullyRunCompaction extended to include scenario where compaction has fallen behind. #4609
* [ENHANCEMENT] Add explanation for QPS values for reads in remote ruler mode and writes generally, to the Ruler dashboard page. #4629
* [ENHANCEMENT] Expand zone-aware replication page to cover single physical availability zone deployments. #4631
* [FEATURE] Add instructions to use puppet module. #4610
* [FEATURE] Add documentation on how deploy mixin with terraform. #4161

### Tools

* [ENHANCEMENT] tsdb-index: iteration over index is now faster when any equal matcher is supplied. #4515

## 2.7.3

### Grafana Mimir

* [BUGFIX] Security: updates Go to version 1.20.4 to fix CVE-2023-24539, CVE-2023-24540, CVE-2023-29400. #4905

## 2.7.2

### Grafana Mimir

* [BUGFIX] Security: updated Go version to 1.20.3 to fix CVE-2023-24538 #4795

## 2.7.1

**Note**: During the release process, version 2.7.0 was tagged too early, before completing the release checklist and production testing. Release 2.7.1 doesn't include any code changes since 2.7.0, but now has proper release notes, published documentation, and has been fully tested in our production environment.

### Grafana Mimir

* [CHANGE] Ingester: the configuration parameter `-ingester.ring.readiness-check-ring-health` has been deprecated and will be removed in Mimir 2.9. #4422
* [CHANGE] Ruler: changed default value of `-ruler.evaluation-delay-duration` option from 0 to 1m. #4250
* [CHANGE] Querier: Errors with status code `422` coming from the store-gateway are propagated and not converted to the consistency check error anymore. #4100
* [CHANGE] Store-gateway: When a query hits `max_fetched_chunks_per_query` and `max_fetched_series_per_query` limits, an error with the status code `422` is created and returned. #4056
* [CHANGE] Packaging: Migrate FPM packaging solution to NFPM. Rationalize packages dependencies and add package for all binaries. #3911
* [CHANGE] Store-gateway: Deprecate flag `-blocks-storage.bucket-store.chunks-cache.subrange-size` since there's no benefit to changing the default of `16000`. #4135
* [CHANGE] Experimental support for ephemeral storage introduced in Mimir 2.6.0 has been removed. Following options are no longer available: #4252
  * `-blocks-storage.ephemeral-tsdb.*`
  * `-distributor.ephemeral-series-enabled`
  * `-distributor.ephemeral-series-matchers`
  * `-ingester.max-ephemeral-series-per-user`
  * `-ingester.instance-limits.max-ephemeral-series`
Querying with using `{__mimir_storage__="ephemeral"}` selector no longer works. All label values with `ephemeral-` prefix in `reason` label of `cortex_discarded_samples_total` metric are no longer available. Following metrics have been removed:
  * `cortex_ingester_ephemeral_series`
  * `cortex_ingester_ephemeral_series_created_total`
  * `cortex_ingester_ephemeral_series_removed_total`
  * `cortex_ingester_ingested_ephemeral_samples_total`
  * `cortex_ingester_ingested_ephemeral_samples_failures_total`
  * `cortex_ingester_memory_ephemeral_users`
  * `cortex_ingester_queries_ephemeral_total`
  * `cortex_ingester_queried_ephemeral_samples`
  * `cortex_ingester_queried_ephemeral_series`
* [CHANGE] Store-gateway: use mmap-less index-header reader by default and remove mmap-based index header reader. The following flags have changed: #4280
   * `-blocks-storage.bucket-store.index-header.map-populate-enabled` has been removed
   * `-blocks-storage.bucket-store.index-header.stream-reader-enabled` has been removed
   * `-blocks-storage.bucket-store.index-header.stream-reader-max-idle-file-handles` has been renamed to `-blocks-storage.bucket-store.index-header.max-idle-file-handles`, and the corresponding configuration file option has been renamed from `stream_reader_max_idle_file_handles` to `max_idle_file_handles`
* [CHANGE] Store-gateway: the streaming store-gateway is now enabled by default. The new default setting for `-blocks-storage.bucket-store.batch-series-size` is `5000`. #4330
* [CHANGE] Compactor: the configuration parameter `-compactor.consistency-delay` has been deprecated and will be removed in Mimir 2.9. #4409
* [CHANGE] Store-gateway: the configuration parameter `-blocks-storage.bucket-store.consistency-delay` has been deprecated and will be removed in Mimir 2.9. #4409
* [FEATURE] Ruler: added `keep_firing_for` support to alerting rules. #4099
* [FEATURE] Distributor, ingester: ingestion of native histograms. The new per-tenant limit `-ingester.native-histograms-ingestion-enabled` controls whether native histograms are stored or ignored. #4159
* [FEATURE] Query-frontend: Introduce experimental `-query-frontend.query-sharding-target-series-per-shard` to allow query sharding to take into account cardinality of similar requests executed previously. This feature uses the same cache that's used for results caching. #4121 #4177 #4188 #4254
* [ENHANCEMENT] Go: update go to 1.20.1. #4266
* [ENHANCEMENT] Ingester: added `out_of_order_blocks_external_label_enabled` shipper option to label out-of-order blocks before shipping them to cloud storage. #4182 #4297
* [ENHANCEMENT] Ruler: introduced concurrency when loading per-tenant rules configuration. This improvement is expected to speed up the ruler start up time in a Mimir cluster with a large number of tenants. #4258
* [ENHANCEMENT] Compactor: Add `reason` label to `cortex_compactor_runs_failed_total`. The value can be `shutdown` or `error`. #4012
* [ENHANCEMENT] Store-gateway: enforce `max_fetched_series_per_query`. #4056
* [ENHANCEMENT] Query-frontend: Disambiguate logs for failed queries. #4067
* [ENHANCEMENT] Query-frontend: log caller user agent in query stats logs. #4093
* [ENHANCEMENT] Store-gateway: add `data_type` label with values on `cortex_bucket_store_partitioner_extended_ranges_total`, `cortex_bucket_store_partitioner_expanded_ranges_total`, `cortex_bucket_store_partitioner_requested_ranges_total`, `cortex_bucket_store_partitioner_expanded_bytes_total`, `cortex_bucket_store_partitioner_requested_bytes_total` for `postings`, `series`, and `chunks`. #4095
* [ENHANCEMENT] Store-gateway: Reduce memory allocation rate when loading TSDB chunks from Memcached. #4074
* [ENHANCEMENT] Query-frontend: track `cortex_frontend_query_response_codec_duration_seconds` and `cortex_frontend_query_response_codec_payload_bytes` metrics to measure the time taken and bytes read / written while encoding and decoding query result payloads. #4110
* [ENHANCEMENT] Alertmanager: expose additional upstream metrics `cortex_alertmanager_dispatcher_aggregation_groups`, `cortex_alertmanager_dispatcher_alert_processing_duration_seconds`. #4151
* [ENHANCEMENT] Querier and query-frontend: add experimental, more performant protobuf internal query result response format enabled with `-query-frontend.query-result-response-format=protobuf`. #4153
* [ENHANCEMENT] Store-gateway: use more efficient chunks fetching and caching. This should reduce CPU, memory utilization, and receive bandwidth of a store-gateway. Enable with `-blocks-storage.bucket-store.chunks-cache.fine-grained-chunks-caching-enabled=true`. #4163 #4174 #4227
* [ENHANCEMENT] Query-frontend: Wait for in-flight queries to finish before shutting down. #4073 #4170
* [ENHANCEMENT] Store-gateway: added `encode` and `other` stage to `cortex_bucket_store_series_request_stage_duration_seconds` metric. #4179
* [ENHANCEMENT] Ingester: log state of TSDB when shipping or forced compaction can't be done due to unexpected state of TSDB. #4211
* [ENHANCEMENT] Update Docker base images from `alpine:3.17.1` to `alpine:3.17.2`. #4240
* [ENHANCEMENT] Store-gateway: add a `stage` label to the metrics `cortex_bucket_store_series_data_fetched`, `cortex_bucket_store_series_data_size_fetched_bytes`, `cortex_bucket_store_series_data_touched`, `cortex_bucket_store_series_data_size_touched_bytes`. This label only applies to `data_type="chunks"`. For `fetched` metrics with `data_type="chunks"` the `stage` label has 2 values: `fetched` - the chunks or bytes that were fetched from the cache or the object store, `refetched` - the chunks or bytes that had to be refetched from the cache or the object store because their size was underestimated during the first fetch. For `touched` metrics with `data_type="chunks"` the `stage` label has 2 values: `processed` - the chunks or bytes that were read from the fetched chunks or bytes and were processed in memory, `returned` - the chunks or bytes that were selected from the processed bytes to satisfy the query. #4227 #4316
* [ENHANCEMENT] Compactor: improve the partial block check related to `compactor.partial-block-deletion-delay` to potentially issue less requests to object storage. #4246
* [ENHANCEMENT] Memcached: added `-*.memcached.min-idle-connections-headroom-percentage` support to configure the minimum number of idle connections to keep open as a percentage (0-100) of the number of recently used idle connections. This feature is disabled when set to a negative value (default), which means idle connections are kept open indefinitely. #4249
* [ENHANCEMENT] Querier and store-gateway: optimized regular expression label matchers with case insensitive alternate operator. #4340 #4357
* [ENHANCEMENT] Compactor: added the experimental flag `-compactor.block-upload.block-validation-enabled` with the default `true` to configure whether block validation occurs on backfilled blocks. #3411
* [ENHANCEMENT] Ingester: apply a jitter to the first TSDB head compaction interval configured via `-blocks-storage.tsdb.head-compaction-interval`. Subsequent checks will happen at the configured interval. This should help to spread the TSDB head compaction among different ingesters over the configured interval. #4364
* [ENHANCEMENT] Ingester: the maximum accepted value for `-blocks-storage.tsdb.head-compaction-interval` has been increased from 5m to 15m. #4364
* [BUGFIX] Store-gateway: return `Canceled` rather than `Aborted` or `Internal` error when the calling querier cancels a label names or values request, and return `Internal` if processing the request fails for another reason. #4061
* [BUGFIX] Querier: track canceled requests with status code `499` in the metrics instead of `503` or `422`. #4099
* [BUGFIX] Ingester: compact out-of-order data during `/ingester/flush` or when TSDB is idle. #4180
* [BUGFIX] Ingester: conversion of global limits `max-series-per-user`, `max-series-per-metric`, `max-metadata-per-user` and `max-metadata-per-metric` into corresponding local limits now takes into account the number of ingesters in each zone. #4238
* [BUGFIX] Ingester: track `cortex_ingester_memory_series` metric consistently with `cortex_ingester_memory_series_created_total` and `cortex_ingester_memory_series_removed_total`. #4312
* [BUGFIX] Querier: fixed a bug which was incorrectly matching series with regular expression label matchers with begin/end anchors in the middle of the regular expression. #4340

### Mixin

* [CHANGE] Move auto-scaling panel rows down beneath logical network path in Reads and Writes dashboards. #4049
* [CHANGE] Make distributor auto-scaling metric panels show desired number of replicas. #4218
* [CHANGE] Alerts: The alert `MimirMemcachedRequestErrors` has been renamed to `MimirCacheRequestErrors`. #4242
* [ENHANCEMENT] Alerts: Added `MimirAutoscalerKedaFailing` alert firing when a KEDA scaler is failing. #4045
* [ENHANCEMENT] Add auto-scaling panels to ruler dashboard. #4046
* [ENHANCEMENT] Add gateway auto-scaling panels to Reads and Writes dashboards. #4049 #4216
* [ENHANCEMENT] Dashboards: distinguish between label names and label values queries. #4065
* [ENHANCEMENT] Add query-frontend and ruler-query-frontend auto-scaling panels to Reads and Ruler dashboards. #4199
* [BUGFIX] Alerts: Fixed `MimirAutoscalerNotActive` to not fire if scaling metric does not exist, to avoid false positives on scaled objects with 0 min replicas. #4045
* [BUGFIX] Alerts: `MimirCompactorHasNotSuccessfullyRunCompaction` is no longer triggered by frequent compactor restarts. #4012
* [BUGFIX] Tenants dashboard: Correctly show the ruler-query-scheduler queue size. #4152

### Jsonnet

* [CHANGE] Create the `query-frontend-discovery` service only when Mimir is deployed in microservice mode without query-scheduler. #4353
* [CHANGE] Add results cache backend config to `ruler-query-frontend` configuration to allow cache reuse for cardinality-estimation based sharding. #4257
* [ENHANCEMENT] Add support for ruler auto-scaling. #4046
* [ENHANCEMENT] Add optional `weight` param to `newQuerierScaledObject` and `newRulerQuerierScaledObject` to allow running multiple querier deployments on different node types. #4141
* [ENHANCEMENT] Add support for query-frontend and ruler-query-frontend auto-scaling. #4199
* [BUGFIX] Shuffle sharding: when applying user class limits, honor the minimum shard size configured in `$._config.shuffle_sharding.*`. #4363

### Mimirtool

* [FEATURE] Added `keep_firing_for` support to rules configuration. #4099
* [ENHANCEMENT] Add `-tls-insecure-skip-verify` to rules, alertmanager and backfill commands. #4162

### Query-tee

* [CHANGE] Increase default value of `-backend.read-timeout` to 150s, to accommodate default querier and query frontend timeout of 120s. #4262
* [ENHANCEMENT] Log errors that occur while performing requests to compare two endpoints. #4262
* [ENHANCEMENT] When comparing two responses that both contain an error, only consider the comparison failed if the errors differ. Previously, if either response contained an error, the comparison always failed, even if both responses contained the same error. #4262
* [ENHANCEMENT] Include the value of the `X-Scope-OrgID` header when logging a comparison failure. #4262
* [BUGFIX] Parameters (expression, time range etc.) for a query request where the parameters are in the HTTP request body rather than in the URL are now logged correctly when responses differ. #4265

### Documentation

* [ENHANCEMENT] Add guide on alternative migration method for Thanos to Mimir #3554
* [ENHANCEMENT] Restore "Migrate from Cortex" for Jsonnet. #3929
* [ENHANCEMENT] Document migration from microservices to read-write deployment mode. #3951
* [ENHANCEMENT] Do not error when there is nothing to commit as part of a publish #4058
* [ENHANCEMENT] Explain how to run Mimir locally using docker-compose #4079
* [ENHANCEMENT] Docs: use long flag names in runbook commands. #4088
* [ENHANCEMENT] Clarify how ingester replication happens. #4101
* [ENHANCEMENT] Improvements to the Get Started guide. #4315
* [BUGFIX] Added indentation to Azure and SWIFT backend definition. #4263

### Tools

* [ENHANCEMENT] Adapt tsdb-print-chunk for native histograms. #4186
* [ENHANCEMENT] Adapt tsdb-index-health for blocks containing native histograms. #4186
* [ENHANCEMENT] Adapt tsdb-chunks tool to handle native histograms. #4186

## 2.6.2

* [BUGFIX] Security: updates Go to version 1.20.4 to fix CVE-2023-24539, CVE-2023-24540, CVE-2023-29400. #4903

## 2.6.1

### Grafana Mimir

* [BUGFIX] Security: updates Go to version 1.20.3 to fix CVE-2023-24538 #4798

## 2.6.0

### Grafana Mimir

* [CHANGE] Querier: Introduce `-querier.max-partial-query-length` to limit the time range for partial queries at the querier level and deprecate `-store.max-query-length`. #3825 #4017
* [CHANGE] Store-gateway: Remove experimental `-blocks-storage.bucket-store.max-concurrent-reject-over-limit` flag. #3706
* [CHANGE] Ingester: If shipping is enabled block retention will now be relative to the upload time to cloud storage. If shipping is disabled block retention will be relative to the creation time of the block instead of the mintime of the last block created. #3816
* [CHANGE] Query-frontend: Deprecated CLI flag `-query-frontend.align-querier-with-step` has been removed. #3982
* [CHANGE] Alertmanager: added default configuration for `-alertmanager.configs.fallback`. Allows tenants to send alerts without first uploading an Alertmanager configuration. #3541
* [FEATURE] Store-gateway: streaming of series. The store-gateway can now stream results back to the querier instead of buffering them. This is expected to greatly reduce peak memory consumption while keeping latency the same. You can enable this feature by setting `-blocks-storage.bucket-store.batch-series-size` to a value in the high thousands (5000-10000). This is still an experimental feature and is subject to a changing API and instability. #3540 #3546 #3587 #3606 #3611 #3620 #3645 #3355 #3697 #3666 #3687 #3728 #3739 #3751 #3779 #3839
* [FEATURE] Alertmanager: Added support for the Webex receiver. #3758
* [FEATURE] Limits: Added the `-validation.separate-metrics-group-label` flag. This allows further separation of the `cortex_discarded_samples_total` metric by an additional `group` label - which is configured by this flag to be the value of a specific label on an incoming timeseries. Active groups are tracked and inactive groups are cleaned up on a defined interval. The maximum number of groups tracked is controlled by the `-max-separate-metrics-groups-per-user` flag. #3439
* [FEATURE] Overrides-exporter: Added experimental ring support to overrides-exporter via `-overrides-exporter.ring.enabled`. When enabled, the ring is used to establish a leader replica for the export of limit override metrics. #3908 #3953
* [FEATURE] Ephemeral storage (experimental): Mimir can now accept samples into "ephemeral storage". Such samples are available for querying for a short amount of time (`-blocks-storage.ephemeral-tsdb.retention-period`, defaults to 10 minutes), and then removed from memory. To use ephemeral storage, distributor must be configured with `-distributor.ephemeral-series-enabled` option. Series matching `-distributor.ephemeral-series-matchers` will be marked for storing into ephemeral storage in ingesters. Each tenant needs to have ephemeral storage enabled by using `-ingester.max-ephemeral-series-per-user` limit, which defaults to 0 (no ephemeral storage). Ingesters have new `-ingester.instance-limits.max-ephemeral-series` limit for total number of series in ephemeral storage across all tenants. If ingestion of samples into ephemeral storage fails, `cortex_discarded_samples_total` metric will use values prefixed with `ephemeral-` for `reason` label. Querying of ephemeral storage is possible by using `{__mimir_storage__="ephemeral"}` as metric selector. Following new metrics related to ephemeral storage are introduced: #3897 #3922 #3961 #3997 #4004
  * `cortex_ingester_ephemeral_series`
  * `cortex_ingester_ephemeral_series_created_total`
  * `cortex_ingester_ephemeral_series_removed_total`
  * `cortex_ingester_ingested_ephemeral_samples_total`
  * `cortex_ingester_ingested_ephemeral_samples_failures_total`
  * `cortex_ingester_memory_ephemeral_users`
  * `cortex_ingester_queries_ephemeral_total`
  * `cortex_ingester_queried_ephemeral_samples`
  * `cortex_ingester_queried_ephemeral_series`
* [ENHANCEMENT] Added new metric `thanos_shipper_last_successful_upload_time`: Unix timestamp (in seconds) of the last successful TSDB block uploaded to the bucket. #3627
* [ENHANCEMENT] Ruler: Added `-ruler.alertmanager-client.tls-enabled` configuration for alertmanager client. #3432 #3597
* [ENHANCEMENT] Activity tracker logs now have `component=activity-tracker` label. #3556
* [ENHANCEMENT] Distributor: remove labels with empty values #2439
* [ENHANCEMENT] Query-frontend: track query HTTP requests in the Activity Tracker. #3561
* [ENHANCEMENT] Store-gateway: Add experimental alternate implementation of index-header reader that does not use memory mapped files. The index-header reader is expected to improve stability of the store-gateway. You can enable this implementation with the flag `-blocks-storage.bucket-store.index-header.stream-reader-enabled`. #3639 #3691 #3703 #3742 #3785 #3787 #3797
* [ENHANCEMENT] Query-scheduler: add `cortex_query_scheduler_cancelled_requests_total` metric to track the number of requests that are already cancelled when dequeued. #3696
* [ENHANCEMENT] Store-gateway: add `cortex_bucket_store_partitioner_extended_ranges_total` metric to keep track of the ranges that the partitioner decided to overextend and merge in order to save API call to the object storage. #3769
* [ENHANCEMENT] Compactor: Auto-forget unhealthy compactors after ten failed ring heartbeats. #3771
* [ENHANCEMENT] Ruler: change default value of `-ruler.for-grace-period` from `10m` to `2m` and update help text. The new default value reflects how we operate Mimir at Grafana Labs. #3817
* [ENHANCEMENT] Ingester: Added experimental flags to force usage of _postings for matchers cache_. These flags will be removed in the future and it's not recommended to change them. #3823
  * `-blocks-storage.tsdb.head-postings-for-matchers-cache-ttl`
  * `-blocks-storage.tsdb.head-postings-for-matchers-cache-size`
  * `-blocks-storage.tsdb.head-postings-for-matchers-cache-force`
* [ENHANCEMENT] Ingester: Improved series selection performance when some of the matchers do not match any series. #3827
* [ENHANCEMENT] Alertmanager: Add new additional template function `tenantID` returning id of the tenant owning the alert. #3758
* [ENHANCEMENT] Alertmanager: Add additional template function `grafanaExploreURL` returning URL to grafana explore with range query. #3849
* [ENHANCEMENT] Reduce overhead of debug logging when filtered out. #3875
* [ENHANCEMENT] Update Docker base images from `alpine:3.16.2` to `alpine:3.17.1`. #3898
* [ENHANCEMENT] Ingester: Add new `/ingester/tsdb_metrics` endpoint to return tenant-specific TSDB metrics. #3923
* [ENHANCEMENT] Query-frontend: CLI flag `-query-frontend.max-total-query-length` and its associated YAML configuration is now stable. #3882
* [ENHANCEMENT] Ruler: rule groups now support optional and experimental `align_evaluation_time_on_interval` field, which causes all evaluations to happen on interval-aligned timestamp. #4013
* [ENHANCEMENT] Query-scheduler: ring-based service discovery is now stable. #4028
* [ENHANCEMENT] Store-gateway: improved performance of prefix matching on the labels. #4055 #4080
* [BUGFIX] Log the names of services that are not yet running rather than `unsupported value type` when calling `/ready` and some services are not running. #3625
* [BUGFIX] Alertmanager: Fix template spurious deletion with relative data dir. #3604
* [BUGFIX] Security: update prometheus/exporter-toolkit for CVE-2022-46146. #3675
* [BUGFIX] Security: update golang.org/x/net for CVE-2022-41717. #3755
* [BUGFIX] Debian package: Fix post-install, environment file path and user creation. #3720
* [BUGFIX] memberlist: Fix panic during Mimir startup when Mimir receives gossip message before it's ready. #3746
* [BUGFIX] Store-gateway: fix `cortex_bucket_store_partitioner_requested_bytes_total` metric to not double count overlapping ranges. #3769
* [BUGFIX] Update `github.com/thanos-io/objstore` to address issue with Multipart PUT on s3-compatible Object Storage. #3802 #3821
* [BUGFIX] Distributor, Query-scheduler: Make sure ring metrics include a `cortex_` prefix as expected by dashboards. #3809
* [BUGFIX] Querier: canceled requests are no longer reported as "consistency check" failures. #3837 #3927
* [BUGFIX] Distributor: don't panic when `metric_relabel_configs` in overrides contains null element. #3868
* [BUGFIX] Distributor: don't panic when OTLP histograms don't have any buckets. #3853
* [BUGFIX] Ingester, Compactor: fix panic that can occur when compaction fails. #3955
* [BUGFIX] Store-gateway: return `Canceled` rather than `Aborted` error when the calling querier cancels the request. #4007

### Mixin

* [ENHANCEMENT] Alerts: Added `MimirIngesterInstanceHasNoTenants` alert that fires when an ingester replica is not receiving write requests for any tenant. #3681
* [ENHANCEMENT] Alerts: Extended `MimirAllocatingTooMuchMemory` to check read-write deployment containers. #3710
* [ENHANCEMENT] Alerts: Added `MimirAlertmanagerInstanceHasNoTenants` alert that fires when an alertmanager instance ows no tenants. #3826
* [ENHANCEMENT] Alerts: Added `MimirRulerInstanceHasNoRuleGroups` alert that fires when a ruler replica is not assigned any rule group to evaluate. #3723
* [ENHANCEMENT] Support for baremetal deployment for alerts and scaling recording rules. #3719
* [ENHANCEMENT] Dashboards: querier autoscaling now supports multiple scaled objects (configurable via `$._config.autoscale.querier.hpa_name`). #3962
* [BUGFIX] Alerts: Fixed `MimirIngesterRestarts` alert when Mimir is deployed in read-write mode. #3716
* [BUGFIX] Alerts: Fixed `MimirIngesterHasNotShippedBlocks` and `MimirIngesterHasNotShippedBlocksSinceStart` alerts for when Mimir is deployed in read-write or monolithic modes and updated them to use new `thanos_shipper_last_successful_upload_time` metric. #3627
* [BUGFIX] Alerts: Fixed `MimirMemoryMapAreasTooHigh` alert when Mimir is deployed in read-write mode. #3626
* [BUGFIX] Alerts: Fixed `MimirCompactorSkippedBlocksWithOutOfOrderChunks` matching on non-existent label. #3628
* [BUGFIX] Dashboards: Fix `Rollout Progress` dashboard incorrectly using Gateway metrics when Gateway was not enabled. #3709
* [BUGFIX] Tenants dashboard: Make it compatible with all deployment types. #3754
* [BUGFIX] Alerts: Fixed `MimirCompactorHasNotUploadedBlocks` to not fire if compactor has nothing to do. #3793
* [BUGFIX] Alerts: Fixed `MimirAutoscalerNotActive` to not fire if scaling metric is 0, to avoid false positives on scaled objects with 0 min replicas. #3999

### Jsonnet

* [CHANGE] Replaced the deprecated `policy/v1beta1` with `policy/v1` when configuring a PodDisruptionBudget for read-write deployment mode. #3811
* [CHANGE] Removed `-server.http-write-timeout` default option value from querier and query-frontend, as it defaults to a higher value in the code now, and cannot be lower than `-querier.timeout`. #3836
* [CHANGE] Replaced `-store.max-query-length` with `-query-frontend.max-total-query-length` in the query-frontend config. #3879
* [CHANGE] Changed default `mimir_backend_data_disk_size` from `100Gi` to `250Gi`. #3894
* [ENHANCEMENT] Update `rollout-operator` to `v0.2.0`. #3624
* [ENHANCEMENT] Add `user_24M` and `user_32M` classes to operations config. #3367
* [ENHANCEMENT] Update memcached image from `memcached:1.6.16-alpine` to `memcached:1.6.17-alpine`. #3914
* [ENHANCEMENT] Allow configuring the ring for overrides-exporter. #3995
* [BUGFIX] Apply ingesters and store-gateways per-zone CLI flags overrides to read-write deployment mode too. #3766
* [BUGFIX] Apply overrides-exporter CLI flags to mimir-backend when running Mimir in read-write deployment mode. #3790
* [BUGFIX] Fixed `mimir-write` and `mimir-read` Kubernetes service to correctly balance requests among pods. #3855 #3864 #3906
* [BUGFIX] Fixed `ruler-query-frontend` and `mimir-read` gRPC server configuration to force clients to periodically re-resolve the backend addresses. #3862
* [BUGFIX] Fixed `mimir-read` CLI flags to ensure query-frontend configuration takes precedence over querier configuration. #3877

### Mimirtool

* [ENHANCEMENT] Update `mimirtool config convert` to work with Mimir 2.4, 2.5, 2.6 changes. #3952
* [ENHANCEMENT] Mimirtool is now available to install through Homebrew with `brew install mimirtool`. #3776
* [ENHANCEMENT] Added `--concurrency` to `mimirtool rules sync` command. #3996
* [BUGFIX] Fix summary output from `mimirtool rules sync` to display correct number of groups created and updated. #3918

### Documentation

* [BUGFIX] Querier: Remove assertion that the `-querier.max-concurrent` flag must also be set for the query-frontend. #3678
* [ENHANCEMENT] Update migration from cortex documentation. #3662
* [ENHANCEMENT] Query-scheduler: documented how to migrate from DNS-based to ring-based service discovery. #4028

### Tools

## 2.5.0

### Grafana Mimir

* [CHANGE] Flag `-azure.msi-resource` is now ignored, and will be removed in Mimir 2.7. This setting is now made automatically by Azure. #2682
* [CHANGE] Experimental flag `-blocks-storage.tsdb.out-of-order-capacity-min` has been removed. #3261
* [CHANGE] Distributor: Wrap errors from pushing to ingesters with useful context, for example clarifying timeouts. #3307
* [CHANGE] The default value of `-server.http-write-timeout` has changed from 30s to 2m. #3346
* [CHANGE] Reduce period of health checks in connection pools for querier->store-gateway, ruler->ruler, and alertmanager->alertmanager clients to 10s. This reduces the time to fail a gRPC call when the remote stops responding. #3168
* [CHANGE] Hide TSDB block ranges period config from doc and mark it experimental. #3518
* [FEATURE] Alertmanager: added Discord support. #3309
* [ENHANCEMENT] Added `-server.tls-min-version` and `-server.tls-cipher-suites` flags to configure cipher suites and min TLS version supported by HTTP and gRPC servers. #2898
* [ENHANCEMENT] Distributor: Add age filter to forwarding functionality, to not forward samples which are older than defined duration. If such samples are not ingested, `cortex_discarded_samples_total{reason="forwarded-sample-too-old"}` is increased. #3049 #3113
* [ENHANCEMENT] Store-gateway: Reduce memory allocation when generating ids in index cache. #3179
* [ENHANCEMENT] Query-frontend: truncate queries based on the configured creation grace period (`--validation.create-grace-period`) to avoid querying too far into the future. #3172
* [ENHANCEMENT] Ingester: Reduce activity tracker memory allocation. #3203
* [ENHANCEMENT] Query-frontend: Log more detailed information in the case of a failed query. #3190
* [ENHANCEMENT] Added `-usage-stats.installation-mode` configuration to track the installation mode via the anonymous usage statistics. #3244
* [ENHANCEMENT] Compactor: Add new `cortex_compactor_block_max_time_delta_seconds` histogram for detecting if compaction of blocks is lagging behind. #3240 #3429
* [ENHANCEMENT] Ingester: reduced the memory footprint of active series custom trackers. #2568
* [ENHANCEMENT] Distributor: Include `X-Scope-OrgId` header in requests forwarded to configured forwarding endpoint. #3283 #3385
* [ENHANCEMENT] Alertmanager: reduced memory utilization in Mimir clusters with a large number of tenants. #3309
* [ENHANCEMENT] Add experimental flag `-shutdown-delay` to allow components to wait after receiving SIGTERM and before stopping. In this time the component returns 503 from /ready endpoint. #3298
* [ENHANCEMENT] Go: update to go 1.19.3. #3371
* [ENHANCEMENT] Alerts: added `RulerRemoteEvaluationFailing` alert, firing when communication between ruler and frontend fails in remote operational mode. #3177 #3389
* [ENHANCEMENT] Clarify which S3 signature versions are supported in the error "unsupported signature version". #3376
* [ENHANCEMENT] Store-gateway: improved index header reading performance. #3393 #3397 #3436
* [ENHANCEMENT] Store-gateway: improved performance of series matching. #3391
* [ENHANCEMENT] Move the validation of incoming series before the distributor's forwarding functionality, so that we don't forward invalid series. #3386 #3458
* [ENHANCEMENT] S3 bucket configuration now validates that the endpoint does not have the bucket name prefix. #3414
* [ENHANCEMENT] Query-frontend: added "fetched index bytes" to query statistics, so that the statistics contain the total bytes read by store-gateways from TSDB block indexes. #3206
* [ENHANCEMENT] Distributor: push wrapper should only receive unforwarded samples. #2980
* [ENHANCEMENT] Added `/api/v1/status/config` and `/api/v1/status/flags` APIs to maintain compatibility with prometheus. #3596 #3983
* [BUGFIX] Flusher: Add `Overrides` as a dependency to prevent panics when starting with `-target=flusher`. #3151
* [BUGFIX] Updated `golang.org/x/text` dependency to fix CVE-2022-32149. #3285
* [BUGFIX] Query-frontend: properly close gRPC streams to the query-scheduler to stop memory and goroutines leak. #3302
* [BUGFIX] Ruler: persist evaluation delay configured in the rulegroup. #3392
* [BUGFIX] Ring status pages: show 100% ownership as "100%", not "1e+02%". #3435
* [BUGFIX] Fix panics in OTLP ingest path when parse errors exist. #3538

### Mixin

* [CHANGE] Alerts: Change `MimirSchedulerQueriesStuck` `for` time to 7 minutes to account for the time it takes for HPA to scale up. #3223
* [CHANGE] Dashboards: Removed the `Querier > Stages` panel from the `Mimir / Queries` dashboard. #3311
* [CHANGE] Configuration: The format of the `autoscaling` section of the configuration has changed to support more components. #3378
  * Instead of specific config variables for each component, they are listed in a dictionary. For example, `autoscaling.querier_enabled` becomes `autoscaling.querier.enabled`.
* [FEATURE] Dashboards: Added "Mimir / Overview resources" dashboard, providing an high level view over a Mimir cluster resources utilization. #3481
* [FEATURE] Dashboards: Added "Mimir / Overview networking" dashboard, providing an high level view over a Mimir cluster network bandwidth, inflight requests and TCP connections. #3487
* [FEATURE] Compile baremetal mixin along k8s mixin. #3162 #3514
* [ENHANCEMENT] Alerts: Add MimirRingMembersMismatch firing when a component does not have the expected number of running jobs. #2404
* [ENHANCEMENT] Dashboards: Add optional row about the Distributor's metric forwarding feature to the `Mimir / Writes` dashboard. #3182 #3394 #3394 #3461
* [ENHANCEMENT] Dashboards: Remove the "Instance Mapper" row from the "Alertmanager Resources Dashboard". This is a Grafana Cloud specific service and not relevant for external users. #3152
* [ENHANCEMENT] Dashboards: Add "remote read", "metadata", and "exemplar" queries to "Mimir / Overview" dashboard. #3245
* [ENHANCEMENT] Dashboards: Use non-red colors for non-error series in the "Mimir / Overview" dashboard. #3246
* [ENHANCEMENT] Dashboards: Add support to multi-zone deployments for the experimental read-write deployment mode. #3256
* [ENHANCEMENT] Dashboards: If enabled, add new row to the `Mimir / Writes` for distributor autoscaling metrics. #3378
* [ENHANCEMENT] Dashboards: Add read path insights row to the "Mimir / Tenants" dashboard. #3326
* [ENHANCEMENT] Alerts: Add runbook urls for alerts. #3452
* [ENHANCEMENT] Configuration: Make it possible to configure namespace label, job label, and job prefix. #3482
* [ENHANCEMENT] Dashboards: improved resources and networking dashboards to work with read-write deployment mode too. #3497 #3504 #3519 #3531
* [ENHANCEMENT] Alerts: Added "MimirDistributorForwardingErrorRate" alert, which fires on high error rates in the distributor’s forwarding feature. #3200
* [ENHANCEMENT] Improve phrasing in Overview dashboard. #3488
* [BUGFIX] Dashboards: Fix legend showing `persistentvolumeclaim` when using `deployment_type=baremetal` for `Disk space utilization` panels. #3173 #3184
* [BUGFIX] Alerts: Fixed `MimirGossipMembersMismatch` alert when Mimir is deployed in read-write mode. #3489
* [BUGFIX] Dashboards: Remove "Inflight requests" from object store panels because the panel is not tracking the inflight requests to object storage. #3521

### Jsonnet

* [CHANGE] Replaced the deprecated `policy/v1beta1` with `policy/v1` when configuring a PodDisruptionBudget. #3284
* [CHANGE] [Common storage configuration](https://grafana.com/docs/mimir/v2.3.x/operators-guide/configure/configure-object-storage-backend/#common-configuration) is now used to configure object storage in all components. This is a breaking change in terms of Jsonnet manifests and also a CLI flag update for components that use object storage, so it will require a rollout of those components. The changes include: #3257
  * `blocks_storage_backend` was renamed to `storage_backend` and is now used as the common storage backend for all components.
    * So were the related `blocks_storage_azure_account_(name|key)` and `blocks_storage_s3_endpoint` configurations.
  * `storage_s3_endpoint` is now rendered by default using the `aws_region` configuration instead of a hardcoded `us-east-1`.
  * `ruler_client_type` and `alertmanager_client_type` were renamed to `ruler_storage_backend` and `alertmanager_storage_backend` respectively, and their corresponding CLI flags won't be rendered unless explicitly set to a value different from the one in `storage_backend` (like `local`).
  * `alertmanager_s3_bucket_name`, `alertmanager_gcs_bucket_name` and `alertmanager_azure_container_name` have been removed, and replaced by a single `alertmanager_storage_bucket_name` configuration used for all object storages.
  * `genericBlocksStorageConfig` configuration object was removed, and so any extensions to it will be now ignored. Use `blockStorageConfig` instead.
  * `rulerClientConfig` and `alertmanagerStorageClientConfig` configuration objects were renamed to `rulerStorageConfig` and `alertmanagerStorageConfig` respectively, and so any extensions to their previous names will be now ignored. Use the new names instead.
  * The CLI flags `*.s3.region` are no longer rendered as they are optional and the region can be inferred by Mimir by performing an initial API call to the endpoint.
  * The migration to this change should usually consist of:
    * Renaming `blocks_storage_backend` key to `storage_backend`.
    * For Azure/S3:
      * Renaming `blocks_storage_(azure|s3)_*` configurations to `storage_(azure|s3)_*`.
      * If `ruler_storage_(azure|s3)_*` and `alertmanager_storage_(azure|s3)_*` keys were different from the `block_storage_*` ones, they should be now provided using CLI flags, see [configuration reference](https://grafana.com/docs/mimir/v2.3.x/operators-guide/configure/reference-configuration-parameters/) for more details.
    * Removing `ruler_client_type` and `alertmanager_client_type` if their value match the `storage_backend`, or renaming them to their new names otherwise.
    * Reviewing any possible extensions to `genericBlocksStorageConfig`, `rulerClientConfig` and `alertmanagerStorageClientConfig` and moving them to the corresponding new options.
    * Renaming the alertmanager's bucket name configuration from provider-specific to the new `alertmanager_storage_bucket_name` key.
* [CHANGE] The `overrides-exporter.libsonnet` file is now always imported. The overrides-exporter can be enabled in jsonnet setting the following: #3379
  ```jsonnet
  {
    _config+:: {
      overrides_exporter_enabled: true,
    }
  }
  ```
* [FEATURE] Added support for experimental read-write deployment mode. Enabling the read-write deployment mode on a existing Mimir cluster is a destructive operation, because the cluster will be re-created. If you're creating a new Mimir cluster, you can deploy it in read-write mode adding the following configuration: #3379 #3475 #3405
  ```jsonnet
  {
    _config+:: {
      deployment_mode: 'read-write',

      // See operations/mimir/read-write-deployment.libsonnet for more configuration options.
      mimir_write_replicas: 3,
      mimir_read_replicas: 2,
      mimir_backend_replicas: 3,
    }
  }
  ```
* [ENHANCEMENT] Add autoscaling support to the `mimir-read` component when running the read-write-deployment model. #3419
* [ENHANCEMENT] Added `$._config.usageStatsConfig` to track the installation mode via the anonymous usage statistics. #3294
* [ENHANCEMENT] The query-tee node port (`$._config.query_tee_node_port`) is now optional. #3272
* [ENHANCEMENT] Add support for autoscaling distributors. #3378
* [ENHANCEMENT] Make auto-scaling logic ensure integer KEDA thresholds. #3512
* [BUGFIX] Fixed query-scheduler ring configuration for dedicated ruler's queries and query-frontends. #3237 #3239
* [BUGFIX] Jsonnet: Fix auto-scaling so that ruler-querier CPU threshold is a string-encoded integer millicores value. #3520

### Mimirtool

* [FEATURE] Added `mimirtool alertmanager verify` command to validate configuration without uploading. #3440
* [ENHANCEMENT] Added `mimirtool rules delete-namespace` command to delete all of the rule groups in a namespace including the namespace itself. #3136
* [ENHANCEMENT] Refactor `mimirtool analyze prometheus`: add concurrency and resiliency #3349
  * Add `--concurrency` flag. Default: number of logical CPUs
* [BUGFIX] `--log.level=debug` now correctly prints the response from the remote endpoint when a request fails. #3180

### Documentation

* [ENHANCEMENT] Documented how to configure HA deduplication using Consul in a Mimir Helm deployment. #2972
* [ENHANCEMENT] Improve `MimirQuerierAutoscalerNotActive` runbook. #3186
* [ENHANCEMENT] Improve `MimirSchedulerQueriesStuck` runbook to reflect debug steps with querier auto-scaling enabled. #3223
* [ENHANCEMENT] Use imperative for docs titles. #3178 #3332 #3343
* [ENHANCEMENT] Docs: mention gRPC compression in "Production tips". #3201
* [ENHANCEMENT] Update ADOPTERS.md. #3224 #3225
* [ENHANCEMENT] Add a note for jsonnet deploying. #3213
* [ENHANCEMENT] out-of-order runbook update with use case. #3253
* [ENHANCEMENT] Fixed TSDB retention mentioned in the "Recover source blocks from ingesters" runbook. #3280
* [ENHANCEMENT] Run Grafana Mimir in production using the Helm chart. #3072
* [ENHANCEMENT] Use common configuration in the tutorial. #3282
* [ENHANCEMENT] Updated detailed steps for migrating blocks from Thanos to Mimir. #3290
* [ENHANCEMENT] Add scheme to DNS service discovery docs. #3450
* [BUGFIX] Remove reference to file that no longer exists in contributing guide. #3404
* [BUGFIX] Fix some minor typos in the contributing guide and on the runbooks page. #3418
* [BUGFIX] Fix small typos in API reference. #3526
* [BUGFIX] Fixed TSDB retention mentioned in the "Recover source blocks from ingesters" runbook. #3278
* [BUGFIX] Fixed configuration example in the "Configuring the Grafana Mimir query-frontend to work with Prometheus" guide. #3374

### Tools

* [FEATURE] Add `copyblocks` tool, to copy Mimir blocks between two GCS buckets. #3264
* [ENHANCEMENT] copyblocks: copy no-compact global markers and optimize min time filter check. #3268
* [ENHANCEMENT] Mimir rules GitHub action: Added the ability to change default value of `label` when running `prepare` command. #3236
* [BUGFIX] Mimir rules Github action: Fix single line output. #3421

## 2.4.0

### Grafana Mimir

* [CHANGE] Distributor: change the default value of `-distributor.remote-timeout` to `2s` from `20s` and `-distributor.forwarding.request-timeout` to `2s` from `10s` to improve distributor resource usage when ingesters crash. #2728 #2912
* [CHANGE] Anonymous usage statistics tracking: added the `-ingester.ring.store` value. #2981
* [CHANGE] Series metadata `HELP` that is longer than `-validation.max-metadata-length` is now truncated silently, instead of being dropped with a 400 status code. #2993
* [CHANGE] Ingester: changed default setting for `-ingester.ring.readiness-check-ring-health` from `true` to `false`. #2953
* [CHANGE] Anonymous usage statistics tracking has been enabled by default, to help Mimir maintainers make better decisions to support the open source community. #2939 #3034
* [CHANGE] Anonymous usage statistics tracking: added the minimum and maximum value of `-ingester.out-of-order-time-window`. #2940
* [CHANGE] The default hash ring heartbeat period for distributors, ingesters, rulers and compactors has been increased from `5s` to `15s`. Now the default heartbeat period for all Mimir hash rings is `15s`. #3033
* [CHANGE] Reduce the default TSDB head compaction concurrency (`-blocks-storage.tsdb.head-compaction-concurrency`) from 5 to 1, in order to reduce CPU spikes. #3093
* [CHANGE] Ruler: the ruler's [remote evaluation mode](https://grafana.com/docs/mimir/latest/operators-guide/architecture/components/ruler/#remote) (`-ruler.query-frontend.address`) is now stable. #3109
* [CHANGE] Limits: removed the deprecated YAML configuration option `active_series_custom_trackers_config`. Please use `active_series_custom_trackers` instead. #3110
* [CHANGE] Ingester: removed the deprecated configuration option `-ingester.ring.join-after`. #3111
* [CHANGE] Querier: removed the deprecated configuration option `-querier.shuffle-sharding-ingesters-lookback-period`. The value of `-querier.query-ingesters-within` is now used internally for shuffle sharding lookback, while you can use `-querier.shuffle-sharding-ingesters-enabled` to enable or disable shuffle sharding on the read path. #3111
* [CHANGE] Memberlist: cluster label verification feature (`-memberlist.cluster-label` and `-memberlist.cluster-label-verification-disabled`) is now marked as stable. #3108
* [CHANGE] Distributor: only single per-tenant forwarding endpoint can be configured now. Support for per-rule endpoint has been removed. #3095
* [FEATURE] Query-scheduler: added an experimental ring-based service discovery support for the query-scheduler. Refer to [query-scheduler configuration](https://grafana.com/docs/mimir/next/operators-guide/architecture/components/query-scheduler/#configuration) for more information. #2957
* [FEATURE] Introduced the experimental endpoint `/api/v1/user_limits` exposed by all components that load runtime configuration. This endpoint exposes realtime limits for the authenticated tenant, in JSON format. #2864 #3017
* [FEATURE] Query-scheduler: added the experimental configuration option `-query-scheduler.max-used-instances` to restrict the number of query-schedulers effectively used regardless how many replicas are running. This feature can be useful when using the experimental read-write deployment mode. #3005
* [ENHANCEMENT] Go: updated to go 1.19.2. #2637 #3127 #3129
* [ENHANCEMENT] Runtime config: don't unmarshal runtime configuration files if they haven't changed. This can save a bit of CPU and memory on every component using runtime config. #2954
* [ENHANCEMENT] Query-frontend: Add `cortex_frontend_query_result_cache_skipped_total` and `cortex_frontend_query_result_cache_attempted_total` metrics to track the reason why query results are not cached. #2855
* [ENHANCEMENT] Distributor: pool more connections per host when forwarding request. Mark requests as idempotent so they can be retried under some conditions. #2968
* [ENHANCEMENT] Distributor: failure to send request to forwarding target now also increments `cortex_distributor_forward_errors_total`, with `status_code="failed"`. #2968
* [ENHANCEMENT] Distributor: added support forwarding push requests via gRPC, using `httpgrpc` messages from weaveworks/common library. #2996
* [ENHANCEMENT] Query-frontend / Querier: increase internal backoff period used to retry connections to query-frontend / query-scheduler. #3011
* [ENHANCEMENT] Querier: do not log "error processing requests from scheduler" when the query-scheduler is shutting down. #3012
* [ENHANCEMENT] Query-frontend: query sharding process is now time-bounded and it is cancelled if the request is aborted. #3028
* [ENHANCEMENT] Query-frontend: improved Prometheus response JSON encoding performance. #2450
* [ENHANCEMENT] TLS: added configuration parameters to configure the client's TLS cipher suites and minimum version. The following new CLI flags have been added: #3070
  * `-alertmanager.alertmanager-client.tls-cipher-suites`
  * `-alertmanager.alertmanager-client.tls-min-version`
  * `-alertmanager.sharding-ring.etcd.tls-cipher-suites`
  * `-alertmanager.sharding-ring.etcd.tls-min-version`
  * `-compactor.ring.etcd.tls-cipher-suites`
  * `-compactor.ring.etcd.tls-min-version`
  * `-distributor.forwarding.grpc-client.tls-cipher-suites`
  * `-distributor.forwarding.grpc-client.tls-min-version`
  * `-distributor.ha-tracker.etcd.tls-cipher-suites`
  * `-distributor.ha-tracker.etcd.tls-min-version`
  * `-distributor.ring.etcd.tls-cipher-suites`
  * `-distributor.ring.etcd.tls-min-version`
  * `-ingester.client.tls-cipher-suites`
  * `-ingester.client.tls-min-version`
  * `-ingester.ring.etcd.tls-cipher-suites`
  * `-ingester.ring.etcd.tls-min-version`
  * `-memberlist.tls-cipher-suites`
  * `-memberlist.tls-min-version`
  * `-querier.frontend-client.tls-cipher-suites`
  * `-querier.frontend-client.tls-min-version`
  * `-querier.store-gateway-client.tls-cipher-suites`
  * `-querier.store-gateway-client.tls-min-version`
  * `-query-frontend.grpc-client-config.tls-cipher-suites`
  * `-query-frontend.grpc-client-config.tls-min-version`
  * `-query-scheduler.grpc-client-config.tls-cipher-suites`
  * `-query-scheduler.grpc-client-config.tls-min-version`
  * `-query-scheduler.ring.etcd.tls-cipher-suites`
  * `-query-scheduler.ring.etcd.tls-min-version`
  * `-ruler.alertmanager-client.tls-cipher-suites`
  * `-ruler.alertmanager-client.tls-min-version`
  * `-ruler.client.tls-cipher-suites`
  * `-ruler.client.tls-min-version`
  * `-ruler.query-frontend.grpc-client-config.tls-cipher-suites`
  * `-ruler.query-frontend.grpc-client-config.tls-min-version`
  * `-ruler.ring.etcd.tls-cipher-suites`
  * `-ruler.ring.etcd.tls-min-version`
  * `-store-gateway.sharding-ring.etcd.tls-cipher-suites`
  * `-store-gateway.sharding-ring.etcd.tls-min-version`
* [ENHANCEMENT] Store-gateway: Add `-blocks-storage.bucket-store.max-concurrent-reject-over-limit` option to allow requests that exceed the max number of inflight object storage requests to be rejected. #2999
* [ENHANCEMENT] Query-frontend: allow setting a separate limit on the total (before splitting/sharding) query length of range queries with the new experimental `-query-frontend.max-total-query-length` flag, which defaults to `-store.max-query-length` if unset or set to 0. #3058
* [ENHANCEMENT] Query-frontend: Lower TTL for cache entries overlapping the out-of-order samples ingestion window (re-using `-ingester.out-of-order-allowance` from ingesters). #2935
* [ENHANCEMENT] Ruler: added support to forcefully disable recording and/or alerting rules evaluation. The following new configuration options have been introduced, which can be overridden on a per-tenant basis in the runtime configuration: #3088
  * `-ruler.recording-rules-evaluation-enabled`
  * `-ruler.alerting-rules-evaluation-enabled`
* [ENHANCEMENT] Distributor: Improved error messages reported when the distributor fails to remote write to ingesters. #3055
* [ENHANCEMENT] Improved tracing spans tracked by distributors, ingesters and store-gateways. #2879 #3099 #3089
* [ENHANCEMENT] Ingester: improved the performance of label value cardinality endpoint. #3044
* [ENHANCEMENT] Ruler: use backoff retry on remote evaluation #3098
* [ENHANCEMENT] Query-frontend: Include multiple tenant IDs in query logs when present instead of dropping them. #3125
* [ENHANCEMENT] Query-frontend: truncate queries based on the configured blocks retention period (`-compactor.blocks-retention-period`) to avoid querying past this period. #3134
* [ENHANCEMENT] Alertmanager: reduced memory utilization in Mimir clusters with a large number of tenants. #3143
* [ENHANCEMENT] Store-gateway: added extra span logging to improve observability. #3131
* [ENHANCEMENT] Compactor: cleaning up different tenants' old blocks and updating bucket indexes is now more independent. This prevents a single tenant from delaying cleanup for other tenants. #2631
* [ENHANCEMENT] Distributor: request rate, ingestion rate, and inflight requests limits are now enforced before reading and parsing the body of the request. This makes the distributor more resilient against a burst of requests over those limit. #2419
* [BUGFIX] Querier: Fix 400 response while handling streaming remote read. #2963
* [BUGFIX] Fix a bug causing query-frontend, query-scheduler, and querier not failing if one of their internal components fail. #2978
* [BUGFIX] Querier: re-balance the querier worker connections when a query-frontend or query-scheduler is terminated. #3005
* [BUGFIX] Distributor: Now returns the quorum error from ingesters. For example, with replication_factor=3, two HTTP 400 errors and one HTTP 500 error, now the distributor will always return HTTP 400. Previously the behaviour was to return the error which the distributor first received. #2979
* [BUGFIX] Ruler: fix panic when ruler.external_url is explicitly set to an empty string ("") in YAML. #2915
* [BUGFIX] Alertmanager: Fix support for the Telegram API URL in the global settings. #3097
* [BUGFIX] Alertmanager: Fix parsing of label matchers without label value in the API used to retrieve alerts. #3097
* [BUGFIX] Ruler: Fix not restoring alert state for rule groups when other ruler replicas shut down. #3156
* [BUGFIX] Updated `golang.org/x/net` dependency to fix CVE-2022-27664. #3124
* [BUGFIX] Fix distributor from returning a `500` status code when a `400` was received from the ingester. #3211
* [BUGFIX] Fix incorrect OS value set in Mimir v2.3.* RPM packages. #3221

### Mixin

* [CHANGE] Alerts: MimirQuerierAutoscalerNotActive is now critical and fires after 1h instead of 15m. #2958
* [FEATURE] Dashboards: Added "Mimir / Overview" dashboards, providing an high level view over a Mimir cluster. #3122 #3147 #3155
* [ENHANCEMENT] Dashboards: Updated the "Writes" and "Rollout progress" dashboards to account for samples ingested via the new OTLP ingestion endpoint. #2919 #2938
* [ENHANCEMENT] Dashboards: Include per-tenant request rate in "Tenants" dashboard. #2874
* [ENHANCEMENT] Dashboards: Include inflight object store requests in "Reads" dashboard. #2914
* [ENHANCEMENT] Dashboards: Make queries used to find job, cluster and namespace for dropdown menus configurable. #2893
* [ENHANCEMENT] Dashboards: Include rate of label and series queries in "Reads" dashboard. #3065 #3074
* [ENHANCEMENT] Dashboards: Fix legend showing on per-pod panels. #2944
* [ENHANCEMENT] Dashboards: Use the "req/s" unit on panels showing the requests rate. #3118
* [ENHANCEMENT] Dashboards: Use a consistent color across dashboards for the error rate. #3154

### Jsonnet

* [FEATURE] Added support for query-scheduler ring-based service discovery. #3128
* [ENHANCEMENT] Querier autoscaling is now slower on scale downs: scale down 10% every 1m instead of 100%. #2962
* [BUGFIX] Memberlist: `gossip_member_label` is now set for ruler-queriers. #3141

### Mimirtool

* [ENHANCEMENT] mimirtool analyze: Store the query errors instead of exit during the analysis. #3052
* [BUGFIX] mimir-tool remote-read: fix returns where some conditions [return nil error even if there is error](https://github.com/grafana/cortex-tools/issues/260). #3053

### Documentation

* [ENHANCEMENT] Added documentation on how to configure storage retention. #2970
* [ENHANCEMENT] Improved gRPC clients config documentation. #3020
* [ENHANCEMENT] Added documentation on how to manage alerting and recording rules. #2983
* [ENHANCEMENT] Improved `MimirSchedulerQueriesStuck` runbook. #3006
* [ENHANCEMENT] Added "Cluster label verification" section to memberlist documentation. #3096
* [ENHANCEMENT] Mention compression in multi-zone replication documentation. #3107
* [BUGFIX] Fixed configuration option names in "Enabling zone-awareness via the Grafana Mimir Jsonnet". #3018
* [BUGFIX] Fixed `mimirtool analyze` parameters documentation. #3094
* [BUGFIX] Fixed YAML configuraton in the "Manage the configuration of Grafana Mimir with Helm" guide. #3042
* [BUGFIX] Fixed Alertmanager capacity planning documentation. #3132

### Tools

- [BUGFIX] trafficdump: Fixed panic occurring when `-success-only=true` and the captured request failed. #2863

## 2.3.1

### Grafana Mimir
* [BUGFIX] Query-frontend: query sharding took exponential time to map binary expressions. #3027
* [BUGFIX] Distributor: Stop panics on OTLP endpoint when a single metric has multiple timeseries. #3040

## 2.3.0

### Grafana Mimir

* [CHANGE] Ingester: Added user label to ingester metric `cortex_ingester_tsdb_out_of_order_samples_appended_total`. On multitenant clusters this helps us find the rate of appended out-of-order samples for a specific tenant. #2493
* [CHANGE] Compactor: delete source and output blocks from local disk on compaction failed, to reduce likelihood that subsequent compactions fail because of no space left on disk. #2261
* [CHANGE] Ruler: Remove unused CLI flags `-ruler.search-pending-for` and `-ruler.flush-period` (and their respective YAML config options). #2288
* [CHANGE] Successful gRPC requests are no longer logged (only affects internal API calls). #2309
* [CHANGE] Add new `-*.consul.cas-retry-delay` flags. They have a default value of `1s`, while previously there was no delay between retries. #2309
* [CHANGE] Store-gateway: Remove the experimental ability to run requests in a dedicated OS thread pool and associated CLI flag `-store-gateway.thread-pool-size`. #2423
* [CHANGE] Memberlist: disabled TCP-based ping fallback, because Mimir already uses a custom transport based on TCP. #2456
* [CHANGE] Change default value for `-distributor.ha-tracker.max-clusters` to `100` to provide a DoS protection. #2465
* [CHANGE] Experimental block upload API exposed by compactor has changed: Previous `/api/v1/upload/block/{block}` endpoint for starting block upload is now `/api/v1/upload/block/{block}/start`, and previous endpoint `/api/v1/upload/block/{block}?uploadComplete=true` for finishing block upload is now `/api/v1/upload/block/{block}/finish`. New API endpoint has been added: `/api/v1/upload/block/{block}/check`. #2486 #2548
* [CHANGE] Compactor: changed `-compactor.max-compaction-time` default from `0s` (disabled) to `1h`. When compacting blocks for a tenant, the compactor will move to compact blocks of another tenant or re-plan blocks to compact at least every 1h. #2514
* [CHANGE] Distributor: removed previously deprecated `extend_writes` (see #1856) YAML key and `-distributor.extend-writes` CLI flag from the distributor config. #2551
* [CHANGE] Ingester: removed previously deprecated `active_series_custom_trackers` (see #1188) YAML key from the ingester config. #2552
* [CHANGE] The tenant ID `__mimir_cluster` is reserved by Mimir and not allowed to store metrics. #2643
* [CHANGE] Purger: removed the purger component and moved its API endpoints `/purger/delete_tenant` and `/purger/delete_tenant_status` to the compactor at `/compactor/delete_tenant` and `/compactor/delete_tenant_status`. The new endpoints on the compactor are stable. #2644
* [CHANGE] Memberlist: Change the leave timeout duration (`-memberlist.leave-timeout duration`) from 5s to 20s and connection timeout (`-memberlist.packet-dial-timeout`) from 5s to 2s. This makes leave timeout 10x the connection timeout, so that we can communicate the leave to at least 1 node, if the first 9 we try to contact times out. #2669
* [CHANGE] Alertmanager: return status code `412 Precondition Failed` and log info message when alertmanager isn't configured for a tenant. #2635
* [CHANGE] Distributor: if forwarding rules are used to forward samples, exemplars are now removed from the request. #2710 #2725
* [CHANGE] Limits: change the default value of `max_global_series_per_metric` limit to `0` (disabled). Setting this limit by default does not provide much benefit because series are sharded by all labels. #2714
* [CHANGE] Ingester: experimental `-blocks-storage.tsdb.new-chunk-disk-mapper` has been removed, new chunk disk mapper is now always used, and is no longer marked experimental. Default value of `-blocks-storage.tsdb.head-chunks-write-queue-size` has changed to 1000000, this enables async chunk queue by default, which leads to improved latency on the write path when new chunks are created in ingesters. #2762
* [CHANGE] Ingester: removed deprecated `-blocks-storage.tsdb.isolation-enabled` option. TSDB-level isolation is now always disabled in Mimir. #2782
* [CHANGE] Compactor: `-compactor.partial-block-deletion-delay` must either be set to 0 (to disable partial blocks deletion) or a value higher than `4h`. #2787
* [CHANGE] Query-frontend: CLI flag `-query-frontend.align-querier-with-step` has been deprecated. Please use `-query-frontend.align-queries-with-step` instead. #2840
* [FEATURE] Compactor: Adds the ability to delete partial blocks after a configurable delay. This option can be configured per tenant. #2285
  - `-compactor.partial-block-deletion-delay`, as a duration string, allows you to set the delay since a partial block has been modified before marking it for deletion. A value of `0`, the default, disables this feature.
  - The metric `cortex_compactor_blocks_marked_for_deletion_total` has a new value for the `reason` label `reason="partial"`, when a block deletion marker is triggered by the partial block deletion delay.
* [FEATURE] Querier: enabled support for queries with negative offsets, which are not cached in the query results cache. #2429
* [FEATURE] EXPERIMENTAL: OpenTelemetry Metrics ingestion path on `/otlp/v1/metrics`. #695 #2436 #2461
* [FEATURE] Querier: Added support for tenant federation to metric metadata endpoint. #2467
* [FEATURE] Query-frontend: introduced experimental support to split instant queries by time. The instant query splitting can be enabled setting `-query-frontend.split-instant-queries-by-interval`. #2469 #2564 #2565 #2570 #2571 #2572 #2573 #2574 #2575 #2576 #2581 #2582 #2601 #2632 #2633 #2634 #2641 #2642 #2766
* [FEATURE] Introduced an experimental anonymous usage statistics tracking (disabled by default), to help Mimir maintainers make better decisions to support the open source community. The tracking system anonymously collects non-sensitive, non-personally identifiable information about the running Mimir cluster, and is disabled by default. #2643 #2662 #2685 #2732 #2733 #2735
* [FEATURE] Introduced an experimental deployment mode called read-write and running a fully featured Mimir cluster with three components: write, read and backend. The read-write deployment mode is a trade-off between the monolithic mode (only one component, no isolation) and the microservices mode (many components, high isolation). #2754 #2838
* [ENHANCEMENT] Distributor: Decreased distributor tests execution time. #2562
* [ENHANCEMENT] Alertmanager: Allow the HTTP `proxy_url` configuration option in the receiver's configuration. #2317
* [ENHANCEMENT] ring: optimize shuffle-shard computation when lookback is used, and all instances have registered timestamp within the lookback window. In that case we can immediately return origial ring, because we would select all instances anyway. #2309
* [ENHANCEMENT] Memberlist: added experimental memberlist cluster label support via `-memberlist.cluster-label` and `-memberlist.cluster-label-verification-disabled` CLI flags (and their respective YAML config options). #2354
* [ENHANCEMENT] Object storage can now be configured for all components using the `common` YAML config option key (or `-common.storage.*` CLI flags). #2330 #2347
* [ENHANCEMENT] Go: updated to go 1.18.4. #2400
* [ENHANCEMENT] Store-gateway, listblocks: list of blocks now includes stats from `meta.json` file: number of series, samples and chunks. #2425
* [ENHANCEMENT] Added more buckets to `cortex_ingester_client_request_duration_seconds` histogram metric, to correctly track requests taking longer than 1s (up until 16s). #2445
* [ENHANCEMENT] Azure client: Improve memory usage for large object storage downloads. #2408
* [ENHANCEMENT] Distributor: Add `-distributor.instance-limits.max-inflight-push-requests-bytes`. This limit protects the distributor against multiple large requests that together may cause an OOM, but are only a few, so do not trigger the `max-inflight-push-requests` limit. #2413
* [ENHANCEMENT] Distributor: Drop exemplars in distributor for tenants where exemplars are disabled. #2504
* [ENHANCEMENT] Runtime Config: Allow operator to specify multiple comma-separated yaml files in `-runtime-config.file` that will be merged in left to right order. #2583
* [ENHANCEMENT] Query sharding: shard binary operations only if it doesn't lead to non-shardable vector selectors in one of the operands. #2696
* [ENHANCEMENT] Add packaging for both debian based deb file and redhat based rpm file using FPM. #1803
* [ENHANCEMENT] Distributor: Add `cortex_distributor_query_ingester_chunks_deduped_total` and `cortex_distributor_query_ingester_chunks_total` metrics for determining how effective ingester chunk deduplication at query time is. #2713
* [ENHANCEMENT] Upgrade Docker base images to `alpine:3.16.2`. #2729
* [ENHANCEMENT] Ruler: Add `<prometheus-http-prefix>/api/v1/status/buildinfo` endpoint. #2724
* [ENHANCEMENT] Querier: Ensure all queries pulled from query-frontend or query-scheduler are immediately executed. The maximum workers concurrency in each querier is configured by `-querier.max-concurrent`. #2598
* [ENHANCEMENT] Distributor: Add `cortex_distributor_received_requests_total` and `cortex_distributor_requests_in_total` metrics to provide visiblity into appropriate per-tenant request limits. #2770
* [ENHANCEMENT] Distributor: Add single forwarding remote-write endpoint for a tenant (`forwarding_endpoint`), instead of using per-rule endpoints. This takes precendence over per-rule endpoints. #2801
* [ENHANCEMENT] Added `err-mimir-distributor-max-write-message-size` to the errors catalog. #2470
* [ENHANCEMENT] Add sanity check at startup to ensure the configured filesystem directories don't overlap for different components. #2828 #2947
* [BUGFIX] TSDB: Fixed a bug on the experimental out-of-order implementation that led to wrong query results. #2701
* [BUGFIX] Compactor: log the actual error on compaction failed. #2261
* [BUGFIX] Alertmanager: restore state from storage even when running a single replica. #2293
* [BUGFIX] Ruler: do not block "List Prometheus rules" API endpoint while syncing rules. #2289
* [BUGFIX] Ruler: return proper `*status.Status` error when running in remote operational mode. #2417
* [BUGFIX] Alertmanager: ensure the configured `-alertmanager.web.external-url` is either a path starting with `/`, or a full URL including the scheme and hostname. #2381 #2542
* [BUGFIX] Memberlist: fix problem with loss of some packets, typically ring updates when instances were removed from the ring during shutdown. #2418
* [BUGFIX] Ingester: fix misfiring `MimirIngesterHasUnshippedBlocks` and stale `cortex_ingester_oldest_unshipped_block_timestamp_seconds` when some block uploads fail. #2435
* [BUGFIX] Query-frontend: fix incorrect mapping of http status codes 429 to 500 when request queue is full. #2447
* [BUGFIX] Memberlist: Fix problem with ring being empty right after startup. Memberlist KV store now tries to "fast-join" the cluster to avoid serving empty KV store. #2505
* [BUGFIX] Compactor: Fix bug when using `-compactor.partial-block-deletion-delay`: compactor didn't correctly check for modification time of all block files. #2559
* [BUGFIX] Query-frontend: fix wrong query sharding results for queries with boolean result like `1 < bool 0`. #2558
* [BUGFIX] Fixed error messages related to per-instance limits incorrectly reporting they can be set on a per-tenant basis. #2610
* [BUGFIX] Perform HA-deduplication before forwarding samples according to forwarding rules in the distributor. #2603 #2709
* [BUGFIX] Fix reporting of tracing spans from PromQL engine. #2707
* [BUGFIX] Apply relabel and drop_label rules before forwarding rules in the distributor. #2703
* [BUGFIX] Distributor: Register `cortex_discarded_requests_total` metric, which previously was not registered and therefore not exported. #2712
* [BUGFIX] Ruler: fix not restoring alerts' state at startup. #2648
* [BUGFIX] Ingester: Fix disk filling up after restarting ingesters with out-of-order support disabled while it was enabled before. #2799
* [BUGFIX] Memberlist: retry joining memberlist cluster on startup when no nodes are resolved. #2837
* [BUGFIX] Query-frontend: fix incorrect mapping of http status codes 413 to 500 when request is too large. #2819
* [BUGFIX] Alertmanager: revert upstream alertmananger to v0.24.0 to fix panic when unmarshalling email headers #2924 #2925

### Mixin

* [CHANGE] Dashboards: "Slow Queries" dashboard no longer works with versions older than Grafana 9.0. #2223
* [CHANGE] Alerts: use RSS memory instead of working set memory in the `MimirAllocatingTooMuchMemory` alert for ingesters. #2480
* [CHANGE] Dashboards: remove the "Cache - Latency (old)" panel from the "Mimir / Queries" dashboard. #2796
* [FEATURE] Dashboards: added support to experimental read-write deployment mode. #2780
* [ENHANCEMENT] Dashboards: added missed rule evaluations to the "Evaluations per second" panel in the "Mimir / Ruler" dashboard. #2314
* [ENHANCEMENT] Dashboards: add k8s resource requests to CPU and memory panels. #2346
* [ENHANCEMENT] Dashboards: add RSS memory utilization panel for ingesters, store-gateways and compactors. #2479
* [ENHANCEMENT] Dashboards: allow to configure graph tooltip. #2647
* [ENHANCEMENT] Alerts: MimirFrontendQueriesStuck and MimirSchedulerQueriesStuck alerts are more reliable now as they consider all the intermediate samples in the minute prior to the evaluation. #2630
* [ENHANCEMENT] Alerts: added `RolloutOperatorNotReconciling` alert, firing if the optional rollout-operator is not successfully reconciling. #2700
* [ENHANCEMENT] Dashboards: added support to query-tee in front of ruler-query-frontend in the "Remote ruler reads" dashboard. #2761
* [ENHANCEMENT] Dashboards: Introduce support for baremetal deployment, setting `deployment_type: 'baremetal'` in the mixin `_config`. #2657
* [ENHANCEMENT] Dashboards: use timeseries panel to show exemplars. #2800
* [BUGFIX] Dashboards: fixed unit of latency panels in the "Mimir / Ruler" dashboard. #2312
* [BUGFIX] Dashboards: fixed "Intervals per query" panel in the "Mimir / Queries" dashboard. #2308
* [BUGFIX] Dashboards: Make "Slow Queries" dashboard works with Grafana 9.0. #2223
* [BUGFIX] Dashboards: add missing API routes to Ruler dashboard. #2412
* [BUGFIX] Dashboards: stop setting 'interval' in dashboards; it should be set on your datasource. #2802

### Jsonnet

* [CHANGE] query-scheduler is enabled by default. We advise to deploy the query-scheduler to improve the scalability of the query-frontend. #2431
* [CHANGE] Replaced anti-affinity rules with pod topology spread constraints for distributor, query-frontend, querier and ruler. #2517
  - The following configuration options have been removed:
    - `distributor_allow_multiple_replicas_on_same_node`
    - `query_frontend_allow_multiple_replicas_on_same_node`
    - `querier_allow_multiple_replicas_on_same_node`
    - `ruler_allow_multiple_replicas_on_same_node`
  - The following configuration options have been added:
    - `distributor_topology_spread_max_skew`
    - `query_frontend_topology_spread_max_skew`
    - `querier_topology_spread_max_skew`
    - `ruler_topology_spread_max_skew`
* [CHANGE] Change `max_global_series_per_metric` to 0 in all plans, and as a default value. #2669
* [FEATURE] Memberlist: added support for experimental memberlist cluster label, through the jsonnet configuration options `memberlist_cluster_label` and `memberlist_cluster_label_verification_disabled`. #2349
* [FEATURE] Added ruler-querier autoscaling support. It requires [KEDA](https://keda.sh) installed in the Kubernetes cluster. Ruler-querier autoscaler can be enabled and configure through the following options in the jsonnet config: #2545
  * `autoscaling_ruler_querier_enabled`: `true` to enable autoscaling.
  * `autoscaling_ruler_querier_min_replicas`: minimum number of ruler-querier replicas.
  * `autoscaling_ruler_querier_max_replicas`: maximum number of ruler-querier replicas.
  * `autoscaling_prometheus_url`: Prometheus base URL from which to scrape Mimir metrics (e.g. `http://prometheus.default:9090/prometheus`).
* [ENHANCEMENT] Memberlist now uses DNS service-discovery by default. #2549
* [ENHANCEMENT] Upgrade memcached image tag to `memcached:1.6.16-alpine`. #2740
* [ENHANCEMENT] Added `$._config.configmaps` and `$._config.runtime_config_files` to make it easy to add new configmaps or runtime config file to all components. #2748

### Mimirtool

* [ENHANCEMENT] Added `mimirtool backfill` command to upload Prometheus blocks using API available in the compactor. #1822
* [ENHANCEMENT] mimirtool bucket-validation: Verify existing objects can be overwritten by subsequent uploads. #2491
* [ENHANCEMENT] mimirtool config convert: Now supports migrating to the current version of Mimir. #2629
* [BUGFIX] mimirtool analyze: Fix dashboard JSON unmarshalling errors by using custom parsing. #2386
* [BUGFIX] Version checking no longer prompts for updating when already on latest version. #2723

### Mimir Continuous Test

* [ENHANCEMENT] Added basic authentication and bearer token support for when Mimir is behind a gateway authenticating the calls. #2717

### Query-tee

* [CHANGE] Renamed CLI flag `-server.service-port` to `-server.http-service-port`. #2683
* [CHANGE] Renamed metric `cortex_querytee_request_duration_seconds` to `cortex_querytee_backend_request_duration_seconds`. Metric `cortex_querytee_request_duration_seconds` is now reported without label `backend`. #2683
* [ENHANCEMENT] Added HTTP over gRPC support to `query-tee` to allow testing gRPC requests to Mimir instances. #2683

### Documentation

* [ENHANCEMENT] Referenced `mimirtool` commands in the HTTP API documentation. #2516
* [ENHANCEMENT] Improved DNS service discovery documentation. #2513

### Tools

* [ENHANCEMENT] `markblocks` now processes multiple blocks concurrently. #2677

## 2.2.0

### Grafana Mimir

* [CHANGE] Increased default configuration for `-server.grpc-max-recv-msg-size-bytes` and `-server.grpc-max-send-msg-size-bytes` from 4MB to 100MB. #1884
* [CHANGE] Default values have changed for the following settings. This improves query performance for recent data (within 12h) by only reading from ingesters: #1909 #1921
    - `-blocks-storage.bucket-store.ignore-blocks-within` now defaults to `10h` (previously `0`)
    - `-querier.query-store-after` now defaults to `12h` (previously `0`)
* [CHANGE] Alertmanager: removed support for migrating local files from Cortex 1.8 or earlier. Related to original Cortex PR https://github.com/cortexproject/cortex/pull/3910. #2253
* [CHANGE] The following settings are now classified as advanced because the defaults should work for most users and tuning them requires in-depth knowledge of how the read path works: #1929
    - `-querier.query-ingesters-within`
    - `-querier.query-store-after`
* [CHANGE] Config flag category overrides can be set dynamically at runtime. #1934
* [CHANGE] Ingester: deprecated `-ingester.ring.join-after`. Mimir now behaves as this setting is always set to 0s. This configuration option will be removed in Mimir 2.4.0. #1965
* [CHANGE] Blocks uploaded by ingester no longer contain `__org_id__` label. Compactor now ignores this label and will compact blocks with and without this label together. `mimirconvert` tool will remove the label from blocks as "unknown" label. #1972
* [CHANGE] Querier: deprecated `-querier.shuffle-sharding-ingesters-lookback-period`, instead adding `-querier.shuffle-sharding-ingesters-enabled` to enable or disable shuffle sharding on the read path. The value of `-querier.query-ingesters-within` is now used internally for shuffle sharding lookback. #2110
* [CHANGE] Memberlist: `-memberlist.abort-if-join-fails` now defaults to false. Previously it defaulted to true. #2168
* [CHANGE] Ruler: `/api/v1/rules*` and `/prometheus/rules*` configuration endpoints are removed. Use `/prometheus/config/v1/rules*`. #2182
* [CHANGE] Ingester: `-ingester.exemplars-update-period` has been renamed to `-ingester.tsdb-config-update-period`. You can use it to update multiple, per-tenant TSDB configurations. #2187
* [FEATURE] Ingester: (Experimental) Add the ability to ingest out-of-order samples up to an allowed limit. If you enable this feature, it requires additional memory and disk space. This feature also enables a write-behind log, which might lead to longer ingester-start replays. When this feature is disabled, there is no overhead on memory, disk space, or startup times. #2187
  * `-ingester.out-of-order-time-window`, as duration string, allows you to set how back in time a sample can be. The default is `0s`, where `s` is seconds.
  * `cortex_ingester_tsdb_out_of_order_samples_appended_total` metric tracks the total number of out-of-order samples ingested by the ingester.
  * `cortex_discarded_samples_total` has a new label `reason="sample-too-old"`, when the `-ingester.out-of-order-time-window` flag is greater than zero. The label tracks the number of samples that were discarded for being too old; they were out of order, but beyond the time window allowed. The labels `reason="sample-out-of-order"` and `reason="sample-out-of-bounds"` are not used when out-of-order ingestion is enabled.
* [ENHANCEMENT] Distributor: Added limit to prevent tenants from sending excessive number of requests: #1843
  * The following CLI flags (and their respective YAML config options) have been added:
    * `-distributor.request-rate-limit`
    * `-distributor.request-burst-limit`
  * The following metric is exposed to tell how many requests have been rejected:
    * `cortex_discarded_requests_total`
* [ENHANCEMENT] Store-gateway: Add the experimental ability to run requests in a dedicated OS thread pool. This feature can be configured using `-store-gateway.thread-pool-size` and is disabled by default. Replaces the ability to run index header operations in a dedicated thread pool. #1660 #1812
* [ENHANCEMENT] Improved error messages to make them easier to understand; each now have a unique, global identifier that you can use to look up in the runbooks for more information. #1907 #1919 #1888 #1939 #1984 #2009 #2056 #2066 #2104 #2150 #2234
* [ENHANCEMENT] Memberlist KV: incoming messages are now processed on per-key goroutine. This may reduce loss of "maintanance" packets in busy memberlist installations, but use more CPU. New `memberlist_client_received_broadcasts_dropped_total` counter tracks number of dropped per-key messages. #1912
* [ENHANCEMENT] Blocks Storage, Alertmanager, Ruler: add support a prefix to the bucket store (`*_storage.storage_prefix`). This enables using the same bucket for the three components. #1686 #1951
* [ENHANCEMENT] Upgrade Docker base images to `alpine:3.16.0`. #2028
* [ENHANCEMENT] Store-gateway: Add experimental configuration option for the store-gateway to attempt to pre-populate the file system cache when memory-mapping index-header files. Enabled with `-blocks-storage.bucket-store.index-header.map-populate-enabled=true`. Note this flag only has an effect when running on Linux. #2019 #2054
* [ENHANCEMENT] Chunk Mapper: reduce memory usage of async chunk mapper. #2043
* [ENHANCEMENT] Ingester: reduce sleep time when reading WAL. #2098
* [ENHANCEMENT] Compactor: Run sanity check on blocks storage configuration at startup. #2144
* [ENHANCEMENT] Compactor: Add HTTP API for uploading TSDB blocks. Enabled with `-compactor.block-upload-enabled`. #1694 #2126
* [ENHANCEMENT] Ingester: Enable querying overlapping blocks by default. #2187
* [ENHANCEMENT] Distributor: Auto-forget unhealthy distributors after ten failed ring heartbeats. #2154
* [ENHANCEMENT] Distributor: Add new metric `cortex_distributor_forward_errors_total` for error codes resulting from forwarding requests. #2077
* [ENHANCEMENT] `/ready` endpoint now returns and logs detailed services information. #2055
* [ENHANCEMENT] Memcached client: Reduce number of connections required to fetch cached keys from memcached. #1920
* [ENHANCEMENT] Improved error message returned when `-querier.query-store-after` validation fails. #1914
* [BUGFIX] Fix regexp parsing panic for regexp label matchers with start/end quantifiers. #1883
* [BUGFIX] Ingester: fixed deceiving error log "failed to update cached shipped blocks after shipper initialisation", occurring for each new tenant in the ingester. #1893
* [BUGFIX] Ring: fix bug where instances may appear unhealthy in the hash ring web UI even though they are not. #1933
* [BUGFIX] API: gzip is now enforced when identity encoding is explicitly rejected. #1864
* [BUGFIX] Fix panic at startup when Mimir is running in monolithic mode and query sharding is enabled. #2036
* [BUGFIX] Ruler: report `cortex_ruler_queries_failed_total` metric for any remote query error except 4xx when remote operational mode is enabled. #2053 #2143
* [BUGFIX] Ingester: fix slow rollout when using `-ingester.ring.unregister-on-shutdown=false` with long `-ingester.ring.heartbeat-period`. #2085
* [BUGFIX] Ruler: add timeout for remote rule evaluation queries to prevent rule group evaluations getting stuck indefinitely. The duration is configurable with `-querier.timeout` (default `2m`). #2090 #2222
* [BUGFIX] Limits: Active series custom tracker configuration has been named back from `active_series_custom_trackers_config` to `active_series_custom_trackers`. For backwards compatibility both version is going to be supported for until Mimir v2.4. When both fields are specified, `active_series_custom_trackers_config` takes precedence over `active_series_custom_trackers`. #2101
* [BUGFIX] Ingester: fixed the order of labels applied when incrementing the `cortex_discarded_metadata_total` metric. #2096
* [BUGFIX] Ingester: fixed bug where retrieving metadata for a metric with multiple metadata entries would return multiple copies of a single metadata entry rather than all available entries. #2096
* [BUGFIX] Distributor: canceled requests are no longer accounted as internal errors. #2157
* [BUGFIX] Memberlist: Fix typo in memberlist admin UI. #2202
* [BUGFIX] Ruler: fixed typo in error message when ruler failed to decode a rule group. #2151
* [BUGFIX] Active series custom tracker configuration is now displayed properly on `/runtime_config` page. #2065
* [BUGFIX] Query-frontend: `vector` and `time` functions were sharded, which made expressions like `vector(1) > 0 and vector(1)` fail. #2355

### Mixin

* [CHANGE] Split `mimir_queries` rules group into `mimir_queries` and `mimir_ingester_queries` to keep number of rules per group within the default per-tenant limit. #1885
* [CHANGE] Dashboards: Expose full image tag in "Mimir / Rollout progress" dashboard's "Pod per version panel." #1932
* [CHANGE] Dashboards: Disabled gateway panels by default, because most users don't have a gateway exposing the metrics expected by Mimir dashboards. You can re-enable it setting `gateway_enabled: true` in the mixin config and recompiling the mixin running `make build-mixin`. #1955
* [CHANGE] Alerts: adapt `MimirFrontendQueriesStuck` and `MimirSchedulerQueriesStuck` to consider ruler query path components. #1949
* [CHANGE] Alerts: Change `MimirRulerTooManyFailedQueries` severity to `critical`. #2165
* [ENHANCEMENT] Dashboards: Add config option `datasource_regex` to customise the regular expression used to select valid datasources for Mimir dashboards. #1802
* [ENHANCEMENT] Dashboards: Added "Mimir / Remote ruler reads" and "Mimir / Remote ruler reads resources" dashboards. #1911 #1937
* [ENHANCEMENT] Dashboards: Make networking panels work for pods created by the mimir-distributed helm chart. #1927
* [ENHANCEMENT] Alerts: Add `MimirStoreGatewayNoSyncedTenants` alert that fires when there is a store-gateway owning no tenants. #1882
* [ENHANCEMENT] Rules: Make `recording_rules_range_interval` configurable for cases where Mimir metrics are scraped less often that every 30 seconds. #2118
* [ENHANCEMENT] Added minimum Grafana version to mixin dashboards. #1943
* [BUGFIX] Fix `container_memory_usage_bytes:sum` recording rule. #1865
* [BUGFIX] Fix `MimirGossipMembersMismatch` alerts if Mimir alertmanager is activated. #1870
* [BUGFIX] Fix `MimirRulerMissedEvaluations` to show % of missed alerts as a value between 0 and 100 instead of 0 and 1. #1895
* [BUGFIX] Fix `MimirCompactorHasNotUploadedBlocks` alert false positive when Mimir is deployed in monolithic mode. #1902
* [BUGFIX] Fix `MimirGossipMembersMismatch` to make it less sensitive during rollouts and fire one alert per installation, not per job. #1926
* [BUGFIX] Do not trigger `MimirAllocatingTooMuchMemory` alerts if no container limits are supplied. #1905
* [BUGFIX] Dashboards: Remove empty "Chunks per query" panel from `Mimir / Queries` dashboard. #1928
* [BUGFIX] Dashboards: Use Grafana's `$__rate_interval` for rate queries in dashboards to support scrape intervals of >15s. #2011
* [BUGFIX] Alerts: Make each version of `MimirCompactorHasNotUploadedBlocks` distinct to avoid rule evaluation failures due to duplicate series being generated. #2197
* [BUGFIX] Fix `MimirGossipMembersMismatch` alert when using remote ruler evaluation. #2159

### Jsonnet

* [CHANGE] Remove use of `-querier.query-store-after`, `-querier.shuffle-sharding-ingesters-lookback-period`, `-blocks-storage.bucket-store.ignore-blocks-within`, and `-blocks-storage.tsdb.close-idle-tsdb-timeout` CLI flags since the values now match defaults. #1915 #1921
* [CHANGE] Change default value for `-blocks-storage.bucket-store.chunks-cache.memcached.timeout` to `450ms` to increase use of cached data. #2035
* [CHANGE] The `memberlist_ring_enabled` configuration now applies to Alertmanager. #2102 #2103 #2107
* [CHANGE] Default value for `memberlist_ring_enabled` is now true. It means that all hash rings use Memberlist as default KV store instead of Consul (previous default). #2161
* [CHANGE] Configure `-ingester.max-global-metadata-per-user` to correspond to 20% of the configured max number of series per tenant. #2250
* [CHANGE] Configure `-ingester.max-global-metadata-per-metric` to be 10. #2250
* [CHANGE] Change `_config.multi_zone_ingester_max_unavailable` to 25. #2251
* [FEATURE] Added querier autoscaling support. It requires [KEDA](https://keda.sh) installed in the Kubernetes cluster and query-scheduler enabled in the Mimir cluster. Querier autoscaler can be enabled and configure through the following options in the jsonnet config: #2013 #2023
  * `autoscaling_querier_enabled`: `true` to enable autoscaling.
  * `autoscaling_querier_min_replicas`: minimum number of querier replicas.
  * `autoscaling_querier_max_replicas`: maximum number of querier replicas.
  * `autoscaling_prometheus_url`: Prometheus base URL from which to scrape Mimir metrics (e.g. `http://prometheus.default:9090/prometheus`).
* [FEATURE] Jsonnet: Add support for ruler remote evaluation mode (`ruler_remote_evaluation_enabled`), which deploys and uses a dedicated query path for rule evaluation. This enables the benefits of the query-frontend for rule evaluation, such as query sharding. #2073
* [ENHANCEMENT] Added `compactor` service, that can be used to route requests directly to compactor (e.g. admin UI). #2063
* [ENHANCEMENT] Added a `consul_enabled` configuration option to provide the ability to disable consul. It is automatically set to false when `memberlist_ring_enabled` is true and `multikv_migration_enabled` (used for migration from Consul to memberlist) is not set. #2093 #2152
* [BUGFIX] Querier: Fix disabling shuffle sharding on the read path whilst keeping it enabled on write path. #2164

### Mimirtool

* [CHANGE] mimirtool rules: `--use-legacy-routes` now toggles between using `/prometheus/config/v1/rules` (default) and `/api/v1/rules` (legacy) endpoints. #2182
* [FEATURE] Added bearer token support for when Mimir is behind a gateway authenticating by bearer token. #2146
* [BUGFIX] mimirtool analyze: Fix dashboard JSON unmarshalling errors (#1840). #1973
* [BUGFIX] Make mimirtool build for Windows work again. #2273

### Mimir Continuous Test

* [ENHANCEMENT] Added the `-tests.smoke-test` flag to run the `mimir-continuous-test` suite once and immediately exit. #2047 #2094
* [ENHANCEMENT] Added the `-tests.write-protocol` flag to write using the `prometheus` remote write protocol or `otlp-http` in the `mimir-continuous-test` suite. #5719

### Documentation

* [ENHANCEMENT] Published Grafana Mimir runbooks as part of documentation. #1970
* [ENHANCEMENT] Improved ruler's "remote operational mode" documentation. #1906
* [ENHANCEMENT] Recommend fast disks for ingesters and store-gateways in production tips. #1903
* [ENHANCEMENT] Explain the runtime override of active series matchers. #1868
* [ENHANCEMENT] Clarify "Set rule group" API specification. #1869
* [ENHANCEMENT] Published Mimir jsonnet documentation. #2024
* [ENHANCEMENT] Documented required scrape interval for using alerting and recording rules from Mimir jsonnet. #2147
* [ENHANCEMENT] Runbooks: Mention memberlist as possible source of problems for various alerts. #2158
* [ENHANCEMENT] Added step-by-step article about migrating from Consul to Memberlist KV store using jsonnet without downtime. #2166
* [ENHANCEMENT] Documented `/memberlist` admin page. #2166
* [ENHANCEMENT] Documented how to configure Grafana Mimir's ruler with Jsonnet. #2127
* [ENHANCEMENT] Documented how to configure queriers’ autoscaling with Jsonnet. #2128
* [ENHANCEMENT] Updated mixin building instructions in "Installing Grafana Mimir dashboards and alerts" article. #2015 #2163
* [ENHANCEMENT] Fix location of "Monitoring Grafana Mimir" article in the documentation hierarchy. #2130
* [ENHANCEMENT] Runbook for `MimirRequestLatency` was expanded with more practical advice. #1967
* [BUGFIX] Fixed ruler configuration used in the getting started guide. #2052
* [BUGFIX] Fixed Mimir Alertmanager datasource in Grafana used by "Play with Grafana Mimir" tutorial. #2115
* [BUGFIX] Fixed typos in "Scaling out Grafana Mimir" article. #2170
* [BUGFIX] Added missing ring endpoint exposed by Ingesters. #1918

## 2.1.0

### Grafana Mimir

* [CHANGE] Compactor: No longer upload debug meta files to object storage. #1257
* [CHANGE] Default values have changed for the following settings: #1547
    - `-alertmanager.alertmanager-client.grpc-max-recv-msg-size` now defaults to 100 MiB (previously was not configurable and set to 16 MiB)
    - `-alertmanager.alertmanager-client.grpc-max-send-msg-size` now defaults to 100 MiB (previously was not configurable and set to 4 MiB)
    - `-alertmanager.max-recv-msg-size` now defaults to 100 MiB (previously was 16 MiB)
* [CHANGE] Ingester: Add `user` label to metrics `cortex_ingester_ingested_samples_total` and `cortex_ingester_ingested_samples_failures_total`. #1533
* [CHANGE] Ingester: Changed `-blocks-storage.tsdb.isolation-enabled` default from `true` to `false`. The config option has also been deprecated and will be removed in 2 minor version. #1655
* [CHANGE] Query-frontend: results cache keys are now versioned, this will cause cache to be re-filled when rolling out this version. #1631
* [CHANGE] Store-gateway: enabled attributes in-memory cache by default. New default configuration is `-blocks-storage.bucket-store.chunks-cache.attributes-in-memory-max-items=50000`. #1727
* [CHANGE] Compactor: Removed the metric `cortex_compactor_garbage_collected_blocks_total` since it duplicates `cortex_compactor_blocks_marked_for_deletion_total`. #1728
* [CHANGE] All: Logs that used the`org_id` label now use `user` label. #1634 #1758
* [CHANGE] Alertmanager: the following metrics are not exported for a given `user` and `integration` when the metric value is zero: #1783
  * `cortex_alertmanager_notifications_total`
  * `cortex_alertmanager_notifications_failed_total`
  * `cortex_alertmanager_notification_requests_total`
  * `cortex_alertmanager_notification_requests_failed_total`
  * `cortex_alertmanager_notification_rate_limited_total`
* [CHANGE] Removed the following metrics exposed by the Mimir hash rings: #1791
  * `cortex_member_ring_tokens_owned`
  * `cortex_member_ring_tokens_to_own`
  * `cortex_ring_tokens_owned`
  * `cortex_ring_member_ownership_percent`
* [CHANGE] Querier / Ruler: removed the following metrics tracking number of query requests send to each ingester. You can use `cortex_request_duration_seconds_count{route=~"/cortex.Ingester/(QueryStream|QueryExemplars)"}` instead. #1797
  * `cortex_distributor_ingester_queries_total`
  * `cortex_distributor_ingester_query_failures_total`
* [CHANGE] Distributor: removed the following metrics tracking the number of requests from a distributor to ingesters: #1799
  * `cortex_distributor_ingester_appends_total`
  * `cortex_distributor_ingester_append_failures_total`
* [CHANGE] Distributor / Ruler: deprecated `-distributor.extend-writes`. Now Mimir always behaves as if this setting was set to `false`, which we expect to be safe for every Mimir cluster setup. #1856
* [FEATURE] Querier: Added support for [streaming remote read](https://prometheus.io/blog/2019/10/10/remote-read-meets-streaming/). Should be noted that benefits of chunking the response are partial here, since in a typical `query-frontend` setup responses will be buffered until they've been completed. #1735
* [FEATURE] Ruler: Allow setting `evaluation_delay` for each rule group via rules group configuration file. #1474
* [FEATURE] Ruler: Added support for expression remote evaluation. #1536 #1818
  * The following CLI flags (and their respective YAML config options) have been added:
    * `-ruler.query-frontend.address`
    * `-ruler.query-frontend.grpc-client-config.grpc-max-recv-msg-size`
    * `-ruler.query-frontend.grpc-client-config.grpc-max-send-msg-size`
    * `-ruler.query-frontend.grpc-client-config.grpc-compression`
    * `-ruler.query-frontend.grpc-client-config.grpc-client-rate-limit`
    * `-ruler.query-frontend.grpc-client-config.grpc-client-rate-limit-burst`
    * `-ruler.query-frontend.grpc-client-config.backoff-on-ratelimits`
    * `-ruler.query-frontend.grpc-client-config.backoff-min-period`
    * `-ruler.query-frontend.grpc-client-config.backoff-max-period`
    * `-ruler.query-frontend.grpc-client-config.backoff-retries`
    * `-ruler.query-frontend.grpc-client-config.tls-enabled`
    * `-ruler.query-frontend.grpc-client-config.tls-ca-path`
    * `-ruler.query-frontend.grpc-client-config.tls-cert-path`
    * `-ruler.query-frontend.grpc-client-config.tls-key-path`
    * `-ruler.query-frontend.grpc-client-config.tls-server-name`
    * `-ruler.query-frontend.grpc-client-config.tls-insecure-skip-verify`
* [FEATURE] Distributor: Added the ability to forward specifics metrics to alternative remote_write API endpoints. #1052
* [FEATURE] Ingester: Active series custom trackers now supports runtime tenant-specific overrides. The configuration has been moved to limit config, the ingester config has been deprecated.  #1188
* [ENHANCEMENT] Alertmanager API: Concurrency limit for GET requests is now configurable using `-alertmanager.max-concurrent-get-requests-per-tenant`. #1547
* [ENHANCEMENT] Alertmanager: Added the ability to configure additional gRPC client settings for the Alertmanager distributor #1547
  - `-alertmanager.alertmanager-client.backoff-max-period`
  - `-alertmanager.alertmanager-client.backoff-min-period`
  - `-alertmanager.alertmanager-client.backoff-on-ratelimits`
  - `-alertmanager.alertmanager-client.backoff-retries`
  - `-alertmanager.alertmanager-client.grpc-client-rate-limit`
  - `-alertmanager.alertmanager-client.grpc-client-rate-limit-burst`
  - `-alertmanager.alertmanager-client.grpc-compression`
  - `-alertmanager.alertmanager-client.grpc-max-recv-msg-size`
  - `-alertmanager.alertmanager-client.grpc-max-send-msg-size`
* [ENHANCEMENT] Ruler: Add more detailed query information to ruler query stats logging. #1411
* [ENHANCEMENT] Admin: Admin API now has some styling. #1482 #1549 #1821 #1824
* [ENHANCEMENT] Alertmanager: added `insight=true` field to alertmanager dispatch logs. #1379
* [ENHANCEMENT] Store-gateway: Add the experimental ability to run index header operations in a dedicated thread pool. This feature can be configured using `-blocks-storage.bucket-store.index-header-thread-pool-size` and is disabled by default. #1660
* [ENHANCEMENT] Store-gateway: don't drop all blocks if instance finds itself as unhealthy or missing in the ring. #1806 #1823
* [ENHANCEMENT] Querier: wait until inflight queries are completed when shutting down queriers. #1756 #1767
* [BUGFIX] Query-frontend: do not shard queries with a subquery unless the subquery is inside a shardable aggregation function call. #1542
* [BUGFIX] Query-frontend: added `component=query-frontend` label to results cache memcached metrics to fix a panic when Mimir is running in single binary mode and results cache is enabled. #1704
* [BUGFIX] Mimir: services' status content-type is now correctly set to `text/html`. #1575
* [BUGFIX] Multikv: Fix panic when using using runtime config to set primary KV store used by `multi` KV. #1587
* [BUGFIX] Multikv: Fix watching for runtime config changes in `multi` KV store in ruler and querier. #1665
* [BUGFIX] Memcached: allow to use CNAME DNS records for the memcached backend addresses. #1654
* [BUGFIX] Querier: fixed temporary partial query results when shuffle sharding is enabled and hash ring backend storage is flushed / reset. #1829
* [BUGFIX] Alertmanager: prevent more file traversal cases related to template names. #1833
* [BUGFUX] Alertmanager: Allow usage with `-alertmanager-storage.backend=local`. Note that when using this storage type, the Alertmanager is not able persist state remotely, so it not recommended for production use. #1836
* [BUGFIX] Alertmanager: Do not validate alertmanager configuration if it's not running. #1835

### Mixin

* [CHANGE] Dashboards: Remove per-user series legends from Tenants dashboard. #1605
* [CHANGE] Dashboards: Show in-memory series and the per-user series limit on Tenants dashboard. #1613
* [CHANGE] Dashboards: Slow-queries dashboard now uses `user` label from logs instead of `org_id`. #1634
* [CHANGE] Dashboards: changed all Grafana dashboards UIDs to not conflict with Cortex ones, to let people install both while migrating from Cortex to Mimir: #1801 #1808
  * Alertmanager from `a76bee5913c97c918d9e56a3cc88cc28` to `b0d38d318bbddd80476246d4930f9e55`
  * Alertmanager Resources from `68b66aed90ccab448009089544a8d6c6` to `a6883fb22799ac74479c7db872451092`
  * Compactor from `9c408e1d55681ecb8a22c9fab46875cc` to `1b3443aea86db629e6efdb7d05c53823`
  * Compactor Resources from `df9added6f1f4332f95848cca48ebd99` to `09a5c49e9cdb2f2b24c6d184574a07fd`
  * Config from `61bb048ced9817b2d3e07677fb1c6290` to `5d9d0b4724c0f80d68467088ec61e003`
  * Object Store from `d5a3a4489d57c733b5677fb55370a723` to `e1324ee2a434f4158c00a9ee279d3292`
  * Overrides from `b5c95fee2e5e7c4b5930826ff6e89a12` to `1e2c358600ac53f09faea133f811b5bb`
  * Queries from `d9931b1054053c8b972d320774bb8f1d` to `b3abe8d5c040395cc36615cb4334c92d`
  * Reads from `8d6ba60eccc4b6eedfa329b24b1bd339` to `e327503188913dc38ad571c647eef643`
  * Reads Networking from `c0464f0d8bd026f776c9006b05910000` to `54b2a0a4748b3bd1aefa92ce5559a1c2`
  * Reads Resources from `2fd2cda9eea8d8af9fbc0a5960425120` to `cc86fd5aa9301c6528986572ad974db9`
  * Rollout Progress from `7544a3a62b1be6ffd919fc990ab8ba8f` to `7f0b5567d543a1698e695b530eb7f5de`
  * Ruler from `44d12bcb1f95661c6ab6bc946dfc3473` to `631e15d5d85afb2ca8e35d62984eeaa0`
  * Scaling from `88c041017b96856c9176e07cf557bdcf` to `64bbad83507b7289b514725658e10352`
  * Slow queries from `e6f3091e29d2636e3b8393447e925668` to `6089e1ce1e678788f46312a0a1e647e6`
  * Tenants from `35fa247ce651ba189debf33d7ae41611` to `35fa247ce651ba189debf33d7ae41611`
  * Top Tenants from `bc6e12d4fe540e4a1785b9d3ca0ffdd9` to `bc6e12d4fe540e4a1785b9d3ca0ffdd9`
  * Writes from `0156f6d15aa234d452a33a4f13c838e3` to `8280707b8f16e7b87b840fc1cc92d4c5`
  * Writes Networking from `681cd62b680b7154811fe73af55dcfd4` to `978c1cb452585c96697a238eaac7fe2d`
  * Writes Resources from `c0464f0d8bd026f776c9006b0591bb0b` to `bc9160e50b52e89e0e49c840fea3d379`
* [FEATURE] Alerts: added the following alerts on `mimir-continuous-test` tool: #1676
  - `MimirContinuousTestNotRunningOnWrites`
  - `MimirContinuousTestNotRunningOnReads`
  - `MimirContinuousTestFailed`
* [ENHANCEMENT] Added `per_cluster_label` support to allow to change the label name used to differentiate between Kubernetes clusters. #1651
* [ENHANCEMENT] Dashboards: Show QPS and latency of the Alertmanager Distributor. #1696
* [ENHANCEMENT] Playbooks: Add Alertmanager suggestions for `MimirRequestErrors` and `MimirRequestLatency` #1702
* [ENHANCEMENT] Dashboards: Allow custom datasources. #1749
* [ENHANCEMENT] Dashboards: Add config option `gateway_enabled` (defaults to `true`) to disable gateway panels from dashboards. #1761
* [ENHANCEMENT] Dashboards: Extend Top tenants dashboard with queries for tenants with highest sample rate, discard rate, and discard rate growth. #1842
* [ENHANCEMENT] Dashboards: Show ingestion rate limit and rule group limit on Tenants dashboard. #1845
* [ENHANCEMENT] Dashboards: Add "last successful run" panel to compactor dashboard. #1628
* [BUGFIX] Dashboards: Fix "Failed evaluation rate" panel on Tenants dashboard. #1629
* [BUGFIX] Honor the configured `per_instance_label` in all dashboards and alerts. #1697

### Jsonnet

* [FEATURE] Added support for `mimir-continuous-test`. To deploy `mimir-continuous-test` you can use the following configuration: #1675 #1850
  ```jsonnet
  _config+: {
    continuous_test_enabled: true,
    continuous_test_tenant_id: 'type-tenant-id',
    continuous_test_write_endpoint: 'http://type-write-path-hostname',
    continuous_test_read_endpoint: 'http://type-read-path-hostname/prometheus',
  },
  ```
* [ENHANCEMENT] Ingester anti-affinity can now be disabled by using `ingester_allow_multiple_replicas_on_same_node` configuration key. #1581
* [ENHANCEMENT] Added `node_selector` configuration option to select Kubernetes nodes where Mimir should run. #1596
* [ENHANCEMENT] Alertmanager: Added a `PodDisruptionBudget` of `withMaxUnavailable = 1`, to ensure we maintain quorum during rollouts. #1683
* [ENHANCEMENT] Store-gateway anti-affinity can now be enabled/disabled using `store_gateway_allow_multiple_replicas_on_same_node` configuration key. #1730
* [ENHANCEMENT] Added `store_gateway_zone_a_args`, `store_gateway_zone_b_args` and `store_gateway_zone_c_args` configuration options. #1807
* [BUGFIX] Pass primary and secondary multikv stores via CLI flags. Introduced new `multikv_switch_primary_secondary` config option to flip primary and secondary in runtime config.

### Mimirtool

* [BUGFIX] `config convert`: Retain Cortex defaults for `blocks_storage.backend`, `ruler_storage.backend`, `alertmanager_storage.backend`, `auth.type`, `activity_tracker.filepath`, `alertmanager.data_dir`, `blocks_storage.filesystem.dir`, `compactor.data_dir`, `ruler.rule_path`, `ruler_storage.filesystem.dir`, and `graphite.querier.schemas.backend`. #1626 #1762

### Tools

* [FEATURE] Added a `markblocks` tool that creates `no-compact` and `delete` marks for the blocks. #1551
* [FEATURE] Added `mimir-continuous-test` tool to continuously run smoke tests on live Mimir clusters. #1535 #1540 #1653 #1603 #1630 #1691 #1675 #1676 #1692 #1706 #1709 #1775 #1777 #1778 #1795
* [FEATURE] Added `mimir-rules-action` GitHub action, located at `operations/mimir-rules-action/`, used to lint, prepare, verify, diff, and sync rules to a Mimir cluster. #1723

## 2.0.0

### Grafana Mimir

_Changes since Cortex 1.10.0._

* [CHANGE] Remove chunks storage engine. #86 #119 #510 #545 #743 #744 #748 #753 #755 #757 #758 #759 #760 #762 #764 #789 #812 #813
  * The following CLI flags (and their respective YAML config options) have been removed:
    * `-store.engine`
    * `-schema-config-file`
    * `-ingester.checkpoint-duration`
    * `-ingester.checkpoint-enabled`
    * `-ingester.chunk-encoding`
    * `-ingester.chunk-age-jitter`
    * `-ingester.concurrent-flushes`
    * `-ingester.flush-on-shutdown-with-wal-enabled`
    * `-ingester.flush-op-timeout`
    * `-ingester.flush-period`
    * `-ingester.max-chunk-age`
    * `-ingester.max-chunk-idle`
    * `-ingester.max-series-per-query` (and `max_series_per_query` from runtime config)
    * `-ingester.max-stale-chunk-idle`
    * `-ingester.max-transfer-retries`
    * `-ingester.min-chunk-length`
    * `-ingester.recover-from-wal`
    * `-ingester.retain-period`
    * `-ingester.spread-flushes`
    * `-ingester.wal-dir`
    * `-ingester.wal-enabled`
    * `-querier.query-parallelism`
    * `-querier.second-store-engine`
    * `-querier.use-second-store-before-time`
    * `-flusher.wal-dir`
    * `-flusher.concurrent-flushes`
    * `-flusher.flush-op-timeout`
    * All `-table-manager.*` flags
    * All `-deletes.*` flags
    * All `-purger.*` flags
    * All `-metrics.*` flags
    * All `-dynamodb.*` flags
    * All `-s3.*` flags
    * All `-azure.*` flags
    * All `-bigtable.*` flags
    * All `-gcs.*` flags
    * All `-cassandra.*` flags
    * All `-boltdb.*` flags
    * All `-local.*` flags
    * All `-swift.*` flags
    * All `-store.*` flags except `-store.engine`, `-store.max-query-length`, `-store.max-labels-query-length`
    * All `-grpc-store.*` flags
  * The following API endpoints have been removed:
    * `/api/v1/chunks` and `/chunks`
  * The following metrics have been removed:
    * `cortex_ingester_flush_queue_length`
    * `cortex_ingester_queried_chunks`
    * `cortex_ingester_chunks_created_total`
    * `cortex_ingester_wal_replay_duration_seconds`
    * `cortex_ingester_wal_corruptions_total`
    * `cortex_ingester_sent_chunks`
    * `cortex_ingester_received_chunks`
    * `cortex_ingester_flush_series_in_progress`
    * `cortex_ingester_chunk_utilization`
    * `cortex_ingester_chunk_length`
    * `cortex_ingester_chunk_size_bytes`
    * `cortex_ingester_chunk_age_seconds`
    * `cortex_ingester_memory_chunks`
    * `cortex_ingester_flushing_enqueued_series_total`
    * `cortex_ingester_flushing_dequeued_series_total`
    * `cortex_ingester_dropped_chunks_total`
    * `cortex_oldest_unflushed_chunk_timestamp_seconds`
    * `prometheus_local_storage_chunk_ops_total`
    * `prometheus_local_storage_chunkdesc_ops_total`
    * `prometheus_local_storage_memory_chunkdescs`
* [CHANGE] Changed default storage backends from `s3` to `filesystem` #833
  This effects the following flags:
  * `-blocks-storage.backend` now defaults to `filesystem`
  * `-blocks-storage.filesystem.dir` now defaults to `blocks`
  * `-alertmanager-storage.backend` now defaults to `filesystem`
  * `-alertmanager-storage.filesystem.dir` now defaults to `alertmanager`
  * `-ruler-storage.backend` now defaults to `filesystem`
  * `-ruler-storage.filesystem.dir` now defaults to `ruler`
* [CHANGE] Renamed metric `cortex_experimental_features_in_use_total` as `cortex_experimental_features_used_total` and added `feature` label. #32 #658
* [CHANGE] Removed `log_messages_total` metric. #32
* [CHANGE] Some files and directories created by Mimir components on local disk now have stricter permissions, and are only readable by owner, but not group or others. #58
* [CHANGE] Memcached client DNS resolution switched from golang built-in to [`miekg/dns`](https://github.com/miekg/dns). #142
* [CHANGE] The metric `cortex_deprecated_flags_inuse_total` has been renamed to `deprecated_flags_inuse_total` as part of using grafana/dskit functionality. #185
* [CHANGE] API: The `-api.response-compression-enabled` flag has been removed, and GZIP response compression is always enabled except on `/api/v1/push` and `/push` endpoints. #880
* [CHANGE] Update Go version to 1.17.3. #480
* [CHANGE] The `status_code` label on gRPC client metrics has changed from '200' and '500' to '2xx', '5xx', '4xx', 'cancel' or 'error'. #537
* [CHANGE] Removed the deprecated `-<prefix>.fifocache.size` flag. #618
* [CHANGE] Enable index header lazy loading by default. #693
  * `-blocks-storage.bucket-store.index-header-lazy-loading-enabled` default from `false` to `true`
  * `-blocks-storage.bucket-store.index-header-lazy-loading-idle-timeout` default from `20m` to `1h`
* [CHANGE] Shuffle-sharding:
  * `-distributor.sharding-strategy` option has been removed, and shuffle sharding is enabled by default. Default shard size is set to 0, which disables shuffle sharding for the tenant (all ingesters will receive tenants's samples). #888
  * `-ruler.sharding-strategy` option has been removed from ruler. Ruler now uses shuffle-sharding by default, but respects `ruler_tenant_shard_size`, which defaults to 0 (ie. use all rulers for tenant). #889
  * `-store-gateway.sharding-strategy` option has been removed store-gateways. Store-gateway now uses shuffle-sharding by default, but respects `store_gateway_tenant_shard_size` for tenant, and this value defaults to 0. #891
* [CHANGE] Server: `-server.http-listen-port` (yaml: `server.http_listen_port`) now defaults to `8080` (previously `80`). #871
* [CHANGE] Changed the default value of `-blocks-storage.bucket-store.ignore-deletion-marks-delay` from 6h to 1h. #892
* [CHANGE] Changed default settings for memcached clients: #959 #1000
  * The default value for the following config options has changed from `10000` to `25000`:
    * `-blocks-storage.bucket-store.chunks-cache.memcached.max-async-buffer-size`
    * `-blocks-storage.bucket-store.index-cache.memcached.max-async-buffer-size`
    * `-blocks-storage.bucket-store.metadata-cache.memcached.max-async-buffer-size`
    * `-query-frontend.results-cache.memcached.max-async-buffer-size`
  * The default value for the following config options has changed from `0` (unlimited) to `100`:
    * `-blocks-storage.bucket-store.chunks-cache.memcached.max-get-multi-batch-size`
    * `-blocks-storage.bucket-store.index-cache.memcached.max-get-multi-batch-size`
    * `-blocks-storage.bucket-store.metadata-cache.memcached.max-get-multi-batch-size`
    * `-query-frontend.results-cache.memcached.max-get-multi-batch-size`
  * The default value for the following config options has changed from `16` to `100`:
    * `-blocks-storage.bucket-store.chunks-cache.memcached.max-idle-connections`
    * `-blocks-storage.bucket-store.index-cache.memcached.max-idle-connections`
    * `-blocks-storage.bucket-store.metadata-cache.memcached.max-idle-connections`
    * `-query-frontend.results-cache.memcached.max-idle-connections`
  * The default value for the following config options has changed from `100ms` to `200ms`:
    * `-blocks-storage.bucket-store.metadata-cache.memcached.timeout`
    * `-blocks-storage.bucket-store.index-cache.memcached.timeout`
    * `-blocks-storage.bucket-store.chunks-cache.memcached.timeout`
    * `-query-frontend.results-cache.memcached.timeout`
* [CHANGE] Changed the default value of `-blocks-storage.bucket-store.bucket-index.enabled` to `true`. The default configuration must now run the compactor in order to write the bucket index or else queries to long term storage will fail. #924
* [CHANGE] Option `-auth.enabled` has been renamed to `-auth.multitenancy-enabled`. #1130
* [CHANGE] Default tenant ID used with disabled auth (`-auth.multitenancy-enabled=false`) has changed from `fake` to `anonymous`. This tenant ID can now be changed with `-auth.no-auth-tenant` option. #1063
* [CHANGE] The default values for the following local directories have changed: #1072
  * `-alertmanager.storage.path` default value changed to `./data-alertmanager/`
  * `-compactor.data-dir` default value changed to `./data-compactor/`
  * `-ruler.rule-path` default value changed to `./data-ruler/`
* [CHANGE] The default value for gRPC max send message size has been changed from 16MB to 100MB. This affects the following parameters: #1152
  * `-query-frontend.grpc-client-config.grpc-max-send-msg-size`
  * `-ingester.client.grpc-max-send-msg-size`
  * `-querier.frontend-client.grpc-max-send-msg-size`
  * `-query-scheduler.grpc-client-config.grpc-max-send-msg-size`
  * `-ruler.client.grpc-max-send-msg-size`
* [CHANGE] Remove `-http.prefix` flag (and `http_prefix` config file option). #763
* [CHANGE] Remove legacy endpoints. Please use their alternatives listed below. As part of the removal process we are
  introducing two new sets of endpoints for the ruler configuration API: `<prometheus-http-prefix>/rules` and
  `<prometheus-http-prefix>/config/v1/rules/**`. We are also deprecating `<prometheus-http-prefix>/rules` and `/api/v1/rules`;
  and will remove them in Mimir 2.2.0. #763 #1222
  * Query endpoints

    | Legacy                                                  | Alternative                                                |
    | ------------------------------------------------------- | ---------------------------------------------------------- |
    | `/<legacy-http-prefix>/api/v1/query`                    | `<prometheus-http-prefix>/api/v1/query`                    |
    | `/<legacy-http-prefix>/api/v1/query_range`              | `<prometheus-http-prefix>/api/v1/query_range`              |
    | `/<legacy-http-prefix>/api/v1/query_exemplars`          | `<prometheus-http-prefix>/api/v1/query_exemplars`          |
    | `/<legacy-http-prefix>/api/v1/series`                   | `<prometheus-http-prefix>/api/v1/series`                   |
    | `/<legacy-http-prefix>/api/v1/labels`                   | `<prometheus-http-prefix>/api/v1/labels`                   |
    | `/<legacy-http-prefix>/api/v1/label/{name}/values`      | `<prometheus-http-prefix>/api/v1/label/{name}/values`      |
    | `/<legacy-http-prefix>/api/v1/metadata`                 | `<prometheus-http-prefix>/api/v1/metadata`                 |
    | `/<legacy-http-prefix>/api/v1/read`                     | `<prometheus-http-prefix>/api/v1/read`                     |
    | `/<legacy-http-prefix>/api/v1/cardinality/label_names`  | `<prometheus-http-prefix>/api/v1/cardinality/label_names`  |
    | `/<legacy-http-prefix>/api/v1/cardinality/label_values` | `<prometheus-http-prefix>/api/v1/cardinality/label_values` |
    | `/api/prom/user_stats`                                  | `/api/v1/user_stats`                                       |

  * Distributor endpoints

    | Legacy endpoint               | Alternative                   |
    | ----------------------------- | ----------------------------- |
    | `/<legacy-http-prefix>/push`  | `/api/v1/push`                |
    | `/all_user_stats`             | `/distributor/all_user_stats` |
    | `/ha-tracker`                 | `/distributor/ha_tracker`     |

  * Ingester endpoints

    | Legacy          | Alternative           |
    | --------------- | --------------------- |
    | `/ring`         | `/ingester/ring`      |
    | `/shutdown`     | `/ingester/shutdown`  |
    | `/flush`        | `/ingester/flush`     |
    | `/push`         | `/ingester/push`      |

  * Ruler endpoints

    | Legacy                                                | Alternative                                         | Alternative #2 (not available before Mimir 2.0.0)                    |
    | ----------------------------------------------------- | --------------------------------------------------- | ------------------------------------------------------------------- |
    | `/<legacy-http-prefix>/api/v1/rules`                  | `<prometheus-http-prefix>/api/v1/rules`             |                                                                     |
    | `/<legacy-http-prefix>/api/v1/alerts`                 | `<prometheus-http-prefix>/api/v1/alerts`            |                                                                     |
    | `/<legacy-http-prefix>/rules`                         | `/api/v1/rules` (see below)                         |  `<prometheus-http-prefix>/config/v1/rules`                         |
    | `/<legacy-http-prefix>/rules/{namespace}`             | `/api/v1/rules/{namespace}` (see below)             |  `<prometheus-http-prefix>/config/v1/rules/{namespace}`             |
    | `/<legacy-http-prefix>/rules/{namespace}/{groupName}` | `/api/v1/rules/{namespace}/{groupName}` (see below) |  `<prometheus-http-prefix>/config/v1/rules/{namespace}/{groupName}` |
    | `/<legacy-http-prefix>/rules/{namespace}`             | `/api/v1/rules/{namespace}` (see below)             |  `<prometheus-http-prefix>/config/v1/rules/{namespace}`             |
    | `/<legacy-http-prefix>/rules/{namespace}/{groupName}` | `/api/v1/rules/{namespace}/{groupName}` (see below) |  `<prometheus-http-prefix>/config/v1/rules/{namespace}/{groupName}` |
    | `/<legacy-http-prefix>/rules/{namespace}`             | `/api/v1/rules/{namespace}` (see below)             |  `<prometheus-http-prefix>/config/v1/rules/{namespace}`             |
    | `/ruler_ring`                                         | `/ruler/ring`                                       |                                                                     |

    > __Note:__ The `/api/v1/rules/**` endpoints are considered deprecated with Mimir 2.0.0 and will be removed
    in Mimir 2.2.0. After upgrading to 2.0.0 we recommend switching uses to the equivalent
    `/<prometheus-http-prefix>/config/v1/**` endpoints that Mimir 2.0.0 introduces.

  * Alertmanager endpoints

    | Legacy                      | Alternative                        |
    | --------------------------- | ---------------------------------- |
    | `/<legacy-http-prefix>`     | `/alertmanager`                    |
    | `/status`                   | `/multitenant_alertmanager/status` |

* [CHANGE] Ingester: changed `-ingester.stream-chunks-when-using-blocks` default value from `false` to `true`. #717
* [CHANGE] Ingester: default `-ingester.ring.min-ready-duration` reduced from 1m to 15s. #126
* [CHANGE] Ingester: `-ingester.ring.min-ready-duration` now start counting the delay after the ring's health checks have passed instead of when the ring client was started. #126
* [CHANGE] Ingester: allow experimental ingester max-exemplars setting to be changed dynamically #144
  * CLI flag `-blocks-storage.tsdb.max-exemplars` is renamed to `-ingester.max-global-exemplars-per-user`.
  * YAML `max_exemplars` is moved from `tsdb` to `overrides` and renamed to `max_global_exemplars_per_user`.
* [CHANGE] Ingester: active series metrics `cortex_ingester_active_series` and `cortex_ingester_active_series_custom_tracker` are now removed when their value is zero. #672 #690
* [CHANGE] Ingester: changed default value of `-blocks-storage.tsdb.retention-period` from `6h` to `24h`. #966
* [CHANGE] Ingester: changed default value of `-blocks-storage.tsdb.close-idle-tsdb-timeout` from `0` to `13h`. #967
* [CHANGE] Ingester: changed default value of `-ingester.ring.final-sleep` from `30s` to `0s`. #981
* [CHANGE] Ingester: the following low level settings have been removed: #1153
  * `-ingester-client.expected-labels`
  * `-ingester-client.expected-samples-per-series`
  * `-ingester-client.expected-timeseries`
* [CHANGE] Ingester: following command line options related to ingester ring were renamed: #1155
  * `-consul.*` changed to `-ingester.ring.consul.*`
  * `-etcd.*` changed to `-ingester.ring.etcd.*`
  * `-multi.*` changed to `-ingester.ring.multi.*`
  * `-distributor.excluded-zones` changed to `-ingester.ring.excluded-zones`
  * `-distributor.replication-factor` changed to `-ingester.ring.replication-factor`
  * `-distributor.zone-awareness-enabled` changed to `-ingester.ring.zone-awareness-enabled`
  * `-ingester.availability-zone` changed to `-ingester.ring.instance-availability-zone`
  * `-ingester.final-sleep` changed to `-ingester.ring.final-sleep`
  * `-ingester.heartbeat-period` changed to `-ingester.ring.heartbeat-period`
  * `-ingester.join-after` changed to `-ingester.ring.join-after`
  * `-ingester.lifecycler.ID` changed to `-ingester.ring.instance-id`
  * `-ingester.lifecycler.addr` changed to `-ingester.ring.instance-addr`
  * `-ingester.lifecycler.interface` changed to `-ingester.ring.instance-interface-names`
  * `-ingester.lifecycler.port` changed to `-ingester.ring.instance-port`
  * `-ingester.min-ready-duration` changed to `-ingester.ring.min-ready-duration`
  * `-ingester.num-tokens` changed to `-ingester.ring.num-tokens`
  * `-ingester.observe-period` changed to `-ingester.ring.observe-period`
  * `-ingester.readiness-check-ring-health` changed to `-ingester.ring.readiness-check-ring-health`
  * `-ingester.tokens-file-path` changed to `-ingester.ring.tokens-file-path`
  * `-ingester.unregister-on-shutdown` changed to `-ingester.ring.unregister-on-shutdown`
  * `-ring.heartbeat-timeout` changed to `-ingester.ring.heartbeat-timeout`
  * `-ring.prefix` changed to `-ingester.ring.prefix`
  * `-ring.store` changed to `-ingester.ring.store`
* [CHANGE] Ingester: fields in YAML configuration for ingester ring have been changed: #1155
  * `ingester.lifecycler` changed to `ingester.ring`
  * Fields from `ingester.lifecycler.ring` moved to `ingester.ring`
  * `ingester.lifecycler.address` changed to `ingester.ring.instance_addr`
  * `ingester.lifecycler.id` changed to `ingester.ring.instance_id`
  * `ingester.lifecycler.port` changed to `ingester.ring.instance_port`
  * `ingester.lifecycler.availability_zone` changed to `ingester.ring.instance_availability_zone`
  * `ingester.lifecycler.interface_names` changed to `ingester.ring.instance_interface_names`
* [CHANGE] Distributor: removed the `-distributor.shard-by-all-labels` configuration option. It is now assumed to be true. #698
* [CHANGE] Distributor: change default value of `-distributor.instance-limits.max-inflight-push-requests` to `2000`. #964
* [CHANGE] Distributor: change default value of `-distributor.remote-timeout` from `2s` to `20s`. #970
* [CHANGE] Distributor: removed the `-distributor.extra-query-delay` flag (and its respective YAML config option). #1048
* [CHANGE] Query-frontend: Enable query stats by default, they can still be disabled with `-query-frontend.query-stats-enabled=false`. #83
* [CHANGE] Query-frontend: the `cortex_frontend_mapped_asts_total` metric has been renamed to `cortex_frontend_query_sharding_rewrites_attempted_total`. #150
* [CHANGE] Query-frontend: added `sharded` label to `cortex_query_seconds_total` metric. #235
* [CHANGE] Query-frontend: changed the flag name for controlling query sharding total shards from `-querier.total-shards` to `-query-frontend.query-sharding-total-shards`. #230
* [CHANGE] Query-frontend: flag `-querier.parallelise-shardable-queries` has been renamed to `-query-frontend.parallelize-shardable-queries` #284
* [CHANGE] Query-frontend: removed the deprecated (and unused) `-frontend.cache-split-interval`. Use `-query-frontend.split-queries-by-interval` instead. #587
* [CHANGE] Query-frontend: range query response now omits the `data` field when it's empty (error case) like Prometheus does, previously it was `"data":{"resultType":"","result":null}`. #629
* [CHANGE] Query-frontend: instant queries now honor the `-query-frontend.max-retries-per-request` flag. #630
* [CHANGE] Query-frontend: removed in-memory and Redis cache support. Reason is that these caching backends were just supported by query-frontend, while all other Mimir services only support memcached. #796
  * The following CLI flags (and their respective YAML config options) have been removed:
    * `-frontend.cache.enable-fifocache`
    * `-frontend.redis.*`
    * `-frontend.fifocache.*`
  * The following metrics have been removed:
    * `querier_cache_added_total`
    * `querier_cache_added_new_total`
    * `querier_cache_evicted_total`
    * `querier_cache_entries`
    * `querier_cache_gets_total`
    * `querier_cache_misses_total`
    * `querier_cache_stale_gets_total`
    * `querier_cache_memory_bytes`
    * `cortex_rediscache_request_duration_seconds`
* [CHANGE] Query-frontend: migrated memcached backend client to the same one used in other components (memcached config and metrics are now consistent across all Mimir services). #821
  * The following CLI flags (and their respective YAML config options) have been added:
    * `-query-frontend.results-cache.backend` (set it to `memcached` if `-query-frontend.cache-results=true`)
  * The following CLI flags (and their respective YAML config options) have been changed:
    * `-frontend.memcached.hostname` and `-frontend.memcached.service` have been removed: use `-query-frontend.results-cache.memcached.addresses` instead
  * The following CLI flags (and their respective YAML config options) have been renamed:
    * `-frontend.background.write-back-concurrency` renamed to `-query-frontend.results-cache.memcached.max-async-concurrency`
    * `-frontend.background.write-back-buffer` renamed to `-query-frontend.results-cache.memcached.max-async-buffer-size`
    * `-frontend.memcached.batchsize` renamed to `-query-frontend.results-cache.memcached.max-get-multi-batch-size`
    * `-frontend.memcached.parallelism` renamed to `-query-frontend.results-cache.memcached.max-get-multi-concurrency`
    * `-frontend.memcached.timeout` renamed to `-query-frontend.results-cache.memcached.timeout`
    * `-frontend.memcached.max-item-size` renamed to `-query-frontend.results-cache.memcached.max-item-size`
    * `-frontend.memcached.max-idle-conns` renamed to `-query-frontend.results-cache.memcached.max-idle-connections`
    * `-frontend.compression` renamed to `-query-frontend.results-cache.compression`
  * The following CLI flags (and their respective YAML config options) have been removed:
    * `-frontend.memcached.circuit-breaker-consecutive-failures`: feature removed
    * `-frontend.memcached.circuit-breaker-timeout`: feature removed
    * `-frontend.memcached.circuit-breaker-interval`: feature removed
    * `-frontend.memcached.update-interval`: new setting is hardcoded to 30s
    * `-frontend.memcached.consistent-hash`: new setting is always enabled
    * `-frontend.default-validity` and `-frontend.memcached.expiration`: new setting is hardcoded to 7 days
  * The following metrics have been changed:
    * `cortex_cache_dropped_background_writes_total{name}` changed to `thanos_memcached_operation_skipped_total{name, operation, reason}`
    * `cortex_cache_value_size_bytes{name, method}` changed to `thanos_memcached_operation_data_size_bytes{name}`
    * `cortex_cache_request_duration_seconds{name, method, status_code}` changed to `thanos_memcached_operation_duration_seconds{name, operation}`
    * `cortex_cache_fetched_keys{name}` changed to `thanos_cache_memcached_requests_total{name}`
    * `cortex_cache_hits{name}` changed to `thanos_cache_memcached_hits_total{name}`
    * `cortex_memcache_request_duration_seconds{name, method, status_code}` changed to `thanos_memcached_operation_duration_seconds{name, operation}`
    * `cortex_memcache_client_servers{name}` changed to `thanos_memcached_dns_provider_results{name, addr}`
    * `cortex_memcache_client_set_skip_total{name}` changed to `thanos_memcached_operation_skipped_total{name, operation, reason}`
    * `cortex_dns_lookups_total` changed to `thanos_memcached_dns_lookups_total`
    * For all metrics the value of the "name" label has changed from `frontend.memcached` to `frontend-cache`
  * The following metrics have been removed:
    * `cortex_cache_background_queue_length{name}`
* [CHANGE] Query-frontend: merged `query_range` into `frontend` in the YAML config (keeping the same keys) and renamed flags: #825
  * `-querier.max-retries-per-request` renamed to `-query-frontend.max-retries-per-request`
  * `-querier.split-queries-by-interval` renamed to `-query-frontend.split-queries-by-interval`
  * `-querier.align-querier-with-step` renamed to `-query-frontend.align-querier-with-step`
  * `-querier.cache-results` renamed to `-query-frontend.cache-results`
  * `-querier.parallelise-shardable-queries` renamed to `-query-frontend.parallelize-shardable-queries`
* [CHANGE] Query-frontend: the default value of `-query-frontend.split-queries-by-interval` has changed from `0` to `24h`. #1131
* [CHANGE] Query-frontend: `-frontend.` flags were renamed to `-query-frontend.`: #1167
* [CHANGE] Query-frontend / Query-scheduler: classified the `-query-frontend.querier-forget-delay` and `-query-scheduler.querier-forget-delay` flags (and their respective YAML config options) as experimental. #1208
* [CHANGE] Querier / ruler: Change `-querier.max-fetched-chunks-per-query` configuration to limit to maximum number of chunks that can be fetched in a single query. The number of chunks fetched by ingesters AND long-term storare combined should not exceed the value configured on `-querier.max-fetched-chunks-per-query`. [#4260](https://github.com/cortexproject/cortex/pull/4260)
* [CHANGE] Querier / ruler: Option `-querier.ingester-streaming` has been removed. Querier/ruler now always use streaming method to query ingesters. #204
* [CHANGE] Querier: always fetch labels from store and respect start/end times in request; the option `-querier.query-store-for-labels-enabled` has been removed and is now always on. #518 #1132
* [CHANGE] Querier / ruler: removed the `-store.query-chunk-limit` flag (and its respective YAML config option `max_chunks_per_query`). `-querier.max-fetched-chunks-per-query` (and its respective YAML config option `max_fetched_chunks_per_query`) should be used instead. #705
* [CHANGE] Querier/Ruler: `-querier.active-query-tracker-dir` option has been removed. Active query tracking is now done via Activity tracker configured by `-activity-tracker.filepath` and enabled by default. Limit for max number of concurrent queries (`-querier.max-concurrent`) is now respected even if activity tracking is not enabled. #661 #822
* [CHANGE] Querier/ruler/query-frontend: the experimental `-querier.at-modifier-enabled` CLI flag has been removed and the PromQL `@` modifier is always enabled. #941
* [CHANGE] Querier: removed `-querier.worker-match-max-concurrent` and `-querier.worker-parallelism` CLI flags (and their respective YAML config options). Mimir now behaves like if `-querier.worker-match-max-concurrent` is always enabled and you should configure the max concurrency per querier process using `-querier.max-concurrent` instead. #958
* [CHANGE] Querier: changed default value of `-querier.query-ingesters-within` from `0` to `13h`. #967
* [CHANGE] Querier: rename metric `cortex_query_fetched_chunks_bytes_total` to `cortex_query_fetched_chunk_bytes_total` to be consistent with the limit name. #476
* [CHANGE] Ruler: add two new metrics `cortex_ruler_list_rules_seconds` and `cortex_ruler_load_rule_groups_seconds` to the ruler. #906
* [CHANGE] Ruler: endpoints for listing configured rules now return HTTP status code 200 and an empty map when there are no rules instead of an HTTP 404 and plain text error message. The following endpoints are affected: #456
  * `<prometheus-http-prefix>/config/v1/rules`
  * `<prometheus-http-prefix>/config/v1/rules/{namespace}`
  * `<prometheus-http-prefix>/rules` (deprecated)
  * `<prometheus-http-prefix>/rules/{namespace}` (deprecated)
  * `/api/v1/rules` (deprecated)
  * `/api/v1/rules/{namespace}` (deprecated)
* [CHANGE] Ruler: removed `configdb` support from Ruler backend storages. #15 #38 #819
* [CHANGE] Ruler: removed the support for the deprecated storage configuration via `-ruler.storage.*` CLI flags (and their respective YAML config options). Use `-ruler-storage.*` instead. #628
* [CHANGE] Ruler: set new default limits for rule groups: `-ruler.max-rules-per-rule-group` to 20 (previously 0, disabled) and `-ruler.max-rule-groups-per-tenant` to 70 (previously 0, disabled). #847
* [CHANGE] Ruler: removed `-ruler.enable-sharding` option, and changed default value of `-ruler.ring.store` to `memberlist`. #943
* [CHANGE] Ruler: `-ruler.alertmanager-use-v2` has been removed. The ruler will always use the `v2` endpoints. #954 #1100
* [CHANGE] Ruler: `-experimental.ruler.enable-api` flag has been renamed to `-ruler.enable-api` and is now stable. The default value has also changed from `false` to `true`, so both ruler and alertmanager API are enabled by default. #913 #1065
* [CHANGE] Ruler: add support for [DNS service discovery format](./docs/sources/configuration/arguments.md#dns-service-discovery) for `-ruler.alertmanager-url`. `-ruler.alertmanager-discovery` flag has been removed. URLs following the prior SRV format, will be treated as a static target. To continue using service discovery for these URLs prepend `dnssrvnoa+` to them. #993
  * The following metrics for Alertmanager DNS service discovery are replaced:
    * `prometheus_sd_dns_lookups_total` replaced by `cortex_dns_lookups_total{component="ruler"}`
    * `prometheus_sd_dns_lookup_failures_total` replaced by `cortex_dns_failures_total{component="ruler"}`
* [CHANGE] Ruler: deprecate `/api/v1/rules/**` and `<prometheus-http-prefix/rules/**` configuration API endpoints in favour of `/<prometheus-http-prefix>/config/v1/rules/**`. Deprecated endpoints will be removed in Mimir 2.2.0. Main configuration API endpoints are now `/<prometheus-http-prefix>/config/api/v1/rules/**` introduced in Mimir 2.0.0. #1222
* [CHANGE] Store-gateway: index cache now includes tenant in cache keys, this invalidates previous cached entries. #607
* [CHANGE] Store-gateway: increased memcached index caching TTL from 1 day to 7 days. #718
* [CHANGE] Store-gateway: options `-store-gateway.sharding-enabled` and `-querier.store-gateway-addresses` were removed. Default value of `-store-gateway.sharding-ring.store` is now `memberlist` and default value for `-store-gateway.sharding-ring.wait-stability-min-duration` changed from `1m` to `0` (disabled). #976
* [CHANGE] Compactor: compactor will no longer try to compact blocks that are already marked for deletion. Previously compactor would consider blocks marked for deletion within `-compactor.deletion-delay / 2` period as eligible for compaction. [#4328](https://github.com/cortexproject/cortex/pull/4328)
* [CHANGE] Compactor: Removed support for block deletion marks migration. If you're upgrading from Cortex < 1.7.0 to Mimir, you should upgrade the compactor to Cortex >= 1.7.0 first, run it at least once and then upgrade to Mimir. #122
* [CHANGE] Compactor: removed the `cortex_compactor_group_vertical_compactions_total` metric. #278
* [CHANGE] Compactor: no longer waits for initial blocks cleanup to finish before starting compactions. #282
* [CHANGE] Compactor: removed overlapping sources detection. Overlapping sources may exist due to edge cases (timing issues) when horizontally sharding compactor, but are correctly handled by compactor. #494
* [CHANGE] Compactor: compactor now uses deletion marks from `<tenant>/markers` location in the bucket. Marker files are no longer fetched, only listed. #550
* [CHANGE] Compactor: Default value of `-compactor.block-sync-concurrency` has changed from 20 to 8. This flag is now only used to control number of goroutines for downloading and uploading blocks during compaction. #552
* [CHANGE] Compactor is now included in `all` target (single-binary). #866
* [CHANGE] Compactor: Removed `-compactor.sharding-enabled` option. Sharding in compactor is now always enabled. Default value of `-compactor.ring.store` has changed from `consul` to `memberlist`. Default value of `-compactor.ring.wait-stability-min-duration` is now 0, which disables the feature. #956
* [CHANGE] Alertmanager: removed `-alertmanager.configs.auto-webhook-root` #977
* [CHANGE] Alertmanager: removed `configdb` support from Alertmanager backend storages. #15 #38 #819
* [CHANGE] Alertmanager: Don't count user-not-found errors from replicas as failures in the `cortex_alertmanager_state_fetch_replica_state_failed_total` metric. #190
* [CHANGE] Alertmanager: Use distributor for non-API routes. #213
* [CHANGE] Alertmanager: removed `-alertmanager.storage.*` configuration options, with the exception of the CLI flags `-alertmanager.storage.path` and `-alertmanager.storage.retention`. Use `-alertmanager-storage.*` instead. #632
* [CHANGE] Alertmanager: set default value for `-alertmanager.web.external-url=http://localhost:8080/alertmanager` to match the default configuration. #808 #1067
* [CHANGE] Alertmanager: `-experimental.alertmanager.enable-api` flag has been renamed to `-alertmanager.enable-api` and is now stable. #913
* [CHANGE] Alertmanager: now always runs with sharding enabled; other modes of operation are removed. #1044 #1126
  * The following configuration options are removed:
    * `-alertmanager.sharding-enabled`
    * `-alertmanager.cluster.advertise-address`
    * `-alertmanager.cluster.gossip-interval`
    * `-alertmanager.cluster.listen-address`
    * `-alertmanager.cluster.peers`
    * `-alertmanager.cluster.push-pull-interval`
  * The following configuration options are renamed:
    * `-alertmanager.cluster.peer-timeout` to `-alertmanager.peer-timeout`
* [CHANGE] Alertmanager: the default value of `-alertmanager.sharding-ring.store` is now `memberlist`. #1171
* [CHANGE] Ring: changed default value of `-distributor.ring.store` (Distributor ring) and `-ring.store` (Ingester ring) to `memberlist`. #1046
* [CHANGE] Memberlist: the `memberlist_kv_store_value_bytes` metric has been removed due to values no longer being stored in-memory as encoded bytes. [#4345](https://github.com/cortexproject/cortex/pull/4345)
* [CHANGE] Memberlist: forward only changes, not entire original message. [#4419](https://github.com/cortexproject/cortex/pull/4419)
* [CHANGE] Memberlist: don't accept old tombstones as incoming change, and don't forward such messages to other gossip members. [#4420](https://github.com/cortexproject/cortex/pull/4420)
* [CHANGE] Memberlist: changed probe interval from `1s` to `5s` and probe timeout from `500ms` to `2s`. #563
* [CHANGE] Memberlist: the `name` label on metrics `cortex_dns_failures_total`, `cortex_dns_lookups_total` and `cortex_dns_provider_results` was renamed to `component`. #993
* [CHANGE] Limits: removed deprecated limits for rejecting old samples #799
  This removes the following flags:
  * `-validation.reject-old-samples`
  * `-validation.reject-old-samples.max-age`
* [CHANGE] Limits: removed local limit-related flags in favor of global limits. #725
  The distributor ring is now required, and can be configured via the `distributor.ring.*` flags.
  This removes the following flags:
  * `-distributor.ingestion-rate-strategy` -> will now always use the "global" strategy
  * `-ingester.max-series-per-user` -> set `-ingester.max-global-series-per-user` to `N` times the existing value of `-ingester.max-series-per-user` instead
  * `-ingester.max-series-per-metric` -> set `-ingester.max-global-series-per-metric`  to `N` times the existing value of `-ingester.max-series-per-metric` instead
  * `-ingester.max-metadata-per-user` -> set `-ingester.max-global-metadata-per-user` to `N` times the existing value of `-ingester.max-metadata-per-user` instead
  * `-ingester.max-metadata-per-metric` -> set `-ingester.max-global-metadata-per-metric` to `N` times the existing value of `-ingester.max-metadata-per-metric` instead
  * In the above notes, `N` refers to the number of ingester replicas
  Additionally, default values for the following flags have changed:
  * `-ingester.max-global-series-per-user` from `0` to `150000`
  * `-ingester.max-global-series-per-metric` from `0` to `20000`
  * `-distributor.ingestion-rate-limit` from `25000` to `10000`
  * `-distributor.ingestion-burst-size` from `50000` to `200000`
* [CHANGE] Limits: removed limit `enforce_metric_name`, now behave as if set to `true` always. #686
* [CHANGE] Limits: Option `-ingester.max-samples-per-query` and its YAML field `max_samples_per_query` have been removed. It required `-querier.ingester-streaming` option to be set to false, but since `-querier.ingester-streaming` is removed (always defaulting to true), the limit using it was removed as well. #204 #1132
* [CHANGE] Limits: Set the default max number of inflight ingester push requests (`-ingester.instance-limits.max-inflight-push-requests`) to 30000 in order to prevent clusters from being overwhelmed by request volume or temporary slow-downs. #259
* [CHANGE] Overrides exporter: renamed metric `cortex_overrides` to `cortex_limits_overrides`. #173 #407
* [FEATURE] The following features have been moved from experimental to stable: #913 #1002
  * Alertmanager config API
  * Alertmanager receiver firewall
  * Alertmanager sharding
  * Azure blob storage support
  * Blocks storage bucket index
  * Disable the ring health check in the readiness endpoint (`-ingester.readiness-check-ring-health=false`)
  * Distributor: do not extend writes on unhealthy ingesters
  * Do not unregister ingesters from ring on shutdown (`-ingester.unregister-on-shutdown=false`)
  * HA Tracker: cleanup of old replicas from KV Store
  * Instance limits in ingester and distributor
  * OpenStack Swift storage support
  * Query-frontend: query stats tracking
  * Query-scheduler
  * Querier: tenant federation
  * Ruler config API
  * S3 Server Side Encryption (SSE) using KMS
  * TLS configuration for gRPC, HTTP and etcd clients
  * Zone-aware replication
  * `/labels` API using matchers
  * The following querier limits:
    * `-querier.max-fetched-chunks-per-query`
    * `-querier.max-fetched-chunk-bytes-per-query`
    * `-querier.max-fetched-series-per-query`
  * The following alertmanager limits:
    * Notification rate (`-alertmanager.notification-rate-limit` and `-alertmanager.notification-rate-limit-per-integration`)
    * Dispatcher groups (`-alertmanager.max-dispatcher-aggregation-groups`)
    * User config size (`-alertmanager.max-config-size-bytes`)
    * Templates count in user config (`-alertmanager.max-templates-count`)
    * Max template size (`-alertmanager.max-template-size-bytes`)
* [FEATURE] The endpoints `/api/v1/status/buildinfo`, `<prometheus-http-prefix>/api/v1/status/buildinfo`, and `<alertmanager-http-prefix>/api/v1/status/buildinfo` have been added to display build information and enabled features. #1219 #1240
* [FEATURE] PromQL: added `present_over_time` support. #139
* [FEATURE] Added "Activity tracker" feature which can log ongoing activities from previous Mimir run in case of a crash. It is enabled by default and controlled by the `-activity-tracker.filepath` flag. It can be disabled by setting this path to an empty string. Currently, the Store-gateway, Ruler, Querier, Query-frontend and Ingester components use this feature to track queries. #631 #782 #822 #1121
* [FEATURE] Divide configuration parameters into categories "basic", "advanced", and "experimental". Only flags in the basic category are shown when invoking `-help`, whereas `-help-all` will include flags in all categories (basic, advanced, experimental). #840
* [FEATURE] Querier: Added support for tenant federation to exemplar endpoints. #927
* [FEATURE] Ingester: can expose metrics on active series matching custom trackers configured via `-ingester.active-series-custom-trackers` (or its respective YAML config option). When configured, active series for custom trackers are exposed by the `cortex_ingester_active_series_custom_tracker` metric. #42 #672
* [FEATURE] Ingester: Enable snapshotting of in-memory TSDB on disk during shutdown via `-blocks-storage.tsdb.memory-snapshot-on-shutdown` (experimental). #249
* [FEATURE] Ingester: Added `-blocks-storage.tsdb.isolation-enabled` flag, which allows disabling TSDB isolation feature. This is enabled by default (per TSDB default), but disabling can improve performance of write requests. #512
* [FEATURE] Ingester: Added `-blocks-storage.tsdb.head-chunks-write-queue-size` flag, which allows setting the size of the queue used by the TSDB before m-mapping chunks (experimental). #591
  * Added `cortex_ingester_tsdb_mmap_chunk_write_queue_operations_total` metric to track different operations of this queue.
* [FEATURE] Distributor: Added `-api.skip-label-name-validation-header-enabled` option to allow skipping label name validation on the HTTP write path based on `X-Mimir-SkipLabelNameValidation` header being `true` or not. #390
* [FEATURE] Query-frontend: Add `cortex_query_fetched_series_total` and `cortex_query_fetched_chunks_bytes_total` per-user counters to expose the number of series and bytes fetched as part of queries. These metrics can be enabled with the `-frontend.query-stats-enabled` flag (or its respective YAML config option `query_stats_enabled`). [#4343](https://github.com/cortexproject/cortex/pull/4343)
* [FEATURE] Query-frontend: Add `cortex_query_fetched_chunks_total` per-user counter to expose the number of chunks fetched as part of queries. This metric can be enabled with the `-query-frontend.query-stats-enabled` flag (or its respective YAML config option `query_stats_enabled`). #31
* [FEATURE] Query-frontend: Add query sharding for instant and range queries. You can enable querysharding by setting `-query-frontend.parallelize-shardable-queries` to `true`. The following additional config and exported metrics have been added. #79 #80 #100 #124 #140 #148 #150 #151 #153 #154 #155 #156 #157 #158 #159 #160 #163 #169 #172 #196 #205 #225 #226 #227 #228 #230 #235 #240 #239 #246 #244 #319 #330 #371 #385 #400 #458 #586 #630 #660 #707 #1542
  * New config options:
    * `-query-frontend.query-sharding-total-shards`: The amount of shards to use when doing parallelisation via query sharding.
    * `-query-frontend.query-sharding-max-sharded-queries`: The max number of sharded queries that can be run for a given received query. 0 to disable limit.
    * `-blocks-storage.bucket-store.series-hash-cache-max-size-bytes`: Max size - in bytes - of the in-memory series hash cache in the store-gateway.
    * `-blocks-storage.tsdb.series-hash-cache-max-size-bytes`: Max size - in bytes - of the in-memory series hash cache in the ingester.
  * New exported metrics:
    * `cortex_bucket_store_series_hash_cache_requests_total`
    * `cortex_bucket_store_series_hash_cache_hits_total`
    * `cortex_frontend_query_sharding_rewrites_succeeded_total`
    * `cortex_frontend_sharded_queries_per_query`
  * Renamed metrics:
    * `cortex_frontend_mapped_asts_total` to `cortex_frontend_query_sharding_rewrites_attempted_total`
  * Modified metrics:
    * added `sharded` label to `cortex_query_seconds_total`
  * When query sharding is enabled, the following querier config must be set on query-frontend too:
    * `-querier.max-concurrent`
    * `-querier.timeout`
    * `-querier.max-samples`
    * `-querier.at-modifier-enabled`
    * `-querier.default-evaluation-interval`
    * `-querier.active-query-tracker-dir`
    * `-querier.lookback-delta`
  * Sharding can be dynamically controlled per request using the `Sharding-Control: 64` header. (0 to disable)
  * Sharding can be dynamically controlled per tenant using the limit `query_sharding_total_shards`. (0 to disable)
  * Added `sharded_queries` count to the "query stats" log.
  * The number of shards is adjusted to be compatible with number of compactor shards that are used by a split-and-merge compactor. The querier can use this to avoid querying blocks that cannot have series in a given query shard.
* [FEATURE] Query-Frontend: Added `-query-frontend.cache-unaligned-requests` option to cache responses for requests that do not have step-aligned start and end times. This can improve speed of repeated queries, but can also pollute cache with results that are never reused. #432
* [FEATURE] Querier: Added label names cardinality endpoint `<prefix>/api/v1/cardinality/label_names` that is disabled by default. Can be enabled/disabled via the CLI flag `-querier.cardinality-analysis-enabled` or its respective YAML config option. Configurable on a per-tenant basis. #301 #377 #474
* [FEATURE] Querier: Added label values cardinality endpoint `<prefix>/api/v1/cardinality/label_values` that is disabled by default. Can be enabled/disabled via the CLI flag `-querier.cardinality-analysis-enabled` or its respective YAML config option, and configurable on a per-tenant basis. The maximum number of label names allowed to be queried in a single API call can be controlled via `-querier.label-values-max-cardinality-label-names-per-request`. #332 #395 #474
* [FEATURE] Querier: Added `-store.max-labels-query-length` to restrict the range of `/series`, label-names and label-values requests. #507
* [FEATURE] Ruler: Add new `-ruler.query-stats-enabled` which when enabled will report the `cortex_ruler_query_seconds_total` as a per-user metric that tracks the sum of the wall time of executing queries in the ruler in seconds. [#4317](https://github.com/cortexproject/cortex/pull/4317)
* [FEATURE] Ruler: Added federated rule groups. #533
  * Added `-ruler.tenant-federation.enabled` config flag.
  * Added support for `source_tenants` field on rule groups.
* [FEATURE] Store-gateway: Added `/store-gateway/tenants` and `/store-gateway/tenant/{tenant}/blocks` endpoints that provide functionality that was provided by `tools/listblocks`. #911 #973
* [FEATURE] Compactor: compactor now uses new algorithm that we call "split-and-merge". Previous compaction strategy was removed. With the `split-and-merge` compactor source blocks for a given tenant are grouped into `-compactor.split-groups` number of groups. Each group of blocks is then compacted separately, and is split into `-compactor.split-and-merge-shards` shards (configurable on a per-tenant basis). Compaction of each tenant shards can be horizontally scaled. Number of compactors that work on jobs for single tenant can be limited by using `-compactor.compactor-tenant-shard-size` parameter, or per-tenant `compactor_tenant_shard_size` override.  #275 #281 #282 #283 #288 #290 #303 #307 #317 #323 #324 #328 #353 #368 #479 #820
* [FEATURE] Compactor: Added `-compactor.max-compaction-time` to control how long can compaction for a single tenant take. If compactions for a tenant take longer, no new compactions are started in the same compaction cycle. Running compactions are not stopped however, and may take much longer. #523
* [FEATURE] Compactor: When compactor finds blocks with out-of-order chunks, it will mark them for no-compaction. Blocks marked for no-compaction are ignored in future compactions too. Added metric `cortex_compactor_blocks_marked_for_no_compaction_total` to track number of blocks marked for no-compaction. Added `CortexCompactorSkippedBlocksWithOutOfOrderChunks` alert based on new metric. Markers are only checked from `<tenant>/markers` location, but uploaded to the block directory too. #520 #535 #550
* [FEATURE] Compactor: multiple blocks are now downloaded and uploaded at once, which can shorten compaction process. #552
* [ENHANCEMENT] Exemplars are now emitted for all gRPC calls and many operations tracked by histograms. #180
* [ENHANCEMENT] New options `-server.http-listen-network` and `-server.grpc-listen-network` allow binding as 'tcp4' or 'tcp6'. #180
* [ENHANCEMENT] Query federation: improve performance in MergeQueryable by memoizing labels. #312
* [ENHANCEMENT] Add histogram metrics `cortex_distributor_sample_delay_seconds` and `cortex_ingester_tsdb_sample_out_of_order_delta_seconds` #488
* [ENHANCEMENT] Check internal directory access before starting up. #1217
* [ENHANCEMENT] Azure client: expose option to configure MSI URL and user-assigned identity. #584
* [ENHANCEMENT] Added a new metric `mimir_build_info` to coincide with `cortex_build_info`. The metric `cortex_build_info` has not been removed. #1022
* [ENHANCEMENT] Mimir runs a sanity check of storage config at startup and will fail to start if the sanity check doesn't pass. This is done to find potential config issues before starting up. #1180
* [ENHANCEMENT] Validate alertmanager and ruler storage configurations to ensure they don't use same bucket name and region values as those configured for the blocks storage. #1214
* [ENHANCEMENT] Ingester: added option `-ingester.readiness-check-ring-health` to disable the ring health check in the readiness endpoint. When disabled, the health checks are run against only the ingester itself instead of all ingesters in the ring. #48 #126
* [ENHANCEMENT] Ingester: reduce CPU and memory utilization if remote write requests contains a large amount of "out of bounds" samples. #413
* [ENHANCEMENT] Ingester: reduce CPU and memory utilization when querying chunks from ingesters. #430
* [ENHANCEMENT] Ingester: Expose ingester ring page on ingesters. #654
* [ENHANCEMENT] Distributor: added option `-distributor.excluded-zones` to exclude ingesters running in specific zones both on write and read path. #51
* [ENHANCEMENT] Distributor: add tags to tracing span for distributor push with user, cluster and replica. #210
* [ENHANCEMENT] Distributor: performance optimisations. #212 #217 #242
* [ENHANCEMENT] Distributor: reduce latency when HA-Tracking by doing KVStore updates in the background. #271
* [ENHANCEMENT] Distributor: make distributor inflight push requests count include background calls to ingester. #398
* [ENHANCEMENT] Distributor: silently drop exemplars more than 5 minutes older than samples in the same batch. #544
* [ENHANCEMENT] Distributor: reject exemplars with blank label names or values. The `cortex_discarded_exemplars_total` metric will use the `exemplar_labels_blank` reason in this case. #873
* [ENHANCEMENT] Query-frontend: added `cortex_query_frontend_workers_enqueued_requests_total` metric to track the number of requests enqueued in each query-scheduler. #384
* [ENHANCEMENT] Query-frontend: added `cortex_query_frontend_non_step_aligned_queries_total` to track the total number of range queries with start/end not aligned to step. #347 #357 #582
* [ENHANCEMENT] Query-scheduler: exported summary `cortex_query_scheduler_inflight_requests` tracking total number of inflight requests (both enqueued and processing) in percentile buckets. #675
* [ENHANCEMENT] Querier: can use the `LabelNames` call with matchers, if matchers are provided in the `/labels` API call, instead of using the more expensive `MetricsForLabelMatchers` call as before. #3 #1186
* [ENHANCEMENT] Querier / store-gateway: optimized regex matchers. #319 #334 #355
* [ENHANCEMENT] Querier: when fetching data for specific query-shard, we can ignore some blocks based on compactor-shard ID, since sharding of series by query sharding and compactor is the same. Added metrics: #438 #450
  * `cortex_querier_blocks_found_total`
  * `cortex_querier_blocks_queried_total`
  * `cortex_querier_blocks_with_compactor_shard_but_incompatible_query_shard_total`
* [ENHANCEMENT] Querier / ruler: reduce cpu usage, latency and peak memory consumption. #459 #463 #589
* [ENHANCEMENT] Querier: labels requests now obey `-querier.query-ingesters-within`, making them a little more efficient. #518
* [ENHANCEMENT] Querier: retry store-gateway in case of unexpected failure, instead of failing the query. #1003
* [ENHANCEMENT] Querier / ruler: reduce memory used by streaming queries, particularly in ruler. [#4341](https://github.com/cortexproject/cortex/pull/4341)
* [ENHANCEMENT] Ruler: Using shuffle sharding subring on GetRules API. [#4466](https://github.com/cortexproject/cortex/pull/4466)
* [ENHANCEMENT] Ruler: wait for ruler ring client to self-detect during startup. #990
* [ENHANCEMENT] Store-gateway: added `cortex_bucket_store_sent_chunk_size_bytes` metric, tracking the size of chunks sent from store-gateway to querier. #123
* [ENHANCEMENT] Store-gateway: reduced CPU and memory utilization due to exported metrics aggregation for instances with a large number of tenants. #123 #142
* [ENHANCEMENT] Store-gateway: added an in-memory LRU cache for chunks attributes. Can be enabled setting `-blocks-storage.bucket-store.chunks-cache.attributes-in-memory-max-items=X` where `X` is the max number of items to keep in the in-memory cache. The following new metrics are exposed: #279 #415 #437
  * `cortex_cache_memory_requests_total`
  * `cortex_cache_memory_hits_total`
  * `cortex_cache_memory_items_count`
* [ENHANCEMENT] Store-gateway: log index cache requests to tracing spans. #419
* [ENHANCEMENT] Store-gateway: store-gateway can now ignore blocks with minimum time within `-blocks-storage.bucket-store.ignore-blocks-within` duration. Useful when used together with `-querier.query-store-after`. #502
* [ENHANCEMENT] Store-gateway: label values with matchers now doesn't preload or list series, reducing latency and memory consumption. #534
* [ENHANCEMENT] Store-gateway: the results of `LabelNames()`, `LabelValues()` and `Series(skipChunks=true)` calls are now cached in the index cache. #590
* [ENHANCEMENT] Store-gateway: Added `-store-gateway.sharding-ring.unregister-on-shutdown` option that allows store-gateway to stay in the ring even after shutdown. Defaults to `true`, which is the same as current behaviour. #610 #614
* [ENHANCEMENT] Store-gateway: wait for ring tokens stability instead of ring stability to speed up startup and tests. #620
* [ENHANCEMENT] Compactor: add timeout for waiting on compactor to become ACTIVE in the ring. [#4262](https://github.com/cortexproject/cortex/pull/4262)
* [ENHANCEMENT] Compactor: skip already planned compaction jobs if the tenant doesn't belong to the compactor instance anymore. #303
* [ENHANCEMENT] Compactor: Blocks cleaner will ignore users that it no longer "owns" when sharding is enabled, and user ownership has changed since last scan. #325
* [ENHANCEMENT] Compactor: added `-compactor.compaction-jobs-order` support to configure which compaction jobs should run first for a given tenant (in case there are multiple ones). Supported values are: `smallest-range-oldest-blocks-first` (default), `newest-blocks-first`. #364
* [ENHANCEMENT] Compactor: delete blocks marked for deletion faster. #490
* [ENHANCEMENT] Compactor: expose low-level concurrency options for compactor: `-compactor.max-opening-blocks-concurrency`, `-compactor.max-closing-blocks-concurrency`, `-compactor.symbols-flushers-concurrency`. #569 #701
* [ENHANCEMENT] Compactor: expand compactor logs to include total compaction job time, total time for uploads and block counts. #549
* [ENHANCEMENT] Ring: allow experimental configuration of disabling of heartbeat timeouts by setting the relevant configuration value to zero. Applies to the following: [#4342](https://github.com/cortexproject/cortex/pull/4342)
  * `-distributor.ring.heartbeat-timeout`
  * `-ingester.ring.heartbeat-timeout`
  * `-ruler.ring.heartbeat-timeout`
  * `-alertmanager.sharding-ring.heartbeat-timeout`
  * `-compactor.ring.heartbeat-timeout`
  * `-store-gateway.sharding-ring.heartbeat-timeout`
* [ENHANCEMENT] Ring: allow heartbeats to be explicitly disabled by setting the interval to zero. This is considered experimental. This applies to the following configuration options: [#4344](https://github.com/cortexproject/cortex/pull/4344)
  * `-distributor.ring.heartbeat-period`
  * `-ingester.ring.heartbeat-period`
  * `-ruler.ring.heartbeat-period`
  * `-alertmanager.sharding-ring.heartbeat-period`
  * `-compactor.ring.heartbeat-period`
  * `-store-gateway.sharding-ring.heartbeat-period`
* [ENHANCEMENT] Memberlist: optimized receive path for processing ring state updates, to help reduce CPU utilization in large clusters. [#4345](https://github.com/cortexproject/cortex/pull/4345)
* [ENHANCEMENT] Memberlist: expose configuration of memberlist packet compression via `-memberlist.compression-enabled`. [#4346](https://github.com/cortexproject/cortex/pull/4346)
* [ENHANCEMENT] Memberlist: Add `-memberlist.advertise-addr` and `-memberlist.advertise-port` options for setting the address to advertise to other members of the cluster to enable NAT traversal. #260
* [ENHANCEMENT] Memberlist: reduce CPU utilization for rings with a large number of members. #537 #563 #634
* [ENHANCEMENT] Overrides exporter: include additional limits in the per-tenant override exporter. The following limits have been added to the `cortex_limit_overrides` metric: #21
  * `max_fetched_series_per_query`
  * `max_fetched_chunk_bytes_per_query`
  * `ruler_max_rules_per_rule_group`
  * `ruler_max_rule_groups_per_tenant`
* [ENHANCEMENT] Overrides exporter: add a metrics `cortex_limits_defaults` to expose the default values of limits. #173
* [ENHANCEMENT] Overrides exporter: Add `max_fetched_chunks_per_query` and `max_global_exemplars_per_user` limits to the default and per-tenant limits exported as metrics. #471 #515
* [ENHANCEMENT] Upgrade Go to 1.17.8. #1347 #1381
* [ENHANCEMENT] Upgrade Docker base images to `alpine:3.15.0`. #1348
* [BUGFIX] Azure storage: only create HTTP client once, to reduce memory utilization. #605
* [BUGFIX] Ingester: fixed ingester stuck on start up (LEAVING ring state) when `-ingester.ring.heartbeat-period=0` and `-ingester.unregister-on-shutdown=false`. [#4366](https://github.com/cortexproject/cortex/pull/4366)
* [BUGFIX] Ingester: prevent any reads or writes while the ingester is stopping. This will prevent accessing TSDB blocks once they have been already closed. [#4304](https://github.com/cortexproject/cortex/pull/4304)
* [BUGFIX] Ingester: TSDB now waits for pending readers before truncating Head block, fixing the `chunk not found` error and preventing wrong query results. #16
* [BUGFIX] Ingester: don't create TSDB or appender if no samples are sent by a tenant. #162
* [BUGFIX] Ingester: fix out-of-order chunks in TSDB head in-memory series after WAL replay in case some samples were appended to TSDB WAL before series. #530
* [BUGFIX] Distributor: when cleaning up obsolete elected replicas from KV store, HA tracker didn't update number of cluster per user correctly. [#4336](https://github.com/cortexproject/cortex/pull/4336)
* [BUGFIX] Distributor: fix bug in query-exemplar where some results would get dropped. #583
* [BUGFIX] Query-frontend: Fixes @ modifier functions (start/end) when splitting queries by time. #206
* [BUGFIX] Query-frontend: Ensure query_range requests handled by the query-frontend return JSON formatted errors. #360 #499
* [BUGFIX] Query-frontend: don't reuse cached results for queries that are not step-aligned. #424
* [BUGFIX] Query-frontend: fix API error messages that were mentioning Prometheus `--enable-feature=promql-negative-offset` and `--enable-feature=promql-at-modifier` flags. #688
* [BUGFIX] Query-frontend: worker's cancellation channels are now buffered to ensure that all request cancellations are properly handled. #741
* [BUGFIX] Querier: fixed `/api/v1/user_stats` endpoint. When zone-aware replication is enabled, `MaxUnavailableZones` param is used instead of `MaxErrors`, so setting `MaxErrors = 0` doesn't make the Querier wait for all Ingesters responses. #474
* [BUGFIX] Querier: Disable query scheduler SRV DNS lookup. #689
* [BUGFIX] Ruler: fixed counting of PromQL evaluation errors as user-errors when updating `cortex_ruler_queries_failed_total`. [#4335](https://github.com/cortexproject/cortex/pull/4335)
* [BUGFIX] Ruler: fix formatting of rule groups in `/ruler/rule_groups` endpoint. #655
* [BUGFIX] Ruler: do not log `unable to read rules directory` at startup if the directory hasn't been created yet. #1058
* [BUGFIX] Ruler: enable Prometheus-compatible endpoints regardless of `-ruler.enable-api`. The flag now only controls the configuration API. This is what the config flag description stated, but not what was happening. #1216
* [BUGFIX] Compactor: fixed panic while collecting Prometheus metrics. #28
* [BUGFIX] Compactor: compactor should now be able to correctly mark blocks for deletion and no-compaction, if such marking was previously interrupted. #1015
* [BUGFIX] Alertmanager: remove stale template files. #4495
* [BUGFIX] Alertmanager: don't replace user configurations with blank fallback configurations (when enabled), particularly during scaling up/down instances when sharding is enabled. #224
* [BUGFIX] Ring: multi KV runtime config changes are now propagated to all rings, not just ingester ring. #1047
* [BUGFIX] Memberlist: fixed corrupted packets when sending compound messages with more than 255 messages or messages bigger than 64KB. #551
* [BUGFIX] Overrides exporter: successfully startup even if runtime config is not set. #1056
* [BUGFIX] Fix internal modules to wait for other modules depending on them before stopping. #1472

### Mixin

_Changes since `grafana/cortex-jsonnet` `1.9.0`._

* [CHANGE] Removed chunks storage support from mixin. #641 #643 #645 #811 #812 #813
  * Removed `tsdb.libsonnet`: no need to import it anymore (its content is already automatically included when using Jsonnet)
  * Removed the following fields from `_config`:
    * `storage_engine` (defaults to `blocks`)
    * `chunk_index_backend`
    * `chunk_store_backend`
  * Removed schema config map
  * Removed the following dashboards:
    * "Cortex / Chunks"
    * "Cortex / WAL"
    * "Cortex / Blocks vs Chunks"
  * Removed the following alerts:
    * `CortexOldChunkInMemory`
    * `CortexCheckpointCreationFailed`
    * `CortexCheckpointDeletionFailed`
    * `CortexProvisioningMemcachedTooSmall`
    * `CortexWALCorruption`
    * `CortexTableSyncFailure`
    * `CortexTransferFailed`
  * Removed the following recording rules:
    * `cortex_chunk_store_index_lookups_per_query`
    * `cortex_chunk_store_series_pre_intersection_per_query`
    * `cortex_chunk_store_series_post_intersection_per_query`
    * `cortex_chunk_store_chunks_per_query`
    * `cortex_bigtable_request_duration_seconds`
    * `cortex_cassandra_request_duration_seconds`
    * `cortex_dynamo_request_duration_seconds`
    * `cortex_database_request_duration_seconds`
    * `cortex_gcs_request_duration_seconds`
* [CHANGE] Update grafana-builder dependency: use $__rate_interval in qpsPanel and latencyPanel. [#372](https://github.com/grafana/cortex-jsonnet/pull/372)
* [CHANGE] `namespace` template variable in dashboards now only selects namespaces for selected clusters. [#311](https://github.com/grafana/cortex-jsonnet/pull/311)
* [CHANGE] `CortexIngesterRestarts` alert severity changed from `critical` to `warning`. [#321](https://github.com/grafana/cortex-jsonnet/pull/321)
* [CHANGE] Dashboards: added overridable `job_labels` and `cluster_labels` to the configuration object as label lists to uniquely identify jobs and clusters in the metric names and group-by lists in dashboards. [#319](https://github.com/grafana/cortex-jsonnet/pull/319)
* [CHANGE] Dashboards: `alert_aggregation_labels` has been removed from the configuration and overriding this value has been deprecated. Instead the labels are now defined by the `cluster_labels` list, and should be overridden accordingly through that list. [#319](https://github.com/grafana/cortex-jsonnet/pull/319)
* [CHANGE] Renamed `CortexCompactorHasNotUploadedBlocksSinceStart` to `CortexCompactorHasNotUploadedBlocks`. [#334](https://github.com/grafana/cortex-jsonnet/pull/334)
* [CHANGE] Renamed `CortexCompactorRunFailed` to `CortexCompactorHasNotSuccessfullyRunCompaction`. [#334](https://github.com/grafana/cortex-jsonnet/pull/334)
* [CHANGE] Renamed `CortexInconsistentConfig` alert to `CortexInconsistentRuntimeConfig` and increased severity to `critical`. [#335](https://github.com/grafana/cortex-jsonnet/pull/335)
* [CHANGE] Increased `CortexBadRuntimeConfig` alert severity to `critical` and removed support for `cortex_overrides_last_reload_successful` metric (was removed in Cortex 1.3.0). [#335](https://github.com/grafana/cortex-jsonnet/pull/335)
* [CHANGE] Grafana 'min step' changed to 15s so dashboard show better detail. [#340](https://github.com/grafana/cortex-jsonnet/pull/340)
* [CHANGE] Replace `CortexRulerFailedEvaluations` with two new alerts: `CortexRulerTooManyFailedPushes` and `CortexRulerTooManyFailedQueries`. [#347](https://github.com/grafana/cortex-jsonnet/pull/347)
* [CHANGE] Removed `CortexCacheRequestErrors` alert. This alert was not working because the legacy Cortex cache client instrumentation doesn't track errors. [#346](https://github.com/grafana/cortex-jsonnet/pull/346)
* [CHANGE] Removed `CortexQuerierCapacityFull` alert. [#342](https://github.com/grafana/cortex-jsonnet/pull/342)
* [CHANGE] Changes blocks storage alerts to group metrics by the configured `cluster_labels` (supporting the deprecated `alert_aggregation_labels`). [#351](https://github.com/grafana/cortex-jsonnet/pull/351)
* [CHANGE] Increased `CortexIngesterReachingSeriesLimit` critical alert threshold from 80% to 85%. [#363](https://github.com/grafana/cortex-jsonnet/pull/363)
* [CHANGE] Changed default `job_names` for query-frontend, query-scheduler and querier to match custom deployments too. [#376](https://github.com/grafana/cortex-jsonnet/pull/376)
* [CHANGE] Split `cortex_api` recording rule group into three groups. This is a workaround for large clusters where this group can become slow to evaluate. [#401](https://github.com/grafana/cortex-jsonnet/pull/401)
* [CHANGE] Increased `CortexIngesterReachingSeriesLimit` warning threshold from 70% to 80% and critical threshold from 85% to 90%. [#404](https://github.com/grafana/cortex-jsonnet/pull/404)
* [CHANGE] Raised `CortexKVStoreFailure` alert severity from warning to critical. #493
* [CHANGE] Increase `CortexRolloutStuck` alert "for" duration from 15m to 30m. #493 #573
* [CHANGE] The Alertmanager and Ruler compiled dashboards (`alertmanager.json` and `ruler.json`) have been respectively renamed to `mimir-alertmanager.json` and `mimir-ruler.json`. #869
* [CHANGE] Removed `cortex_overrides_metric` from `_config`. #871
* [CHANGE] Renamed recording rule groups (`cortex_` prefix changed to `mimir_`). #871
* [CHANGE] Alerts name prefix has been changed from `Cortex` to `Mimir` (eg. alert `CortexIngesterUnhealthy` has been renamed to `MimirIngesterUnhealthy`). #879
* [CHANGE] Enabled resources dashboards by default. Can be disabled setting `resources_dashboards_enabled` config field to `false`. #920
* [FEATURE] Added `Cortex / Overrides` dashboard, displaying default limits and per-tenant overrides applied to Mimir. #673
* [FEATURE] Added `Mimir / Tenants` and `Mimir / Top tenants` dashboards, displaying user-based metrics. #776
* [FEATURE] Added querier autoscaling panels and alerts. #1006 #1016
* [FEATURE] Mimir / Top tenants dashboard now has tenants ranked by rule group size and evaluation time. #1338
* [ENHANCEMENT] cortex-mixin: Make `cluster_namespace_deployment:kube_pod_container_resource_requests_{cpu_cores,memory_bytes}:sum` backwards compatible with `kube-state-metrics` v2.0.0. [#317](https://github.com/grafana/cortex-jsonnet/pull/317)
* [ENHANCEMENT] Cortex-mixin: Include `cortex-gw-internal` naming variation in default `gateway` job names. [#328](https://github.com/grafana/cortex-jsonnet/pull/328)
* [ENHANCEMENT] Ruler dashboard: added object storage metrics. [#354](https://github.com/grafana/cortex-jsonnet/pull/354)
* [ENHANCEMENT] Alertmanager dashboard: added object storage metrics. [#354](https://github.com/grafana/cortex-jsonnet/pull/354)
* [ENHANCEMENT] Added documentation text panels and descriptions to reads and writes dashboards. [#324](https://github.com/grafana/cortex-jsonnet/pull/324)
* [ENHANCEMENT] Dashboards: defined container functions for common resources panels: containerDiskWritesPanel, containerDiskReadsPanel, containerDiskSpaceUtilization. [#331](https://github.com/grafana/cortex-jsonnet/pull/331)
* [ENHANCEMENT] cortex-mixin: Added `alert_excluded_routes` config to exclude specific routes from alerts. [#338](https://github.com/grafana/cortex-jsonnet/pull/338)
* [ENHANCEMENT] Added `CortexMemcachedRequestErrors` alert. [#346](https://github.com/grafana/cortex-jsonnet/pull/346)
* [ENHANCEMENT] Ruler dashboard: added "Per route p99 latency" panel in the "Configuration API" row. [#353](https://github.com/grafana/cortex-jsonnet/pull/353)
* [ENHANCEMENT] Increased the `for` duration of the `CortexIngesterReachingSeriesLimit` warning alert to 3h. [#362](https://github.com/grafana/cortex-jsonnet/pull/362)
* [ENHANCEMENT] Added a new tier (`medium_small_user`) so we have another tier between 100K and 1Mil active series. [#364](https://github.com/grafana/cortex-jsonnet/pull/364)
* [ENHANCEMENT] Extend Alertmanager dashboard: [#313](https://github.com/grafana/cortex-jsonnet/pull/313)
  * "Tenants" stat panel - shows number of discovered tenant configurations.
  * "Replication" row - information about the replication of tenants/alerts/silences over instances.
  * "Tenant Configuration Sync" row - information about the configuration sync procedure.
  * "Sharding Initial State Sync" row - information about the initial state sync procedure when sharding is enabled.
  * "Sharding Runtime State Sync" row - information about various state operations which occur when sharding is enabled (replication, fetch, marge, persist).
* [ENHANCEMENT] Update gsutil command for `not healthy index found` playbook [#370](https://github.com/grafana/cortex-jsonnet/pull/370)
* [ENHANCEMENT] Added Alertmanager alerts and playbooks covering configuration syncs and sharding operation: [#377 [#378](https://github.com/grafana/cortex-jsonnet/pull/378)
  * `CortexAlertmanagerSyncConfigsFailing`
  * `CortexAlertmanagerRingCheckFailing`
  * `CortexAlertmanagerPartialStateMergeFailing`
  * `CortexAlertmanagerReplicationFailing`
  * `CortexAlertmanagerPersistStateFailing`
  * `CortexAlertmanagerInitialSyncFailed`
* [ENHANCEMENT] Add recording rules to improve responsiveness of Alertmanager dashboard. [#387](https://github.com/grafana/cortex-jsonnet/pull/387)
* [ENHANCEMENT] Add `CortexRolloutStuck` alert. [#405](https://github.com/grafana/cortex-jsonnet/pull/405)
* [ENHANCEMENT] Added `CortexKVStoreFailure` alert. [#406](https://github.com/grafana/cortex-jsonnet/pull/406)
* [ENHANCEMENT] Use configured `ruler` jobname for ruler dashboard panels. [#409](https://github.com/grafana/cortex-jsonnet/pull/409)
* [ENHANCEMENT] Add ability to override `datasource` for generated dashboards. [#407](https://github.com/grafana/cortex-jsonnet/pull/407)
* [ENHANCEMENT] Use alertmanager jobname for alertmanager dashboard panels [#411](https://github.com/grafana/cortex-jsonnet/pull/411)
* [ENHANCEMENT] Added `CortexDistributorReachingInflightPushRequestLimit` alert. [#408](https://github.com/grafana/cortex-jsonnet/pull/408)
* [ENHANCEMENT] Added `CortexReachingTCPConnectionsLimit` alert. #403
* [ENHANCEMENT] Added "Cortex / Writes Networking" and "Cortex / Reads Networking" dashboards. #405
* [ENHANCEMENT] Improved "Queue length" panel in "Cortex / Queries" dashboard. #408
* [ENHANCEMENT] Add `CortexDistributorReachingInflightPushRequestLimit` alert and playbook. #401
* [ENHANCEMENT] Added "Recover accidentally deleted blocks (Google Cloud specific)" playbook. #475
* [ENHANCEMENT] Added support to multi-zone store-gateway deployments. #608 #615
* [ENHANCEMENT] Show supplementary alertmanager services in the Rollout Progress dashboard. #738 #855
* [ENHANCEMENT] Added `mimir` to default job names. This makes dashboards and alerts working when Mimir is installed in single-binary mode and the deployment is named `mimir`. #921
* [ENHANCEMENT] Introduced a new alert for the Alertmanager: `MimirAlertmanagerAllocatingTooMuchMemory`. It has two severities based on the memory usage against limits, a `warning` level at 80% and a `critical` level at 90%. #1206
* [ENHANCEMENT] Faster memcached cache requests. #2720
* [BUGFIX] Fixed `CortexIngesterHasNotShippedBlocks` alert false positive in case an ingester instance had ingested samples in the past, then no traffic was received for a long period and then it started receiving samples again. [#308](https://github.com/grafana/cortex-jsonnet/pull/308)
* [BUGFIX] Fixed `CortexInconsistentRuntimeConfig` metric. [#335](https://github.com/grafana/cortex-jsonnet/pull/335)
* [BUGFIX] Fixed scaling dashboard to correctly work when a Cortex service deployment spans across multiple zones (a zone is expected to have the `zone-[a-z]` suffix). [#365](https://github.com/grafana/cortex-jsonnet/pull/365)
* [BUGFIX] Fixed rollout progress dashboard to correctly work when a Cortex service deployment spans across multiple zones (a zone is expected to have the `zone-[a-z]` suffix). [#366](https://github.com/grafana/cortex-jsonnet/pull/366)
* [BUGFIX] Fixed rollout progress dashboard to include query-scheduler too. [#376](https://github.com/grafana/cortex-jsonnet/pull/376)
* [BUGFIX] Upstream recording rule `node_namespace_pod_container:container_cpu_usage_seconds_total:sum_irate` renamed. [#379](https://github.com/grafana/cortex-jsonnet/pull/379)
* [BUGFIX] Fixed writes/reads/alertmanager resources dashboards to use `$._config.job_names.gateway`. [#403](https://github.com/grafana/cortex-jsonnet/pull/403)
* [BUGFIX] Span the annotation.message in alerts as YAML multiline strings. [#412](https://github.com/grafana/cortex-jsonnet/pull/412)
* [BUGFIX] Fixed "Instant queries / sec" in "Cortex / Reads" dashboard. #445
* [BUGFIX] Fixed and added missing KV store panels in Writes, Reads, Ruler and Compactor dashboards. #448
* [BUGFIX] Fixed Alertmanager dashboard when alertmanager is running as part of single binary. #1064
* [BUGFIX] Fixed Ruler dashboard when ruler is running as part of single binary. #1260
* [BUGFIX] Query-frontend: fixed bad querier status code mapping with query-sharding enabled. #1227

### Jsonnet

_Changes since `grafana/cortex-jsonnet` `1.9.0`._

* [CHANGE] Removed chunks storage support. #639
  * Removed the following fields from `_config`:
    * `storage_engine` (defaults to `blocks`)
    * `querier_second_storage_engine` (not supported anymore)
    * `table_manager_enabled`, `table_prefix`
    * `memcached_index_writes_enabled` and `memcached_index_writes_max_item_size_mb`
    * `storeMemcachedChunksConfig`
    * `storeConfig`
    * `max_chunk_idle`
    * `schema` (the schema configmap is still added for backward compatibility reasons)
    * `bigtable_instance` and `bigtable_project`
    * `client_configs`
    * `enabledBackends`
    * `storage_backend`
    * `cassandra_addresses`
    * `s3_bucket_name`
    * `ingester_deployment_without_wal` (was only used by chunks storage)
    * `ingester` (was only used to configure chunks storage WAL)
  * Removed the following CLI flags from `ingester_args`:
    * `ingester.max-chunk-age`
    * `ingester.max-stale-chunk-idle`
    * `ingester.max-transfer-retries`
    * `ingester.retain-period`
* [CHANGE] Changed `overrides-exporter.libsonnet` from being based on cortex-tools to Mimir `overrides-exporter` target. #646
* [CHANGE] Store gateway: set `-blocks-storage.bucket-store.index-cache.memcached.max-get-multi-concurrency`,
  `-blocks-storage.bucket-store.chunks-cache.memcached.max-get-multi-concurrency`,
  `-blocks-storage.bucket-store.metadata-cache.memcached.max-get-multi-concurrency`,
  `-blocks-storage.bucket-store.index-cache.memcached.max-idle-connections`,
  `-blocks-storage.bucket-store.chunks-cache.memcached.max-idle-connections`,
  `-blocks-storage.bucket-store.metadata-cache.memcached.max-idle-connections` to 100 [#414](https://github.com/grafana/cortex-jsonnet/pull/414)
* [CHANGE] Alertmanager: mounted overrides configmap to alertmanager too. [#315](https://github.com/grafana/cortex-jsonnet/pull/315)
* [CHANGE] Memcached: upgraded memcached from `1.5.17` to `1.6.9`. [#316](https://github.com/grafana/cortex-jsonnet/pull/316)
* [CHANGE] Store-gateway: increased memory request and limit respectively from 6GB / 6GB to 12GB / 18GB. [#322](https://github.com/grafana/cortex-jsonnet/pull/322)
* [CHANGE] Store-gateway: increased `-blocks-storage.bucket-store.max-chunk-pool-bytes` from 2GB (default) to 12GB. [#322](https://github.com/grafana/cortex-jsonnet/pull/322)
* [CHANGE] Ingester/Ruler: set `-server.grpc-max-send-msg-size-bytes` and `-server.grpc-max-send-msg-size-bytes` to sensible default values (10MB). [#326](https://github.com/grafana/cortex-jsonnet/pull/326)
* [CHANGE] Decreased `-server.grpc-max-concurrent-streams` from 100k to 10k. [#369](https://github.com/grafana/cortex-jsonnet/pull/369)
* [CHANGE] Decreased blocks storage ingesters graceful termination period from 80m to 20m. [#369](https://github.com/grafana/cortex-jsonnet/pull/369)
* [CHANGE] Increase the rules per group and rule groups limits on different tiers. [#396](https://github.com/grafana/cortex-jsonnet/pull/396)
* [CHANGE] Removed `max_samples_per_query` limit, since it only works with chunks and only when using `-distributor.shard-by-all-labels=false`. [#397](https://github.com/grafana/cortex-jsonnet/pull/397)
* [CHANGE] Removed chunks storage query sharding config support. The following config options have been removed: [#398](https://github.com/grafana/cortex-jsonnet/pull/398)
  * `_config` > `queryFrontend` > `shard_factor`
  * `_config` > `queryFrontend` > `sharded_queries_enabled`
  * `_config` > `queryFrontend` > `query_split_factor`
* [CHANGE] Rename ruler_s3_bucket_name and ruler_gcs_bucket_name to ruler_storage_bucket_name: [#415](https://github.com/grafana/cortex-jsonnet/pull/415)
* [CHANGE] Fine-tuned rolling update policy for distributor, querier, query-frontend, query-scheduler. [#420](https://github.com/grafana/cortex-jsonnet/pull/420)
* [CHANGE] Increased memcached metadata/chunks/index-queries max connections from 4k to 16k. [#420](https://github.com/grafana/cortex-jsonnet/pull/420)
* [CHANGE] Disabled step alignment in query-frontend to be compliant with PromQL. [#420](https://github.com/grafana/cortex-jsonnet/pull/420)
* [CHANGE] Do not limit compactor CPU and request a number of cores equal to the configured concurrency. [#420](https://github.com/grafana/cortex-jsonnet/pull/420)
* [CHANGE] Configured split-and-merge compactor. #853
  * The following CLI flags are set on compactor:
    * `-compactor.split-and-merge-shards=0`
    * `-compactor.compactor-tenant-shard-size=1`
    * `-compactor.split-groups=1`
    * `-compactor.max-opening-blocks-concurrency=4`
    * `-compactor.max-closing-blocks-concurrency=2`
    * `-compactor.symbols-flushers-concurrency=4`
  * The following per-tenant overrides have been set on `super_user` and `mega_user` classes:
    ```
    compactor_split_and_merge_shards: 2,
    compactor_tenant_shard_size: 2,
    compactor_split_groups: 2,
    ```
* [CHANGE] The entrypoint file to include has been renamed from `cortex.libsonnet` to `mimir.libsonnet`. #897
* [CHANGE] The default image config field has been renamed from `cortex` to `mimir`. #896
   ```
   {
     _images+:: {
       mimir: '...',
     },
   }
   ```
* [CHANGE] Removed `cortex_` prefix from config fields. #898
  * The following config fields have been renamed:
    * `cortex_bucket_index_enabled` renamed to `bucket_index_enabled`
    * `cortex_compactor_cleanup_interval` renamed to `compactor_cleanup_interval`
    * `cortex_compactor_data_disk_class` renamed to `compactor_data_disk_class`
    * `cortex_compactor_data_disk_size` renamed to `compactor_data_disk_size`
    * `cortex_compactor_max_concurrency` renamed to `compactor_max_concurrency`
    * `cortex_distributor_allow_multiple_replicas_on_same_node` renamed to `distributor_allow_multiple_replicas_on_same_node`
    * `cortex_ingester_data_disk_class` renamed to `ingester_data_disk_class`
    * `cortex_ingester_data_disk_size` renamed to `ingester_data_disk_size`
    * `cortex_querier_allow_multiple_replicas_on_same_node` renamed to `querier_allow_multiple_replicas_on_same_node`
    * `cortex_query_frontend_allow_multiple_replicas_on_same_node` renamed to `query_frontend_allow_multiple_replicas_on_same_node`
    * `cortex_query_sharding_enabled` renamed to `query_sharding_enabled`
    * `cortex_query_sharding_msg_size_factor` renamed to `query_sharding_msg_size_factor`
    * `cortex_ruler_allow_multiple_replicas_on_same_node` renamed to `ruler_allow_multiple_replicas_on_same_node`
    * `cortex_store_gateway_data_disk_class` renamed to `store_gateway_data_disk_class`
    * `cortex_store_gateway_data_disk_size` renamed to `store_gateway_data_disk_size`
* [CHANGE] The overrides configmap default mountpoint has changed from `/etc/cortex` to `/etc/mimir`. It can be customized via the `overrides_configmap_mountpoint` config field. #899
* [CHANGE] Enabled in the querier the features to query label names with matchers, PromQL at modifier and query long-term storage for labels. #905
* [CHANGE] Reduced TSDB blocks retention on ingesters disk from 96h to 24h. #905
* [CHANGE] Enabled closing of idle TSDB in ingesters. #905
* [CHANGE] Disabled TSDB isolation in ingesters for better performances. #905
* [CHANGE] Changed log level of querier, query-frontend, query-scheduler and alertmanager from `debug` to `info`. #905
* [CHANGE] Enabled attributes in-memory cache in store-gateway. #905
* [CHANGE] Configured store-gateway to not load blocks containing samples more recent than 10h (because such samples are queried from ingesters). #905
* [CHANGE] Dynamically compute `-compactor.deletion-delay` based on other settings, in order to reduce the deletion delay as much as possible and lower the number of live blocks in the storage. #907
* [CHANGE] The config field `distributorConfig` has been renamed to `ingesterRingClientConfig`. Config field `ringClient` has been removed in favor of `ingesterRingClientConfig`. #997 #1057
* [CHANGE] Gossip.libsonnet has been fixed to modify all ring configurations, not only the ingester ring config. Furthermore it now supports migration via multi KV store. #1057 #1099
* [CHANGE] Changed the default of `bucket_index_enabled` to `true`. #924
* [CHANGE] Remove the support for the test-exporter. #1133
* [CHANGE] Removed `$.distributor_deployment_labels`, `$.ingester_deployment_labels` and `$.querier_deployment_labels` fields, that were used by gossip.libsonnet to inject additional label. Now the label is injected directly into pods of statefulsets and deployments. #1297
* [CHANGE] Disabled `-ingester.readiness-check-ring-health`. #1352
* [CHANGE] Changed Alertmanager CPU request from `100m` to `2` cores, and memory request from `1Gi` to `10Gi`. Set Alertmanager memory limit to `15Gi`. #1206
* [CHANGE] gossip.libsonnet has been renamed to memberlist.libsonnet, and is now imported by default. Use of memberlist for ring is enabled by setting `_config.memberlist_ring_enabled` to true. #1526
* [FEATURE] Added query sharding support. It can be enabled setting `cortex_query_sharding_enabled: true` in the `_config` object. #653
* [FEATURE] Added shuffle-sharding support. It can be enabled and configured using the following config: #902
   ```
   _config+:: {
     shuffle_sharding:: {
       ingester_write_path_enabled: true,
       ingester_read_path_enabled: true,
       querier_enabled: true,
       ruler_enabled: true,
       store_gateway_enabled: true,
     },
   }
   ```
* [FEATURE] Added multi-zone ingesters and store-gateways support. #1352 #1552
* [ENHANCEMENT] Add overrides config to compactor. This allows setting retention configs per user. [#386](https://github.com/grafana/cortex-jsonnet/pull/386)
* [ENHANCEMENT] Added 256MB memory ballast to querier. [#369](https://github.com/grafana/cortex-jsonnet/pull/369)
* [ENHANCEMENT] Update `etcd-operator` to latest version (see https://github.com/grafana/jsonnet-libs/pull/480). [#263](https://github.com/grafana/cortex-jsonnet/pull/263)
* [ENHANCEMENT] Add support for Azure storage in Alertmanager configuration. [#381](https://github.com/grafana/cortex-jsonnet/pull/381)
* [ENHANCEMENT] Add support for running Alertmanager in sharding mode. [#394](https://github.com/grafana/cortex-jsonnet/pull/394)
* [ENHANCEMENT] Allow to customize PromQL engine settings via `queryEngineConfig`. [#399](https://github.com/grafana/cortex-jsonnet/pull/399)
* [ENHANCEMENT] Define Azure object storage ruler args. [#416](https://github.com/grafana/cortex-jsonnet/pull/416)
* [ENHANCEMENT] Added the following config options to allow to schedule multiple replicas of the same service on the same node: [#418](https://github.com/grafana/cortex-jsonnet/pull/418)
  * `cortex_distributor_allow_multiple_replicas_on_same_node`
  * `cortex_ruler_allow_multiple_replicas_on_same_node`
  * `cortex_querier_allow_multiple_replicas_on_same_node`
  * `cortex_query_frontend_allow_multiple_replicas_on_same_node`
* [BUGFIX] Alertmanager: fixed `--alertmanager.cluster.peers` CLI flag passed to alertmanager when HA is enabled. [#329](https://github.com/grafana/cortex-jsonnet/pull/329)
* [BUGFIX] Fixed `-distributor.extend-writes` setting on ruler when `unregister_ingesters_on_shutdown` is disabled. [#369](https://github.com/grafana/cortex-jsonnet/pull/369)
* [BUGFIX] Treat `compactor_blocks_retention_period` type as string rather than int.[#395](https://github.com/grafana/cortex-jsonnet/pull/395)
* [BUGFIX] Pass `-ruler-storage.s3.endpoint` to ruler when using S3. [#421](https://github.com/grafana/cortex-jsonnet/pull/421)
* [BUGFIX] Remove service selector on label `gossip_ring_member` from other services than `gossip-ring`. [#1008](https://github.com/grafana/mimir/pull/1008)
* [BUGFIX] Rename `-ingester.readiness-check-ring-health` to `-ingester.ring.readiness-check-ring-health`, to reflect current name of flag. #1460

### Mimirtool

_Changes since cortextool `0.10.7`._

* [CHANGE] The following environment variables have been renamed: #883
  * `CORTEX_ADDRESS` to `MIMIR_ADDRESS`
  * `CORTEX_API_USER` to `MIMIR_API_USER`
  * `CORTEX_API_KEY` to `MIMIR_API_KEY`
  * `CORTEX_TENANT_ID` to `MIMIR_TENANT_ID`
  * `CORTEX_TLS_CA_PATH` to `MIMIR_TLS_CA_PATH`
  * `CORTEX_TLS_CERT_PATH` to `MIMIR_TLS_CERT_PATH`
  * `CORTEX_TLS_KEY_PATH` to `MIMIR_TLS_KEY_PATH`
* [CHANGE] Change `cortex` backend to `mimir`. #883
* [CHANGE] Do not publish `mimirtool` binary for 386 windows architecture. #1263
* [CHANGE] `analyse` command has been renamed to `analyze`. #1318
* [FEATURE] Support Arm64 on Darwin for all binaries (benchtool etc). https://github.com/grafana/cortex-tools/pull/215
* [ENHANCEMENT] Correctly support federated rules. #823
* [BUGFIX] Fix `cortextool rules` legends displaying wrong symbols for updates and deletions. https://github.com/grafana/cortex-tools/pull/226

### Query-tee

_Changes since Cortex `1.10.0`._

* [ENHANCEMENT] Added `/api/v1/query_exemplars` API endpoint support (no results comparison). #168
* [ENHANCEMENT] Add a flag (`--proxy.compare-use-relative-error`) in the query-tee to compare floating point values using relative error. #208
* [ENHANCEMENT] Add a flag (`--proxy.compare-skip-recent-samples`) in the query-tee to skip comparing recent samples. By default samples not older than 1 minute are skipped. #234
* [BUGFIX] Fixes a panic in the query-tee when comparing result. #207
* [BUGFIX] Ensure POST requests are handled correctly #286

### Blocksconvert

_Changes since Cortex `1.10.0`._

* [CHANGE] Blocksconvert tool was removed from Mimir. #637

### Metaconvert

_Changes since Cortex `1.10.0`._

* [CHANGE] `thanosconvert` tool has been renamed to `metaconvert`. `-config.file` option has been removed, while it now requires `-tenant` option to work on single tenant only. It now also preserves labels recognized by Mimir. #1120

### Test-exporter

_Changes since Cortex `1.10.0`._

* [CHANGE] Removed the test-exporter tool. #1133

### Tools

_Changes since Cortex `1.10.0`._

* [CHANGE] Removed `query-audit`. You can use `query-tee` to compare query results and performances of two Grafana Mimir backends. #1380

## [Cortex 1.10.0 CHANGELOG](https://github.com/grafana/mimir/blob/a13959db5d38ff65c2b7ef52c56331d2f4dbc00c/CHANGELOG.md#cortex-1100--2021-08-03)<|MERGE_RESOLUTION|>--- conflicted
+++ resolved
@@ -37,15 +37,11 @@
 * [ENHANCEMENT] Query-frontend: Add `cortex_query_samples_processed_total` metric. #11110
 * [ENHANCEMENT] Query-frontend: Add `cortex_query_samples_processed_cache_adjusted_total` metric. #11164
 * [ENHANCEMENT] Ingester/Distributor: Add `cortex_cost_attribution_*` metrics to observe the state of the cost-attribution trackers. #11112
-<<<<<<< HEAD
-* [ENHANCEMENT] gRPC/HTTP servers: Add `cortex_server_invalid_cluster_validation_label_requests_total` metric, that is increased for every request with an invalid cluster validation label. #11241
-* [ENHANCEMENT] Distributor: Trace when deduplicating a metric's samples/histograms due to conflicting timestamps. #11159
-=======
 * [ENHANCEMENT] gRPC/HTTP servers: Add `cortex_server_invalid_cluster_validation_label_requests_total` metric, that is increased for every request with an invalid cluster validation label. #11241 #11277
 * [ENHANCEMENT] OTLP: Add support for converting OTel explicit bucket histograms to Prometheus native histograms with custom buckets using the `distributor.otel-convert-histograms-to-nhcb` flag. #11077
 * [ENHANCEMENT] Add configurable per-tenant `limited_queries`, which you can only run at or less than an allowed frequency. #11097
 * [ENHANCEMENT] Ingest-Storage: Add `ingest-storage.kafka.producer-record-version` to allow control Kafka record versioning. #11244
->>>>>>> 81240d4a
+* [ENHANCEMENT] Distributor: Trace when deduplicating a metric's samples/histograms due to conflicting timestamps. #11159
 * [BUGFIX] OTLP: Fix response body and Content-Type header to align with spec. #10852
 * [BUGFIX] Compactor: fix issue where block becomes permanently stuck when the Compactor's block cleanup job partially deletes a block. #10888
 * [BUGFIX] Storage: fix intermittent failures in S3 upload retries. #10952
