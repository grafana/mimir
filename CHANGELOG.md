--- conflicted
+++ resolved
@@ -48,11 +48,8 @@
 * [ENHANCEMENT] Ruler: Adds support for filtering results from rule status endpoint by `file[]`, `rule_group[]` and `rule_name[]`. #10589
 * [ENHANCEMENT] Query-frontend: Add option to "spin off" subqueries as actual range queries, so that they benefit from query acceleration techniques such as sharding, splitting and caching. To enable this, set the `-query-frontend.spin-off-instant-subqueries-to-url=<url>` option on the frontend and the `instant_queries_with_subquery_spin_off` per-tenant override with regular expressions matching the queries to enable. #10460 #10603 #10621
 * [ENHANCEMENT] Querier, ingester: The series API respects passed `limit` parameter. #10620
-<<<<<<< HEAD
+* [ENHANCEMENT] Store-gateway: Add experimental settings under `-store-gateway.dynamic-replication` to allow more than the default of 3 store-gateways to own recent blocks. #10382 #10637
 * [ENHANCEMENT] Compactor: Add experimental `-compactor.max-lookback` option to limit blocks considered in each compaction cycle. Blocks uploaded prior to the lookback period aren't processed. This option helps reduce CPU utilization in tenants with large block metadata files that are processed before each compaction. #10585
-=======
-* [ENHANCEMENT] Store-gateway: Add experimental settings under `-store-gateway.dynamic-replication` to allow more than the default of 3 store-gateways to own recent blocks. #10382 #10637
->>>>>>> a54bc122
 * [BUGFIX] Distributor: Use a boolean to track changes while merging the ReplicaDesc components, rather than comparing the objects directly. #10185
 * [BUGFIX] Querier: fix timeout responding to query-frontend when response size is very close to `-querier.frontend-client.grpc-max-send-msg-size`. #10154
 * [BUGFIX] Query-frontend and querier: show warning/info annotations in some cases where they were missing (if a lazy querier was used). #10277
