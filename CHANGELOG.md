--- conflicted
+++ resolved
@@ -17,11 +17,8 @@
 * [CHANGE] Added new metric `cortex_compactor_disk_out_of_space_errors_total` which counts how many times a compaction failed due to the compactor being out of disk. #8237
 * [CHANGE] Anonymous usage statistics tracking: report active series in addition to in-memory series. #8279
 * [CHANGE] Ruler: `evaluation_delay` field in the rule group configuration has been deprecated. Please use `query_offset` instead (it has the same exact meaning and behaviour). #8295
-<<<<<<< HEAD
 * [CHANGE] Store-gateway / querier: enable streaming chunks from store-gateways to queriers by default. #6646
-=======
 * [CHANGE] General: remove `-log.buffered`. The configuration option has been enabled by default and deprecated since Mimir 2.11.
->>>>>>> 58930539
 * [FEATURE] Continuous-test: now runable as a module with `mimir -target=continuous-test`. #7747
 * [FEATURE] Store-gateway: Allow specific tenants to be enabled or disabled via `-store-gateway.enabled-tenants` or `-store-gateway.disabled-tenants` CLI flags or their corresponding YAML settings. #7653
 * [FEATURE] New `-<prefix>.s3.bucket-lookup-type` flag configures lookup style type, used to access bucket in s3 compatible providers. #7684
